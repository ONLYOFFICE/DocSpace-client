/*
 *
 * (c) Copyright Ascensio System Limited 2010-2018
 *
 * This program is freeware. You can redistribute it and/or modify it under the terms of the GNU 
 * General Public License (GPL) version 3 as published by the Free Software Foundation (https://www.gnu.org/copyleft/gpl.html). 
 * In accordance with Section 7(a) of the GNU GPL its Section 15 shall be amended to the effect that 
 * Ascensio System SIA expressly excludes the warranty of non-infringement of any third-party rights.
 *
 * THIS PROGRAM IS DISTRIBUTED WITHOUT ANY WARRANTY; WITHOUT EVEN THE IMPLIED WARRANTY OF MERCHANTABILITY OR
 * FITNESS FOR A PARTICULAR PURPOSE. For more details, see GNU GPL at https://www.gnu.org/copyleft/gpl.html
 *
 * You can contact Ascensio System SIA by email at sales@onlyoffice.com
 *
 * The interactive user interfaces in modified source and object code versions of ONLYOFFICE must display 
 * Appropriate Legal Notices, as required under Section 5 of the GNU GPL version 3.
 *
 * Pursuant to Section 7 § 3(b) of the GNU GPL you must retain the original ONLYOFFICE logo which contains 
 * relevant author attributions when distributing the software. If the display of the logo in its graphic 
 * form is not reasonably feasible for technical reasons, you must include the words "Powered by ONLYOFFICE" 
 * in every copy of the program you distribute. 
 * Pursuant to Section 7 § 3(e) we decline to grant you any rights under trademark law for use of our trademarks.
 *
*/


using System;
using System.Collections.Generic;
using System.Globalization;
using System.Linq;
using System.Text.Json;
using System.Text.Json.Serialization;
using System.Text.RegularExpressions;
using System.Threading.Tasks;

using ASC.Api.Core;
using ASC.Api.Utils;
using ASC.Common;
using ASC.Core;
using ASC.Core.Common.Configuration;
using ASC.Core.Users;
using ASC.FederatedLogin.Helpers;
using ASC.FederatedLogin.LoginProviders;
using ASC.Files.Core;
using ASC.Files.Core.Model;
using ASC.Files.Helpers;
using ASC.Files.Model;
using ASC.MessagingSystem;
using ASC.Web.Api.Routing;
using ASC.Web.Core.Files;
using ASC.Web.Files.Classes;
using ASC.Web.Files.Configuration;
using ASC.Web.Files.Helpers;
using ASC.Web.Files.Services.DocumentService;
using ASC.Web.Files.Services.WCFService;
using ASC.Web.Files.Services.WCFService.FileOperations;
using ASC.Web.Files.Utils;
using ASC.Web.Studio.Core;
using ASC.Web.Studio.Utility;

using Microsoft.AspNetCore.Authorization;
using Microsoft.AspNetCore.Http;
using Microsoft.AspNetCore.Mvc;

using Newtonsoft.Json.Linq;

namespace ASC.Api.Documents
{
    /// <summary>
    /// Provides access to documents
    /// </summary>
    [Scope]
    [DefaultRoute]
    [ApiController]
    public class FilesController : ControllerBase
    {
        private readonly FileStorageService<string> FileStorageService;

        private FilesControllerHelper<string> FilesControllerHelperString { get; }
        private FilesControllerHelper<int> FilesControllerHelperInt { get; }
        private FileStorageService<int> FileStorageServiceInt { get; }
        private GlobalFolderHelper GlobalFolderHelper { get; }
        private FilesSettingsHelper FilesSettingsHelper { get; }
        private FilesLinkUtility FilesLinkUtility { get; }
        private SecurityContext SecurityContext { get; }
        private FolderWrapperHelper FolderWrapperHelper { get; }
        private FileOperationWraperHelper FileOperationWraperHelper { get; }
        private EntryManager EntryManager { get; }
        private UserManager UserManager { get; }
        private CoreBaseSettings CoreBaseSettings { get; }
        private ThirdpartyConfiguration ThirdpartyConfiguration { get; }
        private MessageService MessageService { get; }
        private CommonLinkUtility CommonLinkUtility { get; }
        private DocumentServiceConnector DocumentServiceConnector { get; }
        private WordpressToken WordpressToken { get; }
        private WordpressHelper WordpressHelper { get; }
        private EasyBibHelper EasyBibHelper { get; }
        private ProductEntryPoint ProductEntryPoint { get; }
        private TenantManager TenantManager { get; }
        private FileUtility FileUtility { get; }

        /// <summary>
        /// </summary>
        /// <param name="context"></param>
        /// <param name="fileStorageService"></param>
        public FilesController(
            FilesControllerHelper<string> filesControllerHelperString,
            FilesControllerHelper<int> filesControllerHelperInt,
            FileStorageService<string> fileStorageService,
            FileStorageService<int> fileStorageServiceInt,
            GlobalFolderHelper globalFolderHelper,
            FilesSettingsHelper filesSettingsHelper,
            FilesLinkUtility filesLinkUtility,
            SecurityContext securityContext,
            FolderWrapperHelper folderWrapperHelper,
            FileOperationWraperHelper fileOperationWraperHelper,
            EntryManager entryManager,
            UserManager userManager,
            CoreBaseSettings coreBaseSettings,
            ThirdpartyConfiguration thirdpartyConfiguration,
            MessageService messageService,
            CommonLinkUtility commonLinkUtility,
            DocumentServiceConnector documentServiceConnector,
            WordpressToken wordpressToken,
            WordpressHelper wordpressHelper,
            ProductEntryPoint productEntryPoint,
            TenantManager tenantManager,
            FileUtility fileUtility,
            ConsumerFactory consumerFactory)
        {
            FilesControllerHelperString = filesControllerHelperString;
            FilesControllerHelperInt = filesControllerHelperInt;
            FileStorageService = fileStorageService;
            FileStorageServiceInt = fileStorageServiceInt;
            GlobalFolderHelper = globalFolderHelper;
            FilesSettingsHelper = filesSettingsHelper;
            FilesLinkUtility = filesLinkUtility;
            SecurityContext = securityContext;
            FolderWrapperHelper = folderWrapperHelper;
            FileOperationWraperHelper = fileOperationWraperHelper;
            EntryManager = entryManager;
            UserManager = userManager;
            CoreBaseSettings = coreBaseSettings;
            ThirdpartyConfiguration = thirdpartyConfiguration;
            MessageService = messageService;
            CommonLinkUtility = commonLinkUtility;
            DocumentServiceConnector = documentServiceConnector;
            WordpressToken = wordpressToken;
            WordpressHelper = wordpressHelper;
            EasyBibHelper = consumerFactory.Get<EasyBibHelper>();
            ProductEntryPoint = productEntryPoint;
            TenantManager = tenantManager;
            FileUtility = fileUtility;
        }

        [Read("info")]
        public Module GetModule()
        {
            ProductEntryPoint.Init();
            return new Module(ProductEntryPoint);
        }

        [Read("@root")]
        public IEnumerable<FolderContentWrapper<int>> GetRootFolders(Guid userIdOrGroupId, FilterType filterType, bool withsubfolders, bool withoutTrash, bool withoutAdditionalFolder)
        {
            var IsVisitor = UserManager.GetUsers(SecurityContext.CurrentAccount.ID).IsVisitor(UserManager);
            var IsOutsider = UserManager.GetUsers(SecurityContext.CurrentAccount.ID).IsOutsider(UserManager);
            var result = new SortedSet<int>();

            if (IsOutsider)
            {
                withoutTrash = true;
                withoutAdditionalFolder = true;
            }

            if (!IsVisitor)
            {
                result.Add(GlobalFolderHelper.FolderMy);
            }

            if (!CoreBaseSettings.Personal && !UserManager.GetUsers(SecurityContext.CurrentAccount.ID).IsOutsider(UserManager))
            {
                result.Add(GlobalFolderHelper.FolderShare);
            }

            if (!IsVisitor && !withoutAdditionalFolder)
            {
                if (FilesSettingsHelper.FavoritesSection)
                {
                    result.Add(GlobalFolderHelper.FolderFavorites);
                }

                if (FilesSettingsHelper.RecentSection)
                {
                    result.Add(GlobalFolderHelper.FolderRecent);
                }

                if (!CoreBaseSettings.Personal && PrivacyRoomSettings.IsAvailable(TenantManager))
                {
                    result.Add(GlobalFolderHelper.FolderPrivacy);
                }
            }

            if (!CoreBaseSettings.Personal)
            {
                result.Add(GlobalFolderHelper.FolderCommon);
            }

            if (!IsVisitor
               && !withoutAdditionalFolder
               && FileUtility.ExtsWebTemplate.Any()
               && FilesSettingsHelper.TemplatesSection)
            {
                result.Add(GlobalFolderHelper.FolderTemplates);
            }

            if (!withoutTrash)
            {
                result.Add((int)GlobalFolderHelper.FolderTrash);
            }

            return result.Select(r => FilesControllerHelperInt.GetFolder(r, userIdOrGroupId, filterType, withsubfolders)).ToList();
        }

        [Read("@rootAsync")]
        public async Task<IEnumerable<FolderContentWrapper<int>>> GetRootFoldersAsync(Guid userIdOrGroupId, FilterType filterType, bool withsubfolders, bool withoutTrash, bool withoutAdditionalFolder)
        {
            var IsVisitor = UserManager.GetUsers(SecurityContext.CurrentAccount.ID).IsVisitor(UserManager);
            var IsOutsider = UserManager.GetUsers(SecurityContext.CurrentAccount.ID).IsOutsider(UserManager);
            var result = new SortedSet<int>();

            if (IsOutsider)
            {
                withoutTrash = true;
                withoutAdditionalFolder = true;
            }

            if (!IsVisitor)
            {
                result.Add(GlobalFolderHelper.FolderMy);
            }

            if (!CoreBaseSettings.Personal && !UserManager.GetUsers(SecurityContext.CurrentAccount.ID).IsOutsider(UserManager))
            {
                result.Add(GlobalFolderHelper.FolderShare);
            }

            if (!IsVisitor && !withoutAdditionalFolder)
            {
                if (FilesSettingsHelper.FavoritesSection)
                {
                    result.Add(GlobalFolderHelper.FolderFavorites);
                }

                if (FilesSettingsHelper.RecentSection)
                {
                    result.Add(GlobalFolderHelper.FolderRecent);
                }

                if (!CoreBaseSettings.Personal && PrivacyRoomSettings.IsAvailable(TenantManager))
                {
                    result.Add(GlobalFolderHelper.FolderPrivacy);
                }
            }

            if (!CoreBaseSettings.Personal)
            {
                result.Add(GlobalFolderHelper.FolderCommon);
            }

            if (!IsVisitor
               && !withoutAdditionalFolder
               && FileUtility.ExtsWebTemplate.Any()
               && FilesSettingsHelper.TemplatesSection)
            {
                result.Add(GlobalFolderHelper.FolderTemplates);
            }

            if (!withoutTrash)
            {
                result.Add((int)GlobalFolderHelper.FolderTrash);
            }

            return await result.ToAsyncEnumerable().SelectAwait(async r => await FilesControllerHelperInt.GetFolderAsync(r, userIdOrGroupId, filterType, withsubfolders)).ToListAsync();
        }

        [Read("@privacy")]
        public FolderContentWrapper<int> GetPrivacyFolder(Guid userIdOrGroupId, FilterType filterType, bool withsubfolders)
        {
            if (!IsAvailablePrivacyRoomSettings()) throw new System.Security.SecurityException();
            return FilesControllerHelperInt.GetFolder(GlobalFolderHelper.FolderPrivacy, userIdOrGroupId, filterType, withsubfolders);
        }

        [Read("@privacyAsync")]
        public async Task<FolderContentWrapper<int>> GetPrivacyFolderAsync(Guid userIdOrGroupId, FilterType filterType, bool withsubfolders)
        {
            if (!IsAvailablePrivacyRoomSettings()) throw new System.Security.SecurityException();
            return await FilesControllerHelperInt.GetFolderAsync(GlobalFolderHelper.FolderPrivacy, userIdOrGroupId, filterType, withsubfolders);
        }

        [Read("@privacy/available")]
        public bool IsAvailablePrivacyRoomSettings()
        {
            return PrivacyRoomSettings.IsAvailable(TenantManager);
        }

        /// <summary>
        /// Returns the detailed list of files and folders located in the current user 'My Documents' section
        /// </summary>
        /// <short>
        /// My folder
        /// </short>
        /// <category>Folders</category>
        /// <returns>My folder contents</returns>
        [Read("@my")]
        public FolderContentWrapper<int> GetMyFolder(Guid userIdOrGroupId, FilterType filterType, bool withsubfolders)
        {
            return FilesControllerHelperInt.GetFolder(GlobalFolderHelper.FolderMy, userIdOrGroupId, filterType, withsubfolders);
        }

        [Read("@myAsync")]
        public async Task<FolderContentWrapper<int>> GetMyFolderAsync(Guid userIdOrGroupId, FilterType filterType, bool withsubfolders)
        {
            return await FilesControllerHelperInt.GetFolderAsync(GlobalFolderHelper.FolderMy, userIdOrGroupId, filterType, withsubfolders);
        }

        /// <summary>
        /// Returns the detailed list of files and folders located in the current user 'Projects Documents' section
        /// </summary>
        /// <short>
        /// Projects folder
        /// </short>
        /// <category>Folders</category>
        /// <returns>Projects folder contents</returns>
        [Read("@projects")]
        public FolderContentWrapper<string> GetProjectsFolder(Guid userIdOrGroupId, FilterType filterType, bool withsubfolders)
        {
            return FilesControllerHelperString.GetFolder(GlobalFolderHelper.GetFolderProjects<string>(), userIdOrGroupId, filterType, withsubfolders);
        }

        [Read("@projectsAsync")]
        public async Task<FolderContentWrapper<string>> GetProjectsFolderAsync(Guid userIdOrGroupId, FilterType filterType, bool withsubfolders)
        {
            return await FilesControllerHelperString.GetFolderAsync(GlobalFolderHelper.GetFolderProjects<string>(), userIdOrGroupId, filterType, withsubfolders);
        }


        /// <summary>
        /// Returns the detailed list of files and folders located in the 'Common Documents' section
        /// </summary>
        /// <short>
        /// Common folder
        /// </short>
        /// <category>Folders</category>
        /// <returns>Common folder contents</returns>
        [Read("@common")]
        public FolderContentWrapper<int> GetCommonFolder(Guid userIdOrGroupId, FilterType filterType, bool withsubfolders)
        {
            return FilesControllerHelperInt.GetFolder(GlobalFolderHelper.FolderCommon, userIdOrGroupId, filterType, withsubfolders);
        }

        [Read("@commonAsync")]
        public async Task<FolderContentWrapper<int>> GetCommonFolderAsync(Guid userIdOrGroupId, FilterType filterType, bool withsubfolders)
        {
            return await FilesControllerHelperInt.GetFolderAsync(GlobalFolderHelper.FolderCommon, userIdOrGroupId, filterType, withsubfolders);
        }

        /// <summary>
        /// Returns the detailed list of files and folders located in the 'Shared with Me' section
        /// </summary>
        /// <short>
        /// Shared folder
        /// </short>
        /// <category>Folders</category>
        /// <returns>Shared folder contents</returns>
        [Read("@share")]
        public FolderContentWrapper<int> GetShareFolder(Guid userIdOrGroupId, FilterType filterType, bool withsubfolders)
        {
            return FilesControllerHelperInt.GetFolder(GlobalFolderHelper.FolderShare, userIdOrGroupId, filterType, withsubfolders);
        }

        [Read("@shareAsync")]
        public async Task<FolderContentWrapper<int>> GetShareFolderAsync(Guid userIdOrGroupId, FilterType filterType, bool withsubfolders)
        {
            return await FilesControllerHelperInt.GetFolderAsync(GlobalFolderHelper.FolderShare, userIdOrGroupId, filterType, withsubfolders);
        }

        /// <summary>
        /// Returns the detailed list of recent files
        /// </summary>
        /// <short>Section Recent</short>
        /// <category>Folders</category>
        /// <returns>Recent contents</returns>
        [Read("@recent")]
        public FolderContentWrapper<int> GetRecentFolder(Guid userIdOrGroupId, FilterType filterType, bool withsubfolders)
        {
            return FilesControllerHelperInt.GetFolder(GlobalFolderHelper.FolderRecent, userIdOrGroupId, filterType, withsubfolders);
        }

        [Read("@recentAsync")]
        public async Task<FolderContentWrapper<int>> GetRecentFolderAsync(Guid userIdOrGroupId, FilterType filterType, bool withsubfolders)
        {
            return await FilesControllerHelperInt.GetFolderAsync(GlobalFolderHelper.FolderRecent, userIdOrGroupId, filterType, withsubfolders);
        }

        [Create("file/{fileId}/recent", order: int.MaxValue)]
        public FileWrapper<string> AddToRecent(string fileId)
        {
            return FilesControllerHelperString.AddToRecent(fileId);
        }

        [Create("file/{fileId:int}/recent", order: int.MaxValue - 1)]
        public FileWrapper<int> AddToRecent(int fileId)
        {
            return FilesControllerHelperInt.AddToRecent(fileId);
        }

        /// <summary>
        /// Returns the detailed list of favorites files
        /// </summary>
        /// <short>Section Favorite</short>
        /// <category>Folders</category>
        /// <returns>Favorites contents</returns>
        [Read("@favorites")]
        public FolderContentWrapper<int> GetFavoritesFolder(Guid userIdOrGroupId, FilterType filterType, bool withsubfolders)
        {
            return FilesControllerHelperInt.GetFolder(GlobalFolderHelper.FolderFavorites, userIdOrGroupId, filterType, withsubfolders);
        }

        [Read("@favoritesAsync")]
        public async Task<FolderContentWrapper<int>> GetFavoritesFolderAsync(Guid userIdOrGroupId, FilterType filterType, bool withsubfolders)
        {
            return await FilesControllerHelperInt.GetFolderAsync(GlobalFolderHelper.FolderFavorites, userIdOrGroupId, filterType, withsubfolders);
        }

        /// <summary>
        /// Returns the detailed list of templates files
        /// </summary>
        /// <short>Section Template</short>
        /// <category>Folders</category>
        /// <returns>Templates contents</returns>
        [Read("@templates")]
        public FolderContentWrapper<int> GetTemplatesFolder(Guid userIdOrGroupId, FilterType filterType, bool withsubfolders)
        {
            return FilesControllerHelperInt.GetFolder(GlobalFolderHelper.FolderTemplates, userIdOrGroupId, filterType, withsubfolders);
        }

        [Read("@templatesAsync")]
        public async Task<FolderContentWrapper<int>> GetTemplatesFolderAsync(Guid userIdOrGroupId, FilterType filterType, bool withsubfolders)
        {
            return await FilesControllerHelperInt.GetFolderAsync(GlobalFolderHelper.FolderTemplates, userIdOrGroupId, filterType, withsubfolders);
        }

        /// <summary>
        /// Returns the detailed list of files and folders located in the 'Recycle Bin' section
        /// </summary>
        /// <short>
        /// Trash folder
        /// </short>
        /// <category>Folders</category>
        /// <returns>Trash folder contents</returns>
        [Read("@trash")]
        public FolderContentWrapper<int> GetTrashFolder(Guid userIdOrGroupId, FilterType filterType, bool withsubfolders)
        {
            return FilesControllerHelperInt.GetFolder(Convert.ToInt32(GlobalFolderHelper.FolderTrash), userIdOrGroupId, filterType, withsubfolders);
        }

        [Read("@trashAsync")]
        public async Task<FolderContentWrapper<int>> GetTrashFolderAsync(Guid userIdOrGroupId, FilterType filterType, bool withsubfolders)
        {
            return await FilesControllerHelperInt.GetFolderAsync(Convert.ToInt32(GlobalFolderHelper.FolderTrash), userIdOrGroupId, filterType, withsubfolders);
        }

        /// <summary>
        /// Returns the detailed list of files and folders located in the folder with the ID specified in the request
        /// </summary>
        /// <short>
        /// Folder by ID
        /// </short>
        /// <category>Folders</category>
        /// <param name="folderId">Folder ID</param>
        /// <param name="userIdOrGroupId" optional="true">User or group ID</param>
        /// <param name="filterType" optional="true" remark="Allowed values: None (0), FilesOnly (1), FoldersOnly (2), DocumentsOnly (3), PresentationsOnly (4), SpreadsheetsOnly (5) or ImagesOnly (7)">Filter type</param>
        /// <returns>Folder contents</returns>
        [Read("{folderId}", order: int.MaxValue, DisableFormat = true)]
        public FolderContentWrapper<string> GetFolder(string folderId, Guid userIdOrGroupId, FilterType filterType, bool withsubfolders)
        {
            return FilesControllerHelperString.GetFolder(folderId, userIdOrGroupId, filterType, withsubfolders).NotFoundIfNull();
        }

<<<<<<< HEAD
        [Read("{folderId}/Async", order: int.MaxValue, DisableFormat = true)]
        public async Task<FolderContentWrapper<string>> GetFolderAsync(string folderId, Guid userIdOrGroupId, FilterType filterType, bool withsubfolders)
        {
            var folder = await FilesControllerHelperString.GetFolderAsync(folderId, userIdOrGroupId, filterType, withsubfolders);
            return folder.NotFoundIfNull();
        }

        [Read("{folderId:int}", order: int.MaxValue - 1)]
=======
        [Read("{folderId:int}", order: int.MaxValue - 1, DisableFormat = true)]
>>>>>>> 678b9ae1
        public FolderContentWrapper<int> GetFolder(int folderId, Guid userIdOrGroupId, FilterType filterType, bool withsubfolders)
        {
            return FilesControllerHelperInt.GetFolder(folderId, userIdOrGroupId, filterType, withsubfolders);
        }

        [Read("{folderId:int}/async", order: int.MaxValue - 1)]
        public async Task<FolderContentWrapper<int>> GetFolderAsync(int folderId, Guid userIdOrGroupId, FilterType filterType, bool withsubfolders)
        {
            return await FilesControllerHelperInt.GetFolderAsync(folderId, userIdOrGroupId, filterType, withsubfolders);
        }

        [Read("{folderId}/subfolders")]
        public IEnumerable<FileEntryWrapper> GetFolders(string folderId)
        {
            return FilesControllerHelperString.GetFolders(folderId);
        }

        [Read("{folderId}/subfoldersAsync")]
        public IEnumerable<FileEntryWrapper> GetFoldersAsync(string folderId)
        {
            return FilesControllerHelperString.GetFolders(folderId);
        }

        [Read("{folderId:int}/subfolders")]
        public IEnumerable<FileEntryWrapper> GetFolders(int folderId)
        {
            return FilesControllerHelperInt.GetFolders(folderId);
        }

        [Read("{folderId}/news")]
        public List<FileEntryWrapper> GetNewItems(string folderId)
        {
            return FilesControllerHelperString.GetNewItems(folderId);
        }

        [Read("{folderId:int}/news")]
        public List<FileEntryWrapper> GetNewItems(int folderId)
        {
            return FilesControllerHelperInt.GetNewItems(folderId);
        }

        /// <summary>
        /// Uploads the file specified with single file upload or standart multipart/form-data method to 'My Documents' section
        /// </summary>
        /// <short>Upload to My</short>
        /// <category>Uploads</category>
        /// <remarks>
        /// <![CDATA[
        ///  Upload can be done in 2 different ways:
        ///  <ol>
        /// <li>Single file upload. You should set Content-Type &amp; Content-Disposition header to specify filename and content type, and send file in request body</li>
        /// <li>Using standart multipart/form-data method</li>
        /// </ol>]]>
        /// </remarks>
        /// <param name="file" visible="false">Request Input stream</param>
        /// <param name="contentType" visible="false">Content-Type Header</param>
        /// <param name="contentDisposition" visible="false">Content-Disposition Header</param>
        /// <param name="files" visible="false">List of files when posted as multipart/form-data</param>
        /// <returns>Uploaded file</returns>
        [Create("@my/upload")]
        public object UploadFileToMy([ModelBinder(BinderType = typeof(UploadModelBinder))] UploadModel uploadModel)
        {
            uploadModel.CreateNewIfExist = false;
            return FilesControllerHelperInt.UploadFile(GlobalFolderHelper.FolderMy, uploadModel);
        }

        /// <summary>
        /// Uploads the file specified with single file upload or standart multipart/form-data method to 'Common Documents' section
        /// </summary>
        /// <short>Upload to Common</short>
        /// <category>Uploads</category>
        /// <remarks>
        /// <![CDATA[
        ///  Upload can be done in 2 different ways:
        ///  <ol>
        /// <li>Single file upload. You should set Content-Type &amp; Content-Disposition header to specify filename and content type, and send file in request body</li>
        /// <li>Using standart multipart/form-data method</li>
        /// </ol>]]>
        /// </remarks>
        /// <param name="file" visible="false">Request Input stream</param>
        /// <param name="contentType" visible="false">Content-Type Header</param>
        /// <param name="contentDisposition" visible="false">Content-Disposition Header</param>
        /// <param name="files" visible="false">List of files when posted as multipart/form-data</param>
        /// <returns>Uploaded file</returns>
        [Create("@common/upload")]
        public object UploadFileToCommon([ModelBinder(BinderType = typeof(UploadModelBinder))] UploadModel uploadModel)
        {
            uploadModel.CreateNewIfExist = false;
            return FilesControllerHelperInt.UploadFile(GlobalFolderHelper.FolderCommon, uploadModel);
        }

        /// <summary>
        /// Uploads the file specified with single file upload or standart multipart/form-data method to the selected folder
        /// </summary>
        /// <short>Upload to folder</short>
        /// <category>Uploads</category>
        /// <remarks>
        /// <![CDATA[
        ///  Upload can be done in 2 different ways:
        ///  <ol>
        /// <li>Single file upload. You should set Content-Type &amp; Content-Disposition header to specify filename and content type, and send file in request body</li>
        /// <li>Using standart multipart/form-data method</li>
        /// </ol>]]>
        /// </remarks>
        /// <param name="folderId">Folder ID to upload to</param>
        /// <param name="file" visible="false">Request Input stream</param>
        /// <param name="contentType" visible="false">Content-Type Header</param>
        /// <param name="contentDisposition" visible="false">Content-Disposition Header</param>
        /// <param name="files" visible="false">List of files when posted as multipart/form-data</param>
        /// <param name="createNewIfExist" visible="false">Create New If Exist</param>
        /// <param name="storeOriginalFileFlag" visible="false">If True, upload documents in original formats as well</param>
        /// <param name="keepConvertStatus" visible="false">Keep status conversation after finishing</param>
        /// <returns>Uploaded file</returns>
        [Create("{folderId}/upload", order: int.MaxValue)]
        public object UploadFile(string folderId, [ModelBinder(BinderType = typeof(UploadModelBinder))] UploadModel uploadModel)
        {
            return FilesControllerHelperString.UploadFile(folderId, uploadModel);
        }

        [Create("{folderId:int}/upload", order: int.MaxValue - 1)]
        public object UploadFile(int folderId, [ModelBinder(BinderType = typeof(UploadModelBinder))] UploadModel uploadModel)
        {
            return FilesControllerHelperInt.UploadFile(folderId, uploadModel);
        }

        /// <summary>
        /// Uploads the file specified with single file upload to 'Common Documents' section
        /// </summary>
        /// <param name="file" visible="false">Request Input stream</param>
        /// <param name="title">Name of file which has to be uploaded</param>
        /// <param name="createNewIfExist" visible="false">Create New If Exist</param>
        /// <param name="keepConvertStatus" visible="false">Keep status conversation after finishing</param>
        /// <category>Uploads</category>
        /// <returns></returns>
        [Create("@my/insert")]
        public FileWrapper<int> InsertFileToMyFromBody([FromForm][ModelBinder(BinderType = typeof(InsertFileModelBinder))] InsertFileModel model)
        {
            return InsertFile(GlobalFolderHelper.FolderMy, model);
        }

        /// <summary>
        /// Uploads the file specified with single file upload to 'Common Documents' section
        /// </summary>
        /// <param name="file" visible="false">Request Input stream</param>
        /// <param name="title">Name of file which has to be uploaded</param>
        /// <param name="createNewIfExist" visible="false">Create New If Exist</param>
        /// <param name="keepConvertStatus" visible="false">Keep status conversation after finishing</param>
        /// <category>Uploads</category>
        /// <returns></returns>
        [Create("@common/insert")]
        public FileWrapper<int> InsertFileToCommonFromBody([FromForm][ModelBinder(BinderType = typeof(InsertFileModelBinder))] InsertFileModel model)
        {
            return InsertFile(GlobalFolderHelper.FolderCommon, model);
        }

        /// <summary>
        /// Uploads the file specified with single file upload
        /// </summary>
        /// <param name="folderId">Folder ID to upload to</param>
        /// <param name="file" visible="false">Request Input stream</param>
        /// <param name="title">Name of file which has to be uploaded</param>
        /// <param name="createNewIfExist" visible="false">Create New If Exist</param>
        /// <param name="keepConvertStatus" visible="false">Keep status conversation after finishing</param>
        /// <category>Uploads</category>
        /// <returns></returns>
        [Create("{folderId}/insert", order: int.MaxValue)]
        public FileWrapper<string> InsertFile(string folderId, [FromForm][ModelBinder(BinderType = typeof(InsertFileModelBinder))] InsertFileModel model)
        {
            return FilesControllerHelperString.InsertFile(folderId, model.Stream, model.Title, model.CreateNewIfExist, model.KeepConvertStatus);
        }

        [Create("{folderId:int}/insert", order: int.MaxValue - 1)]
        public FileWrapper<int> InsertFileFromForm(int folderId, [FromForm][ModelBinder(BinderType = typeof(InsertFileModelBinder))] InsertFileModel model)
        {
            return InsertFile(folderId, model);
        }

        private FileWrapper<int> InsertFile(int folderId, InsertFileModel model)
        {
            return FilesControllerHelperInt.InsertFile(folderId, model.Stream, model.Title, model.CreateNewIfExist, model.KeepConvertStatus);
        }

        /// <summary>
        /// 
        /// </summary>
        /// <param name="file"></param>
        /// <param name="fileId"></param>
        /// <param name="encrypted"></param>
        /// <returns></returns>
        /// <visible>false</visible>

        [Update("{fileId}/update")]
        public FileWrapper<string> UpdateFileStreamFromForm(string fileId, [FromForm] FileStreamModel model)
        {
            return FilesControllerHelperString.UpdateFileStream(FilesControllerHelperInt.GetFileFromRequest(model).OpenReadStream(), fileId, model.Encrypted, model.Forcesave);
        }

        [Update("{fileId:int}/update")]
        public FileWrapper<int> UpdateFileStreamFromForm(int fileId, [FromForm] FileStreamModel model)
        {
            return FilesControllerHelperInt.UpdateFileStream(FilesControllerHelperInt.GetFileFromRequest(model).OpenReadStream(), fileId, model.Encrypted, model.Forcesave);
        }


        /// <summary>
        /// 
        /// </summary>
        /// <param name="fileId">File ID</param>
        /// <param name="fileExtension"></param>
        /// <param name="downloadUri"></param>
        /// <param name="stream"></param>
        /// <param name="doc"></param>
        /// <param name="forcesave"></param>
        /// <category>Files</category>
        /// <returns></returns>
        [Update("file/{fileId}/saveediting")]
        public FileWrapper<string> SaveEditingFromForm(string fileId, [FromForm] SaveEditingModel model)
        {
            using var stream = FilesControllerHelperInt.GetFileFromRequest(model).OpenReadStream();
            return FilesControllerHelperString.SaveEditing(fileId, model.FileExtension, model.DownloadUri, stream, model.Doc, model.Forcesave);
        }

        [Update("file/{fileId:int}/saveediting")]
        public FileWrapper<int> SaveEditingFromForm(int fileId, [FromForm] SaveEditingModel model)
        {
            using var stream = FilesControllerHelperInt.GetFileFromRequest(model).OpenReadStream();
            return FilesControllerHelperInt.SaveEditing(fileId, model.FileExtension, model.DownloadUri, stream, model.Doc, model.Forcesave);
        }

        /// <summary>
        /// 
        /// </summary>
        /// <param name="fileId">File ID</param>
        /// <param name="editingAlone"></param>
        /// <param name="doc"></param>
        /// <category>Files</category>
        /// <returns></returns>
        [Create("file/{fileId}/startedit")]
        [Consumes("application/json")]
        public object StartEditFromBody(string fileId, [FromBody] StartEditModel model)
        {
            return FilesControllerHelperString.StartEdit(fileId, model.EditingAlone, model.Doc);
        }

        [Create("fileAsync/{fileId}/startedit")]
        public async Task<object> StartEditFromBodyAsync(string fileId, [FromBody] StartEditModel model)
        {
            return await FilesControllerHelperString.StartEditAsync(fileId, model.EditingAlone, model.Doc);
        }

        [Create("file/{fileId}/startedit")]
        [Consumes("application/x-www-form-urlencoded")]
        public object StartEditFromForm(string fileId, [FromForm] StartEditModel model)
        {
            return FilesControllerHelperString.StartEdit(fileId, model.EditingAlone, model.Doc);
        }

        [Create("fileAsync/{fileId}/startedit")]
        [Consumes("application/x-www-form-urlencoded")]
        public async Task<object> StartEditFromFormAsync(string fileId, [FromForm] StartEditModel model)
        {
            return await FilesControllerHelperString.StartEditAsync(fileId, model.EditingAlone, model.Doc);
        }

        [Create("file/{fileId:int}/startedit")]
        [Consumes("application/json")]
        public object StartEditFromBody(int fileId, [FromBody] StartEditModel model)
        {
            return FilesControllerHelperInt.StartEdit(fileId, model.EditingAlone, model.Doc);
        }

        [Create("fileAsync/{fileId:int}/startedit")]
        public async Task<object> StartEditFromBodyAsync(int fileId, [FromBody] StartEditModel model)
        {
            return await FilesControllerHelperInt.StartEditAsync(fileId, model.EditingAlone, model.Doc);
        }

        [Create("file/{fileId:int}/startedit")]
        public object StartEdit(int fileId)
        {
            return FilesControllerHelperInt.StartEdit(fileId, false, null);
        }

        [Create("file/{fileId:int}/startedit")]
        [Consumes("application/x-www-form-urlencoded")]
        public object StartEditFromForm(int fileId, [FromForm] StartEditModel model)
        {
            return FilesControllerHelperInt.StartEdit(fileId, model.EditingAlone, model.Doc);
        }

        [Create("fileAsync/{fileId:int}/startedit")]
        [Consumes("application/x-www-form-urlencoded")]
        public async Task<object> StartEditFromFormAsync(int fileId, [FromForm] StartEditModel model)
        {
            return await FilesControllerHelperInt.StartEditAsync(fileId, model.EditingAlone, model.Doc);
        }

        /// <summary>
        /// 
        /// </summary>
        /// <param name="fileId">File ID</param>
        /// <param name="tabId"></param>
        /// <param name="docKeyForTrack"></param>
        /// <param name="doc"></param>
        /// <param name="isFinish"></param>
        /// <category>Files</category>
        /// <returns></returns>
        [Read("file/{fileId}/trackeditfile")]
        public KeyValuePair<bool, string> TrackEditFile(string fileId, Guid tabId, string docKeyForTrack, string doc, bool isFinish)
        {
            return FilesControllerHelperString.TrackEditFile(fileId, tabId, docKeyForTrack, doc, isFinish);
        }

        [Read("file/{fileId:int}/trackeditfile")]
        public KeyValuePair<bool, string> TrackEditFile(int fileId, Guid tabId, string docKeyForTrack, string doc, bool isFinish)
        {
            return FilesControllerHelperInt.TrackEditFile(fileId, tabId, docKeyForTrack, doc, isFinish);
        }

        /// <summary>
        /// 
        /// </summary>
        /// <param name="fileId">File ID</param>
        /// <param name="version"></param>
        /// <param name="doc"></param>
        /// <category>Files</category>
        /// <returns></returns>
        [AllowAnonymous]
        [Read("file/{fileId}/openedit", Check = false)]
        public Configuration<string> OpenEdit(string fileId, int version, string doc, bool view)
        {
            return FilesControllerHelperString.OpenEdit(fileId, version, doc, view);
        }

        [AllowAnonymous]
        [Read("file/{fileId:int}/openedit", Check = false)]
        public Configuration<int> OpenEdit(int fileId, int version, string doc, bool view)
        {
            return FilesControllerHelperInt.OpenEdit(fileId, version, doc, view);
        }


        /// <summary>
        /// Creates session to upload large files in multiple chunks.
        /// </summary>
        /// <short>Chunked upload</short>
        /// <category>Uploads</category>
        /// <param name="folderId">Id of the folder in which file will be uploaded</param>
        /// <param name="fileName">Name of file which has to be uploaded</param>
        /// <param name="fileSize">Length in bytes of file which has to be uploaded</param>
        /// <param name="relativePath">Relative folder from folderId</param>
        /// <param name="encrypted" visible="false"></param>
        /// <remarks>
        /// <![CDATA[
        /// Each chunk can have different length but its important what length is multiple of <b>512</b> and greater or equal than <b>10 mb</b>. Last chunk can have any size.
        /// After initial request respond with status 200 OK you must obtain value of 'location' field from the response. Send all your chunks to that location.
        /// Each chunk must be sent in strict order in which chunks appears in file.
        /// After receiving each chunk if no errors occured server will respond with current information about upload session.
        /// When number of uploaded bytes equal to the number of bytes you send in initial request server will respond with 201 Created and will send you info about uploaded file.
        /// ]]>
        /// </remarks>
        /// <returns>
        /// <![CDATA[
        /// Information about created session. Which includes:
        /// <ul>
        /// <li><b>id:</b> unique id of this upload session</li>
        /// <li><b>created:</b> UTC time when session was created</li>
        /// <li><b>expired:</b> UTC time when session will be expired if no chunks will be sent until that time</li>
        /// <li><b>location:</b> URL to which you must send your next chunk</li>
        /// <li><b>bytes_uploaded:</b> If exists contains number of bytes uploaded for specific upload id</li>
        /// <li><b>bytes_total:</b> Number of bytes which has to be uploaded</li>
        /// </ul>
        /// ]]>
        /// </returns>
        [Create("{folderId}/upload/create_session")]
        public object CreateUploadSessionFromBody(string folderId, [FromBody] SessionModel sessionModel)
        {
            return FilesControllerHelperString.CreateUploadSession(folderId, sessionModel.FileName, sessionModel.FileSize, sessionModel.RelativePath, sessionModel.Encrypted);
        }

        [Create("{folderId}/upload/create_session")]
        [Consumes("application/x-www-form-urlencoded")]
        public object CreateUploadSessionFromForm(string folderId, [FromForm] SessionModel sessionModel)
        {
            return FilesControllerHelperString.CreateUploadSession(folderId, sessionModel.FileName, sessionModel.FileSize, sessionModel.RelativePath, sessionModel.Encrypted);
        }

        [Create("{folderId:int}/upload/create_session")]
        public object CreateUploadSessionFromBody(int folderId, [FromBody] SessionModel sessionModel)
        {
            return FilesControllerHelperInt.CreateUploadSession(folderId, sessionModel.FileName, sessionModel.FileSize, sessionModel.RelativePath, sessionModel.Encrypted);
        }

        [Create("{folderId:int}/upload/create_session")]
        [Consumes("application/x-www-form-urlencoded")]
        public object CreateUploadSessionFromForm(int folderId, [FromForm] SessionModel sessionModel)
        {
            return FilesControllerHelperInt.CreateUploadSession(folderId, sessionModel.FileName, sessionModel.FileSize, sessionModel.RelativePath, sessionModel.Encrypted);
        }

        /// <summary>
        /// Creates a text (.txt) file in 'My Documents' section with the title and contents sent in the request
        /// </summary>
        /// <short>Create txt in 'My'</short>
        /// <category>File Creation</category>
        /// <param name="title">File title</param>
        /// <param name="content">File contents</param>
        /// <returns>Folder contents</returns>
        [Create("@my/text")]
        public FileWrapper<int> CreateTextFileInMyFromBody([FromBody] CreateTextOrHtmlFileModel model)
        {
            return CreateTextFile(GlobalFolderHelper.FolderMy, model);
        }

        [Create("@my/text")]
        [Consumes("application/x-www-form-urlencoded")]
        public FileWrapper<int> CreateTextFileInMyFromForm([FromForm] CreateTextOrHtmlFileModel model)
        {
            return CreateTextFile(GlobalFolderHelper.FolderMy, model);
        }

        /// <summary>
        /// Creates a text (.txt) file in 'Common Documents' section with the title and contents sent in the request
        /// </summary>
        /// <short>Create txt in 'Common'</short>
        /// <category>File Creation</category>
        /// <param name="title">File title</param>
        /// <param name="content">File contents</param>
        /// <returns>Folder contents</returns>
        [Create("@common/text")]
        public FileWrapper<int> CreateTextFileInCommonFromBody([FromBody] CreateTextOrHtmlFileModel model)
        {
            return CreateTextFile(GlobalFolderHelper.FolderCommon, model);
        }

        [Create("@common/text")]
        [Consumes("application/x-www-form-urlencoded")]
        public FileWrapper<int> CreateTextFileInCommonFromForm([FromForm] CreateTextOrHtmlFileModel model)
        {
            return CreateTextFile(GlobalFolderHelper.FolderCommon, model);
        }

        /// <summary>
        /// Creates a text (.txt) file in the selected folder with the title and contents sent in the request
        /// </summary>
        /// <short>Create txt</short>
        /// <category>File Creation</category>
        /// <param name="folderId">Folder ID</param>
        /// <param name="title">File title</param>
        /// <param name="content">File contents</param>
        /// <returns>Folder contents</returns>
        [Create("{folderId}/text")]
        public FileWrapper<string> CreateTextFileFromBody(string folderId, [FromBody] CreateTextOrHtmlFileModel model)
        {
            return CreateTextFile(folderId, model);
        }

        [Create("{folderId}/text")]
        [Consumes("application/x-www-form-urlencoded")]
        public FileWrapper<string> CreateTextFileFromForm(string folderId, [FromForm] CreateTextOrHtmlFileModel model)
        {
            return CreateTextFile(folderId, model);
        }

        private FileWrapper<string> CreateTextFile(string folderId, CreateTextOrHtmlFileModel model)
        {
            return FilesControllerHelperString.CreateTextFile(folderId, model.Title, model.Content);
        }

        [Create("{folderId:int}/text")]
        public FileWrapper<int> CreateTextFileFromBody(int folderId, [FromBody] CreateTextOrHtmlFileModel model)
        {
            return CreateTextFile(folderId, model);
        }

        [Create("{folderId:int}/text")]
        [Consumes("application/x-www-form-urlencoded")]
        public FileWrapper<int> CreateTextFileFromForm(int folderId, [FromForm] CreateTextOrHtmlFileModel model)
        {
            return CreateTextFile(folderId, model);
        }

        private FileWrapper<int> CreateTextFile(int folderId, CreateTextOrHtmlFileModel model)
        {
            return FilesControllerHelperInt.CreateTextFile(folderId, model.Title, model.Content);
        }

        /// <summary>
        /// Creates an html (.html) file in the selected folder with the title and contents sent in the request
        /// </summary>
        /// <short>Create html</short>
        /// <category>File Creation</category>
        /// <param name="folderId">Folder ID</param>
        /// <param name="title">File title</param>
        /// <param name="content">File contents</param>
        /// <returns>Folder contents</returns>
        [Create("{folderId}/html")]
        public FileWrapper<string> CreateHtmlFileFromBody(string folderId, [FromBody] CreateTextOrHtmlFileModel model)
        {
            return CreateHtmlFile(folderId, model);
        }

        [Create("{folderId}/html")]
        [Consumes("application/x-www-form-urlencoded")]
        public FileWrapper<string> CreateHtmlFileFromForm(string folderId, [FromForm] CreateTextOrHtmlFileModel model)
        {
            return CreateHtmlFile(folderId, model);
        }

        private FileWrapper<string> CreateHtmlFile(string folderId, CreateTextOrHtmlFileModel model)
        {
            return FilesControllerHelperString.CreateHtmlFile(folderId, model.Title, model.Content);
        }

        [Create("{folderId:int}/html")]
        public FileWrapper<int> CreateHtmlFileFromBody(int folderId, [FromBody] CreateTextOrHtmlFileModel model)
        {
            return CreateHtmlFile(folderId, model);
        }

        [Create("{folderId:int}/html")]
        [Consumes("application/x-www-form-urlencoded")]
        public FileWrapper<int> CreateHtmlFileFromForm(int folderId, [FromForm] CreateTextOrHtmlFileModel model)
        {
            return CreateHtmlFile(folderId, model);
        }

        private FileWrapper<int> CreateHtmlFile(int folderId, CreateTextOrHtmlFileModel model)
        {
            return FilesControllerHelperInt.CreateHtmlFile(folderId, model.Title, model.Content);
        }

        /// <summary>
        /// Creates an html (.html) file in 'My Documents' section with the title and contents sent in the request
        /// </summary>
        /// <short>Create html in 'My'</short>
        /// <category>File Creation</category>
        /// <param name="title">File title</param>
        /// <param name="content">File contents</param>
        /// <returns>Folder contents</returns>
        [Create("@my/html")]
        public FileWrapper<int> CreateHtmlFileInMyFromBody([FromBody] CreateTextOrHtmlFileModel model)
        {
            return CreateHtmlFile(GlobalFolderHelper.FolderMy, model);
        }

        [Create("@my/html")]
        [Consumes("application/x-www-form-urlencoded")]
        public FileWrapper<int> CreateHtmlFileInMyFromForm([FromForm] CreateTextOrHtmlFileModel model)
        {
            return CreateHtmlFile(GlobalFolderHelper.FolderMy, model);
        }

        /// <summary>
        /// Creates an html (.html) file in 'Common Documents' section with the title and contents sent in the request
        /// </summary>
        /// <short>Create html in 'Common'</short>
        /// <category>File Creation</category>
        /// <param name="title">File title</param>
        /// <param name="content">File contents</param>
        /// <returns>Folder contents</returns>        
        [Create("@common/html")]
        public FileWrapper<int> CreateHtmlFileInCommonFromBody([FromBody] CreateTextOrHtmlFileModel model)
        {
            return CreateHtmlFile(GlobalFolderHelper.FolderCommon, model);
        }

        [Create("@common/html")]
        [Consumes("application/x-www-form-urlencoded")]
        public FileWrapper<int> CreateHtmlFileInCommonFromForm([FromForm] CreateTextOrHtmlFileModel model)
        {
            return CreateHtmlFile(GlobalFolderHelper.FolderCommon, model);
        }

        /// <summary>
        /// Creates a new folder with the title sent in the request. The ID of a parent folder can be also specified.
        /// </summary>
        /// <short>
        /// New folder
        /// </short>
        /// <category>Folders</category>
        /// <param name="folderId">Parent folder ID</param>
        /// <param name="title">Title of new folder</param>
        /// <returns>New folder contents</returns>
        [Create("folder/{folderId}", order: int.MaxValue, DisableFormat = true)]
        public FolderWrapper<string> CreateFolderFromBody(string folderId, [FromBody] CreateFolderModel folderModel)
        {
            return FilesControllerHelperString.CreateFolder(folderId, folderModel.Title);
        }

        [Create("folder/{folderId}", order: int.MaxValue, DisableFormat = true)]
        [Consumes("application/x-www-form-urlencoded")]
        public FolderWrapper<string> CreateFolderFromForm(string folderId, [FromForm] CreateFolderModel folderModel)
        {
            return FilesControllerHelperString.CreateFolder(folderId, folderModel.Title);
        }

        [Create("folder/{folderId:int}", order: int.MaxValue - 1, DisableFormat = true)]
        public FolderWrapper<int> CreateFolderFromBody(int folderId, [FromBody] CreateFolderModel folderModel)
        {
            return FilesControllerHelperInt.CreateFolder(folderId, folderModel.Title);
        }

        [Create("folder/{folderId:int}", order: int.MaxValue - 1, DisableFormat = true)]
        [Consumes("application/x-www-form-urlencoded")]
        public FolderWrapper<int> CreateFolderFromForm(int folderId, [FromForm] CreateFolderModel folderModel)
        {
            return FilesControllerHelperInt.CreateFolder(folderId, folderModel.Title);
        }

        /// <summary>
        /// Creates a new file in the 'My Documents' section with the title sent in the request
        /// </summary>
        /// <short>Create file</short>
        /// <category>File Creation</category>
        /// <param name="title" remark="Allowed values: the file must have one of the following extensions: DOCX, XLSX, PPTX">File title</param>
        /// <remarks>In case the extension for the file title differs from DOCX/XLSX/PPTX and belongs to one of the known text, spreadsheet or presentation formats, it will be changed to DOCX/XLSX/PPTX accordingly. If the file extension is not set or is unknown, the DOCX extension will be added to the file title.</remarks>
        /// <returns>New file info</returns>
        [Create("@my/file")]
        public FileWrapper<int> CreateFileFromBody([FromBody] CreateFileModel<int> model)
        {
            return FilesControllerHelperInt.CreateFile(GlobalFolderHelper.FolderMy, model.Title, model.TemplateId, model.EnableExternalExt);
        }

        [Create("@my/file")]
        [Consumes("application/x-www-form-urlencoded")]
        public FileWrapper<int> CreateFileFromForm([FromForm] CreateFileModel<int> model)
        {
            return FilesControllerHelperInt.CreateFile(GlobalFolderHelper.FolderMy, model.Title, model.TemplateId, model.EnableExternalExt);
        }

        /// <summary>
        /// Creates a new file in the specified folder with the title sent in the request
        /// </summary>
        /// <short>Create file</short>
        /// <category>File Creation</category>
        /// <param name="folderId">Folder ID</param>
        /// <param name="title" remark="Allowed values: the file must have one of the following extensions: DOCX, XLSX, PPTX">File title</param>
        /// <remarks>In case the extension for the file title differs from DOCX/XLSX/PPTX and belongs to one of the known text, spreadsheet or presentation formats, it will be changed to DOCX/XLSX/PPTX accordingly. If the file extension is not set or is unknown, the DOCX extension will be added to the file title.</remarks>
        /// <returns>New file info</returns>
        [Create("{folderId}/file")]
        public FileWrapper<string> CreateFileFromBody(string folderId, [FromBody] CreateFileModel<string> model)
        {
            return FilesControllerHelperString.CreateFile(folderId, model.Title, model.TemplateId, model.EnableExternalExt);
        }

        [Create("{folderId}/file")]
        [Consumes("application/x-www-form-urlencoded")]
        public FileWrapper<string> CreateFileFromForm(string folderId, [FromForm] CreateFileModel<string> model)
        {
            return FilesControllerHelperString.CreateFile(folderId, model.Title, model.TemplateId, model.EnableExternalExt);
        }

        [Create("{folderId:int}/file")]
        public FileWrapper<int> CreateFileFromBody(int folderId, [FromBody] CreateFileModel<int> model)
        {
            return FilesControllerHelperInt.CreateFile(folderId, model.Title, model.TemplateId, model.EnableExternalExt);
        }

        [Create("{folderId:int}/file")]
        [Consumes("application/x-www-form-urlencoded")]
        public FileWrapper<int> CreateFileFromForm(int folderId, [FromForm] CreateFileModel<int> model)
        {
            return FilesControllerHelperInt.CreateFile(folderId, model.Title, model.TemplateId, model.EnableExternalExt);
        }

        /// <summary>
        /// Renames the selected folder to the new title specified in the request
        /// </summary>
        /// <short>
        /// Rename folder
        /// </short>
        /// <category>Folders</category>
        /// <param name="folderId">Folder ID</param>
        /// <param name="title">New title</param>
        /// <returns>Folder contents</returns>
        [Update("folder/{folderId}", order: int.MaxValue, DisableFormat = true)]
        public FolderWrapper<string> RenameFolderFromBody(string folderId, [FromBody] CreateFolderModel folderModel)
        {
            return FilesControllerHelperString.RenameFolder(folderId, folderModel.Title);
        }

        [Update("folder/{folderId}", order: int.MaxValue, DisableFormat = true)]
        [Consumes("application/x-www-form-urlencoded")]
        public FolderWrapper<string> RenameFolderFromForm(string folderId, [FromForm] CreateFolderModel folderModel)
        {
            return FilesControllerHelperString.RenameFolder(folderId, folderModel.Title);
        }

        [Update("folder/{folderId:int}", order: int.MaxValue - 1, DisableFormat = true)]
        public FolderWrapper<int> RenameFolderFromBody(int folderId, [FromBody] CreateFolderModel folderModel)
        {
            return FilesControllerHelperInt.RenameFolder(folderId, folderModel.Title);
        }

        [Update("folder/{folderId:int}", order: int.MaxValue - 1, DisableFormat = true)]
        [Consumes("application/x-www-form-urlencoded")]
        public FolderWrapper<int> RenameFolderFromForm(int folderId, [FromForm] CreateFolderModel folderModel)
        {
            return FilesControllerHelperInt.RenameFolder(folderId, folderModel.Title);
        }

        [Create("owner")]
        public IEnumerable<FileEntryWrapper> ChangeOwnerFromBody([FromBody] ChangeOwnerModel model)
        {
            return ChangeOwner(model);
        }

        [Create("owner")]
        [Consumes("application/x-www-form-urlencoded")]
        public IEnumerable<FileEntryWrapper> ChangeOwnerFromForm([FromForm] ChangeOwnerModel model)
        {
            return ChangeOwner(model);
        }

        public IEnumerable<FileEntryWrapper> ChangeOwner(ChangeOwnerModel model)
        {
            var (folderIntIds, folderStringIds) = FileOperationsManager.GetIds(model.FolderIds);
            var (fileIntIds, fileStringIds) = FileOperationsManager.GetIds(model.FileIds);

            var result = new List<FileEntry>();
            result.AddRange(FileStorageServiceInt.ChangeOwner(folderIntIds, fileIntIds, model.UserId));
            result.AddRange(FileStorageService.ChangeOwner(folderStringIds, fileStringIds, model.UserId));
            return result.Select(FilesControllerHelperInt.GetFileEntryWrapper).ToList();
        }

        /// <summary>
        /// Returns a detailed information about the folder with the ID specified in the request
        /// </summary>
        /// <short>Folder information</short>
        /// <category>Folders</category>
        /// <returns>Folder info</returns>
        [Read("folder/{folderId}", order: int.MaxValue, DisableFormat = true)]
        public FolderWrapper<string> GetFolderInfo(string folderId)
        {
            return FilesControllerHelperString.GetFolderInfo(folderId);
        }

        [Read("folder/{folderId:int}", order: int.MaxValue - 1, DisableFormat = true)]
        public FolderWrapper<int> GetFolderInfo(int folderId)
        {
            return FilesControllerHelperInt.GetFolderInfo(folderId);
        }

        /// <summary>
        /// Returns parent folders
        /// </summary>
        /// <param name="folderId"></param>
        /// <category>Folders</category>
        /// <returns>Parent folders</returns>
        [Read("folder/{folderId}/path")]
        public IEnumerable<FileEntryWrapper> GetFolderPath(string folderId)
        {
            return FilesControllerHelperString.GetFolderPath(folderId);
        }

        [Read("folder/{folderId:int}/path")]
        public IEnumerable<FileEntryWrapper> GetFolderPath(int folderId)
        {
            return FilesControllerHelperInt.GetFolderPath(folderId);
        }

        /// <summary>
        /// Returns a detailed information about the file with the ID specified in the request
        /// </summary>
        /// <short>File information</short>
        /// <category>Files</category>
        /// <returns>File info</returns>
        [Read("file/{fileId}", order: int.MaxValue, DisableFormat = true)]
        public FileWrapper<string> GetFileInfo(string fileId, int version = -1)
        {
            return FilesControllerHelperString.GetFileInfo(fileId, version);
        }

<<<<<<< HEAD
        [Read("fileAsync/{fileId}", DisableFormat = true)]
        public async Task<FileWrapper<string>> GetFileInfoAsync(string fileId, int version = -1)
        {
            return await FilesControllerHelperString.GetFileInfoAsync(fileId, version);
        }

        [Read("file/{fileId:int}")]
=======
        [Read("file/{fileId:int}", order: int.MaxValue - 1, DisableFormat = true)]
>>>>>>> 678b9ae1
        public FileWrapper<int> GetFileInfo(int fileId, int version = -1)
        {
            return FilesControllerHelperInt.GetFileInfo(fileId, version);
        }

        [Read("fileAsync/{fileId:int}")]
        public async Task<FileWrapper<int>> GetFileInfoAsync(int fileId, int version = -1)
        {
            return await FilesControllerHelperInt.GetFileInfoAsync(fileId, version);
        }

        /// <summary>
        ///     Updates the information of the selected file with the parameters specified in the request
        /// </summary>
        /// <short>Update file info</short>
        /// <category>Files</category>
        /// <param name="fileId">File ID</param>
        /// <param name="title">New title</param>
        /// <param name="lastVersion">File last version number</param>
        /// <returns>File info</returns>
        [Update("file/{fileId}", order: int.MaxValue, DisableFormat = true)]
        public FileWrapper<string> UpdateFileFromBody(string fileId, [FromBody] UpdateFileModel model)
        {
            return FilesControllerHelperString.UpdateFile(fileId, model.Title, model.LastVersion);
        }

<<<<<<< HEAD
        [Update("fileAsync/{fileId}", DisableFormat = true)]
        public async Task<FileWrapper<string>> UpdateFileFromBodyAsync(string fileId, [FromBody] UpdateFileModel model)
        {
            return await FilesControllerHelperString.UpdateFileAsync(fileId, model.Title, model.LastVersion);
        }

        [Update("file/{fileId}", DisableFormat = true)]
=======
        [Update("file/{fileId}", order: int.MaxValue, DisableFormat = true)]
>>>>>>> 678b9ae1
        [Consumes("application/x-www-form-urlencoded")]
        public FileWrapper<string> UpdateFileFromForm(string fileId, [FromForm] UpdateFileModel model)
        {
            return FilesControllerHelperString.UpdateFile(fileId, model.Title, model.LastVersion);
        }

<<<<<<< HEAD
        [Update("fileAsync/{fileId}", DisableFormat = true)]
        [Consumes("application/x-www-form-urlencoded")]
        public async Task<FileWrapper<string>> UpdateFileFromFormAsync(string fileId, [FromForm] UpdateFileModel model)
        {
            return await FilesControllerHelperString.UpdateFileAsync(fileId, model.Title, model.LastVersion);
        }

        [Update("file/{fileId:int}")]
=======
        [Update("file/{fileId:int}", order: int.MaxValue - 1, DisableFormat = true)]
>>>>>>> 678b9ae1
        public FileWrapper<int> UpdateFileFromBody(int fileId, [FromBody] UpdateFileModel model)
        {
            return FilesControllerHelperInt.UpdateFile(fileId, model.Title, model.LastVersion);
        }

<<<<<<< HEAD
        [Update("fileAsync/{fileId:int}")]
        public async Task<FileWrapper<int>> UpdateFileFromBodyAsync(int fileId, [FromBody] UpdateFileModel model)
        {
            return await FilesControllerHelperInt.UpdateFileAsync(fileId, model.Title, model.LastVersion);
        }

        [Update("file/{fileId:int}")]
=======
        [Update("file/{fileId:int}", order: int.MaxValue - 1, DisableFormat = true)]
>>>>>>> 678b9ae1
        [Consumes("application/x-www-form-urlencoded")]
        public FileWrapper<int> UpdateFileFromForm(int fileId, [FromForm] UpdateFileModel model)
        {
            return FilesControllerHelperInt.UpdateFile(fileId, model.Title, model.LastVersion);
        }

<<<<<<< HEAD
        [Update("file/{fileId:int}")]
        [Consumes("application/x-www-form-urlencoded")]
        public async Task<FileWrapper<int>> UpdateFileFromFormAsync(int fileId, [FromForm] UpdateFileModel model)
        {
            return await FilesControllerHelperInt.UpdateFileAsync(fileId, model.Title, model.LastVersion);
        }
=======
>>>>>>> 678b9ae1

        /// <summary>
        /// Deletes the file with the ID specified in the request
        /// </summary>
        /// <short>Delete file</short>
        /// <category>Files</category>
        /// <param name="fileId">File ID</param>
        /// <param name="deleteAfter">Delete after finished</param>
        /// <param name="immediately">Don't move to the Recycle Bin</param>
        /// <returns>Operation result</returns>
        [Delete("file/{fileId}", order: int.MaxValue, DisableFormat = true)]
        public IEnumerable<FileOperationWraper> DeleteFile(string fileId, [FromBody] DeleteModel model)
        {
            return FilesControllerHelperString.DeleteFile(fileId, model.DeleteAfter, model.Immediately);
        }

        [Delete("file/{fileId:int}", order: int.MaxValue - 1, DisableFormat = true)]
        public IEnumerable<FileOperationWraper> DeleteFile(int fileId, [FromBody] DeleteModel model)
        {
            return FilesControllerHelperInt.DeleteFile(fileId, model.DeleteAfter, model.Immediately);
        }

        /// <summary>
        ///  Start conversion
        /// </summary>
        /// <short>Convert</short>
        /// <category>File operations</category>
        /// <param name="fileId"></param>
        /// <returns>Operation result</returns>
        [Update("file/{fileId}/checkconversion")]
        public IEnumerable<ConversationResult<string>> StartConversion(string fileId, [FromBody(EmptyBodyBehavior = Microsoft.AspNetCore.Mvc.ModelBinding.EmptyBodyBehavior.Allow)] CheckConversionModel model)
        {
            return FilesControllerHelperString.StartConversion(fileId, model?.Sync ?? false);
        }

        [Update("file/{fileId:int}/checkconversion")]
        public IEnumerable<ConversationResult<int>> StartConversion(int fileId, [FromBody(EmptyBodyBehavior = Microsoft.AspNetCore.Mvc.ModelBinding.EmptyBodyBehavior.Allow)] CheckConversionModel model)
        {
            return FilesControllerHelperInt.StartConversion(fileId, model?.Sync ?? false);
        }

        /// <summary>
        ///  Check conversion status
        /// </summary>
        /// <short>Convert</short>
        /// <category>File operations</category>
        /// <param name="fileId"></param>
        /// <param name="start"></param>
        /// <returns>Operation result</returns>
        [Read("file/{fileId}/checkconversion")]
        public IEnumerable<ConversationResult<string>> CheckConversion(string fileId, bool start)
        {
            return FilesControllerHelperString.CheckConversion(fileId, start);
        }

        [Read("file/{fileId:int}/checkconversion")]
        public IEnumerable<ConversationResult<int>> CheckConversion(int fileId, bool start)
        {
            return FilesControllerHelperInt.CheckConversion(fileId, start);
        }

        /// <summary>
        /// Deletes the folder with the ID specified in the request
        /// </summary>
        /// <short>Delete folder</short>
        /// <category>Folders</category>
        /// <param name="folderId">Folder ID</param>
        /// <param name="deleteAfter">Delete after finished</param>
        /// <param name="immediately">Don't move to the Recycle Bin</param>
        /// <returns>Operation result</returns>
        [Delete("folder/{folderId}", order: int.MaxValue - 1, DisableFormat = true)]
        public IEnumerable<FileOperationWraper> DeleteFolder(string folderId, bool deleteAfter, bool immediately)
        {
            return FilesControllerHelperString.DeleteFolder(folderId, deleteAfter, immediately);
        }

        [Delete("folder/{folderId:int}")]
        public IEnumerable<FileOperationWraper> DeleteFolder(int folderId, bool deleteAfter, bool immediately)
        {
            return FilesControllerHelperInt.DeleteFolder(folderId, deleteAfter, immediately);
        }

        /// <summary>
        /// Checking for conflicts
        /// </summary>
        /// <category>File operations</category>
        /// <param name="destFolderId">Destination folder ID</param>
        /// <param name="folderIds">Folder ID list</param>
        /// <param name="fileIds">File ID list</param>
        /// <returns>Conflicts file ids</returns>
        [Read("fileops/move")]
        public IEnumerable<FileEntryWrapper> MoveOrCopyBatchCheck([ModelBinder(BinderType = typeof(BatchModelBinder))] BatchModel batchModel)
        {
            return FilesControllerHelperString.MoveOrCopyBatchCheck(batchModel);
        }

        /// <summary>
        ///   Moves all the selected files and folders to the folder with the ID specified in the request
        /// </summary>
        /// <short>Move to folder</short>
        /// <category>File operations</category>
        /// <param name="destFolderId">Destination folder ID</param>
        /// <param name="folderIds">Folder ID list</param>
        /// <param name="fileIds">File ID list</param>
        /// <param name="conflictResolveType">Overwriting behavior: skip(0), overwrite(1) or duplicate(2)</param>
        /// <param name="deleteAfter">Delete after finished</param>
        /// <returns>Operation result</returns>
        [Update("fileops/move")]
        public IEnumerable<FileOperationWraper> MoveBatchItemsFromBody([FromBody] BatchModel batchModel)
        {
            return FilesControllerHelperString.MoveBatchItems(batchModel);
        }

        [Update("fileops/move")]
        [Consumes("application/x-www-form-urlencoded")]
        public IEnumerable<FileOperationWraper> MoveBatchItemsFromForm([FromForm][ModelBinder(BinderType = typeof(BatchModelBinder))] BatchModel batchModel)
        {
            return FilesControllerHelperString.MoveBatchItems(batchModel);
        }

        /// <summary>
        ///   Copies all the selected files and folders to the folder with the ID specified in the request
        /// </summary>
        /// <short>Copy to folder</short>
        /// <category>File operations</category>
        /// <param name="destFolderId">Destination folder ID</param>
        /// <param name="folderIds">Folder ID list</param>
        /// <param name="fileIds">File ID list</param>
        /// <param name="conflictResolveType">Overwriting behavior: skip(0), overwrite(1) or duplicate(2)</param>
        /// <param name="deleteAfter">Delete after finished</param>
        /// <returns>Operation result</returns>
        [Update("fileops/copy")]
        public IEnumerable<FileOperationWraper> CopyBatchItemsFromBody([FromBody] BatchModel batchModel)
        {
            return FilesControllerHelperString.CopyBatchItems(batchModel);
        }

        [Update("fileops/copy")]
        [Consumes("application/x-www-form-urlencoded")]
        public IEnumerable<FileOperationWraper> CopyBatchItemsFromForm([FromForm][ModelBinder(BinderType = typeof(BatchModelBinder))] BatchModel batchModel)
        {
            return FilesControllerHelperString.CopyBatchItems(batchModel);
        }

        /// <summary>
        ///   Marks all files and folders as read
        /// </summary>
        /// <short>Mark as read</short>
        /// <category>File operations</category>
        /// <returns>Operation result</returns>
        [Update("fileops/markasread")]
        public IEnumerable<FileOperationWraper> MarkAsReadFromBody([FromBody] BaseBatchModel model)
        {
            return FilesControllerHelperString.MarkAsRead(model);
        }

        [Update("fileops/markasread")]
        [Consumes("application/x-www-form-urlencoded")]
        public IEnumerable<FileOperationWraper> MarkAsReadFromForm([FromForm][ModelBinder(BinderType = typeof(BaseBatchModelBinder))] BaseBatchModel model)
        {
            return FilesControllerHelperString.MarkAsRead(model);
        }

        /// <summary>
        ///  Finishes all the active file operations
        /// </summary>
        /// <short>Finish all</short>
        /// <category>File operations</category>
        /// <returns>Operation result</returns>
        [Update("fileops/terminate")]
        public IEnumerable<FileOperationWraper> TerminateTasks()
        {
            return FileStorageService.TerminateTasks().Select(FileOperationWraperHelper.Get);
        }


        /// <summary>
        ///  Returns the list of all active file operations
        /// </summary>
        /// <short>Get file operations list</short>
        /// <category>File operations</category>
        /// <returns>Operation result</returns>
        [Read("fileops")]
        public IEnumerable<FileOperationWraper> GetOperationStatuses()
        {
            return FileStorageService.GetTasksStatuses().Select(FileOperationWraperHelper.Get);
        }

        /// <summary>
        /// Start downlaod process of files and folders with ID
        /// </summary>
        /// <short>Finish file operations</short>
        /// <param name="fileConvertIds" visible="false">File ID list for download with convert to format</param>
        /// <param name="fileIds">File ID list</param>
        /// <param name="folderIds">Folder ID list</param>
        /// <category>File operations</category>
        /// <returns>Operation result</returns>
        [Update("fileops/bulkdownload")]
        public IEnumerable<FileOperationWraper> BulkDownload([FromBody] DownloadModel model)
        {
            return FilesControllerHelperString.BulkDownload(model);
        }

        [Update("fileops/bulkdownload")]
        [Consumes("application/x-www-form-urlencoded")]
        public IEnumerable<FileOperationWraper> BulkDownloadFromForm([FromForm] DownloadModel model)
        {
            return FilesControllerHelperString.BulkDownload(model);
        }

        /// <summary>
        ///   Deletes the files and folders with the IDs specified in the request
        /// </summary>
        /// <param name="folderIds">Folder ID list</param>
        /// <param name="fileIds">File ID list</param>
        /// <param name="deleteAfter">Delete after finished</param>
        /// <param name="immediately">Don't move to the Recycle Bin</param>
        /// <short>Delete files and folders</short>
        /// <category>File operations</category>
        /// <returns>Operation result</returns>
        [Update("fileops/delete")]
        public IEnumerable<FileOperationWraper> DeleteBatchItemsFromBody([FromBody] DeleteBatchModel batch)
        {
            return FileStorageService.DeleteItems("delete", batch.FileIds.ToList(), batch.FolderIds.ToList(), false, batch.DeleteAfter, batch.Immediately)
                .Select(FileOperationWraperHelper.Get);
        }

        [Update("fileops/delete")]
        [Consumes("application/x-www-form-urlencoded")]
        public IEnumerable<FileOperationWraper> DeleteBatchItemsFromForm([FromForm][ModelBinder(BinderType = typeof(DeleteBatchModelBinder))] DeleteBatchModel batch)
        {
            return FileStorageService.DeleteItems("delete", batch.FileIds.ToList(), batch.FolderIds.ToList(), false, batch.DeleteAfter, batch.Immediately)
                .Select(FileOperationWraperHelper.Get);
        }

        /// <summary>
        ///   Deletes all files and folders from the recycle bin
        /// </summary>
        /// <short>Clear recycle bin</short>
        /// <category>File operations</category>
        /// <returns>Operation result</returns>
        [Update("fileops/emptytrash")]
        public IEnumerable<FileOperationWraper> EmptyTrash()
        {
            return FilesControllerHelperInt.EmptyTrash();
        }

        /// <summary>
        /// Returns the detailed information about all the available file versions with the ID specified in the request
        /// </summary>
        /// <short>File versions</short>
        /// <category>Files</category>
        /// <param name="fileId">File ID</param>
        /// <returns>File information</returns>
        [Read("file/{fileId}/history")]
        public IEnumerable<FileWrapper<string>> GetFileVersionInfo(string fileId)
        {
            return FilesControllerHelperString.GetFileVersionInfo(fileId);
        }

        [Read("file/{fileId:int}/history")]
        public IEnumerable<FileWrapper<int>> GetFileVersionInfo(int fileId)
        {
            return FilesControllerHelperInt.GetFileVersionInfo(fileId);
        }

        [Read("file/{fileId}/presigned")]
        public DocumentService.FileLink GetPresignedUri(string fileId)
        {
            return FilesControllerHelperString.GetPresignedUri(fileId);
        }

        [Read("file/{fileId:int}/presigned")]
        public DocumentService.FileLink GetPresignedUri(int fileId)
        {
            return FilesControllerHelperInt.GetPresignedUri(fileId);
        }

        /// <summary>
        /// Change version history
        /// </summary>
        /// <param name="fileId">File ID</param>
        /// <param name="version">Version of history</param>
        /// <param name="continueVersion">Mark as version or revision</param>
        /// <category>Files</category>
        /// <returns></returns>
        [Update("file/{fileId}/history")]
        public IEnumerable<FileWrapper<string>> ChangeHistoryFromBody(string fileId, [FromBody] ChangeHistoryModel model)
        {
            return FilesControllerHelperString.ChangeHistory(fileId, model.Version, model.ContinueVersion);
        }

        [Update("file/{fileId}/history")]
        [Consumes("application/x-www-form-urlencoded")]
        public IEnumerable<FileWrapper<string>> ChangeHistoryFromForm(string fileId, [FromForm] ChangeHistoryModel model)
        {
            return FilesControllerHelperString.ChangeHistory(fileId, model.Version, model.ContinueVersion);
        }

        [Update("file/{fileId:int}/history")]
        public IEnumerable<FileWrapper<int>> ChangeHistoryFromBody(int fileId, [FromBody] ChangeHistoryModel model)
        {
            return FilesControllerHelperInt.ChangeHistory(fileId, model.Version, model.ContinueVersion);
        }

        [Update("file/{fileId:int}/history")]
        [Consumes("application/x-www-form-urlencoded")]
        public IEnumerable<FileWrapper<int>> ChangeHistoryFromForm(int fileId, [FromForm] ChangeHistoryModel model)
        {
            return FilesControllerHelperInt.ChangeHistory(fileId, model.Version, model.ContinueVersion);
        }

        [Update("file/{fileId}/lock")]
        public FileWrapper<string> LockFileFromBody(string fileId, [FromBody] LockFileModel model)
        {
            return FilesControllerHelperString.LockFile(fileId, model.LockFile);
        }

        [Update("file/{fileId}/lock")]
        [Consumes("application/x-www-form-urlencoded")]
        public FileWrapper<string> LockFileFromForm(string fileId, [FromForm] LockFileModel model)
        {
            return FilesControllerHelperString.LockFile(fileId, model.LockFile);
        }

        [Update("file/{fileId:int}/lock")]
        public FileWrapper<int> LockFileFromBody(int fileId, [FromBody] LockFileModel model)
        {
            return FilesControllerHelperInt.LockFile(fileId, model.LockFile);
        }

        [Update("file/{fileId:int}/lock")]
        [Consumes("application/x-www-form-urlencoded")]
        public FileWrapper<int> LockFileFromForm(int fileId, [FromForm] LockFileModel model)
        {
            return FilesControllerHelperInt.LockFile(fileId, model.LockFile);
        }

        [Update("file/{fileId}/comment")]
        public object UpdateCommentFromBody(string fileId, [FromBody] UpdateCommentModel model)
        {
            return FilesControllerHelperString.UpdateComment(fileId, model.Version, model.Comment);
        }

        [Update("file/{fileId}/comment")]
        [Consumes("application/x-www-form-urlencoded")]
        public object UpdateCommentFromForm(string fileId, [FromForm] UpdateCommentModel model)
        {
            return FilesControllerHelperString.UpdateComment(fileId, model.Version, model.Comment);
        }

        [Update("file/{fileId:int}/comment")]
        public object UpdateCommentFromBody(int fileId, [FromBody] UpdateCommentModel model)
        {
            return FilesControllerHelperInt.UpdateComment(fileId, model.Version, model.Comment);
        }

        [Update("file/{fileId:int}/comment")]
        [Consumes("application/x-www-form-urlencoded")]
        public object UpdateCommentFromForm(int fileId, [FromForm] UpdateCommentModel model)
        {
            return FilesControllerHelperInt.UpdateComment(fileId, model.Version, model.Comment);
        }

        /// <summary>
        /// Returns the detailed information about shared file with the ID specified in the request
        /// </summary>
        /// <short>File sharing</short>
        /// <category>Sharing</category>
        /// <param name="fileId">File ID</param>
        /// <returns>Shared file information</returns>
        [Read("file/{fileId}/share")]
        public IEnumerable<FileShareWrapper> GetFileSecurityInfo(string fileId)
        {
            return FilesControllerHelperString.GetFileSecurityInfo(fileId);
        }

        [Read("file/{fileId:int}/share")]
        public IEnumerable<FileShareWrapper> GetFileSecurityInfo(int fileId)
        {
            return FilesControllerHelperInt.GetFileSecurityInfo(fileId);
        }

        /// <summary>
        /// Returns the detailed information about shared folder with the ID specified in the request
        /// </summary>
        /// <short>Folder sharing</short>
        /// <param name="folderId">Folder ID</param>
        /// <category>Sharing</category>
        /// <returns>Shared folder information</returns>
        [Read("folder/{folderId}/share")]
        public IEnumerable<FileShareWrapper> GetFolderSecurityInfo(string folderId)
        {
            return FilesControllerHelperString.GetFolderSecurityInfo(folderId);
        }

        [Read("folder/{folderId:int}/share")]
        public IEnumerable<FileShareWrapper> GetFolderSecurityInfo(int folderId)
        {
            return FilesControllerHelperInt.GetFolderSecurityInfo(folderId);
        }

        [Create("share")]
        public IEnumerable<FileShareWrapper> GetSecurityInfoFromBody([FromBody] BaseBatchModel model)
        {
            var (folderIntIds, folderStringIds) = FileOperationsManager.GetIds(model.FolderIds);
            var (fileIntIds, fileStringIds) = FileOperationsManager.GetIds(model.FileIds);

            var result = new List<FileShareWrapper>();
            result.AddRange(FilesControllerHelperInt.GetSecurityInfo(fileIntIds, folderIntIds));
            result.AddRange(FilesControllerHelperString.GetSecurityInfo(fileStringIds, folderStringIds));
            return result;
        }

        [Create("share")]
        [Consumes("application/x-www-form-urlencoded")]
        public IEnumerable<FileShareWrapper> GetSecurityInfoFromForm([FromForm][ModelBinder(BinderType = typeof(BaseBatchModelBinder))] BaseBatchModel model)
        {
            var (folderIntIds, folderStringIds) = FileOperationsManager.GetIds(model.FolderIds);
            var (fileIntIds, fileStringIds) = FileOperationsManager.GetIds(model.FileIds);

            var result = new List<FileShareWrapper>();
            result.AddRange(FilesControllerHelperInt.GetSecurityInfo(fileIntIds, folderIntIds));
            result.AddRange(FilesControllerHelperString.GetSecurityInfo(fileStringIds, folderStringIds));
            return result;
        }

        /// <summary>
        /// Sets sharing settings for the file with the ID specified in the request
        /// </summary>
        /// <param name="fileId">File ID</param>
        /// <param name="share">Collection of sharing rights</param>
        /// <param name="notify">Should notify people</param>
        /// <param name="sharingMessage">Sharing message to send when notifying</param>
        /// <short>Share file</short>
        /// <category>Sharing</category>
        /// <remarks>
        /// Each of the FileShareParams must contain two parameters: 'ShareTo' - ID of the user with whom we want to share and 'Access' - access type which we want to grant to the user (Read, ReadWrite, etc) 
        /// </remarks>
        /// <returns>Shared file information</returns>
        [Update("file/{fileId}/share")]
        public IEnumerable<FileShareWrapper> SetFileSecurityInfoFromBody(string fileId, [FromBody] SecurityInfoModel model)
        {
            return FilesControllerHelperString.SetFileSecurityInfo(fileId, model.Share, model.Notify, model.SharingMessage);
        }

        [Update("file/{fileId}/share")]
        [Consumes("application/x-www-form-urlencoded")]
        public IEnumerable<FileShareWrapper> SetFileSecurityInfoFromForm(string fileId, [FromForm] SecurityInfoModel model)
        {
            return FilesControllerHelperString.SetFileSecurityInfo(fileId, model.Share, model.Notify, model.SharingMessage);
        }

        [Update("file/{fileId:int}/share")]
        public IEnumerable<FileShareWrapper> SetFileSecurityInfoFromBody(int fileId, [FromBody] SecurityInfoModel model)
        {
            return FilesControllerHelperInt.SetFileSecurityInfo(fileId, model.Share, model.Notify, model.SharingMessage);
        }

        [Update("file/{fileId:int}/share")]
        [Consumes("application/x-www-form-urlencoded")]
        public IEnumerable<FileShareWrapper> SetFileSecurityInfoFromForm(int fileId, [FromForm] SecurityInfoModel model)
        {
            return FilesControllerHelperInt.SetFileSecurityInfo(fileId, model.Share, model.Notify, model.SharingMessage);
        }

        [Update("share")]
        public IEnumerable<FileShareWrapper> SetSecurityInfoFromBody([FromBody] SecurityInfoModel model)
        {
            return SetSecurityInfo(model);
        }

        [Update("share")]
        [Consumes("application/x-www-form-urlencoded")]
        public IEnumerable<FileShareWrapper> SetSecurityInfoFromForm([FromForm] SecurityInfoModel model)
        {
            return SetSecurityInfo(model);
        }

        public IEnumerable<FileShareWrapper> SetSecurityInfo(SecurityInfoModel model)
        {
            var (folderIntIds, folderStringIds) = FileOperationsManager.GetIds(model.FolderIds);
            var (fileIntIds, fileStringIds) = FileOperationsManager.GetIds(model.FileIds);

            var result = new List<FileShareWrapper>();
            result.AddRange(FilesControllerHelperInt.SetSecurityInfo(fileIntIds, folderIntIds, model.Share, model.Notify, model.SharingMessage));
            result.AddRange(FilesControllerHelperString.SetSecurityInfo(fileStringIds, folderStringIds, model.Share, model.Notify, model.SharingMessage));
            return result;
        }

        /// <summary>
        /// Sets sharing settings for the folder with the ID specified in the request
        /// </summary>
        /// <short>Share folder</short>
        /// <param name="folderId">Folder ID</param>
        /// <param name="share">Collection of sharing rights</param>
        /// <param name="notify">Should notify people</param>
        /// <param name="sharingMessage">Sharing message to send when notifying</param>
        /// <remarks>
        /// Each of the FileShareParams must contain two parameters: 'ShareTo' - ID of the user with whom we want to share and 'Access' - access type which we want to grant to the user (Read, ReadWrite, etc) 
        /// </remarks>
        /// <category>Sharing</category>
        /// <returns>Shared folder information</returns>
        [Update("folder/{folderId}/share")]
        public IEnumerable<FileShareWrapper> SetFolderSecurityInfoFromBody(string folderId, [FromBody] SecurityInfoModel model)
        {
            return FilesControllerHelperString.SetFolderSecurityInfo(folderId, model.Share, model.Notify, model.SharingMessage);
        }

        [Update("folder/{folderId}/share")]
        [Consumes("application/x-www-form-urlencoded")]
        public IEnumerable<FileShareWrapper> SetFolderSecurityInfoFromForm(string folderId, [FromForm] SecurityInfoModel model)
        {
            return FilesControllerHelperString.SetFolderSecurityInfo(folderId, model.Share, model.Notify, model.SharingMessage);
        }

        [Update("folder/{folderId:int}/share")]
        public IEnumerable<FileShareWrapper> SetFolderSecurityInfoFromBody(int folderId, [FromBody] SecurityInfoModel model)
        {
            return FilesControllerHelperInt.SetFolderSecurityInfo(folderId, model.Share, model.Notify, model.SharingMessage);
        }

        [Update("folder/{folderId:int}/share")]
        [Consumes("application/x-www-form-urlencoded")]
        public IEnumerable<FileShareWrapper> SetFolderSecurityInfoFromForm(int folderId, [FromForm] SecurityInfoModel model)
        {
            return FilesControllerHelperInt.SetFolderSecurityInfo(folderId, model.Share, model.Notify, model.SharingMessage);
        }

        /// <summary>
        ///   Removes sharing rights for the group with the ID specified in the request
        /// </summary>
        /// <param name="folderIds">Folders ID</param>
        /// <param name="fileIds">Files ID</param>
        /// <short>Remove group sharing rights</short>
        /// <category>Sharing</category>
        /// <returns>Shared file information</returns>
        [Delete("share")]
        public bool RemoveSecurityInfo(BaseBatchModel model)
        {
            var (folderIntIds, folderStringIds) = FileOperationsManager.GetIds(model.FolderIds);
            var (fileIntIds, fileStringIds) = FileOperationsManager.GetIds(model.FileIds);

            FilesControllerHelperInt.RemoveSecurityInfo(fileIntIds, folderIntIds);
            FilesControllerHelperString.RemoveSecurityInfo(fileStringIds, folderStringIds);
            return true;
        }

        /// <summary>
        ///   Returns the external link to the shared file with the ID specified in the request
        /// </summary>
        /// <summary>
        ///   File external link
        /// </summary>
        /// <param name="fileId">File ID</param>
        /// <param name="share">Access right</param>
        /// <category>Files</category>
        /// <returns>Shared file link</returns>
        [Update("{fileId}/sharedlink")]
        public object GenerateSharedLinkFromBody(string fileId, [FromBody] GenerateSharedLinkModel model)
        {
            return FilesControllerHelperString.GenerateSharedLink(fileId, model.Share);
        }

        [Update("{fileId}/sharedlinkAsync")]
        public async Task<object> GenerateSharedLinkFromBodyAsync(string fileId, [FromBody] GenerateSharedLinkModel model)
        {
            return await FilesControllerHelperString.GenerateSharedLinkAsync(fileId, model.Share);
        }

        [Update("{fileId}/sharedlink")]
        [Consumes("application/x-www-form-urlencoded")]
        public object GenerateSharedLinkFromForm(string fileId, [FromForm] GenerateSharedLinkModel model)
        {
            return FilesControllerHelperString.GenerateSharedLink(fileId, model.Share);
        }

        [Update("{fileId}/sharedlinkAsync")]
        [Consumes("application/x-www-form-urlencoded")]
        public async Task<object> GenerateSharedLinkFromFormAsync(string fileId, [FromForm] GenerateSharedLinkModel model)
        {
            return await FilesControllerHelperString.GenerateSharedLinkAsync(fileId, model.Share);
        }

        [Update("{fileId:int}/sharedlink")]
        public object GenerateSharedLinkFromBody(int fileId, [FromBody] GenerateSharedLinkModel model)
        {
            return FilesControllerHelperInt.GenerateSharedLink(fileId, model.Share);
        }

        [Update("{fileId:int}/sharedlinkAsync")]
        public async Task<object> GenerateSharedLinkFromBodyAsync(int fileId, [FromBody] GenerateSharedLinkModel model)
        {
            return await FilesControllerHelperInt.GenerateSharedLinkAsync(fileId, model.Share);
        }

        [Update("{fileId:int}/sharedlink")]
        [Consumes("application/x-www-form-urlencoded")]
        public object GenerateSharedLinkFromForm(int fileId, [FromForm] GenerateSharedLinkModel model)
        {
            return FilesControllerHelperInt.GenerateSharedLink(fileId, model.Share);
        }

        [Update("{fileId:int}/sharedlinkAsync")]
        [Consumes("application/x-www-form-urlencoded")]
        public async Task<object> GenerateSharedLinkFromFormAsync(int fileId, [FromForm] GenerateSharedLinkModel model)
        {
            return await FilesControllerHelperInt.GenerateSharedLinkAsync(fileId, model.Share);
        }

        [Update("{fileId:int}/setacelink")]
        public bool SetAceLink(int fileId, [FromBody] GenerateSharedLinkModel model)
        {
            return FilesControllerHelperInt.SetAceLink(fileId, model.Share);
        }

        [Update("{fileId}/setacelink")]
        public bool SetAceLink(string fileId, [FromBody] GenerateSharedLinkModel model)
        {
            return FilesControllerHelperString.SetAceLink(fileId, model.Share);
        }

        /// <summary>
        ///   Get a list of available providers
        /// </summary>
        /// <category>Third-Party Integration</category>
        /// <returns>List of provider key</returns>
        /// <remarks>List of provider key: DropboxV2, Box, WebDav, Yandex, OneDrive, SharePoint, GoogleDrive</remarks>
        /// <returns></returns>
        [Read("thirdparty/capabilities")]
        public List<List<string>> Capabilities()
        {
            var result = new List<List<string>>();

            if (UserManager.GetUsers(SecurityContext.CurrentAccount.ID).IsVisitor(UserManager)
                    || (!FilesSettingsHelper.EnableThirdParty
                    && !CoreBaseSettings.Personal))
            {
                return result;
            }

            return ThirdpartyConfiguration.GetProviders();
        }

        /// <summary>
        ///   Saves the third party file storage service account
        /// </summary>
        /// <short>Save third party account</short>
        /// <param name="url">Connection url for SharePoint</param>
        /// <param name="login">Login</param>
        /// <param name="password">Password</param>
        /// <param name="token">Authentication token</param>
        /// <param name="isCorporate"></param>
        /// <param name="customerTitle">Title</param>
        /// <param name="providerKey">Provider Key</param>
        /// <param name="providerId">Provider ID</param>
        /// <category>Third-Party Integration</category>
        /// <returns>Folder contents</returns>
        /// <remarks>List of provider key: DropboxV2, Box, WebDav, Yandex, OneDrive, SharePoint, GoogleDrive</remarks>
        /// <exception cref="ArgumentException"></exception>
        [Create("thirdparty")]
        public FolderWrapper<string> SaveThirdPartyFromBody([FromBody] ThirdPartyModel model)
        {
            return SaveThirdParty(model);
        }

        [Create("thirdparty")]
        [Consumes("application/x-www-form-urlencoded")]
        public FolderWrapper<string> SaveThirdPartyFromForm([FromForm] ThirdPartyModel model)
        {
            return SaveThirdParty(model);
        }

        private FolderWrapper<string> SaveThirdParty(ThirdPartyModel model)
        {
            var thirdPartyParams = new ThirdPartyParams
            {
                AuthData = new AuthData(model.Url, model.Login, model.Password, model.Token),
                Corporate = model.IsCorporate,
                CustomerTitle = model.CustomerTitle,
                ProviderId = model.ProviderId,
                ProviderKey = model.ProviderKey,
            };

            var folder = FileStorageService.SaveThirdParty(thirdPartyParams);

            return FolderWrapperHelper.Get(folder);
        }

        /// <summary>
        ///    Returns the list of all connected third party services
        /// </summary>
        /// <category>Third-Party Integration</category>
        /// <short>Get third party list</short>
        /// <returns>Connected providers</returns>
        [Read("thirdparty")]
        public IEnumerable<ThirdPartyParams> GetThirdPartyAccounts()
        {
            return FileStorageService.GetThirdParty();
        }

        /// <summary>
        ///    Returns the list of third party services connected in the 'Common Documents' section
        /// </summary>
        /// <category>Third-Party Integration</category>
        /// <short>Get third party folder</short>
        /// <returns>Connected providers folder</returns>
        [Read("thirdparty/common")]
        public IEnumerable<FolderWrapper<string>> GetCommonThirdPartyFolders()
        {
            var parent = FileStorageServiceInt.GetFolder(GlobalFolderHelper.FolderCommon);
            return EntryManager.GetThirpartyFolders(parent).Select(r => FolderWrapperHelper.Get(r)).ToList();
        }

        /// <summary>
        ///   Removes the third party file storage service account with the ID specified in the request
        /// </summary>
        /// <param name="providerId">Provider ID. Provider id is part of folder id.
        /// Example, folder id is "sbox-123", then provider id is "123"
        /// </param>
        /// <short>Remove third party account</short>
        /// <category>Third-Party Integration</category>
        /// <returns>Folder id</returns>
        ///<exception cref="ArgumentException"></exception>
        [Delete("thirdparty/{providerId:int}")]
        public object DeleteThirdParty(int providerId)
        {
            return FileStorageService.DeleteThirdParty(providerId.ToString(CultureInfo.InvariantCulture));

        }

        ///// <summary>
        ///// 
        ///// </summary>
        ///// <param name="query"></param>
        ///// <returns></returns>
        //[Read(@"@search/{query}")]
        //public IEnumerable<FileEntryWrapper> Search(string query)
        //{
        //    var searcher = new SearchHandler();
        //    var files = searcher.SearchFiles(query).Select(r => (FileEntryWrapper)FileWrapperHelper.Get(r));
        //    var folders = searcher.SearchFolders(query).Select(f => (FileEntryWrapper)FolderWrapperHelper.Get(f));

        //    return files.Concat(folders);
        //}

        /// <summary>
        /// Adding files to favorite list
        /// </summary>
        /// <short>Favorite add</short>
        /// <category>Files</category>
        /// <param name="folderIds" visible="false"></param>
        /// <param name="fileIds">File IDs</param>
        /// <returns></returns>
        [Create("favorites")]
        public bool AddFavoritesFromBody([FromBody] BaseBatchModel model)
        {
            return AddFavorites(model);
        }

        [Create("favorites")]
        [Consumes("application/x-www-form-urlencoded")]
        public bool AddFavoritesFromForm([FromForm][ModelBinder(BinderType = typeof(BaseBatchModelBinder))] BaseBatchModel model)
        {
            return AddFavorites(model);
        }

        private bool AddFavorites(BaseBatchModel model)
        {
            var (folderIntIds, folderStringIds) = FileOperationsManager.GetIds(model.FolderIds);
            var (fileIntIds, fileStringIds) = FileOperationsManager.GetIds(model.FileIds);

            FileStorageServiceInt.AddToFavorites(folderIntIds, fileIntIds);
            FileStorageService.AddToFavorites(folderStringIds, fileStringIds);
            return true;
        }

        [Read("favorites/{fileId}")]
        public bool ToggleFileFavorite(string fileId, bool favorite)
        {
            return FileStorageService.ToggleFileFavorite(fileId, favorite);
        }

        [Read("favorites/{fileId:int}")]
        public bool ToggleFavoriteFromForm(int fileId, bool favorite)
        {
            return FileStorageServiceInt.ToggleFileFavorite(fileId, favorite);
        }

        /// <summary>
        /// Removing files from favorite list
        /// </summary>
        /// <short>Favorite delete</short>
        /// <category>Files</category>
        /// <param name="folderIds" visible="false"></param>
        /// <param name="fileIds">File IDs</param>
        /// <returns></returns>
        [Delete("favorites")]
        [Consumes("application/json")]
        public bool DeleteFavoritesFromBody([FromBody] BaseBatchModel model)
        {
            return DeleteFavorites(model);
        }

        [Delete("favorites")]
        public bool DeleteFavoritesFromQuery([FromQuery][ModelBinder(BinderType = typeof(BaseBatchModelBinder))] BaseBatchModel model)
        {
            return DeleteFavorites(model);
        }


        private bool DeleteFavorites(BaseBatchModel model)
        {
            var (folderIntIds, folderStringIds) = FileOperationsManager.GetIds(model.FolderIds);
            var (fileIntIds, fileStringIds) = FileOperationsManager.GetIds(model.FileIds);

            FileStorageServiceInt.DeleteFavorites(folderIntIds, fileIntIds);
            FileStorageService.DeleteFavorites(folderStringIds, fileStringIds);
            return true;
        }

        /// <summary>
        /// Adding files to template list
        /// </summary>
        /// <short>Template add</short>
        /// <category>Files</category>
        /// <param name="fileIds">File IDs</param>
        /// <returns></returns>
        [Create("templates")]
        public bool AddTemplatesFromBody([FromBody] TemplatesModel model)
        {
            FileStorageServiceInt.AddToTemplates(model.FileIds);
            return true;
        }

        [Create("templates")]
        [Consumes("application/x-www-form-urlencoded")]
        public bool AddTemplatesFromForm([FromForm] TemplatesModel model)
        {
            FileStorageServiceInt.AddToTemplates(model.FileIds);
            return true;
        }

        /// <summary>
        /// Removing files from template list
        /// </summary>
        /// <short>Template delete</short>
        /// <category>Files</category>
        /// <param name="fileIds">File IDs</param>
        /// <returns></returns>
        [Delete("templates")]
        public bool DeleteTemplates(IEnumerable<int> fileIds)
        {
            FileStorageServiceInt.DeleteTemplates(fileIds);
            return true;
        }

        /// <summary>
        /// 
        /// </summary>
        /// <param name="set"></param>
        /// <returns></returns>
        [Update(@"storeoriginal")]
        public bool StoreOriginalFromBody([FromBody] SettingsModel model)
        {
            return FileStorageService.StoreOriginal(model.Set);
        }

        [Update(@"storeoriginal")]
        [Consumes("application/x-www-form-urlencoded")]
        public bool StoreOriginalFromForm([FromForm] SettingsModel model)
        {
            return FileStorageService.StoreOriginal(model.Set);
        }

        /// <summary>
        /// 
        /// </summary>
        /// <returns></returns>
        [Read(@"settings")]
        public FilesSettingsHelper GetFilesSettings()
        {
            return FilesSettingsHelper;
        }

        /// <summary>
        /// 
        /// </summary>
        /// <param name="save"></param>
        /// <visible>false</visible>
        /// <returns></returns>
        [Update(@"hideconfirmconvert")]
        public bool HideConfirmConvertFromBody([FromBody] HideConfirmConvertModel model)
        {
            return FileStorageService.HideConfirmConvert(model.Save);
        }

        [Update(@"hideconfirmconvert")]
        [Consumes("application/x-www-form-urlencoded")]
        public bool HideConfirmConvertFromForm([FromForm] HideConfirmConvertModel model)
        {
            return FileStorageService.HideConfirmConvert(model.Save);
        }

        /// <summary>
        /// 
        /// </summary>
        /// <param name="set"></param>
        /// <returns></returns>
        [Update(@"updateifexist")]
        public bool UpdateIfExistFromBody([FromBody] SettingsModel model)
        {
            return FileStorageService.UpdateIfExist(model.Set);
        }

        [Update(@"updateifexist")]
        [Consumes("application/x-www-form-urlencoded")]
        public bool UpdateIfExistFromForm([FromForm] SettingsModel model)
        {
            return FileStorageService.UpdateIfExist(model.Set);
        }

        /// <summary>
        /// 
        /// </summary>
        /// <param name="set"></param>
        /// <returns></returns>
        [Update(@"changedeleteconfrim")]
        public bool ChangeDeleteConfrimFromBody([FromBody] SettingsModel model)
        {
            return FileStorageService.ChangeDeleteConfrim(model.Set);
        }

        [Update(@"changedeleteconfrim")]
        [Consumes("application/x-www-form-urlencoded")]
        public bool ChangeDeleteConfrimFromForm([FromForm] SettingsModel model)
        {
            return FileStorageService.ChangeDeleteConfrim(model.Set);
        }

        /// <summary>
        /// 
        /// </summary>
        /// <param name="set"></param>
        /// <returns></returns>
        [Update(@"storeforcesave")]
        public bool StoreForcesaveFromBody([FromBody] SettingsModel model)
        {
            return FileStorageService.StoreForcesave(model.Set);
        }

        [Update(@"storeforcesave")]
        [Consumes("application/x-www-form-urlencoded")]
        public bool StoreForcesaveFromForm([FromForm] SettingsModel model)
        {
            return FileStorageService.StoreForcesave(model.Set);
        }

        /// <summary>
        /// 
        /// </summary>
        /// <param name="set"></param>
        /// <returns></returns>
        [Update(@"forcesave")]
        public bool ForcesaveFromBody([FromBody] SettingsModel model)
        {
            return FileStorageService.Forcesave(model.Set);
        }

        [Update(@"forcesave")]
        [Consumes("application/x-www-form-urlencoded")]
        public bool ForcesaveFromForm([FromForm] SettingsModel model)
        {
            return FileStorageService.Forcesave(model.Set);
        }

        /// <summary>
        /// 
        /// </summary>
        /// <param name="set"></param>
        /// <returns></returns>
        [Update(@"thirdparty")]
        public bool ChangeAccessToThirdpartyFromBody([FromBody] SettingsModel model)
        {
            return FileStorageService.ChangeAccessToThirdparty(model.Set);
        }

        [Update(@"thirdparty")]
        [Consumes("application/x-www-form-urlencoded")]
        public bool ChangeAccessToThirdpartyFromForm([FromForm] SettingsModel model)
        {
            return FileStorageService.ChangeAccessToThirdparty(model.Set);
        }

        /// <summary>
        /// Display recent folder
        /// </summary>
        /// <param name="set"></param>
        /// <category>Settings</category>
        /// <returns></returns>
        [Update(@"displayRecent")]
        public bool DisplayRecentFromBody([FromBody] DisplayModel model)
        {
            return FileStorageService.DisplayRecent(model.Set);
        }

        [Update(@"displayRecent")]
        [Consumes("application/x-www-form-urlencoded")]
        public bool DisplayRecentFromForm([FromForm] DisplayModel model)
        {
            return FileStorageService.DisplayRecent(model.Set);
        }

        /// <summary>
        /// Display favorite folder
        /// </summary>
        /// <param name="set"></param>
        /// <category>Settings</category>
        /// <returns></returns>
        [Update(@"settings/favorites")]
        public bool DisplayFavoriteFromBody([FromBody] DisplayModel model)
        {
            return FileStorageService.DisplayFavorite(model.Set);
        }

        [Update(@"settings/favorites")]
        [Consumes("application/x-www-form-urlencoded")]
        public bool DisplayFavoriteFromForm([FromForm] DisplayModel model)
        {
            return FileStorageService.DisplayFavorite(model.Set);
        }

        /// <summary>
        /// Display template folder
        /// </summary>
        /// <param name="set"></param>
        /// <category>Settings</category>
        /// <returns></returns>
        [Update(@"settings/templates")]
        public bool DisplayTemplatesFromBody([FromBody] DisplayModel model)
        {
            return FileStorageService.DisplayTemplates(model.Set);
        }

        [Update(@"settings/templates")]
        [Consumes("application/x-www-form-urlencoded")]
        public bool DisplayTemplatesFromForm([FromForm] DisplayModel model)
        {
            return FileStorageService.DisplayTemplates(model.Set);
        }

        /// <summary>
        /// 
        /// </summary>
        /// <param name="set"></param>
        /// <category>Settings</category>
        /// <returns></returns>
        [Update(@"settings/downloadtargz")]
        public bool ChangeDownloadZipFromBody([FromBody] DisplayModel model)
        {
            return FileStorageService.ChangeDownloadTarGz(model.Set);
        }

        [Update(@"settings/downloadtargz")]
        public bool ChangeDownloadZipFromForm([FromForm] DisplayModel model)
        {
            return FileStorageService.ChangeDownloadTarGz(model.Set);
        }

        /// <summary>
        ///  Checking document service location
        /// </summary>
        /// <param name="docServiceUrl">Document editing service Domain</param>
        /// <param name="docServiceUrlInternal">Document command service Domain</param>
        /// <param name="docServiceUrlPortal">Community Server Address</param>
        /// <returns></returns>
        [Update("docservice")]
        public IEnumerable<string> CheckDocServiceUrlFromBody([FromBody] CheckDocServiceUrlModel model)
        {
            return CheckDocServiceUrl(model);
        }

        [Update("docservice")]
        [Consumes("application/x-www-form-urlencoded")]
        public IEnumerable<string> CheckDocServiceUrlFromForm([FromForm] CheckDocServiceUrlModel model)
        {
            return CheckDocServiceUrl(model);
        }

        /// <summary>
        /// Create thumbnails for files with the IDs specified in the request
        /// </summary>
        /// <short>Create thumbnails</short>
        /// <category>Files</category>
        /// <param name="fileIds">File IDs</param>
        /// <visible>false</visible>
        /// <returns></returns>
        [Create("thumbnails")]
        public IEnumerable<JsonElement> CreateThumbnailsFromBody([FromBody] BaseBatchModel model)
        {
            return FileStorageService.CreateThumbnails(model.FileIds.ToList());
        }

        [Create("thumbnails")]
        [Consumes("application/x-www-form-urlencoded")]
        public IEnumerable<JsonElement> CreateThumbnailsFromForm([FromForm][ModelBinder(BinderType = typeof(BaseBatchModelBinder))] BaseBatchModel model)
        {
            return FileStorageService.CreateThumbnails(model.FileIds.ToList());
        }

        public IEnumerable<string> CheckDocServiceUrl(CheckDocServiceUrlModel model)
        {
            FilesLinkUtility.DocServiceUrl = model.DocServiceUrl;
            FilesLinkUtility.DocServiceUrlInternal = model.DocServiceUrlInternal;
            FilesLinkUtility.DocServicePortalUrl = model.DocServiceUrlPortal;

            MessageService.Send(MessageAction.DocumentServiceLocationSetting);

            var https = new Regex(@"^https://", RegexOptions.IgnoreCase);
            var http = new Regex(@"^http://", RegexOptions.IgnoreCase);
            if (https.IsMatch(CommonLinkUtility.GetFullAbsolutePath("")) && http.IsMatch(FilesLinkUtility.DocServiceUrl))
            {
                throw new Exception("Mixed Active Content is not allowed. HTTPS address for Document Server is required.");
            }

            DocumentServiceConnector.CheckDocServiceUrl();

            return new[]
                {
                    FilesLinkUtility.DocServiceUrl,
                    FilesLinkUtility.DocServiceUrlInternal,
                    FilesLinkUtility.DocServicePortalUrl
                };
        }

        /// <visible>false</visible>
        [AllowAnonymous]
        [Read("docservice")]
        public object GetDocServiceUrl(bool version)
        {
            var url = CommonLinkUtility.GetFullAbsolutePath(FilesLinkUtility.DocServiceApiUrl);
            if (!version)
            {
                return url;
            }

            var dsVersion = DocumentServiceConnector.GetVersion();

            return new
            {
                version = dsVersion,
                docServiceUrlApi = url,
            };
        }

        #region wordpress

        /// <visible>false</visible>
        [Read("wordpress-info")]
        public object GetWordpressInfo()
        {
            var token = WordpressToken.GetToken();
            if (token != null)
            {
                var meInfo = WordpressHelper.GetWordpressMeInfo(token.AccessToken);
                var blogId = JObject.Parse(meInfo).Value<string>("token_site_id");
                var wordpressUserName = JObject.Parse(meInfo).Value<string>("username");

                var blogInfo = RequestHelper.PerformRequest(WordpressLoginProvider.WordpressSites + blogId, "", "GET", "");
                var jsonBlogInfo = JObject.Parse(blogInfo);
                jsonBlogInfo.Add("username", wordpressUserName);

                blogInfo = jsonBlogInfo.ToString();
                return new
                {
                    success = true,
                    data = blogInfo
                };
            }
            return new
            {
                success = false
            };
        }

        /// <visible>false</visible>
        [Read("wordpress-delete")]
        public object DeleteWordpressInfo()
        {
            var token = WordpressToken.GetToken();
            if (token != null)
            {
                WordpressToken.DeleteToken(token);
                return new
                {
                    success = true
                };
            }
            return new
            {
                success = false
            };
        }

        /// <visible>false</visible>
        [Create("wordpress-save")]
        public object WordpressSaveFromBody([FromBody] WordpressSaveModel model)
        {
            return WordpressSave(model);
        }

        [Create("wordpress-save")]
        [Consumes("application/x-www-form-urlencoded")]
        public object WordpressSaveFromForm([FromForm] WordpressSaveModel model)
        {
            return WordpressSave(model);
        }

        private object WordpressSave(WordpressSaveModel model)
        {
            if (model.Code == "")
            {
                return new
                {
                    success = false
                };
            }
            try
            {
                var token = WordpressToken.SaveTokenFromCode(model.Code);
                var meInfo = WordpressHelper.GetWordpressMeInfo(token.AccessToken);
                var blogId = JObject.Parse(meInfo).Value<string>("token_site_id");

                var wordpressUserName = JObject.Parse(meInfo).Value<string>("username");

                var blogInfo = RequestHelper.PerformRequest(WordpressLoginProvider.WordpressSites + blogId, "", "GET", "");
                var jsonBlogInfo = JObject.Parse(blogInfo);
                jsonBlogInfo.Add("username", wordpressUserName);

                blogInfo = jsonBlogInfo.ToString();
                return new
                {
                    success = true,
                    data = blogInfo
                };
            }
            catch (Exception)
            {
                return new
                {
                    success = false
                };
            }
        }

        /// <visible>false</visible>
        [Create("wordpress")]
        public bool CreateWordpressPostFromBody([FromBody] CreateWordpressPostModel model)
        {
            return CreateWordpressPost(model);
        }

        [Create("wordpress")]
        [Consumes("application/x-www-form-urlencoded")]
        public bool CreateWordpressPostFromForm([FromForm] CreateWordpressPostModel model)
        {
            return CreateWordpressPost(model);
        }

        private bool CreateWordpressPost(CreateWordpressPostModel model)
        {
            try
            {
                var token = WordpressToken.GetToken();
                var meInfo = WordpressHelper.GetWordpressMeInfo(token.AccessToken);
                var parser = JObject.Parse(meInfo);
                if (parser == null) return false;
                var blogId = parser.Value<string>("token_site_id");

                if (blogId != null)
                {
                    var createPost = WordpressHelper.CreateWordpressPost(model.Title, model.Content, model.Status, blogId, token);
                    return createPost;
                }
                return false;
            }
            catch (Exception)
            {
                return false;
            }
        }

        #endregion

        #region easybib

        /// <visible>false</visible>
        [Read("easybib-citation-list")]
        public object GetEasybibCitationList(int source, string data)
        {
            try
            {
                var citationList = EasyBibHelper.GetEasyBibCitationsList(source, data);
                return new
                {
                    success = true,
                    citations = citationList
                };
            }
            catch (Exception)
            {
                return new
                {
                    success = false
                };
            }

        }

        /// <visible>false</visible>
        [Read("easybib-styles")]
        public object GetEasybibStyles()
        {
            try
            {
                var data = EasyBibHelper.GetEasyBibStyles();
                return new
                {
                    success = true,
                    styles = data
                };
            }
            catch (Exception)
            {
                return new
                {
                    success = false
                };
            }
        }

        /// <visible>false</visible>
        [Create("easybib-citation")]
        public object EasyBibCitationBookFromBody([FromBody] EasyBibCitationBookModel model)
        {
            return EasyBibCitationBook(model);
        }

        [Create("easybib-citation")]
        [Consumes("application/x-www-form-urlencoded")]
        public object EasyBibCitationBookFromForm([FromForm] EasyBibCitationBookModel model)
        {
            return EasyBibCitationBook(model);
        }

        private object EasyBibCitationBook(EasyBibCitationBookModel model)
        {
            try
            {
                var citat = EasyBibHelper.GetEasyBibCitation(model.CitationData);
                if (citat != null)
                {
                    return new
                    {
                        success = true,
                        citation = citat
                    };
                }
                else
                {
                    return new
                    {
                        success = false
                    };
                }

            }
            catch (Exception)
            {
                return new
                {
                    success = false
                };
            }
        }

        #endregion

        /// <summary>
        /// Result of file conversation operation.
        /// </summary>
        public class ConversationResult<T>
        {
            /// <summary>
            /// Operation Id.
            /// </summary>
            public string Id { get; set; }

            /// <summary>
            /// Operation type.
            /// </summary>
            [JsonPropertyName("Operation")]
            public FileOperationType OperationType { get; set; }

            /// <summary>
            /// Operation progress.
            /// </summary>
            public int Progress { get; set; }

            /// <summary>
            /// Source files for operation.
            /// </summary>
            public string Source { get; set; }

            /// <summary>
            /// Result file of operation.
            /// </summary>
            [JsonPropertyName("result")]
            public FileWrapper<T> File { get; set; }

            /// <summary>
            /// Error during conversation.
            /// </summary>
            public string Error { get; set; }

            /// <summary>
            /// Is operation processed.
            /// </summary>
            public string Processed { get; set; }
        }
    }
}<|MERGE_RESOLUTION|>--- conflicted
+++ resolved
@@ -1,2805 +1,3002 @@
-/*
- *
- * (c) Copyright Ascensio System Limited 2010-2018
- *
- * This program is freeware. You can redistribute it and/or modify it under the terms of the GNU 
- * General Public License (GPL) version 3 as published by the Free Software Foundation (https://www.gnu.org/copyleft/gpl.html). 
- * In accordance with Section 7(a) of the GNU GPL its Section 15 shall be amended to the effect that 
- * Ascensio System SIA expressly excludes the warranty of non-infringement of any third-party rights.
- *
- * THIS PROGRAM IS DISTRIBUTED WITHOUT ANY WARRANTY; WITHOUT EVEN THE IMPLIED WARRANTY OF MERCHANTABILITY OR
- * FITNESS FOR A PARTICULAR PURPOSE. For more details, see GNU GPL at https://www.gnu.org/copyleft/gpl.html
- *
- * You can contact Ascensio System SIA by email at sales@onlyoffice.com
- *
- * The interactive user interfaces in modified source and object code versions of ONLYOFFICE must display 
- * Appropriate Legal Notices, as required under Section 5 of the GNU GPL version 3.
- *
- * Pursuant to Section 7 § 3(b) of the GNU GPL you must retain the original ONLYOFFICE logo which contains 
- * relevant author attributions when distributing the software. If the display of the logo in its graphic 
- * form is not reasonably feasible for technical reasons, you must include the words "Powered by ONLYOFFICE" 
- * in every copy of the program you distribute. 
- * Pursuant to Section 7 § 3(e) we decline to grant you any rights under trademark law for use of our trademarks.
- *
-*/
-
-
-using System;
-using System.Collections.Generic;
-using System.Globalization;
-using System.Linq;
-using System.Text.Json;
-using System.Text.Json.Serialization;
-using System.Text.RegularExpressions;
-using System.Threading.Tasks;
-
-using ASC.Api.Core;
-using ASC.Api.Utils;
-using ASC.Common;
-using ASC.Core;
-using ASC.Core.Common.Configuration;
-using ASC.Core.Users;
-using ASC.FederatedLogin.Helpers;
-using ASC.FederatedLogin.LoginProviders;
-using ASC.Files.Core;
-using ASC.Files.Core.Model;
-using ASC.Files.Helpers;
-using ASC.Files.Model;
-using ASC.MessagingSystem;
-using ASC.Web.Api.Routing;
-using ASC.Web.Core.Files;
-using ASC.Web.Files.Classes;
-using ASC.Web.Files.Configuration;
-using ASC.Web.Files.Helpers;
-using ASC.Web.Files.Services.DocumentService;
-using ASC.Web.Files.Services.WCFService;
-using ASC.Web.Files.Services.WCFService.FileOperations;
-using ASC.Web.Files.Utils;
-using ASC.Web.Studio.Core;
-using ASC.Web.Studio.Utility;
-
-using Microsoft.AspNetCore.Authorization;
-using Microsoft.AspNetCore.Http;
-using Microsoft.AspNetCore.Mvc;
-
-using Newtonsoft.Json.Linq;
-
-namespace ASC.Api.Documents
-{
-    /// <summary>
-    /// Provides access to documents
-    /// </summary>
-    [Scope]
-    [DefaultRoute]
-    [ApiController]
-    public class FilesController : ControllerBase
-    {
-        private readonly FileStorageService<string> FileStorageService;
-
-        private FilesControllerHelper<string> FilesControllerHelperString { get; }
-        private FilesControllerHelper<int> FilesControllerHelperInt { get; }
-        private FileStorageService<int> FileStorageServiceInt { get; }
-        private GlobalFolderHelper GlobalFolderHelper { get; }
-        private FilesSettingsHelper FilesSettingsHelper { get; }
-        private FilesLinkUtility FilesLinkUtility { get; }
-        private SecurityContext SecurityContext { get; }
-        private FolderWrapperHelper FolderWrapperHelper { get; }
-        private FileOperationWraperHelper FileOperationWraperHelper { get; }
-        private EntryManager EntryManager { get; }
-        private UserManager UserManager { get; }
-        private CoreBaseSettings CoreBaseSettings { get; }
-        private ThirdpartyConfiguration ThirdpartyConfiguration { get; }
-        private MessageService MessageService { get; }
-        private CommonLinkUtility CommonLinkUtility { get; }
-        private DocumentServiceConnector DocumentServiceConnector { get; }
-        private WordpressToken WordpressToken { get; }
-        private WordpressHelper WordpressHelper { get; }
-        private EasyBibHelper EasyBibHelper { get; }
-        private ProductEntryPoint ProductEntryPoint { get; }
-        private TenantManager TenantManager { get; }
-        private FileUtility FileUtility { get; }
-
-        /// <summary>
-        /// </summary>
-        /// <param name="context"></param>
-        /// <param name="fileStorageService"></param>
-        public FilesController(
-            FilesControllerHelper<string> filesControllerHelperString,
-            FilesControllerHelper<int> filesControllerHelperInt,
-            FileStorageService<string> fileStorageService,
-            FileStorageService<int> fileStorageServiceInt,
-            GlobalFolderHelper globalFolderHelper,
-            FilesSettingsHelper filesSettingsHelper,
-            FilesLinkUtility filesLinkUtility,
-            SecurityContext securityContext,
-            FolderWrapperHelper folderWrapperHelper,
-            FileOperationWraperHelper fileOperationWraperHelper,
-            EntryManager entryManager,
-            UserManager userManager,
-            CoreBaseSettings coreBaseSettings,
-            ThirdpartyConfiguration thirdpartyConfiguration,
-            MessageService messageService,
-            CommonLinkUtility commonLinkUtility,
-            DocumentServiceConnector documentServiceConnector,
-            WordpressToken wordpressToken,
-            WordpressHelper wordpressHelper,
-            ProductEntryPoint productEntryPoint,
-            TenantManager tenantManager,
-            FileUtility fileUtility,
-            ConsumerFactory consumerFactory)
-        {
-            FilesControllerHelperString = filesControllerHelperString;
-            FilesControllerHelperInt = filesControllerHelperInt;
-            FileStorageService = fileStorageService;
-            FileStorageServiceInt = fileStorageServiceInt;
-            GlobalFolderHelper = globalFolderHelper;
-            FilesSettingsHelper = filesSettingsHelper;
-            FilesLinkUtility = filesLinkUtility;
-            SecurityContext = securityContext;
-            FolderWrapperHelper = folderWrapperHelper;
-            FileOperationWraperHelper = fileOperationWraperHelper;
-            EntryManager = entryManager;
-            UserManager = userManager;
-            CoreBaseSettings = coreBaseSettings;
-            ThirdpartyConfiguration = thirdpartyConfiguration;
-            MessageService = messageService;
-            CommonLinkUtility = commonLinkUtility;
-            DocumentServiceConnector = documentServiceConnector;
-            WordpressToken = wordpressToken;
-            WordpressHelper = wordpressHelper;
-            EasyBibHelper = consumerFactory.Get<EasyBibHelper>();
-            ProductEntryPoint = productEntryPoint;
-            TenantManager = tenantManager;
-            FileUtility = fileUtility;
-        }
-
-        [Read("info")]
-        public Module GetModule()
-        {
-            ProductEntryPoint.Init();
-            return new Module(ProductEntryPoint);
-        }
-
-        [Read("@root")]
-        public IEnumerable<FolderContentWrapper<int>> GetRootFolders(Guid userIdOrGroupId, FilterType filterType, bool withsubfolders, bool withoutTrash, bool withoutAdditionalFolder)
-        {
-            var IsVisitor = UserManager.GetUsers(SecurityContext.CurrentAccount.ID).IsVisitor(UserManager);
-            var IsOutsider = UserManager.GetUsers(SecurityContext.CurrentAccount.ID).IsOutsider(UserManager);
-            var result = new SortedSet<int>();
-
-            if (IsOutsider)
-            {
-                withoutTrash = true;
-                withoutAdditionalFolder = true;
-            }
-
-            if (!IsVisitor)
-            {
-                result.Add(GlobalFolderHelper.FolderMy);
-            }
-
-            if (!CoreBaseSettings.Personal && !UserManager.GetUsers(SecurityContext.CurrentAccount.ID).IsOutsider(UserManager))
-            {
-                result.Add(GlobalFolderHelper.FolderShare);
-            }
-
-            if (!IsVisitor && !withoutAdditionalFolder)
-            {
-                if (FilesSettingsHelper.FavoritesSection)
-                {
-                    result.Add(GlobalFolderHelper.FolderFavorites);
-                }
-
-                if (FilesSettingsHelper.RecentSection)
-                {
-                    result.Add(GlobalFolderHelper.FolderRecent);
-                }
-
-                if (!CoreBaseSettings.Personal && PrivacyRoomSettings.IsAvailable(TenantManager))
-                {
-                    result.Add(GlobalFolderHelper.FolderPrivacy);
-                }
-            }
-
-            if (!CoreBaseSettings.Personal)
-            {
-                result.Add(GlobalFolderHelper.FolderCommon);
-            }
-
-            if (!IsVisitor
-               && !withoutAdditionalFolder
-               && FileUtility.ExtsWebTemplate.Any()
-               && FilesSettingsHelper.TemplatesSection)
-            {
-                result.Add(GlobalFolderHelper.FolderTemplates);
-            }
-
-            if (!withoutTrash)
-            {
-                result.Add((int)GlobalFolderHelper.FolderTrash);
-            }
-
-            return result.Select(r => FilesControllerHelperInt.GetFolder(r, userIdOrGroupId, filterType, withsubfolders)).ToList();
-        }
-
-        [Read("@rootAsync")]
-        public async Task<IEnumerable<FolderContentWrapper<int>>> GetRootFoldersAsync(Guid userIdOrGroupId, FilterType filterType, bool withsubfolders, bool withoutTrash, bool withoutAdditionalFolder)
-        {
-            var IsVisitor = UserManager.GetUsers(SecurityContext.CurrentAccount.ID).IsVisitor(UserManager);
-            var IsOutsider = UserManager.GetUsers(SecurityContext.CurrentAccount.ID).IsOutsider(UserManager);
-            var result = new SortedSet<int>();
-
-            if (IsOutsider)
-            {
-                withoutTrash = true;
-                withoutAdditionalFolder = true;
-            }
-
-            if (!IsVisitor)
-            {
-                result.Add(GlobalFolderHelper.FolderMy);
-            }
-
-            if (!CoreBaseSettings.Personal && !UserManager.GetUsers(SecurityContext.CurrentAccount.ID).IsOutsider(UserManager))
-            {
-                result.Add(GlobalFolderHelper.FolderShare);
-            }
-
-            if (!IsVisitor && !withoutAdditionalFolder)
-            {
-                if (FilesSettingsHelper.FavoritesSection)
-                {
-                    result.Add(GlobalFolderHelper.FolderFavorites);
-                }
-
-                if (FilesSettingsHelper.RecentSection)
-                {
-                    result.Add(GlobalFolderHelper.FolderRecent);
-                }
-
-                if (!CoreBaseSettings.Personal && PrivacyRoomSettings.IsAvailable(TenantManager))
-                {
-                    result.Add(GlobalFolderHelper.FolderPrivacy);
-                }
-            }
-
-            if (!CoreBaseSettings.Personal)
-            {
-                result.Add(GlobalFolderHelper.FolderCommon);
-            }
-
-            if (!IsVisitor
-               && !withoutAdditionalFolder
-               && FileUtility.ExtsWebTemplate.Any()
-               && FilesSettingsHelper.TemplatesSection)
-            {
-                result.Add(GlobalFolderHelper.FolderTemplates);
-            }
-
-            if (!withoutTrash)
-            {
-                result.Add((int)GlobalFolderHelper.FolderTrash);
-            }
-
-            return await result.ToAsyncEnumerable().SelectAwait(async r => await FilesControllerHelperInt.GetFolderAsync(r, userIdOrGroupId, filterType, withsubfolders)).ToListAsync();
-        }
-
-        [Read("@privacy")]
-        public FolderContentWrapper<int> GetPrivacyFolder(Guid userIdOrGroupId, FilterType filterType, bool withsubfolders)
-        {
-            if (!IsAvailablePrivacyRoomSettings()) throw new System.Security.SecurityException();
-            return FilesControllerHelperInt.GetFolder(GlobalFolderHelper.FolderPrivacy, userIdOrGroupId, filterType, withsubfolders);
-        }
-
-        [Read("@privacyAsync")]
-        public async Task<FolderContentWrapper<int>> GetPrivacyFolderAsync(Guid userIdOrGroupId, FilterType filterType, bool withsubfolders)
-        {
-            if (!IsAvailablePrivacyRoomSettings()) throw new System.Security.SecurityException();
-            return await FilesControllerHelperInt.GetFolderAsync(GlobalFolderHelper.FolderPrivacy, userIdOrGroupId, filterType, withsubfolders);
-        }
-
-        [Read("@privacy/available")]
-        public bool IsAvailablePrivacyRoomSettings()
-        {
-            return PrivacyRoomSettings.IsAvailable(TenantManager);
-        }
-
-        /// <summary>
-        /// Returns the detailed list of files and folders located in the current user 'My Documents' section
-        /// </summary>
-        /// <short>
-        /// My folder
-        /// </short>
-        /// <category>Folders</category>
-        /// <returns>My folder contents</returns>
-        [Read("@my")]
-        public FolderContentWrapper<int> GetMyFolder(Guid userIdOrGroupId, FilterType filterType, bool withsubfolders)
-        {
-            return FilesControllerHelperInt.GetFolder(GlobalFolderHelper.FolderMy, userIdOrGroupId, filterType, withsubfolders);
-        }
-
-        [Read("@myAsync")]
-        public async Task<FolderContentWrapper<int>> GetMyFolderAsync(Guid userIdOrGroupId, FilterType filterType, bool withsubfolders)
-        {
-            return await FilesControllerHelperInt.GetFolderAsync(GlobalFolderHelper.FolderMy, userIdOrGroupId, filterType, withsubfolders);
-        }
-
-        /// <summary>
-        /// Returns the detailed list of files and folders located in the current user 'Projects Documents' section
-        /// </summary>
-        /// <short>
-        /// Projects folder
-        /// </short>
-        /// <category>Folders</category>
-        /// <returns>Projects folder contents</returns>
-        [Read("@projects")]
-        public FolderContentWrapper<string> GetProjectsFolder(Guid userIdOrGroupId, FilterType filterType, bool withsubfolders)
-        {
-            return FilesControllerHelperString.GetFolder(GlobalFolderHelper.GetFolderProjects<string>(), userIdOrGroupId, filterType, withsubfolders);
-        }
-
-        [Read("@projectsAsync")]
-        public async Task<FolderContentWrapper<string>> GetProjectsFolderAsync(Guid userIdOrGroupId, FilterType filterType, bool withsubfolders)
-        {
-            return await FilesControllerHelperString.GetFolderAsync(GlobalFolderHelper.GetFolderProjects<string>(), userIdOrGroupId, filterType, withsubfolders);
-        }
-
-
-        /// <summary>
-        /// Returns the detailed list of files and folders located in the 'Common Documents' section
-        /// </summary>
-        /// <short>
-        /// Common folder
-        /// </short>
-        /// <category>Folders</category>
-        /// <returns>Common folder contents</returns>
-        [Read("@common")]
-        public FolderContentWrapper<int> GetCommonFolder(Guid userIdOrGroupId, FilterType filterType, bool withsubfolders)
-        {
-            return FilesControllerHelperInt.GetFolder(GlobalFolderHelper.FolderCommon, userIdOrGroupId, filterType, withsubfolders);
-        }
-
-        [Read("@commonAsync")]
-        public async Task<FolderContentWrapper<int>> GetCommonFolderAsync(Guid userIdOrGroupId, FilterType filterType, bool withsubfolders)
-        {
-            return await FilesControllerHelperInt.GetFolderAsync(GlobalFolderHelper.FolderCommon, userIdOrGroupId, filterType, withsubfolders);
-        }
-
-        /// <summary>
-        /// Returns the detailed list of files and folders located in the 'Shared with Me' section
-        /// </summary>
-        /// <short>
-        /// Shared folder
-        /// </short>
-        /// <category>Folders</category>
-        /// <returns>Shared folder contents</returns>
-        [Read("@share")]
-        public FolderContentWrapper<int> GetShareFolder(Guid userIdOrGroupId, FilterType filterType, bool withsubfolders)
-        {
-            return FilesControllerHelperInt.GetFolder(GlobalFolderHelper.FolderShare, userIdOrGroupId, filterType, withsubfolders);
-        }
-
-        [Read("@shareAsync")]
-        public async Task<FolderContentWrapper<int>> GetShareFolderAsync(Guid userIdOrGroupId, FilterType filterType, bool withsubfolders)
-        {
-            return await FilesControllerHelperInt.GetFolderAsync(GlobalFolderHelper.FolderShare, userIdOrGroupId, filterType, withsubfolders);
-        }
-
-        /// <summary>
-        /// Returns the detailed list of recent files
-        /// </summary>
-        /// <short>Section Recent</short>
-        /// <category>Folders</category>
-        /// <returns>Recent contents</returns>
-        [Read("@recent")]
-        public FolderContentWrapper<int> GetRecentFolder(Guid userIdOrGroupId, FilterType filterType, bool withsubfolders)
-        {
-            return FilesControllerHelperInt.GetFolder(GlobalFolderHelper.FolderRecent, userIdOrGroupId, filterType, withsubfolders);
-        }
-
-        [Read("@recentAsync")]
-        public async Task<FolderContentWrapper<int>> GetRecentFolderAsync(Guid userIdOrGroupId, FilterType filterType, bool withsubfolders)
-        {
-            return await FilesControllerHelperInt.GetFolderAsync(GlobalFolderHelper.FolderRecent, userIdOrGroupId, filterType, withsubfolders);
-        }
-
-        [Create("file/{fileId}/recent", order: int.MaxValue)]
-        public FileWrapper<string> AddToRecent(string fileId)
-        {
-            return FilesControllerHelperString.AddToRecent(fileId);
-        }
-
-        [Create("file/{fileId:int}/recent", order: int.MaxValue - 1)]
-        public FileWrapper<int> AddToRecent(int fileId)
-        {
-            return FilesControllerHelperInt.AddToRecent(fileId);
-        }
-
-        /// <summary>
-        /// Returns the detailed list of favorites files
-        /// </summary>
-        /// <short>Section Favorite</short>
-        /// <category>Folders</category>
-        /// <returns>Favorites contents</returns>
-        [Read("@favorites")]
-        public FolderContentWrapper<int> GetFavoritesFolder(Guid userIdOrGroupId, FilterType filterType, bool withsubfolders)
-        {
-            return FilesControllerHelperInt.GetFolder(GlobalFolderHelper.FolderFavorites, userIdOrGroupId, filterType, withsubfolders);
-        }
-
-        [Read("@favoritesAsync")]
-        public async Task<FolderContentWrapper<int>> GetFavoritesFolderAsync(Guid userIdOrGroupId, FilterType filterType, bool withsubfolders)
-        {
-            return await FilesControllerHelperInt.GetFolderAsync(GlobalFolderHelper.FolderFavorites, userIdOrGroupId, filterType, withsubfolders);
-        }
-
-        /// <summary>
-        /// Returns the detailed list of templates files
-        /// </summary>
-        /// <short>Section Template</short>
-        /// <category>Folders</category>
-        /// <returns>Templates contents</returns>
-        [Read("@templates")]
-        public FolderContentWrapper<int> GetTemplatesFolder(Guid userIdOrGroupId, FilterType filterType, bool withsubfolders)
-        {
-            return FilesControllerHelperInt.GetFolder(GlobalFolderHelper.FolderTemplates, userIdOrGroupId, filterType, withsubfolders);
-        }
-
-        [Read("@templatesAsync")]
-        public async Task<FolderContentWrapper<int>> GetTemplatesFolderAsync(Guid userIdOrGroupId, FilterType filterType, bool withsubfolders)
-        {
-            return await FilesControllerHelperInt.GetFolderAsync(GlobalFolderHelper.FolderTemplates, userIdOrGroupId, filterType, withsubfolders);
-        }
-
-        /// <summary>
-        /// Returns the detailed list of files and folders located in the 'Recycle Bin' section
-        /// </summary>
-        /// <short>
-        /// Trash folder
-        /// </short>
-        /// <category>Folders</category>
-        /// <returns>Trash folder contents</returns>
-        [Read("@trash")]
-        public FolderContentWrapper<int> GetTrashFolder(Guid userIdOrGroupId, FilterType filterType, bool withsubfolders)
-        {
-            return FilesControllerHelperInt.GetFolder(Convert.ToInt32(GlobalFolderHelper.FolderTrash), userIdOrGroupId, filterType, withsubfolders);
-        }
-
-        [Read("@trashAsync")]
-        public async Task<FolderContentWrapper<int>> GetTrashFolderAsync(Guid userIdOrGroupId, FilterType filterType, bool withsubfolders)
-        {
-            return await FilesControllerHelperInt.GetFolderAsync(Convert.ToInt32(GlobalFolderHelper.FolderTrash), userIdOrGroupId, filterType, withsubfolders);
-        }
-
-        /// <summary>
-        /// Returns the detailed list of files and folders located in the folder with the ID specified in the request
-        /// </summary>
-        /// <short>
-        /// Folder by ID
-        /// </short>
-        /// <category>Folders</category>
-        /// <param name="folderId">Folder ID</param>
-        /// <param name="userIdOrGroupId" optional="true">User or group ID</param>
-        /// <param name="filterType" optional="true" remark="Allowed values: None (0), FilesOnly (1), FoldersOnly (2), DocumentsOnly (3), PresentationsOnly (4), SpreadsheetsOnly (5) or ImagesOnly (7)">Filter type</param>
-        /// <returns>Folder contents</returns>
-        [Read("{folderId}", order: int.MaxValue, DisableFormat = true)]
-        public FolderContentWrapper<string> GetFolder(string folderId, Guid userIdOrGroupId, FilterType filterType, bool withsubfolders)
-        {
-            return FilesControllerHelperString.GetFolder(folderId, userIdOrGroupId, filterType, withsubfolders).NotFoundIfNull();
-        }
-
-<<<<<<< HEAD
-        [Read("{folderId}/Async", order: int.MaxValue, DisableFormat = true)]
-        public async Task<FolderContentWrapper<string>> GetFolderAsync(string folderId, Guid userIdOrGroupId, FilterType filterType, bool withsubfolders)
-        {
-            var folder = await FilesControllerHelperString.GetFolderAsync(folderId, userIdOrGroupId, filterType, withsubfolders);
-            return folder.NotFoundIfNull();
-        }
-
-        [Read("{folderId:int}", order: int.MaxValue - 1)]
-=======
-        [Read("{folderId:int}", order: int.MaxValue - 1, DisableFormat = true)]
->>>>>>> 678b9ae1
-        public FolderContentWrapper<int> GetFolder(int folderId, Guid userIdOrGroupId, FilterType filterType, bool withsubfolders)
-        {
-            return FilesControllerHelperInt.GetFolder(folderId, userIdOrGroupId, filterType, withsubfolders);
-        }
-
-        [Read("{folderId:int}/async", order: int.MaxValue - 1)]
-        public async Task<FolderContentWrapper<int>> GetFolderAsync(int folderId, Guid userIdOrGroupId, FilterType filterType, bool withsubfolders)
-        {
-            return await FilesControllerHelperInt.GetFolderAsync(folderId, userIdOrGroupId, filterType, withsubfolders);
-        }
-
-        [Read("{folderId}/subfolders")]
-        public IEnumerable<FileEntryWrapper> GetFolders(string folderId)
-        {
-            return FilesControllerHelperString.GetFolders(folderId);
-        }
-
-        [Read("{folderId}/subfoldersAsync")]
-        public IEnumerable<FileEntryWrapper> GetFoldersAsync(string folderId)
-        {
-            return FilesControllerHelperString.GetFolders(folderId);
-        }
-
-        [Read("{folderId:int}/subfolders")]
-        public IEnumerable<FileEntryWrapper> GetFolders(int folderId)
-        {
-            return FilesControllerHelperInt.GetFolders(folderId);
-        }
-
-        [Read("{folderId}/news")]
-        public List<FileEntryWrapper> GetNewItems(string folderId)
-        {
-            return FilesControllerHelperString.GetNewItems(folderId);
-        }
-
-        [Read("{folderId:int}/news")]
-        public List<FileEntryWrapper> GetNewItems(int folderId)
-        {
-            return FilesControllerHelperInt.GetNewItems(folderId);
-        }
-
-        /// <summary>
-        /// Uploads the file specified with single file upload or standart multipart/form-data method to 'My Documents' section
-        /// </summary>
-        /// <short>Upload to My</short>
-        /// <category>Uploads</category>
-        /// <remarks>
-        /// <![CDATA[
-        ///  Upload can be done in 2 different ways:
-        ///  <ol>
-        /// <li>Single file upload. You should set Content-Type &amp; Content-Disposition header to specify filename and content type, and send file in request body</li>
-        /// <li>Using standart multipart/form-data method</li>
-        /// </ol>]]>
-        /// </remarks>
-        /// <param name="file" visible="false">Request Input stream</param>
-        /// <param name="contentType" visible="false">Content-Type Header</param>
-        /// <param name="contentDisposition" visible="false">Content-Disposition Header</param>
-        /// <param name="files" visible="false">List of files when posted as multipart/form-data</param>
-        /// <returns>Uploaded file</returns>
-        [Create("@my/upload")]
-        public object UploadFileToMy([ModelBinder(BinderType = typeof(UploadModelBinder))] UploadModel uploadModel)
-        {
-            uploadModel.CreateNewIfExist = false;
-            return FilesControllerHelperInt.UploadFile(GlobalFolderHelper.FolderMy, uploadModel);
-        }
-
-        /// <summary>
-        /// Uploads the file specified with single file upload or standart multipart/form-data method to 'Common Documents' section
-        /// </summary>
-        /// <short>Upload to Common</short>
-        /// <category>Uploads</category>
-        /// <remarks>
-        /// <![CDATA[
-        ///  Upload can be done in 2 different ways:
-        ///  <ol>
-        /// <li>Single file upload. You should set Content-Type &amp; Content-Disposition header to specify filename and content type, and send file in request body</li>
-        /// <li>Using standart multipart/form-data method</li>
-        /// </ol>]]>
-        /// </remarks>
-        /// <param name="file" visible="false">Request Input stream</param>
-        /// <param name="contentType" visible="false">Content-Type Header</param>
-        /// <param name="contentDisposition" visible="false">Content-Disposition Header</param>
-        /// <param name="files" visible="false">List of files when posted as multipart/form-data</param>
-        /// <returns>Uploaded file</returns>
-        [Create("@common/upload")]
-        public object UploadFileToCommon([ModelBinder(BinderType = typeof(UploadModelBinder))] UploadModel uploadModel)
-        {
-            uploadModel.CreateNewIfExist = false;
-            return FilesControllerHelperInt.UploadFile(GlobalFolderHelper.FolderCommon, uploadModel);
-        }
-
-        /// <summary>
-        /// Uploads the file specified with single file upload or standart multipart/form-data method to the selected folder
-        /// </summary>
-        /// <short>Upload to folder</short>
-        /// <category>Uploads</category>
-        /// <remarks>
-        /// <![CDATA[
-        ///  Upload can be done in 2 different ways:
-        ///  <ol>
-        /// <li>Single file upload. You should set Content-Type &amp; Content-Disposition header to specify filename and content type, and send file in request body</li>
-        /// <li>Using standart multipart/form-data method</li>
-        /// </ol>]]>
-        /// </remarks>
-        /// <param name="folderId">Folder ID to upload to</param>
-        /// <param name="file" visible="false">Request Input stream</param>
-        /// <param name="contentType" visible="false">Content-Type Header</param>
-        /// <param name="contentDisposition" visible="false">Content-Disposition Header</param>
-        /// <param name="files" visible="false">List of files when posted as multipart/form-data</param>
-        /// <param name="createNewIfExist" visible="false">Create New If Exist</param>
-        /// <param name="storeOriginalFileFlag" visible="false">If True, upload documents in original formats as well</param>
-        /// <param name="keepConvertStatus" visible="false">Keep status conversation after finishing</param>
-        /// <returns>Uploaded file</returns>
-        [Create("{folderId}/upload", order: int.MaxValue)]
-        public object UploadFile(string folderId, [ModelBinder(BinderType = typeof(UploadModelBinder))] UploadModel uploadModel)
-        {
-            return FilesControllerHelperString.UploadFile(folderId, uploadModel);
-        }
-
-        [Create("{folderId:int}/upload", order: int.MaxValue - 1)]
-        public object UploadFile(int folderId, [ModelBinder(BinderType = typeof(UploadModelBinder))] UploadModel uploadModel)
-        {
-            return FilesControllerHelperInt.UploadFile(folderId, uploadModel);
-        }
-
-        /// <summary>
-        /// Uploads the file specified with single file upload to 'Common Documents' section
-        /// </summary>
-        /// <param name="file" visible="false">Request Input stream</param>
-        /// <param name="title">Name of file which has to be uploaded</param>
-        /// <param name="createNewIfExist" visible="false">Create New If Exist</param>
-        /// <param name="keepConvertStatus" visible="false">Keep status conversation after finishing</param>
-        /// <category>Uploads</category>
-        /// <returns></returns>
-        [Create("@my/insert")]
-        public FileWrapper<int> InsertFileToMyFromBody([FromForm][ModelBinder(BinderType = typeof(InsertFileModelBinder))] InsertFileModel model)
-        {
-            return InsertFile(GlobalFolderHelper.FolderMy, model);
-        }
-
-        /// <summary>
-        /// Uploads the file specified with single file upload to 'Common Documents' section
-        /// </summary>
-        /// <param name="file" visible="false">Request Input stream</param>
-        /// <param name="title">Name of file which has to be uploaded</param>
-        /// <param name="createNewIfExist" visible="false">Create New If Exist</param>
-        /// <param name="keepConvertStatus" visible="false">Keep status conversation after finishing</param>
-        /// <category>Uploads</category>
-        /// <returns></returns>
-        [Create("@common/insert")]
-        public FileWrapper<int> InsertFileToCommonFromBody([FromForm][ModelBinder(BinderType = typeof(InsertFileModelBinder))] InsertFileModel model)
-        {
-            return InsertFile(GlobalFolderHelper.FolderCommon, model);
-        }
-
-        /// <summary>
-        /// Uploads the file specified with single file upload
-        /// </summary>
-        /// <param name="folderId">Folder ID to upload to</param>
-        /// <param name="file" visible="false">Request Input stream</param>
-        /// <param name="title">Name of file which has to be uploaded</param>
-        /// <param name="createNewIfExist" visible="false">Create New If Exist</param>
-        /// <param name="keepConvertStatus" visible="false">Keep status conversation after finishing</param>
-        /// <category>Uploads</category>
-        /// <returns></returns>
-        [Create("{folderId}/insert", order: int.MaxValue)]
-        public FileWrapper<string> InsertFile(string folderId, [FromForm][ModelBinder(BinderType = typeof(InsertFileModelBinder))] InsertFileModel model)
-        {
-            return FilesControllerHelperString.InsertFile(folderId, model.Stream, model.Title, model.CreateNewIfExist, model.KeepConvertStatus);
-        }
-
-        [Create("{folderId:int}/insert", order: int.MaxValue - 1)]
-        public FileWrapper<int> InsertFileFromForm(int folderId, [FromForm][ModelBinder(BinderType = typeof(InsertFileModelBinder))] InsertFileModel model)
-        {
-            return InsertFile(folderId, model);
-        }
-
-        private FileWrapper<int> InsertFile(int folderId, InsertFileModel model)
-        {
-            return FilesControllerHelperInt.InsertFile(folderId, model.Stream, model.Title, model.CreateNewIfExist, model.KeepConvertStatus);
-        }
-
-        /// <summary>
-        /// 
-        /// </summary>
-        /// <param name="file"></param>
-        /// <param name="fileId"></param>
-        /// <param name="encrypted"></param>
-        /// <returns></returns>
-        /// <visible>false</visible>
-
-        [Update("{fileId}/update")]
-        public FileWrapper<string> UpdateFileStreamFromForm(string fileId, [FromForm] FileStreamModel model)
-        {
-            return FilesControllerHelperString.UpdateFileStream(FilesControllerHelperInt.GetFileFromRequest(model).OpenReadStream(), fileId, model.Encrypted, model.Forcesave);
-        }
-
-        [Update("{fileId:int}/update")]
-        public FileWrapper<int> UpdateFileStreamFromForm(int fileId, [FromForm] FileStreamModel model)
-        {
-            return FilesControllerHelperInt.UpdateFileStream(FilesControllerHelperInt.GetFileFromRequest(model).OpenReadStream(), fileId, model.Encrypted, model.Forcesave);
-        }
-
-
-        /// <summary>
-        /// 
-        /// </summary>
-        /// <param name="fileId">File ID</param>
-        /// <param name="fileExtension"></param>
-        /// <param name="downloadUri"></param>
-        /// <param name="stream"></param>
-        /// <param name="doc"></param>
-        /// <param name="forcesave"></param>
-        /// <category>Files</category>
-        /// <returns></returns>
-        [Update("file/{fileId}/saveediting")]
-        public FileWrapper<string> SaveEditingFromForm(string fileId, [FromForm] SaveEditingModel model)
-        {
-            using var stream = FilesControllerHelperInt.GetFileFromRequest(model).OpenReadStream();
-            return FilesControllerHelperString.SaveEditing(fileId, model.FileExtension, model.DownloadUri, stream, model.Doc, model.Forcesave);
-        }
-
-        [Update("file/{fileId:int}/saveediting")]
-        public FileWrapper<int> SaveEditingFromForm(int fileId, [FromForm] SaveEditingModel model)
-        {
-            using var stream = FilesControllerHelperInt.GetFileFromRequest(model).OpenReadStream();
-            return FilesControllerHelperInt.SaveEditing(fileId, model.FileExtension, model.DownloadUri, stream, model.Doc, model.Forcesave);
-        }
-
-        /// <summary>
-        /// 
-        /// </summary>
-        /// <param name="fileId">File ID</param>
-        /// <param name="editingAlone"></param>
-        /// <param name="doc"></param>
-        /// <category>Files</category>
-        /// <returns></returns>
-        [Create("file/{fileId}/startedit")]
-        [Consumes("application/json")]
-        public object StartEditFromBody(string fileId, [FromBody] StartEditModel model)
-        {
-            return FilesControllerHelperString.StartEdit(fileId, model.EditingAlone, model.Doc);
-        }
-
-        [Create("fileAsync/{fileId}/startedit")]
-        public async Task<object> StartEditFromBodyAsync(string fileId, [FromBody] StartEditModel model)
-        {
-            return await FilesControllerHelperString.StartEditAsync(fileId, model.EditingAlone, model.Doc);
-        }
-
-        [Create("file/{fileId}/startedit")]
-        [Consumes("application/x-www-form-urlencoded")]
-        public object StartEditFromForm(string fileId, [FromForm] StartEditModel model)
-        {
-            return FilesControllerHelperString.StartEdit(fileId, model.EditingAlone, model.Doc);
-        }
-
-        [Create("fileAsync/{fileId}/startedit")]
-        [Consumes("application/x-www-form-urlencoded")]
-        public async Task<object> StartEditFromFormAsync(string fileId, [FromForm] StartEditModel model)
-        {
-            return await FilesControllerHelperString.StartEditAsync(fileId, model.EditingAlone, model.Doc);
-        }
-
-        [Create("file/{fileId:int}/startedit")]
-        [Consumes("application/json")]
-        public object StartEditFromBody(int fileId, [FromBody] StartEditModel model)
-        {
-            return FilesControllerHelperInt.StartEdit(fileId, model.EditingAlone, model.Doc);
-        }
-
-        [Create("fileAsync/{fileId:int}/startedit")]
-        public async Task<object> StartEditFromBodyAsync(int fileId, [FromBody] StartEditModel model)
-        {
-            return await FilesControllerHelperInt.StartEditAsync(fileId, model.EditingAlone, model.Doc);
-        }
-
-        [Create("file/{fileId:int}/startedit")]
-        public object StartEdit(int fileId)
-        {
-            return FilesControllerHelperInt.StartEdit(fileId, false, null);
-        }
-
-        [Create("file/{fileId:int}/startedit")]
-        [Consumes("application/x-www-form-urlencoded")]
-        public object StartEditFromForm(int fileId, [FromForm] StartEditModel model)
-        {
-            return FilesControllerHelperInt.StartEdit(fileId, model.EditingAlone, model.Doc);
-        }
-
-        [Create("fileAsync/{fileId:int}/startedit")]
-        [Consumes("application/x-www-form-urlencoded")]
-        public async Task<object> StartEditFromFormAsync(int fileId, [FromForm] StartEditModel model)
-        {
-            return await FilesControllerHelperInt.StartEditAsync(fileId, model.EditingAlone, model.Doc);
-        }
-
-        /// <summary>
-        /// 
-        /// </summary>
-        /// <param name="fileId">File ID</param>
-        /// <param name="tabId"></param>
-        /// <param name="docKeyForTrack"></param>
-        /// <param name="doc"></param>
-        /// <param name="isFinish"></param>
-        /// <category>Files</category>
-        /// <returns></returns>
-        [Read("file/{fileId}/trackeditfile")]
-        public KeyValuePair<bool, string> TrackEditFile(string fileId, Guid tabId, string docKeyForTrack, string doc, bool isFinish)
-        {
-            return FilesControllerHelperString.TrackEditFile(fileId, tabId, docKeyForTrack, doc, isFinish);
-        }
-
-        [Read("file/{fileId:int}/trackeditfile")]
-        public KeyValuePair<bool, string> TrackEditFile(int fileId, Guid tabId, string docKeyForTrack, string doc, bool isFinish)
-        {
-            return FilesControllerHelperInt.TrackEditFile(fileId, tabId, docKeyForTrack, doc, isFinish);
-        }
-
-        /// <summary>
-        /// 
-        /// </summary>
-        /// <param name="fileId">File ID</param>
-        /// <param name="version"></param>
-        /// <param name="doc"></param>
-        /// <category>Files</category>
-        /// <returns></returns>
-        [AllowAnonymous]
-        [Read("file/{fileId}/openedit", Check = false)]
-        public Configuration<string> OpenEdit(string fileId, int version, string doc, bool view)
-        {
-            return FilesControllerHelperString.OpenEdit(fileId, version, doc, view);
-        }
-
-        [AllowAnonymous]
-        [Read("file/{fileId:int}/openedit", Check = false)]
-        public Configuration<int> OpenEdit(int fileId, int version, string doc, bool view)
-        {
-            return FilesControllerHelperInt.OpenEdit(fileId, version, doc, view);
-        }
-
-
-        /// <summary>
-        /// Creates session to upload large files in multiple chunks.
-        /// </summary>
-        /// <short>Chunked upload</short>
-        /// <category>Uploads</category>
-        /// <param name="folderId">Id of the folder in which file will be uploaded</param>
-        /// <param name="fileName">Name of file which has to be uploaded</param>
-        /// <param name="fileSize">Length in bytes of file which has to be uploaded</param>
-        /// <param name="relativePath">Relative folder from folderId</param>
-        /// <param name="encrypted" visible="false"></param>
-        /// <remarks>
-        /// <![CDATA[
-        /// Each chunk can have different length but its important what length is multiple of <b>512</b> and greater or equal than <b>10 mb</b>. Last chunk can have any size.
-        /// After initial request respond with status 200 OK you must obtain value of 'location' field from the response. Send all your chunks to that location.
-        /// Each chunk must be sent in strict order in which chunks appears in file.
-        /// After receiving each chunk if no errors occured server will respond with current information about upload session.
-        /// When number of uploaded bytes equal to the number of bytes you send in initial request server will respond with 201 Created and will send you info about uploaded file.
-        /// ]]>
-        /// </remarks>
-        /// <returns>
-        /// <![CDATA[
-        /// Information about created session. Which includes:
-        /// <ul>
-        /// <li><b>id:</b> unique id of this upload session</li>
-        /// <li><b>created:</b> UTC time when session was created</li>
-        /// <li><b>expired:</b> UTC time when session will be expired if no chunks will be sent until that time</li>
-        /// <li><b>location:</b> URL to which you must send your next chunk</li>
-        /// <li><b>bytes_uploaded:</b> If exists contains number of bytes uploaded for specific upload id</li>
-        /// <li><b>bytes_total:</b> Number of bytes which has to be uploaded</li>
-        /// </ul>
-        /// ]]>
-        /// </returns>
-        [Create("{folderId}/upload/create_session")]
-        public object CreateUploadSessionFromBody(string folderId, [FromBody] SessionModel sessionModel)
-        {
-            return FilesControllerHelperString.CreateUploadSession(folderId, sessionModel.FileName, sessionModel.FileSize, sessionModel.RelativePath, sessionModel.Encrypted);
-        }
-
-        [Create("{folderId}/upload/create_session")]
-        [Consumes("application/x-www-form-urlencoded")]
-        public object CreateUploadSessionFromForm(string folderId, [FromForm] SessionModel sessionModel)
-        {
-            return FilesControllerHelperString.CreateUploadSession(folderId, sessionModel.FileName, sessionModel.FileSize, sessionModel.RelativePath, sessionModel.Encrypted);
-        }
-
-        [Create("{folderId:int}/upload/create_session")]
-        public object CreateUploadSessionFromBody(int folderId, [FromBody] SessionModel sessionModel)
-        {
-            return FilesControllerHelperInt.CreateUploadSession(folderId, sessionModel.FileName, sessionModel.FileSize, sessionModel.RelativePath, sessionModel.Encrypted);
-        }
-
-        [Create("{folderId:int}/upload/create_session")]
-        [Consumes("application/x-www-form-urlencoded")]
-        public object CreateUploadSessionFromForm(int folderId, [FromForm] SessionModel sessionModel)
-        {
-            return FilesControllerHelperInt.CreateUploadSession(folderId, sessionModel.FileName, sessionModel.FileSize, sessionModel.RelativePath, sessionModel.Encrypted);
-        }
-
-        /// <summary>
-        /// Creates a text (.txt) file in 'My Documents' section with the title and contents sent in the request
-        /// </summary>
-        /// <short>Create txt in 'My'</short>
-        /// <category>File Creation</category>
-        /// <param name="title">File title</param>
-        /// <param name="content">File contents</param>
-        /// <returns>Folder contents</returns>
-        [Create("@my/text")]
-        public FileWrapper<int> CreateTextFileInMyFromBody([FromBody] CreateTextOrHtmlFileModel model)
-        {
-            return CreateTextFile(GlobalFolderHelper.FolderMy, model);
-        }
-
-        [Create("@my/text")]
-        [Consumes("application/x-www-form-urlencoded")]
-        public FileWrapper<int> CreateTextFileInMyFromForm([FromForm] CreateTextOrHtmlFileModel model)
-        {
-            return CreateTextFile(GlobalFolderHelper.FolderMy, model);
-        }
-
-        /// <summary>
-        /// Creates a text (.txt) file in 'Common Documents' section with the title and contents sent in the request
-        /// </summary>
-        /// <short>Create txt in 'Common'</short>
-        /// <category>File Creation</category>
-        /// <param name="title">File title</param>
-        /// <param name="content">File contents</param>
-        /// <returns>Folder contents</returns>
-        [Create("@common/text")]
-        public FileWrapper<int> CreateTextFileInCommonFromBody([FromBody] CreateTextOrHtmlFileModel model)
-        {
-            return CreateTextFile(GlobalFolderHelper.FolderCommon, model);
-        }
-
-        [Create("@common/text")]
-        [Consumes("application/x-www-form-urlencoded")]
-        public FileWrapper<int> CreateTextFileInCommonFromForm([FromForm] CreateTextOrHtmlFileModel model)
-        {
-            return CreateTextFile(GlobalFolderHelper.FolderCommon, model);
-        }
-
-        /// <summary>
-        /// Creates a text (.txt) file in the selected folder with the title and contents sent in the request
-        /// </summary>
-        /// <short>Create txt</short>
-        /// <category>File Creation</category>
-        /// <param name="folderId">Folder ID</param>
-        /// <param name="title">File title</param>
-        /// <param name="content">File contents</param>
-        /// <returns>Folder contents</returns>
-        [Create("{folderId}/text")]
-        public FileWrapper<string> CreateTextFileFromBody(string folderId, [FromBody] CreateTextOrHtmlFileModel model)
-        {
-            return CreateTextFile(folderId, model);
-        }
-
-        [Create("{folderId}/text")]
-        [Consumes("application/x-www-form-urlencoded")]
-        public FileWrapper<string> CreateTextFileFromForm(string folderId, [FromForm] CreateTextOrHtmlFileModel model)
-        {
-            return CreateTextFile(folderId, model);
-        }
-
-        private FileWrapper<string> CreateTextFile(string folderId, CreateTextOrHtmlFileModel model)
-        {
-            return FilesControllerHelperString.CreateTextFile(folderId, model.Title, model.Content);
-        }
-
-        [Create("{folderId:int}/text")]
-        public FileWrapper<int> CreateTextFileFromBody(int folderId, [FromBody] CreateTextOrHtmlFileModel model)
-        {
-            return CreateTextFile(folderId, model);
-        }
-
-        [Create("{folderId:int}/text")]
-        [Consumes("application/x-www-form-urlencoded")]
-        public FileWrapper<int> CreateTextFileFromForm(int folderId, [FromForm] CreateTextOrHtmlFileModel model)
-        {
-            return CreateTextFile(folderId, model);
-        }
-
-        private FileWrapper<int> CreateTextFile(int folderId, CreateTextOrHtmlFileModel model)
-        {
-            return FilesControllerHelperInt.CreateTextFile(folderId, model.Title, model.Content);
-        }
-
-        /// <summary>
-        /// Creates an html (.html) file in the selected folder with the title and contents sent in the request
-        /// </summary>
-        /// <short>Create html</short>
-        /// <category>File Creation</category>
-        /// <param name="folderId">Folder ID</param>
-        /// <param name="title">File title</param>
-        /// <param name="content">File contents</param>
-        /// <returns>Folder contents</returns>
-        [Create("{folderId}/html")]
-        public FileWrapper<string> CreateHtmlFileFromBody(string folderId, [FromBody] CreateTextOrHtmlFileModel model)
-        {
-            return CreateHtmlFile(folderId, model);
-        }
-
-        [Create("{folderId}/html")]
-        [Consumes("application/x-www-form-urlencoded")]
-        public FileWrapper<string> CreateHtmlFileFromForm(string folderId, [FromForm] CreateTextOrHtmlFileModel model)
-        {
-            return CreateHtmlFile(folderId, model);
-        }
-
-        private FileWrapper<string> CreateHtmlFile(string folderId, CreateTextOrHtmlFileModel model)
-        {
-            return FilesControllerHelperString.CreateHtmlFile(folderId, model.Title, model.Content);
-        }
-
-        [Create("{folderId:int}/html")]
-        public FileWrapper<int> CreateHtmlFileFromBody(int folderId, [FromBody] CreateTextOrHtmlFileModel model)
-        {
-            return CreateHtmlFile(folderId, model);
-        }
-
-        [Create("{folderId:int}/html")]
-        [Consumes("application/x-www-form-urlencoded")]
-        public FileWrapper<int> CreateHtmlFileFromForm(int folderId, [FromForm] CreateTextOrHtmlFileModel model)
-        {
-            return CreateHtmlFile(folderId, model);
-        }
-
-        private FileWrapper<int> CreateHtmlFile(int folderId, CreateTextOrHtmlFileModel model)
-        {
-            return FilesControllerHelperInt.CreateHtmlFile(folderId, model.Title, model.Content);
-        }
-
-        /// <summary>
-        /// Creates an html (.html) file in 'My Documents' section with the title and contents sent in the request
-        /// </summary>
-        /// <short>Create html in 'My'</short>
-        /// <category>File Creation</category>
-        /// <param name="title">File title</param>
-        /// <param name="content">File contents</param>
-        /// <returns>Folder contents</returns>
-        [Create("@my/html")]
-        public FileWrapper<int> CreateHtmlFileInMyFromBody([FromBody] CreateTextOrHtmlFileModel model)
-        {
-            return CreateHtmlFile(GlobalFolderHelper.FolderMy, model);
-        }
-
-        [Create("@my/html")]
-        [Consumes("application/x-www-form-urlencoded")]
-        public FileWrapper<int> CreateHtmlFileInMyFromForm([FromForm] CreateTextOrHtmlFileModel model)
-        {
-            return CreateHtmlFile(GlobalFolderHelper.FolderMy, model);
-        }
-
-        /// <summary>
-        /// Creates an html (.html) file in 'Common Documents' section with the title and contents sent in the request
-        /// </summary>
-        /// <short>Create html in 'Common'</short>
-        /// <category>File Creation</category>
-        /// <param name="title">File title</param>
-        /// <param name="content">File contents</param>
-        /// <returns>Folder contents</returns>        
-        [Create("@common/html")]
-        public FileWrapper<int> CreateHtmlFileInCommonFromBody([FromBody] CreateTextOrHtmlFileModel model)
-        {
-            return CreateHtmlFile(GlobalFolderHelper.FolderCommon, model);
-        }
-
-        [Create("@common/html")]
-        [Consumes("application/x-www-form-urlencoded")]
-        public FileWrapper<int> CreateHtmlFileInCommonFromForm([FromForm] CreateTextOrHtmlFileModel model)
-        {
-            return CreateHtmlFile(GlobalFolderHelper.FolderCommon, model);
-        }
-
-        /// <summary>
-        /// Creates a new folder with the title sent in the request. The ID of a parent folder can be also specified.
-        /// </summary>
-        /// <short>
-        /// New folder
-        /// </short>
-        /// <category>Folders</category>
-        /// <param name="folderId">Parent folder ID</param>
-        /// <param name="title">Title of new folder</param>
-        /// <returns>New folder contents</returns>
-        [Create("folder/{folderId}", order: int.MaxValue, DisableFormat = true)]
-        public FolderWrapper<string> CreateFolderFromBody(string folderId, [FromBody] CreateFolderModel folderModel)
-        {
-            return FilesControllerHelperString.CreateFolder(folderId, folderModel.Title);
-        }
-
-        [Create("folder/{folderId}", order: int.MaxValue, DisableFormat = true)]
-        [Consumes("application/x-www-form-urlencoded")]
-        public FolderWrapper<string> CreateFolderFromForm(string folderId, [FromForm] CreateFolderModel folderModel)
-        {
-            return FilesControllerHelperString.CreateFolder(folderId, folderModel.Title);
-        }
-
-        [Create("folder/{folderId:int}", order: int.MaxValue - 1, DisableFormat = true)]
-        public FolderWrapper<int> CreateFolderFromBody(int folderId, [FromBody] CreateFolderModel folderModel)
-        {
-            return FilesControllerHelperInt.CreateFolder(folderId, folderModel.Title);
-        }
-
-        [Create("folder/{folderId:int}", order: int.MaxValue - 1, DisableFormat = true)]
-        [Consumes("application/x-www-form-urlencoded")]
-        public FolderWrapper<int> CreateFolderFromForm(int folderId, [FromForm] CreateFolderModel folderModel)
-        {
-            return FilesControllerHelperInt.CreateFolder(folderId, folderModel.Title);
-        }
-
-        /// <summary>
-        /// Creates a new file in the 'My Documents' section with the title sent in the request
-        /// </summary>
-        /// <short>Create file</short>
-        /// <category>File Creation</category>
-        /// <param name="title" remark="Allowed values: the file must have one of the following extensions: DOCX, XLSX, PPTX">File title</param>
-        /// <remarks>In case the extension for the file title differs from DOCX/XLSX/PPTX and belongs to one of the known text, spreadsheet or presentation formats, it will be changed to DOCX/XLSX/PPTX accordingly. If the file extension is not set or is unknown, the DOCX extension will be added to the file title.</remarks>
-        /// <returns>New file info</returns>
-        [Create("@my/file")]
-        public FileWrapper<int> CreateFileFromBody([FromBody] CreateFileModel<int> model)
-        {
-            return FilesControllerHelperInt.CreateFile(GlobalFolderHelper.FolderMy, model.Title, model.TemplateId, model.EnableExternalExt);
-        }
-
-        [Create("@my/file")]
-        [Consumes("application/x-www-form-urlencoded")]
-        public FileWrapper<int> CreateFileFromForm([FromForm] CreateFileModel<int> model)
-        {
-            return FilesControllerHelperInt.CreateFile(GlobalFolderHelper.FolderMy, model.Title, model.TemplateId, model.EnableExternalExt);
-        }
-
-        /// <summary>
-        /// Creates a new file in the specified folder with the title sent in the request
-        /// </summary>
-        /// <short>Create file</short>
-        /// <category>File Creation</category>
-        /// <param name="folderId">Folder ID</param>
-        /// <param name="title" remark="Allowed values: the file must have one of the following extensions: DOCX, XLSX, PPTX">File title</param>
-        /// <remarks>In case the extension for the file title differs from DOCX/XLSX/PPTX and belongs to one of the known text, spreadsheet or presentation formats, it will be changed to DOCX/XLSX/PPTX accordingly. If the file extension is not set or is unknown, the DOCX extension will be added to the file title.</remarks>
-        /// <returns>New file info</returns>
-        [Create("{folderId}/file")]
-        public FileWrapper<string> CreateFileFromBody(string folderId, [FromBody] CreateFileModel<string> model)
-        {
-            return FilesControllerHelperString.CreateFile(folderId, model.Title, model.TemplateId, model.EnableExternalExt);
-        }
-
-        [Create("{folderId}/file")]
-        [Consumes("application/x-www-form-urlencoded")]
-        public FileWrapper<string> CreateFileFromForm(string folderId, [FromForm] CreateFileModel<string> model)
-        {
-            return FilesControllerHelperString.CreateFile(folderId, model.Title, model.TemplateId, model.EnableExternalExt);
-        }
-
-        [Create("{folderId:int}/file")]
-        public FileWrapper<int> CreateFileFromBody(int folderId, [FromBody] CreateFileModel<int> model)
-        {
-            return FilesControllerHelperInt.CreateFile(folderId, model.Title, model.TemplateId, model.EnableExternalExt);
-        }
-
-        [Create("{folderId:int}/file")]
-        [Consumes("application/x-www-form-urlencoded")]
-        public FileWrapper<int> CreateFileFromForm(int folderId, [FromForm] CreateFileModel<int> model)
-        {
-            return FilesControllerHelperInt.CreateFile(folderId, model.Title, model.TemplateId, model.EnableExternalExt);
-        }
-
-        /// <summary>
-        /// Renames the selected folder to the new title specified in the request
-        /// </summary>
-        /// <short>
-        /// Rename folder
-        /// </short>
-        /// <category>Folders</category>
-        /// <param name="folderId">Folder ID</param>
-        /// <param name="title">New title</param>
-        /// <returns>Folder contents</returns>
-        [Update("folder/{folderId}", order: int.MaxValue, DisableFormat = true)]
-        public FolderWrapper<string> RenameFolderFromBody(string folderId, [FromBody] CreateFolderModel folderModel)
-        {
-            return FilesControllerHelperString.RenameFolder(folderId, folderModel.Title);
-        }
-
-        [Update("folder/{folderId}", order: int.MaxValue, DisableFormat = true)]
-        [Consumes("application/x-www-form-urlencoded")]
-        public FolderWrapper<string> RenameFolderFromForm(string folderId, [FromForm] CreateFolderModel folderModel)
-        {
-            return FilesControllerHelperString.RenameFolder(folderId, folderModel.Title);
-        }
-
-        [Update("folder/{folderId:int}", order: int.MaxValue - 1, DisableFormat = true)]
-        public FolderWrapper<int> RenameFolderFromBody(int folderId, [FromBody] CreateFolderModel folderModel)
-        {
-            return FilesControllerHelperInt.RenameFolder(folderId, folderModel.Title);
-        }
-
-        [Update("folder/{folderId:int}", order: int.MaxValue - 1, DisableFormat = true)]
-        [Consumes("application/x-www-form-urlencoded")]
-        public FolderWrapper<int> RenameFolderFromForm(int folderId, [FromForm] CreateFolderModel folderModel)
-        {
-            return FilesControllerHelperInt.RenameFolder(folderId, folderModel.Title);
-        }
-
-        [Create("owner")]
-        public IEnumerable<FileEntryWrapper> ChangeOwnerFromBody([FromBody] ChangeOwnerModel model)
-        {
-            return ChangeOwner(model);
-        }
-
-        [Create("owner")]
-        [Consumes("application/x-www-form-urlencoded")]
-        public IEnumerable<FileEntryWrapper> ChangeOwnerFromForm([FromForm] ChangeOwnerModel model)
-        {
-            return ChangeOwner(model);
-        }
-
-        public IEnumerable<FileEntryWrapper> ChangeOwner(ChangeOwnerModel model)
-        {
-            var (folderIntIds, folderStringIds) = FileOperationsManager.GetIds(model.FolderIds);
-            var (fileIntIds, fileStringIds) = FileOperationsManager.GetIds(model.FileIds);
-
-            var result = new List<FileEntry>();
-            result.AddRange(FileStorageServiceInt.ChangeOwner(folderIntIds, fileIntIds, model.UserId));
-            result.AddRange(FileStorageService.ChangeOwner(folderStringIds, fileStringIds, model.UserId));
-            return result.Select(FilesControllerHelperInt.GetFileEntryWrapper).ToList();
-        }
-
-        /// <summary>
-        /// Returns a detailed information about the folder with the ID specified in the request
-        /// </summary>
-        /// <short>Folder information</short>
-        /// <category>Folders</category>
-        /// <returns>Folder info</returns>
-        [Read("folder/{folderId}", order: int.MaxValue, DisableFormat = true)]
-        public FolderWrapper<string> GetFolderInfo(string folderId)
-        {
-            return FilesControllerHelperString.GetFolderInfo(folderId);
-        }
-
-        [Read("folder/{folderId:int}", order: int.MaxValue - 1, DisableFormat = true)]
-        public FolderWrapper<int> GetFolderInfo(int folderId)
-        {
-            return FilesControllerHelperInt.GetFolderInfo(folderId);
-        }
-
-        /// <summary>
-        /// Returns parent folders
-        /// </summary>
-        /// <param name="folderId"></param>
-        /// <category>Folders</category>
-        /// <returns>Parent folders</returns>
-        [Read("folder/{folderId}/path")]
-        public IEnumerable<FileEntryWrapper> GetFolderPath(string folderId)
-        {
-            return FilesControllerHelperString.GetFolderPath(folderId);
-        }
-
-        [Read("folder/{folderId:int}/path")]
-        public IEnumerable<FileEntryWrapper> GetFolderPath(int folderId)
-        {
-            return FilesControllerHelperInt.GetFolderPath(folderId);
-        }
-
-        /// <summary>
-        /// Returns a detailed information about the file with the ID specified in the request
-        /// </summary>
-        /// <short>File information</short>
-        /// <category>Files</category>
-        /// <returns>File info</returns>
-        [Read("file/{fileId}", order: int.MaxValue, DisableFormat = true)]
-        public FileWrapper<string> GetFileInfo(string fileId, int version = -1)
-        {
-            return FilesControllerHelperString.GetFileInfo(fileId, version);
-        }
-
-<<<<<<< HEAD
-        [Read("fileAsync/{fileId}", DisableFormat = true)]
-        public async Task<FileWrapper<string>> GetFileInfoAsync(string fileId, int version = -1)
-        {
-            return await FilesControllerHelperString.GetFileInfoAsync(fileId, version);
-        }
-
-        [Read("file/{fileId:int}")]
-=======
-        [Read("file/{fileId:int}", order: int.MaxValue - 1, DisableFormat = true)]
->>>>>>> 678b9ae1
-        public FileWrapper<int> GetFileInfo(int fileId, int version = -1)
-        {
-            return FilesControllerHelperInt.GetFileInfo(fileId, version);
-        }
-
-        [Read("fileAsync/{fileId:int}")]
-        public async Task<FileWrapper<int>> GetFileInfoAsync(int fileId, int version = -1)
-        {
-            return await FilesControllerHelperInt.GetFileInfoAsync(fileId, version);
-        }
-
-        /// <summary>
-        ///     Updates the information of the selected file with the parameters specified in the request
-        /// </summary>
-        /// <short>Update file info</short>
-        /// <category>Files</category>
-        /// <param name="fileId">File ID</param>
-        /// <param name="title">New title</param>
-        /// <param name="lastVersion">File last version number</param>
-        /// <returns>File info</returns>
-        [Update("file/{fileId}", order: int.MaxValue, DisableFormat = true)]
-        public FileWrapper<string> UpdateFileFromBody(string fileId, [FromBody] UpdateFileModel model)
-        {
-            return FilesControllerHelperString.UpdateFile(fileId, model.Title, model.LastVersion);
-        }
-
-<<<<<<< HEAD
-        [Update("fileAsync/{fileId}", DisableFormat = true)]
-        public async Task<FileWrapper<string>> UpdateFileFromBodyAsync(string fileId, [FromBody] UpdateFileModel model)
-        {
-            return await FilesControllerHelperString.UpdateFileAsync(fileId, model.Title, model.LastVersion);
-        }
-
-        [Update("file/{fileId}", DisableFormat = true)]
-=======
-        [Update("file/{fileId}", order: int.MaxValue, DisableFormat = true)]
->>>>>>> 678b9ae1
-        [Consumes("application/x-www-form-urlencoded")]
-        public FileWrapper<string> UpdateFileFromForm(string fileId, [FromForm] UpdateFileModel model)
-        {
-            return FilesControllerHelperString.UpdateFile(fileId, model.Title, model.LastVersion);
-        }
-
-<<<<<<< HEAD
-        [Update("fileAsync/{fileId}", DisableFormat = true)]
-        [Consumes("application/x-www-form-urlencoded")]
-        public async Task<FileWrapper<string>> UpdateFileFromFormAsync(string fileId, [FromForm] UpdateFileModel model)
-        {
-            return await FilesControllerHelperString.UpdateFileAsync(fileId, model.Title, model.LastVersion);
-        }
-
-        [Update("file/{fileId:int}")]
-=======
-        [Update("file/{fileId:int}", order: int.MaxValue - 1, DisableFormat = true)]
->>>>>>> 678b9ae1
-        public FileWrapper<int> UpdateFileFromBody(int fileId, [FromBody] UpdateFileModel model)
-        {
-            return FilesControllerHelperInt.UpdateFile(fileId, model.Title, model.LastVersion);
-        }
-
-<<<<<<< HEAD
-        [Update("fileAsync/{fileId:int}")]
-        public async Task<FileWrapper<int>> UpdateFileFromBodyAsync(int fileId, [FromBody] UpdateFileModel model)
-        {
-            return await FilesControllerHelperInt.UpdateFileAsync(fileId, model.Title, model.LastVersion);
-        }
-
-        [Update("file/{fileId:int}")]
-=======
-        [Update("file/{fileId:int}", order: int.MaxValue - 1, DisableFormat = true)]
->>>>>>> 678b9ae1
-        [Consumes("application/x-www-form-urlencoded")]
-        public FileWrapper<int> UpdateFileFromForm(int fileId, [FromForm] UpdateFileModel model)
-        {
-            return FilesControllerHelperInt.UpdateFile(fileId, model.Title, model.LastVersion);
-        }
-
-<<<<<<< HEAD
-        [Update("file/{fileId:int}")]
-        [Consumes("application/x-www-form-urlencoded")]
-        public async Task<FileWrapper<int>> UpdateFileFromFormAsync(int fileId, [FromForm] UpdateFileModel model)
-        {
-            return await FilesControllerHelperInt.UpdateFileAsync(fileId, model.Title, model.LastVersion);
-        }
-=======
->>>>>>> 678b9ae1
-
-        /// <summary>
-        /// Deletes the file with the ID specified in the request
-        /// </summary>
-        /// <short>Delete file</short>
-        /// <category>Files</category>
-        /// <param name="fileId">File ID</param>
-        /// <param name="deleteAfter">Delete after finished</param>
-        /// <param name="immediately">Don't move to the Recycle Bin</param>
-        /// <returns>Operation result</returns>
-        [Delete("file/{fileId}", order: int.MaxValue, DisableFormat = true)]
-        public IEnumerable<FileOperationWraper> DeleteFile(string fileId, [FromBody] DeleteModel model)
-        {
-            return FilesControllerHelperString.DeleteFile(fileId, model.DeleteAfter, model.Immediately);
-        }
-
-        [Delete("file/{fileId:int}", order: int.MaxValue - 1, DisableFormat = true)]
-        public IEnumerable<FileOperationWraper> DeleteFile(int fileId, [FromBody] DeleteModel model)
-        {
-            return FilesControllerHelperInt.DeleteFile(fileId, model.DeleteAfter, model.Immediately);
-        }
-
-        /// <summary>
-        ///  Start conversion
-        /// </summary>
-        /// <short>Convert</short>
-        /// <category>File operations</category>
-        /// <param name="fileId"></param>
-        /// <returns>Operation result</returns>
-        [Update("file/{fileId}/checkconversion")]
-        public IEnumerable<ConversationResult<string>> StartConversion(string fileId, [FromBody(EmptyBodyBehavior = Microsoft.AspNetCore.Mvc.ModelBinding.EmptyBodyBehavior.Allow)] CheckConversionModel model)
-        {
-            return FilesControllerHelperString.StartConversion(fileId, model?.Sync ?? false);
-        }
-
-        [Update("file/{fileId:int}/checkconversion")]
-        public IEnumerable<ConversationResult<int>> StartConversion(int fileId, [FromBody(EmptyBodyBehavior = Microsoft.AspNetCore.Mvc.ModelBinding.EmptyBodyBehavior.Allow)] CheckConversionModel model)
-        {
-            return FilesControllerHelperInt.StartConversion(fileId, model?.Sync ?? false);
-        }
-
-        /// <summary>
-        ///  Check conversion status
-        /// </summary>
-        /// <short>Convert</short>
-        /// <category>File operations</category>
-        /// <param name="fileId"></param>
-        /// <param name="start"></param>
-        /// <returns>Operation result</returns>
-        [Read("file/{fileId}/checkconversion")]
-        public IEnumerable<ConversationResult<string>> CheckConversion(string fileId, bool start)
-        {
-            return FilesControllerHelperString.CheckConversion(fileId, start);
-        }
-
-        [Read("file/{fileId:int}/checkconversion")]
-        public IEnumerable<ConversationResult<int>> CheckConversion(int fileId, bool start)
-        {
-            return FilesControllerHelperInt.CheckConversion(fileId, start);
-        }
-
-        /// <summary>
-        /// Deletes the folder with the ID specified in the request
-        /// </summary>
-        /// <short>Delete folder</short>
-        /// <category>Folders</category>
-        /// <param name="folderId">Folder ID</param>
-        /// <param name="deleteAfter">Delete after finished</param>
-        /// <param name="immediately">Don't move to the Recycle Bin</param>
-        /// <returns>Operation result</returns>
-        [Delete("folder/{folderId}", order: int.MaxValue - 1, DisableFormat = true)]
-        public IEnumerable<FileOperationWraper> DeleteFolder(string folderId, bool deleteAfter, bool immediately)
-        {
-            return FilesControllerHelperString.DeleteFolder(folderId, deleteAfter, immediately);
-        }
-
-        [Delete("folder/{folderId:int}")]
-        public IEnumerable<FileOperationWraper> DeleteFolder(int folderId, bool deleteAfter, bool immediately)
-        {
-            return FilesControllerHelperInt.DeleteFolder(folderId, deleteAfter, immediately);
-        }
-
-        /// <summary>
-        /// Checking for conflicts
-        /// </summary>
-        /// <category>File operations</category>
-        /// <param name="destFolderId">Destination folder ID</param>
-        /// <param name="folderIds">Folder ID list</param>
-        /// <param name="fileIds">File ID list</param>
-        /// <returns>Conflicts file ids</returns>
-        [Read("fileops/move")]
-        public IEnumerable<FileEntryWrapper> MoveOrCopyBatchCheck([ModelBinder(BinderType = typeof(BatchModelBinder))] BatchModel batchModel)
-        {
-            return FilesControllerHelperString.MoveOrCopyBatchCheck(batchModel);
-        }
-
-        /// <summary>
-        ///   Moves all the selected files and folders to the folder with the ID specified in the request
-        /// </summary>
-        /// <short>Move to folder</short>
-        /// <category>File operations</category>
-        /// <param name="destFolderId">Destination folder ID</param>
-        /// <param name="folderIds">Folder ID list</param>
-        /// <param name="fileIds">File ID list</param>
-        /// <param name="conflictResolveType">Overwriting behavior: skip(0), overwrite(1) or duplicate(2)</param>
-        /// <param name="deleteAfter">Delete after finished</param>
-        /// <returns>Operation result</returns>
-        [Update("fileops/move")]
-        public IEnumerable<FileOperationWraper> MoveBatchItemsFromBody([FromBody] BatchModel batchModel)
-        {
-            return FilesControllerHelperString.MoveBatchItems(batchModel);
-        }
-
-        [Update("fileops/move")]
-        [Consumes("application/x-www-form-urlencoded")]
-        public IEnumerable<FileOperationWraper> MoveBatchItemsFromForm([FromForm][ModelBinder(BinderType = typeof(BatchModelBinder))] BatchModel batchModel)
-        {
-            return FilesControllerHelperString.MoveBatchItems(batchModel);
-        }
-
-        /// <summary>
-        ///   Copies all the selected files and folders to the folder with the ID specified in the request
-        /// </summary>
-        /// <short>Copy to folder</short>
-        /// <category>File operations</category>
-        /// <param name="destFolderId">Destination folder ID</param>
-        /// <param name="folderIds">Folder ID list</param>
-        /// <param name="fileIds">File ID list</param>
-        /// <param name="conflictResolveType">Overwriting behavior: skip(0), overwrite(1) or duplicate(2)</param>
-        /// <param name="deleteAfter">Delete after finished</param>
-        /// <returns>Operation result</returns>
-        [Update("fileops/copy")]
-        public IEnumerable<FileOperationWraper> CopyBatchItemsFromBody([FromBody] BatchModel batchModel)
-        {
-            return FilesControllerHelperString.CopyBatchItems(batchModel);
-        }
-
-        [Update("fileops/copy")]
-        [Consumes("application/x-www-form-urlencoded")]
-        public IEnumerable<FileOperationWraper> CopyBatchItemsFromForm([FromForm][ModelBinder(BinderType = typeof(BatchModelBinder))] BatchModel batchModel)
-        {
-            return FilesControllerHelperString.CopyBatchItems(batchModel);
-        }
-
-        /// <summary>
-        ///   Marks all files and folders as read
-        /// </summary>
-        /// <short>Mark as read</short>
-        /// <category>File operations</category>
-        /// <returns>Operation result</returns>
-        [Update("fileops/markasread")]
-        public IEnumerable<FileOperationWraper> MarkAsReadFromBody([FromBody] BaseBatchModel model)
-        {
-            return FilesControllerHelperString.MarkAsRead(model);
-        }
-
-        [Update("fileops/markasread")]
-        [Consumes("application/x-www-form-urlencoded")]
-        public IEnumerable<FileOperationWraper> MarkAsReadFromForm([FromForm][ModelBinder(BinderType = typeof(BaseBatchModelBinder))] BaseBatchModel model)
-        {
-            return FilesControllerHelperString.MarkAsRead(model);
-        }
-
-        /// <summary>
-        ///  Finishes all the active file operations
-        /// </summary>
-        /// <short>Finish all</short>
-        /// <category>File operations</category>
-        /// <returns>Operation result</returns>
-        [Update("fileops/terminate")]
-        public IEnumerable<FileOperationWraper> TerminateTasks()
-        {
-            return FileStorageService.TerminateTasks().Select(FileOperationWraperHelper.Get);
-        }
-
-
-        /// <summary>
-        ///  Returns the list of all active file operations
-        /// </summary>
-        /// <short>Get file operations list</short>
-        /// <category>File operations</category>
-        /// <returns>Operation result</returns>
-        [Read("fileops")]
-        public IEnumerable<FileOperationWraper> GetOperationStatuses()
-        {
-            return FileStorageService.GetTasksStatuses().Select(FileOperationWraperHelper.Get);
-        }
-
-        /// <summary>
-        /// Start downlaod process of files and folders with ID
-        /// </summary>
-        /// <short>Finish file operations</short>
-        /// <param name="fileConvertIds" visible="false">File ID list for download with convert to format</param>
-        /// <param name="fileIds">File ID list</param>
-        /// <param name="folderIds">Folder ID list</param>
-        /// <category>File operations</category>
-        /// <returns>Operation result</returns>
-        [Update("fileops/bulkdownload")]
-        public IEnumerable<FileOperationWraper> BulkDownload([FromBody] DownloadModel model)
-        {
-            return FilesControllerHelperString.BulkDownload(model);
-        }
-
-        [Update("fileops/bulkdownload")]
-        [Consumes("application/x-www-form-urlencoded")]
-        public IEnumerable<FileOperationWraper> BulkDownloadFromForm([FromForm] DownloadModel model)
-        {
-            return FilesControllerHelperString.BulkDownload(model);
-        }
-
-        /// <summary>
-        ///   Deletes the files and folders with the IDs specified in the request
-        /// </summary>
-        /// <param name="folderIds">Folder ID list</param>
-        /// <param name="fileIds">File ID list</param>
-        /// <param name="deleteAfter">Delete after finished</param>
-        /// <param name="immediately">Don't move to the Recycle Bin</param>
-        /// <short>Delete files and folders</short>
-        /// <category>File operations</category>
-        /// <returns>Operation result</returns>
-        [Update("fileops/delete")]
-        public IEnumerable<FileOperationWraper> DeleteBatchItemsFromBody([FromBody] DeleteBatchModel batch)
-        {
-            return FileStorageService.DeleteItems("delete", batch.FileIds.ToList(), batch.FolderIds.ToList(), false, batch.DeleteAfter, batch.Immediately)
-                .Select(FileOperationWraperHelper.Get);
-        }
-
-        [Update("fileops/delete")]
-        [Consumes("application/x-www-form-urlencoded")]
-        public IEnumerable<FileOperationWraper> DeleteBatchItemsFromForm([FromForm][ModelBinder(BinderType = typeof(DeleteBatchModelBinder))] DeleteBatchModel batch)
-        {
-            return FileStorageService.DeleteItems("delete", batch.FileIds.ToList(), batch.FolderIds.ToList(), false, batch.DeleteAfter, batch.Immediately)
-                .Select(FileOperationWraperHelper.Get);
-        }
-
-        /// <summary>
-        ///   Deletes all files and folders from the recycle bin
-        /// </summary>
-        /// <short>Clear recycle bin</short>
-        /// <category>File operations</category>
-        /// <returns>Operation result</returns>
-        [Update("fileops/emptytrash")]
-        public IEnumerable<FileOperationWraper> EmptyTrash()
-        {
-            return FilesControllerHelperInt.EmptyTrash();
-        }
-
-        /// <summary>
-        /// Returns the detailed information about all the available file versions with the ID specified in the request
-        /// </summary>
-        /// <short>File versions</short>
-        /// <category>Files</category>
-        /// <param name="fileId">File ID</param>
-        /// <returns>File information</returns>
-        [Read("file/{fileId}/history")]
-        public IEnumerable<FileWrapper<string>> GetFileVersionInfo(string fileId)
-        {
-            return FilesControllerHelperString.GetFileVersionInfo(fileId);
-        }
-
-        [Read("file/{fileId:int}/history")]
-        public IEnumerable<FileWrapper<int>> GetFileVersionInfo(int fileId)
-        {
-            return FilesControllerHelperInt.GetFileVersionInfo(fileId);
-        }
-
-        [Read("file/{fileId}/presigned")]
-        public DocumentService.FileLink GetPresignedUri(string fileId)
-        {
-            return FilesControllerHelperString.GetPresignedUri(fileId);
-        }
-
-        [Read("file/{fileId:int}/presigned")]
-        public DocumentService.FileLink GetPresignedUri(int fileId)
-        {
-            return FilesControllerHelperInt.GetPresignedUri(fileId);
-        }
-
-        /// <summary>
-        /// Change version history
-        /// </summary>
-        /// <param name="fileId">File ID</param>
-        /// <param name="version">Version of history</param>
-        /// <param name="continueVersion">Mark as version or revision</param>
-        /// <category>Files</category>
-        /// <returns></returns>
-        [Update("file/{fileId}/history")]
-        public IEnumerable<FileWrapper<string>> ChangeHistoryFromBody(string fileId, [FromBody] ChangeHistoryModel model)
-        {
-            return FilesControllerHelperString.ChangeHistory(fileId, model.Version, model.ContinueVersion);
-        }
-
-        [Update("file/{fileId}/history")]
-        [Consumes("application/x-www-form-urlencoded")]
-        public IEnumerable<FileWrapper<string>> ChangeHistoryFromForm(string fileId, [FromForm] ChangeHistoryModel model)
-        {
-            return FilesControllerHelperString.ChangeHistory(fileId, model.Version, model.ContinueVersion);
-        }
-
-        [Update("file/{fileId:int}/history")]
-        public IEnumerable<FileWrapper<int>> ChangeHistoryFromBody(int fileId, [FromBody] ChangeHistoryModel model)
-        {
-            return FilesControllerHelperInt.ChangeHistory(fileId, model.Version, model.ContinueVersion);
-        }
-
-        [Update("file/{fileId:int}/history")]
-        [Consumes("application/x-www-form-urlencoded")]
-        public IEnumerable<FileWrapper<int>> ChangeHistoryFromForm(int fileId, [FromForm] ChangeHistoryModel model)
-        {
-            return FilesControllerHelperInt.ChangeHistory(fileId, model.Version, model.ContinueVersion);
-        }
-
-        [Update("file/{fileId}/lock")]
-        public FileWrapper<string> LockFileFromBody(string fileId, [FromBody] LockFileModel model)
-        {
-            return FilesControllerHelperString.LockFile(fileId, model.LockFile);
-        }
-
-        [Update("file/{fileId}/lock")]
-        [Consumes("application/x-www-form-urlencoded")]
-        public FileWrapper<string> LockFileFromForm(string fileId, [FromForm] LockFileModel model)
-        {
-            return FilesControllerHelperString.LockFile(fileId, model.LockFile);
-        }
-
-        [Update("file/{fileId:int}/lock")]
-        public FileWrapper<int> LockFileFromBody(int fileId, [FromBody] LockFileModel model)
-        {
-            return FilesControllerHelperInt.LockFile(fileId, model.LockFile);
-        }
-
-        [Update("file/{fileId:int}/lock")]
-        [Consumes("application/x-www-form-urlencoded")]
-        public FileWrapper<int> LockFileFromForm(int fileId, [FromForm] LockFileModel model)
-        {
-            return FilesControllerHelperInt.LockFile(fileId, model.LockFile);
-        }
-
-        [Update("file/{fileId}/comment")]
-        public object UpdateCommentFromBody(string fileId, [FromBody] UpdateCommentModel model)
-        {
-            return FilesControllerHelperString.UpdateComment(fileId, model.Version, model.Comment);
-        }
-
-        [Update("file/{fileId}/comment")]
-        [Consumes("application/x-www-form-urlencoded")]
-        public object UpdateCommentFromForm(string fileId, [FromForm] UpdateCommentModel model)
-        {
-            return FilesControllerHelperString.UpdateComment(fileId, model.Version, model.Comment);
-        }
-
-        [Update("file/{fileId:int}/comment")]
-        public object UpdateCommentFromBody(int fileId, [FromBody] UpdateCommentModel model)
-        {
-            return FilesControllerHelperInt.UpdateComment(fileId, model.Version, model.Comment);
-        }
-
-        [Update("file/{fileId:int}/comment")]
-        [Consumes("application/x-www-form-urlencoded")]
-        public object UpdateCommentFromForm(int fileId, [FromForm] UpdateCommentModel model)
-        {
-            return FilesControllerHelperInt.UpdateComment(fileId, model.Version, model.Comment);
-        }
-
-        /// <summary>
-        /// Returns the detailed information about shared file with the ID specified in the request
-        /// </summary>
-        /// <short>File sharing</short>
-        /// <category>Sharing</category>
-        /// <param name="fileId">File ID</param>
-        /// <returns>Shared file information</returns>
-        [Read("file/{fileId}/share")]
-        public IEnumerable<FileShareWrapper> GetFileSecurityInfo(string fileId)
-        {
-            return FilesControllerHelperString.GetFileSecurityInfo(fileId);
-        }
-
-        [Read("file/{fileId:int}/share")]
-        public IEnumerable<FileShareWrapper> GetFileSecurityInfo(int fileId)
-        {
-            return FilesControllerHelperInt.GetFileSecurityInfo(fileId);
-        }
-
-        /// <summary>
-        /// Returns the detailed information about shared folder with the ID specified in the request
-        /// </summary>
-        /// <short>Folder sharing</short>
-        /// <param name="folderId">Folder ID</param>
-        /// <category>Sharing</category>
-        /// <returns>Shared folder information</returns>
-        [Read("folder/{folderId}/share")]
-        public IEnumerable<FileShareWrapper> GetFolderSecurityInfo(string folderId)
-        {
-            return FilesControllerHelperString.GetFolderSecurityInfo(folderId);
-        }
-
-        [Read("folder/{folderId:int}/share")]
-        public IEnumerable<FileShareWrapper> GetFolderSecurityInfo(int folderId)
-        {
-            return FilesControllerHelperInt.GetFolderSecurityInfo(folderId);
-        }
-
-        [Create("share")]
-        public IEnumerable<FileShareWrapper> GetSecurityInfoFromBody([FromBody] BaseBatchModel model)
-        {
-            var (folderIntIds, folderStringIds) = FileOperationsManager.GetIds(model.FolderIds);
-            var (fileIntIds, fileStringIds) = FileOperationsManager.GetIds(model.FileIds);
-
-            var result = new List<FileShareWrapper>();
-            result.AddRange(FilesControllerHelperInt.GetSecurityInfo(fileIntIds, folderIntIds));
-            result.AddRange(FilesControllerHelperString.GetSecurityInfo(fileStringIds, folderStringIds));
-            return result;
-        }
-
-        [Create("share")]
-        [Consumes("application/x-www-form-urlencoded")]
-        public IEnumerable<FileShareWrapper> GetSecurityInfoFromForm([FromForm][ModelBinder(BinderType = typeof(BaseBatchModelBinder))] BaseBatchModel model)
-        {
-            var (folderIntIds, folderStringIds) = FileOperationsManager.GetIds(model.FolderIds);
-            var (fileIntIds, fileStringIds) = FileOperationsManager.GetIds(model.FileIds);
-
-            var result = new List<FileShareWrapper>();
-            result.AddRange(FilesControllerHelperInt.GetSecurityInfo(fileIntIds, folderIntIds));
-            result.AddRange(FilesControllerHelperString.GetSecurityInfo(fileStringIds, folderStringIds));
-            return result;
-        }
-
-        /// <summary>
-        /// Sets sharing settings for the file with the ID specified in the request
-        /// </summary>
-        /// <param name="fileId">File ID</param>
-        /// <param name="share">Collection of sharing rights</param>
-        /// <param name="notify">Should notify people</param>
-        /// <param name="sharingMessage">Sharing message to send when notifying</param>
-        /// <short>Share file</short>
-        /// <category>Sharing</category>
-        /// <remarks>
-        /// Each of the FileShareParams must contain two parameters: 'ShareTo' - ID of the user with whom we want to share and 'Access' - access type which we want to grant to the user (Read, ReadWrite, etc) 
-        /// </remarks>
-        /// <returns>Shared file information</returns>
-        [Update("file/{fileId}/share")]
-        public IEnumerable<FileShareWrapper> SetFileSecurityInfoFromBody(string fileId, [FromBody] SecurityInfoModel model)
-        {
-            return FilesControllerHelperString.SetFileSecurityInfo(fileId, model.Share, model.Notify, model.SharingMessage);
-        }
-
-        [Update("file/{fileId}/share")]
-        [Consumes("application/x-www-form-urlencoded")]
-        public IEnumerable<FileShareWrapper> SetFileSecurityInfoFromForm(string fileId, [FromForm] SecurityInfoModel model)
-        {
-            return FilesControllerHelperString.SetFileSecurityInfo(fileId, model.Share, model.Notify, model.SharingMessage);
-        }
-
-        [Update("file/{fileId:int}/share")]
-        public IEnumerable<FileShareWrapper> SetFileSecurityInfoFromBody(int fileId, [FromBody] SecurityInfoModel model)
-        {
-            return FilesControllerHelperInt.SetFileSecurityInfo(fileId, model.Share, model.Notify, model.SharingMessage);
-        }
-
-        [Update("file/{fileId:int}/share")]
-        [Consumes("application/x-www-form-urlencoded")]
-        public IEnumerable<FileShareWrapper> SetFileSecurityInfoFromForm(int fileId, [FromForm] SecurityInfoModel model)
-        {
-            return FilesControllerHelperInt.SetFileSecurityInfo(fileId, model.Share, model.Notify, model.SharingMessage);
-        }
-
-        [Update("share")]
-        public IEnumerable<FileShareWrapper> SetSecurityInfoFromBody([FromBody] SecurityInfoModel model)
-        {
-            return SetSecurityInfo(model);
-        }
-
-        [Update("share")]
-        [Consumes("application/x-www-form-urlencoded")]
-        public IEnumerable<FileShareWrapper> SetSecurityInfoFromForm([FromForm] SecurityInfoModel model)
-        {
-            return SetSecurityInfo(model);
-        }
-
-        public IEnumerable<FileShareWrapper> SetSecurityInfo(SecurityInfoModel model)
-        {
-            var (folderIntIds, folderStringIds) = FileOperationsManager.GetIds(model.FolderIds);
-            var (fileIntIds, fileStringIds) = FileOperationsManager.GetIds(model.FileIds);
-
-            var result = new List<FileShareWrapper>();
-            result.AddRange(FilesControllerHelperInt.SetSecurityInfo(fileIntIds, folderIntIds, model.Share, model.Notify, model.SharingMessage));
-            result.AddRange(FilesControllerHelperString.SetSecurityInfo(fileStringIds, folderStringIds, model.Share, model.Notify, model.SharingMessage));
-            return result;
-        }
-
-        /// <summary>
-        /// Sets sharing settings for the folder with the ID specified in the request
-        /// </summary>
-        /// <short>Share folder</short>
-        /// <param name="folderId">Folder ID</param>
-        /// <param name="share">Collection of sharing rights</param>
-        /// <param name="notify">Should notify people</param>
-        /// <param name="sharingMessage">Sharing message to send when notifying</param>
-        /// <remarks>
-        /// Each of the FileShareParams must contain two parameters: 'ShareTo' - ID of the user with whom we want to share and 'Access' - access type which we want to grant to the user (Read, ReadWrite, etc) 
-        /// </remarks>
-        /// <category>Sharing</category>
-        /// <returns>Shared folder information</returns>
-        [Update("folder/{folderId}/share")]
-        public IEnumerable<FileShareWrapper> SetFolderSecurityInfoFromBody(string folderId, [FromBody] SecurityInfoModel model)
-        {
-            return FilesControllerHelperString.SetFolderSecurityInfo(folderId, model.Share, model.Notify, model.SharingMessage);
-        }
-
-        [Update("folder/{folderId}/share")]
-        [Consumes("application/x-www-form-urlencoded")]
-        public IEnumerable<FileShareWrapper> SetFolderSecurityInfoFromForm(string folderId, [FromForm] SecurityInfoModel model)
-        {
-            return FilesControllerHelperString.SetFolderSecurityInfo(folderId, model.Share, model.Notify, model.SharingMessage);
-        }
-
-        [Update("folder/{folderId:int}/share")]
-        public IEnumerable<FileShareWrapper> SetFolderSecurityInfoFromBody(int folderId, [FromBody] SecurityInfoModel model)
-        {
-            return FilesControllerHelperInt.SetFolderSecurityInfo(folderId, model.Share, model.Notify, model.SharingMessage);
-        }
-
-        [Update("folder/{folderId:int}/share")]
-        [Consumes("application/x-www-form-urlencoded")]
-        public IEnumerable<FileShareWrapper> SetFolderSecurityInfoFromForm(int folderId, [FromForm] SecurityInfoModel model)
-        {
-            return FilesControllerHelperInt.SetFolderSecurityInfo(folderId, model.Share, model.Notify, model.SharingMessage);
-        }
-
-        /// <summary>
-        ///   Removes sharing rights for the group with the ID specified in the request
-        /// </summary>
-        /// <param name="folderIds">Folders ID</param>
-        /// <param name="fileIds">Files ID</param>
-        /// <short>Remove group sharing rights</short>
-        /// <category>Sharing</category>
-        /// <returns>Shared file information</returns>
-        [Delete("share")]
-        public bool RemoveSecurityInfo(BaseBatchModel model)
-        {
-            var (folderIntIds, folderStringIds) = FileOperationsManager.GetIds(model.FolderIds);
-            var (fileIntIds, fileStringIds) = FileOperationsManager.GetIds(model.FileIds);
-
-            FilesControllerHelperInt.RemoveSecurityInfo(fileIntIds, folderIntIds);
-            FilesControllerHelperString.RemoveSecurityInfo(fileStringIds, folderStringIds);
-            return true;
-        }
-
-        /// <summary>
-        ///   Returns the external link to the shared file with the ID specified in the request
-        /// </summary>
-        /// <summary>
-        ///   File external link
-        /// </summary>
-        /// <param name="fileId">File ID</param>
-        /// <param name="share">Access right</param>
-        /// <category>Files</category>
-        /// <returns>Shared file link</returns>
-        [Update("{fileId}/sharedlink")]
-        public object GenerateSharedLinkFromBody(string fileId, [FromBody] GenerateSharedLinkModel model)
-        {
-            return FilesControllerHelperString.GenerateSharedLink(fileId, model.Share);
-        }
-
-        [Update("{fileId}/sharedlinkAsync")]
-        public async Task<object> GenerateSharedLinkFromBodyAsync(string fileId, [FromBody] GenerateSharedLinkModel model)
-        {
-            return await FilesControllerHelperString.GenerateSharedLinkAsync(fileId, model.Share);
-        }
-
-        [Update("{fileId}/sharedlink")]
-        [Consumes("application/x-www-form-urlencoded")]
-        public object GenerateSharedLinkFromForm(string fileId, [FromForm] GenerateSharedLinkModel model)
-        {
-            return FilesControllerHelperString.GenerateSharedLink(fileId, model.Share);
-        }
-
-        [Update("{fileId}/sharedlinkAsync")]
-        [Consumes("application/x-www-form-urlencoded")]
-        public async Task<object> GenerateSharedLinkFromFormAsync(string fileId, [FromForm] GenerateSharedLinkModel model)
-        {
-            return await FilesControllerHelperString.GenerateSharedLinkAsync(fileId, model.Share);
-        }
-
-        [Update("{fileId:int}/sharedlink")]
-        public object GenerateSharedLinkFromBody(int fileId, [FromBody] GenerateSharedLinkModel model)
-        {
-            return FilesControllerHelperInt.GenerateSharedLink(fileId, model.Share);
-        }
-
-        [Update("{fileId:int}/sharedlinkAsync")]
-        public async Task<object> GenerateSharedLinkFromBodyAsync(int fileId, [FromBody] GenerateSharedLinkModel model)
-        {
-            return await FilesControllerHelperInt.GenerateSharedLinkAsync(fileId, model.Share);
-        }
-
-        [Update("{fileId:int}/sharedlink")]
-        [Consumes("application/x-www-form-urlencoded")]
-        public object GenerateSharedLinkFromForm(int fileId, [FromForm] GenerateSharedLinkModel model)
-        {
-            return FilesControllerHelperInt.GenerateSharedLink(fileId, model.Share);
-        }
-
-        [Update("{fileId:int}/sharedlinkAsync")]
-        [Consumes("application/x-www-form-urlencoded")]
-        public async Task<object> GenerateSharedLinkFromFormAsync(int fileId, [FromForm] GenerateSharedLinkModel model)
-        {
-            return await FilesControllerHelperInt.GenerateSharedLinkAsync(fileId, model.Share);
-        }
-
-        [Update("{fileId:int}/setacelink")]
-        public bool SetAceLink(int fileId, [FromBody] GenerateSharedLinkModel model)
-        {
-            return FilesControllerHelperInt.SetAceLink(fileId, model.Share);
-        }
-
-        [Update("{fileId}/setacelink")]
-        public bool SetAceLink(string fileId, [FromBody] GenerateSharedLinkModel model)
-        {
-            return FilesControllerHelperString.SetAceLink(fileId, model.Share);
-        }
-
-        /// <summary>
-        ///   Get a list of available providers
-        /// </summary>
-        /// <category>Third-Party Integration</category>
-        /// <returns>List of provider key</returns>
-        /// <remarks>List of provider key: DropboxV2, Box, WebDav, Yandex, OneDrive, SharePoint, GoogleDrive</remarks>
-        /// <returns></returns>
-        [Read("thirdparty/capabilities")]
-        public List<List<string>> Capabilities()
-        {
-            var result = new List<List<string>>();
-
-            if (UserManager.GetUsers(SecurityContext.CurrentAccount.ID).IsVisitor(UserManager)
-                    || (!FilesSettingsHelper.EnableThirdParty
-                    && !CoreBaseSettings.Personal))
-            {
-                return result;
-            }
-
-            return ThirdpartyConfiguration.GetProviders();
-        }
-
-        /// <summary>
-        ///   Saves the third party file storage service account
-        /// </summary>
-        /// <short>Save third party account</short>
-        /// <param name="url">Connection url for SharePoint</param>
-        /// <param name="login">Login</param>
-        /// <param name="password">Password</param>
-        /// <param name="token">Authentication token</param>
-        /// <param name="isCorporate"></param>
-        /// <param name="customerTitle">Title</param>
-        /// <param name="providerKey">Provider Key</param>
-        /// <param name="providerId">Provider ID</param>
-        /// <category>Third-Party Integration</category>
-        /// <returns>Folder contents</returns>
-        /// <remarks>List of provider key: DropboxV2, Box, WebDav, Yandex, OneDrive, SharePoint, GoogleDrive</remarks>
-        /// <exception cref="ArgumentException"></exception>
-        [Create("thirdparty")]
-        public FolderWrapper<string> SaveThirdPartyFromBody([FromBody] ThirdPartyModel model)
-        {
-            return SaveThirdParty(model);
-        }
-
-        [Create("thirdparty")]
-        [Consumes("application/x-www-form-urlencoded")]
-        public FolderWrapper<string> SaveThirdPartyFromForm([FromForm] ThirdPartyModel model)
-        {
-            return SaveThirdParty(model);
-        }
-
-        private FolderWrapper<string> SaveThirdParty(ThirdPartyModel model)
-        {
-            var thirdPartyParams = new ThirdPartyParams
-            {
-                AuthData = new AuthData(model.Url, model.Login, model.Password, model.Token),
-                Corporate = model.IsCorporate,
-                CustomerTitle = model.CustomerTitle,
-                ProviderId = model.ProviderId,
-                ProviderKey = model.ProviderKey,
-            };
-
-            var folder = FileStorageService.SaveThirdParty(thirdPartyParams);
-
-            return FolderWrapperHelper.Get(folder);
-        }
-
-        /// <summary>
-        ///    Returns the list of all connected third party services
-        /// </summary>
-        /// <category>Third-Party Integration</category>
-        /// <short>Get third party list</short>
-        /// <returns>Connected providers</returns>
-        [Read("thirdparty")]
-        public IEnumerable<ThirdPartyParams> GetThirdPartyAccounts()
-        {
-            return FileStorageService.GetThirdParty();
-        }
-
-        /// <summary>
-        ///    Returns the list of third party services connected in the 'Common Documents' section
-        /// </summary>
-        /// <category>Third-Party Integration</category>
-        /// <short>Get third party folder</short>
-        /// <returns>Connected providers folder</returns>
-        [Read("thirdparty/common")]
-        public IEnumerable<FolderWrapper<string>> GetCommonThirdPartyFolders()
-        {
-            var parent = FileStorageServiceInt.GetFolder(GlobalFolderHelper.FolderCommon);
-            return EntryManager.GetThirpartyFolders(parent).Select(r => FolderWrapperHelper.Get(r)).ToList();
-        }
-
-        /// <summary>
-        ///   Removes the third party file storage service account with the ID specified in the request
-        /// </summary>
-        /// <param name="providerId">Provider ID. Provider id is part of folder id.
-        /// Example, folder id is "sbox-123", then provider id is "123"
-        /// </param>
-        /// <short>Remove third party account</short>
-        /// <category>Third-Party Integration</category>
-        /// <returns>Folder id</returns>
-        ///<exception cref="ArgumentException"></exception>
-        [Delete("thirdparty/{providerId:int}")]
-        public object DeleteThirdParty(int providerId)
-        {
-            return FileStorageService.DeleteThirdParty(providerId.ToString(CultureInfo.InvariantCulture));
-
-        }
-
-        ///// <summary>
-        ///// 
-        ///// </summary>
-        ///// <param name="query"></param>
-        ///// <returns></returns>
-        //[Read(@"@search/{query}")]
-        //public IEnumerable<FileEntryWrapper> Search(string query)
-        //{
-        //    var searcher = new SearchHandler();
-        //    var files = searcher.SearchFiles(query).Select(r => (FileEntryWrapper)FileWrapperHelper.Get(r));
-        //    var folders = searcher.SearchFolders(query).Select(f => (FileEntryWrapper)FolderWrapperHelper.Get(f));
-
-        //    return files.Concat(folders);
-        //}
-
-        /// <summary>
-        /// Adding files to favorite list
-        /// </summary>
-        /// <short>Favorite add</short>
-        /// <category>Files</category>
-        /// <param name="folderIds" visible="false"></param>
-        /// <param name="fileIds">File IDs</param>
-        /// <returns></returns>
-        [Create("favorites")]
-        public bool AddFavoritesFromBody([FromBody] BaseBatchModel model)
-        {
-            return AddFavorites(model);
-        }
-
-        [Create("favorites")]
-        [Consumes("application/x-www-form-urlencoded")]
-        public bool AddFavoritesFromForm([FromForm][ModelBinder(BinderType = typeof(BaseBatchModelBinder))] BaseBatchModel model)
-        {
-            return AddFavorites(model);
-        }
-
-        private bool AddFavorites(BaseBatchModel model)
-        {
-            var (folderIntIds, folderStringIds) = FileOperationsManager.GetIds(model.FolderIds);
-            var (fileIntIds, fileStringIds) = FileOperationsManager.GetIds(model.FileIds);
-
-            FileStorageServiceInt.AddToFavorites(folderIntIds, fileIntIds);
-            FileStorageService.AddToFavorites(folderStringIds, fileStringIds);
-            return true;
-        }
-
-        [Read("favorites/{fileId}")]
-        public bool ToggleFileFavorite(string fileId, bool favorite)
-        {
-            return FileStorageService.ToggleFileFavorite(fileId, favorite);
-        }
-
-        [Read("favorites/{fileId:int}")]
-        public bool ToggleFavoriteFromForm(int fileId, bool favorite)
-        {
-            return FileStorageServiceInt.ToggleFileFavorite(fileId, favorite);
-        }
-
-        /// <summary>
-        /// Removing files from favorite list
-        /// </summary>
-        /// <short>Favorite delete</short>
-        /// <category>Files</category>
-        /// <param name="folderIds" visible="false"></param>
-        /// <param name="fileIds">File IDs</param>
-        /// <returns></returns>
-        [Delete("favorites")]
-        [Consumes("application/json")]
-        public bool DeleteFavoritesFromBody([FromBody] BaseBatchModel model)
-        {
-            return DeleteFavorites(model);
-        }
-
-        [Delete("favorites")]
-        public bool DeleteFavoritesFromQuery([FromQuery][ModelBinder(BinderType = typeof(BaseBatchModelBinder))] BaseBatchModel model)
-        {
-            return DeleteFavorites(model);
-        }
-
-
-        private bool DeleteFavorites(BaseBatchModel model)
-        {
-            var (folderIntIds, folderStringIds) = FileOperationsManager.GetIds(model.FolderIds);
-            var (fileIntIds, fileStringIds) = FileOperationsManager.GetIds(model.FileIds);
-
-            FileStorageServiceInt.DeleteFavorites(folderIntIds, fileIntIds);
-            FileStorageService.DeleteFavorites(folderStringIds, fileStringIds);
-            return true;
-        }
-
-        /// <summary>
-        /// Adding files to template list
-        /// </summary>
-        /// <short>Template add</short>
-        /// <category>Files</category>
-        /// <param name="fileIds">File IDs</param>
-        /// <returns></returns>
-        [Create("templates")]
-        public bool AddTemplatesFromBody([FromBody] TemplatesModel model)
-        {
-            FileStorageServiceInt.AddToTemplates(model.FileIds);
-            return true;
-        }
-
-        [Create("templates")]
-        [Consumes("application/x-www-form-urlencoded")]
-        public bool AddTemplatesFromForm([FromForm] TemplatesModel model)
-        {
-            FileStorageServiceInt.AddToTemplates(model.FileIds);
-            return true;
-        }
-
-        /// <summary>
-        /// Removing files from template list
-        /// </summary>
-        /// <short>Template delete</short>
-        /// <category>Files</category>
-        /// <param name="fileIds">File IDs</param>
-        /// <returns></returns>
-        [Delete("templates")]
-        public bool DeleteTemplates(IEnumerable<int> fileIds)
-        {
-            FileStorageServiceInt.DeleteTemplates(fileIds);
-            return true;
-        }
-
-        /// <summary>
-        /// 
-        /// </summary>
-        /// <param name="set"></param>
-        /// <returns></returns>
-        [Update(@"storeoriginal")]
-        public bool StoreOriginalFromBody([FromBody] SettingsModel model)
-        {
-            return FileStorageService.StoreOriginal(model.Set);
-        }
-
-        [Update(@"storeoriginal")]
-        [Consumes("application/x-www-form-urlencoded")]
-        public bool StoreOriginalFromForm([FromForm] SettingsModel model)
-        {
-            return FileStorageService.StoreOriginal(model.Set);
-        }
-
-        /// <summary>
-        /// 
-        /// </summary>
-        /// <returns></returns>
-        [Read(@"settings")]
-        public FilesSettingsHelper GetFilesSettings()
-        {
-            return FilesSettingsHelper;
-        }
-
-        /// <summary>
-        /// 
-        /// </summary>
-        /// <param name="save"></param>
-        /// <visible>false</visible>
-        /// <returns></returns>
-        [Update(@"hideconfirmconvert")]
-        public bool HideConfirmConvertFromBody([FromBody] HideConfirmConvertModel model)
-        {
-            return FileStorageService.HideConfirmConvert(model.Save);
-        }
-
-        [Update(@"hideconfirmconvert")]
-        [Consumes("application/x-www-form-urlencoded")]
-        public bool HideConfirmConvertFromForm([FromForm] HideConfirmConvertModel model)
-        {
-            return FileStorageService.HideConfirmConvert(model.Save);
-        }
-
-        /// <summary>
-        /// 
-        /// </summary>
-        /// <param name="set"></param>
-        /// <returns></returns>
-        [Update(@"updateifexist")]
-        public bool UpdateIfExistFromBody([FromBody] SettingsModel model)
-        {
-            return FileStorageService.UpdateIfExist(model.Set);
-        }
-
-        [Update(@"updateifexist")]
-        [Consumes("application/x-www-form-urlencoded")]
-        public bool UpdateIfExistFromForm([FromForm] SettingsModel model)
-        {
-            return FileStorageService.UpdateIfExist(model.Set);
-        }
-
-        /// <summary>
-        /// 
-        /// </summary>
-        /// <param name="set"></param>
-        /// <returns></returns>
-        [Update(@"changedeleteconfrim")]
-        public bool ChangeDeleteConfrimFromBody([FromBody] SettingsModel model)
-        {
-            return FileStorageService.ChangeDeleteConfrim(model.Set);
-        }
-
-        [Update(@"changedeleteconfrim")]
-        [Consumes("application/x-www-form-urlencoded")]
-        public bool ChangeDeleteConfrimFromForm([FromForm] SettingsModel model)
-        {
-            return FileStorageService.ChangeDeleteConfrim(model.Set);
-        }
-
-        /// <summary>
-        /// 
-        /// </summary>
-        /// <param name="set"></param>
-        /// <returns></returns>
-        [Update(@"storeforcesave")]
-        public bool StoreForcesaveFromBody([FromBody] SettingsModel model)
-        {
-            return FileStorageService.StoreForcesave(model.Set);
-        }
-
-        [Update(@"storeforcesave")]
-        [Consumes("application/x-www-form-urlencoded")]
-        public bool StoreForcesaveFromForm([FromForm] SettingsModel model)
-        {
-            return FileStorageService.StoreForcesave(model.Set);
-        }
-
-        /// <summary>
-        /// 
-        /// </summary>
-        /// <param name="set"></param>
-        /// <returns></returns>
-        [Update(@"forcesave")]
-        public bool ForcesaveFromBody([FromBody] SettingsModel model)
-        {
-            return FileStorageService.Forcesave(model.Set);
-        }
-
-        [Update(@"forcesave")]
-        [Consumes("application/x-www-form-urlencoded")]
-        public bool ForcesaveFromForm([FromForm] SettingsModel model)
-        {
-            return FileStorageService.Forcesave(model.Set);
-        }
-
-        /// <summary>
-        /// 
-        /// </summary>
-        /// <param name="set"></param>
-        /// <returns></returns>
-        [Update(@"thirdparty")]
-        public bool ChangeAccessToThirdpartyFromBody([FromBody] SettingsModel model)
-        {
-            return FileStorageService.ChangeAccessToThirdparty(model.Set);
-        }
-
-        [Update(@"thirdparty")]
-        [Consumes("application/x-www-form-urlencoded")]
-        public bool ChangeAccessToThirdpartyFromForm([FromForm] SettingsModel model)
-        {
-            return FileStorageService.ChangeAccessToThirdparty(model.Set);
-        }
-
-        /// <summary>
-        /// Display recent folder
-        /// </summary>
-        /// <param name="set"></param>
-        /// <category>Settings</category>
-        /// <returns></returns>
-        [Update(@"displayRecent")]
-        public bool DisplayRecentFromBody([FromBody] DisplayModel model)
-        {
-            return FileStorageService.DisplayRecent(model.Set);
-        }
-
-        [Update(@"displayRecent")]
-        [Consumes("application/x-www-form-urlencoded")]
-        public bool DisplayRecentFromForm([FromForm] DisplayModel model)
-        {
-            return FileStorageService.DisplayRecent(model.Set);
-        }
-
-        /// <summary>
-        /// Display favorite folder
-        /// </summary>
-        /// <param name="set"></param>
-        /// <category>Settings</category>
-        /// <returns></returns>
-        [Update(@"settings/favorites")]
-        public bool DisplayFavoriteFromBody([FromBody] DisplayModel model)
-        {
-            return FileStorageService.DisplayFavorite(model.Set);
-        }
-
-        [Update(@"settings/favorites")]
-        [Consumes("application/x-www-form-urlencoded")]
-        public bool DisplayFavoriteFromForm([FromForm] DisplayModel model)
-        {
-            return FileStorageService.DisplayFavorite(model.Set);
-        }
-
-        /// <summary>
-        /// Display template folder
-        /// </summary>
-        /// <param name="set"></param>
-        /// <category>Settings</category>
-        /// <returns></returns>
-        [Update(@"settings/templates")]
-        public bool DisplayTemplatesFromBody([FromBody] DisplayModel model)
-        {
-            return FileStorageService.DisplayTemplates(model.Set);
-        }
-
-        [Update(@"settings/templates")]
-        [Consumes("application/x-www-form-urlencoded")]
-        public bool DisplayTemplatesFromForm([FromForm] DisplayModel model)
-        {
-            return FileStorageService.DisplayTemplates(model.Set);
-        }
-
-        /// <summary>
-        /// 
-        /// </summary>
-        /// <param name="set"></param>
-        /// <category>Settings</category>
-        /// <returns></returns>
-        [Update(@"settings/downloadtargz")]
-        public bool ChangeDownloadZipFromBody([FromBody] DisplayModel model)
-        {
-            return FileStorageService.ChangeDownloadTarGz(model.Set);
-        }
-
-        [Update(@"settings/downloadtargz")]
-        public bool ChangeDownloadZipFromForm([FromForm] DisplayModel model)
-        {
-            return FileStorageService.ChangeDownloadTarGz(model.Set);
-        }
-
-        /// <summary>
-        ///  Checking document service location
-        /// </summary>
-        /// <param name="docServiceUrl">Document editing service Domain</param>
-        /// <param name="docServiceUrlInternal">Document command service Domain</param>
-        /// <param name="docServiceUrlPortal">Community Server Address</param>
-        /// <returns></returns>
-        [Update("docservice")]
-        public IEnumerable<string> CheckDocServiceUrlFromBody([FromBody] CheckDocServiceUrlModel model)
-        {
-            return CheckDocServiceUrl(model);
-        }
-
-        [Update("docservice")]
-        [Consumes("application/x-www-form-urlencoded")]
-        public IEnumerable<string> CheckDocServiceUrlFromForm([FromForm] CheckDocServiceUrlModel model)
-        {
-            return CheckDocServiceUrl(model);
-        }
-
-        /// <summary>
-        /// Create thumbnails for files with the IDs specified in the request
-        /// </summary>
-        /// <short>Create thumbnails</short>
-        /// <category>Files</category>
-        /// <param name="fileIds">File IDs</param>
-        /// <visible>false</visible>
-        /// <returns></returns>
-        [Create("thumbnails")]
-        public IEnumerable<JsonElement> CreateThumbnailsFromBody([FromBody] BaseBatchModel model)
-        {
-            return FileStorageService.CreateThumbnails(model.FileIds.ToList());
-        }
-
-        [Create("thumbnails")]
-        [Consumes("application/x-www-form-urlencoded")]
-        public IEnumerable<JsonElement> CreateThumbnailsFromForm([FromForm][ModelBinder(BinderType = typeof(BaseBatchModelBinder))] BaseBatchModel model)
-        {
-            return FileStorageService.CreateThumbnails(model.FileIds.ToList());
-        }
-
-        public IEnumerable<string> CheckDocServiceUrl(CheckDocServiceUrlModel model)
-        {
-            FilesLinkUtility.DocServiceUrl = model.DocServiceUrl;
-            FilesLinkUtility.DocServiceUrlInternal = model.DocServiceUrlInternal;
-            FilesLinkUtility.DocServicePortalUrl = model.DocServiceUrlPortal;
-
-            MessageService.Send(MessageAction.DocumentServiceLocationSetting);
-
-            var https = new Regex(@"^https://", RegexOptions.IgnoreCase);
-            var http = new Regex(@"^http://", RegexOptions.IgnoreCase);
-            if (https.IsMatch(CommonLinkUtility.GetFullAbsolutePath("")) && http.IsMatch(FilesLinkUtility.DocServiceUrl))
-            {
-                throw new Exception("Mixed Active Content is not allowed. HTTPS address for Document Server is required.");
-            }
-
-            DocumentServiceConnector.CheckDocServiceUrl();
-
-            return new[]
-                {
-                    FilesLinkUtility.DocServiceUrl,
-                    FilesLinkUtility.DocServiceUrlInternal,
-                    FilesLinkUtility.DocServicePortalUrl
-                };
-        }
-
-        /// <visible>false</visible>
-        [AllowAnonymous]
-        [Read("docservice")]
-        public object GetDocServiceUrl(bool version)
-        {
-            var url = CommonLinkUtility.GetFullAbsolutePath(FilesLinkUtility.DocServiceApiUrl);
-            if (!version)
-            {
-                return url;
-            }
-
-            var dsVersion = DocumentServiceConnector.GetVersion();
-
-            return new
-            {
-                version = dsVersion,
-                docServiceUrlApi = url,
-            };
-        }
-
-        #region wordpress
-
-        /// <visible>false</visible>
-        [Read("wordpress-info")]
-        public object GetWordpressInfo()
-        {
-            var token = WordpressToken.GetToken();
-            if (token != null)
-            {
-                var meInfo = WordpressHelper.GetWordpressMeInfo(token.AccessToken);
-                var blogId = JObject.Parse(meInfo).Value<string>("token_site_id");
-                var wordpressUserName = JObject.Parse(meInfo).Value<string>("username");
-
-                var blogInfo = RequestHelper.PerformRequest(WordpressLoginProvider.WordpressSites + blogId, "", "GET", "");
-                var jsonBlogInfo = JObject.Parse(blogInfo);
-                jsonBlogInfo.Add("username", wordpressUserName);
-
-                blogInfo = jsonBlogInfo.ToString();
-                return new
-                {
-                    success = true,
-                    data = blogInfo
-                };
-            }
-            return new
-            {
-                success = false
-            };
-        }
-
-        /// <visible>false</visible>
-        [Read("wordpress-delete")]
-        public object DeleteWordpressInfo()
-        {
-            var token = WordpressToken.GetToken();
-            if (token != null)
-            {
-                WordpressToken.DeleteToken(token);
-                return new
-                {
-                    success = true
-                };
-            }
-            return new
-            {
-                success = false
-            };
-        }
-
-        /// <visible>false</visible>
-        [Create("wordpress-save")]
-        public object WordpressSaveFromBody([FromBody] WordpressSaveModel model)
-        {
-            return WordpressSave(model);
-        }
-
-        [Create("wordpress-save")]
-        [Consumes("application/x-www-form-urlencoded")]
-        public object WordpressSaveFromForm([FromForm] WordpressSaveModel model)
-        {
-            return WordpressSave(model);
-        }
-
-        private object WordpressSave(WordpressSaveModel model)
-        {
-            if (model.Code == "")
-            {
-                return new
-                {
-                    success = false
-                };
-            }
-            try
-            {
-                var token = WordpressToken.SaveTokenFromCode(model.Code);
-                var meInfo = WordpressHelper.GetWordpressMeInfo(token.AccessToken);
-                var blogId = JObject.Parse(meInfo).Value<string>("token_site_id");
-
-                var wordpressUserName = JObject.Parse(meInfo).Value<string>("username");
-
-                var blogInfo = RequestHelper.PerformRequest(WordpressLoginProvider.WordpressSites + blogId, "", "GET", "");
-                var jsonBlogInfo = JObject.Parse(blogInfo);
-                jsonBlogInfo.Add("username", wordpressUserName);
-
-                blogInfo = jsonBlogInfo.ToString();
-                return new
-                {
-                    success = true,
-                    data = blogInfo
-                };
-            }
-            catch (Exception)
-            {
-                return new
-                {
-                    success = false
-                };
-            }
-        }
-
-        /// <visible>false</visible>
-        [Create("wordpress")]
-        public bool CreateWordpressPostFromBody([FromBody] CreateWordpressPostModel model)
-        {
-            return CreateWordpressPost(model);
-        }
-
-        [Create("wordpress")]
-        [Consumes("application/x-www-form-urlencoded")]
-        public bool CreateWordpressPostFromForm([FromForm] CreateWordpressPostModel model)
-        {
-            return CreateWordpressPost(model);
-        }
-
-        private bool CreateWordpressPost(CreateWordpressPostModel model)
-        {
-            try
-            {
-                var token = WordpressToken.GetToken();
-                var meInfo = WordpressHelper.GetWordpressMeInfo(token.AccessToken);
-                var parser = JObject.Parse(meInfo);
-                if (parser == null) return false;
-                var blogId = parser.Value<string>("token_site_id");
-
-                if (blogId != null)
-                {
-                    var createPost = WordpressHelper.CreateWordpressPost(model.Title, model.Content, model.Status, blogId, token);
-                    return createPost;
-                }
-                return false;
-            }
-            catch (Exception)
-            {
-                return false;
-            }
-        }
-
-        #endregion
-
-        #region easybib
-
-        /// <visible>false</visible>
-        [Read("easybib-citation-list")]
-        public object GetEasybibCitationList(int source, string data)
-        {
-            try
-            {
-                var citationList = EasyBibHelper.GetEasyBibCitationsList(source, data);
-                return new
-                {
-                    success = true,
-                    citations = citationList
-                };
-            }
-            catch (Exception)
-            {
-                return new
-                {
-                    success = false
-                };
-            }
-
-        }
-
-        /// <visible>false</visible>
-        [Read("easybib-styles")]
-        public object GetEasybibStyles()
-        {
-            try
-            {
-                var data = EasyBibHelper.GetEasyBibStyles();
-                return new
-                {
-                    success = true,
-                    styles = data
-                };
-            }
-            catch (Exception)
-            {
-                return new
-                {
-                    success = false
-                };
-            }
-        }
-
-        /// <visible>false</visible>
-        [Create("easybib-citation")]
-        public object EasyBibCitationBookFromBody([FromBody] EasyBibCitationBookModel model)
-        {
-            return EasyBibCitationBook(model);
-        }
-
-        [Create("easybib-citation")]
-        [Consumes("application/x-www-form-urlencoded")]
-        public object EasyBibCitationBookFromForm([FromForm] EasyBibCitationBookModel model)
-        {
-            return EasyBibCitationBook(model);
-        }
-
-        private object EasyBibCitationBook(EasyBibCitationBookModel model)
-        {
-            try
-            {
-                var citat = EasyBibHelper.GetEasyBibCitation(model.CitationData);
-                if (citat != null)
-                {
-                    return new
-                    {
-                        success = true,
-                        citation = citat
-                    };
-                }
-                else
-                {
-                    return new
-                    {
-                        success = false
-                    };
-                }
-
-            }
-            catch (Exception)
-            {
-                return new
-                {
-                    success = false
-                };
-            }
-        }
-
-        #endregion
-
-        /// <summary>
-        /// Result of file conversation operation.
-        /// </summary>
-        public class ConversationResult<T>
-        {
-            /// <summary>
-            /// Operation Id.
-            /// </summary>
-            public string Id { get; set; }
-
-            /// <summary>
-            /// Operation type.
-            /// </summary>
-            [JsonPropertyName("Operation")]
-            public FileOperationType OperationType { get; set; }
-
-            /// <summary>
-            /// Operation progress.
-            /// </summary>
-            public int Progress { get; set; }
-
-            /// <summary>
-            /// Source files for operation.
-            /// </summary>
-            public string Source { get; set; }
-
-            /// <summary>
-            /// Result file of operation.
-            /// </summary>
-            [JsonPropertyName("result")]
-            public FileWrapper<T> File { get; set; }
-
-            /// <summary>
-            /// Error during conversation.
-            /// </summary>
-            public string Error { get; set; }
-
-            /// <summary>
-            /// Is operation processed.
-            /// </summary>
-            public string Processed { get; set; }
-        }
-    }
+/*
+ *
+ * (c) Copyright Ascensio System Limited 2010-2018
+ *
+ * This program is freeware. You can redistribute it and/or modify it under the terms of the GNU 
+ * General Public License (GPL) version 3 as published by the Free Software Foundation (https://www.gnu.org/copyleft/gpl.html). 
+ * In accordance with Section 7(a) of the GNU GPL its Section 15 shall be amended to the effect that 
+ * Ascensio System SIA expressly excludes the warranty of non-infringement of any third-party rights.
+ *
+ * THIS PROGRAM IS DISTRIBUTED WITHOUT ANY WARRANTY; WITHOUT EVEN THE IMPLIED WARRANTY OF MERCHANTABILITY OR
+ * FITNESS FOR A PARTICULAR PURPOSE. For more details, see GNU GPL at https://www.gnu.org/copyleft/gpl.html
+ *
+ * You can contact Ascensio System SIA by email at sales@onlyoffice.com
+ *
+ * The interactive user interfaces in modified source and object code versions of ONLYOFFICE must display 
+ * Appropriate Legal Notices, as required under Section 5 of the GNU GPL version 3.
+ *
+ * Pursuant to Section 7 § 3(b) of the GNU GPL you must retain the original ONLYOFFICE logo which contains 
+ * relevant author attributions when distributing the software. If the display of the logo in its graphic 
+ * form is not reasonably feasible for technical reasons, you must include the words "Powered by ONLYOFFICE" 
+ * in every copy of the program you distribute. 
+ * Pursuant to Section 7 § 3(e) we decline to grant you any rights under trademark law for use of our trademarks.
+ *
+*/
+
+
+using System;
+using System.Collections.Generic;
+using System.Globalization;
+using System.Linq;
+using System.Text.Json;
+using System.Text.Json.Serialization;
+using System.Text.RegularExpressions;
+using System.Threading.Tasks;
+
+using ASC.Api.Core;
+using ASC.Api.Utils;
+using ASC.Common;
+using ASC.Core;
+using ASC.Core.Common.Configuration;
+using ASC.Core.Users;
+using ASC.FederatedLogin.Helpers;
+using ASC.FederatedLogin.LoginProviders;
+using ASC.Files.Core;
+using ASC.Files.Core.Model;
+using ASC.Files.Helpers;
+using ASC.Files.Model;
+using ASC.MessagingSystem;
+using ASC.Web.Api.Routing;
+using ASC.Web.Core.Files;
+using ASC.Web.Files.Classes;
+using ASC.Web.Files.Configuration;
+using ASC.Web.Files.Helpers;
+using ASC.Web.Files.Services.DocumentService;
+using ASC.Web.Files.Services.WCFService;
+using ASC.Web.Files.Services.WCFService.FileOperations;
+using ASC.Web.Files.Utils;
+using ASC.Web.Studio.Core;
+using ASC.Web.Studio.Utility;
+
+using Microsoft.AspNetCore.Authorization;
+using Microsoft.AspNetCore.Http;
+using Microsoft.AspNetCore.Mvc;
+
+using Newtonsoft.Json.Linq;
+
+namespace ASC.Api.Documents
+{
+    /// <summary>
+    /// Provides access to documents
+    /// </summary>
+    [Scope]
+    [DefaultRoute]
+    [ApiController]
+    public class FilesController : ControllerBase
+    {
+        private readonly FileStorageService<string> FileStorageService;
+
+        private FilesControllerHelper<string> FilesControllerHelperString { get; }
+        private FilesControllerHelper<int> FilesControllerHelperInt { get; }
+        private FileStorageService<int> FileStorageServiceInt { get; }
+        private GlobalFolderHelper GlobalFolderHelper { get; }
+        private FilesSettingsHelper FilesSettingsHelper { get; }
+        private FilesLinkUtility FilesLinkUtility { get; }
+        private SecurityContext SecurityContext { get; }
+        private FolderWrapperHelper FolderWrapperHelper { get; }
+        private FileOperationWraperHelper FileOperationWraperHelper { get; }
+        private EntryManager EntryManager { get; }
+        private UserManager UserManager { get; }
+        private CoreBaseSettings CoreBaseSettings { get; }
+        private ThirdpartyConfiguration ThirdpartyConfiguration { get; }
+        private MessageService MessageService { get; }
+        private CommonLinkUtility CommonLinkUtility { get; }
+        private DocumentServiceConnector DocumentServiceConnector { get; }
+        private WordpressToken WordpressToken { get; }
+        private WordpressHelper WordpressHelper { get; }
+        private EasyBibHelper EasyBibHelper { get; }
+        private ProductEntryPoint ProductEntryPoint { get; }
+        private TenantManager TenantManager { get; }
+        private FileUtility FileUtility { get; }
+
+        /// <summary>
+        /// </summary>
+        /// <param name="context"></param>
+        /// <param name="fileStorageService"></param>
+        public FilesController(
+            FilesControllerHelper<string> filesControllerHelperString,
+            FilesControllerHelper<int> filesControllerHelperInt,
+            FileStorageService<string> fileStorageService,
+            FileStorageService<int> fileStorageServiceInt,
+            GlobalFolderHelper globalFolderHelper,
+            FilesSettingsHelper filesSettingsHelper,
+            FilesLinkUtility filesLinkUtility,
+            SecurityContext securityContext,
+            FolderWrapperHelper folderWrapperHelper,
+            FileOperationWraperHelper fileOperationWraperHelper,
+            EntryManager entryManager,
+            UserManager userManager,
+            CoreBaseSettings coreBaseSettings,
+            ThirdpartyConfiguration thirdpartyConfiguration,
+            MessageService messageService,
+            CommonLinkUtility commonLinkUtility,
+            DocumentServiceConnector documentServiceConnector,
+            WordpressToken wordpressToken,
+            WordpressHelper wordpressHelper,
+            ProductEntryPoint productEntryPoint,
+            TenantManager tenantManager,
+            FileUtility fileUtility,
+            ConsumerFactory consumerFactory)
+        {
+            FilesControllerHelperString = filesControllerHelperString;
+            FilesControllerHelperInt = filesControllerHelperInt;
+            FileStorageService = fileStorageService;
+            FileStorageServiceInt = fileStorageServiceInt;
+            GlobalFolderHelper = globalFolderHelper;
+            FilesSettingsHelper = filesSettingsHelper;
+            FilesLinkUtility = filesLinkUtility;
+            SecurityContext = securityContext;
+            FolderWrapperHelper = folderWrapperHelper;
+            FileOperationWraperHelper = fileOperationWraperHelper;
+            EntryManager = entryManager;
+            UserManager = userManager;
+            CoreBaseSettings = coreBaseSettings;
+            ThirdpartyConfiguration = thirdpartyConfiguration;
+            MessageService = messageService;
+            CommonLinkUtility = commonLinkUtility;
+            DocumentServiceConnector = documentServiceConnector;
+            WordpressToken = wordpressToken;
+            WordpressHelper = wordpressHelper;
+            EasyBibHelper = consumerFactory.Get<EasyBibHelper>();
+            ProductEntryPoint = productEntryPoint;
+            TenantManager = tenantManager;
+            FileUtility = fileUtility;
+        }
+
+        [Read("info")]
+        public Module GetModule()
+        {
+            ProductEntryPoint.Init();
+            return new Module(ProductEntryPoint);
+        }
+
+        [Read("@root")]
+        public IEnumerable<FolderContentWrapper<int>> GetRootFolders(Guid userIdOrGroupId, FilterType filterType, bool withsubfolders, bool withoutTrash, bool withoutAdditionalFolder)
+        {
+            var IsVisitor = UserManager.GetUsers(SecurityContext.CurrentAccount.ID).IsVisitor(UserManager);
+            var IsOutsider = UserManager.GetUsers(SecurityContext.CurrentAccount.ID).IsOutsider(UserManager);
+            var result = new SortedSet<int>();
+
+            if (IsOutsider)
+            {
+                withoutTrash = true;
+                withoutAdditionalFolder = true;
+            }
+
+            if (!IsVisitor)
+            {
+                result.Add(GlobalFolderHelper.FolderMy);
+            }
+
+            if (!CoreBaseSettings.Personal && !UserManager.GetUsers(SecurityContext.CurrentAccount.ID).IsOutsider(UserManager))
+            {
+                result.Add(GlobalFolderHelper.FolderShare);
+            }
+
+            if (!IsVisitor && !withoutAdditionalFolder)
+            {
+                if (FilesSettingsHelper.FavoritesSection)
+                {
+                    result.Add(GlobalFolderHelper.FolderFavorites);
+                }
+
+                if (FilesSettingsHelper.RecentSection)
+                {
+                    result.Add(GlobalFolderHelper.FolderRecent);
+                }
+
+                if (!CoreBaseSettings.Personal && PrivacyRoomSettings.IsAvailable(TenantManager))
+                {
+                    result.Add(GlobalFolderHelper.FolderPrivacy);
+                }
+            }
+
+            if (!CoreBaseSettings.Personal)
+            {
+                result.Add(GlobalFolderHelper.FolderCommon);
+            }
+
+            if (!IsVisitor
+               && !withoutAdditionalFolder
+               && FileUtility.ExtsWebTemplate.Any()
+               && FilesSettingsHelper.TemplatesSection)
+            {
+                result.Add(GlobalFolderHelper.FolderTemplates);
+            }
+
+            if (!withoutTrash)
+            {
+                result.Add((int)GlobalFolderHelper.FolderTrash);
+            }
+
+            return result.Select(r => FilesControllerHelperInt.GetFolder(r, userIdOrGroupId, filterType, withsubfolders)).ToList();
+        }
+
+        [Read("@rootAsync")]
+        public async Task<IEnumerable<FolderContentWrapper<int>>> GetRootFoldersAsync(Guid userIdOrGroupId, FilterType filterType, bool withsubfolders, bool withoutTrash, bool withoutAdditionalFolder)
+        {
+            var IsVisitor = UserManager.GetUsers(SecurityContext.CurrentAccount.ID).IsVisitor(UserManager);
+            var IsOutsider = UserManager.GetUsers(SecurityContext.CurrentAccount.ID).IsOutsider(UserManager);
+            var result = new SortedSet<int>();
+
+            if (IsOutsider)
+            {
+                withoutTrash = true;
+                withoutAdditionalFolder = true;
+            }
+
+            if (!IsVisitor)
+            {
+                result.Add(GlobalFolderHelper.FolderMy);
+            }
+
+            if (!CoreBaseSettings.Personal && !UserManager.GetUsers(SecurityContext.CurrentAccount.ID).IsOutsider(UserManager))
+            {
+                result.Add(GlobalFolderHelper.FolderShare);
+            }
+
+            if (!IsVisitor && !withoutAdditionalFolder)
+            {
+                if (FilesSettingsHelper.FavoritesSection)
+                {
+                    result.Add(GlobalFolderHelper.FolderFavorites);
+                }
+
+                if (FilesSettingsHelper.RecentSection)
+                {
+                    result.Add(GlobalFolderHelper.FolderRecent);
+                }
+
+                if (!CoreBaseSettings.Personal && PrivacyRoomSettings.IsAvailable(TenantManager))
+                {
+                    result.Add(GlobalFolderHelper.FolderPrivacy);
+                }
+            }
+
+            if (!CoreBaseSettings.Personal)
+            {
+                result.Add(GlobalFolderHelper.FolderCommon);
+            }
+
+            if (!IsVisitor
+               && !withoutAdditionalFolder
+               && FileUtility.ExtsWebTemplate.Any()
+               && FilesSettingsHelper.TemplatesSection)
+            {
+                result.Add(GlobalFolderHelper.FolderTemplates);
+            }
+
+            if (!withoutTrash)
+            {
+                result.Add((int)GlobalFolderHelper.FolderTrash);
+            }
+
+            return await result.ToAsyncEnumerable().SelectAwait(async r => await FilesControllerHelperInt.GetFolderAsync(r, userIdOrGroupId, filterType, withsubfolders)).ToListAsync();
+        }
+
+        [Read("@privacy")]
+        public FolderContentWrapper<int> GetPrivacyFolder(Guid userIdOrGroupId, FilterType filterType, bool withsubfolders)
+        {
+            if (!IsAvailablePrivacyRoomSettings()) throw new System.Security.SecurityException();
+            return FilesControllerHelperInt.GetFolder(GlobalFolderHelper.FolderPrivacy, userIdOrGroupId, filterType, withsubfolders);
+        }
+
+        [Read("@privacyAsync")]
+        public async Task<FolderContentWrapper<int>> GetPrivacyFolderAsync(Guid userIdOrGroupId, FilterType filterType, bool withsubfolders)
+        {
+            if (!IsAvailablePrivacyRoomSettings()) throw new System.Security.SecurityException();
+            return await FilesControllerHelperInt.GetFolderAsync(GlobalFolderHelper.FolderPrivacy, userIdOrGroupId, filterType, withsubfolders);
+        }
+
+        [Read("@privacy/available")]
+        public bool IsAvailablePrivacyRoomSettings()
+        {
+            return PrivacyRoomSettings.IsAvailable(TenantManager);
+        }
+
+        /// <summary>
+        /// Returns the detailed list of files and folders located in the current user 'My Documents' section
+        /// </summary>
+        /// <short>
+        /// My folder
+        /// </short>
+        /// <category>Folders</category>
+        /// <returns>My folder contents</returns>
+        [Read("@my")]
+        public FolderContentWrapper<int> GetMyFolder(Guid userIdOrGroupId, FilterType filterType, bool withsubfolders)
+        {
+            return FilesControllerHelperInt.GetFolder(GlobalFolderHelper.FolderMy, userIdOrGroupId, filterType, withsubfolders);
+        }
+
+        [Read("@myAsync")]
+        public async Task<FolderContentWrapper<int>> GetMyFolderAsync(Guid userIdOrGroupId, FilterType filterType, bool withsubfolders)
+        {
+            return await FilesControllerHelperInt.GetFolderAsync(GlobalFolderHelper.FolderMy, userIdOrGroupId, filterType, withsubfolders);
+        }
+
+        /// <summary>
+        /// Returns the detailed list of files and folders located in the current user 'Projects Documents' section
+        /// </summary>
+        /// <short>
+        /// Projects folder
+        /// </short>
+        /// <category>Folders</category>
+        /// <returns>Projects folder contents</returns>
+        [Read("@projects")]
+        public FolderContentWrapper<string> GetProjectsFolder(Guid userIdOrGroupId, FilterType filterType, bool withsubfolders)
+        {
+            return FilesControllerHelperString.GetFolder(GlobalFolderHelper.GetFolderProjects<string>(), userIdOrGroupId, filterType, withsubfolders);
+        }
+
+        [Read("@projectsAsync")]
+        public async Task<FolderContentWrapper<string>> GetProjectsFolderAsync(Guid userIdOrGroupId, FilterType filterType, bool withsubfolders)
+        {
+            return await FilesControllerHelperString.GetFolderAsync(GlobalFolderHelper.GetFolderProjects<string>(), userIdOrGroupId, filterType, withsubfolders);
+        }
+
+
+        /// <summary>
+        /// Returns the detailed list of files and folders located in the 'Common Documents' section
+        /// </summary>
+        /// <short>
+        /// Common folder
+        /// </short>
+        /// <category>Folders</category>
+        /// <returns>Common folder contents</returns>
+        [Read("@common")]
+        public FolderContentWrapper<int> GetCommonFolder(Guid userIdOrGroupId, FilterType filterType, bool withsubfolders)
+        {
+            return FilesControllerHelperInt.GetFolder(GlobalFolderHelper.FolderCommon, userIdOrGroupId, filterType, withsubfolders);
+        }
+
+        [Read("@commonAsync")]
+        public async Task<FolderContentWrapper<int>> GetCommonFolderAsync(Guid userIdOrGroupId, FilterType filterType, bool withsubfolders)
+        {
+            return await FilesControllerHelperInt.GetFolderAsync(GlobalFolderHelper.FolderCommon, userIdOrGroupId, filterType, withsubfolders);
+        }
+
+        /// <summary>
+        /// Returns the detailed list of files and folders located in the 'Shared with Me' section
+        /// </summary>
+        /// <short>
+        /// Shared folder
+        /// </short>
+        /// <category>Folders</category>
+        /// <returns>Shared folder contents</returns>
+        [Read("@share")]
+        public FolderContentWrapper<int> GetShareFolder(Guid userIdOrGroupId, FilterType filterType, bool withsubfolders)
+        {
+            return FilesControllerHelperInt.GetFolder(GlobalFolderHelper.FolderShare, userIdOrGroupId, filterType, withsubfolders);
+        }
+
+        [Read("@shareAsync")]
+        public async Task<FolderContentWrapper<int>> GetShareFolderAsync(Guid userIdOrGroupId, FilterType filterType, bool withsubfolders)
+        {
+            return await FilesControllerHelperInt.GetFolderAsync(GlobalFolderHelper.FolderShare, userIdOrGroupId, filterType, withsubfolders);
+        }
+
+        /// <summary>
+        /// Returns the detailed list of recent files
+        /// </summary>
+        /// <short>Section Recent</short>
+        /// <category>Folders</category>
+        /// <returns>Recent contents</returns>
+        [Read("@recent")]
+        public FolderContentWrapper<int> GetRecentFolder(Guid userIdOrGroupId, FilterType filterType, bool withsubfolders)
+        {
+            return FilesControllerHelperInt.GetFolder(GlobalFolderHelper.FolderRecent, userIdOrGroupId, filterType, withsubfolders);
+        }
+
+        [Read("@recentAsync")]
+        public async Task<FolderContentWrapper<int>> GetRecentFolderAsync(Guid userIdOrGroupId, FilterType filterType, bool withsubfolders)
+        {
+            return await FilesControllerHelperInt.GetFolderAsync(GlobalFolderHelper.FolderRecent, userIdOrGroupId, filterType, withsubfolders);
+        }
+
+        [Create("file/{fileId}/recent", order: int.MaxValue)]
+        public FileWrapper<string> AddToRecent(string fileId)
+        {
+            return FilesControllerHelperString.AddToRecent(fileId);
+        }
+
+        [Create("file/{fileId}/recentAsync", order: int.MaxValue)]
+        public async Task<FileWrapper<string>> AddToRecentAsync(string fileId)
+        {
+            return await FilesControllerHelperString.AddToRecentAsync(fileId);
+        }
+
+        [Create("file/{fileId:int}/recent", order: int.MaxValue - 1)]
+        public FileWrapper<int> AddToRecent(int fileId)
+        {
+            return FilesControllerHelperInt.AddToRecent(fileId);
+        }
+
+        [Create("file/{fileId:int}/recentAsync", order: int.MaxValue - 1)]
+        public async Task<FileWrapper<int>> AddToRecentAsync(int fileId)
+        {
+            return await FilesControllerHelperInt.AddToRecentAsync(fileId);
+        }
+
+        /// <summary>
+        /// Returns the detailed list of favorites files
+        /// </summary>
+        /// <short>Section Favorite</short>
+        /// <category>Folders</category>
+        /// <returns>Favorites contents</returns>
+        [Read("@favorites")]
+        public FolderContentWrapper<int> GetFavoritesFolder(Guid userIdOrGroupId, FilterType filterType, bool withsubfolders)
+        {
+            return FilesControllerHelperInt.GetFolder(GlobalFolderHelper.FolderFavorites, userIdOrGroupId, filterType, withsubfolders);
+        }
+
+        [Read("@favoritesAsync")]
+        public async Task<FolderContentWrapper<int>> GetFavoritesFolderAsync(Guid userIdOrGroupId, FilterType filterType, bool withsubfolders)
+        {
+            return await FilesControllerHelperInt.GetFolderAsync(GlobalFolderHelper.FolderFavorites, userIdOrGroupId, filterType, withsubfolders);
+        }
+
+        /// <summary>
+        /// Returns the detailed list of templates files
+        /// </summary>
+        /// <short>Section Template</short>
+        /// <category>Folders</category>
+        /// <returns>Templates contents</returns>
+        [Read("@templates")]
+        public FolderContentWrapper<int> GetTemplatesFolder(Guid userIdOrGroupId, FilterType filterType, bool withsubfolders)
+        {
+            return FilesControllerHelperInt.GetFolder(GlobalFolderHelper.FolderTemplates, userIdOrGroupId, filterType, withsubfolders);
+        }
+
+        [Read("@templatesAsync")]
+        public async Task<FolderContentWrapper<int>> GetTemplatesFolderAsync(Guid userIdOrGroupId, FilterType filterType, bool withsubfolders)
+        {
+            return await FilesControllerHelperInt.GetFolderAsync(GlobalFolderHelper.FolderTemplates, userIdOrGroupId, filterType, withsubfolders);
+        }
+
+        /// <summary>
+        /// Returns the detailed list of files and folders located in the 'Recycle Bin' section
+        /// </summary>
+        /// <short>
+        /// Trash folder
+        /// </short>
+        /// <category>Folders</category>
+        /// <returns>Trash folder contents</returns>
+        [Read("@trash")]
+        public FolderContentWrapper<int> GetTrashFolder(Guid userIdOrGroupId, FilterType filterType, bool withsubfolders)
+        {
+            return FilesControllerHelperInt.GetFolder(Convert.ToInt32(GlobalFolderHelper.FolderTrash), userIdOrGroupId, filterType, withsubfolders);
+        }
+
+        [Read("@trashAsync")]
+        public async Task<FolderContentWrapper<int>> GetTrashFolderAsync(Guid userIdOrGroupId, FilterType filterType, bool withsubfolders)
+        {
+            return await FilesControllerHelperInt.GetFolderAsync(Convert.ToInt32(GlobalFolderHelper.FolderTrash), userIdOrGroupId, filterType, withsubfolders);
+        }
+
+        /// <summary>
+        /// Returns the detailed list of files and folders located in the folder with the ID specified in the request
+        /// </summary>
+        /// <short>
+        /// Folder by ID
+        /// </short>
+        /// <category>Folders</category>
+        /// <param name="folderId">Folder ID</param>
+        /// <param name="userIdOrGroupId" optional="true">User or group ID</param>
+        /// <param name="filterType" optional="true" remark="Allowed values: None (0), FilesOnly (1), FoldersOnly (2), DocumentsOnly (3), PresentationsOnly (4), SpreadsheetsOnly (5) or ImagesOnly (7)">Filter type</param>
+        /// <returns>Folder contents</returns>
+        [Read("{folderId}", order: int.MaxValue, DisableFormat = true)]
+        public FolderContentWrapper<string> GetFolder(string folderId, Guid userIdOrGroupId, FilterType filterType, bool withsubfolders)
+        {
+            return FilesControllerHelperString.GetFolder(folderId, userIdOrGroupId, filterType, withsubfolders).NotFoundIfNull();
+        }
+
+        [Read("{folderId}/Async", order: int.MaxValue, DisableFormat = true)]
+        public async Task<FolderContentWrapper<string>> GetFolderAsync(string folderId, Guid userIdOrGroupId, FilterType filterType, bool withsubfolders)
+        {
+            var folder = await FilesControllerHelperString.GetFolderAsync(folderId, userIdOrGroupId, filterType, withsubfolders);
+            return folder.NotFoundIfNull();
+        }
+
+        [Read("{folderId:int}", order: int.MaxValue - 1, DisableFormat = true)]
+        public FolderContentWrapper<int> GetFolder(int folderId, Guid userIdOrGroupId, FilterType filterType, bool withsubfolders)
+        {
+            return FilesControllerHelperInt.GetFolder(folderId, userIdOrGroupId, filterType, withsubfolders);
+        }
+
+        [Read("{folderId:int}/async", order: int.MaxValue - 1)]
+        public async Task<FolderContentWrapper<int>> GetFolderAsync(int folderId, Guid userIdOrGroupId, FilterType filterType, bool withsubfolders)
+        {
+            return await FilesControllerHelperInt.GetFolderAsync(folderId, userIdOrGroupId, filterType, withsubfolders);
+        }
+
+        [Read("{folderId}/subfolders")]
+        public IEnumerable<FileEntryWrapper> GetFolders(string folderId)
+        {
+            return FilesControllerHelperString.GetFolders(folderId);
+        }
+
+        [Read("{folderId}/subfoldersAsync")]
+        public async Task<IEnumerable<FileEntryWrapper>> GetFoldersAsync(string folderId)
+        {
+            return await FilesControllerHelperString.GetFoldersAsync(folderId);
+        }
+
+        [Read("{folderId:int}/subfolders")]
+        public IEnumerable<FileEntryWrapper> GetFolders(int folderId)
+        {
+            return FilesControllerHelperInt.GetFolders(folderId);
+        }
+
+        [Read("{folderId:int}/subfoldersAsync")]
+        public async Task<IEnumerable<FileEntryWrapper>> GetFoldersAsync(int folderId)
+        {
+            return await FilesControllerHelperInt.GetFoldersAsync(folderId);
+        }
+
+        [Read("{folderId}/news")]
+        public List<FileEntryWrapper> GetNewItems(string folderId)
+        {
+            return FilesControllerHelperString.GetNewItems(folderId);
+        }
+
+        [Read("{folderId}/newsAsync")]
+        public async Task<List<FileEntryWrapper>> GetNewItemsAsync(string folderId)
+        {
+            return await FilesControllerHelperString.GetNewItemsAsync(folderId);
+        }
+
+        [Read("{folderId:int}/news")]
+        public List<FileEntryWrapper> GetNewItems(int folderId)
+        {
+            return FilesControllerHelperInt.GetNewItems(folderId);
+        }
+
+        [Read("{folderId:int}/newsAsync")]
+        public async Task<List<FileEntryWrapper>> GetNewItemsAsync(int folderId)
+        {
+            return await FilesControllerHelperInt.GetNewItemsAsync(folderId);
+        }
+
+        /// <summary>
+        /// Uploads the file specified with single file upload or standart multipart/form-data method to 'My Documents' section
+        /// </summary>
+        /// <short>Upload to My</short>
+        /// <category>Uploads</category>
+        /// <remarks>
+        /// <![CDATA[
+        ///  Upload can be done in 2 different ways:
+        ///  <ol>
+        /// <li>Single file upload. You should set Content-Type &amp; Content-Disposition header to specify filename and content type, and send file in request body</li>
+        /// <li>Using standart multipart/form-data method</li>
+        /// </ol>]]>
+        /// </remarks>
+        /// <param name="file" visible="false">Request Input stream</param>
+        /// <param name="contentType" visible="false">Content-Type Header</param>
+        /// <param name="contentDisposition" visible="false">Content-Disposition Header</param>
+        /// <param name="files" visible="false">List of files when posted as multipart/form-data</param>
+        /// <returns>Uploaded file</returns>
+        [Create("@my/upload")]
+        public object UploadFileToMy([ModelBinder(BinderType = typeof(UploadModelBinder))] UploadModel uploadModel)
+        {
+            uploadModel.CreateNewIfExist = false;
+            return FilesControllerHelperInt.UploadFile(GlobalFolderHelper.FolderMy, uploadModel);
+        }
+
+        [Create("@my/uploadAsync")]
+        public async Task<object> UploadFileToMyAsync([ModelBinder(BinderType = typeof(UploadModelBinder))] UploadModel uploadModel)
+        {
+            uploadModel.CreateNewIfExist = false;
+            return await FilesControllerHelperInt.UploadFileAsync(GlobalFolderHelper.FolderMy, uploadModel);
+        }
+
+        /// <summary>
+        /// Uploads the file specified with single file upload or standart multipart/form-data method to 'Common Documents' section
+        /// </summary>
+        /// <short>Upload to Common</short>
+        /// <category>Uploads</category>
+        /// <remarks>
+        /// <![CDATA[
+        ///  Upload can be done in 2 different ways:
+        ///  <ol>
+        /// <li>Single file upload. You should set Content-Type &amp; Content-Disposition header to specify filename and content type, and send file in request body</li>
+        /// <li>Using standart multipart/form-data method</li>
+        /// </ol>]]>
+        /// </remarks>
+        /// <param name="file" visible="false">Request Input stream</param>
+        /// <param name="contentType" visible="false">Content-Type Header</param>
+        /// <param name="contentDisposition" visible="false">Content-Disposition Header</param>
+        /// <param name="files" visible="false">List of files when posted as multipart/form-data</param>
+        /// <returns>Uploaded file</returns>
+        [Create("@common/upload")]
+        public object UploadFileToCommon([ModelBinder(BinderType = typeof(UploadModelBinder))] UploadModel uploadModel)
+        {
+            uploadModel.CreateNewIfExist = false;
+            return FilesControllerHelperInt.UploadFile(GlobalFolderHelper.FolderCommon, uploadModel);
+        }
+
+        [Create("@common/uploadAsync")]
+        public async Task<object> UploadFileToCommonAsync([ModelBinder(BinderType = typeof(UploadModelBinder))] UploadModel uploadModel)
+        {
+            uploadModel.CreateNewIfExist = false;
+            return await FilesControllerHelperInt.UploadFileAsync(GlobalFolderHelper.FolderCommon, uploadModel);
+        }
+
+        /// <summary>
+        /// Uploads the file specified with single file upload or standart multipart/form-data method to the selected folder
+        /// </summary>
+        /// <short>Upload to folder</short>
+        /// <category>Uploads</category>
+        /// <remarks>
+        /// <![CDATA[
+        ///  Upload can be done in 2 different ways:
+        ///  <ol>
+        /// <li>Single file upload. You should set Content-Type &amp; Content-Disposition header to specify filename and content type, and send file in request body</li>
+        /// <li>Using standart multipart/form-data method</li>
+        /// </ol>]]>
+        /// </remarks>
+        /// <param name="folderId">Folder ID to upload to</param>
+        /// <param name="file" visible="false">Request Input stream</param>
+        /// <param name="contentType" visible="false">Content-Type Header</param>
+        /// <param name="contentDisposition" visible="false">Content-Disposition Header</param>
+        /// <param name="files" visible="false">List of files when posted as multipart/form-data</param>
+        /// <param name="createNewIfExist" visible="false">Create New If Exist</param>
+        /// <param name="storeOriginalFileFlag" visible="false">If True, upload documents in original formats as well</param>
+        /// <param name="keepConvertStatus" visible="false">Keep status conversation after finishing</param>
+        /// <returns>Uploaded file</returns>
+        [Create("{folderId}/upload", order: int.MaxValue)]
+        public object UploadFile(string folderId, [ModelBinder(BinderType = typeof(UploadModelBinder))] UploadModel uploadModel)
+        {
+            return FilesControllerHelperString.UploadFile(folderId, uploadModel);
+        }
+
+        [Create("{folderId}/uploadAsync", order: int.MaxValue)]
+        public async Task<object> UploadFileAsync(string folderId, [ModelBinder(BinderType = typeof(UploadModelBinder))] UploadModel uploadModel)
+        {
+            return await FilesControllerHelperString.UploadFileAsync(folderId, uploadModel);
+        }
+
+        [Create("{folderId:int}/upload", order: int.MaxValue - 1)]
+        public object UploadFile(int folderId, [ModelBinder(BinderType = typeof(UploadModelBinder))] UploadModel uploadModel)
+        {
+            return FilesControllerHelperInt.UploadFile(folderId, uploadModel);
+        }
+
+        [Create("{folderId:int}/uploadAsync", order: int.MaxValue - 1)]
+        public async Task<object> UploadFileAsync(int folderId, [ModelBinder(BinderType = typeof(UploadModelBinder))] UploadModel uploadModel)
+        {
+            return await FilesControllerHelperInt.UploadFileAsync(folderId, uploadModel);
+        }
+
+        /// <summary>
+        /// Uploads the file specified with single file upload to 'Common Documents' section
+        /// </summary>
+        /// <param name="file" visible="false">Request Input stream</param>
+        /// <param name="title">Name of file which has to be uploaded</param>
+        /// <param name="createNewIfExist" visible="false">Create New If Exist</param>
+        /// <param name="keepConvertStatus" visible="false">Keep status conversation after finishing</param>
+        /// <category>Uploads</category>
+        /// <returns></returns>
+        [Create("@my/insert")]
+        public FileWrapper<int> InsertFileToMyFromBody([FromForm][ModelBinder(BinderType = typeof(InsertFileModelBinder))] InsertFileModel model)
+        {
+            return InsertFile(GlobalFolderHelper.FolderMy, model);
+        }
+
+        [Create("@my/insertAsync")]
+        public async Task<FileWrapper<int>> InsertFileToMyFromBodyAsync([FromForm][ModelBinder(BinderType = typeof(InsertFileModelBinder))] InsertFileModel model)
+        {
+            return await InsertFileAsync(GlobalFolderHelper.FolderMy, model);
+        }
+
+        /// <summary>
+        /// Uploads the file specified with single file upload to 'Common Documents' section
+        /// </summary>
+        /// <param name="file" visible="false">Request Input stream</param>
+        /// <param name="title">Name of file which has to be uploaded</param>
+        /// <param name="createNewIfExist" visible="false">Create New If Exist</param>
+        /// <param name="keepConvertStatus" visible="false">Keep status conversation after finishing</param>
+        /// <category>Uploads</category>
+        /// <returns></returns>
+        [Create("@common/insert")]
+        public FileWrapper<int> InsertFileToCommonFromBody([FromForm][ModelBinder(BinderType = typeof(InsertFileModelBinder))] InsertFileModel model)
+        {
+            return InsertFile(GlobalFolderHelper.FolderCommon, model);
+        }
+
+        [Create("@common/insertAsync")]
+        public async Task<FileWrapper<int>> InsertFileToCommonFromBodyAsync([FromForm][ModelBinder(BinderType = typeof(InsertFileModelBinder))] InsertFileModel model)
+        {
+            return await InsertFileAsync(GlobalFolderHelper.FolderCommon, model);
+        }
+
+        /// <summary>
+        /// Uploads the file specified with single file upload
+        /// </summary>
+        /// <param name="folderId">Folder ID to upload to</param>
+        /// <param name="file" visible="false">Request Input stream</param>
+        /// <param name="title">Name of file which has to be uploaded</param>
+        /// <param name="createNewIfExist" visible="false">Create New If Exist</param>
+        /// <param name="keepConvertStatus" visible="false">Keep status conversation after finishing</param>
+        /// <category>Uploads</category>
+        /// <returns></returns>
+        [Create("{folderId}/insert", order: int.MaxValue)]
+        public FileWrapper<string> InsertFile(string folderId, [FromForm][ModelBinder(BinderType = typeof(InsertFileModelBinder))] InsertFileModel model)
+        {
+            return FilesControllerHelperString.InsertFile(folderId, model.Stream, model.Title, model.CreateNewIfExist, model.KeepConvertStatus);
+        }
+
+        [Create("{folderId}/insertAsync", order: int.MaxValue)]
+        public async Task<FileWrapper<string>> InsertFileAsync(string folderId, [FromForm][ModelBinder(BinderType = typeof(InsertFileModelBinder))] InsertFileModel model)
+        {
+            return await FilesControllerHelperString.InsertFileAsync(folderId, model.Stream, model.Title, model.CreateNewIfExist, model.KeepConvertStatus);
+        }
+
+        [Create("{folderId:int}/insert", order: int.MaxValue - 1)]
+        public FileWrapper<int> InsertFileFromForm(int folderId, [FromForm][ModelBinder(BinderType = typeof(InsertFileModelBinder))] InsertFileModel model)
+        {
+            return InsertFile(folderId, model);
+        }
+
+        [Create("{folderId:int}/insertAsync", order: int.MaxValue - 1)]
+        public async Task<FileWrapper<int>> InsertFileFromFormAsync(int folderId, [FromForm][ModelBinder(BinderType = typeof(InsertFileModelBinder))] InsertFileModel model)
+        {
+            return await InsertFileAsync(folderId, model);
+        }
+
+        private FileWrapper<int> InsertFile(int folderId, InsertFileModel model)
+        {
+            return FilesControllerHelperInt.InsertFile(folderId, model.Stream, model.Title, model.CreateNewIfExist, model.KeepConvertStatus);
+        }
+
+        private async Task<FileWrapper<int>> InsertFileAsync(int folderId, InsertFileModel model)
+        {
+            return await FilesControllerHelperInt.InsertFileAsync(folderId, model.Stream, model.Title, model.CreateNewIfExist, model.KeepConvertStatus);
+        }
+
+        /// <summary>
+        /// 
+        /// </summary>
+        /// <param name="file"></param>
+        /// <param name="fileId"></param>
+        /// <param name="encrypted"></param>
+        /// <returns></returns>
+        /// <visible>false</visible>
+
+        [Update("{fileId}/update")]
+        public FileWrapper<string> UpdateFileStreamFromForm(string fileId, [FromForm] FileStreamModel model)
+        {
+            return FilesControllerHelperString.UpdateFileStream(FilesControllerHelperInt.GetFileFromRequest(model).OpenReadStream(), fileId, model.Encrypted, model.Forcesave);
+        }
+
+        [Update("{fileId:int}/update")]
+        public FileWrapper<int> UpdateFileStreamFromForm(int fileId, [FromForm] FileStreamModel model)
+        {
+            return FilesControllerHelperInt.UpdateFileStream(FilesControllerHelperInt.GetFileFromRequest(model).OpenReadStream(), fileId, model.Encrypted, model.Forcesave);
+        }
+
+
+        /// <summary>
+        /// 
+        /// </summary>
+        /// <param name="fileId">File ID</param>
+        /// <param name="fileExtension"></param>
+        /// <param name="downloadUri"></param>
+        /// <param name="stream"></param>
+        /// <param name="doc"></param>
+        /// <param name="forcesave"></param>
+        /// <category>Files</category>
+        /// <returns></returns>
+        [Update("file/{fileId}/saveediting")]
+        public FileWrapper<string> SaveEditingFromForm(string fileId, [FromForm] SaveEditingModel model)
+        {
+            using var stream = FilesControllerHelperInt.GetFileFromRequest(model).OpenReadStream();
+            return FilesControllerHelperString.SaveEditing(fileId, model.FileExtension, model.DownloadUri, stream, model.Doc, model.Forcesave);
+        }
+
+        [Update("file/{fileId}/saveeditingAsync")]
+        public async Task<FileWrapper<string>> SaveEditingFromFormAsync(string fileId, [FromForm] SaveEditingModel model)
+        {
+            using var stream = FilesControllerHelperInt.GetFileFromRequest(model).OpenReadStream();
+            return await FilesControllerHelperString.SaveEditingAsync(fileId, model.FileExtension, model.DownloadUri, stream, model.Doc, model.Forcesave);
+        }
+
+        [Update("file/{fileId:int}/saveediting")]
+        public FileWrapper<int> SaveEditingFromForm(int fileId, [FromForm] SaveEditingModel model)
+        {
+            using var stream = FilesControllerHelperInt.GetFileFromRequest(model).OpenReadStream();
+            return FilesControllerHelperInt.SaveEditing(fileId, model.FileExtension, model.DownloadUri, stream, model.Doc, model.Forcesave);
+        }
+
+        [Update("file/{fileId:int}/saveeditingAsync")]
+        public async Task<FileWrapper<int>> SaveEditingFromFormAsync(int fileId, [FromForm] SaveEditingModel model)
+        {
+            using var stream = FilesControllerHelperInt.GetFileFromRequest(model).OpenReadStream();
+            return await FilesControllerHelperInt.SaveEditingAsync(fileId, model.FileExtension, model.DownloadUri, stream, model.Doc, model.Forcesave);
+        }
+
+        /// <summary>
+        /// 
+        /// </summary>
+        /// <param name="fileId">File ID</param>
+        /// <param name="editingAlone"></param>
+        /// <param name="doc"></param>
+        /// <category>Files</category>
+        /// <returns></returns>
+        [Create("file/{fileId}/startedit")]
+        [Consumes("application/json")]
+        public object StartEditFromBody(string fileId, [FromBody] StartEditModel model)
+        {
+            return FilesControllerHelperString.StartEdit(fileId, model.EditingAlone, model.Doc);
+        }
+
+        [Create("file/{fileId}/starteditAsync")]
+        public async Task<object> StartEditFromBodyAsync(string fileId, [FromBody] StartEditModel model)
+        {
+            return await FilesControllerHelperString.StartEditAsync(fileId, model.EditingAlone, model.Doc);
+        }
+
+        [Create("file/{fileId}/startedit")]
+        [Consumes("application/x-www-form-urlencoded")]
+        public object StartEditFromForm(string fileId, [FromForm] StartEditModel model)
+        {
+            return FilesControllerHelperString.StartEdit(fileId, model.EditingAlone, model.Doc);
+        }
+
+        [Create("fileAsync/{fileId}/startedit")]
+        [Consumes("application/x-www-form-urlencoded")]
+        public async Task<object> StartEditFromFormAsync(string fileId, [FromForm] StartEditModel model)
+        {
+            return await FilesControllerHelperString.StartEditAsync(fileId, model.EditingAlone, model.Doc);
+        }
+
+        [Create("file/{fileId:int}/startedit")]
+        [Consumes("application/json")]
+        public object StartEditFromBody(int fileId, [FromBody] StartEditModel model)
+        {
+            return FilesControllerHelperInt.StartEdit(fileId, model.EditingAlone, model.Doc);
+        }
+
+        [Create("fileAsync/{fileId:int}/startedit")]
+        public async Task<object> StartEditFromBodyAsync(int fileId, [FromBody] StartEditModel model)
+        {
+            return await FilesControllerHelperInt.StartEditAsync(fileId, model.EditingAlone, model.Doc);
+        }
+
+        [Create("file/{fileId:int}/startedit")]
+        public object StartEdit(int fileId)
+        {
+            return FilesControllerHelperInt.StartEdit(fileId, false, null);
+        }
+
+        [Create("file/{fileId:int}/starteditAsync")]
+        public async Task<object> StartEditAsync(int fileId)
+        {
+            return await FilesControllerHelperInt.StartEditAsync(fileId, false, null);
+        }
+
+        [Create("file/{fileId:int}/startedit")]
+        [Consumes("application/x-www-form-urlencoded")]
+        public object StartEditFromForm(int fileId, [FromForm] StartEditModel model)
+        {
+            return FilesControllerHelperInt.StartEdit(fileId, model.EditingAlone, model.Doc);
+        }
+
+        [Create("fileAsync/{fileId:int}/startedit")]
+        [Consumes("application/x-www-form-urlencoded")]
+        public async Task<object> StartEditFromFormAsync(int fileId, [FromForm] StartEditModel model)
+        {
+            return await FilesControllerHelperInt.StartEditAsync(fileId, model.EditingAlone, model.Doc);
+        }
+
+        /// <summary>
+        /// 
+        /// </summary>
+        /// <param name="fileId">File ID</param>
+        /// <param name="tabId"></param>
+        /// <param name="docKeyForTrack"></param>
+        /// <param name="doc"></param>
+        /// <param name="isFinish"></param>
+        /// <category>Files</category>
+        /// <returns></returns>
+        [Read("file/{fileId}/trackeditfile")]
+        public KeyValuePair<bool, string> TrackEditFile(string fileId, Guid tabId, string docKeyForTrack, string doc, bool isFinish)
+        {
+            return FilesControllerHelperString.TrackEditFile(fileId, tabId, docKeyForTrack, doc, isFinish);
+        }
+
+        [Read("file/{fileId}/trackeditfileAsync")]
+        public async Task<KeyValuePair<bool, string>> TrackEditFileAsync(string fileId, Guid tabId, string docKeyForTrack, string doc, bool isFinish)
+        {
+            return await FilesControllerHelperString.TrackEditFileAsync(fileId, tabId, docKeyForTrack, doc, isFinish);
+        }
+
+        [Read("file/{fileId:int}/trackeditfile")]
+        public KeyValuePair<bool, string> TrackEditFile(int fileId, Guid tabId, string docKeyForTrack, string doc, bool isFinish)
+        {
+            return FilesControllerHelperInt.TrackEditFile(fileId, tabId, docKeyForTrack, doc, isFinish);
+        }
+
+        [Read("file/{fileId:int}/trackeditfileAsync")]
+        public async Task<KeyValuePair<bool, string>> TrackEditFileAsync(int fileId, Guid tabId, string docKeyForTrack, string doc, bool isFinish)
+        {
+            return await FilesControllerHelperInt.TrackEditFileAsync(fileId, tabId, docKeyForTrack, doc, isFinish);
+        }
+
+        /// <summary>
+        /// 
+        /// </summary>
+        /// <param name="fileId">File ID</param>
+        /// <param name="version"></param>
+        /// <param name="doc"></param>
+        /// <category>Files</category>
+        /// <returns></returns>
+        [AllowAnonymous]
+        [Read("file/{fileId}/openedit", Check = false)]
+        public Configuration<string> OpenEdit(string fileId, int version, string doc, bool view)
+        {
+            return FilesControllerHelperString.OpenEdit(fileId, version, doc, view);
+        }
+
+        [AllowAnonymous]
+        [Read("file/{fileId}/openeditAsync", Check = false)]
+        public async Task<Configuration<string>> OpenEditAsync(string fileId, int version, string doc, bool view)
+        {
+            return await FilesControllerHelperString.OpenEditAsync(fileId, version, doc, view);
+        }
+
+        [AllowAnonymous]
+        [Read("file/{fileId:int}/openedit", Check = false)]
+        public Configuration<int> OpenEdit(int fileId, int version, string doc, bool view)
+        {
+            return FilesControllerHelperInt.OpenEdit(fileId, version, doc, view);
+        }
+
+        [AllowAnonymous]
+        [Read("file/{fileId:int}/openeditAsync", Check = false)]
+        public async Task<Configuration<int>> OpenEditAsync(int fileId, int version, string doc, bool view)
+        {
+            return await FilesControllerHelperInt.OpenEditAsync(fileId, version, doc, view);
+        }
+
+
+        /// <summary>
+        /// Creates session to upload large files in multiple chunks.
+        /// </summary>
+        /// <short>Chunked upload</short>
+        /// <category>Uploads</category>
+        /// <param name="folderId">Id of the folder in which file will be uploaded</param>
+        /// <param name="fileName">Name of file which has to be uploaded</param>
+        /// <param name="fileSize">Length in bytes of file which has to be uploaded</param>
+        /// <param name="relativePath">Relative folder from folderId</param>
+        /// <param name="encrypted" visible="false"></param>
+        /// <remarks>
+        /// <![CDATA[
+        /// Each chunk can have different length but its important what length is multiple of <b>512</b> and greater or equal than <b>10 mb</b>. Last chunk can have any size.
+        /// After initial request respond with status 200 OK you must obtain value of 'location' field from the response. Send all your chunks to that location.
+        /// Each chunk must be sent in strict order in which chunks appears in file.
+        /// After receiving each chunk if no errors occured server will respond with current information about upload session.
+        /// When number of uploaded bytes equal to the number of bytes you send in initial request server will respond with 201 Created and will send you info about uploaded file.
+        /// ]]>
+        /// </remarks>
+        /// <returns>
+        /// <![CDATA[
+        /// Information about created session. Which includes:
+        /// <ul>
+        /// <li><b>id:</b> unique id of this upload session</li>
+        /// <li><b>created:</b> UTC time when session was created</li>
+        /// <li><b>expired:</b> UTC time when session will be expired if no chunks will be sent until that time</li>
+        /// <li><b>location:</b> URL to which you must send your next chunk</li>
+        /// <li><b>bytes_uploaded:</b> If exists contains number of bytes uploaded for specific upload id</li>
+        /// <li><b>bytes_total:</b> Number of bytes which has to be uploaded</li>
+        /// </ul>
+        /// ]]>
+        /// </returns>
+        [Create("{folderId}/upload/create_session")]
+        public object CreateUploadSessionFromBody(string folderId, [FromBody] SessionModel sessionModel)
+        {
+            return FilesControllerHelperString.CreateUploadSession(folderId, sessionModel.FileName, sessionModel.FileSize, sessionModel.RelativePath, sessionModel.Encrypted);
+        }
+
+        [Create("{folderId}/upload/create_sessionAsync")]
+        public async Task<object> CreateUploadSessionFromBodyAsync(string folderId, [FromBody] SessionModel sessionModel)
+        {
+            return await FilesControllerHelperString.CreateUploadSessionAsync(folderId, sessionModel.FileName, sessionModel.FileSize, sessionModel.RelativePath, sessionModel.Encrypted);
+        }
+
+        [Create("{folderId}/upload/create_session")]
+        [Consumes("application/x-www-form-urlencoded")]
+        public object CreateUploadSessionFromForm(string folderId, [FromForm] SessionModel sessionModel)
+        {
+            return FilesControllerHelperString.CreateUploadSession(folderId, sessionModel.FileName, sessionModel.FileSize, sessionModel.RelativePath, sessionModel.Encrypted);
+        }
+
+        [Create("{folderId}/upload/create_sessionAsync")]
+        [Consumes("application/x-www-form-urlencoded")]
+        public async Task<object> CreateUploadSessionFromFormAsync(string folderId, [FromForm] SessionModel sessionModel)
+        {
+            return await FilesControllerHelperString.CreateUploadSessionAsync(folderId, sessionModel.FileName, sessionModel.FileSize, sessionModel.RelativePath, sessionModel.Encrypted);
+        }
+
+        [Create("{folderId:int}/upload/create_session")]
+        public object CreateUploadSessionFromBody(int folderId, [FromBody] SessionModel sessionModel)
+        {
+            return FilesControllerHelperInt.CreateUploadSession(folderId, sessionModel.FileName, sessionModel.FileSize, sessionModel.RelativePath, sessionModel.Encrypted);
+        }
+
+        [Create("{folderId:int}/upload/create_sessionAsync")]
+        public async Task<object> CreateUploadSessionFromBodyAsync(int folderId, [FromBody] SessionModel sessionModel)
+        {
+            return await FilesControllerHelperInt.CreateUploadSessionAsync(folderId, sessionModel.FileName, sessionModel.FileSize, sessionModel.RelativePath, sessionModel.Encrypted);
+        }
+
+        [Create("{folderId:int}/upload/create_session")]
+        [Consumes("application/x-www-form-urlencoded")]
+        public object CreateUploadSessionFromForm(int folderId, [FromForm] SessionModel sessionModel)
+        {
+            return FilesControllerHelperInt.CreateUploadSession(folderId, sessionModel.FileName, sessionModel.FileSize, sessionModel.RelativePath, sessionModel.Encrypted);
+        }
+
+        [Create("{folderId:int}/upload/create_sessionAsync")]
+        [Consumes("application/x-www-form-urlencoded")]
+        public async Task<object> CreateUploadSessionFromFormAsync(int folderId, [FromForm] SessionModel sessionModel)
+        {
+            return await FilesControllerHelperInt.CreateUploadSessionAsync(folderId, sessionModel.FileName, sessionModel.FileSize, sessionModel.RelativePath, sessionModel.Encrypted);
+        }
+
+        /// <summary>
+        /// Creates a text (.txt) file in 'My Documents' section with the title and contents sent in the request
+        /// </summary>
+        /// <short>Create txt in 'My'</short>
+        /// <category>File Creation</category>
+        /// <param name="title">File title</param>
+        /// <param name="content">File contents</param>
+        /// <returns>Folder contents</returns>
+        [Create("@my/text")]
+        public FileWrapper<int> CreateTextFileInMyFromBody([FromBody] CreateTextOrHtmlFileModel model)
+        {
+            return CreateTextFile(GlobalFolderHelper.FolderMy, model);
+        }
+
+        /// <returns>Folder contents</returns>
+        [Create("@my/textAsync")]
+        public async Task<FileWrapper<int>> CreateTextFileInMyFromBodyAsync([FromBody] CreateTextOrHtmlFileModel model)
+        {
+            return await CreateTextFileAsync(GlobalFolderHelper.FolderMy, model);
+        }
+
+        [Create("@my/text")]
+        [Consumes("application/x-www-form-urlencoded")]
+        public FileWrapper<int> CreateTextFileInMyFromForm([FromForm] CreateTextOrHtmlFileModel model)
+        {
+            return CreateTextFile(GlobalFolderHelper.FolderMy, model);
+        }
+
+        [Create("@my/textAsync")]
+        [Consumes("application/x-www-form-urlencoded")]
+        public async Task<FileWrapper<int>> CreateTextFileInMyFromFormAsync([FromForm] CreateTextOrHtmlFileModel model)
+        {
+            return await CreateTextFileAsync(GlobalFolderHelper.FolderMy, model);
+        }
+
+        /// <summary>
+        /// Creates a text (.txt) file in 'Common Documents' section with the title and contents sent in the request
+        /// </summary>
+        /// <short>Create txt in 'Common'</short>
+        /// <category>File Creation</category>
+        /// <param name="title">File title</param>
+        /// <param name="content">File contents</param>
+        /// <returns>Folder contents</returns>
+        [Create("@common/text")]
+        public FileWrapper<int> CreateTextFileInCommonFromBody([FromBody] CreateTextOrHtmlFileModel model)
+        {
+            return CreateTextFile(GlobalFolderHelper.FolderCommon, model);
+        }
+
+        [Create("@common/textAsync")]
+        public async Task<FileWrapper<int>> CreateTextFileInCommonFromBodyAsync([FromBody] CreateTextOrHtmlFileModel model)
+        {
+            return await CreateTextFileAsync(GlobalFolderHelper.FolderCommon, model);
+        }
+
+        [Create("@common/text")]
+        [Consumes("application/x-www-form-urlencoded")]
+        public FileWrapper<int> CreateTextFileInCommonFromForm([FromForm] CreateTextOrHtmlFileModel model)
+        {
+            return CreateTextFile(GlobalFolderHelper.FolderCommon, model);
+        }
+
+        [Create("@common/textAsync")]
+        [Consumes("application/x-www-form-urlencoded")]
+        public async Task<FileWrapper<int>> CreateTextFileInCommonFromFormAsync([FromForm] CreateTextOrHtmlFileModel model)
+        {
+            return await CreateTextFileAsync(GlobalFolderHelper.FolderCommon, model);
+        }
+
+        /// <summary>
+        /// Creates a text (.txt) file in the selected folder with the title and contents sent in the request
+        /// </summary>
+        /// <short>Create txt</short>
+        /// <category>File Creation</category>
+        /// <param name="folderId">Folder ID</param>
+        /// <param name="title">File title</param>
+        /// <param name="content">File contents</param>
+        /// <returns>Folder contents</returns>
+        [Create("{folderId}/text")]
+        public FileWrapper<string> CreateTextFileFromBody(string folderId, [FromBody] CreateTextOrHtmlFileModel model)
+        {
+            return CreateTextFile(folderId, model);
+        }
+
+        [Create("{folderId}/textAsync")]
+        public async Task<FileWrapper<string>> CreateTextFileFromBodyAsync(string folderId, [FromBody] CreateTextOrHtmlFileModel model)
+        {
+            return await CreateTextFileAsync(folderId, model);
+        }
+
+        [Create("{folderId}/text")]
+        [Consumes("application/x-www-form-urlencoded")]
+        public FileWrapper<string> CreateTextFileFromForm(string folderId, [FromForm] CreateTextOrHtmlFileModel model)
+        {
+            return CreateTextFile(folderId, model);
+        }
+
+        [Create("{folderId}/textAsync")]
+        [Consumes("application/x-www-form-urlencoded")]
+        public async Task<FileWrapper<string>> CreateTextFileFromFormAsync(string folderId, [FromForm] CreateTextOrHtmlFileModel model)
+        {
+            return await CreateTextFileAsync(folderId, model);
+        }
+
+        private FileWrapper<string> CreateTextFile(string folderId, CreateTextOrHtmlFileModel model)
+        {
+            return FilesControllerHelperString.CreateTextFile(folderId, model.Title, model.Content);
+        }
+
+        private async Task<FileWrapper<string>> CreateTextFileAsync(string folderId, CreateTextOrHtmlFileModel model)
+        {
+            return await FilesControllerHelperString.CreateTextFileAsync(folderId, model.Title, model.Content);
+        }
+
+        [Create("{folderId:int}/text")]
+        public FileWrapper<int> CreateTextFileFromBody(int folderId, [FromBody] CreateTextOrHtmlFileModel model)
+        {
+            return CreateTextFile(folderId, model);
+        }
+
+        [Create("{folderId:int}/textAsync")]
+        public async Task<FileWrapper<int>> CreateTextFileFromBodyAsync(int folderId, [FromBody] CreateTextOrHtmlFileModel model)
+        {
+            return await CreateTextFileAsync(folderId, model);
+        }
+
+        [Create("{folderId:int}/text")]
+        [Consumes("application/x-www-form-urlencoded")]
+        public FileWrapper<int> CreateTextFileFromForm(int folderId, [FromForm] CreateTextOrHtmlFileModel model)
+        {
+            return CreateTextFile(folderId, model);
+        }
+
+        [Create("{folderId:int}/textAsync")]
+        [Consumes("application/x-www-form-urlencoded")]
+        public async Task<FileWrapper<int>> CreateTextFileFromFormAsync(int folderId, [FromForm] CreateTextOrHtmlFileModel model)
+        {
+            return await CreateTextFileAsync(folderId, model);
+        }
+
+        private FileWrapper<int> CreateTextFile(int folderId, CreateTextOrHtmlFileModel model)
+        {
+            return FilesControllerHelperInt.CreateTextFile(folderId, model.Title, model.Content);
+        }
+
+        private async Task<FileWrapper<int>> CreateTextFileAsync(int folderId, CreateTextOrHtmlFileModel model)
+        {
+            return await FilesControllerHelperInt.CreateTextFileAsync(folderId, model.Title, model.Content);
+        }
+
+        /// <summary>
+        /// Creates an html (.html) file in the selected folder with the title and contents sent in the request
+        /// </summary>
+        /// <short>Create html</short>
+        /// <category>File Creation</category>
+        /// <param name="folderId">Folder ID</param>
+        /// <param name="title">File title</param>
+        /// <param name="content">File contents</param>
+        /// <returns>Folder contents</returns>
+        [Create("{folderId}/html")]
+        public FileWrapper<string> CreateHtmlFileFromBody(string folderId, [FromBody] CreateTextOrHtmlFileModel model)
+        {
+            return CreateHtmlFile(folderId, model);
+        }
+
+        [Create("{folderId}/html")]
+        [Consumes("application/x-www-form-urlencoded")]
+        public FileWrapper<string> CreateHtmlFileFromForm(string folderId, [FromForm] CreateTextOrHtmlFileModel model)
+        {
+            return CreateHtmlFile(folderId, model);
+        }
+
+        private FileWrapper<string> CreateHtmlFile(string folderId, CreateTextOrHtmlFileModel model)
+        {
+            return FilesControllerHelperString.CreateHtmlFile(folderId, model.Title, model.Content);
+        }
+
+        [Create("{folderId:int}/html")]
+        public FileWrapper<int> CreateHtmlFileFromBody(int folderId, [FromBody] CreateTextOrHtmlFileModel model)
+        {
+            return CreateHtmlFile(folderId, model);
+        }
+
+        [Create("{folderId:int}/html")]
+        [Consumes("application/x-www-form-urlencoded")]
+        public FileWrapper<int> CreateHtmlFileFromForm(int folderId, [FromForm] CreateTextOrHtmlFileModel model)
+        {
+            return CreateHtmlFile(folderId, model);
+        }
+
+        private FileWrapper<int> CreateHtmlFile(int folderId, CreateTextOrHtmlFileModel model)
+        {
+            return FilesControllerHelperInt.CreateHtmlFile(folderId, model.Title, model.Content);
+        }
+
+        /// <summary>
+        /// Creates an html (.html) file in 'My Documents' section with the title and contents sent in the request
+        /// </summary>
+        /// <short>Create html in 'My'</short>
+        /// <category>File Creation</category>
+        /// <param name="title">File title</param>
+        /// <param name="content">File contents</param>
+        /// <returns>Folder contents</returns>
+        [Create("@my/html")]
+        public FileWrapper<int> CreateHtmlFileInMyFromBody([FromBody] CreateTextOrHtmlFileModel model)
+        {
+            return CreateHtmlFile(GlobalFolderHelper.FolderMy, model);
+        }
+
+        [Create("@my/html")]
+        [Consumes("application/x-www-form-urlencoded")]
+        public FileWrapper<int> CreateHtmlFileInMyFromForm([FromForm] CreateTextOrHtmlFileModel model)
+        {
+            return CreateHtmlFile(GlobalFolderHelper.FolderMy, model);
+        }
+
+        /// <summary>
+        /// Creates an html (.html) file in 'Common Documents' section with the title and contents sent in the request
+        /// </summary>
+        /// <short>Create html in 'Common'</short>
+        /// <category>File Creation</category>
+        /// <param name="title">File title</param>
+        /// <param name="content">File contents</param>
+        /// <returns>Folder contents</returns>        
+        [Create("@common/html")]
+        public FileWrapper<int> CreateHtmlFileInCommonFromBody([FromBody] CreateTextOrHtmlFileModel model)
+        {
+            return CreateHtmlFile(GlobalFolderHelper.FolderCommon, model);
+        }
+
+        [Create("@common/html")]
+        [Consumes("application/x-www-form-urlencoded")]
+        public FileWrapper<int> CreateHtmlFileInCommonFromForm([FromForm] CreateTextOrHtmlFileModel model)
+        {
+            return CreateHtmlFile(GlobalFolderHelper.FolderCommon, model);
+        }
+
+        /// <summary>
+        /// Creates a new folder with the title sent in the request. The ID of a parent folder can be also specified.
+        /// </summary>
+        /// <short>
+        /// New folder
+        /// </short>
+        /// <category>Folders</category>
+        /// <param name="folderId">Parent folder ID</param>
+        /// <param name="title">Title of new folder</param>
+        /// <returns>New folder contents</returns>
+        [Create("folder/{folderId}", order: int.MaxValue, DisableFormat = true)]
+        public FolderWrapper<string> CreateFolderFromBody(string folderId, [FromBody] CreateFolderModel folderModel)
+        {
+            return FilesControllerHelperString.CreateFolder(folderId, folderModel.Title);
+        }
+
+        [Create("folder/{folderId}", order: int.MaxValue, DisableFormat = true)]
+        [Consumes("application/x-www-form-urlencoded")]
+        public FolderWrapper<string> CreateFolderFromForm(string folderId, [FromForm] CreateFolderModel folderModel)
+        {
+            return FilesControllerHelperString.CreateFolder(folderId, folderModel.Title);
+        }
+
+        [Create("folder/{folderId:int}", order: int.MaxValue - 1, DisableFormat = true)]
+        public FolderWrapper<int> CreateFolderFromBody(int folderId, [FromBody] CreateFolderModel folderModel)
+        {
+            return FilesControllerHelperInt.CreateFolder(folderId, folderModel.Title);
+        }
+
+        [Create("folder/{folderId:int}", order: int.MaxValue - 1, DisableFormat = true)]
+        [Consumes("application/x-www-form-urlencoded")]
+        public FolderWrapper<int> CreateFolderFromForm(int folderId, [FromForm] CreateFolderModel folderModel)
+        {
+            return FilesControllerHelperInt.CreateFolder(folderId, folderModel.Title);
+        }
+
+        /// <summary>
+        /// Creates a new file in the 'My Documents' section with the title sent in the request
+        /// </summary>
+        /// <short>Create file</short>
+        /// <category>File Creation</category>
+        /// <param name="title" remark="Allowed values: the file must have one of the following extensions: DOCX, XLSX, PPTX">File title</param>
+        /// <remarks>In case the extension for the file title differs from DOCX/XLSX/PPTX and belongs to one of the known text, spreadsheet or presentation formats, it will be changed to DOCX/XLSX/PPTX accordingly. If the file extension is not set or is unknown, the DOCX extension will be added to the file title.</remarks>
+        /// <returns>New file info</returns>
+        [Create("@my/file")]
+        public FileWrapper<int> CreateFileFromBody([FromBody] CreateFileModel<int> model)
+        {
+            return FilesControllerHelperInt.CreateFile(GlobalFolderHelper.FolderMy, model.Title, model.TemplateId, model.EnableExternalExt);
+        }
+
+        [Create("@my/file")]
+        [Consumes("application/x-www-form-urlencoded")]
+        public FileWrapper<int> CreateFileFromForm([FromForm] CreateFileModel<int> model)
+        {
+            return FilesControllerHelperInt.CreateFile(GlobalFolderHelper.FolderMy, model.Title, model.TemplateId, model.EnableExternalExt);
+        }
+
+        /// <summary>
+        /// Creates a new file in the specified folder with the title sent in the request
+        /// </summary>
+        /// <short>Create file</short>
+        /// <category>File Creation</category>
+        /// <param name="folderId">Folder ID</param>
+        /// <param name="title" remark="Allowed values: the file must have one of the following extensions: DOCX, XLSX, PPTX">File title</param>
+        /// <remarks>In case the extension for the file title differs from DOCX/XLSX/PPTX and belongs to one of the known text, spreadsheet or presentation formats, it will be changed to DOCX/XLSX/PPTX accordingly. If the file extension is not set or is unknown, the DOCX extension will be added to the file title.</remarks>
+        /// <returns>New file info</returns>
+        [Create("{folderId}/file")]
+        public FileWrapper<string> CreateFileFromBody(string folderId, [FromBody] CreateFileModel<string> model)
+        {
+            return FilesControllerHelperString.CreateFile(folderId, model.Title, model.TemplateId, model.EnableExternalExt);
+        }
+
+        [Create("{folderId}/file")]
+        [Consumes("application/x-www-form-urlencoded")]
+        public FileWrapper<string> CreateFileFromForm(string folderId, [FromForm] CreateFileModel<string> model)
+        {
+            return FilesControllerHelperString.CreateFile(folderId, model.Title, model.TemplateId, model.EnableExternalExt);
+        }
+
+        [Create("{folderId:int}/file")]
+        public FileWrapper<int> CreateFileFromBody(int folderId, [FromBody] CreateFileModel<int> model)
+        {
+            return FilesControllerHelperInt.CreateFile(folderId, model.Title, model.TemplateId, model.EnableExternalExt);
+        }
+
+        [Create("{folderId:int}/file")]
+        [Consumes("application/x-www-form-urlencoded")]
+        public FileWrapper<int> CreateFileFromForm(int folderId, [FromForm] CreateFileModel<int> model)
+        {
+            return FilesControllerHelperInt.CreateFile(folderId, model.Title, model.TemplateId, model.EnableExternalExt);
+        }
+
+        /// <summary>
+        /// Renames the selected folder to the new title specified in the request
+        /// </summary>
+        /// <short>
+        /// Rename folder
+        /// </short>
+        /// <category>Folders</category>
+        /// <param name="folderId">Folder ID</param>
+        /// <param name="title">New title</param>
+        /// <returns>Folder contents</returns>
+        [Update("folder/{folderId}", order: int.MaxValue, DisableFormat = true)]
+        public FolderWrapper<string> RenameFolderFromBody(string folderId, [FromBody] CreateFolderModel folderModel)
+        {
+            return FilesControllerHelperString.RenameFolder(folderId, folderModel.Title);
+        }
+
+        [Update("folder/{folderId}", order: int.MaxValue, DisableFormat = true)]
+        [Consumes("application/x-www-form-urlencoded")]
+        public FolderWrapper<string> RenameFolderFromForm(string folderId, [FromForm] CreateFolderModel folderModel)
+        {
+            return FilesControllerHelperString.RenameFolder(folderId, folderModel.Title);
+        }
+
+        [Update("folder/{folderId:int}", order: int.MaxValue - 1, DisableFormat = true)]
+        public FolderWrapper<int> RenameFolderFromBody(int folderId, [FromBody] CreateFolderModel folderModel)
+        {
+            return FilesControllerHelperInt.RenameFolder(folderId, folderModel.Title);
+        }
+
+        [Update("folder/{folderId:int}", order: int.MaxValue - 1, DisableFormat = true)]
+        [Consumes("application/x-www-form-urlencoded")]
+        public FolderWrapper<int> RenameFolderFromForm(int folderId, [FromForm] CreateFolderModel folderModel)
+        {
+            return FilesControllerHelperInt.RenameFolder(folderId, folderModel.Title);
+        }
+
+        [Create("owner")]
+        public IEnumerable<FileEntryWrapper> ChangeOwnerFromBody([FromBody] ChangeOwnerModel model)
+        {
+            return ChangeOwner(model);
+        }
+
+        [Create("owner")]
+        [Consumes("application/x-www-form-urlencoded")]
+        public IEnumerable<FileEntryWrapper> ChangeOwnerFromForm([FromForm] ChangeOwnerModel model)
+        {
+            return ChangeOwner(model);
+        }
+
+        public IEnumerable<FileEntryWrapper> ChangeOwner(ChangeOwnerModel model)
+        {
+            var (folderIntIds, folderStringIds) = FileOperationsManager.GetIds(model.FolderIds);
+            var (fileIntIds, fileStringIds) = FileOperationsManager.GetIds(model.FileIds);
+
+            var result = new List<FileEntry>();
+            result.AddRange(FileStorageServiceInt.ChangeOwner(folderIntIds, fileIntIds, model.UserId));
+            result.AddRange(FileStorageService.ChangeOwner(folderStringIds, fileStringIds, model.UserId));
+            return result.Select(FilesControllerHelperInt.GetFileEntryWrapper).ToList();
+        }
+
+        /// <summary>
+        /// Returns a detailed information about the folder with the ID specified in the request
+        /// </summary>
+        /// <short>Folder information</short>
+        /// <category>Folders</category>
+        /// <returns>Folder info</returns>
+        [Read("folder/{folderId}", order: int.MaxValue, DisableFormat = true)]
+        public FolderWrapper<string> GetFolderInfo(string folderId)
+        {
+            return FilesControllerHelperString.GetFolderInfo(folderId);
+        }
+
+        [Read("folder/{folderId:int}", order: int.MaxValue - 1, DisableFormat = true)]
+        public FolderWrapper<int> GetFolderInfo(int folderId)
+        {
+            return FilesControllerHelperInt.GetFolderInfo(folderId);
+        }
+
+        /// <summary>
+        /// Returns parent folders
+        /// </summary>
+        /// <param name="folderId"></param>
+        /// <category>Folders</category>
+        /// <returns>Parent folders</returns>
+        [Read("folder/{folderId}/path")]
+        public IEnumerable<FileEntryWrapper> GetFolderPath(string folderId)
+        {
+            return FilesControllerHelperString.GetFolderPath(folderId);
+        }
+
+        [Read("folder/{folderId:int}/path")]
+        public IEnumerable<FileEntryWrapper> GetFolderPath(int folderId)
+        {
+            return FilesControllerHelperInt.GetFolderPath(folderId);
+        }
+
+        /// <summary>
+        /// Returns a detailed information about the file with the ID specified in the request
+        /// </summary>
+        /// <short>File information</short>
+        /// <category>Files</category>
+        /// <returns>File info</returns>
+        [Read("file/{fileId}", order: int.MaxValue, DisableFormat = true)]
+        public FileWrapper<string> GetFileInfo(string fileId, int version = -1)
+        {
+            return FilesControllerHelperString.GetFileInfo(fileId, version);
+        }
+
+        [Read("fileAsync/{fileId}", order: int.MaxValue, DisableFormat = true)]
+        public async Task<FileWrapper<string>> GetFileInfoAsync(string fileId, int version = -1)
+        {
+            return await FilesControllerHelperString.GetFileInfoAsync(fileId, version);
+        }
+
+        [Read("file/{fileId:int}", order: int.MaxValue - 1, DisableFormat = true)]
+        public FileWrapper<int> GetFileInfo(int fileId, int version = -1)
+        {
+            return FilesControllerHelperInt.GetFileInfo(fileId, version);
+        }
+
+        [Read("fileAsync/{fileId:int}")]
+        public async Task<FileWrapper<int>> GetFileInfoAsync(int fileId, int version = -1)
+        {
+            return await FilesControllerHelperInt.GetFileInfoAsync(fileId, version);
+        }
+
+        /// <summary>
+        ///     Updates the information of the selected file with the parameters specified in the request
+        /// </summary>
+        /// <short>Update file info</short>
+        /// <category>Files</category>
+        /// <param name="fileId">File ID</param>
+        /// <param name="title">New title</param>
+        /// <param name="lastVersion">File last version number</param>
+        /// <returns>File info</returns>
+        [Update("file/{fileId}", order: int.MaxValue, DisableFormat = true)]
+        public FileWrapper<string> UpdateFileFromBody(string fileId, [FromBody] UpdateFileModel model)
+        {
+            return FilesControllerHelperString.UpdateFile(fileId, model.Title, model.LastVersion);
+        }
+
+        [Update("fileAsync/{fileId}", order: int.MaxValue, DisableFormat = true)]
+        public async Task<FileWrapper<string>> UpdateFileFromBodyAsync(string fileId, [FromBody] UpdateFileModel model)
+        {
+            return await FilesControllerHelperString.UpdateFileAsync(fileId, model.Title, model.LastVersion);
+        }
+
+        [Update("file/{fileId}", order: int.MaxValue, DisableFormat = true)]
+        [Consumes("application/x-www-form-urlencoded")]
+        public FileWrapper<string> UpdateFileFromForm(string fileId, [FromForm] UpdateFileModel model)
+        {
+            return FilesControllerHelperString.UpdateFile(fileId, model.Title, model.LastVersion);
+        }
+
+        [Update("fileAsync/{fileId}", order: int.MaxValue, DisableFormat = true)]
+        [Consumes("application/x-www-form-urlencoded")]
+        public async Task<FileWrapper<string>> UpdateFileFromFormAsync(string fileId, [FromForm] UpdateFileModel model)
+        {
+            return await FilesControllerHelperString.UpdateFileAsync(fileId, model.Title, model.LastVersion);
+        }
+
+        [Update("file/{fileId:int}", order: int.MaxValue - 1, DisableFormat = true)]
+        public FileWrapper<int> UpdateFileFromBody(int fileId, [FromBody] UpdateFileModel model)
+        {
+            return FilesControllerHelperInt.UpdateFile(fileId, model.Title, model.LastVersion);
+        }
+
+        [Update("fileAsync/{fileId:int}", order: int.MaxValue - 1, DisableFormat = true)]
+        public async Task<FileWrapper<int>> UpdateFileFromBodyAsync(int fileId, [FromBody] UpdateFileModel model)
+        {
+            return await FilesControllerHelperInt.UpdateFileAsync(fileId, model.Title, model.LastVersion);
+        }
+
+        [Update("file/{fileId:int}", order: int.MaxValue - 1, DisableFormat = true)]
+        [Consumes("application/x-www-form-urlencoded")]
+        public FileWrapper<int> UpdateFileFromForm(int fileId, [FromForm] UpdateFileModel model)
+        {
+            return FilesControllerHelperInt.UpdateFile(fileId, model.Title, model.LastVersion);
+        }
+
+        [Update("fileAsync/{fileId:int}", order: int.MaxValue - 1, DisableFormat = true)]
+        [Consumes("application/x-www-form-urlencoded")]
+        public async Task<FileWrapper<int>> UpdateFileFromFormAsync(int fileId, [FromForm] UpdateFileModel model)
+        {
+            return await FilesControllerHelperInt.UpdateFileAsync(fileId, model.Title, model.LastVersion);
+        }
+
+        /// <summary>
+        /// Deletes the file with the ID specified in the request
+        /// </summary>
+        /// <short>Delete file</short>
+        /// <category>Files</category>
+        /// <param name="fileId">File ID</param>
+        /// <param name="deleteAfter">Delete after finished</param>
+        /// <param name="immediately">Don't move to the Recycle Bin</param>
+        /// <returns>Operation result</returns>
+        [Delete("file/{fileId}", order: int.MaxValue, DisableFormat = true)]
+        public IEnumerable<FileOperationWraper> DeleteFile(string fileId, [FromBody] DeleteModel model)
+        {
+            return FilesControllerHelperString.DeleteFile(fileId, model.DeleteAfter, model.Immediately);
+        }
+
+        [Delete("file/{fileId:int}", order: int.MaxValue - 1, DisableFormat = true)]
+        public IEnumerable<FileOperationWraper> DeleteFile(int fileId, [FromBody] DeleteModel model)
+        {
+            return FilesControllerHelperInt.DeleteFile(fileId, model.DeleteAfter, model.Immediately);
+        }
+
+        /// <summary>
+        ///  Start conversion
+        /// </summary>
+        /// <short>Convert</short>
+        /// <category>File operations</category>
+        /// <param name="fileId"></param>
+        /// <returns>Operation result</returns>
+        [Update("file/{fileId}/checkconversion")]
+        public IEnumerable<ConversationResult<string>> StartConversion(string fileId, [FromBody(EmptyBodyBehavior = Microsoft.AspNetCore.Mvc.ModelBinding.EmptyBodyBehavior.Allow)] CheckConversionModel model)
+        {
+            return FilesControllerHelperString.StartConversion(fileId, model?.Sync ?? false);
+        }
+
+        [Update("file/{fileId:int}/checkconversion")]
+        public IEnumerable<ConversationResult<int>> StartConversion(int fileId, [FromBody(EmptyBodyBehavior = Microsoft.AspNetCore.Mvc.ModelBinding.EmptyBodyBehavior.Allow)] CheckConversionModel model)
+        {
+            return FilesControllerHelperInt.StartConversion(fileId, model?.Sync ?? false);
+        }
+
+        /// <summary>
+        ///  Check conversion status
+        /// </summary>
+        /// <short>Convert</short>
+        /// <category>File operations</category>
+        /// <param name="fileId"></param>
+        /// <param name="start"></param>
+        /// <returns>Operation result</returns>
+        [Read("file/{fileId}/checkconversion")]
+        public IEnumerable<ConversationResult<string>> CheckConversion(string fileId, bool start)
+        {
+            return FilesControllerHelperString.CheckConversion(fileId, start);
+        }
+
+        [Read("file/{fileId:int}/checkconversion")]
+        public IEnumerable<ConversationResult<int>> CheckConversion(int fileId, bool start)
+        {
+            return FilesControllerHelperInt.CheckConversion(fileId, start);
+        }
+
+        /// <summary>
+        /// Deletes the folder with the ID specified in the request
+        /// </summary>
+        /// <short>Delete folder</short>
+        /// <category>Folders</category>
+        /// <param name="folderId">Folder ID</param>
+        /// <param name="deleteAfter">Delete after finished</param>
+        /// <param name="immediately">Don't move to the Recycle Bin</param>
+        /// <returns>Operation result</returns>
+        [Delete("folder/{folderId}", order: int.MaxValue - 1, DisableFormat = true)]
+        public IEnumerable<FileOperationWraper> DeleteFolder(string folderId, bool deleteAfter, bool immediately)
+        {
+            return FilesControllerHelperString.DeleteFolder(folderId, deleteAfter, immediately);
+        }
+
+        [Delete("folder/{folderId:int}")]
+        public IEnumerable<FileOperationWraper> DeleteFolder(int folderId, bool deleteAfter, bool immediately)
+        {
+            return FilesControllerHelperInt.DeleteFolder(folderId, deleteAfter, immediately);
+        }
+
+        /// <summary>
+        /// Checking for conflicts
+        /// </summary>
+        /// <category>File operations</category>
+        /// <param name="destFolderId">Destination folder ID</param>
+        /// <param name="folderIds">Folder ID list</param>
+        /// <param name="fileIds">File ID list</param>
+        /// <returns>Conflicts file ids</returns>
+        [Read("fileops/move")]
+        public IEnumerable<FileEntryWrapper> MoveOrCopyBatchCheck([ModelBinder(BinderType = typeof(BatchModelBinder))] BatchModel batchModel)
+        {
+            return FilesControllerHelperString.MoveOrCopyBatchCheck(batchModel);
+        }
+
+        /// <summary>
+        ///   Moves all the selected files and folders to the folder with the ID specified in the request
+        /// </summary>
+        /// <short>Move to folder</short>
+        /// <category>File operations</category>
+        /// <param name="destFolderId">Destination folder ID</param>
+        /// <param name="folderIds">Folder ID list</param>
+        /// <param name="fileIds">File ID list</param>
+        /// <param name="conflictResolveType">Overwriting behavior: skip(0), overwrite(1) or duplicate(2)</param>
+        /// <param name="deleteAfter">Delete after finished</param>
+        /// <returns>Operation result</returns>
+        [Update("fileops/move")]
+        public IEnumerable<FileOperationWraper> MoveBatchItemsFromBody([FromBody] BatchModel batchModel)
+        {
+            return FilesControllerHelperString.MoveBatchItems(batchModel);
+        }
+
+        [Update("fileops/move")]
+        [Consumes("application/x-www-form-urlencoded")]
+        public IEnumerable<FileOperationWraper> MoveBatchItemsFromForm([FromForm][ModelBinder(BinderType = typeof(BatchModelBinder))] BatchModel batchModel)
+        {
+            return FilesControllerHelperString.MoveBatchItems(batchModel);
+        }
+
+        /// <summary>
+        ///   Copies all the selected files and folders to the folder with the ID specified in the request
+        /// </summary>
+        /// <short>Copy to folder</short>
+        /// <category>File operations</category>
+        /// <param name="destFolderId">Destination folder ID</param>
+        /// <param name="folderIds">Folder ID list</param>
+        /// <param name="fileIds">File ID list</param>
+        /// <param name="conflictResolveType">Overwriting behavior: skip(0), overwrite(1) or duplicate(2)</param>
+        /// <param name="deleteAfter">Delete after finished</param>
+        /// <returns>Operation result</returns>
+        [Update("fileops/copy")]
+        public IEnumerable<FileOperationWraper> CopyBatchItemsFromBody([FromBody] BatchModel batchModel)
+        {
+            return FilesControllerHelperString.CopyBatchItems(batchModel);
+        }
+
+        [Update("fileops/copy")]
+        [Consumes("application/x-www-form-urlencoded")]
+        public IEnumerable<FileOperationWraper> CopyBatchItemsFromForm([FromForm][ModelBinder(BinderType = typeof(BatchModelBinder))] BatchModel batchModel)
+        {
+            return FilesControllerHelperString.CopyBatchItems(batchModel);
+        }
+
+        /// <summary>
+        ///   Marks all files and folders as read
+        /// </summary>
+        /// <short>Mark as read</short>
+        /// <category>File operations</category>
+        /// <returns>Operation result</returns>
+        [Update("fileops/markasread")]
+        public IEnumerable<FileOperationWraper> MarkAsReadFromBody([FromBody] BaseBatchModel model)
+        {
+            return FilesControllerHelperString.MarkAsRead(model);
+        }
+
+        [Update("fileops/markasread")]
+        [Consumes("application/x-www-form-urlencoded")]
+        public IEnumerable<FileOperationWraper> MarkAsReadFromForm([FromForm][ModelBinder(BinderType = typeof(BaseBatchModelBinder))] BaseBatchModel model)
+        {
+            return FilesControllerHelperString.MarkAsRead(model);
+        }
+
+        /// <summary>
+        ///  Finishes all the active file operations
+        /// </summary>
+        /// <short>Finish all</short>
+        /// <category>File operations</category>
+        /// <returns>Operation result</returns>
+        [Update("fileops/terminate")]
+        public IEnumerable<FileOperationWraper> TerminateTasks()
+        {
+            return FileStorageService.TerminateTasks().Select(FileOperationWraperHelper.Get);
+        }
+
+
+        /// <summary>
+        ///  Returns the list of all active file operations
+        /// </summary>
+        /// <short>Get file operations list</short>
+        /// <category>File operations</category>
+        /// <returns>Operation result</returns>
+        [Read("fileops")]
+        public IEnumerable<FileOperationWraper> GetOperationStatuses()
+        {
+            return FileStorageService.GetTasksStatuses().Select(FileOperationWraperHelper.Get);
+        }
+
+        /// <summary>
+        /// Start downlaod process of files and folders with ID
+        /// </summary>
+        /// <short>Finish file operations</short>
+        /// <param name="fileConvertIds" visible="false">File ID list for download with convert to format</param>
+        /// <param name="fileIds">File ID list</param>
+        /// <param name="folderIds">Folder ID list</param>
+        /// <category>File operations</category>
+        /// <returns>Operation result</returns>
+        [Update("fileops/bulkdownload")]
+        public IEnumerable<FileOperationWraper> BulkDownload([FromBody] DownloadModel model)
+        {
+            return FilesControllerHelperString.BulkDownload(model);
+        }
+
+        [Update("fileops/bulkdownload")]
+        [Consumes("application/x-www-form-urlencoded")]
+        public IEnumerable<FileOperationWraper> BulkDownloadFromForm([FromForm] DownloadModel model)
+        {
+            return FilesControllerHelperString.BulkDownload(model);
+        }
+
+        /// <summary>
+        ///   Deletes the files and folders with the IDs specified in the request
+        /// </summary>
+        /// <param name="folderIds">Folder ID list</param>
+        /// <param name="fileIds">File ID list</param>
+        /// <param name="deleteAfter">Delete after finished</param>
+        /// <param name="immediately">Don't move to the Recycle Bin</param>
+        /// <short>Delete files and folders</short>
+        /// <category>File operations</category>
+        /// <returns>Operation result</returns>
+        [Update("fileops/delete")]
+        public IEnumerable<FileOperationWraper> DeleteBatchItemsFromBody([FromBody] DeleteBatchModel batch)
+        {
+            return FileStorageService.DeleteItems("delete", batch.FileIds.ToList(), batch.FolderIds.ToList(), false, batch.DeleteAfter, batch.Immediately)
+                .Select(FileOperationWraperHelper.Get);
+        }
+
+        [Update("fileops/delete")]
+        [Consumes("application/x-www-form-urlencoded")]
+        public IEnumerable<FileOperationWraper> DeleteBatchItemsFromForm([FromForm][ModelBinder(BinderType = typeof(DeleteBatchModelBinder))] DeleteBatchModel batch)
+        {
+            return FileStorageService.DeleteItems("delete", batch.FileIds.ToList(), batch.FolderIds.ToList(), false, batch.DeleteAfter, batch.Immediately)
+                .Select(FileOperationWraperHelper.Get);
+        }
+
+        /// <summary>
+        ///   Deletes all files and folders from the recycle bin
+        /// </summary>
+        /// <short>Clear recycle bin</short>
+        /// <category>File operations</category>
+        /// <returns>Operation result</returns>
+        [Update("fileops/emptytrash")]
+        public IEnumerable<FileOperationWraper> EmptyTrash()
+        {
+            return FilesControllerHelperInt.EmptyTrash();
+        }
+
+        /// <summary>
+        /// Returns the detailed information about all the available file versions with the ID specified in the request
+        /// </summary>
+        /// <short>File versions</short>
+        /// <category>Files</category>
+        /// <param name="fileId">File ID</param>
+        /// <returns>File information</returns>
+        [Read("file/{fileId}/history")]
+        public IEnumerable<FileWrapper<string>> GetFileVersionInfo(string fileId)
+        {
+            return FilesControllerHelperString.GetFileVersionInfo(fileId);
+        }
+
+        [Read("file/{fileId:int}/history")]
+        public IEnumerable<FileWrapper<int>> GetFileVersionInfo(int fileId)
+        {
+            return FilesControllerHelperInt.GetFileVersionInfo(fileId);
+        }
+
+        [Read("file/{fileId}/presigned")]
+        public DocumentService.FileLink GetPresignedUri(string fileId)
+        {
+            return FilesControllerHelperString.GetPresignedUri(fileId);
+        }
+
+        [Read("file/{fileId:int}/presigned")]
+        public DocumentService.FileLink GetPresignedUri(int fileId)
+        {
+            return FilesControllerHelperInt.GetPresignedUri(fileId);
+        }
+
+        /// <summary>
+        /// Change version history
+        /// </summary>
+        /// <param name="fileId">File ID</param>
+        /// <param name="version">Version of history</param>
+        /// <param name="continueVersion">Mark as version or revision</param>
+        /// <category>Files</category>
+        /// <returns></returns>
+        [Update("file/{fileId}/history")]
+        public IEnumerable<FileWrapper<string>> ChangeHistoryFromBody(string fileId, [FromBody] ChangeHistoryModel model)
+        {
+            return FilesControllerHelperString.ChangeHistory(fileId, model.Version, model.ContinueVersion);
+        }
+
+        [Update("file/{fileId}/history")]
+        [Consumes("application/x-www-form-urlencoded")]
+        public IEnumerable<FileWrapper<string>> ChangeHistoryFromForm(string fileId, [FromForm] ChangeHistoryModel model)
+        {
+            return FilesControllerHelperString.ChangeHistory(fileId, model.Version, model.ContinueVersion);
+        }
+
+        [Update("file/{fileId:int}/history")]
+        public IEnumerable<FileWrapper<int>> ChangeHistoryFromBody(int fileId, [FromBody] ChangeHistoryModel model)
+        {
+            return FilesControllerHelperInt.ChangeHistory(fileId, model.Version, model.ContinueVersion);
+        }
+
+        [Update("file/{fileId:int}/history")]
+        [Consumes("application/x-www-form-urlencoded")]
+        public IEnumerable<FileWrapper<int>> ChangeHistoryFromForm(int fileId, [FromForm] ChangeHistoryModel model)
+        {
+            return FilesControllerHelperInt.ChangeHistory(fileId, model.Version, model.ContinueVersion);
+        }
+
+        [Update("file/{fileId}/lock")]
+        public FileWrapper<string> LockFileFromBody(string fileId, [FromBody] LockFileModel model)
+        {
+            return FilesControllerHelperString.LockFile(fileId, model.LockFile);
+        }
+
+        [Update("file/{fileId}/lock")]
+        [Consumes("application/x-www-form-urlencoded")]
+        public FileWrapper<string> LockFileFromForm(string fileId, [FromForm] LockFileModel model)
+        {
+            return FilesControllerHelperString.LockFile(fileId, model.LockFile);
+        }
+
+        [Update("file/{fileId:int}/lock")]
+        public FileWrapper<int> LockFileFromBody(int fileId, [FromBody] LockFileModel model)
+        {
+            return FilesControllerHelperInt.LockFile(fileId, model.LockFile);
+        }
+
+        [Update("file/{fileId:int}/lock")]
+        [Consumes("application/x-www-form-urlencoded")]
+        public FileWrapper<int> LockFileFromForm(int fileId, [FromForm] LockFileModel model)
+        {
+            return FilesControllerHelperInt.LockFile(fileId, model.LockFile);
+        }
+
+        [Update("file/{fileId}/comment")]
+        public object UpdateCommentFromBody(string fileId, [FromBody] UpdateCommentModel model)
+        {
+            return FilesControllerHelperString.UpdateComment(fileId, model.Version, model.Comment);
+        }
+
+        [Update("file/{fileId}/comment")]
+        [Consumes("application/x-www-form-urlencoded")]
+        public object UpdateCommentFromForm(string fileId, [FromForm] UpdateCommentModel model)
+        {
+            return FilesControllerHelperString.UpdateComment(fileId, model.Version, model.Comment);
+        }
+
+        [Update("file/{fileId:int}/comment")]
+        public object UpdateCommentFromBody(int fileId, [FromBody] UpdateCommentModel model)
+        {
+            return FilesControllerHelperInt.UpdateComment(fileId, model.Version, model.Comment);
+        }
+
+        [Update("file/{fileId:int}/comment")]
+        [Consumes("application/x-www-form-urlencoded")]
+        public object UpdateCommentFromForm(int fileId, [FromForm] UpdateCommentModel model)
+        {
+            return FilesControllerHelperInt.UpdateComment(fileId, model.Version, model.Comment);
+        }
+
+        /// <summary>
+        /// Returns the detailed information about shared file with the ID specified in the request
+        /// </summary>
+        /// <short>File sharing</short>
+        /// <category>Sharing</category>
+        /// <param name="fileId">File ID</param>
+        /// <returns>Shared file information</returns>
+        [Read("file/{fileId}/share")]
+        public IEnumerable<FileShareWrapper> GetFileSecurityInfo(string fileId)
+        {
+            return FilesControllerHelperString.GetFileSecurityInfo(fileId);
+        }
+
+        [Read("file/{fileId:int}/share")]
+        public IEnumerable<FileShareWrapper> GetFileSecurityInfo(int fileId)
+        {
+            return FilesControllerHelperInt.GetFileSecurityInfo(fileId);
+        }
+
+        /// <summary>
+        /// Returns the detailed information about shared folder with the ID specified in the request
+        /// </summary>
+        /// <short>Folder sharing</short>
+        /// <param name="folderId">Folder ID</param>
+        /// <category>Sharing</category>
+        /// <returns>Shared folder information</returns>
+        [Read("folder/{folderId}/share")]
+        public IEnumerable<FileShareWrapper> GetFolderSecurityInfo(string folderId)
+        {
+            return FilesControllerHelperString.GetFolderSecurityInfo(folderId);
+        }
+
+        [Read("folder/{folderId:int}/share")]
+        public IEnumerable<FileShareWrapper> GetFolderSecurityInfo(int folderId)
+        {
+            return FilesControllerHelperInt.GetFolderSecurityInfo(folderId);
+        }
+
+        [Create("share")]
+        public IEnumerable<FileShareWrapper> GetSecurityInfoFromBody([FromBody] BaseBatchModel model)
+        {
+            var (folderIntIds, folderStringIds) = FileOperationsManager.GetIds(model.FolderIds);
+            var (fileIntIds, fileStringIds) = FileOperationsManager.GetIds(model.FileIds);
+
+            var result = new List<FileShareWrapper>();
+            result.AddRange(FilesControllerHelperInt.GetSecurityInfo(fileIntIds, folderIntIds));
+            result.AddRange(FilesControllerHelperString.GetSecurityInfo(fileStringIds, folderStringIds));
+            return result;
+        }
+
+        [Create("share")]
+        [Consumes("application/x-www-form-urlencoded")]
+        public IEnumerable<FileShareWrapper> GetSecurityInfoFromForm([FromForm][ModelBinder(BinderType = typeof(BaseBatchModelBinder))] BaseBatchModel model)
+        {
+            var (folderIntIds, folderStringIds) = FileOperationsManager.GetIds(model.FolderIds);
+            var (fileIntIds, fileStringIds) = FileOperationsManager.GetIds(model.FileIds);
+
+            var result = new List<FileShareWrapper>();
+            result.AddRange(FilesControllerHelperInt.GetSecurityInfo(fileIntIds, folderIntIds));
+            result.AddRange(FilesControllerHelperString.GetSecurityInfo(fileStringIds, folderStringIds));
+            return result;
+        }
+
+        /// <summary>
+        /// Sets sharing settings for the file with the ID specified in the request
+        /// </summary>
+        /// <param name="fileId">File ID</param>
+        /// <param name="share">Collection of sharing rights</param>
+        /// <param name="notify">Should notify people</param>
+        /// <param name="sharingMessage">Sharing message to send when notifying</param>
+        /// <short>Share file</short>
+        /// <category>Sharing</category>
+        /// <remarks>
+        /// Each of the FileShareParams must contain two parameters: 'ShareTo' - ID of the user with whom we want to share and 'Access' - access type which we want to grant to the user (Read, ReadWrite, etc) 
+        /// </remarks>
+        /// <returns>Shared file information</returns>
+        [Update("file/{fileId}/share")]
+        public IEnumerable<FileShareWrapper> SetFileSecurityInfoFromBody(string fileId, [FromBody] SecurityInfoModel model)
+        {
+            return FilesControllerHelperString.SetFileSecurityInfo(fileId, model.Share, model.Notify, model.SharingMessage);
+        }
+
+        [Update("file/{fileId}/share")]
+        [Consumes("application/x-www-form-urlencoded")]
+        public IEnumerable<FileShareWrapper> SetFileSecurityInfoFromForm(string fileId, [FromForm] SecurityInfoModel model)
+        {
+            return FilesControllerHelperString.SetFileSecurityInfo(fileId, model.Share, model.Notify, model.SharingMessage);
+        }
+
+        [Update("file/{fileId:int}/share")]
+        public IEnumerable<FileShareWrapper> SetFileSecurityInfoFromBody(int fileId, [FromBody] SecurityInfoModel model)
+        {
+            return FilesControllerHelperInt.SetFileSecurityInfo(fileId, model.Share, model.Notify, model.SharingMessage);
+        }
+
+        [Update("file/{fileId:int}/share")]
+        [Consumes("application/x-www-form-urlencoded")]
+        public IEnumerable<FileShareWrapper> SetFileSecurityInfoFromForm(int fileId, [FromForm] SecurityInfoModel model)
+        {
+            return FilesControllerHelperInt.SetFileSecurityInfo(fileId, model.Share, model.Notify, model.SharingMessage);
+        }
+
+        [Update("share")]
+        public IEnumerable<FileShareWrapper> SetSecurityInfoFromBody([FromBody] SecurityInfoModel model)
+        {
+            return SetSecurityInfo(model);
+        }
+
+        [Update("share")]
+        [Consumes("application/x-www-form-urlencoded")]
+        public IEnumerable<FileShareWrapper> SetSecurityInfoFromForm([FromForm] SecurityInfoModel model)
+        {
+            return SetSecurityInfo(model);
+        }
+
+        public IEnumerable<FileShareWrapper> SetSecurityInfo(SecurityInfoModel model)
+        {
+            var (folderIntIds, folderStringIds) = FileOperationsManager.GetIds(model.FolderIds);
+            var (fileIntIds, fileStringIds) = FileOperationsManager.GetIds(model.FileIds);
+
+            var result = new List<FileShareWrapper>();
+            result.AddRange(FilesControllerHelperInt.SetSecurityInfo(fileIntIds, folderIntIds, model.Share, model.Notify, model.SharingMessage));
+            result.AddRange(FilesControllerHelperString.SetSecurityInfo(fileStringIds, folderStringIds, model.Share, model.Notify, model.SharingMessage));
+            return result;
+        }
+
+        /// <summary>
+        /// Sets sharing settings for the folder with the ID specified in the request
+        /// </summary>
+        /// <short>Share folder</short>
+        /// <param name="folderId">Folder ID</param>
+        /// <param name="share">Collection of sharing rights</param>
+        /// <param name="notify">Should notify people</param>
+        /// <param name="sharingMessage">Sharing message to send when notifying</param>
+        /// <remarks>
+        /// Each of the FileShareParams must contain two parameters: 'ShareTo' - ID of the user with whom we want to share and 'Access' - access type which we want to grant to the user (Read, ReadWrite, etc) 
+        /// </remarks>
+        /// <category>Sharing</category>
+        /// <returns>Shared folder information</returns>
+        [Update("folder/{folderId}/share")]
+        public IEnumerable<FileShareWrapper> SetFolderSecurityInfoFromBody(string folderId, [FromBody] SecurityInfoModel model)
+        {
+            return FilesControllerHelperString.SetFolderSecurityInfo(folderId, model.Share, model.Notify, model.SharingMessage);
+        }
+
+        [Update("folder/{folderId}/share")]
+        [Consumes("application/x-www-form-urlencoded")]
+        public IEnumerable<FileShareWrapper> SetFolderSecurityInfoFromForm(string folderId, [FromForm] SecurityInfoModel model)
+        {
+            return FilesControllerHelperString.SetFolderSecurityInfo(folderId, model.Share, model.Notify, model.SharingMessage);
+        }
+
+        [Update("folder/{folderId:int}/share")]
+        public IEnumerable<FileShareWrapper> SetFolderSecurityInfoFromBody(int folderId, [FromBody] SecurityInfoModel model)
+        {
+            return FilesControllerHelperInt.SetFolderSecurityInfo(folderId, model.Share, model.Notify, model.SharingMessage);
+        }
+
+        [Update("folder/{folderId:int}/share")]
+        [Consumes("application/x-www-form-urlencoded")]
+        public IEnumerable<FileShareWrapper> SetFolderSecurityInfoFromForm(int folderId, [FromForm] SecurityInfoModel model)
+        {
+            return FilesControllerHelperInt.SetFolderSecurityInfo(folderId, model.Share, model.Notify, model.SharingMessage);
+        }
+
+        /// <summary>
+        ///   Removes sharing rights for the group with the ID specified in the request
+        /// </summary>
+        /// <param name="folderIds">Folders ID</param>
+        /// <param name="fileIds">Files ID</param>
+        /// <short>Remove group sharing rights</short>
+        /// <category>Sharing</category>
+        /// <returns>Shared file information</returns>
+        [Delete("share")]
+        public bool RemoveSecurityInfo(BaseBatchModel model)
+        {
+            var (folderIntIds, folderStringIds) = FileOperationsManager.GetIds(model.FolderIds);
+            var (fileIntIds, fileStringIds) = FileOperationsManager.GetIds(model.FileIds);
+
+            FilesControllerHelperInt.RemoveSecurityInfo(fileIntIds, folderIntIds);
+            FilesControllerHelperString.RemoveSecurityInfo(fileStringIds, folderStringIds);
+            return true;
+        }
+
+        /// <summary>
+        ///   Returns the external link to the shared file with the ID specified in the request
+        /// </summary>
+        /// <summary>
+        ///   File external link
+        /// </summary>
+        /// <param name="fileId">File ID</param>
+        /// <param name="share">Access right</param>
+        /// <category>Files</category>
+        /// <returns>Shared file link</returns>
+        [Update("{fileId}/sharedlink")]
+        public object GenerateSharedLinkFromBody(string fileId, [FromBody] GenerateSharedLinkModel model)
+        {
+            return FilesControllerHelperString.GenerateSharedLink(fileId, model.Share);
+        }
+
+        [Update("{fileId}/sharedlinkAsync")]
+        public async Task<object> GenerateSharedLinkFromBodyAsync(string fileId, [FromBody] GenerateSharedLinkModel model)
+        {
+            return await FilesControllerHelperString.GenerateSharedLinkAsync(fileId, model.Share);
+        }
+
+        [Update("{fileId}/sharedlink")]
+        [Consumes("application/x-www-form-urlencoded")]
+        public object GenerateSharedLinkFromForm(string fileId, [FromForm] GenerateSharedLinkModel model)
+        {
+            return FilesControllerHelperString.GenerateSharedLink(fileId, model.Share);
+        }
+
+        [Update("{fileId}/sharedlinkAsync")]
+        [Consumes("application/x-www-form-urlencoded")]
+        public async Task<object> GenerateSharedLinkFromFormAsync(string fileId, [FromForm] GenerateSharedLinkModel model)
+        {
+            return await FilesControllerHelperString.GenerateSharedLinkAsync(fileId, model.Share);
+        }
+
+        [Update("{fileId:int}/sharedlink")]
+        public object GenerateSharedLinkFromBody(int fileId, [FromBody] GenerateSharedLinkModel model)
+        {
+            return FilesControllerHelperInt.GenerateSharedLink(fileId, model.Share);
+        }
+
+        [Update("{fileId:int}/sharedlinkAsync")]
+        public async Task<object> GenerateSharedLinkFromBodyAsync(int fileId, [FromBody] GenerateSharedLinkModel model)
+        {
+            return await FilesControllerHelperInt.GenerateSharedLinkAsync(fileId, model.Share);
+        }
+
+        [Update("{fileId:int}/sharedlink")]
+        [Consumes("application/x-www-form-urlencoded")]
+        public object GenerateSharedLinkFromForm(int fileId, [FromForm] GenerateSharedLinkModel model)
+        {
+            return FilesControllerHelperInt.GenerateSharedLink(fileId, model.Share);
+        }
+
+        [Update("{fileId:int}/sharedlinkAsync")]
+        [Consumes("application/x-www-form-urlencoded")]
+        public async Task<object> GenerateSharedLinkFromFormAsync(int fileId, [FromForm] GenerateSharedLinkModel model)
+        {
+            return await FilesControllerHelperInt.GenerateSharedLinkAsync(fileId, model.Share);
+        }
+
+        [Update("{fileId:int}/setacelink")]
+        public bool SetAceLink(int fileId, [FromBody] GenerateSharedLinkModel model)
+        {
+            return FilesControllerHelperInt.SetAceLink(fileId, model.Share);
+        }
+
+        [Update("{fileId}/setacelink")]
+        public bool SetAceLink(string fileId, [FromBody] GenerateSharedLinkModel model)
+        {
+            return FilesControllerHelperString.SetAceLink(fileId, model.Share);
+        }
+
+        /// <summary>
+        ///   Get a list of available providers
+        /// </summary>
+        /// <category>Third-Party Integration</category>
+        /// <returns>List of provider key</returns>
+        /// <remarks>List of provider key: DropboxV2, Box, WebDav, Yandex, OneDrive, SharePoint, GoogleDrive</remarks>
+        /// <returns></returns>
+        [Read("thirdparty/capabilities")]
+        public List<List<string>> Capabilities()
+        {
+            var result = new List<List<string>>();
+
+            if (UserManager.GetUsers(SecurityContext.CurrentAccount.ID).IsVisitor(UserManager)
+                    || (!FilesSettingsHelper.EnableThirdParty
+                    && !CoreBaseSettings.Personal))
+            {
+                return result;
+            }
+
+            return ThirdpartyConfiguration.GetProviders();
+        }
+
+        /// <summary>
+        ///   Saves the third party file storage service account
+        /// </summary>
+        /// <short>Save third party account</short>
+        /// <param name="url">Connection url for SharePoint</param>
+        /// <param name="login">Login</param>
+        /// <param name="password">Password</param>
+        /// <param name="token">Authentication token</param>
+        /// <param name="isCorporate"></param>
+        /// <param name="customerTitle">Title</param>
+        /// <param name="providerKey">Provider Key</param>
+        /// <param name="providerId">Provider ID</param>
+        /// <category>Third-Party Integration</category>
+        /// <returns>Folder contents</returns>
+        /// <remarks>List of provider key: DropboxV2, Box, WebDav, Yandex, OneDrive, SharePoint, GoogleDrive</remarks>
+        /// <exception cref="ArgumentException"></exception>
+        [Create("thirdparty")]
+        public FolderWrapper<string> SaveThirdPartyFromBody([FromBody] ThirdPartyModel model)
+        {
+            return SaveThirdParty(model);
+        }
+
+        [Create("thirdparty")]
+        [Consumes("application/x-www-form-urlencoded")]
+        public FolderWrapper<string> SaveThirdPartyFromForm([FromForm] ThirdPartyModel model)
+        {
+            return SaveThirdParty(model);
+        }
+
+        private FolderWrapper<string> SaveThirdParty(ThirdPartyModel model)
+        {
+            var thirdPartyParams = new ThirdPartyParams
+            {
+                AuthData = new AuthData(model.Url, model.Login, model.Password, model.Token),
+                Corporate = model.IsCorporate,
+                CustomerTitle = model.CustomerTitle,
+                ProviderId = model.ProviderId,
+                ProviderKey = model.ProviderKey,
+            };
+
+            var folder = FileStorageService.SaveThirdParty(thirdPartyParams);
+
+            return FolderWrapperHelper.Get(folder);
+        }
+
+        /// <summary>
+        ///    Returns the list of all connected third party services
+        /// </summary>
+        /// <category>Third-Party Integration</category>
+        /// <short>Get third party list</short>
+        /// <returns>Connected providers</returns>
+        [Read("thirdparty")]
+        public IEnumerable<ThirdPartyParams> GetThirdPartyAccounts()
+        {
+            return FileStorageService.GetThirdParty();
+        }
+
+        /// <summary>
+        ///    Returns the list of third party services connected in the 'Common Documents' section
+        /// </summary>
+        /// <category>Third-Party Integration</category>
+        /// <short>Get third party folder</short>
+        /// <returns>Connected providers folder</returns>
+        [Read("thirdparty/common")]
+        public IEnumerable<FolderWrapper<string>> GetCommonThirdPartyFolders()
+        {
+            var parent = FileStorageServiceInt.GetFolder(GlobalFolderHelper.FolderCommon);
+            return EntryManager.GetThirpartyFolders(parent).Select(r => FolderWrapperHelper.Get(r)).ToList();
+        }
+
+        /// <summary>
+        ///   Removes the third party file storage service account with the ID specified in the request
+        /// </summary>
+        /// <param name="providerId">Provider ID. Provider id is part of folder id.
+        /// Example, folder id is "sbox-123", then provider id is "123"
+        /// </param>
+        /// <short>Remove third party account</short>
+        /// <category>Third-Party Integration</category>
+        /// <returns>Folder id</returns>
+        ///<exception cref="ArgumentException"></exception>
+        [Delete("thirdparty/{providerId:int}")]
+        public object DeleteThirdParty(int providerId)
+        {
+            return FileStorageService.DeleteThirdParty(providerId.ToString(CultureInfo.InvariantCulture));
+
+        }
+
+        ///// <summary>
+        ///// 
+        ///// </summary>
+        ///// <param name="query"></param>
+        ///// <returns></returns>
+        //[Read(@"@search/{query}")]
+        //public IEnumerable<FileEntryWrapper> Search(string query)
+        //{
+        //    var searcher = new SearchHandler();
+        //    var files = searcher.SearchFiles(query).Select(r => (FileEntryWrapper)FileWrapperHelper.Get(r));
+        //    var folders = searcher.SearchFolders(query).Select(f => (FileEntryWrapper)FolderWrapperHelper.Get(f));
+
+        //    return files.Concat(folders);
+        //}
+
+        /// <summary>
+        /// Adding files to favorite list
+        /// </summary>
+        /// <short>Favorite add</short>
+        /// <category>Files</category>
+        /// <param name="folderIds" visible="false"></param>
+        /// <param name="fileIds">File IDs</param>
+        /// <returns></returns>
+        [Create("favorites")]
+        public bool AddFavoritesFromBody([FromBody] BaseBatchModel model)
+        {
+            return AddFavorites(model);
+        }
+
+        [Create("favorites")]
+        [Consumes("application/x-www-form-urlencoded")]
+        public bool AddFavoritesFromForm([FromForm][ModelBinder(BinderType = typeof(BaseBatchModelBinder))] BaseBatchModel model)
+        {
+            return AddFavorites(model);
+        }
+
+        private bool AddFavorites(BaseBatchModel model)
+        {
+            var (folderIntIds, folderStringIds) = FileOperationsManager.GetIds(model.FolderIds);
+            var (fileIntIds, fileStringIds) = FileOperationsManager.GetIds(model.FileIds);
+
+            FileStorageServiceInt.AddToFavorites(folderIntIds, fileIntIds);
+            FileStorageService.AddToFavorites(folderStringIds, fileStringIds);
+            return true;
+        }
+
+        [Read("favorites/{fileId}")]
+        public bool ToggleFileFavorite(string fileId, bool favorite)
+        {
+            return FileStorageService.ToggleFileFavorite(fileId, favorite);
+        }
+
+        [Read("favorites/{fileId:int}")]
+        public bool ToggleFavoriteFromForm(int fileId, bool favorite)
+        {
+            return FileStorageServiceInt.ToggleFileFavorite(fileId, favorite);
+        }
+
+        /// <summary>
+        /// Removing files from favorite list
+        /// </summary>
+        /// <short>Favorite delete</short>
+        /// <category>Files</category>
+        /// <param name="folderIds" visible="false"></param>
+        /// <param name="fileIds">File IDs</param>
+        /// <returns></returns>
+        [Delete("favorites")]
+        [Consumes("application/json")]
+        public bool DeleteFavoritesFromBody([FromBody] BaseBatchModel model)
+        {
+            return DeleteFavorites(model);
+        }
+
+        [Delete("favorites")]
+        public bool DeleteFavoritesFromQuery([FromQuery][ModelBinder(BinderType = typeof(BaseBatchModelBinder))] BaseBatchModel model)
+        {
+            return DeleteFavorites(model);
+        }
+
+
+        private bool DeleteFavorites(BaseBatchModel model)
+        {
+            var (folderIntIds, folderStringIds) = FileOperationsManager.GetIds(model.FolderIds);
+            var (fileIntIds, fileStringIds) = FileOperationsManager.GetIds(model.FileIds);
+
+            FileStorageServiceInt.DeleteFavorites(folderIntIds, fileIntIds);
+            FileStorageService.DeleteFavorites(folderStringIds, fileStringIds);
+            return true;
+        }
+
+        /// <summary>
+        /// Adding files to template list
+        /// </summary>
+        /// <short>Template add</short>
+        /// <category>Files</category>
+        /// <param name="fileIds">File IDs</param>
+        /// <returns></returns>
+        [Create("templates")]
+        public bool AddTemplatesFromBody([FromBody] TemplatesModel model)
+        {
+            FileStorageServiceInt.AddToTemplates(model.FileIds);
+            return true;
+        }
+
+        [Create("templates")]
+        [Consumes("application/x-www-form-urlencoded")]
+        public bool AddTemplatesFromForm([FromForm] TemplatesModel model)
+        {
+            FileStorageServiceInt.AddToTemplates(model.FileIds);
+            return true;
+        }
+
+        /// <summary>
+        /// Removing files from template list
+        /// </summary>
+        /// <short>Template delete</short>
+        /// <category>Files</category>
+        /// <param name="fileIds">File IDs</param>
+        /// <returns></returns>
+        [Delete("templates")]
+        public bool DeleteTemplates(IEnumerable<int> fileIds)
+        {
+            FileStorageServiceInt.DeleteTemplates(fileIds);
+            return true;
+        }
+
+        /// <summary>
+        /// 
+        /// </summary>
+        /// <param name="set"></param>
+        /// <returns></returns>
+        [Update(@"storeoriginal")]
+        public bool StoreOriginalFromBody([FromBody] SettingsModel model)
+        {
+            return FileStorageService.StoreOriginal(model.Set);
+        }
+
+        [Update(@"storeoriginal")]
+        [Consumes("application/x-www-form-urlencoded")]
+        public bool StoreOriginalFromForm([FromForm] SettingsModel model)
+        {
+            return FileStorageService.StoreOriginal(model.Set);
+        }
+
+        /// <summary>
+        /// 
+        /// </summary>
+        /// <returns></returns>
+        [Read(@"settings")]
+        public FilesSettingsHelper GetFilesSettings()
+        {
+            return FilesSettingsHelper;
+        }
+
+        /// <summary>
+        /// 
+        /// </summary>
+        /// <param name="save"></param>
+        /// <visible>false</visible>
+        /// <returns></returns>
+        [Update(@"hideconfirmconvert")]
+        public bool HideConfirmConvertFromBody([FromBody] HideConfirmConvertModel model)
+        {
+            return FileStorageService.HideConfirmConvert(model.Save);
+        }
+
+        [Update(@"hideconfirmconvert")]
+        [Consumes("application/x-www-form-urlencoded")]
+        public bool HideConfirmConvertFromForm([FromForm] HideConfirmConvertModel model)
+        {
+            return FileStorageService.HideConfirmConvert(model.Save);
+        }
+
+        /// <summary>
+        /// 
+        /// </summary>
+        /// <param name="set"></param>
+        /// <returns></returns>
+        [Update(@"updateifexist")]
+        public bool UpdateIfExistFromBody([FromBody] SettingsModel model)
+        {
+            return FileStorageService.UpdateIfExist(model.Set);
+        }
+
+        [Update(@"updateifexist")]
+        [Consumes("application/x-www-form-urlencoded")]
+        public bool UpdateIfExistFromForm([FromForm] SettingsModel model)
+        {
+            return FileStorageService.UpdateIfExist(model.Set);
+        }
+
+        /// <summary>
+        /// 
+        /// </summary>
+        /// <param name="set"></param>
+        /// <returns></returns>
+        [Update(@"changedeleteconfrim")]
+        public bool ChangeDeleteConfrimFromBody([FromBody] SettingsModel model)
+        {
+            return FileStorageService.ChangeDeleteConfrim(model.Set);
+        }
+
+        [Update(@"changedeleteconfrim")]
+        [Consumes("application/x-www-form-urlencoded")]
+        public bool ChangeDeleteConfrimFromForm([FromForm] SettingsModel model)
+        {
+            return FileStorageService.ChangeDeleteConfrim(model.Set);
+        }
+
+        /// <summary>
+        /// 
+        /// </summary>
+        /// <param name="set"></param>
+        /// <returns></returns>
+        [Update(@"storeforcesave")]
+        public bool StoreForcesaveFromBody([FromBody] SettingsModel model)
+        {
+            return FileStorageService.StoreForcesave(model.Set);
+        }
+
+        [Update(@"storeforcesave")]
+        [Consumes("application/x-www-form-urlencoded")]
+        public bool StoreForcesaveFromForm([FromForm] SettingsModel model)
+        {
+            return FileStorageService.StoreForcesave(model.Set);
+        }
+
+        /// <summary>
+        /// 
+        /// </summary>
+        /// <param name="set"></param>
+        /// <returns></returns>
+        [Update(@"forcesave")]
+        public bool ForcesaveFromBody([FromBody] SettingsModel model)
+        {
+            return FileStorageService.Forcesave(model.Set);
+        }
+
+        [Update(@"forcesave")]
+        [Consumes("application/x-www-form-urlencoded")]
+        public bool ForcesaveFromForm([FromForm] SettingsModel model)
+        {
+            return FileStorageService.Forcesave(model.Set);
+        }
+
+        /// <summary>
+        /// 
+        /// </summary>
+        /// <param name="set"></param>
+        /// <returns></returns>
+        [Update(@"thirdparty")]
+        public bool ChangeAccessToThirdpartyFromBody([FromBody] SettingsModel model)
+        {
+            return FileStorageService.ChangeAccessToThirdparty(model.Set);
+        }
+
+        [Update(@"thirdparty")]
+        [Consumes("application/x-www-form-urlencoded")]
+        public bool ChangeAccessToThirdpartyFromForm([FromForm] SettingsModel model)
+        {
+            return FileStorageService.ChangeAccessToThirdparty(model.Set);
+        }
+
+        /// <summary>
+        /// Display recent folder
+        /// </summary>
+        /// <param name="set"></param>
+        /// <category>Settings</category>
+        /// <returns></returns>
+        [Update(@"displayRecent")]
+        public bool DisplayRecentFromBody([FromBody] DisplayModel model)
+        {
+            return FileStorageService.DisplayRecent(model.Set);
+        }
+
+        [Update(@"displayRecent")]
+        [Consumes("application/x-www-form-urlencoded")]
+        public bool DisplayRecentFromForm([FromForm] DisplayModel model)
+        {
+            return FileStorageService.DisplayRecent(model.Set);
+        }
+
+        /// <summary>
+        /// Display favorite folder
+        /// </summary>
+        /// <param name="set"></param>
+        /// <category>Settings</category>
+        /// <returns></returns>
+        [Update(@"settings/favorites")]
+        public bool DisplayFavoriteFromBody([FromBody] DisplayModel model)
+        {
+            return FileStorageService.DisplayFavorite(model.Set);
+        }
+
+        [Update(@"settings/favorites")]
+        [Consumes("application/x-www-form-urlencoded")]
+        public bool DisplayFavoriteFromForm([FromForm] DisplayModel model)
+        {
+            return FileStorageService.DisplayFavorite(model.Set);
+        }
+
+        /// <summary>
+        /// Display template folder
+        /// </summary>
+        /// <param name="set"></param>
+        /// <category>Settings</category>
+        /// <returns></returns>
+        [Update(@"settings/templates")]
+        public bool DisplayTemplatesFromBody([FromBody] DisplayModel model)
+        {
+            return FileStorageService.DisplayTemplates(model.Set);
+        }
+
+        [Update(@"settings/templates")]
+        [Consumes("application/x-www-form-urlencoded")]
+        public bool DisplayTemplatesFromForm([FromForm] DisplayModel model)
+        {
+            return FileStorageService.DisplayTemplates(model.Set);
+        }
+
+        /// <summary>
+        /// 
+        /// </summary>
+        /// <param name="set"></param>
+        /// <category>Settings</category>
+        /// <returns></returns>
+        [Update(@"settings/downloadtargz")]
+        public bool ChangeDownloadZipFromBody([FromBody] DisplayModel model)
+        {
+            return FileStorageService.ChangeDownloadTarGz(model.Set);
+        }
+
+        [Update(@"settings/downloadtargz")]
+        public bool ChangeDownloadZipFromForm([FromForm] DisplayModel model)
+        {
+            return FileStorageService.ChangeDownloadTarGz(model.Set);
+        }
+
+        /// <summary>
+        ///  Checking document service location
+        /// </summary>
+        /// <param name="docServiceUrl">Document editing service Domain</param>
+        /// <param name="docServiceUrlInternal">Document command service Domain</param>
+        /// <param name="docServiceUrlPortal">Community Server Address</param>
+        /// <returns></returns>
+        [Update("docservice")]
+        public IEnumerable<string> CheckDocServiceUrlFromBody([FromBody] CheckDocServiceUrlModel model)
+        {
+            return CheckDocServiceUrl(model);
+        }
+
+        [Update("docservice")]
+        [Consumes("application/x-www-form-urlencoded")]
+        public IEnumerable<string> CheckDocServiceUrlFromForm([FromForm] CheckDocServiceUrlModel model)
+        {
+            return CheckDocServiceUrl(model);
+        }
+
+        /// <summary>
+        /// Create thumbnails for files with the IDs specified in the request
+        /// </summary>
+        /// <short>Create thumbnails</short>
+        /// <category>Files</category>
+        /// <param name="fileIds">File IDs</param>
+        /// <visible>false</visible>
+        /// <returns></returns>
+        [Create("thumbnails")]
+        public IEnumerable<JsonElement> CreateThumbnailsFromBody([FromBody] BaseBatchModel model)
+        {
+            return FileStorageService.CreateThumbnails(model.FileIds.ToList());
+        }
+
+        [Create("thumbnails")]
+        [Consumes("application/x-www-form-urlencoded")]
+        public IEnumerable<JsonElement> CreateThumbnailsFromForm([FromForm][ModelBinder(BinderType = typeof(BaseBatchModelBinder))] BaseBatchModel model)
+        {
+            return FileStorageService.CreateThumbnails(model.FileIds.ToList());
+        }
+
+        public IEnumerable<string> CheckDocServiceUrl(CheckDocServiceUrlModel model)
+        {
+            FilesLinkUtility.DocServiceUrl = model.DocServiceUrl;
+            FilesLinkUtility.DocServiceUrlInternal = model.DocServiceUrlInternal;
+            FilesLinkUtility.DocServicePortalUrl = model.DocServiceUrlPortal;
+
+            MessageService.Send(MessageAction.DocumentServiceLocationSetting);
+
+            var https = new Regex(@"^https://", RegexOptions.IgnoreCase);
+            var http = new Regex(@"^http://", RegexOptions.IgnoreCase);
+            if (https.IsMatch(CommonLinkUtility.GetFullAbsolutePath("")) && http.IsMatch(FilesLinkUtility.DocServiceUrl))
+            {
+                throw new Exception("Mixed Active Content is not allowed. HTTPS address for Document Server is required.");
+            }
+
+            DocumentServiceConnector.CheckDocServiceUrl();
+
+            return new[]
+                {
+                    FilesLinkUtility.DocServiceUrl,
+                    FilesLinkUtility.DocServiceUrlInternal,
+                    FilesLinkUtility.DocServicePortalUrl
+                };
+        }
+
+        /// <visible>false</visible>
+        [AllowAnonymous]
+        [Read("docservice")]
+        public object GetDocServiceUrl(bool version)
+        {
+            var url = CommonLinkUtility.GetFullAbsolutePath(FilesLinkUtility.DocServiceApiUrl);
+            if (!version)
+            {
+                return url;
+            }
+
+            var dsVersion = DocumentServiceConnector.GetVersion();
+
+            return new
+            {
+                version = dsVersion,
+                docServiceUrlApi = url,
+            };
+        }
+
+        #region wordpress
+
+        /// <visible>false</visible>
+        [Read("wordpress-info")]
+        public object GetWordpressInfo()
+        {
+            var token = WordpressToken.GetToken();
+            if (token != null)
+            {
+                var meInfo = WordpressHelper.GetWordpressMeInfo(token.AccessToken);
+                var blogId = JObject.Parse(meInfo).Value<string>("token_site_id");
+                var wordpressUserName = JObject.Parse(meInfo).Value<string>("username");
+
+                var blogInfo = RequestHelper.PerformRequest(WordpressLoginProvider.WordpressSites + blogId, "", "GET", "");
+                var jsonBlogInfo = JObject.Parse(blogInfo);
+                jsonBlogInfo.Add("username", wordpressUserName);
+
+                blogInfo = jsonBlogInfo.ToString();
+                return new
+                {
+                    success = true,
+                    data = blogInfo
+                };
+            }
+            return new
+            {
+                success = false
+            };
+        }
+
+        /// <visible>false</visible>
+        [Read("wordpress-delete")]
+        public object DeleteWordpressInfo()
+        {
+            var token = WordpressToken.GetToken();
+            if (token != null)
+            {
+                WordpressToken.DeleteToken(token);
+                return new
+                {
+                    success = true
+                };
+            }
+            return new
+            {
+                success = false
+            };
+        }
+
+        /// <visible>false</visible>
+        [Create("wordpress-save")]
+        public object WordpressSaveFromBody([FromBody] WordpressSaveModel model)
+        {
+            return WordpressSave(model);
+        }
+
+        [Create("wordpress-save")]
+        [Consumes("application/x-www-form-urlencoded")]
+        public object WordpressSaveFromForm([FromForm] WordpressSaveModel model)
+        {
+            return WordpressSave(model);
+        }
+
+        private object WordpressSave(WordpressSaveModel model)
+        {
+            if (model.Code == "")
+            {
+                return new
+                {
+                    success = false
+                };
+            }
+            try
+            {
+                var token = WordpressToken.SaveTokenFromCode(model.Code);
+                var meInfo = WordpressHelper.GetWordpressMeInfo(token.AccessToken);
+                var blogId = JObject.Parse(meInfo).Value<string>("token_site_id");
+
+                var wordpressUserName = JObject.Parse(meInfo).Value<string>("username");
+
+                var blogInfo = RequestHelper.PerformRequest(WordpressLoginProvider.WordpressSites + blogId, "", "GET", "");
+                var jsonBlogInfo = JObject.Parse(blogInfo);
+                jsonBlogInfo.Add("username", wordpressUserName);
+
+                blogInfo = jsonBlogInfo.ToString();
+                return new
+                {
+                    success = true,
+                    data = blogInfo
+                };
+            }
+            catch (Exception)
+            {
+                return new
+                {
+                    success = false
+                };
+            }
+        }
+
+        /// <visible>false</visible>
+        [Create("wordpress")]
+        public bool CreateWordpressPostFromBody([FromBody] CreateWordpressPostModel model)
+        {
+            return CreateWordpressPost(model);
+        }
+
+        [Create("wordpress")]
+        [Consumes("application/x-www-form-urlencoded")]
+        public bool CreateWordpressPostFromForm([FromForm] CreateWordpressPostModel model)
+        {
+            return CreateWordpressPost(model);
+        }
+
+        private bool CreateWordpressPost(CreateWordpressPostModel model)
+        {
+            try
+            {
+                var token = WordpressToken.GetToken();
+                var meInfo = WordpressHelper.GetWordpressMeInfo(token.AccessToken);
+                var parser = JObject.Parse(meInfo);
+                if (parser == null) return false;
+                var blogId = parser.Value<string>("token_site_id");
+
+                if (blogId != null)
+                {
+                    var createPost = WordpressHelper.CreateWordpressPost(model.Title, model.Content, model.Status, blogId, token);
+                    return createPost;
+                }
+                return false;
+            }
+            catch (Exception)
+            {
+                return false;
+            }
+        }
+
+        #endregion
+
+        #region easybib
+
+        /// <visible>false</visible>
+        [Read("easybib-citation-list")]
+        public object GetEasybibCitationList(int source, string data)
+        {
+            try
+            {
+                var citationList = EasyBibHelper.GetEasyBibCitationsList(source, data);
+                return new
+                {
+                    success = true,
+                    citations = citationList
+                };
+            }
+            catch (Exception)
+            {
+                return new
+                {
+                    success = false
+                };
+            }
+
+        }
+
+        /// <visible>false</visible>
+        [Read("easybib-styles")]
+        public object GetEasybibStyles()
+        {
+            try
+            {
+                var data = EasyBibHelper.GetEasyBibStyles();
+                return new
+                {
+                    success = true,
+                    styles = data
+                };
+            }
+            catch (Exception)
+            {
+                return new
+                {
+                    success = false
+                };
+            }
+        }
+
+        /// <visible>false</visible>
+        [Create("easybib-citation")]
+        public object EasyBibCitationBookFromBody([FromBody] EasyBibCitationBookModel model)
+        {
+            return EasyBibCitationBook(model);
+        }
+
+        [Create("easybib-citation")]
+        [Consumes("application/x-www-form-urlencoded")]
+        public object EasyBibCitationBookFromForm([FromForm] EasyBibCitationBookModel model)
+        {
+            return EasyBibCitationBook(model);
+        }
+
+        private object EasyBibCitationBook(EasyBibCitationBookModel model)
+        {
+            try
+            {
+                var citat = EasyBibHelper.GetEasyBibCitation(model.CitationData);
+                if (citat != null)
+                {
+                    return new
+                    {
+                        success = true,
+                        citation = citat
+                    };
+                }
+                else
+                {
+                    return new
+                    {
+                        success = false
+                    };
+                }
+
+            }
+            catch (Exception)
+            {
+                return new
+                {
+                    success = false
+                };
+            }
+        }
+
+        #endregion
+
+        /// <summary>
+        /// Result of file conversation operation.
+        /// </summary>
+        public class ConversationResult<T>
+        {
+            /// <summary>
+            /// Operation Id.
+            /// </summary>
+            public string Id { get; set; }
+
+            /// <summary>
+            /// Operation type.
+            /// </summary>
+            [JsonPropertyName("Operation")]
+            public FileOperationType OperationType { get; set; }
+
+            /// <summary>
+            /// Operation progress.
+            /// </summary>
+            public int Progress { get; set; }
+
+            /// <summary>
+            /// Source files for operation.
+            /// </summary>
+            public string Source { get; set; }
+
+            /// <summary>
+            /// Result file of operation.
+            /// </summary>
+            [JsonPropertyName("result")]
+            public FileWrapper<T> File { get; set; }
+
+            /// <summary>
+            /// Error during conversation.
+            /// </summary>
+            public string Error { get; set; }
+
+            /// <summary>
+            /// Is operation processed.
+            /// </summary>
+            public string Processed { get; set; }
+        }
+    }
 }