import { IconButtonProps } from "../icon-button/IconButton.types";
import { TTooltipPlace, TooltipProps } from "../tooltip/Tooltip.types";

export type HelpButtonProps = Omit<IconButtonProps, "tooltipContent"> & {
  /** Displays the child elements */
  children?: React.ReactNode;
  /** Sets the unique identifier for the component. */
  id?: string;
  /** Sets the data-tip attribute for the component. */
  dataTip?: string;
  /** Function to retrieve the content of the tooltip. */
  getContent?: () => React.ReactNode;
  /** Position of the tooltip relative to the target element. */
  place?: TTooltipPlace;
  /** Offset distance for the tooltip from the target element. */
  offset?: number;
  /** Custom styles for the component. */
  style?: React.CSSProperties;
  /** Function called after the tooltip is shown. */
  afterShow?: () => void;
  /** Function called after the tooltip is hidden. */
  afterHide?: () => void;
  /** Sets the unique identifier for the tooltip. */
  tooltipId?: string;
  /** Maximum width of the tooltip. */
  tooltipMaxWidth?: string;
  /** Content of the tooltip. */
  tooltipContent?: React.ReactNode;
  /** Additional properties for the tooltip. */
  tooltipProps?: TooltipProps;
  /** Whether to open the tooltip on click. */
  openOnClick?: boolean;
  /** Top offset distance for tooltip positioning. */
  offsetTop?: number;
  /** Right offset distance for tooltip positioning. */
  offsetRight?: number;
  /** Bottom offset distance for tooltip positioning. */
  offsetBottom?: number;
  /** Left offset distance for tooltip positioning. */
  offsetLeft?: number;
  isOpen?: boolean;
  noUserSelect?: boolean;
  /** Sets the data-testid attribute for the component. */
  dataTestId?: string;
<<<<<<< HEAD
  /** Icon node */
  iconNode?: React.ReactNode;
=======
  tooltipStyle?: React.CSSProperties;
>>>>>>> 5efc45f9
};<|MERGE_RESOLUTION|>--- conflicted
+++ resolved
@@ -42,10 +42,7 @@
   noUserSelect?: boolean;
   /** Sets the data-testid attribute for the component. */
   dataTestId?: string;
-<<<<<<< HEAD
+  tooltipStyle?: React.CSSProperties;
   /** Icon node */
   iconNode?: React.ReactNode;
-=======
-  tooltipStyle?: React.CSSProperties;
->>>>>>> 5efc45f9
 };