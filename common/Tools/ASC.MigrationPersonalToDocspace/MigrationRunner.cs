--- conflicted
+++ resolved
@@ -1,225 +1,203 @@
-﻿// (c) Copyright Ascensio System SIA 2010-2022
-//
-// This program is a free software product.
-// You can redistribute it and/or modify it under the terms
-// of the GNU Affero General Public License (AGPL) version 3 as published by the Free Software
-// Foundation. In accordance with Section 7(a) of the GNU AGPL its Section 15 shall be amended
-// to the effect that Ascensio System SIA expressly excludes the warranty of non-infringement of
-// any third-party rights.
-//
-// This program is distributed WITHOUT ANY WARRANTY, without even the implied warranty
-// of MERCHANTABILITY or FITNESS FOR A PARTICULAR  PURPOSE. For details, see
-// the GNU AGPL at: http://www.gnu.org/licenses/agpl-3.0.html
-//
-// You can contact Ascensio System SIA at Lubanas st. 125a-25, Riga, Latvia, EU, LV-1021.
-//
-// The  interactive user interfaces in modified source and object code versions of the Program must
-// display Appropriate Legal Notices, as required under Section 5 of the GNU AGPL version 3.
-//
-// Pursuant to Section 7(b) of the License you must retain the original Product logo when
-// distributing the program. Pursuant to Section 7(e) we decline to grant you any rights under
-// trademark law for use of our trademarks.
-//
-// All the Product's GUI elements, including illustrations and icon sets, as well as technical writing
-// content are licensed under the terms of the Creative Commons Attribution-ShareAlike 4.0
-// International. See the License terms at http://creativecommons.org/licenses/by-sa/4.0/legalcode
-
-using ASC.Core;
-
-namespace ASC.Migration.PersonalToDocspace.Runner;
-
-[Scope]
-public class MigrationRunner
-{
-    private readonly DbFactory _dbFactory;
-    private readonly StorageFactory _storageFactory;
-    private readonly StorageFactoryConfig _storageFactoryConfig;
-    private readonly ModuleProvider _moduleProvider;
-    private readonly ILogger<RestoreDbModuleTask> _logger;
-    private readonly CreatorDbContext _creatorDbContext;
-
-    private string _backupFile;
-    private string _region;
-    private List<IModuleSpecifics> _modules;
-    private readonly List<ModuleName> _namesModules = new List<ModuleName>()
-    {
-        ModuleName.Core,
-        ModuleName.Files,
-        ModuleName.Files2,
-        ModuleName.Tenants,
-        ModuleName.WebStudio
-    };
-
-    public MigrationRunner(
-        DbFactory dbFactory,
-        StorageFactory storageFactory,
-        StorageFactoryConfig storageFactoryConfig,
-        ModuleProvider moduleProvider,
-        ILogger<RestoreDbModuleTask> logger,
-        CreatorDbContext creatorDbContext)
-    {
-        _dbFactory = dbFactory;
-        _storageFactory = storageFactory;
-        _storageFactoryConfig = storageFactoryConfig;
-        _moduleProvider = moduleProvider;
-        _logger = logger;
-        _creatorDbContext = creatorDbContext;
-    }
-
-    public async Task Run(string backupFile, string region, string fromAlias, string toAlias)
-    {
-        _region = region;
-        _modules = _moduleProvider.AllModules.Where(m => _namesModules.Contains(m.ModuleName)).ToList();
-        _backupFile = backupFile;
-        var columnMapper = new ColumnMapper();
-        if (!string.IsNullOrEmpty(toAlias))
-        {
-            using var dbContextTenant = _creatorDbContext.CreateDbContext<TenantDbContext>();
-            var fromTenant = dbContextTenant.Tenants.SingleOrDefault(q => q.Alias == fromAlias);
-
-            using var dbContextToTenant = _creatorDbContext.CreateDbContext<TenantDbContext>(region);
-            var toTenant = dbContextToTenant.Tenants.SingleOrDefault(q => q.Alias == toAlias);
-
-            toTenant.Status = TenantStatus.Restoring;
-            toTenant.StatusChanged = DateTime.UtcNow;
-
-            dbContextTenant.Tenants.Update(toTenant);
-            dbContextToTenant.SaveChanges();
-
-            columnMapper.SetMapping("tenants_tenants", "id", fromTenant.Id, toTenant.Id);
-            columnMapper.Commit();
-        }
-        using (var dataReader = new ZipReadOperator(_backupFile))
-        {
-            foreach (var module in _modules)
-            {
-                Console.WriteLine($"start restore module: {module}");
-                var restoreTask = new RestoreDbModuleTask(_logger, module, dataReader, columnMapper, _dbFactory, false, false, _region, _storageFactory, _storageFactoryConfig, _moduleProvider);
-
-                await restoreTask.RunJob();
-                Console.WriteLine($"end restore module: {module}");
-            }
-
-            await DoRestoreStorage(dataReader, columnMapper);
-
-            SetTenantActiveaAndTenantOwner(columnMapper.GetTenantMapping());
-            SetAdmin(columnMapper.GetTenantMapping());
-        }
-    }
-
-    private async Task DoRestoreStorage(IDataReadOperator dataReader, ColumnMapper columnMapper)
-    {
-        var fileGroups = GetFilesToProcess(dataReader).GroupBy(file => file.Module).ToList();
-
-        foreach (var group in fileGroups)
-        {
-            Console.WriteLine($"start restore fileGroup: {group.Key}");
-            foreach (var file in group)
-            {
-                var storage = await _storageFactory.GetStorageAsync(columnMapper.GetTenantMapping(), group.Key, _region);
-                var quotaController = storage.QuotaController;
-                storage.SetQuotaController(null);
-
-                try
-                {
-                    var adjustedPath = file.Path;
-                    var module = _moduleProvider.GetByStorageModule(file.Module, file.Domain);
-                    if (module == null || module.TryAdjustFilePath(false, columnMapper, ref adjustedPath))
-                    {
-                        var key = file.GetZipKey();
-                        using var stream = dataReader.GetEntry(key);
-
-                        await storage.SaveAsync(file.Domain, adjustedPath, module != null ? module.PrepareData(key, stream, columnMapper) : stream);
-                    }
-                }
-                finally
-                {
-                    if (quotaController != null)
-                    {
-                        storage.SetQuotaController(quotaController);
-                    }
-                }
-            }
-            Console.WriteLine($"end restore fileGroup: {group.Key}");
-        }
-    }
-
-    private IEnumerable<BackupFileInfo> GetFilesToProcess(IDataReadOperator dataReader)
-    {
-        using var stream = dataReader.GetEntry(KeyHelper.GetStorageRestoreInfoZipKey());
-        if (stream == null)
-        {
-            return Enumerable.Empty<BackupFileInfo>();
-        }
-
-        var restoreInfo = XElement.Load(new StreamReader(stream));
-
-        return restoreInfo.Elements("file").Select(BackupFileInfo.FromXElement).ToList();
-    }
-
-    private void SetTenantActiveaAndTenantOwner(int tenantId)
-    {
-        using var dbContextTenant = _creatorDbContext.CreateDbContext<TenantDbContext>(_region);
-        using var dbContextUser = _creatorDbContext.CreateDbContext<UserDbContext>(_region);
-
-        var tenant = dbContextTenant.Tenants.Single(t => t.Id == tenantId);
-        tenant.Status = TenantStatus.Active;
-        Console.WriteLine("set tenant status");
-        tenant.LastModified = DateTime.UtcNow;
-        tenant.StatusChanged = DateTime.UtcNow;
-        if (!dbContextUser.Users.Any(q => q.Id == tenant.OwnerId))
-        {
-
-            var user = dbContextUser.Users.Single(u => u.TenantId == tenantId);
-            tenant.OwnerId = user.Id;
-            Console.WriteLine($"set ownerId {user.Id}");
-        }
-        dbContextTenant.Tenants.Update(tenant);
-        dbContextTenant.SaveChanges();
-    }
-
-    private void SetAdmin(int tenantId)
-<<<<<<< HEAD
-    {
-        using var dbContextTenant = _creatorDbContext.CreateDbContext<TenantDbContext>(_region);
-        var tenant = dbContextTenant.Tenants.Single(t => t.Id == tenantId);
-        using var dbContextUser = _creatorDbContext.CreateDbContext<UserDbContext>(_region);
-
-        if (!dbContextUser.UserGroups.Any(q => q.Tenant == tenantId))
-        {
-            var userGroup = new UserGroup()
-            {
-                Tenant = tenantId,
-                LastModified = DateTime.UtcNow,
-                RefType = Core.UserGroupRefType.Contains,
-                Removed = false,
-                UserGroupId = ASC.Common.Security.Authorizing.AuthConstants.DocSpaceAdmin.ID,
-                Userid = tenant.OwnerId.Value
-            };
-
-            dbContextUser.UserGroups.Add(userGroup);
-            dbContextUser.SaveChanges();
-=======
-    {
-        using var dbContextTenant = _creatorDbContext.CreateDbContext<TenantDbContext>(_region);
-        var tenant = dbContextTenant.Tenants.Single(t => t.Id == tenantId);
-        using var dbContextUser = _creatorDbContext.CreateDbContext<UserDbContext>(_region);
-
-        if (!dbContextUser.UserGroups.Any(q => q.TenantId == tenantId))
-        {
-            var userGroup = new UserGroup()
-            {
-                TenantId = tenantId,
-                LastModified = DateTime.UtcNow,
-                RefType = ASC.Core.UserGroupRefType.Contains,
-                Removed = false,
-                UserGroupId = ASC.Common.Security.Authorizing.Constants.DocSpaceAdmin.ID,
-                Userid = tenant.OwnerId.Value
-            };
-
-            dbContextUser.UserGroups.Add(userGroup);
-            dbContextUser.SaveChanges();
->>>>>>> 4d78309b
-        }
-    }
-}+﻿// (c) Copyright Ascensio System SIA 2010-2022
+//
+// This program is a free software product.
+// You can redistribute it and/or modify it under the terms
+// of the GNU Affero General Public License (AGPL) version 3 as published by the Free Software
+// Foundation. In accordance with Section 7(a) of the GNU AGPL its Section 15 shall be amended
+// to the effect that Ascensio System SIA expressly excludes the warranty of non-infringement of
+// any third-party rights.
+//
+// This program is distributed WITHOUT ANY WARRANTY, without even the implied warranty
+// of MERCHANTABILITY or FITNESS FOR A PARTICULAR  PURPOSE. For details, see
+// the GNU AGPL at: http://www.gnu.org/licenses/agpl-3.0.html
+//
+// You can contact Ascensio System SIA at Lubanas st. 125a-25, Riga, Latvia, EU, LV-1021.
+//
+// The  interactive user interfaces in modified source and object code versions of the Program must
+// display Appropriate Legal Notices, as required under Section 5 of the GNU AGPL version 3.
+//
+// Pursuant to Section 7(b) of the License you must retain the original Product logo when
+// distributing the program. Pursuant to Section 7(e) we decline to grant you any rights under
+// trademark law for use of our trademarks.
+//
+// All the Product's GUI elements, including illustrations and icon sets, as well as technical writing
+// content are licensed under the terms of the Creative Commons Attribution-ShareAlike 4.0
+// International. See the License terms at http://creativecommons.org/licenses/by-sa/4.0/legalcode
+
+using ASC.Core;
+
+namespace ASC.Migration.PersonalToDocspace.Runner;
+
+[Scope]
+public class MigrationRunner
+{
+    private readonly DbFactory _dbFactory;
+    private readonly StorageFactory _storageFactory;
+    private readonly StorageFactoryConfig _storageFactoryConfig;
+    private readonly ModuleProvider _moduleProvider;
+    private readonly ILogger<RestoreDbModuleTask> _logger;
+    private readonly CreatorDbContext _creatorDbContext;
+
+    private string _backupFile;
+    private string _region;
+    private List<IModuleSpecifics> _modules;
+    private readonly List<ModuleName> _namesModules = new List<ModuleName>()
+    {
+        ModuleName.Core,
+        ModuleName.Files,
+        ModuleName.Files2,
+        ModuleName.Tenants,
+        ModuleName.WebStudio
+    };
+
+    public MigrationRunner(
+        DbFactory dbFactory,
+        StorageFactory storageFactory,
+        StorageFactoryConfig storageFactoryConfig,
+        ModuleProvider moduleProvider,
+        ILogger<RestoreDbModuleTask> logger,
+        CreatorDbContext creatorDbContext)
+    {
+        _dbFactory = dbFactory;
+        _storageFactory = storageFactory;
+        _storageFactoryConfig = storageFactoryConfig;
+        _moduleProvider = moduleProvider;
+        _logger = logger;
+        _creatorDbContext = creatorDbContext;
+    }
+
+    public async Task Run(string backupFile, string region, string fromAlias, string toAlias)
+    {
+        _region = region;
+        _modules = _moduleProvider.AllModules.Where(m => _namesModules.Contains(m.ModuleName)).ToList();
+        _backupFile = backupFile;
+        var columnMapper = new ColumnMapper();
+        if (!string.IsNullOrEmpty(toAlias))
+        {
+            using var dbContextTenant = _creatorDbContext.CreateDbContext<TenantDbContext>();
+            var fromTenant = dbContextTenant.Tenants.SingleOrDefault(q => q.Alias == fromAlias);
+
+            using var dbContextToTenant = _creatorDbContext.CreateDbContext<TenantDbContext>(region);
+            var toTenant = dbContextToTenant.Tenants.SingleOrDefault(q => q.Alias == toAlias);
+
+            toTenant.Status = TenantStatus.Restoring;
+            toTenant.StatusChanged = DateTime.UtcNow;
+
+            dbContextTenant.Tenants.Update(toTenant);
+            dbContextToTenant.SaveChanges();
+
+            columnMapper.SetMapping("tenants_tenants", "id", fromTenant.Id, toTenant.Id);
+            columnMapper.Commit();
+        }
+        using (var dataReader = new ZipReadOperator(_backupFile))
+        {
+            foreach (var module in _modules)
+            {
+                Console.WriteLine($"start restore module: {module}");
+                var restoreTask = new RestoreDbModuleTask(_logger, module, dataReader, columnMapper, _dbFactory, false, false, _region, _storageFactory, _storageFactoryConfig, _moduleProvider);
+
+                await restoreTask.RunJob();
+                Console.WriteLine($"end restore module: {module}");
+            }
+
+            await DoRestoreStorage(dataReader, columnMapper);
+
+            SetTenantActiveaAndTenantOwner(columnMapper.GetTenantMapping());
+            SetAdmin(columnMapper.GetTenantMapping());
+        }
+    }
+
+    private async Task DoRestoreStorage(IDataReadOperator dataReader, ColumnMapper columnMapper)
+    {
+        var fileGroups = GetFilesToProcess(dataReader).GroupBy(file => file.Module).ToList();
+
+        foreach (var group in fileGroups)
+        {
+            Console.WriteLine($"start restore fileGroup: {group.Key}");
+            foreach (var file in group)
+            {
+                var storage = await _storageFactory.GetStorageAsync(columnMapper.GetTenantMapping(), group.Key, _region);
+                var quotaController = storage.QuotaController;
+                storage.SetQuotaController(null);
+
+                try
+                {
+                    var adjustedPath = file.Path;
+                    var module = _moduleProvider.GetByStorageModule(file.Module, file.Domain);
+                    if (module == null || module.TryAdjustFilePath(false, columnMapper, ref adjustedPath))
+                    {
+                        var key = file.GetZipKey();
+                        using var stream = dataReader.GetEntry(key);
+
+                        await storage.SaveAsync(file.Domain, adjustedPath, module != null ? module.PrepareData(key, stream, columnMapper) : stream);
+                    }
+                }
+                finally
+                {
+                    if (quotaController != null)
+                    {
+                        storage.SetQuotaController(quotaController);
+                    }
+                }
+            }
+            Console.WriteLine($"end restore fileGroup: {group.Key}");
+        }
+    }
+
+    private IEnumerable<BackupFileInfo> GetFilesToProcess(IDataReadOperator dataReader)
+    {
+        using var stream = dataReader.GetEntry(KeyHelper.GetStorageRestoreInfoZipKey());
+        if (stream == null)
+        {
+            return Enumerable.Empty<BackupFileInfo>();
+        }
+
+        var restoreInfo = XElement.Load(new StreamReader(stream));
+
+        return restoreInfo.Elements("file").Select(BackupFileInfo.FromXElement).ToList();
+    }
+
+    private void SetTenantActiveaAndTenantOwner(int tenantId)
+    {
+        using var dbContextTenant = _creatorDbContext.CreateDbContext<TenantDbContext>(_region);
+        using var dbContextUser = _creatorDbContext.CreateDbContext<UserDbContext>(_region);
+
+        var tenant = dbContextTenant.Tenants.Single(t => t.Id == tenantId);
+        tenant.Status = TenantStatus.Active;
+        Console.WriteLine("set tenant status");
+        tenant.LastModified = DateTime.UtcNow;
+        tenant.StatusChanged = DateTime.UtcNow;
+        if (!dbContextUser.Users.Any(q => q.Id == tenant.OwnerId))
+        {
+
+            var user = dbContextUser.Users.Single(u => u.TenantId == tenantId);
+            tenant.OwnerId = user.Id;
+            Console.WriteLine($"set ownerId {user.Id}");
+        }
+        dbContextTenant.Tenants.Update(tenant);
+        dbContextTenant.SaveChanges();
+    }
+
+    private void SetAdmin(int tenantId)
+    {
+        using var dbContextTenant = _creatorDbContext.CreateDbContext<TenantDbContext>(_region);
+        var tenant = dbContextTenant.Tenants.Single(t => t.Id == tenantId);
+        using var dbContextUser = _creatorDbContext.CreateDbContext<UserDbContext>(_region);
+
+        if (!dbContextUser.UserGroups.Any(q => q.TenantId == tenantId))
+        {
+            var userGroup = new UserGroup()
+            {
+                TenantId = tenantId,
+                LastModified = DateTime.UtcNow,
+                RefType = ASC.Core.UserGroupRefType.Contains,
+                Removed = false,
+                UserGroupId = ASC.Common.Security.Authorizing.Constants.DocSpaceAdmin.ID,
+                Userid = tenant.OwnerId.Value
+            };
+
+            dbContextUser.UserGroups.Add(userGroup);
+            dbContextUser.SaveChanges();
+        }
+    }
+}