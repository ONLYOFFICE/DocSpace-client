import { TCreatedBy, TPathParts } from "../../types";
import { TUser } from "../people/types";
import {
  EmployeeActivationStatus,
  EmployeeStatus,
  FileStatus,
  FileType,
  FolderType,
  RoomsType,
  ShareAccessRights,
} from "../../enums";

export type TFileViewAccessibility = {
  CanConvert: boolean;
  CoAuhtoring: boolean;
  ImageView: boolean;
  MediaView: boolean;
  MustConvert: boolean;
  WebComment: boolean;
  WebCustomFilterEditing: boolean;
  WebEdit: boolean;
  WebRestrictedEditing: boolean;
  WebReview: boolean;
  WebView: boolean;
};

export type TFileSecurity = {
  Convert: boolean;
  Copy: boolean;
  CustomFilter: boolean;
  Delete: boolean;
  Download: boolean;
  Duplicate: boolean;
  Edit: boolean;
  EditHistory: boolean;
  FillForms: boolean;
  Lock: boolean;
  Move: boolean;
  Read: boolean;
  ReadHistory: boolean;
  Rename: boolean;
  Review: boolean;
  SubmitToFormGallery: boolean;
};

export type TFile = {
  access: ShareAccessRights;
  canShare: boolean;
  comment: string;
  contentLength: string;
  created: Date;
  createdBy: TCreatedBy;
  denyDownload: boolean;
  denySharing: boolean;
  fileExst: string;
  fileStatus: FileStatus;
  fileType: FileType;
  folderId: number;
  id: number;
  mute: boolean;
  pureContentLength: number;
  rootFolderId: number;
  rootFolderType: FolderType;
  security: TFileSecurity;
  shared: boolean;
  thumbnailStatus: number;
  title: string;
  updated: Date;
  updatedBy: TCreatedBy;
  version: number;
  versionGroup: number;
  viewAccessibility: TFileViewAccessibility;
  viewUrl: string;
  webUrl: string;
};

export type TOpenEditRequest = {
  documentType: string;
  editorUrl: string;
  token: string;
  type: string;
  file: TFile;
  errorMessage: string;
};

export type TGetReferenceDataRequest = {
  referenceData: {
    FileKey: number;
    InstanceId: string;
  };
  error: string;
  path: string;
  url: string;
  fileType: string;
  key: string;
  link: string;
  token: string;
};

export type TFolderSecurity = {
  Read: boolean;
  Create: boolean;
  Delete: boolean;
  EditRoom: boolean;
  Rename: boolean;
  CopyTo: boolean;
  Copy: boolean;
  MoveTo: boolean;
  Move: boolean;
  Pin: boolean;
  Mute: boolean;
  EditAccess: boolean;
  Duplicate: boolean;
  Download: boolean;
  CopySharedLink: boolean;
};

export type TFolder = {
  parentId: number;
  filesCount: number;
  foldersCount: number;
  new: number;
  mute: boolean;
  pinned: boolean;
  private: boolean;
  id: number;
  rootFolderId: number;
  canShare: boolean;
  security: TFolderSecurity;
  title: string;
  access: ShareAccessRights;
  shared: boolean;
  created: Date;
  createdBy: TCreatedBy;
  updated: Date;
  updatedBy: TCreatedBy;
  rootFolderType: FolderType;
  isArchive?: boolean;
  roomType?: RoomsType;
};

export type TGetFolderPath = TFolder[];

export type TGetFolder = {
  files: TFile[];
  folders: TFolder[];
  current: TFolder;
  pathParts: TPathParts[];
  startIndex: number;
  count: number;
  total: number;
  new: number;
};

export type TOperation = {
  Operation: number;
  error: string;
  finished: boolean;
  id: string;
  processed: string;
  progress: number;
};

export type TUploadOperation = {
  bytes_total: number;
  bytes_uploaded: number;
  created: Date;
  expired: Date;
  id: string;
  location: string;
  path: number[];
};

export type TThirdPartyCapabilities = string[][];

export type TThierdParty = {
  corporate: boolean;
  roomsStorage: boolean;
  customerTitle: string;
  providerId: string;
  providerKey: string;
};

export type TTirdParties = TThierdParty[];

export type TFilesSettings = {
  automaticallyCleanUp: {
    gap: number;
    isAutoCleanUp: boolean;
  };
  canSearchByContent: boolean;
  chunkUploadSize: number;
  chunkUploadCount: number;
  confirmDelete: boolean;
  convertNotify: boolean;
  defaultOrder: { is_asc: boolean; property: 1 };
  defaultSharingAccessRights: ShareAccessRights[];
  downloadTarGz: boolean;
  enableThirdParty: boolean;
  externalShare: boolean;
  externalShareSocialMedia: boolean;
  extsArchive: string[];
  extsAudio: string[];
  extsCoAuthoring: string[];
  extsConvertible: string[];
  extsDocument: string[];
  extsImage: string[];
  extsImagePreviewed: string[];
  extsMediaPreviewed: string[];
  extsMustConvert: string[];
  extsPresentation: string[];
  extsSpreadsheet: string[];
  extsUploadable: string[];
  extsVideo: string[];
  extsWebCommented: string[];
  extsWebCustomFilterEditing: string[];
  extsWebEdited: string[];
  extsWebEncrypt: string[];
  extsWebPreviewed: string[];
  extsWebRestrictedEditing: string[];
  extsWebReviewed: string[];
  extsWebTemplate: string[];
  favoritesSection: boolean;
  fileDownloadUrlString: string;
  fileRedirectPreviewUrlString: string;
  fileThumbnailUrlString: string;
  fileWebEditorExternalUrlString: string;
  fileWebEditorUrlString: string;
  fileWebViewerExternalUrlString: string;
  fileWebViewerUrlString: string;
  forcesave: boolean;
  hideConfirmConvertOpen: boolean;
  hideConfirmConvertSave: boolean;
  internalFormats: {
    Document: string;
    Presentation: string;
    Spreadsheet: string;
  };
  keepNewFileName: boolean;
  masterFormExtension: string;
  paramOutType: string;
  paramVersion: string;
  recentSection: boolean;
  storeForcesave: boolean;
  storeOriginalFiles: boolean;
  templatesSection: boolean;
  updateIfExist: boolean;
};

export type TPresignedUri = {
  filetype: string;
  token: string;
  url: string;
};

export type TEditHistoryUser = {
  id: string;
  name: string;
};

export type TEditHistoryChanges = {
  created: Date;
  user: TEditHistoryUser;
};

export type TEditHistory = {
  changes: TEditHistoryChanges[];
  changesHistory: string;
  created: Date;
  id: number;
  key: string;
  serverVersion?: string;
  user: TEditHistoryUser;
  version: number;
  versionGroup: number;
};

export type TEditDiff = {
  changesUrl: string;
  fileType: string;
  key: string;
  previous: {
    fileType: string;
    key: string;
    url: string;
  };
  token: string;
  url: string;
  version: number;
};

export type TDocUser = {
  id: string;
  firstName: string;
  lastName: string;
  status: EmployeeStatus;
  activationStatus: EmployeeActivationStatus;
  workFromDate: Date;
  email: string;
  removed: boolean;
  lastModified: Date;
  tenantId: null;
  isActive: boolean;
  mobilePhoneActivationStatus: number;
  ldapQouta: number;
  createDate: Date;
  checkActivation: boolean;
};

export type TSharedUsers = {
  user: TDocUser;
  email: string;
  id: string;
  hasAccess: boolean;
  name: string;
};

export type TSendEditorNotify = {
  user: TUser;
  permissions: string;
};

export type TDocServiceLocation = {
  version: string;
  docServiceUrlApi: string;
  docServiceUrl: string;
  docServiceUrlInternal: string;
  docServicePortalUrl: string;
  isDefault: boolean;
};

export type TFileLink = {
  access: ShareAccessRights;
  canEditAccess: boolean;
  isLocked: boolean;
  isOwner: boolean;
  sharedTo: {
    denyDownload: boolean;
    id: string;
    isExpired: boolean;
    linkType: number;
    primary: boolean;
    requestToken: string;
    shareLink: string;
    title: string;
  };
};
<<<<<<< HEAD

export type TFilesUsedSpace = {
  myDocumentsUsedSpace: {
    title: string;
    usedSpace: number;
  };
  trashUsedSpace: {
    title: string;
    usedSpace: number;
  };
  archiveUsedSpace: {
    title: string;
    usedSpace: number;
  };
  roomsUsedSpace: {
    title: string;
    usedSpace: number;
  };
};
=======
>>>>>>> cef218c4
<|MERGE_RESOLUTION|>--- conflicted
+++ resolved
@@ -345,7 +345,6 @@
     title: string;
   };
 };
-<<<<<<< HEAD
 
 export type TFilesUsedSpace = {
   myDocumentsUsedSpace: {
@@ -364,6 +363,4 @@
     title: string;
     usedSpace: number;
   };
-};
-=======
->>>>>>> cef218c4
+};