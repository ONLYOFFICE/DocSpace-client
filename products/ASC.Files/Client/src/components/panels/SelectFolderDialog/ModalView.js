import React from "react";

import ModalDialog from "@appserver/components/modal-dialog";
import { StyledAsidePanel, StyledSelectFolderPanel } from "../StyledPanels";
import FolderTreeBody from "../../FolderTreeBody";
import Button from "@appserver/components/button";

const SelectFolderDialogModalView = ({
  t,
  theme,
  isPanelVisible,
  zIndex,
  onClose,
  withoutProvider,
  isNeedArrowIcon,
  modalHeightContent,
  isAvailable,
  certainFolders,
  folderId,
  isLoadingData,
  folderList,
  onSelect,
  header,
  footer,
  headerName,
  showButtons,
  onSave,
  canCreate,
  isLoading,
  primaryButtonName,
  noTreeSwitcher,
}) => {
  return (
    <StyledAsidePanel theme={theme} visible={isPanelVisible}>
      <ModalDialog
        theme={theme}
        visible={isPanelVisible}
        zIndex={zIndex}
        onClose={onClose}
        displayType="modal"
        {...(!header && !footer && !showButtons && { contentHeight: "416px" })}
      >
        <ModalDialog.Header theme={theme}>
          {headerName ? headerName : t("Translations:FolderSelection")}
        </ModalDialog.Header>

        <ModalDialog.Body theme={theme}>
          <StyledSelectFolderPanel
            theme={theme}
            isNeedArrowIcon={isNeedArrowIcon}
            noTreeSwitcher={noTreeSwitcher}
          >
            <div className="select-folder-modal-dialog-header">{header} </div>
            <FolderTreeBody
              theme={theme}
              isLoadingData={isLoadingData}
              folderList={folderList}
              onSelect={onSelect}
              withoutProvider={withoutProvider}
              certainFolders={certainFolders}
              isAvailable={isAvailable}
              selectedKeys={[folderId]}
              heightContent={modalHeightContent}
            />
          </StyledSelectFolderPanel>
        </ModalDialog.Body>
        <ModalDialog.Footer theme={theme}>
          <StyledSelectFolderPanel theme={theme}>
            {footer}
            {showButtons && (
              <div className="select-folder-dialog-modal_buttons">
                <Button
                  theme={theme}
                  className="select-folder-dialog-buttons-save"
                  primary
                  size="small"
                  label={primaryButtonName}
                  onClick={onSave}
                  isDisabled={isLoadingData || !isAvailable || !canCreate}
                />
                <Button
<<<<<<< HEAD
                  size="small"
=======
                  theme={theme}
                  size="medium"
>>>>>>> 1e89c8dd
                  label={t("Common:CancelButton")}
                  onClick={onClose}
                  isDisabled={isLoadingData || isLoading}
                />
              </div>
            )}
          </StyledSelectFolderPanel>
        </ModalDialog.Footer>
      </ModalDialog>
    </StyledAsidePanel>
  );
};
export default SelectFolderDialogModalView;<|MERGE_RESOLUTION|>--- conflicted
+++ resolved
@@ -79,12 +79,7 @@
                   isDisabled={isLoadingData || !isAvailable || !canCreate}
                 />
                 <Button
-<<<<<<< HEAD
                   size="small"
-=======
-                  theme={theme}
-                  size="medium"
->>>>>>> 1e89c8dd
                   label={t("Common:CancelButton")}
                   onClick={onClose}
                   isDisabled={isLoadingData || isLoading}
