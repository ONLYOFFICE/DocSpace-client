// (c) Copyright Ascensio System SIA 2009-2024
//
// This program is a free software product.
// You can redistribute it and/or modify it under the terms
// of the GNU Affero General Public License (AGPL) version 3 as published by the Free Software
// Foundation. In accordance with Section 7(a) of the GNU AGPL its Section 15 shall be amended
// to the effect that Ascensio System SIA expressly excludes the warranty of non-infringement of
// any third-party rights.
//
// This program is distributed WITHOUT ANY WARRANTY, without even the implied warranty
// of MERCHANTABILITY or FITNESS FOR A PARTICULAR  PURPOSE. For details, see
// the GNU AGPL at: http://www.gnu.org/licenses/agpl-3.0.html
//
// You can contact Ascensio System SIA at Lubanas st. 125a-25, Riga, Latvia, EU, LV-1021.
//
// The  interactive user interfaces in modified source and object code versions of the Program must
// display Appropriate Legal Notices, as required under Section 5 of the GNU AGPL version 3.
//
// Pursuant to Section 7(b) of the License you must retain the original Product logo when
// distributing the program. Pursuant to Section 7(e) we decline to grant you any rights under
// trademark law for use of our trademarks.
//
// All the Product's GUI elements, including illustrations and icon sets, as well as technical writing
// content are licensed under the terms of the Creative Commons Attribution-ShareAlike 4.0
// International. See the License terms at http://creativecommons.org/licenses/by-sa/4.0/legalcode

import AvatarDarkReactSvgUrl from "PUBLIC_DIR/images/avatar.dark.react.svg?url";

import { globalColors } from "./globalColors";
import { CommonTheme } from "./commonTheme";

import { TTheme } from "./base";
import { DEFAULT_FONT_FAMILY } from "../constants";

const {
  white,
  black,
  darkBlack,

  darkGrayBlackout,
  grayLight,
  darkGrayLight,
  lightGrayHover,
  lightDarkGrayHover,
  grayLightMid,
  grayDarkMid,
  lightGraySelected,
  grayStrong,
  grayDarkStrong,
  gray,
  grayDark,
  lightGrayDark,
  darkGrayDark,
  grayText,
  grayDarkText,
  lightBlueMain,
  lightBlueMainHover,
  lightBlueMainDisabled,
  lightBlueMainPressed,
  lightSecondMain,
  lightSecondMainHover,
  lightSecondMainDisabled,

  mainOrange,

  darkErrorStatus,
<<<<<<< HEAD
  favoritesStatus,
  lightStatusWarning,
  darkStatusWarning,
  darkStatusPositive,

  darkIcon,
  link,
  darkLink,
  blueLightMid,
  bigGrayDarkMid,

  darkToastDone,
  darkToastInfo,
  darkToastAlert,
  darkToastWarning,

  dndColor,
  dndDarkColor,
  dndHoverColor,
  dndDarkHover,

  onWhiteColor,
  boxShadowDarkColor,
  loaderDark,

  editorGreenColor,
  editorBlueColor,
  editorOrangeColor,
  editorRedColor,
  windowsColor,
  linuxColor,
  androidColor,
  badgeShadow,
  popupShadow,
  menuShadow,
  darkScroll,
  darkScrollHover,
  darkScrollActive,
  silver,
  highlandGray,
=======
  charlestonGreen,
  outerSpace,

  blurDark,
>>>>>>> 38e17d81
} = globalColors;

const Dark: TTheme = {
  ...CommonTheme,
  isBase: false,
  color: white,
  backgroundColor: black,
  fontFamily: DEFAULT_FONT_FAMILY,
  fontSize: "13px",

  text: {
    color: white,
    disableColor: grayDarkText,
    emailColor: gray,
    fontWeight: "normal",
    fontWeightBold: "bold",
  },

  heading: {
    fontSize: {
      xlarge: "27px",
      large: "23px",
      medium: "21px",
      small: "19px",
      xsmall: "15px",
    },

    fontWeight: 600,
    color: white,
  },

  backgroundAndSubstrateColor: darkGrayLight,

  betaBadgeTooltip: {
    boxShadowColor: badgeShadow,
  },

  button: {
    fontWeight: "600",
    margin: "0",
    display: "inline-block",
    textAlign: "center",
    textDecoration: "none",

    topVerticalAlign: "text-top",
    middleVerticalAlign: "middle",
    bottomVerticalAlign: "text-bottom",

    borderRadius: "3px",
    stroke: "none",
    overflow: "hidden",
    textOverflow: "ellipsis",
    whiteSpace: "nowrap",
    outline: "none",
    boxSizing: "border-box",

    paddingRight: "4px",

    height: {
      extraSmall: "24px",
      small: "32px",
      normal: "40px",
      medium: "44px",
    },

    lineHeight: {
      extraSmall: "15px",
      small: "20px",
      normal: "16px",
      medium: "22px",
    },

    fontSize: {
      extraSmall: "12px",
      small: "13px",
      normal: "14px",
      medium: "16px",
    },

    padding: {
      extraSmall: "0 12px",
      small: "0 28px",
      normal: "0 28px",
      medium: "0 32px",
    },

    color: {
      base: white,
      baseHover: white,
      baseActive: white,
      baseDisabled: grayDarkStrong,

      primary: white,
      primaryHover: white,
      primaryActive: white,
      primaryDisabled: white,
    },

    backgroundColor: {
      base: black,
      baseHover: black,
      baseActive: darkGrayLight,
      baseDisabled: darkGrayLight,

      primary: lightSecondMain,
      primaryHover: lightSecondMainHover,
      primaryActive: `linear-gradient(0deg, ${lightSecondMain}, ${lightSecondMain}),linear-gradient(0deg, ${onWhiteColor}, ${onWhiteColor})`,
      primaryDisabled: lightSecondMainDisabled,
    },

    border: {
      base: `1px solid ${grayDarkStrong}`,
      baseHover: `1px solid ${grayDark}`,
      baseActive: `1px solid ${grayDarkStrong}`,
      baseDisabled: `1px solid ${grayDarkStrong}`,

      primary: `1px solid ${lightSecondMain}`,
      primaryHover: `1px solid ${lightSecondMainHover}`,
      primaryActive: `1px solid linear-gradient(0deg, ${lightSecondMain}, ${lightSecondMain}),linear-gradient(0deg, ${onWhiteColor}, ${onWhiteColor})`,
      primaryDisabled: `1px solid ${lightSecondMainDisabled}`,
    },

    loader: {
      base: white,
      primary: white,
    },
  },

  helpButton: {
    width: "100%",
    backgroundColor: black,
    maxWidth: "500px",
    margin: "0",
    lineHeight: "56px",
    fontWeight: "700",
    padding: "0 16px 16px",
    bodyPadding: "16px 0",
  },

  mainButtonMobile: {
    textColor: darkGrayDark,

    buttonColor: mainOrange,
    iconFill: black,

    circleBackground: black,

    mobileProgressBarBackground: grayDarkStrong,

    bar: {
      icon: grayDark,
    },

    buttonWrapper: {
      background: black,
      uploadingBackground: grayDarkMid,
    },

    buttonOptions: {
      backgroundColor: grayDarkMid,
      color: black,
    },

    dropDown: {
      position: "fixed",
      right: "48px",
      bottom: "48px",

      width: "400px",

      zIndex: "202",

      mobile: {
        right: "32px",
        bottom: "40px",

        marginLeft: "24px",

        width: "calc(100vw - 64px)",
      },

      separatorBackground: white,

      buttonColor: white,

      hoverButtonColor: black,

      backgroundActionMobile: bigGrayDarkMid,
    },

    dropDownItem: {
      padding: "10px",
    },
  },

  mainButton: {
    backgroundColor: lightBlueMain,
    disableBackgroundColor: lightBlueMainDisabled,
    hoverBackgroundColor: lightBlueMainHover,
    clickBackgroundColor: lightBlueMainPressed,

    padding: "5px 14px 5px 12px",
    borderRadius: "3px",
    lineHeight: "22px",
    fontSize: "16px",
    fontWeight: 700,
    textColor: white,
    textColorDisabled: white,

    cornerRoundsTopRight: "0",
    cornerRoundsBottomRight: "0",

    svg: {
      margin: "auto",
      height: "100%",
      fill: white,
    },

    dropDown: {
      top: "100%",
    },

    arrowDropdown: {
      borderLeft: "4px solid transparent",
      borderRight: "4px solid transparent",
      borderTop: `5px solid ${white}`,
      borderTopDisabled: `5px solid ${black}`,
      right: "14px",
      top: "50%",
      width: "0",
      height: "0",
      marginTop: " -1px",
    },
  },

  socialButton: {
    fontWeight: "500",
    textDecoration: "none",
    padding: "0",
    borderRadius: "3px",
    height: "40px",
    heightSmall: "32px",
    textAlign: "left",
    stroke: " none",
    outline: "none",
    width: "100%",

    border: `1px solid ${grayDarkStrong}`,
    background: black,

    borderConnect: "none",
    connectBackground: darkIcon,

    disableBackgroundColor: darkGrayLight,

    hoverBackground: black,
    hoverBorder: `1px solid ${grayDark}`,
    hoverConnectBackground: white,
    hoverConnectBorder: "none",

    activeBackground: darkGrayLight,
    activeBorder: `1px solid ${grayDarkStrong}`,
    activeConnectBackground: bigGrayDarkMid,
    activeConnectBorder: "none",

    color: grayDark,
    disableColor: darkGrayDark,
    disabledSvgColor: grayDarkStrong,

    text: {
      width: "100%",
      height: "18px",
      margin: "0 11px",
      fontWeight: "500",
      fontSize: "14px",
      lineHeight: "16px",
      letterSpacing: "0.21875px",
      overflow: "hidden",
      textOverflow: "ellipsis",
      whiteSpace: "nowrap",
      color: white,
      hoverColor: white,
      connectColor: darkBlack,
    },

    svg: {
      margin: "11px 8px",
      width: "20px",
      height: "20px",
      minWidth: "20px",
      minHeight: "20px",
      fill: darkBlack,
    },
  },

  groupButton: {
    fontSize: "14px",
    lineHeight: "19px",
    color: grayDark,
    disableColor: grayDarkStrong,
    float: "left",
    height: "19px",
    overflow: "hidden",
    padding: "0px",

    separator: {
      border: `1px solid ${grayDarkStrong}`,
      width: "0px",
      height: "24px",
      margin: "16px 12px 0 12px",
    },

    checkbox: {
      margin: "16px 0 16px 24px",
      tabletMargin: "auto 0 auto 16px",
    },
  },

  groupButtonsMenu: {
    top: "0",
    background: black,
    boxShadow: `0px 10px 18px -8px ${menuShadow}`,
    height: "48px",
    tabletHeight: "56px",
    padding: "0 18px 19px 0",
    width: "100%",
    zIndex: "189",
    marginTop: "1px",

    closeButton: {
      right: "11px",
      top: "6px",
      tabletTop: "10px",
      width: "20px",
      height: "20px",
      padding: "8px",
      hoverBackgroundColor: white,
      backgroundColor: grayDark,
    },
  },

  iconButton: { color: grayDark, hoverColor: white },
  selectorAddButton: {
    background: grayDarkMid,
    hoverBackground: darkGrayLight,
    activeBackground: grayDarkMid,

    iconColor: grayDark,
    iconColorHover: white,
    iconColorActive: darkGrayDark,

    border: `none`,
    boxSizing: "border-box",
    borderRadius: "3px",
    height: " 32px",
    width: "32px",
    padding: "10px",
    color: grayDark,
    hoverColor: white,
  },

  saveCancelButtons: {
    bottom: "0",
    width: "100%",
    left: "0",
    padding: "8px 24px 8px 16px",
    marginRight: "8px",

    unsavedColor: gray,
  },

  checkbox: {
    fillColor: darkGrayLight,
    borderColor: grayDarkStrong,
    arrowColor: white,
    indeterminateColor: white,

    disableArrowColor: grayDarkStrong,
    disableBorderColor: grayDarkMid,
    disableFillColor: darkGrayLight,
    disableIndeterminateColor: grayDarkStrong,

    hoverBorderColor: grayDark,
    hoverIndeterminateColor: white,

    pressedBorderColor: grayDarkStrong,
    pressedFillColor: black,

    focusColor: grayDark,

    errorColor: darkErrorStatus,
  },

  viewSelector: {
    fillColor: black,
    checkedFillColor: grayDark,
    fillColorDisabled: grayLight,
    disabledFillColor: grayLightMid,
    disabledFillColorInner: grayStrong,
    hoverBorderColor: grayDark,
    borderColor: grayDarkStrong,
  },

  radioButton: {
    textColor: white,
    textDisableColor: grayDarkText,

    marginBeforeLabel: "8px",

    background: black,
    disableBackground: darkGrayLight,

    fillColor: white,
    disableFillColor: grayDarkStrong,

    borderColor: grayDarkStrong,
    disableBorderColor: "none",
    hoverBorderColor: white,
  },

  row: {
    minHeight: "47px",
    width: "100%",
    borderBottom: grayDarkStrong,
    backgroundColor: globalColors.lightDarkGrayHover,
    minWidth: "160px",
    overflow: "hidden",
    textOverflow: "ellipsis",

    element: {
      marginRight: "14px",
      marginLeft: "2px",
    },

    optionButton: {
      padding: "8px 0px 9px 7px",
    },
  },

  rowContent: {
    icons: {
      height: "16px",
    },

    margin: "0 6px",
    fontSize: "12px",
    fontStyle: "normal",
    fontWeight: "600",
    height: "56px",
    maxWidth: " 100%",

    sideInfo: {
      minWidth: "160px",
      margin: "0 6px",
      overflow: "hidden",
      textOverflow: "ellipsis",
    },

    mainWrapper: {
      minWidth: "140px",
      marginRight: "8px",
      marginTop: "8px",
      width: "95%",
    },
  },

  rowContainer: {
    borderColor: grayDarkStrong,
  },

  badge: {
    border: "1px solid transparent",
    padding: "1px",
    lineHeight: "0.8",
    overflow: "hidden",
    color: white,
    backgroundColor: darkStatusWarning,
    disableBackgroundColor: grayDark,
  },

  scrollbar: {
    bgColor: darkScroll,
    hoverBgColor: darkScrollHover,
    pressBgColor: darkScrollActive,
    paddingInlineEnd: "17px !important",
    paddingInlineEndMobile: "8px !important",
  },

  modalDialog: {
    backgroundColor: black,
    textColor: white,
    headerBorderColor: grayDarkStrong,
    footerBorderColor: grayDarkStrong,
    width: "auto",
    maxwidth: "560px",
    margin: " 0 auto",
    minHeight: "100%",

    colorDisabledFileIcons: grayDarkText,

    backdrop: {
      backgroundRGBA: {
        r: 27,
        g: 27,
        b: 27,
        a: 0.6,
      },
      blur: 9,
    },

    content: {
      backgroundColor: black,
      modalBorderRadius: "6px",
      modalPadding: "0 12px 12px",
      asidePadding: "0 16px 16px",

      heading: {
        maxWidth: "calc(100% - 18px)",
        margin: "0",
        fontWeight: "700",
        modalLineHeight: "40px",
        asideLineHeight: "56px",
        asideFontSize: "21px",
        modalFontSize: "18px",
      },
    },

    closeButton: {
      fillColor: darkGrayDark,
    },
  },

  paging: {
    button: {
      marginRight: "8px",
      maxWidth: "110px",
    },

    page: {
      marginRight: "8px",
      width: "110%",
    },

    comboBox: {
      marginLeft: "auto",
      marginRight: "0px",
    },
  },

  input: {
    color: white,
    disableColor: grayDarkText,

    backgroundColor: darkGrayLight,
    disableBackgroundColor: grayDarkStrong,

    width: {
      base: "173px",
      middle: "300px",
      big: "350px",
      huge: "500px",
      large: "550px",
    },

    borderRadius: "3px",
    boxShadow: "none",
    boxSizing: "border-box",
    border: "solid 1px",

    borderColor: grayDarkStrong,
    errorBorderColor: darkErrorStatus,
    warningBorderColor: darkStatusWarning,
    disabledBorderColor: grayDarkStrong,

    hoverBorderColor: grayDark,
    hoverErrorBorderColor: darkErrorStatus,
    hoverWarningBorderColor: darkStatusWarning,
    hoverDisabledBorderColor: grayDarkStrong,

    focusBorderColor: white,
    focusErrorBorderColor: darkErrorStatus,
    focusWarningBorderColor: darkStatusWarning,
    focusDisabledBorderColor: grayDarkStrong,
  },

  fileInput: {
    width: {
      base: "173px",
      middle: "300px",
      big: "350px",
      huge: "500px",
      large: "550px",
    },

    height: {
      base: "32px",
      middle: "38px",
      big: "38px",
      huge: "39px",
      large: "44px",
    },

    paddingRight: {
      base: "37px",
      middle: "48px",
      big: "53px",
      huge: "58px",
      large: "64px",
    },

    icon: {
      background: black,

      border: "1px solid",
      borderRadius: "0 3px 3px 0",

      width: {
        base: "30px",
        middle: "36px",
        big: "37px",
        huge: "38px",
        large: "48px",
      },

      height: {
        base: "30px",
        middle: "36px",
        big: "36px",
        huge: "37px",
        large: "42px",
      },
    },
    iconButton: {
      width: {
        base: "15px",
        middle: "15px",
        big: "16px",
        huge: "16px",
        large: "16px",
      },
    },
  },

  passwordInput: {
    color: grayDark,
    disableColor: grayDark,

    tooltipTextColor: black,

    iconColor: grayDarkStrong,
    hoverIconColor: grayDark,

    hoverColor: gray,

    lineHeight: "32px",

    text: {
      lineHeight: "14px",
      marginTop: "-2px",
    },

    link: {
      marginTop: "-6px",

      tablet: {
        width: "100%",
        marginLeft: "0px",
        marginTop: "-1px",
      },
    },

    progress: {
      borderRadius: "2px",
      marginTop: "-2px",
    },

    newPassword: {
      margin: "0 16px",

      svg: {
        overflow: "hidden",
        marginBottom: "4px",
      },
    },
  },

  searchInput: {
    fontSize: "14px",
    fontWeight: "600",

    iconColor: grayDarkStrong,
    hoverIconColor: grayDark,
  },

  inputPhone: {
    activeBorderColor: lightSecondMain,
    inactiveBorderColor: grayDarkStrong,
    errorBorderColor: darkErrorStatus,
    backgroundColor: black,
    color: white,
    scrollBackground: grayDark,
    placeholderColor: grayDark,
    dialCodeColor: grayDark,
    width: "320px",
    height: "44px",
  },
  textInput: {
    fontWeight: "normal",
    placeholderColor: grayDark,
    disablePlaceholderColor: grayDarkStrong,

    transition: "all 0.2s ease 0s",
    appearance: "none",
    display: "flex",
    flex: "1 1 0%",
    outline: "none",
    overflow: "hidden",
    opacity: "1",

    lineHeight: {
      base: "20px",
      middle: "20px",
      big: "20px",
      huge: "21px",
      large: "20px",
    },

    fontSize: {
      base: "13px",
      middle: "14px",
      big: "16px",
      huge: "18px",
      large: "16px",
    },

    padding: {
      base: "5px 6px",
      middle: "8px 12px",
      big: "8px 16px",
      huge: "8px 20px",
      large: "11px 12px",
    },
  },

  inputBlock: {
    height: "100%",
    paddingRight: "8px",
    paddingLeft: "1px",

    display: "flex",
    alignItems: "center",
    padding: "2px 0px 2px 2px",
    margin: "0",

    borderColor: white,

    iconColor: grayDark,
    hoverIconColor: white,
  },

  textArea: {
    disabledColor: grayDarkStrong,

    focusBorderColor: white,
    focusErrorBorderColor: darkErrorStatus,
    focusOutline: "none",

    scrollWidth: "100%",
    scrollHeight: "91px",

    numerationColor: grayDark,

    copyIconFilter:
      "invert(62%) sepia(0%) saturate(0%) hue-rotate(119deg) brightness(85%) contrast(87%)",
  },

  link: {
    color: white,
    lineHeight: "calc(100% + 6px)",
    opacity: "0.5",
    textDecoration: "none",
    cursor: "pointer",
    display: "inline-block",

    hover: {
      textDecoration: "underline dashed",
      page: { textDecoration: "underline" },
    },
  },

  linkWithDropdown: {
    paddingRight: "20px",
    semiTransparentOpacity: "0.5",
    textDecoration: "none",
    disableColor: grayDarkText,

    svg: {
      opacity: "1",
      semiTransparentOpacity: "0.5",
    },

    text: { maxWidth: "100%" },

    span: { maxWidth: "300px" },

    expander: {
      iconColor: white,
    },
    color: {
      default: grayDark,
      hover: darkGrayDark,
      active: white,
      focus: white,
    },

    background: {
      default: "transparent",
      hover: grayDarkStrong,
      active: darkGrayLight,
      focus: grayDarkMid,
    },
    caret: {
      width: "5px",
      minWidth: "5px",
      height: "4px",
      minHeight: "4px",
      marginLeft: "5px",
      marginTop: "-4px",
      right: "6px",
      top: "0",
      bottom: "0",
      isOpenBottom: "-1px",
      margin: "auto",
      opacity: "0",
      transform: "scale(1, -1)",
    },
  },

  tooltip: {
    borderRadius: "6px",
    boxShadow: `0px 10px 15px ${popupShadow}`,
    opacity: "1",
    padding: "8px 12px",
    pointerEvents: "auto",
    maxWidth: "340px",
    color: grayDarkMid,
    textColor: white,
    backgroundColor: darkGrayLight,

    before: {
      border: "none",
    },
    after: {
      border: "none",
    },
  },

  fieldContainer: {
    horizontal: {
      margin: "0 0 16px 0",

      label: {
        lineHeight: "32px",
        margin: "0",
      },

      body: {
        flexGrow: "1",
      },

      iconButton: {
        marginTop: "10px",
        marginLeft: "8px",
      },
    },

    vertical: {
      margin: "0 0 16px 0",

      label: {
        lineHeight: "20px",
        height: "20px",
      },

      labelIcon: {
        width: "100%",
        margin: "0 0 4px 0",
      },

      body: {
        width: "100%",
      },

      iconButton: {
        margin: "0",
        padding: "0px 8px",
        width: "12px",
        height: "12px",
      },
    },

    errorLabel: {
      color: darkErrorStatus,
    },
  },

  avatar: {
    defaultImage: `url("${AvatarDarkReactSvgUrl}")`,
    initialsContainer: {
      color: white,
      groupColor: white,
      left: "50%",
      top: "50%",
      transform: "translate(-50%, -50%)",
      fontWeight: "600",
      groupFontWeight: "700",

      fontSize: {
        min: "12px",
        small: "12px",
        base: "16px",
        medium: "20px",
        big: "34px",
        groupBig: "23px",
        max: "72px",
      },
    },

    roleWrapperContainer: {
      right: {
        min: "-2px",
        small: "-2px",
        base: "-2px",
        medium: "-4px",
        big: "3px",
        max: "0px",
      },

      bottom: {
        min: "-2px",
        small: "3px",
        base: "4px",
        medium: "6px",
        big: "3px",
        max: "0px",
      },

      width: {
        min: "12px",
        medium: "16px",
        max: "24px",
      },

      height: {
        min: "12px",
        medium: "16px",
        max: "24px",
      },
    },

    imageContainer: {
      backgroundImage: grayDarkStrong,
      background: grayDarkStrong,
      groupBackground: grayDarkMid,
      borderRadius: "50%",
      height: "100%",

      svg: {
        display: "block",
        width: "50%",
        height: "100%",
        margin: "auto",
        fill: grayDark,
      },
    },

    administrator: {
      fill: darkStatusWarning,
      stroke: darkBlack,
      color: white,
    },

    guest: {
      fill: darkIcon,
      stroke: darkBlack,
      color: white,
    },

    owner: {
      fill: favoritesStatus,
      stroke: darkBlack,
      color: white,
    },

    editContainer: {
      right: "0px",
      bottom: "0px",
      fill: black,
      backgroundColor: bigGrayDarkMid,
      borderRadius: "50%",
      height: "32px",
      width: "32px",
    },

    image: {
      width: "100%",
      height: "100%",
      borderRadius: "50%",
    },

    icon: {
      background: grayDarkMid,
      color: darkGrayDark,
    },

    width: {
      min: "32px",
      small: "36px",
      base: "40px",
      medium: "48px",
      big: "80px",
      max: "124px",
    },

    height: {
      min: "32px",
      small: "36px",
      base: "40px",
      medium: "48px",
      big: "80px",
      max: "124px",
    },
  },

  avatarEditor: {
    minWidth: "208px",
    maxWidth: "300px",
    width: "max-content",
  },

  avatarEditorBody: {
    maxWidth: "400px",

    selectLink: {
      color: grayDarkStrong,
      linkColor: darkLink,
    },

    slider: {
      width: "100%",
      margin: "24px 0",
      backgroundColor: "transparent",

      runnableTrack: {
        background: grayDarkMid,
        focusBackground: grayDarkMid,
        border: `1.4px solid ${grayDarkMid}`,
        borderRadius: "5.6px",
        width: "100%",
        height: "8px",
      },

      sliderThumb: {
        marginTop: "-9.4px",
        width: "24px",
        height: "24px",
        background: white,
        disabledBackground: darkGrayDark,
        borderWidth: "6px",
        borderStyle: "solid",
        borderColor: `${black}`,
        borderRadius: "30px",
        boxShadow: `0px 5px 20px ${popupShadow}`,
      },

      thumb: {
        width: "24px",
        height: "24px",
        background: white,
        border: `6px solid ${black}`,
        borderRadius: "30px",
        marginTop: "0px",
        boxShadow: `0px 5px 20px ${popupShadow}`,
      },

      rangeTrack: {
        background: grayDarkMid,
        border: `1.4px solid ${grayDarkMid}`,
        borderRadius: "5.6px",
        width: "100%",
        height: "8px",
      },

      rangeThumb: {
        width: "14px",
        height: "14px",
        background: white,
        border: `6px solid ${black}`,
        borderRadius: "30px",
        boxShadow: `0px 5px 20px ${popupShadow}`,
      },

      track: {
        background: "transparent",
        borderColor: "transparent",
        borderWidth: "10.2px 0",
        color: "transparent",
        width: "100%",
        height: "8px",
      },

      trackNumber: {
        color: gray,
      },

      fillLower: {
        background: grayDarkMid,
        focusBackground: grayDarkMid,
        border: `1.4px solid ${grayDarkMid}`,
        borderRadius: "11.2px",
      },

      fillUpper: {
        background: grayDarkMid,
        focusBackground: grayDarkMid,
        border: `1.4px solid ${grayDarkMid}`,
        borderRadius: "11.2px",
      },
    },

    container: {
      miniPreview: {
        width: "160px",
        border: `1px solid ${grayDarkMid}`,
        borderRadius: "6px",
        padding: "8px",
      },

      buttons: {
        height: "32px",
        background: black,
        mobileWidth: "40px",
        mobileHeight: "100%",
        mobileBackground: "none",
      },

      button: {
        background: grayDark,
        fill: grayDark,
        hoverFill: white,
        padding: "0 12px",
        height: "40px",
        borderRadius: "6px",
      },

      zoom: {
        height: "56px",

        mobileHeight: "24px",
        marginTop: "16px",
      },
    },
  },

  backdrop: {
<<<<<<< HEAD
    backgroundColor: darkGrayBlackout,
=======
    backgroundColor: blurDark,
>>>>>>> 38e17d81
    unsetBackgroundColor: "unset",
  },

  progressBar: {
    backgroundColor: grayDark,

    animation: {
      background: white,
    },

    percent: {
      background: darkStatusWarning,
    },

    color: {
      error: darkErrorStatus,
      status: white,
    },
  },

  dropDown: {
    fontWeight: "600",
    fontSize: "13px",
    zIndex: "400",
    background: black,
    borderRadius: "6px",
    boxShadow: `0px 8px 16px 0px ${boxShadowDarkColor}`,
    border: `1px solid ${grayDarkStrong}`,
  },

  dropDownItem: {
    color: white,
    disableColor: gray,
    backgroundColor: black,
    hoverBackgroundColor: lightDarkGrayHover,
    hoverDisabledBackgroundColor: black,
    selectedBackgroundColor: darkGrayLight,
    fontWeight: "600",
    fontSize: "13px",
    width: "100%",
    maxWidth: "500px",
    border: "0px",
    margin: "0px",
    padding: "0px 12px",
    tabletPadding: "0px 16px",
    lineHeight: "32px",
    tabletLineHeight: "36px",

    icon: {
      width: "16px",
      marginRight: "8px",
      lineHeight: "10px",

      color: white,
      disableColor: white,
    },

    separator: {
      padding: "0px 16px",
      borderBottom: `1px solid ${grayDarkStrong}`,
      margin: " 4px 16px 4px",
      lineHeight: "1px",
      height: "1px",
      width: "calc(100% - 32px)",
    },
  },

  toast: {
    active: {
      success: black,
      error: black,
      info: black,
      warning: black,
    },
    hover: {
      success: black,
      error: black,
      info: black,
      warning: black,
    },
    border: {
      success: `2px solid ${darkToastDone}`,
      error: `2px solid ${darkToastAlert}`,
      info: `2px solid ${darkToastInfo}`,
      warning: `2px solid ${darkToastWarning}`,
    },

    zIndex: "9999",
    position: "fixed",
    padding: "4px",
    width: "320px",
    color: white,
    top: "16px",
    right: "24px",
    marginTop: "0px",

    closeButton: {
      color: white,
      fontWeight: "700",
      fontSize: "14px",
      background: "transparent",
      padding: "0",
      opacity: "0.7",
      hoverOpacity: "1",
      transition: "0.3s ease",
    },

    main: {
      marginBottom: "1rem",
      boxShadow: `0px 16px 16px ${popupShadow}`,
      maxHeight: "800px",
      overflow: "hidden",
      borderRadius: "6px",
      color: white,
      margin: "0 0 12px",
      padding: "12px",
      minHeight: "32px",
      width: "100%",
      right: "0",
      transition: "0.3s",
    },
  },

  toastr: {
    svg: {
      width: "16px",
      minWidth: "16px",
      height: "16px",
      minHeight: "16px",
      color: {
        success: darkToastDone,
        error: darkToastAlert,
        info: darkToastInfo,
        warning: darkToastWarning,
      },
    },

    text: {
      lineHeight: " 1.3",
      fontSize: "12px",
      color: white,
    },

    title: {
      fontWeight: "600",
      margin: "0",
      marginBottom: "5px",
      lineHeight: "16px",
      color: {
        success: darkToastDone,
        error: darkToastAlert,
        info: darkToastInfo,
        warning: darkToastWarning,
      },
      fontSize: "12px",
    },

    closeButtonColor: white,
  },

  loader: {
    color: loaderDark,
    size: "40px",
    marginRight: "2px",
    borderRadius: "50%",
  },
  rombsLoader: {
    blue: {
      colorStep_1: black,
      colorStep_2: black,
      colorStep_3: "#323032",
      colorStep_4: "#323032",
    },
    red: {
      colorStep_1: black,
      colorStep_2: black,
      colorStep_3: "#323032",
    },
    green: {
      colorStep_1: black,
      colorStep_2: black,
      colorStep_3: "#323032",
      colorStep_4: "#323032",
    },
  },
  dialogLoader: {
    borderBottom: `1px solid ${black}`,
  },

  comboBox: {
    padding: "6px 0px",
    background: black,

    width: {
      base: "173px",
      middle: "300px",
      big: "350px",
      huge: "500px",
    },

    arrow: {
      width: "6px",
      flex: "0 0 6px",
      marginTopWithBorder: "5px",
      marginTop: "12px",
      marginRight: "5px",
      marginLeft: "auto",
    },

    button: {
      height: "18px",
      heightWithBorder: "30px",
      heightModernView: "28px",

      paddingLeft: "16px",
      paddingRightNoArrow: "16px",
      paddingRight: "8px",

      selectPaddingLeft: "8px",
      selectPaddingRightNoArrow: "14px",
      selectPaddingRight: "8px",

      color: grayDark,
      disabledColor: grayDark,
      background: black,
      backgroundWithBorder: "none",
      backgroundModernView: "none",

      border: `1px solid ${grayDarkStrong}`,
      borderRadius: "3px",

      borderColor: grayDarkStrong,
      openBorderColor: white,

      disabledBorderColor: grayDarkStrong,
      disabledBackground: grayDarkStrong,

      hoverBorderColor: grayDark,
      hoverBorderColorOpen: white,
      hoverDisabledBorderColor: grayDarkStrong,

      hoverBackgroundModernView: grayDarkStrong,
      activeBackgroundModernView: darkGrayLight,
      focusBackgroundModernView: grayDarkMid,
    },

    label: {
      marginRightWithBorder: "13px",
      marginRight: "4px",

      disabledColor: grayDark,
      color: grayDark,
      alternativeColor: grayDark,
      selectedColor: white,

      maxWidth: "175px",

      lineHeightWithoutBorder: "16px",
      lineHeightTextDecoration: "underline dashed",
    },

    childrenButton: {
      marginRight: "8px",
      width: "16px",
      height: "16px",

      defaultDisabledColor: grayDark,
      defaultColor: white,
      disabledColor: grayDark,
      color: white,
      selectedColor: white,
    },

    plusBadge: {
      color: black,
      bgColor: grayDark,
      selectedBgColor: darkGrayDark,
    },
  },

  toggleContent: {
    headingHeight: "24px",
    headingLineHeight: "26px",
    hoverBorderBottom: "1px dashed",
    contentPadding: "10px 0px 0px 0px",
    arrowMargin: "4px 8px 4px 0px",
    transform: "rotate(180deg)",
    iconColor: white,

    childrenContent: {
      color: black,
      paddingTop: "6px",
    },
  },

  toggleButton: {
    fillColorDefault: lightBlueMain,
    fillColorOff: black,
    hoverFillColorOff: lightDarkGrayHover,

    fillCircleColor: white,
    fillCircleColorOff: white,
  },

  contextMenuButton: {
    content: {
      width: "100%",
      backgroundColor: black,
      padding: "0 16px 16px",
    },

    headerContent: {
      maxWidth: "500px",
      margin: "0",
      lineHeight: "56px",
      fontWeight: "700",
      borderBottom: `1px solid ${grayDarkStrong}`,
    },

    bodyContent: {
      padding: "16px 0",
    },
  },

  calendar: {
    color: white,
    disabledColor: grayDarkStrong,
    pastColor: grayDark,
    onHoverBackground: lightDarkGrayHover,
    titleColor: darkGrayDark,
    outlineColor: grayDarkStrong,
    arrowColor: grayDarkText,
    disabledArrow: grayDarkStrong,
    weekdayColor: grayDark,
    accent: lightBlueMain,
    boxShadow: `0px 12px 40px 0px ${popupShadow}`,
  },

  datePicker: {
    width: "115px",
    dropDownPadding: "16px 16px 16px 17px",
    contentPadding: "0 16px 16px",
    bodyPadding: "16px 0",
    backgroundColor: black,
    inputBorder: lightSecondMain,
    iconPadding: "8px 8px 7px 0px",

    contentMaxWidth: "500px",
    contentLineHeight: "56px",
    contentFontWeight: "700",

    borderBottom: `1px solid ${grayDarkStrong}`,
  },

  aside: {
    backgroundColor: black,
    height: "100%",
    overflowX: "hidden",
    overflowY: "auto",
    position: "fixed",
    right: "0",
    top: "0",
    bottom: "16px",
    paddingBottom: "64px",
    transition: "transform 0.3s ease-in-out",
  },

  dragAndDrop: {
    height: "100%",
    transparentBorder: "1px solid transparent",
    acceptBackground: dndDarkHover,
    background: dndDarkColor,
  },

  catalog: {
    background: darkGrayLight,

    header: {
      borderBottom: `1px solid ${grayDarkStrong}`,
      iconFill: darkGrayDark,
    },
    control: {
      fill: white,
    },

    headerBurgerColor: darkGrayDark,

    verticalLine: `1px solid ${grayDarkStrong}`,

    profile: {
      borderTop: `1px solid ${grayDarkStrong}`,
      background: lightDarkGrayHover,
    },

    paymentAlert: {
      color: lightStatusWarning,
      warningColor: darkErrorStatus,
    },
  },

  alertComponent: {
    descriptionColor: darkGrayDark,
    iconColor: darkGrayDark,
  },

  catalogItem: {
    header: {
      color: grayDark,
      background: grayDarkStrong,
    },
    container: {
      width: "100%",
      height: "36px",
      padding: "0 12px",
      background: black,
      marginBottom: "16px",
      tablet: {
        height: "44px",
        padding: "0 12px",
        marginBottom: "24px",
      },
    },
    sibling: {
      active: {
        background: black,
      },
      hover: {
        background: black,
      },
    },
    img: {
      svg: {
        width: "16px",
        height: "16px",

        fill: darkGrayDark,
        isActiveFill: white,
        tablet: {
          width: "20px",
          height: "20px",
        },
      },
    },
    text: {
      width: "100%",
      marginLeft: "8px",
      lineHeight: "20px",
      color: darkGrayDark,
      isActiveColor: white,
      fontSize: "13px",
      fontWeight: 600,
      tablet: {
        marginLeft: "12px",
        lineHeight: "20px",
        fontSize: "14px",
        fontWeight: "600",
      },
    },
    initialText: {
      color: black,
      width: "16px",
      lineHeight: "15px",
      fontSize: "9px",
      fontWeight: "700",
      tablet: {
        width: "20px",
        lineHeight: "19px",
        fontSize: "11px",
      },
    },
    badgeWrapper: {
      size: "16px",
      marginLeft: "8px",
      marginRight: "-2px",
      tablet: {
        width: "44px",
        height: "44px",
        marginRight: "-16px",
      },
    },
    badgeWithoutText: {
      backgroundColor: mainOrange,

      size: "8px",
      position: "-4px",
    },
    trashIconFill: grayDark,
  },

  navigation: {
    expanderColor: white,
    background: black,
    rootFolderTitleColor: darkGrayDark,
    boxShadow: `0px 8px 16px 0px ${boxShadowDarkColor}`,

    icon: {
      fill: darkLink,
      stroke: grayDarkStrong,
    },
  },

  nav: {
    backgroundColor: black,
  },

  navItem: {
    baseColor: darkGrayDark,
    activeColor: white,
    separatorColor: grayDarkStrong,

    wrapper: {
      hoverBackground: grayDarkStrong,
    },
  },

  header: {
    backgroundColor: darkGrayLight,
    recoveryColor: darkGrayDark,
    linkColor: darkGrayDark,
    productColor: white,
    height: "48px",
  },

  menuContainer: {
    background: lightDarkGrayHover,
    color: white,
  },

  article: {
    background: black,
    pinBorderColor: grayDarkStrong,
    catalogItemHeader: grayDark,
    catalogItemText: grayDarkText,
    catalogItemActiveBackground: black,
    catalogShowText: darkGrayDark,
  },

  section: {
    header: {
      backgroundColor: black,
      background: `linear-gradient(180deg, ${black} 2.81%, ${grayText} 63.03%, rgba(51, 51, 51, 0) 100%);`,
      trashErasureLabelBackground: black,
      trashErasureLabelText: darkGrayDark,
    },
  },

  infoPanel: {
    sectionHeaderToggleIcon: grayDark,
    sectionHeaderToggleIconActive: grayStrong,
    sectionHeaderToggleBg: "transparent",
    sectionHeaderToggleBgActive: black,

    backgroundColor: black,
<<<<<<< HEAD
    blurColor: darkGrayBlackout,
    borderColor: grayDarkStrong,
=======
    blurColor: blurDark,
    borderColor: "#474747",
>>>>>>> 38e17d81
    thumbnailBorderColor: grayLightMid,
    textColor: white,
    errorColor: darkErrorStatus,

    closeButtonWrapperPadding: "6px",
    closeButtonIcon: black,
    closeButtonSize: "12px",

    nameColor: gray,
    avatarColor: gray,

    links: {
      color: lightBlueMain,
      iconColor: grayDark,
      iconErrorColor: darkErrorStatus,
      primaryColor: darkGrayDark,
    },

    members: {
      iconColor: grayDark,
      iconHoverColor: white,
      isExpectName: gray,
      subtitleColor: gray,
      meLabelColor: gray,
      roleSelectorColor: gray,
      disabledRoleSelectorColor: gray,
      roleSelectorArrowColor: gray,
      createLink: grayDark,
      linkAccessComboboxExpired: gray,
      crossFill: lightGrayDark,
    },

    history: {
      subtitleColor: gray,
      fileBlockBg: darkGrayLight,
      dateColor: gray,
      fileExstColor: gray,
      locationIconColor: gray,
      folderLabelColor: gray,
      renamedItemColor: gray,
      oldRoleColor: gray,
      messageColor: white,
    },

    details: {
      customLogoBorderColor: grayDarkStrong,
      commentEditorIconColor: white,
      tagBackground: grayDarkMid,
    },

    gallery: {
      borderColor: black,
      descriptionColor: white,
    },

    search: {
      boxShadow: `0px 5px 20px 0px ${popupShadow}`,
    },

    groups: {
      textColor: grayDark,
      tagColor: grayDarkStrong,
    },
  },

  filesArticleBody: {
    background: black,
    panelBackground: grayDarkStrong,

    fill: grayStrong,
    expanderColor: grayStrong,

    downloadAppList: {
      textColor: grayDark,
      color: grayDarkText,
      winHoverColor: windowsColor,
      macHoverColor: white,
      linuxHoverColor: linuxColor,
      androidHoverColor: androidColor,
      iosHoverColor: white,
    },
    devTools: {
      border: `1px solid ${grayDarkStrong}`,
      color: grayDark,
    },
  },

  peopleArticleBody: {
    iconColor: grayStrong,
    expanderColor: grayStrong,
  },

  peopleTableRow: {
    nameColor: white,
    pendingNameColor: grayDark,

    sideInfoColor: grayDark,
    pendingSideInfoColor: grayDarkStrong,
  },

  filterInput: {
    button: {
      border: `1px solid ${grayDarkStrong}`,
      hoverBorder: `1px solid ${grayDark}`,

      openBackground: gray,

      openFill: white,
    },

    filter: {
      background: black,
      border: `1px solid ${grayDarkStrong}`,
      color: gray,

      separatorColor: grayDarkStrong,
      indicatorColor: mainOrange,

      selectedItem: {
        background: white,
        border: white,
        color: black,
      },
    },

    sort: {
      background: black,
      hoverBackground: black,
      selectedViewIcon: lightGraySelected,
      viewIcon: grayDark,
      sortFill: darkGrayDark,

      tileSortFill: white,
      tileSortColor: white,
    },

    selectedItems: {
      background: grayDarkMid,
      hoverBackground: lightDarkGrayHover,
    },
  },

  updateUserForm: {
    tooltipTextColor: black,
    borderTop: "none",
  },

  tableContainer: {
    borderRight: `2px solid ${grayDarkStrong}`,
    hoverBorderColor: grayDarkStrong,
    tableCellBorder: `1px solid ${grayDarkStrong}`,

    groupMenu: {
      background: black,
      borderBottom: `1px solid ${grayDarkStrong}`,
      borderRight: `1px solid ${grayDarkStrong}`,
      boxShadow: `0px 40px 60px ${menuShadow}`,
    },

    header: {
      background: black,
      borderBottom: `1px solid ${grayDarkStrong}`,
      textColor: grayDark,
      activeTextColor: grayDark,
      hoverTextColor: white,

      iconColor: grayDark,
      activeIconColor: grayDark,
      hoverIconColor: white,

      borderImageSource: `linear-gradient(to right,${black} 21px,${grayDarkStrong} 21px,${grayDarkStrong} calc(100% - 20px),${black} calc(100% - 20px))`,
      borderHoverImageSource: `linear-gradient(to right,${black} 0px,${grayDarkStrong} 0px,${grayDarkStrong} 100% ,${black} 100%)`,
      lengthenBorderImageSource: `linear-gradient(to right, ${grayDarkStrong}, ${grayDarkStrong})`,
      hotkeyBorderBottom: `1px solid ${lightSecondMain}`,

      settingsIconDisableColor: grayDarkStrong,
    },

    tableCell: {
      border: `1px solid ${grayDarkStrong}`,
    },
  },
  filesSection: {
    rowView: {
      checkedBackground: lightDarkGrayHover,

      draggingBackground: dndColor,
      draggingHoverBackground: dndHoverColor,

      shareButton: {
        color: grayDark,
        fill: grayDark,
      },

      sideColor: grayDark,
      linkColor: white,
      textColor: grayDark,

      editingIconColor: white,
      shareHoverColor: white,
      pinColor: white,
    },

    tableView: {
      fileName: {
        linkColor: white,
        textColor: grayDark,
      },

      row: {
        checkboxChecked: `linear-gradient(to right, ${black} 24px, ${grayDarkStrong} 24px)`,
        checkboxDragging: `linear-gradient(to right, ${dndDarkColor} 24px, ${grayDarkStrong} 24px)`,
        checkboxDraggingHover: `inear-gradient(to right, ${dndDarkHover} 24px, ${grayDarkStrong} 24px)`,

        contextMenuWrapperChecked: `linear-gradient(to left, ${black} 24px, ${grayDarkStrong} 24px)`,
        contextMenuWrapperDragging: `border-image-source: linear-gradient(to left, ${dndDarkColor} 24px, ${grayDarkStrong} 24px)`,
        contextMenuWrapperDraggingHover: `linear-gradient(to left, ${dndDarkHover} 24px, ${grayDarkStrong} 24px)`,

        backgroundActive: lightDarkGrayHover,

        borderImageCheckbox: `linear-gradient(to right, ${grayDarkStrong} 24px, ${grayDarkStrong} 24px)`,
        borderImageContextMenu: `linear-gradient(to left, ${grayDarkStrong} 24px, ${grayDarkStrong} 24px)`,

        borderHover: grayDarkStrong,
        sideColor: gray,

        shareHoverColor: white,

        borderImageRight: `linear-gradient(to right, ${black} 25px, ${grayDarkStrong} 24px)`,
        borderImageLeft: `linear-gradient(to left, ${black} 20px, ${grayDarkStrong} 24px)`,

        borderColor: grayDarkStrong,
        borderColorTransition: grayDarkStrong,

        color: white,
        backgroundGroup: grayDarkMid,
      },
    },

    tilesView: {
      tile: {
        draggingColor: dndDarkColor,
        draggingHoverColor: dndDarkHover,
        checkedColor: lightDarkGrayHover,
        roomsCheckedColor: black,
        border: `1px solid ${grayDarkStrong}`,
        backgroundBadgeColor: black,
        backgroundColor: darkGrayLight,
        borderRadius: "6px",
        roomsBorderRadius: "12px",
        bottomBorderRadius: "0 0 6px 6px",
        roomsBottomBorderRadius: "0 0 12px 12px",
        upperBorderRadius: "6px 6px 0 0",
        roomsUpperBorderRadius: "12px 12px 0 0",
        backgroundColorTop: black,
      },

      sideColor: white,
      color: white,
      textColor: grayDark,
    },

    animationColor: lightSecondMain,
  },

  advancedSelector: {
    footerBorder: `1px solid ${grayDarkStrong}`,

    hoverBackgroundColor: grayDarkStrong,
    selectedBackgroundColor: grayDarkStrong,
    borderLeft: `1px solid ${grayDarkStrong}`,

    searcher: {
      hoverBorderColor: grayDark,
      focusBorderColor: white,
      placeholderColor: grayDarkStrong,
    },
  },

  selector: {
    border: `1px solid ${grayDarkStrong}`,

    breadCrumbs: {
      prevItemColor: darkGrayDark,
      arrowRightColor: darkGrayDark,
    },

    info: {
      backgroundColor: darkGrayLight,
      color: darkGrayDark,
    },

    bodyDescriptionText: grayDark,

    item: {
      hoverBackground: lightDarkGrayHover,
      selectedBackground: lightDarkGrayHover,

      inputButtonBorder: grayDarkStrong,
      inputButtonBorderHover: white,

      disableTextColor: grayDark,
    },

    emptyScreen: {
      descriptionColor: darkGrayDark,
      buttonColor: darkGrayDark,
      hoverButtonColor: white,
      pressedButtonColor: grayDarkText,
    },
  },

  floatingButton: {
    backgroundColor: white,
    color: black,
    boxShadow: `0px 12px 24px ${popupShadow}`,
    fill: black,

    alert: {
      fill: mainOrange,
      path: black,
    },
  },

  mediaViewer: {
    color: grayDarkStrong,
    backgroundColor: highlandGray,
    fill: white,
    titleColor: white,
    iconColor: white,

    controlBtn: {
      backgroundColor: silver,
    },

    imageViewer: {
      backgroundColor: silver,
      inactiveBackgroundColor: highlandGray,
      fill: white,
    },

    progressBar: {
      background: grayDarkStrong,
      backgroundColor: silver,
    },

    scrollButton: {
      backgroundColor: highlandGray,
      background: silver,
      border: `solid ${white}`,
    },

    videoViewer: {
      fill: white,
      stroke: white,
      color: grayDarkStrong,
      colorError: white,
      backgroundColorError: darkBlack,
      backgroundColor: highlandGray,
      background: silver,
    },
  },

  createEditRoomDialog: {
    commonParam: {
      descriptionColor: gray,
      textColor: grayDark,
    },

    roomType: {
      listItem: {
        background: "none",
        hoverBackground: darkGrayLight,
        borderColor: grayDarkStrong,
        descriptionText: gray,
      },
      dropdownButton: {
        background: "none",
        hoverBackground: darkGrayLight,
        borderColor: grayDarkStrong,
        descriptionText: gray,
      },
      dropdownItem: {
        background: black,
        hoverBackground: darkGrayLight,
        descriptionText: gray,
      },
      displayItem: {
        background: darkGrayLight,
        borderColor: darkGrayLight,
        descriptionText: gray,
      },
    },

    roomTypeDropdown: {
      desktop: {
        background: black,
        borderColor: grayDarkStrong,
      },
      mobile: {
        background: black,
      },
    },

    permanentSettings: {
      background: grayDarkStrong,
      isPrivateIcon: darkStatusPositive,
      descriptionColor: gray,
    },

    dropdown: {
      background: black,
      borderColor: grayDarkStrong,
      item: {
        hoverBackground: darkGrayLight,
      },
    },

    isPrivate: {
      limitations: {
        background: grayDarkStrong,
        iconColor: lightStatusWarning,
        titleColor: lightStatusWarning,
        descriptionColor: gray,
        linkColor: grayDarkText,
      },
    },

    thirdpartyStorage: {
      combobox: {
        background: black,
        dropdownBorderColor: grayDarkStrong,
        hoverDropdownBorderColor: grayDark,
        isOpenDropdownBorderColor: grayDarkText,
        arrowFill: grayDarkStrong,
      },
      folderInput: {
        background: black,
        borderColor: grayDarkStrong,
        hoverBorderColor: grayDark,
        rootLabelColor: gray,
        iconFill: darkGrayDark,
      },
    },

    iconCropper: {
      gridColor: black,
      deleteButton: {
        background: black,
        hoverBackground: black,
        borderColor: gray,
        hoverBorderColor: lightDarkGrayHover,
        color: grayDark,
        iconColor: darkGrayDark,
      },
    },

    previewTile: {
      background: black,
      borderColor: grayDarkStrong,
      iconBorderColor: grayLightMid,
    },

    dropzone: {
      borderColor: grayDarkStrong,
      linkMainColor: link,
      linkSecondaryColor: white,
      exstsColor: gray,
    },
    helpButton: {
      background: grayDark,
      fill: white,
    },
  },

  createEditGroupDialog: {
    textColor: grayDark,
    iconFill: grayDark,
  },

  filesThirdPartyDialog: {
    border: `1px solid ${grayDarkStrong}`,
  },

  connectedClouds: {
    color: white,
    borderBottom: `1px solid ${grayDarkStrong}`,
    borderRight: `1px solid ${grayDarkStrong}`,
  },

  filesModalDialog: {
    border: `1px solid ${grayDarkStrong}`,
  },

  filesDragTooltip: {
    background: black,
    boxShadow: `0px 5px 20px ${popupShadow}`,
    color: white,
  },

  emptyContent: {
    header: {
      color: white,
    },

    description: {
      color: darkGrayDark,
    },
    button: {
      colorLink: darkGrayDark,
      colorText: darkGrayDark,
    },
  },

  emptyView: {
    items: {
      hoverColor: darkGrayLight,
      pressColor: grayDarkStrong,
    },
  },

  filesEmptyContainer: {
    linkColor: darkGrayDark,
    privateRoom: {
      linkColor: darkLink,
    },
    descriptionColor: darkGrayDark,
  },

  filesPanels: {
    color: white,

    aside: {
      backgroundColor: black,
    },

    addGroups: {
      iconColor: gray,
      arrowColor: darkBlack,
    },

    addUsers: {
      iconColor: gray,
      arrowColor: darkBlack,
      textColor: grayDark,
    },

    changeOwner: {
      iconColor: gray,
      arrowColor: darkBlack,
    },

    embedding: {
      textAreaColor: grayDark,
      iconColor: white,
      color: gray,
      border: `1px solid ${grayDarkMid}`,
      linkBackground: blueLightMid,
      linkColor: white,
    },

    versionHistory: {
      borderTop: `1px solid ${grayDarkStrong}`,
    },

    content: {
      backgroundColor: black,
      fill: white,
      disabledFill: grayDarkText,
    },

    body: {
      backgroundColor: black,
      fill: white,
    },

    footer: {
      backgroundColor: black,
      borderTop: `1px solid ${grayDarkStrong}`,
    },

    linkRow: {
      backgroundColor: black,
      fill: white,
      disabledFill: grayDarkText,
    },

    selectFolder: {
      color: gray,
    },

    filesList: {
      color: white,
      backgroundColor: black,
      borderBottom: `1px solid ${grayDarkStrong}`,
    },

    modalRow: {
      backgroundColor: black,
      fill: gray,
      disabledFill: grayDarkText,
    },

    sharing: {
      color: white,

      fill: white,
      loadingFill: white,

      borderBottom: `1px solid ${grayDarkStrong}`,
      borderTop: `1px solid ${grayDarkStrong}`,
      externalLinkBackground: black,
      externalLinkSvg: white,

      internalLinkBorder: `1px dashed ${white}`,

      itemBorder: `1px dashed ${black}`,

      itemOwnerColor: grayDark,

      backgroundButtons: black,

      dropdownColor: white,

      loader: {
        foregroundColor: black,
        backgroundColor: black,
      },
    },

    upload: {
      color: black,
      tooltipColor: darkToastInfo,
      iconColor: darkErrorStatus,

      shareButton: {
        color: gray,
        sharedColor: lightGrayDark,
      },

      loadingButton: {
        color: white,
        background: black,
      },
    },
    invite: {
      textColor: grayDark,
      addButtonColor: lightBlueMain,
      border: `1px solid ${grayDarkStrong}`,
    },
  },

  menuItem: {
    iconWrapper: {
      width: "16px",
      height: "16px",
      header: {
        width: "auto",
        height: "auto",
      },
    },
    separator: {
      borderBottom: `1px solid ${grayDarkStrong} !important`,
      margin: "6px 16px 6px 16px !important",
      height: "1px !important",
    },
    text: {
      header: {
        fontSize: "15px",
        lineHeight: "20px",
      },
      mobile: {
        fontSize: "13px",
        lineHeight: "36px",
      },
      fontSize: "12px",
      lineHeight: "30px",
      fontWeight: "600",
      margin: "0 0 0 8px",
      color: white,
    },
    hover: black,
    background: "none",
    svgFill: white,
    header: {
      height: "55px",
      borderBottom: `1px solid ${grayDarkStrong}`,
      marginBottom: "6px",
    },
    height: "30px",
    borderBottom: "none",
    marginBottom: "0",
    padding: "0 12px",
    mobile: {
      height: "36px",
      padding: "6px 16px",
    },
  },
  newContextMenu: {
    background: black,
    borderRadius: "6px",
    mobileBorderRadius: "6px 6px 0 0",
    boxShadow: `0px 8px 16px 0px ${boxShadowDarkColor}`,
    border: `1px solid ${grayDarkStrong}`,
    devices: {
      maxHeight: "calc(100vh - 64px)",
      tabletWidth: "375px",
      mobileWidth: "100vw",
      left: 0,
      right: 0,
      bottom: 0,
      margin: "0 auto",
    },
  },
  filesSettings: {
    color: grayText,

    linkColor: white,
  },

  filesBadges: {
    iconColor: grayDark,
    hoverIconColor: white,

    color: white,
    backgroundColor: black,

    badgeColor: black,
    badgeBackgroundColor: grayDark,
  },

  accountsBadges: {
    pendingColor: grayDark,
    disabledColor: darkErrorStatus,
  },

  filesEditingWrapper: {
    color: white,
    border: `1px solid ${grayDarkStrong}`,
    borderBottom: `1px solid ${grayDarkStrong}`,

    tile: {
      background: globalColors.black,
      itemBackground: grayDarkMid,
      itemBorder: gray,
      itemActiveBorder: white,
    },

    row: {
      itemBackground: globalColors.black,
    },

    fill: grayDark,
    hoverFill: white,
    disabledBackground: white,
  },

  filesIcons: {
    fill: grayDark,
    hoverFill: white,
  },

  filesQuickButtons: {
    color: grayDark,
    sharedColor: white,
    hoverColor: white,
  },

  filesSharedButton: {
    color: grayDark,
    sharedColor: white,
  },

  filesPrivateRoom: {
    borderBottom: `1px solid ${grayDarkMid}`,
    linkColor: darkLink,
    textColor: grayDarkText,
  },

  filesVersionHistory: {
    row: {
      color: white,
      fill: white,
    },

    badge: {
      color: black,
      stroke: darkGrayDark,
      fill: darkGrayDark,
      defaultFill: black,
      badgeFill: mainOrange,
    },

    versionList: {
      fill: white,
      stroke: white,
      color: white,
    },
    commentColor: grayDark,
  },

  login: {
    linkColor: darkLink,
    textColor: grayDark,
    navBackground: darkGrayLight,
    headerColor: white,
    helpButton: grayDark,
    orLineColor: grayDarkStrong,
    orTextColor: grayDark,
    titleColor: white,

    register: {
      backgroundColor: black,
      textColor: darkLink,
    },

    container: {
      backgroundColor: grayDarkStrong,
    },

    captcha: {
      border: `1px solid ${darkErrorStatus}`,
      color: darkErrorStatus,
    },

    backTitle: {
      color: gray,
    },
  },

  peopleSelector: {
    textColor: white,
  },

  peopleWithContent: {
    color: grayDark,
    pendingColor: grayDarkStrong,
  },

  peopleDialogs: {
    modal: {
      border: `1px solid ${grayDarkStrong}`,
    },

    deleteUser: {
      textColor: darkErrorStatus,
    },

    deleteSelf: {
      linkColor: darkLink,
    },

    changePassword: {
      linkColor: darkLink,
    },
  },

  downloadDialog: {
    background: darkGrayLight,
    textColor: grayDark,
    iconFill: black,
  },

  client: {
    about: {
      linkColor: darkLink,
      border: `1px solid ${grayDarkStrong}`,
      logoColor: white,
    },

    comingSoon: {
      linkColor: grayDark,
      linkIconColor: black,
      backgroundColor: black,
      foregroundColor: black,
    },

    confirm: {
      activateUser: {
        textColor: darkLink,
        textColorError: darkErrorStatus,
      },
      change: {
        titleColor: darkLink,
      },
    },

    home: {
      logoColor: white,
      textColorError: darkErrorStatus,
    },

    payments: {
      linkColor: darkLink,
      delayColor: darkErrorStatus,
    },

    settings: {
      iconFill: white,
      headerTitleColor: white,
      descriptionColor: grayDarkText,
      trashIcon: grayDark,
      article: {
        titleColor: grayStrong,
        fillIcon: grayStrong,
        expanderColor: grayStrong,
      },

      separatorBorder: `1px solid ${grayDarkStrong}`,

      security: {
        arrowFill: white,
        descriptionColor: grayDark,

        tfa: {
          textColor: grayDark,
        },

        admins: {
          backgroundColor: black,
          backgroundColorWrapper: lightSecondMain,
          roleColor: grayStrong,

          color: darkLink,
          departmentColor: grayDark,

          tooltipColor: darkToastInfo,

          nameColor: white,
          pendingNameColor: grayDark,

          textColor: black,
          iconColor: lightSecondMain,
        },

        owner: {
          backgroundColor: black,
          linkColor: darkLink,
          departmentColor: grayDark,
          tooltipColor: darkToastInfo,
        },
        auditTrail: {
          sideColor: grayDark,
          nameColor: white,
          downloadReportDescriptionColor: grayDark,
        },
        loginHistory: {
          sideColor: grayDark,
          nameColor: white,
          textColor: grayDark,
          subheaderColor: darkGrayDark,
        },
        ip: {
          errorColor: darkErrorStatus,
        },
      },

      common: {
        linkColor: grayDark,
        linkColorHelp: darkLink,
        tooltipLinkColor: darkLink,
        arrowColor: white,
        descriptionColor: grayDark,
        brandingDescriptionColor: grayDark,

        appearance: {
          themeAddBackground: grayDarkStrong,
          accentBoxBackground: grayDarkStrong,
          buttonBoxBackground: grayDarkStrong,
          iconFill: grayDark,
          addThemeBackground: grayDarkStrong,
        },

        whiteLabel: {
          borderImg: `1px solid ${grayDarkStrong}`,

          backgroundColorWhite: white,
          backgroundColorLight: grayLight,
          backgroundColorDark: darkGrayLight,
          greenBackgroundColor: editorGreenColor,
          blueBackgroundColor: editorBlueColor,
          orangeBackgroundColor: editorOrangeColor,
          redBackgroundColor: editorRedColor,

          dataFontColor: white,
          dataFontColorBlack: white,
        },

        companyInfo: {
          border: `1px dashed ${white}`,
          color: grayDark,
        },

        dns: {
          errorColor: darkErrorStatus,
        },
      },

      integration: {
        separatorBorder: `1px solid ${grayDarkStrong}`,
        linkColor: darkLink,
        textColor: grayDark,
        sso: {
          textColor: grayDark,
          toggleContentBackground: grayDarkStrong,
          iconButton: white,
          iconButtonDisabled: black,
          border: `1px solid ${grayDarkStrong}`,
        },
        ldap: {
          border: `1px solid ${grayDarkStrong}`,
          errorBorder: `1px solid ${darkErrorStatus}`,
          certificateBackground: grayDarkStrong,
          textColor: grayDark,
          errorColor: darkErrorStatus,
        },
        smtp: {
          requirementColor: darkErrorStatus,
        },
      },

      backup: {
        rectangleBackgroundColor: lightDarkGrayHover,
        separatorBorder: `1px solid ${grayDarkStrong}`,
        warningColor: darkErrorStatus,
        textColor: darkGrayDark,
        backupCheckedListItemBackground: lightDarkGrayHover,
      },

      payment: {
        priceColor: darkGrayDark,
        storageSizeTitle: gray,

        backgroundColor: darkGrayLight,
        linkColor: link,
        tariffText: grayDark,
        border: `1px solid ${grayDarkStrong}`,
        backgroundBenefitsColor: black,
        rectangleColor: lightDarkGrayHover,

        priceContainer: {
          backgroundText: lightDarkGrayHover,
          background: darkGrayLight,
          border: `1px solid ${darkGrayLight}`,
          featureTextColor: grayDark,
          disableColor: grayDark,
          trackNumberColor: grayDark,
          disablePriceColor: grayDarkText,
        },

        benefitsContainer: {
          iconsColor: grayDark,
        },
        contactContainer: {
          textColor: darkGrayDark,
          linkColor: grayDark,
        },
        warningColor: darkErrorStatus,
        color: darkStatusWarning,
      },

      migration: {
        descriptionColor: darkGrayDark,
        subtitleColor: white,
        workspaceBackground: black,
        workspaceBorder: `1px solid ${grayDarkStrong}`,
        workspaceHover: lightBlueMain,
        stepDescriptionColor: white,
        fileInputIconColor: grayDarkText,
        infoBlockBackground: darkGrayLight,
        infoBlockTextColor: grayDark,
        errorTextColor: darkErrorStatus,
        existingTextColor: darkStatusPositive,
        tableHeaderText: grayDark,
        tableRowHoverColor: lightDarkGrayHover,
        tableRowTextColor: grayDark,
        comboBoxLabelColor: white,
        importSectionBackground: darkGrayLight,
        importSectionTextColor: grayDark,
        importItemBackground: black,
        importItemDisableBackground: lightDarkGrayHover,
        importItemTextColor: darkGrayDark,
        importItemDisableTextColor: grayDarkText,
        importItemDescription: gray,
        importIconColor: darkGrayDark,
        groupMenuBackground: black,
        groupMenuBorder: `1px solid ${grayDarkStrong}`,
        groupMenuBoxShadow: `${menuShadow} 0px 5px 5px 0px`,
        linkColor: lightBlueMain,
        background: darkGrayLight,
      },
      storageManagement: {
        grayBackgroundText: grayDark,
        descriptionColor: darkGrayDark,
        dividerColor: grayDarkMid,
      },
      deleteData: {
        borderTop: `1px solid ${grayDarkMid}`,
      },
      webhooks: {
        border: `1px solid ${grayDarkMid}`,
        historyRowBackground: lightDarkGrayHover,
        tableCellBackground: lightGrayHover,
        barBackground: lightDarkGrayHover,
        color: grayDark,
        linkColor: lightBlueMain,
        spanBackground: lightBlueMain,
        filterBorder: `1px solid ${black}`,
        toastBackground: darkToastWarning,
        background: darkGrayLight,
      },
    },

    wizard: {
      linkColor: darkLink,
      generatePasswordColor: darkGrayDark,
      textColor: grayDark,
    },
  },

  tileLoader: {
    border: `none`,

    background: "none",
  },

  errorContainer: {
    background: black,
    bodyText: grayDark,
    linkColor: darkLink,
  },

  editor: {
    color: white,
    background: black,
  },

  tabs: {
    gradientColor: black,
    lineColor: grayDarkStrong,

    textColorPrimary: darkGrayDark,
    activeTextColorPrimary: white,
    hoverTextColorPrimary: white,
    pressedTextColorPrimary: grayDarkText,
    backgroundColorPrimary: black,

    textColorSecondary: white,
    activeTextColorSecondary: black,

    backgroundColorSecondary: black,
    hoverBackgroundColorSecondary: grayDarkStrong,
    pressedBackgroundColorSecondary: darkGrayLight,
    activeBackgroundColorSecondary: white,
  },

  hotkeys: {
    key: {
      color: grayStrong,
    },
  },

  tag: {
    color: white,
    deletedColor: gray,
    background: grayDarkStrong,
    hoverBackground: darkGrayLight,
    disabledBackground: grayDark,
    deletedBackground: darkGrayLight,
    defaultTagColor: white,
    newTagBackground: grayDarkMid,
    newTagHoverBackground: lightDarkGrayHover,
  },

  profile: {
    main: {
      background: lightDarkGrayHover,
      textColor: white,

      descriptionTextColor: grayDark,
      pendingEmailTextColor: grayDark,

      mobileRowBackground: lightDarkGrayHover,

      iconFill: darkGrayDark,
      mobileLabel: grayDark,
    },
    login: {
      textColor: grayDark,
    },
    themePreview: {
      descriptionColor: darkGrayDark,
      border: `1px solid ${grayDarkStrong}`,
    },
    notifications: {
      textDescriptionColor: grayDark,
    },
    activeSessions: {
      color: white,
      borderColor: grayDarkStrong,
      tickIconColor: darkStatusPositive,
      removeIconColor: gray,
      sortHeaderColor: grayDarkStrong,
      tableCellColor: grayDark,
      dividerColor: grayDarkStrong,
    },
  },

  formWrapper: {
    background: black,
    boxShadow: `0px 5px 20px ${badgeShadow}`,
  },

  preparationPortalProgress: {
    backgroundColor: darkGrayLight,
    colorPercentSmall: white,
    colorPercentBig: black,
    errorTextColor: darkErrorStatus,
    descriptionTextColor: grayDark,
  },

  codeInput: {
    background: darkGrayLight,
    border: `1px solid ${grayDarkStrong}`,
    color: white,
    lineColor: grayDark,
    disabledBackground: grayDarkStrong,
    disabledBorder: `1px solid ${grayDarkStrong}`,
    disabledColor: grayDark,
    focusBorder: `1px solid ${lightSecondMain}`,
  },

  accessRightSelect: {
    descriptionColor: grayDark,
  },

  itemIcon: {
    borderColor: grayDarkStrong,
  },

  invitePage: {
    borderColor: grayDarkStrong,
    textColor: grayDark,
  },

  portalUnavailable: {
    textDescriptionColor: grayDark,
  },

  deepLink: {
    navBackground: darkGrayLight,
    fileTileBackground: lightDarkGrayHover,
  },

  emailChips: {
    borderColor: grayDark,
    dashedBorder: `1px dashed ${white}`,
  },

  dialogs: {
    disableText: grayDark,
    errorText: darkErrorStatus,
    linkColor: lightBlueMain,
    borderColor: grayDarkMid,
  },

  editLink: {
    text: {
      color: gray,
      errorColor: darkErrorStatus,
    },
    requiredColor: darkErrorStatus,
  },

  oformGallery: {
    errorView: {
      subHeaderTextColor: darkGrayDark,
    },
    submitToGalleryTile: {
      bodyText: darkGrayDark,
      closeIconFill: darkGrayDark,
    },
  },

  infoBlock: {
    background: darkGrayLight,
    headerColor: white,
    descriptionColor: darkGrayDark,
  },

  infoBar: {
    background: darkGrayLight,
    title: white,
    description: darkGrayDark,
    textColor: white,
    iconFill: darkStatusWarning,
  },

  roomIcon: {
    backgroundArchive: white,
    opacityBackground: "0.1",
  },

  plugins: {
    borderColor: grayDarkStrong,
    pluginName: gray,
    descriptionColor: darkGrayDark,
    color: grayDark,
  },

  oauth: {
    previewDialog: {
      border: `1px solid ${grayDarkMid}`,
    },
    infoDialog: {
      descLinkColor: darkGrayDark,
      blockHeaderColor: grayDark,
      separatorColor: grayDarkStrong,
    },
    list: {
      descriptionColor: grayDark,
    },
    clientForm: {
      descriptionColor: grayDark,
      headerBorder: `1px solid ${grayDarkStrong}`,
      scopeDesc: grayDark,
    },
  },
  sdkPresets: {
    borderColor: grayDarkStrong,
    secondaryColor: darkGrayDark,
    previewBackgroundColor: lightDarkGrayHover,
    linkHelpColor: darkGrayDark,
  },

  sideBarRow: {
    titleColor: white,
    metaDataColor: grayDark,
  },

  dateTimePicker: {
    colorClockIcon: darkGrayDark,
  },

  embeddingPanel: {
    descriptionTextColor: darkGrayDark,
    iconColor: darkGrayDark,
  },
  completedForm: {
    linkColor: white,
    descriptionColor: darkGrayDark,
    labelColor: darkGrayDark,

    box: {
      background: darkGrayLight,
    },
  },

  management: {
    textColor: grayDark,
    errorColor: darkErrorStatus,
    sideColor: grayDark,
    nameColor: grayDarkStrong,
  },

  publicRoom: {
    border: `1px solid ${lightGraySelected}`,
  },
};

export default Dark;<|MERGE_RESOLUTION|>--- conflicted
+++ resolved
@@ -37,7 +37,6 @@
   black,
   darkBlack,
 
-  darkGrayBlackout,
   grayLight,
   darkGrayLight,
   lightGrayHover,
@@ -64,7 +63,6 @@
   mainOrange,
 
   darkErrorStatus,
-<<<<<<< HEAD
   favoritesStatus,
   lightStatusWarning,
   darkStatusWarning,
@@ -105,12 +103,8 @@
   darkScrollActive,
   silver,
   highlandGray,
-=======
-  charlestonGreen,
-  outerSpace,
 
   blurDark,
->>>>>>> 38e17d81
 } = globalColors;
 
 const Dark: TTheme = {
@@ -1276,11 +1270,7 @@
   },
 
   backdrop: {
-<<<<<<< HEAD
-    backgroundColor: darkGrayBlackout,
-=======
     backgroundColor: blurDark,
->>>>>>> 38e17d81
     unsetBackgroundColor: "unset",
   },
 
@@ -1834,13 +1824,8 @@
     sectionHeaderToggleBgActive: black,
 
     backgroundColor: black,
-<<<<<<< HEAD
-    blurColor: darkGrayBlackout,
+    blurColor: blurDark,
     borderColor: grayDarkStrong,
-=======
-    blurColor: blurDark,
-    borderColor: "#474747",
->>>>>>> 38e17d81
     thumbnailBorderColor: grayLightMid,
     textColor: white,
     errorColor: darkErrorStatus,
