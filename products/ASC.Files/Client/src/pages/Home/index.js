import React from "react";
//import PropTypes from "prop-types";
import { withRouter } from "react-router";
import { isMobile } from "react-device-detect";
import axios from "axios";
import toastr from "@appserver/components/toast/toastr";
import PageLayout from "@appserver/common/components/PageLayout";
import { showLoader, hideLoader } from "@appserver/common/utils";
import FilesFilter from "@appserver/common/api/files/filter";
import { getGroup } from "@appserver/common/api/groups";
import { getUserById } from "@appserver/common/api/people";
import { withTranslation, Trans } from "react-i18next";
import {
  ArticleBodyContent,
  ArticleHeaderContent,
  ArticleMainButtonContent,
} from "../../components/Article";
import {
  CatalogBodyContent,
  CatalogHeaderContent,
  CatalogMainButtonContent,
} from "../../components/Catalog";

import {
  SectionBodyContent,
  SectionFilterContent,
  SectionHeaderContent,
  SectionPagingContent,
} from "./Section";
import { InfoPanelBodyContent, InfoPanelHeaderContent } from "./InfoPanel";

import { createTreeFolders } from "../../helpers/files-helpers";
import MediaViewer from "./MediaViewer";
import DragTooltip from "../../components/DragTooltip";
import { observer, inject } from "mobx-react";
import config from "../../../package.json";
import { Consumer } from "@appserver/components/utils/context";

class PureHome extends React.Component {
  componentDidMount() {
    const {
      fetchFiles,
      homepage,
      setIsLoading,
      setFirstLoad,
      expandedKeys,
      setExpandedKeys,
      setToPreviewFile,
      playlist,
      isMediaOrImage,
      getFileInfo,
      setIsPrevSettingsModule,
      isPrevSettingsModule,
    } = this.props;

    if (!window.location.href.includes("#preview")) {
      localStorage.removeItem("isFirstUrl");
    }

    const reg = new RegExp(`${homepage}((/?)$|/filter)`, "gmi"); //TODO: Always find?
    const match = window.location.pathname.match(reg);
    let filterObj = null;

    if (
      window.location.href.indexOf("/files/#preview") > 1 &&
      playlist.length < 1
    ) {
      const pathname = window.location.href;
      const fileId = pathname.slice(pathname.indexOf("#preview") + 9);

      getFileInfo(fileId)
        .then((data) => {
          const canOpenPlayer = isMediaOrImage(data.fileExst);
          const file = { ...data, canOpenPlayer };
          setToPreviewFile(file, true);
        })
        .catch((err) => {
          toastr.error(err);
          this.fetchDefaultFiles();
        });

      return;
    }

    if (match && match.length > 0) {
      if (window.location.href.includes("#preview")) {
        return;
      }

      filterObj = FilesFilter.getFilter(window.location);

      if (!filterObj) {
        setIsLoading(true);
        this.fetchDefaultFiles();

        return;
      }
    }

    if (isPrevSettingsModule) {
      setIsPrevSettingsModule(false);
      return;
    }

    if (!filterObj) return;

    let dataObj = { filter: filterObj };

    if (filterObj && filterObj.authorType) {
      const authorType = filterObj.authorType;
      const indexOfUnderscore = authorType.indexOf("_");
      const type = authorType.slice(0, indexOfUnderscore);
      const itemId = authorType.slice(indexOfUnderscore + 1);

      if (itemId) {
        dataObj = {
          type,
          itemId,
          filter: filterObj,
        };
      } else {
        filterObj.authorType = null;
        dataObj = { filter: filterObj };
      }
    }

    if (!dataObj) return;

    const { filter, itemId, type } = dataObj;
    const newFilter = filter ? filter.clone() : FilesFilter.getDefault();
    const requests = [Promise.resolve(newFilter)];

    if (type === "group") {
      requests.push(getGroup(itemId));
    } else if (type === "user") {
      requests.push(getUserById(itemId));
    }

    setIsLoading(true);

    axios
      .all(requests)
      .catch((err) => {
        Promise.resolve(FilesFilter.getDefault());
        //console.warn("Filter restored by default", err);
      })
      .then((data) => {
        const filter = data[0];
        const result = data[1];
        if (result) {
          const type = result.displayName ? "user" : "group";
          const selectedItem = {
            key: result.id,
            label: type === "user" ? result.displayName : result.name,
            type,
          };
          filter.selectedItem = selectedItem;
        }

        if (filter) {
          const folderId = filter.folder;
          //console.log("filter", filter);

          return fetchFiles(folderId, filter).then((data) => {
            const pathParts = data.selectedFolder.pathParts;
            const newExpandedKeys = createTreeFolders(pathParts, expandedKeys);
            setExpandedKeys(newExpandedKeys);
          });
        }

        return Promise.resolve();
      })
      .finally(() => {
        setIsLoading(false);
        setFirstLoad(false);
      });
  }

  fetchDefaultFiles = () => {
    const { isVisitor, fetchFiles, setIsLoading, setFirstLoad } = this.props;
    const filterObj = FilesFilter.getDefault();
    const folderId = isVisitor ? "@common" : filterObj.folder;

    fetchFiles(folderId).finally(() => {
      setIsLoading(false);
      setFirstLoad(false);
    });
  };

  onDrop = (files, uploadToFolder) => {
    const { t, startUpload, setDragging, dragging } = this.props;
    dragging && setDragging(false);
    startUpload(files, uploadToFolder, t);
  };

  showOperationToast = (type, qty, title) => {
    const { t } = this.props;
    switch (type) {
      case "move":
        if (qty > 1) {
          return toastr.success(
            <Trans t={t} i18nKey="MoveItems" ns="Home">
              {{ qty }} elements has been moved
            </Trans>
          );
        }
        return toastr.success(
          <Trans t={t} i18nKey="MoveItem" ns="Home">
            {{ title }} moved
          </Trans>
        );
      case "duplicate":
        if (qty > 1) {
          return toastr.success(
            <Trans t={t} i18nKey="CopyItems" ns="Home">
              {{ qty }} elements copied
            </Trans>
          );
        }
        return toastr.success(
          <Trans t={t} i18nKey="CopyItem" ns="Home">
            {{ title }} copied
          </Trans>
        );
      default:
        break;
    }
  };

  showUploadPanel = () => {
    const {
      uploaded,
      converted,
      uploadPanelVisible,
      setUploadPanelVisible,
      clearPrimaryProgressData,
      primaryProgressDataVisible,
    } = this.props;
    setUploadPanelVisible(!uploadPanelVisible);

    if (primaryProgressDataVisible && uploaded && converted)
      clearPrimaryProgressData();
  };
  componentDidUpdate(prevProps) {
    const {
      isProgressFinished,
      secondaryProgressDataStoreIcon,
      selectionLength,
      selectionTitle,
    } = this.props;

    if (this.props.isHeaderVisible !== prevProps.isHeaderVisible) {
      this.props.setHeaderVisible(this.props.isHeaderVisible);
    }
    if (
      isProgressFinished &&
      isProgressFinished !== prevProps.isProgressFinished
    ) {
      this.showOperationToast(
        secondaryProgressDataStoreIcon,
        selectionLength,
        selectionTitle
      );
    }
  }

  render() {
    //console.log("Home render");
    const {
      viewAs,
      fileActionId,
      firstLoad,
      isHeaderVisible,
      isPrivacyFolder,
      isRecycleBinFolder,

      primaryProgressDataVisible,
      primaryProgressDataPercent,
      primaryProgressDataIcon,
      primaryProgressDataAlert,

      secondaryProgressDataStoreVisible,
      secondaryProgressDataStorePercent,
      secondaryProgressDataStoreIcon,
      secondaryProgressDataStoreAlert,

      dragging,
      tReady,

      showCatalog,
    } = this.props;

    return (
      <>
        <MediaViewer />
        <DragTooltip />
        <PageLayout
          dragging={dragging}
          withBodyScroll
          withBodyAutoFocus={!isMobile}
          uploadFiles
          onDrop={isRecycleBinFolder || isPrivacyFolder ? null : this.onDrop}
          setSelections={this.props.setSelections}
          showPrimaryProgressBar={primaryProgressDataVisible}
          primaryProgressBarValue={primaryProgressDataPercent}
          primaryProgressBarIcon={primaryProgressDataIcon}
          showPrimaryButtonAlert={primaryProgressDataAlert}
          showSecondaryProgressBar={secondaryProgressDataStoreVisible}
          secondaryProgressBarValue={secondaryProgressDataStorePercent}
          secondaryProgressBarIcon={secondaryProgressDataStoreIcon}
          showSecondaryButtonAlert={secondaryProgressDataStoreAlert}
          viewAs={viewAs}
          hideAside={
            !!fileActionId ||
            primaryProgressDataVisible ||
            secondaryProgressDataStoreVisible //TODO: use hideArticle action
          }
          isLoaded={!firstLoad}
          isHeaderVisible={isHeaderVisible}
          onOpenUploadPanel={this.showUploadPanel}
          firstLoad={firstLoad}
          dragging={dragging}
        >
          {!showCatalog && (
            <PageLayout.ArticleHeader>
              <ArticleHeaderContent />
            </PageLayout.ArticleHeader>
          )}
          {!showCatalog && (
            <PageLayout.ArticleMainButton>
              <ArticleMainButtonContent />
            </PageLayout.ArticleMainButton>
          )}
          {!showCatalog && (
            <PageLayout.ArticleBody>
              <ArticleBodyContent onTreeDrop={this.onDrop} />
            </PageLayout.ArticleBody>
          )}

          {showCatalog && (
            <PageLayout.CatalogHeader>
              <CatalogHeaderContent />
            </PageLayout.CatalogHeader>
          )}
          {showCatalog && (
            <PageLayout.CatalogMainButton>
              <CatalogMainButtonContent />
            </PageLayout.CatalogMainButton>
          )}
          {showCatalog && (
            <PageLayout.CatalogBody>
              <CatalogBodyContent />
            </PageLayout.CatalogBody>
          )}

<<<<<<< HEAD
          <PageLayout.ArticleBody>
            <ArticleBodyContent onTreeDrop={this.onDrop} />
          </PageLayout.ArticleBody>

=======
>>>>>>> 8f685a76
          <PageLayout.SectionHeader>
            <SectionHeaderContent />
          </PageLayout.SectionHeader>

          <PageLayout.SectionFilter>
            <SectionFilterContent />
          </PageLayout.SectionFilter>

          <PageLayout.SectionBody>
            <Consumer>
              {(context) => (
                <SectionBodyContent sectionWidth={context.sectionWidth} />
              )}
            </Consumer>
          </PageLayout.SectionBody>

          <PageLayout.InfoPanelHeader>
            <InfoPanelHeaderContent />
          </PageLayout.InfoPanelHeader>

          <PageLayout.InfoPanelBody>
            <InfoPanelBodyContent />
          </PageLayout.InfoPanelBody>

          <PageLayout.SectionPaging>
            <SectionPagingContent tReady={tReady} />
          </PageLayout.SectionPaging>
        </PageLayout>
      </>
    );
  }
}

const Home = withTranslation("Home")(PureHome);

export default inject(
  ({
    auth,
    filesStore,
    uploadDataStore,
    treeFoldersStore,
    mediaViewerDataStore,
    settingsStore,
  }) => {
    const {
      secondaryProgressDataStore,
      primaryProgressDataStore,
    } = uploadDataStore;
    const {
      firstLoad,
      setFirstLoad,
      fetchFiles,
      fileActionStore,
      selection,
      setSelections,
      dragging,
      setDragging,
      setIsLoading,
      isLoading,
      viewAs,
      getFileInfo,
      setIsPrevSettingsModule,
      isPrevSettingsModule,
    } = filesStore;

    const { id } = fileActionStore;
    const {
      isRecycleBinFolder,
      isPrivacyFolder,
      expandedKeys,
      setExpandedKeys,
    } = treeFoldersStore;

    const {
      visible: primaryProgressDataVisible,
      percent: primaryProgressDataPercent,
      icon: primaryProgressDataIcon,
      alert: primaryProgressDataAlert,
      clearPrimaryProgressData,
    } = primaryProgressDataStore;

    const {
      visible: secondaryProgressDataStoreVisible,
      percent: secondaryProgressDataStorePercent,
      icon: secondaryProgressDataStoreIcon,
      alert: secondaryProgressDataStoreAlert,
      isSecondaryProgressFinished: isProgressFinished,
    } = secondaryProgressDataStore;

    const {
      setUploadPanelVisible,
      startUpload,
      uploaded,
      converted,
    } = uploadDataStore;

    const selectionLength = isProgressFinished ? selection.length : null;
    const selectionTitle = isProgressFinished
      ? filesStore.selectionTitle
      : null;

    const { setToPreviewFile, playlist } = mediaViewerDataStore;
    if (!firstLoad) {
      if (isLoading) {
        showLoader();
      } else {
        hideLoader();
      }
    }

    return {
      homepage: config.homepage,
      firstLoad,
      dragging,
      fileActionId: id,
      viewAs,
      uploaded,
      converted,
      isRecycleBinFolder,
      isPrivacyFolder,
      isVisitor: auth.userStore.user.isVisitor,
      expandedKeys,

      primaryProgressDataVisible,
      primaryProgressDataPercent,
      primaryProgressDataIcon,
      primaryProgressDataAlert,
      clearPrimaryProgressData,

      secondaryProgressDataStoreVisible,
      secondaryProgressDataStorePercent,
      secondaryProgressDataStoreIcon,
      secondaryProgressDataStoreAlert,

      selectionLength,
      isProgressFinished,
      selectionTitle,

      setExpandedKeys,
      setFirstLoad,
      setDragging,
      setIsLoading,
      fetchFiles,
      setUploadPanelVisible,
      setSelections,
      startUpload,
      isHeaderVisible: auth.settingsStore.isHeaderVisible,
      setHeaderVisible: auth.settingsStore.setHeaderVisible,
      setToPreviewFile,
      playlist,
      isMediaOrImage: settingsStore.isMediaOrImage,
      getFileInfo,

      setIsPrevSettingsModule,
      isPrevSettingsModule,
      showCatalog: auth.settingsStore.showCatalog,
    };
  }
)(withRouter(observer(Home)));<|MERGE_RESOLUTION|>--- conflicted
+++ resolved
@@ -353,13 +353,7 @@
             </PageLayout.CatalogBody>
           )}
 
-<<<<<<< HEAD
-          <PageLayout.ArticleBody>
-            <ArticleBodyContent onTreeDrop={this.onDrop} />
-          </PageLayout.ArticleBody>
-
-=======
->>>>>>> 8f685a76
+
           <PageLayout.SectionHeader>
             <SectionHeaderContent />
           </PageLayout.SectionHeader>
