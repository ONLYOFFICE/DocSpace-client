{
<<<<<<< HEAD
  "EmptyScreenDescription": "Ti preghiamo di controllare la tua connessione Internet e aggiorna la pagina o riprova più tardi.",
  "GalleryEmptyScreenDescription": "Seleziona qualsiasi modello di modulo per vedere i dettagli",
  "GalleryEmptyScreenHeader": "Impossibile caricare i modelli di modulo",
  "SelectForm": "Seleziona modulo",
  "SubmitToGalleryBlockBody": "Invia i tuoi modelli per condividerli con la community di ONLYOFFICE.",
  "SubmitToGalleryBlockHeader": "Galleria dei moduli di ONLYOFFICE",
  "SubmitToGalleryDialogGuideInfo": "Scopri come creare moduli perfetti e aumentare le tue possibilità di ottenere l'approvazione nella nostra <1>guida</1>.",
  "SubmitToGalleryDialogMainInfo": "Invia il tuo modulo alla galleria pubblica per consentire ad altri di utilizzarlo nel loro lavoro. Una volta che il modulo avrà superato la moderazione, riceverai una notifica e sarai ricompensato per il tuo contributo.",
  "TemplateInfo": "Informazioni sul modello"
=======
  "Categories": "Categorie",
  "EmptyFormGalleryScreenDescription": "Non è stato possibile trovare alcun risultato corrispondente alla tua ricerca",
  "SuggestChanges": "Suggerire modifiche",
  "TemplateInfo": "Informazioni sul modello",
  "ViewAllTemplates": "Visualizzare tutti i modelli"
>>>>>>> 83a670d2
}<|MERGE_RESOLUTION|>--- conflicted
+++ resolved
@@ -1,19 +1,12 @@
 {
-<<<<<<< HEAD
-  "EmptyScreenDescription": "Ti preghiamo di controllare la tua connessione Internet e aggiorna la pagina o riprova più tardi.",
-  "GalleryEmptyScreenDescription": "Seleziona qualsiasi modello di modulo per vedere i dettagli",
-  "GalleryEmptyScreenHeader": "Impossibile caricare i modelli di modulo",
+  "Categories": "Categorie",
+  "EmptyFormGalleryScreenDescription": "Non è stato possibile trovare alcun risultato corrispondente alla tua ricerca",
   "SelectForm": "Seleziona modulo",
   "SubmitToGalleryBlockBody": "Invia i tuoi modelli per condividerli con la community di ONLYOFFICE.",
   "SubmitToGalleryBlockHeader": "Galleria dei moduli di ONLYOFFICE",
   "SubmitToGalleryDialogGuideInfo": "Scopri come creare moduli perfetti e aumentare le tue possibilità di ottenere l'approvazione nella nostra <1>guida</1>.",
   "SubmitToGalleryDialogMainInfo": "Invia il tuo modulo alla galleria pubblica per consentire ad altri di utilizzarlo nel loro lavoro. Una volta che il modulo avrà superato la moderazione, riceverai una notifica e sarai ricompensato per il tuo contributo.",
-  "TemplateInfo": "Informazioni sul modello"
-=======
-  "Categories": "Categorie",
-  "EmptyFormGalleryScreenDescription": "Non è stato possibile trovare alcun risultato corrispondente alla tua ricerca",
   "SuggestChanges": "Suggerire modifiche",
   "TemplateInfo": "Informazioni sul modello",
   "ViewAllTemplates": "Visualizzare tutti i modelli"
->>>>>>> 83a670d2
 }