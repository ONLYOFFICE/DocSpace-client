import PropTypes from "prop-types";
import React, { useEffect, useRef, useState } from "react";
import { countAutoFocus, countAutoOffset } from "./autoOffset";
import {
  StyledSubmenu,
  StyledSubmenuBottomLine,
  StyledSubmenuContentWrapper,
  StyledSubmenuItem,
  StyledSubmenuItems,
  StyledSubmenuItemText,
} from "./styled-submenu";

import { ColorTheme, ThemeType } from "@docspace/common/components/ColorTheme";

const Submenu = (props) => {
<<<<<<< HEAD
  const {
    data,
    startSelect = 0,
    forsedActiveItemId,
    onSelect,
    isLoading,
    ...rest
  } = props;
=======
  const { data, startSelect = 0, onSelect, ...rest } = props;
>>>>>>> 694abd81
  if (!data) return null;

  const [currentItem, setCurrentItem] = useState(
    data[startSelect] || startSelect || null
  );

  const submenuItemsRef = useRef();

  const selectSubmenuItem = (e) => {
    if (!forsedActiveItemId) {
      const item = data.find((el) => el.id === e.currentTarget.id);
      if (item) setCurrentItem(item);
      const offset = countAutoFocus(item.name, data, submenuItemsRef);
      submenuItemsRef.current.scrollLeft += offset;
      onSelect && onSelect(item);
    }
  };

  useEffect(() => {
    if (!submenuItemsRef.current) return;
    let isDown = false;
    let startX;
    let scrollLeft;

    const mouseDown = (e) => {
      e.preventDefault();
      isDown = true;
      startX = e.pageX - submenuItemsRef.current.offsetLeft;
      scrollLeft = submenuItemsRef.current.scrollLeft;
    };

    const mouseMove = (e) => {
      if (!isDown) return;
      e.preventDefault();
      const x = e.pageX - submenuItemsRef.current.offsetLeft;
      const walk = x - startX;
      submenuItemsRef.current.scrollLeft = scrollLeft - walk;
    };

    const mouseUp = () => {
      const offset = countAutoOffset(data, submenuItemsRef);
      submenuItemsRef.current.scrollLeft += offset;
      isDown = false;
    };

    const mouseLeave = () => (isDown = false);

    submenuItemsRef.current.addEventListener("mousedown", mouseDown);
    submenuItemsRef.current.addEventListener("mousemove", mouseMove);
    submenuItemsRef.current.addEventListener("mouseup", mouseUp);
    submenuItemsRef.current.addEventListener("mouseleave", mouseLeave);

    return () => {
      submenuItemsRef.current?.removeEventListener("mousedown", mouseDown);
      submenuItemsRef.current?.removeEventListener("mousemove", mouseMove);
      submenuItemsRef.current?.removeEventListener("mouseup", mouseUp);
      submenuItemsRef.current?.removeEventListener("mouseleave", mouseLeave);
    };
  }, [submenuItemsRef]);

  return (
    <StyledSubmenu {...rest}>
<<<<<<< HEAD
      {isLoading ? (
        <LoaderSubmenu />
      ) : (
        <>
          <div className="sticky">
            <StyledSubmenuItems ref={submenuItemsRef} role="list">
              {data.map((d) => {
                const isActive =
                  d.id === (forsedActiveItemId || currentItem.id);

                return (
                  <StyledSubmenuItem
                    key={d.id}
                    id={d.id}
                    onClick={(e) => {
                      d.onClick && d.onClick();
                      selectSubmenuItem(e);
                    }}
=======
      <div className="sticky">
        <StyledSubmenuItems ref={submenuItemsRef} role="list">
          {data.map((d) => {
            const isActive = d.id === currentItem.id;

            return (
              <StyledSubmenuItem
                key={d.id}
                id={d.id}
                onClick={(e) => {
                  d.onClick && d.onClick();
                  selectSubmenuItem(e);
                }}
              >
                <StyledSubmenuItemText isActive={isActive}>
                  <ColorTheme
                    {...props}
                    themeId={ThemeType.SubmenuText}
                    className="item-text"
                    fontSize="13px"
                    fontWeight="600"
                    truncate={false}
                    isActive={isActive}
>>>>>>> 694abd81
                  >
                    {d.name}
                  </ColorTheme>
                </StyledSubmenuItemText>

                <ColorTheme
                  {...props}
                  themeId={ThemeType.SubmenuItemLabel}
                  isActive={isActive}
                />
              </StyledSubmenuItem>
            );
          })}
        </StyledSubmenuItems>
        <StyledSubmenuBottomLine />
      </div>
      <div className="sticky-indent"></div>

      <StyledSubmenuContentWrapper>
        {currentItem.content}
      </StyledSubmenuContentWrapper>
    </StyledSubmenu>
  );
};

Submenu.propTypes = {
  data: PropTypes.arrayOf(PropTypes.object.isRequired).isRequired,
  startSelect: PropTypes.oneOfType([PropTypes.object, PropTypes.number]),
  forsedActiveItemId: PropTypes.any,
  onSelect: PropTypes.func,
};

export default Submenu;<|MERGE_RESOLUTION|>--- conflicted
+++ resolved
@@ -13,18 +13,13 @@
 import { ColorTheme, ThemeType } from "@docspace/common/components/ColorTheme";
 
 const Submenu = (props) => {
-<<<<<<< HEAD
   const {
     data,
     startSelect = 0,
     forsedActiveItemId,
     onSelect,
-    isLoading,
     ...rest
   } = props;
-=======
-  const { data, startSelect = 0, onSelect, ...rest } = props;
->>>>>>> 694abd81
   if (!data) return null;
 
   const [currentItem, setCurrentItem] = useState(
@@ -87,30 +82,10 @@
 
   return (
     <StyledSubmenu {...rest}>
-<<<<<<< HEAD
-      {isLoading ? (
-        <LoaderSubmenu />
-      ) : (
-        <>
-          <div className="sticky">
-            <StyledSubmenuItems ref={submenuItemsRef} role="list">
-              {data.map((d) => {
-                const isActive =
-                  d.id === (forsedActiveItemId || currentItem.id);
-
-                return (
-                  <StyledSubmenuItem
-                    key={d.id}
-                    id={d.id}
-                    onClick={(e) => {
-                      d.onClick && d.onClick();
-                      selectSubmenuItem(e);
-                    }}
-=======
       <div className="sticky">
         <StyledSubmenuItems ref={submenuItemsRef} role="list">
           {data.map((d) => {
-            const isActive = d.id === currentItem.id;
+            const isActive = d.id === (forsedActiveItemId || currentItem.id);
 
             return (
               <StyledSubmenuItem
@@ -130,7 +105,6 @@
                     fontWeight="600"
                     truncate={false}
                     isActive={isActive}
->>>>>>> 694abd81
                   >
                     {d.name}
                   </ColorTheme>
