import { request } from "../client";
import axios from "axios";
import FilesFilter from "./filter";
import { FolderType, RoomSearchArea } from "../../constants";
import find from "lodash/find";
import { checkFilterInstance, decodeDisplayName } from "../../utils";
import { getRooms } from "../rooms";
import RoomsFilter from "../rooms/filter";

export function openEdit(fileId, version, doc, view) {
  const params = []; // doc ? `?doc=${doc}` : "";

  if (view) {
    params.push(`view=${view}`);
  }

  if (version) {
    params.push(`version=${version}`);
  }

  if (doc) {
    params.push(`doc=${doc}`);
  }

  const paramsString = params.length > 0 ? `?${params.join("&")}` : "";

  const options = {
    method: "get",
    url: `/files/file/${fileId}/openedit${paramsString}`,
  };

  return request(options);
}

export function getReferenceData(object) {
  const data = object;
  const options = {
    method: "post",
    url: `/files/file/referencedata`,
    data,
  };

  return request(options);
}

export function getFolderInfo(folderId) {
  const options = {
    method: "get",
    url: `/files/folder/${folderId}`,
  };

  return request(options);
}

export function getFolderPath(folderId) {
  const options = {
    method: "get",
    url: `/files/folder/${folderId}/path`,
  };

  return request(options);
}

export function getFolder(folderId, filter, signal) {
  let params = folderId;

  if (folderId && typeof folderId === "string") {
    folderId = encodeURIComponent(folderId.replace(/\\\\/g, "\\"));
  }

<<<<<<< HEAD
  const params = filter ? `${folderId}?${filter.toApiUrlParams()}` : folderId;
=======
  if (filter) {
    checkFilterInstance(filter, FilesFilter);

    params = `${folderId}?${filter.toApiUrlParams()}`;
  }
>>>>>>> 94305a00

  const options = {
    method: "get",
    url: `/files/${params}`,
    signal,
  };

  return request(options).then((res) => {
    res.files = decodeDisplayName(res.files);
    res.folders = decodeDisplayName(res.folders);

    res.current.isArchive =
      !!res.current.roomType &&
      res.current.rootFolderType === FolderType.Archive;

    return res;
  });
}

const getFolderClassNameByType = (folderType) => {
  switch (folderType) {
    case FolderType.USER:
      return "tree-node-my";
    case FolderType.SHARE:
      return "tree-node-share";
    case FolderType.COMMON:
      return "tree-node-common";
    case FolderType.Projects:
      return "tree-node-projects";
    case FolderType.Favorites:
      return "tree-node-favorites";
    case FolderType.Recent:
      return "tree-node-recent";
    case FolderType.Privacy:
      return "tree-node-privacy";
    case FolderType.TRASH:
      return "tree-node-trash";
    default:
      return "";
  }
};

const sortInDisplayOrder = (folders) => {
  const sorted = [];

  const myFolder = find(
    folders,
    (folder) => folder.current.rootFolderType == FolderType.USER
  );
  myFolder && sorted.push(myFolder);

  const shareRoom = find(
    folders,
    (folder) => folder.current.rootFolderType == FolderType.Rooms
  );
  shareRoom && sorted.push(shareRoom);

  const archiveRoom = find(
    folders,
    (folder) => folder.current.rootFolderType == FolderType.Archive
  );
  archiveRoom && sorted.push(archiveRoom);

  const shareFolder = find(
    folders,
    (folder) => folder.current.rootFolderType == FolderType.SHARE
  );
  shareFolder && sorted.push(shareFolder);

  const favoritesFolder = find(
    folders,
    (folder) => folder.current.rootFolderType == FolderType.Favorites
  );
  favoritesFolder && sorted.push(favoritesFolder);

  const recentFolder = find(
    folders,
    (folder) => folder.current.rootFolderType == FolderType.Recent
  );
  recentFolder && sorted.push(recentFolder);

  const privateFolder = find(
    folders,
    (folder) => folder.current.rootFolderType == FolderType.Privacy
  );
  privateFolder && sorted.push(privateFolder);

  const commonFolder = find(
    folders,
    (folder) => folder.current.rootFolderType == FolderType.COMMON
  );
  commonFolder && sorted.push(commonFolder);

  const projectsFolder = find(
    folders,
    (folder) => folder.current.rootFolderType == FolderType.Projects
  );
  projectsFolder && sorted.push(projectsFolder);

  const trashFolder = find(
    folders,
    (folder) => folder.current.rootFolderType == FolderType.TRASH
  );
  trashFolder && sorted.push(trashFolder);

  return sorted;
};

export function getFoldersTree() {
  return request({
    method: "get",
    url: "/files/@root?filterType=2&count=1",
  }).then((response) => {
    const folders = sortInDisplayOrder(response);

    return folders.map((data, index) => {
      const { new: newItems, pathParts, current, folders, files } = data;
      const { foldersCount, filesCount } = current;
      const { parentId, title, id, rootFolderType, security } = current;

      const type = +rootFolderType;

      const name = getFolderClassNameByType(type);

      return {
        id,
        key: `0-${index}`,
        parentId,
        title,
        rootFolderType: type,
        folderClassName: name,
        folders: null,
        pathParts,
        foldersCount,
        filesCount,
        newItems,
        security,
      };
    });
  });
}

export function getCommonFoldersTree() {
  const index = 1;
  return request({ method: "get", url: "/files/@common" }).then(
    (commonFolders) => {
      return [
        {
          id: commonFolders.current.id,
          key: `0-${index}`,
          parentId: commonFolders.current.parentId,
          title: commonFolders.current.title,
          rootFolderType: +commonFolders.current.rootFolderType,
          rootFolderName: "@common",
          pathParts: commonFolders.pathParts,
          foldersCount: commonFolders.current.foldersCount,
          newItems: commonFolders.new,
        },
      ];
    }
  );
}
export function getSharedRoomsTree(filter) {
  const index = 1;
  const filterData = !!filter ? filter.clone() : RoomsFilter.getDefault();

  const searchArea = RoomSearchArea.Active;

  filterData.searchArea = searchArea;

  return getRooms(filterData).then((sharedRooms) => {
    let result = [];

    sharedRooms?.folders.map((currentValue, index) => {
      currentValue.key = `0-${index}`;
      result.push(currentValue);
    });

    return result;
  });
}
export function getThirdPartyCommonFolderTree() {
  return request({ method: "get", url: "/files/thirdparty/common" }).then(
    (commonThirdPartyArray) => {
      commonThirdPartyArray.map((currentValue, index) => {
        commonThirdPartyArray[index].key = `0-${index}`;
      });
      return commonThirdPartyArray;
    }
  );
}

export function getMyFolderList(filter = FilesFilter.getDefault()) {
  const options = {
    method: "get",
    url: `/files/@my`,
  };

  return request(options);
}

export function getCommonFolderList(filter = FilesFilter.getDefault()) {
  const options = {
    method: "get",
    url: `/files/@common`,
  };

  return request(options);
}

export function getFavoritesFolderList(filter = FilesFilter.getDefault()) {
  const options = {
    method: "get",
    url: `/files/@favorites`,
  };

  return request(options);
}

export function getProjectsFolderList(filter = FilesFilter.getDefault()) {
  const options = {
    method: "get",
    url: `/files/@projects`,
  };

  return request(options);
}

export function getTrashFolderList(filter = FilesFilter.getDefault()) {
  const options = {
    method: "get",
    url: `/files/@trash`,
  };

  return request(options);
}

export function getSharedFolderList(filter = FilesFilter.getDefault()) {
  const options = {
    method: "get",
    url: `/files/@share`,
  };

  return request(options);
}

export function getRecentFolderList(filter = FilesFilter.getDefault()) {
  const options = {
    method: "get",
    url: `/files/@recent`,
  };

  return request(options);
}

export function createFolder(parentFolderId, title) {
  const data = { title };
  const options = {
    method: "post",
    url: `/files/folder/${parentFolderId}`,
    data,
  };

  return request(options);
}

export function renameFolder(folderId, title) {
  const data = { title };
  const options = {
    method: "put",
    url: `/files/folder/${folderId}`,
    data,
  };

  return request(options);
}

export function deleteFolder(folderId, deleteAfter, immediately) {
  const data = { deleteAfter, immediately };
  const options = {
    method: "delete",
    url: `/files/folder/${folderId}`,
    data,
  };

  return request(options);
}

export function createFile(folderId, title, templateId, formId) {
  const data = { title, templateId, formId };
  const options = {
    method: "post",
    url: `/files/${folderId}/file`,
    data,
  };

  return request(options);
}

export function createTextFile(folderId, title, content) {
  const data = { title, content };
  const options = {
    method: "post",
    url: `/files/${folderId}/text`,
    data,
  };

  return request(options);
}

export function createTextFileInMy(title) {
  const data = { title };
  const options = {
    method: "post",
    url: "/files/@my/file",
    data,
  };

  return request(options);
}

export function createTextFileInCommon(title) {
  const data = { title };
  const options = {
    method: "post",
    url: "/files/@common/file",
    data,
  };

  return request(options);
}

export function createHtmlFile(folderId, title, content) {
  const data = { title, content };
  const options = {
    method: "post",
    url: `/files/${folderId}/html`,
    data,
  };

  return request(options);
}

export function createHtmlFileInMy(title, content) {
  const data = { title, content };
  const options = {
    method: "post",
    url: "/files/@my/html",
    data,
  };

  return request(options);
}

export function createHtmlFileInCommon(title, content) {
  const data = { title, content };
  const options = {
    method: "post",
    url: "/files/@common/html",
    data,
  };

  return request(options);
}

export function getFileInfo(fileId) {
  const options = {
    method: "get",
    url: `/files/file/${fileId}`,
  };

  return request(options);
}

export function updateFile(fileId, title, lastVersion) {
  const data = { title, lastVersion };
  const options = {
    method: "put",
    url: `/files/file/${fileId}`,
    data,
  };

  return request(options);
}

export function addFileToRecentlyViewed(fileId) {
  const data = { fileId };
  const options = {
    method: "post",
    url: `/files/file/${fileId}/recent`,
    data,
  };

  return request(options);
}

export function deleteFile(fileId, deleteAfter, immediately) {
  const data = { deleteAfter, immediately };
  const options = {
    method: "delete",
    url: `/files/file/${fileId}`,
    data,
  };

  return request(options);
}

export function emptyTrash() {
  return request({ method: "put", url: "/files/fileops/emptytrash" });
}

export function removeFiles(folderIds, fileIds, deleteAfter, immediately) {
  const data = { folderIds, fileIds, deleteAfter, immediately };
  return request({ method: "put", url: "/files/fileops/delete", data });
}

export function getShareFiles(fileIds, folderIds) {
  const data = { fileIds, folderIds };
  return request({
    method: "post",
    url: "/files/share",
    data,
  });
}

export function setExternalAccess(fileId, accessType) {
  const data = { share: accessType };
  return request({
    method: "put",
    url: `/files/${fileId}/setacelink`,
    data,
  });
}

export function setShareFiles(
  fileIds,
  folderIds,
  share,
  notify,
  sharingMessage
) {
  const data = { fileIds, folderIds, share, notify, sharingMessage };

  return request({
    method: "put",
    url: "/files/share",
    data,
  });
}

export function removeShareFiles(fileIds, folderIds) {
  const data = { fileIds, folderIds };
  return request({
    method: "delete",
    url: "/files/share",
    data,
  });
}

export function setFileOwner(folderIds, fileIds, userId) {
  const data = { folderIds, fileIds, userId };
  return request({
    method: "post",
    url: "/files/owner",
    data,
  });
}

export function startUploadSession(
  folderId,
  fileName,
  fileSize,
  relativePath,
  encrypted,
  createOn
) {
  const data = { fileName, fileSize, relativePath, encrypted, createOn };
  return request({
    method: "post",
    url: `/files/${folderId}/upload/create_session`,
    data,
  });
}

export function uploadFile(url, data) {
  return axios.post(url, data);
}

export function downloadFiles(fileIds, folderIds) {
  const data = { fileIds, folderIds };
  return request({ method: "put", url: "/files/fileops/bulkdownload", data });
}

export function getProgress() {
  return request({ method: "get", url: "/files/fileops" });
}

export function checkFileConflicts(destFolderId, folderIds, fileIds) {
  let paramsString =
    folderIds.length > 0 ? `&folderIds=${folderIds.join("&folderIds=")}` : "";
  paramsString +=
    fileIds.length > 0 ? `&fileIds=${fileIds.join("&fileIds=")}` : "";

  return request({
    method: "get",
    url: `/files/fileops/move?destFolderId=${destFolderId}${paramsString}`,
  });
}

export function copyToFolder(
  destFolderId,
  folderIds,
  fileIds,
  conflictResolveType,
  deleteAfter
) {
  const data = {
    destFolderId,
    folderIds,
    fileIds,
    conflictResolveType,
    deleteAfter,
  };
  return request({ method: "put", url: "/files/fileops/copy", data });
}

export function moveToFolder(
  destFolderId,
  folderIds,
  fileIds,
  conflictResolveType,
  deleteAfter
) {
  const data = {
    destFolderId,
    folderIds,
    fileIds,
    conflictResolveType,
    deleteAfter,
  };
  return request({ method: "put", url: "/files/fileops/move", data });
}

export function getFileVersionInfo(fileId) {
  return request({
    method: "get",
    url: `/files/file/${fileId}/history`,
  });
}

export function markAsRead(folderIds, fileIds) {
  const data = { folderIds, fileIds };
  return request({ method: "put", url: "/files/fileops/markasread", data });
}

export function getNewFiles(folderId) {
  return request({
    method: "get",
    url: `/files/${folderId}/news`,
  });
}

export function convertFile(fileId, password = null, sync = false) {
  const data = { password, sync };

  return request({
    method: "put",
    url: `/files/file/${fileId}/checkconversion`,
    data,
  });
}

export function getFileConversationProgress(fileId) {
  return request({
    method: "get",
    url: `/files/file/${fileId}/checkconversion`,
  });
}

export function finalizeVersion(fileId, version, continueVersion) {
  const data = { fileId, version, continueVersion };
  return request({
    method: "put",
    url: `/files/file/${fileId}/history`,
    data,
  });
}

export function markAsVersion(fileId, continueVersion, version) {
  const data = { continueVersion, version };
  return request({ method: "put", url: `/files/file/${fileId}/history`, data });
}

export function versionEditComment(fileId, comment, version) {
  const data = { comment, version };
  return request({ method: "put", url: `/files/file/${fileId}/comment`, data });
}

export function versionRestore(fileId, lastversion) {
  const data = { lastversion };
  return request({ method: "put", url: `/files/file/${fileId}`, data });
}

export function lockFile(fileId, lockFile) {
  const data = { lockFile };
  return request({ method: "put", url: `/files/file/${fileId}/lock`, data });
}

export function updateIfExist(val) {
  const data = { set: val };
  return request({ method: "put", url: "files/updateifexist", data });
}

export function storeOriginal(val) {
  const data = { set: val };
  return request({ method: "put", url: "files/storeoriginal", data });
}

export function changeDeleteConfirm(val) {
  const data = { set: val };
  return request({ method: "put", url: "files/changedeleteconfrim", data });
}

export function storeForceSave(val) {
  const data = { set: val };
  return request({ method: "put", url: "files/storeforcesave", data });
}

export function forceSave(val) {
  const data = { set: val };
  return request({ method: "put", url: "files/forcesave", data });
}

export function changeKeepNewFileName(val) {
  const data = { set: val };
  return request({ method: "put", url: "files/keepnewfilename", data });
}

export function thirdParty(val) {
  const data = { set: val };
  return request({ method: "put", url: "files/thirdparty", data });
}

export function getThirdPartyList() {
  return request({ method: "get", url: "files/thirdparty" });
}

export function saveThirdParty(
  url,
  login,
  password,
  token,
  isCorporate,
  customerTitle,
  providerKey,
  providerId,
  isRoomsStorage
) {
  const data = {
    url,
    login,
    password,
    token,
    isCorporate,
    customerTitle,
    providerKey,
    providerId,
    isRoomsStorage,
  };
  return request({ method: "post", url: "files/thirdparty", data });
}

export function saveSettingsThirdParty(
  url,
  login,
  password,
  token,
  isCorporate,
  customerTitle,
  providerKey,
  providerId
) {
  const data = {
    url,
    login,
    password,
    token,
    isCorporate,
    customerTitle,
    providerKey,
    providerId,
  };
  return request({ method: "post", url: "files/thirdparty/backup", data });
}

export function getSettingsThirdParty() {
  return request({ method: "get", url: "files/thirdparty/backup" });
}

export function deleteThirdParty(providerId) {
  return request({ method: "delete", url: `files/thirdparty/${providerId}` });
}

export function getThirdPartyCapabilities() {
  return request({ method: "get", url: "files/thirdparty/capabilities" });
}

export function openConnectWindow(service) {
  return request({ method: "get", url: `thirdparty/${service}` });
}

export function getSettingsFiles() {
  return request({ method: "get", url: `/files/settings` });
}

export function markAsFavorite(ids) {
  const data = { fileIds: ids };
  const options = {
    method: "post",
    url: "/files/favorites",
    data,
  };

  return request(options);
}

export function removeFromFavorite(ids) {
  const data = { fileIds: ids };
  const options = {
    method: "delete",
    url: "/files/favorites",
    data,
  };

  return request(options);
}

export function getDocServiceUrl() {
  return request({ method: "get", url: `/files/docservice` });
}

export function getIsEncryptionSupport() {
  return request({
    method: "get",
    url: "/files/@privacy/available",
  });
}

export function setEncryptionKeys(keys) {
  const data = {
    publicKey: keys.publicKey,
    privateKeyEnc: keys.privateKeyEnc,
    enable: keys.enable,
    update: keys.update,
  };
  return request({
    method: "put",
    url: "privacyroom/keys",
    data,
  });
}

export function getEncryptionKeys() {
  return request({
    method: "get",
    url: "privacyroom/keys",
  });
}

export function getEncryptionAccess(fileId) {
  return request({
    method: "get",
    url: `privacyroom/access/${fileId}`,
    data: fileId,
  });
}

export function updateFileStream(file, fileId, encrypted, forcesave) {
  let fd = new FormData();
  fd.append("file", file);
  fd.append("encrypted", encrypted);
  fd.append("forcesave", forcesave);

  return request({
    method: "put",
    url: `/files/${fileId}/update`,
    data: fd,
  });
}

export function setFavoritesSetting(set) {
  return request({
    method: "put",
    url: "/files/settings/favorites",
    data: { set },
  });
}

export function setRecentSetting(set) {
  return request({
    method: "put",
    url: "/files/displayRecent",
    data: { set },
  });
}

export function hideConfirmConvert(save) {
  return request({
    method: "put",
    url: "/files/hideconfirmconvert",
    data: { save },
  });
}

export function getSubfolders(folderId) {
  return request({
    method: "get",
    url: `files/${folderId}/subfolders`,
  });
}

export function createThumbnails(fileIds) {
  const options = {
    method: "post",
    url: "/files/thumbnails",
    data: { fileIds: fileIds },
  };

  return request(options);
}

export function getPresignedUri(fileId) {
  return request({
    method: "get",
    url: `files/file/${fileId}/presigned`,
  });
}

export function checkFillFormDraft(fileId) {
  return request({
    method: "post",
    url: `files/masterform/${fileId}/checkfillformdraft`,
    data: { fileId },
  });
}

export function fileCopyAs(
  fileId,
  destTitle,
  destFolderId,
  enableExternalExt,
  password
) {
  return request({
    method: "post",
    url: `files/file/${fileId}/copyas`,
    data: {
      destTitle,
      destFolderId,
      enableExternalExt,
      password,
    },
  });
}

export function getEditHistory(fileId, doc) {
  return request({
    method: "get",
    url: `files/file/${fileId}/edit/history?doc=${doc}`,
  });
}

export function getEditDiff(fileId, version, doc) {
  return request({
    method: "get",
    url: `files/file/${fileId}/edit/diff?version=${version}&doc=${doc}`,
  });
}

export function restoreDocumentsVersion(fileId, version, doc) {
  const options = {
    method: "get",
    url: `files/file/${fileId}/restoreversion?version=${version}&doc=${doc}`,
  };

  return request(options);
}

export function getSharedUsers(fileId) {
  const options = {
    method: "get",
    url: `/files/file/${fileId}/sharedusers`,
  };

  return request(options);
}

export function getProtectUsers(fileId) {
  const options = {
    method: "get",
    url: `/files/file/${fileId}/protectusers`,
  };

  return request(options);
}

export function sendEditorNotify(fileId, actionLink, emails, message) {
  return request({
    method: "post",
    url: `files/file/${fileId}/sendeditornotify`,
    data: {
      actionLink,
      emails,
      message,
    },
  });
}<|MERGE_RESOLUTION|>--- conflicted
+++ resolved
@@ -68,15 +68,11 @@
     folderId = encodeURIComponent(folderId.replace(/\\\\/g, "\\"));
   }
 
-<<<<<<< HEAD
-  const params = filter ? `${folderId}?${filter.toApiUrlParams()}` : folderId;
-=======
   if (filter) {
     checkFilterInstance(filter, FilesFilter);
 
     params = `${folderId}?${filter.toApiUrlParams()}`;
   }
->>>>>>> 94305a00
 
   const options = {
     method: "get",
