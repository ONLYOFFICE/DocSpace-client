--- conflicted
+++ resolved
@@ -3,11 +3,7 @@
   "content": "New PDF form",
   "content_en_sha1_hash": "816b1bfcda481c3a942fc4c6236e3a5e93454429",
   "created_at": "2025-05-19T21:30:46.763Z",
-<<<<<<< HEAD
-  "updated_at": "2025-08-29T14:33:38.096Z",
-=======
   "updated_at": "2025-09-01T11:05:24.196Z",
->>>>>>> b75318d3
   "comment": {
     "text": "This translation key is used for the text displayed when creating a new PDF form. It will appear as a button or similar UI element in the application's file creation dialogs. The key should be translated to indicate the action of generating a new PDF form.",
     "is_auto": true,
