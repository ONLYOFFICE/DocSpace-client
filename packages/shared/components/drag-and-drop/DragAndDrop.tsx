--- conflicted
+++ resolved
@@ -78,19 +78,7 @@
   });
 
   return (
-<<<<<<< HEAD
-    <StyledDragAndDrop
-      {...rest}
-      className={`drag-and-drop ${classNameProp}`}
-      dragging={dragging}
-      ref={forwardedRef}
-      isDragAccept={isDragActive}
-      drag={isDragActive && isDropZone && onDrop}
-      {...getRootProps()}
-    >
-=======
     <div {...rest} className={rootClassName} {...getRootProps()}>
->>>>>>> bfc1e287
       {children}
     </div>
   );
