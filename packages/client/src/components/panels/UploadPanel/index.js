﻿import VerticalDotsReactSvgUrl from "PUBLIC_DIR/images/vertical-dots.react.svg?url";
import ClearActiveReactSvgUrl from "PUBLIC_DIR/images/clear.active.react.svg?url";
import ButtonCancelReactSvgUrl from "PUBLIC_DIR/images/button.cancel.react.svg?url";
import React from "react";
import IconButton from "@docspace/components/icon-button";
import Backdrop from "@docspace/components/backdrop";
import Heading from "@docspace/components/heading";
import Aside from "@docspace/components/aside";
import { withTranslation } from "react-i18next";
<<<<<<< HEAD
=======
//import SharingPanel from "../SharingPanel";
>>>>>>> 3958e9f1
import {
  StyledAsidePanel,
  StyledContent,
  StyledHeaderContent,
  StyledBody,
} from "../StyledPanels";
import FileList from "./FileList";
import { inject, observer } from "mobx-react";
import Loaders from "@docspace/common/components/Loaders";
import withLoader from "../../../HOCs/withLoader";

class UploadPanelComponent extends React.Component {
  constructor(props) {
    super(props);

    this.ref = React.createRef();
    this.scrollRef = React.createRef();
  }

  onClose = () => {
    const {
      uploaded,
      converted,
      clearUploadData,
      uploadPanelVisible,
      clearUploadedFiles,
      setUploadPanelVisible,
      clearPrimaryProgressData,
    } = this.props;

    setUploadPanelVisible(!uploadPanelVisible);

    if (uploaded) {
      if (converted) {
        clearUploadData();
        clearPrimaryProgressData();
      } else {
        clearUploadedFiles();
      }
    }
  };
  componentDidMount() {
    document.addEventListener("keyup", this.onKeyPress);
  }
  componentWillUnmount() {
    document.removeEventListener("keyup", this.onKeyPress);
  }

  onKeyPress = (event) => {
    if (event.key === "Esc" || event.key === "Escape") {
      this.onClose();
    }
  };

  clearUploadPanel = () => {
    this.props.clearUploadData();
    this.onClose();
  };

  onCancelUpload = () => {
    this.props.cancelUpload(this.props.t);
  };

  render() {
    //console.log("UploadPanel render");
    const {
      t,
      uploadPanelVisible,
      /* sharingPanelVisible, */ uploaded,
      converted,
      uploadDataFiles,
      cancelConversion,
      isUploading,
      isUploadingAndConversion,
      theme,
    } = this.props;

    const visible = uploadPanelVisible;
    const zIndex = 310;

    const title = isUploading
      ? t("Uploads")
      : isUploadingAndConversion
      ? t("UploadAndConvert")
      : t("Files:Convert");

    return (
      <StyledAsidePanel visible={visible}>
        <Backdrop
          onClick={this.onClose}
          visible={visible}
          zIndex={zIndex}
          isAside={true}
        />
        <Aside
          className="header_aside-panel"
          visible={visible}
          withoutBodyScroll
          onClose={this.onClose}
        >
          <StyledContent>
            <StyledHeaderContent className="upload-panel_header-content">
              <Heading className="upload_panel-header" size="medium" truncate>
                {title}
              </Heading>
              <div className="upload_panel-icons-container">
                <div className="upload_panel-remove-icon">
                  {uploaded && converted ? (
                    <IconButton
                      size="20"
                      iconName={ClearActiveReactSvgUrl}
                      // color={theme.filesPanels.upload.color}
                      isClickable
                      onClick={this.clearUploadPanel}
                    />
                  ) : (
                    <IconButton
                      size="20"
                      iconName={ButtonCancelReactSvgUrl}
                      // color={theme.filesPanels.upload.color}
                      isClickable
                      onClick={
                        uploaded ? cancelConversion : this.onCancelUpload
                      }
                    />
                  )}
                </div>
                {/*<div className="upload_panel-vertical-dots-icon">
                  <IconButton
                    size="20"
                    iconName={VerticalDotsReactSvgUrl}
                    color="#A3A9AE"
                  />
                  </div>*/}
              </div>
            </StyledHeaderContent>
            <StyledBody stype="mediumBlack" className="upload-panel_body">
              <FileList />
            </StyledBody>
          </StyledContent>
        </Aside>
      </StyledAsidePanel>
    );
  }
}

const UploadPanel = withTranslation(["UploadPanel", "Files"])(
  withLoader(UploadPanelComponent)(<Loaders.DialogAsideLoader isPanel />)
);

export default inject(({ /* dialogsStore, */ auth, uploadDataStore }) => {
  //const { sharingPanelVisible } = dialogsStore;

  const {
    uploaded,
    converted,
    clearUploadData,
    cancelUpload,
    cancelConversion,
    clearUploadedFiles,
    uploadPanelVisible,
    setUploadPanelVisible,
    files,
    primaryProgressDataStore,
    isUploading,
    isUploadingAndConversion,
  } = uploadDataStore;

  const { clearPrimaryProgressData } = primaryProgressDataStore;

  return {
    //sharingPanelVisible,
    uploadPanelVisible,
    uploaded,
    converted,

    setUploadPanelVisible,
    clearUploadData,
    cancelUpload,
    cancelConversion,
    clearUploadedFiles,
    uploadDataFiles: files,
    clearPrimaryProgressData,
    isUploading,
    isUploadingAndConversion,

    theme: auth.settingsStore.theme,
  };
})(observer(UploadPanel));<|MERGE_RESOLUTION|>--- conflicted
+++ resolved
@@ -7,10 +7,6 @@
 import Heading from "@docspace/components/heading";
 import Aside from "@docspace/components/aside";
 import { withTranslation } from "react-i18next";
-<<<<<<< HEAD
-=======
-//import SharingPanel from "../SharingPanel";
->>>>>>> 3958e9f1
 import {
   StyledAsidePanel,
   StyledContent,
