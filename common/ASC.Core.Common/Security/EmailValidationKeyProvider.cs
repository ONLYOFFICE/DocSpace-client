/*
 *
 * (c) Copyright Ascensio System Limited 2010-2018
 *
 * This program is freeware. You can redistribute it and/or modify it under the terms of the GNU 
 * General Public License (GPL) version 3 as published by the Free Software Foundation (https://www.gnu.org/copyleft/gpl.html). 
 * In accordance with Section 7(a) of the GNU GPL its Section 15 shall be amended to the effect that 
 * Ascensio System SIA expressly excludes the warranty of non-infringement of any third-party rights.
 *
 * THIS PROGRAM IS DISTRIBUTED WITHOUT ANY WARRANTY; WITHOUT EVEN THE IMPLIED WARRANTY OF MERCHANTABILITY OR
 * FITNESS FOR A PARTICULAR PURPOSE. For more details, see GNU GPL at https://www.gnu.org/copyleft/gpl.html
 *
 * You can contact Ascensio System SIA by email at sales@onlyoffice.com
 *
 * The interactive user interfaces in modified source and object code versions of ONLYOFFICE must display 
 * Appropriate Legal Notices, as required under Section 5 of the GNU GPL version 3.
 *
 * Pursuant to Section 7 § 3(b) of the GNU GPL you must retain the original ONLYOFFICE logo which contains 
 * relevant author attributions when distributing the software. If the display of the logo in its graphic 
 * form is not reasonably feasible for technical reasons, you must include the words "Powered by ONLYOFFICE" 
 * in every copy of the program you distribute. 
 * Pursuant to Section 7 § 3(e) we decline to grant you any rights under trademark law for use of our trademarks.
 *
*/


using System;
using System.Text;
using ASC.Common.Logging;
using ASC.Core;
<<<<<<< HEAD
using Microsoft.Extensions.Configuration;
=======
using ASC.Core.Users;
using ASC.Web.Studio.Utility;
using Microsoft.AspNetCore.Http;
using Microsoft.AspNetCore.WebUtilities;
using static ASC.Security.Cryptography.EmailValidationKeyProvider;
>>>>>>> 48b2726d

namespace ASC.Security.Cryptography
{
    public class EmailValidationKeyProvider
    {
        public enum ValidationResult
        {
            Ok,
            Invalid,
            Expired
        }

        private static readonly ILog log = LogManager.GetLogger("ASC.KeyValidation.EmailSignature");
        private static readonly DateTime _from = new DateTime(2010, 01, 01, 0, 0, 0, DateTimeKind.Utc);
<<<<<<< HEAD

        public TenantManager TenantManager { get; }
        public IConfiguration Configuration { get; }

        public EmailValidationKeyProvider(TenantManager tenantManager, IConfiguration configuration)
        {
            TenantManager = tenantManager;
            Configuration = configuration;
        }

        public string GetEmailKey(string email)
=======
        internal static readonly TimeSpan ValidInterval;

        static EmailValidationKeyProvider()
        {
            if (!TimeSpan.TryParse(ConfigurationManager.AppSettings["email:validinterval"], out var validInterval))
            {
                validInterval = TimeSpan.FromDays(7);
            }

            ValidInterval = validInterval;
        }
        public static string GetEmailKey(string email)
>>>>>>> 48b2726d
        {
            return GetEmailKey(TenantManager.GetCurrentTenant().TenantId, email);
        }

        public string GetEmailKey(int tenantId, string email)
        {
            if (string.IsNullOrEmpty(email)) throw new ArgumentNullException("email");

            email = FormatEmail(tenantId, email);

            var ms = (long)(DateTime.UtcNow - _from).TotalMilliseconds;
            var hash = GetMashineHashedData(BitConverter.GetBytes(ms), Encoding.ASCII.GetBytes(email));
            return string.Format("{0}.{1}", ms, DoStringFromBytes(hash));
        }

        private string FormatEmail(int tenantId, string email)
        {
            if (email == null) throw new ArgumentNullException("email");
            try
            {
                return string.Format("{0}|{1}|{2}", email.ToLowerInvariant(), tenantId, Configuration["core:machinekey"]);
            }
            catch (Exception e)
            {
                log.Fatal("Failed to format tenant specific email", e);
                return email.ToLowerInvariant();
            }
        }

        public ValidationResult ValidateEmailKey(string email, string key)
        {
            return ValidateEmailKey(email, key, TimeSpan.MaxValue);
        }

        public ValidationResult ValidateEmailKey(string email, string key, TimeSpan validInterval)
        {
            var result = ValidateEmailKeyInternal(email, key, validInterval);
            log.DebugFormat("validation result: {0}, source: {1} with key: {2} interval: {3} tenant: {4}", result, email, key, validInterval, TenantManager.GetCurrentTenant().TenantId);
            return result;
        }


        private ValidationResult ValidateEmailKeyInternal(string email, string key, TimeSpan validInterval)
        {
            if (string.IsNullOrEmpty(email)) throw new ArgumentNullException("email");
            if (key == null) throw new ArgumentNullException("key");

            email = FormatEmail(TenantManager.GetCurrentTenant().TenantId, email);
            var parts = key.Split(new[] { '.' }, StringSplitOptions.RemoveEmptyEntries);
            if (parts.Length != 2) return ValidationResult.Invalid;

            if (!long.TryParse(parts[0], out var ms)) return ValidationResult.Invalid;

            var hash = GetMashineHashedData(BitConverter.GetBytes(ms), Encoding.ASCII.GetBytes(email));
            var key2 = DoStringFromBytes(hash);
            var key2_good = string.Compare(parts[1], key2, StringComparison.InvariantCultureIgnoreCase) == 0;
            if (!key2_good) return ValidationResult.Invalid;
            var ms_current = (long)(DateTime.UtcNow - _from).TotalMilliseconds;
            return validInterval >= TimeSpan.FromMilliseconds(ms_current - ms) ? ValidationResult.Ok : ValidationResult.Expired;
        }

        internal static string DoStringFromBytes(byte[] data)
        {
            var str = Convert.ToBase64String(data);
            str = str.Replace("=", "").Replace("+", "").Replace("/", "").Replace("\\", "");
            return str.ToUpperInvariant();
        }

        internal static byte[] GetMashineHashedData(byte[] salt, byte[] data)
        {
            var alldata = new byte[salt.Length + data.Length];
            Array.Copy(data, alldata, data.Length);
            Array.Copy(salt, 0, alldata, data.Length, salt.Length);
            return Hasher.Hash(alldata, HashAlg.SHA256);
        }
    }

    public class EmailValidationKeyModel
    {
        public string Key { get; set; }
        public EmployeeType? EmplType { get; set; }
        public string Email { get; set; }
        public Guid? UiD { get; set; }
        public ConfirmType Type { get; set; }
        public int? P { get; set; }

        public ValidationResult Validate()
        {
            ValidationResult checkKeyResult;

            switch (Type)
            {
                case ConfirmType.EmpInvite:
                    checkKeyResult = ValidateEmailKey(Email + Type + EmplType, Key, ValidInterval);
                    break;
                case ConfirmType.LinkInvite:
                    checkKeyResult = ValidateEmailKey(Type.ToString() + EmplType.ToString(), Key, ValidInterval);
                    break;
                case ConfirmType.EmailChange:
                    checkKeyResult = ValidateEmailKey(Email + Type + SecurityContext.CurrentAccount.ID, Key, ValidInterval);
                    break;
                case ConfirmType.PasswordChange:
                    var hash = string.Empty;

                    if (P == 1)
                    {
                        var tenantId = CoreContext.TenantManager.GetCurrentTenant().TenantId;
                        hash = CoreContext.Authentication.GetUserPasswordHash(tenantId, UiD.Value);
                    }

                    checkKeyResult = ValidateEmailKey(Email + Type + (string.IsNullOrEmpty(hash) ? string.Empty : Hasher.Base64Hash(hash)) + UiD, Key, ValidInterval);
                    break;
                case ConfirmType.Activation:
                    checkKeyResult = ValidateEmailKey(Email + Type + UiD, Key, ValidInterval);
                    break;
                default:
                    checkKeyResult = ValidateEmailKey(Email + Type, Key, ValidInterval);
                    break;
            }

            return checkKeyResult;
        }

        public static EmailValidationKeyModel FromRequest(HttpRequest httpRequest)
        {
            var Request = QueryHelpers.ParseQuery(httpRequest.Headers["confirm"]);

            _ = Request.TryGetValue("type", out var type);
            _ = Enum.TryParse<ConfirmType>(type, out var confirmType);

            _ = Request.TryGetValue("key", out var key);

            _ = Request.TryGetValue("p", out var pkey);
            _ = int.TryParse(pkey, out var p);

            _ = Request.TryGetValue("emplType", out var emplType);
            _ = Enum.TryParse<EmployeeType>(emplType, out var employeeType);

            _ = Request.TryGetValue("email", out var _email);
            _ = Request.TryGetValue("uid", out var userIdKey);
            _ = Guid.TryParse(userIdKey, out var userId);

            return new EmailValidationKeyModel
            {
                Key = key,
                Type = confirmType,
                Email = _email,
                EmplType = employeeType,
                UiD = userId,
                P = p
            };
        }

        public void Deconstruct(out string key, out string email, out EmployeeType? employeeType, out Guid? userId, out ConfirmType confirmType, out int? p)
            => (key, email, employeeType, userId, confirmType, p) = (Key, Email, EmplType, UiD, Type, P);
    }
}<|MERGE_RESOLUTION|>--- conflicted
+++ resolved
@@ -25,19 +25,16 @@
 
 
 using System;
-using System.Text;
-using ASC.Common.Logging;
+using System.Text;
+using ASC.Common.Logging;
 using ASC.Core;
-<<<<<<< HEAD
-using Microsoft.Extensions.Configuration;
-=======
 using ASC.Core.Users;
-using ASC.Web.Studio.Utility;
+using ASC.Web.Studio.Utility;
 using Microsoft.AspNetCore.Http;
 using Microsoft.AspNetCore.WebUtilities;
-using static ASC.Security.Cryptography.EmailValidationKeyProvider;
->>>>>>> 48b2726d
-
+using Microsoft.Extensions.Configuration;
+using static ASC.Security.Cryptography.EmailValidationKeyProvider;
+
 namespace ASC.Security.Cryptography
 {
     public class EmailValidationKeyProvider
@@ -50,33 +47,25 @@
         }
 
         private static readonly ILog log = LogManager.GetLogger("ASC.KeyValidation.EmailSignature");
-        private static readonly DateTime _from = new DateTime(2010, 01, 01, 0, 0, 0, DateTimeKind.Utc);
-<<<<<<< HEAD
-
+        private static readonly DateTime _from = new DateTime(2010, 01, 01, 0, 0, 0, DateTimeKind.Utc);
+        internal readonly TimeSpan ValidInterval;
+
         public TenantManager TenantManager { get; }
         public IConfiguration Configuration { get; }
 
         public EmailValidationKeyProvider(TenantManager tenantManager, IConfiguration configuration)
-        {
-            TenantManager = tenantManager;
+        {
+            TenantManager = tenantManager;
             Configuration = configuration;
-        }
-
-        public string GetEmailKey(string email)
-=======
-        internal static readonly TimeSpan ValidInterval;
-
-        static EmailValidationKeyProvider()
-        {
-            if (!TimeSpan.TryParse(ConfigurationManager.AppSettings["email:validinterval"], out var validInterval))
+            if (!TimeSpan.TryParse(configuration["email:validinterval"], out var validInterval))
             {
                 validInterval = TimeSpan.FromDays(7);
             }
 
-            ValidInterval = validInterval;
-        }
-        public static string GetEmailKey(string email)
->>>>>>> 48b2726d
+            ValidInterval = validInterval;
+        }
+
+        public string GetEmailKey(string email)
         {
             return GetEmailKey(TenantManager.GetCurrentTenant().TenantId, email);
         }
@@ -153,84 +142,84 @@
             return Hasher.Hash(alldata, HashAlg.SHA256);
         }
     }
-
-    public class EmailValidationKeyModel
-    {
-        public string Key { get; set; }
-        public EmployeeType? EmplType { get; set; }
-        public string Email { get; set; }
-        public Guid? UiD { get; set; }
-        public ConfirmType Type { get; set; }
-        public int? P { get; set; }
-
-        public ValidationResult Validate()
-        {
-            ValidationResult checkKeyResult;
-
-            switch (Type)
-            {
-                case ConfirmType.EmpInvite:
-                    checkKeyResult = ValidateEmailKey(Email + Type + EmplType, Key, ValidInterval);
-                    break;
-                case ConfirmType.LinkInvite:
-                    checkKeyResult = ValidateEmailKey(Type.ToString() + EmplType.ToString(), Key, ValidInterval);
-                    break;
-                case ConfirmType.EmailChange:
-                    checkKeyResult = ValidateEmailKey(Email + Type + SecurityContext.CurrentAccount.ID, Key, ValidInterval);
-                    break;
-                case ConfirmType.PasswordChange:
-                    var hash = string.Empty;
-
-                    if (P == 1)
-                    {
-                        var tenantId = CoreContext.TenantManager.GetCurrentTenant().TenantId;
-                        hash = CoreContext.Authentication.GetUserPasswordHash(tenantId, UiD.Value);
-                    }
-
-                    checkKeyResult = ValidateEmailKey(Email + Type + (string.IsNullOrEmpty(hash) ? string.Empty : Hasher.Base64Hash(hash)) + UiD, Key, ValidInterval);
-                    break;
-                case ConfirmType.Activation:
-                    checkKeyResult = ValidateEmailKey(Email + Type + UiD, Key, ValidInterval);
-                    break;
-                default:
-                    checkKeyResult = ValidateEmailKey(Email + Type, Key, ValidInterval);
-                    break;
-            }
-
-            return checkKeyResult;
-        }
-
-        public static EmailValidationKeyModel FromRequest(HttpRequest httpRequest)
-        {
-            var Request = QueryHelpers.ParseQuery(httpRequest.Headers["confirm"]);
-
-            _ = Request.TryGetValue("type", out var type);
-            _ = Enum.TryParse<ConfirmType>(type, out var confirmType);
-
-            _ = Request.TryGetValue("key", out var key);
-
-            _ = Request.TryGetValue("p", out var pkey);
-            _ = int.TryParse(pkey, out var p);
-
-            _ = Request.TryGetValue("emplType", out var emplType);
-            _ = Enum.TryParse<EmployeeType>(emplType, out var employeeType);
-
-            _ = Request.TryGetValue("email", out var _email);
-            _ = Request.TryGetValue("uid", out var userIdKey);
-            _ = Guid.TryParse(userIdKey, out var userId);
-
-            return new EmailValidationKeyModel
-            {
-                Key = key,
-                Type = confirmType,
-                Email = _email,
-                EmplType = employeeType,
-                UiD = userId,
-                P = p
-            };
-        }
-
-        public void Deconstruct(out string key, out string email, out EmployeeType? employeeType, out Guid? userId, out ConfirmType confirmType, out int? p)
-            => (key, email, employeeType, userId, confirmType, p) = (Key, Email, EmplType, UiD, Type, P);
+
+    public class EmailValidationKeyModel
+    {
+        public string Key { get; set; }
+        public EmployeeType? EmplType { get; set; }
+        public string Email { get; set; }
+        public Guid? UiD { get; set; }
+        public ConfirmType Type { get; set; }
+        public int? P { get; set; }
+
+        public ValidationResult Validate(EmailValidationKeyProvider provider, AuthContext authContext, TenantManager tenantManager, AuthManager authentication)
+        {
+            ValidationResult checkKeyResult;
+
+            switch (Type)
+            {
+                case ConfirmType.EmpInvite:
+                    checkKeyResult = provider.ValidateEmailKey(Email + Type + EmplType, Key, provider.ValidInterval);
+                    break;
+                case ConfirmType.LinkInvite:
+                    checkKeyResult = provider.ValidateEmailKey(Type.ToString() + EmplType.ToString(), Key, provider.ValidInterval);
+                    break;
+                case ConfirmType.EmailChange:
+                    checkKeyResult = provider.ValidateEmailKey(Email + Type + authContext.CurrentAccount.ID, Key, provider.ValidInterval);
+                    break;
+                case ConfirmType.PasswordChange:
+                    var hash = string.Empty;
+
+                    if (P == 1)
+                    {
+                        var tenantId = tenantManager.GetCurrentTenant().TenantId;
+                        hash = authentication.GetUserPasswordHash(tenantId, UiD.Value);
+                    }
+
+                    checkKeyResult = provider.ValidateEmailKey(Email + Type + (string.IsNullOrEmpty(hash) ? string.Empty : Hasher.Base64Hash(hash)) + UiD, Key, provider.ValidInterval);
+                    break;
+                case ConfirmType.Activation:
+                    checkKeyResult = provider.ValidateEmailKey(Email + Type + UiD, Key, provider.ValidInterval);
+                    break;
+                default:
+                    checkKeyResult = provider.ValidateEmailKey(Email + Type, Key, provider.ValidInterval);
+                    break;
+            }
+
+            return checkKeyResult;
+        }
+
+        public static EmailValidationKeyModel FromRequest(HttpRequest httpRequest)
+        {
+            var Request = QueryHelpers.ParseQuery(httpRequest.Headers["confirm"]);
+
+            _ = Request.TryGetValue("type", out var type);
+            _ = Enum.TryParse<ConfirmType>(type, out var confirmType);
+
+            _ = Request.TryGetValue("key", out var key);
+
+            _ = Request.TryGetValue("p", out var pkey);
+            _ = int.TryParse(pkey, out var p);
+
+            _ = Request.TryGetValue("emplType", out var emplType);
+            _ = Enum.TryParse<EmployeeType>(emplType, out var employeeType);
+
+            _ = Request.TryGetValue("email", out var _email);
+            _ = Request.TryGetValue("uid", out var userIdKey);
+            _ = Guid.TryParse(userIdKey, out var userId);
+
+            return new EmailValidationKeyModel
+            {
+                Key = key,
+                Type = confirmType,
+                Email = _email,
+                EmplType = employeeType,
+                UiD = userId,
+                P = p
+            };
+        }
+
+        public void Deconstruct(out string key, out string email, out EmployeeType? employeeType, out Guid? userId, out ConfirmType confirmType, out int? p)
+            => (key, email, employeeType, userId, confirmType, p) = (Key, Email, EmplType, UiD, Type, P);
     }
 }