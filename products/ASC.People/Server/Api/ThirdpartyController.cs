﻿// (c) Copyright Ascensio System SIA 2010-2022
//
// This program is a free software product.
// You can redistribute it and/or modify it under the terms
// of the GNU Affero General Public License (AGPL) version 3 as published by the Free Software
// Foundation. In accordance with Section 7(a) of the GNU AGPL its Section 15 shall be amended
// to the effect that Ascensio System SIA expressly excludes the warranty of non-infringement of
// any third-party rights.
//
// This program is distributed WITHOUT ANY WARRANTY, without even the implied warranty
// of MERCHANTABILITY or FITNESS FOR A PARTICULAR  PURPOSE. For details, see
// the GNU AGPL at: http://www.gnu.org/licenses/agpl-3.0.html
//
// You can contact Ascensio System SIA at Lubanas st. 125a-25, Riga, Latvia, EU, LV-1021.
//
// The  interactive user interfaces in modified source and object code versions of the Program must
// display Appropriate Legal Notices, as required under Section 5 of the GNU AGPL version 3.
//
// Pursuant to Section 7(b) of the License you must retain the original Product logo when
// distributing the program. Pursuant to Section 7(e) we decline to grant you any rights under
// trademark law for use of our trademarks.
//
// All the Product's GUI elements, including illustrations and icon sets, as well as technical writing
// content are licensed under the terms of the Creative Commons Attribution-ShareAlike 4.0
// International. See the License terms at http://creativecommons.org/licenses/by-sa/4.0/legalcode

namespace ASC.People.Api;

public class ThirdpartyController : ApiControllerBase
{
    private readonly AccountLinker _accountLinker;
    private readonly CookiesManager _cookiesManager;
    private readonly CoreBaseSettings _coreBaseSettings;
    private readonly DisplayUserSettingsHelper _displayUserSettingsHelper;
    private readonly IHttpClientFactory _httpClientFactory;
    private readonly InstanceCrypto _instanceCrypto;
    private readonly MobileDetector _mobileDetector;
    private readonly PersonalSettingsHelper _personalSettingsHelper;
    private readonly ProviderManager _providerManager;
    private readonly Signature _signature;
    private readonly UserHelpTourHelper _userHelpTourHelper;
    private readonly UserManagerWrapper _userManagerWrapper;
    private readonly UserPhotoManager _userPhotoManager;
    private readonly AuthContext _authContext;
    private readonly SecurityContext _securityContext;
    private readonly MessageService _messageService;
    private readonly UserManager _userManager;
    private readonly MessageTarget _messageTarget;
    private readonly StudioNotifyService _studioNotifyService;
    private readonly TenantManager _tenantManager;
    private readonly InvitationLinkService _invitationLinkService;
    private readonly FileSecurity _fileSecurity;
    private readonly UsersInRoomChecker _usersInRoomChecker;

    public ThirdpartyController(
        AccountLinker accountLinker,
        CookiesManager cookiesManager,
        CoreBaseSettings coreBaseSettings,
        DisplayUserSettingsHelper displayUserSettingsHelper,
        IHttpClientFactory httpClientFactory,
        InstanceCrypto instanceCrypto,
        MobileDetector mobileDetector,
        PersonalSettingsHelper personalSettingsHelper,
        ProviderManager providerManager,
        Signature signature,
        UserHelpTourHelper userHelpTourHelper,
        UserManagerWrapper userManagerWrapper,
        UserPhotoManager userPhotoManager,
        AuthContext authContext,
        SecurityContext securityContext,
        MessageService messageService,
        UserManager userManager,
        MessageTarget messageTarget,
        StudioNotifyService studioNotifyService,
        TenantManager tenantManager, 
        InvitationLinkService invitationLinkService, 
        FileSecurity fileSecurity, 
        UsersInRoomChecker usersInRoomChecker)
    {
        _accountLinker = accountLinker;
        _cookiesManager = cookiesManager;
        _coreBaseSettings = coreBaseSettings;
        _displayUserSettingsHelper = displayUserSettingsHelper;
        _httpClientFactory = httpClientFactory;
        _instanceCrypto = instanceCrypto;
        _mobileDetector = mobileDetector;
        _personalSettingsHelper = personalSettingsHelper;
        _providerManager = providerManager;
        _signature = signature;
        _userHelpTourHelper = userHelpTourHelper;
        _userManagerWrapper = userManagerWrapper;
        _userPhotoManager = userPhotoManager;
        _authContext = authContext;
        _securityContext = securityContext;
        _messageService = messageService;
        _userManager = userManager;
        _messageTarget = messageTarget;
        _studioNotifyService = studioNotifyService;
        _tenantManager = tenantManager;
        _invitationLinkService = invitationLinkService;
        _fileSecurity = fileSecurity;
        _usersInRoomChecker = usersInRoomChecker;
    }

    /// <summary>
    /// Returns a list of the available third-party accounts.
    /// </summary>
    /// <short>Get third-party accounts</short>
    /// <category>Third-party accounts</category>
    /// <param type="System.Boolean, System" name="inviteView">Specifies whether to return providers that are available for invitation links, i.e. the user can login or register through these providers</param>
    /// <param type="System.Boolean, System" name="settingsView">Specifies whether to return URLs in the format that is used on the Settings page</param>
    /// <param type="System.String, System" name="clientCallback">Method that is called after authorization</param>
    /// <param type="System.String, System" name="fromOnly">Provider name if the response only from this provider is needed</param>
    /// <returns type="ASC.People.ApiModels.ResponseDto.AccountInfoDto, ASC.People">List of third-party accounts</returns>
    /// <path>api/2.0/people/thirdparty/providers</path>
    /// <httpMethod>GET</httpMethod>
    /// <requiresAuthorization>false</requiresAuthorization>
    /// <collection>list</collection>
    [AllowAnonymous, AllowNotPayment]
    [HttpGet("thirdparty/providers")]
    public async Task<ICollection<AccountInfoDto>> GetAuthProvidersAsync(bool inviteView, bool settingsView, string clientCallback, string fromOnly)
    {
        ICollection<AccountInfoDto> infos = new List<AccountInfoDto>();
        IEnumerable<LoginProfile> linkedAccounts = new List<LoginProfile>();

        if (_authContext.IsAuthenticated)
        {
            linkedAccounts = await _accountLinker.GetLinkedProfilesAsync(_authContext.CurrentAccount.ID.ToString());
        }

        fromOnly = string.IsNullOrWhiteSpace(fromOnly) ? string.Empty : fromOnly.ToLower();

        foreach (var provider in ProviderManager.AuthProviders.Where(provider => string.IsNullOrEmpty(fromOnly) || fromOnly == provider || (provider == "google" && fromOnly == "openid")))
        {
            if (inviteView && ProviderManager.InviteExceptProviders.Contains(provider))
            {
                continue;
            }
            var loginProvider = _providerManager.GetLoginProvider(provider);
            if (loginProvider != null && loginProvider.IsEnabled)
            {

                var url = VirtualPathUtility.ToAbsolute("~/login.ashx") + $"?auth={provider}";
                var mode = settingsView || inviteView || (!_mobileDetector.IsMobile() && !Request.DesktopApp())
                        ? $"&mode=popup&callback={clientCallback}"
                        : "&mode=Redirect&desktop=true";

                infos.Add(new AccountInfoDto
                {
                    Linked = linkedAccounts.Any(x => x.Provider == provider),
                    Provider = provider,
                    Url = url + mode
                });
            }
        }

        return infos;
    }

    /// <summary>
    /// Links a third-party account specified in the request to the user profile.
    /// </summary>
    /// <short>
    /// Link a third-pary account
    /// </short>
    /// <category>Third-party accounts</category>
    /// <param type="ASC.People.ApiModels.RequestDto.LinkAccountRequestDto, ASC.People" name="inDto">Request parameters for linking accounts</param>
    /// <path>api/2.0/people/thirdparty/linkaccount</path>
    /// <httpMethod>PUT</httpMethod>
    /// <returns></returns>
    [HttpPut("thirdparty/linkaccount")]
    public async Task LinkAccountAsync(LinkAccountRequestDto inDto)
    {
        var profile = new LoginProfile(_signature, _instanceCrypto, inDto.SerializedProfile);

        if (!(_coreBaseSettings.Standalone || (await _tenantManager.GetCurrentTenantQuotaAsync()).Oauth))
        {
            throw new Exception("ErrorNotAllowedOption");
        }

        if (string.IsNullOrEmpty(profile.AuthorizationError))
        {
            await _accountLinker.AddLinkAsync(_securityContext.CurrentAccount.ID.ToString(), profile);
            await _messageService.SendAsync(MessageAction.UserLinkedSocialAccount, GetMeaningfulProviderName(profile.Provider));
        }
        else
        {
            // ignore cancellation
            if (profile.AuthorizationError != "Canceled at provider")
            {
                throw new Exception(profile.AuthorizationError);
            }
        }
    }

    /// <summary>
    /// Creates a third-party account with the parameters specified in the request.
    /// </summary>
    /// <short>
    /// Create a third-pary account
    /// </short>
    /// <category>Third-party accounts</category>
    /// <param type="ASC.People.ApiModels.RequestDto.SignupAccountRequestDto, ASC.People" name="inDto">Request parameters for creating a third-party account</param>
    /// <path>api/2.0/people/thirdparty/signup</path>
    /// <httpMethod>POST</httpMethod>
    /// <returns></returns>
    /// <requiresAuthorization>false</requiresAuthorization>
    [AllowAnonymous]
    [HttpPost("thirdparty/signup")]
    public async Task SignupAccountAsync(SignupAccountRequestDto inDto)
    {
        var passwordHash = inDto.PasswordHash;
        var mustChangePassword = false;
        if (string.IsNullOrEmpty(passwordHash))
        {
            passwordHash = UserManagerWrapper.GeneratePassword();
            mustChangePassword = true;
        }

        var thirdPartyProfile = new LoginProfile(_signature, _instanceCrypto, inDto.SerializedProfile);
        if (!string.IsNullOrEmpty(thirdPartyProfile.AuthorizationError))
        {
            // ignore cancellation
            if (thirdPartyProfile.AuthorizationError != "Canceled at provider")
            {
                throw new Exception(thirdPartyProfile.AuthorizationError);
            }

            return;
        }

        if (string.IsNullOrEmpty(thirdPartyProfile.EMail))
        {
            throw new Exception(Resource.ErrorNotCorrectEmail);
        }
        
        var linkData = await _invitationLinkService.GetProcessedLinkDataAsync(inDto.Key, inDto.Email, inDto.EmployeeType ?? EmployeeType.RoomAdmin);

        if (!linkData.IsCorrect)
        {
            throw new SecurityException(FilesCommonResource.ErrorMessage_InvintationLink);
        }
        
        var employeeType = linkData.EmployeeType;

        var userID = Guid.Empty;
        try
        {
<<<<<<< HEAD
            await _securityContext.AuthenticateMeWithoutCookieAsync(Core.Configuration.Constants.CoreSystem);
            var newUser = await CreateNewUser(GetFirstName(inDto, thirdPartyProfile), GetLastName(inDto, thirdPartyProfile), GetEmailAddress(inDto, thirdPartyProfile), passwordHash, employeeType, false);
=======
            _securityContext.AuthenticateMeWithoutCookie(Core.Configuration.Constants.CoreSystem);
            
            var invitedByEmail = linkData.LinkType == InvitationLinkType.Individual;
            
            var newUser = await CreateNewUser(GetFirstName(inDto, thirdPartyProfile), GetLastName(inDto, thirdPartyProfile), GetEmailAddress(inDto, thirdPartyProfile), passwordHash, employeeType, true, invitedByEmail);
>>>>>>> dc27c8d8
            var messageAction = employeeType == EmployeeType.RoomAdmin ? MessageAction.UserCreatedViaInvite : MessageAction.GuestCreatedViaInvite;
            await _messageService.SendAsync(MessageInitiator.System, messageAction, _messageTarget.Create(newUser.Id), newUser.DisplayUserName(false, _displayUserSettingsHelper));
            userID = newUser.Id;
            if (!string.IsNullOrEmpty(thirdPartyProfile.Avatar))
            {
                await SaveContactImage(userID, thirdPartyProfile.Avatar);
            }

            await _accountLinker.AddLinkAsync(userID.ToString(), thirdPartyProfile);
        }
        finally
        {
            _securityContext.Logout();
        }

        var user = await _userManager.GetUsersAsync(userID);

        await _cookiesManager.AuthenticateMeAndSetCookiesAsync(user.TenantId, user.Id);

        await _studioNotifyService.UserHasJoinAsync();

        if (mustChangePassword)
        {
            await _studioNotifyService.UserPasswordChangeAsync(user);
        }

        _userHelpTourHelper.IsNewUser = true;
        if (_coreBaseSettings.Personal)
        {
            _personalSettingsHelper.IsNewUser = true;
        }
        
        if (linkData is { LinkType: InvitationLinkType.CommonWithRoom })
        {
            var success = int.TryParse(linkData.RoomId, out var id);

            if (success)
            {
                await _usersInRoomChecker.CheckAppend();
                await _fileSecurity.ShareAsync(id, FileEntryType.Folder, user.Id, linkData.Share);
            }
            else
            {
                await _usersInRoomChecker.CheckAppend();
                await _fileSecurity.ShareAsync(linkData.RoomId, FileEntryType.Folder, user.Id, linkData.Share);
            }
        }
    }

    /// <summary>
    /// Unlinks a third-party account specified in the request from the user profile.
    /// </summary>
    /// <short>
    /// Unlink a third-pary account
    /// </short>
    /// <category>Third-party accounts</category>
    /// <param type="System.String, System" name="provider">Provider name</param>
    /// <path>api/2.0/people/thirdparty/unlinkaccount</path>
    /// <httpMethod>DELETE</httpMethod>
    /// <returns></returns>
    [HttpDelete("thirdparty/unlinkaccount")]
    public async Task UnlinkAccountAsync(string provider)
    {
        await _accountLinker.RemoveProviderAsync(_securityContext.CurrentAccount.ID.ToString(), provider);

        await _messageService.SendAsync(MessageAction.UserUnlinkedSocialAccount, GetMeaningfulProviderName(provider));
    }

    private async Task<UserInfo> CreateNewUser(string firstName, string lastName, string email, string passwordHash, EmployeeType employeeType, bool fromInviteLink, bool inviteByEmail)
    {
        if (SetupInfo.IsSecretEmail(email))
        {
            fromInviteLink = false;
        }

        var user = new UserInfo();

        if (inviteByEmail)
        {
            user = _userManager.GetUserByEmail(email);

            if (user.Equals(Constants.LostUser) || user.ActivationStatus != EmployeeActivationStatus.Pending)
            {
                throw new SecurityException(FilesCommonResource.ErrorMessage_InvintationLink);
            }
        }

        user.FirstName = string.IsNullOrEmpty(firstName) ? UserControlsCommonResource.UnknownFirstName : firstName;
        user.LastName = string.IsNullOrEmpty(lastName) ? UserControlsCommonResource.UnknownLastName : lastName;
        user.Email = email;

        if (_coreBaseSettings.Personal)
        {
<<<<<<< HEAD
            userInfo.ActivationStatus = EmployeeActivationStatus.Activated;
            userInfo.CultureName = _coreBaseSettings.CustomMode ? "ru-RU" : CultureInfo.CurrentUICulture.Name;
        }

        return await _userManagerWrapper.AddUserAsync(userInfo, passwordHash, true, true, employeeType, fromInviteLink);
=======
            user.ActivationStatus = EmployeeActivationStatus.Activated;
            user.CultureName = _coreBaseSettings.CustomMode ? "ru-RU" : Thread.CurrentThread.CurrentUICulture.Name;
        }

        return await _userManagerWrapper.AddUser(user, passwordHash, true, true, employeeType, fromInviteLink, updateExising: inviteByEmail);
>>>>>>> dc27c8d8
    }

    private async Task SaveContactImage(Guid userID, string url)
    {
        using (var memstream = new MemoryStream())
        {
            var request = new HttpRequestMessage
            {
                RequestUri = new Uri(url)
            };

            var httpClient = _httpClientFactory.CreateClient();
            using (var response = httpClient.Send(request))
            await using (var stream = response.Content.ReadAsStream())
            {
                var buffer = new byte[512];
                int bytesRead;
                while ((bytesRead = stream.Read(buffer, 0, buffer.Length)) > 0)
                {
                    memstream.Write(buffer, 0, bytesRead);
                }

                var bytes = memstream.ToArray();

                await _userPhotoManager.SaveOrUpdatePhoto(userID, bytes);
            }
        }
    }

    private string GetEmailAddress(SignupAccountRequestDto inDto)
    {
        if (!string.IsNullOrEmpty(inDto.Email))
        {
            return inDto.Email.Trim();
        }

        return string.Empty;
    }

    private string GetEmailAddress(SignupAccountRequestDto inDto, LoginProfile account)
    {
        var value = GetEmailAddress(inDto);

        return string.IsNullOrEmpty(value) ? account.EMail : value;
    }

    private string GetFirstName(SignupAccountRequestDto inDto)
    {
        var value = string.Empty;
        if (!string.IsNullOrEmpty(inDto.FirstName))
        {
            value = inDto.FirstName.Trim();
        }

        return HtmlUtil.GetText(value);
    }

    private string GetFirstName(SignupAccountRequestDto inDto, LoginProfile account)
    {
        var value = GetFirstName(inDto);

        return string.IsNullOrEmpty(value) ? account.FirstName : value;
    }

    private string GetLastName(SignupAccountRequestDto inDto)
    {
        var value = string.Empty;
        if (!string.IsNullOrEmpty(inDto.LastName))
        {
            value = inDto.LastName.Trim();
        }

        return HtmlUtil.GetText(value);
    }

    private string GetLastName(SignupAccountRequestDto inDto, LoginProfile account)
    {
        var value = GetLastName(inDto);

        return string.IsNullOrEmpty(value) ? account.LastName : value;
    }

    private static string GetMeaningfulProviderName(string providerName)
    {
        switch (providerName)
        {
            case "google":
            case "openid":
                return "Google";
            case "facebook":
                return "Facebook";
            case "twitter":
                return "Twitter";
            case "linkedin":
                return "LinkedIn";
            default:
                return "Unknown Provider";
        }
    }
}<|MERGE_RESOLUTION|>--- conflicted
+++ resolved
@@ -72,9 +72,9 @@
         UserManager userManager,
         MessageTarget messageTarget,
         StudioNotifyService studioNotifyService,
-        TenantManager tenantManager, 
-        InvitationLinkService invitationLinkService, 
-        FileSecurity fileSecurity, 
+        TenantManager tenantManager,
+        InvitationLinkService invitationLinkService,
+        FileSecurity fileSecurity,
         UsersInRoomChecker usersInRoomChecker)
     {
         _accountLinker = accountLinker;
@@ -233,29 +233,24 @@
         {
             throw new Exception(Resource.ErrorNotCorrectEmail);
         }
-        
+
         var linkData = await _invitationLinkService.GetProcessedLinkDataAsync(inDto.Key, inDto.Email, inDto.EmployeeType ?? EmployeeType.RoomAdmin);
 
         if (!linkData.IsCorrect)
         {
             throw new SecurityException(FilesCommonResource.ErrorMessage_InvintationLink);
         }
-        
+
         var employeeType = linkData.EmployeeType;
 
         var userID = Guid.Empty;
         try
         {
-<<<<<<< HEAD
             await _securityContext.AuthenticateMeWithoutCookieAsync(Core.Configuration.Constants.CoreSystem);
-            var newUser = await CreateNewUser(GetFirstName(inDto, thirdPartyProfile), GetLastName(inDto, thirdPartyProfile), GetEmailAddress(inDto, thirdPartyProfile), passwordHash, employeeType, false);
-=======
-            _securityContext.AuthenticateMeWithoutCookie(Core.Configuration.Constants.CoreSystem);
-            
+
             var invitedByEmail = linkData.LinkType == InvitationLinkType.Individual;
-            
+
             var newUser = await CreateNewUser(GetFirstName(inDto, thirdPartyProfile), GetLastName(inDto, thirdPartyProfile), GetEmailAddress(inDto, thirdPartyProfile), passwordHash, employeeType, true, invitedByEmail);
->>>>>>> dc27c8d8
             var messageAction = employeeType == EmployeeType.RoomAdmin ? MessageAction.UserCreatedViaInvite : MessageAction.GuestCreatedViaInvite;
             await _messageService.SendAsync(MessageInitiator.System, messageAction, _messageTarget.Create(newUser.Id), newUser.DisplayUserName(false, _displayUserSettingsHelper));
             userID = newUser.Id;
@@ -287,7 +282,7 @@
         {
             _personalSettingsHelper.IsNewUser = true;
         }
-        
+
         if (linkData is { LinkType: InvitationLinkType.CommonWithRoom })
         {
             var success = int.TryParse(linkData.RoomId, out var id);
@@ -335,7 +330,7 @@
 
         if (inviteByEmail)
         {
-            user = _userManager.GetUserByEmail(email);
+            user = await _userManager.GetUserByEmailAsync(email);
 
             if (user.Equals(Constants.LostUser) || user.ActivationStatus != EmployeeActivationStatus.Pending)
             {
@@ -349,19 +344,11 @@
 
         if (_coreBaseSettings.Personal)
         {
-<<<<<<< HEAD
-            userInfo.ActivationStatus = EmployeeActivationStatus.Activated;
-            userInfo.CultureName = _coreBaseSettings.CustomMode ? "ru-RU" : CultureInfo.CurrentUICulture.Name;
-        }
-
-        return await _userManagerWrapper.AddUserAsync(userInfo, passwordHash, true, true, employeeType, fromInviteLink);
-=======
             user.ActivationStatus = EmployeeActivationStatus.Activated;
-            user.CultureName = _coreBaseSettings.CustomMode ? "ru-RU" : Thread.CurrentThread.CurrentUICulture.Name;
-        }
-
-        return await _userManagerWrapper.AddUser(user, passwordHash, true, true, employeeType, fromInviteLink, updateExising: inviteByEmail);
->>>>>>> dc27c8d8
+            user.CultureName = _coreBaseSettings.CustomMode ? "ru-RU" : CultureInfo.CurrentUICulture.Name;
+        }
+
+        return await _userManagerWrapper.AddUserAsync(user, passwordHash, true, true, employeeType, fromInviteLink, updateExising: inviteByEmail);
     }
 
     private async Task SaveContactImage(Guid userID, string url)
