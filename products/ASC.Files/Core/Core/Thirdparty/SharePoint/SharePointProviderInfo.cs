--- conflicted
+++ resolved
@@ -1,755 +1,747 @@
-// (c) Copyright Ascensio System SIA 2010-2022
-//
-// This program is a free software product.
-// You can redistribute it and/or modify it under the terms
-// of the GNU Affero General Public License (AGPL) version 3 as published by the Free Software
-// Foundation. In accordance with Section 7(a) of the GNU AGPL its Section 15 shall be amended
-// to the effect that Ascensio System SIA expressly excludes the warranty of non-infringement of
-// any third-party rights.
-//
-// This program is distributed WITHOUT ANY WARRANTY, without even the implied warranty
-// of MERCHANTABILITY or FITNESS FOR A PARTICULAR  PURPOSE. For details, see
-// the GNU AGPL at: http://www.gnu.org/licenses/agpl-3.0.html
-//
-// You can contact Ascensio System SIA at Lubanas st. 125a-25, Riga, Latvia, EU, LV-1021.
-//
-// The  interactive user interfaces in modified source and object code versions of the Program must
-// display Appropriate Legal Notices, as required under Section 5 of the GNU AGPL version 3.
-//
-// Pursuant to Section 7(b) of the License you must retain the original Product logo when
-// distributing the program. Pursuant to Section 7(e) we decline to grant you any rights under
-// trademark law for use of our trademarks.
-//
-// All the Product's GUI elements, including illustrations and icon sets, as well as technical writing
-// content are licensed under the terms of the Creative Commons Attribution-ShareAlike 4.0
-// International. See the License terms at http://creativecommons.org/licenses/by-sa/4.0/legalcode
-
-<<<<<<< HEAD
-using ASC.Files.Core;
-
+// (c) Copyright Ascensio System SIA 2010-2022
+//
+// This program is a free software product.
+// You can redistribute it and/or modify it under the terms
+// of the GNU Affero General Public License (AGPL) version 3 as published by the Free Software
+// Foundation. In accordance with Section 7(a) of the GNU AGPL its Section 15 shall be amended
+// to the effect that Ascensio System SIA expressly excludes the warranty of non-infringement of
+// any third-party rights.
+//
+// This program is distributed WITHOUT ANY WARRANTY, without even the implied warranty
+// of MERCHANTABILITY or FITNESS FOR A PARTICULAR  PURPOSE. For details, see
+// the GNU AGPL at: http://www.gnu.org/licenses/agpl-3.0.html
+//
+// You can contact Ascensio System SIA at Lubanas st. 125a-25, Riga, Latvia, EU, LV-1021.
+//
+// The  interactive user interfaces in modified source and object code versions of the Program must
+// display Appropriate Legal Notices, as required under Section 5 of the GNU AGPL version 3.
+//
+// Pursuant to Section 7(b) of the License you must retain the original Product logo when
+// distributing the program. Pursuant to Section 7(e) we decline to grant you any rights under
+// trademark law for use of our trademarks.
+//
+// All the Product's GUI elements, including illustrations and icon sets, as well as technical writing
+// content are licensed under the terms of the Creative Commons Attribution-ShareAlike 4.0
+// International. See the License terms at http://creativecommons.org/licenses/by-sa/4.0/legalcode
+
 using File = Microsoft.SharePoint.Client.File;
 using Folder = Microsoft.SharePoint.Client.Folder;
 
-=======
-using File = Microsoft.SharePoint.Client.File;
-using Folder = Microsoft.SharePoint.Client.Folder;
-
->>>>>>> 09735323
-namespace ASC.Files.Thirdparty.SharePoint;
-
-[Transient]
-public class SharePointProviderInfo : IProviderInfo
-{
-    private ClientContext _clientContext;
-
-    public int ID { get; set; }
-    public string ProviderKey { get; set; }
-    public Guid Owner { get; set; }
-    public FolderType RootFolderType { get; set; }
-    public FolderType FolderType { get; set; }
-    public DateTime CreateOn { get; set; }
-    public string CustomerTitle { get; set; }
-    public string RootFolderId => "spoint-" + ID;
-    public string SpRootFolderId { get; set; } = "/Shared Documents";
-    public string FolderId { get; set; }
-    public bool Private { get; set; }
-
-    public SharePointProviderInfo(
-        ILogger<SharePointProviderInfo> logger,
-        IServiceProvider serviceProvider,
-        TenantUtil tenantUtil,
-        SharePointProviderInfoHelper sharePointProviderInfoHelper,
-        TempStream tempStream)
-    {
-        _logger = logger;
-        _serviceProvider = serviceProvider;
-        _tenantUtil = tenantUtil;
-        _sharePointProviderInfoHelper = sharePointProviderInfoHelper;
-        _tempStream = tempStream;
-    }
-
-    public Task<bool> CheckAccessAsync()
-    {
-        try
-        {
-            _clientContext.Load(_clientContext.Web);
-            _clientContext.ExecuteQuery();
-
-            return Task.FromResult(true);
-        }
-        catch (Exception e)
-        {
-            _logger.WarningCheckAccess(e);
-
-            return Task.FromResult(false);
-        }
-    }
-
-    public Task InvalidateStorageAsync()
-    {
-        if (_clientContext != null)
-        {
-            _clientContext.Dispose();
-        }
-
-        return _sharePointProviderInfoHelper.InvalidateAsync();
-    }
-
-    public void UpdateTitle(string newtitle)
-    {
-        CustomerTitle = newtitle;
-    }
-
-    public void InitClientContext(AuthData authData)
-    {
-        var authUrl = authData.Url;
-        ICredentials credentials = new NetworkCredential(authData.Login, authData.Password);
-
-        if (authData.Login.EndsWith("onmicrosoft.com"))
-        {
-            var personalPath = string.Concat("/personal/", authData.Login.Replace('@', '_').Replace('.', '_').ToLower());
-            SpRootFolderId = string.Concat(personalPath, "/Documents");
-
-            var ss = new SecureString();
-            foreach (var p in authData.Password)
-            {
-                ss.AppendChar(p);
-            }
-
-            authUrl = string.Concat(authData.Url.TrimEnd('/'), personalPath);
-            //TODO
-            //credentials = new SharePointOnlineCredentials(authData.Login, ss);
-
-        }
-
-        _clientContext = new ClientContext(authUrl)
-        {
-            AuthenticationMode = ClientAuthenticationMode.Default,
-            Credentials = credentials
-        };
-    }
-
+namespace ASC.Files.Thirdparty.SharePoint;
+
+[Transient]
+public class SharePointProviderInfo : IProviderInfo
+{
+    private ClientContext _clientContext;
+
+    public int ID { get; set; }
+    public string ProviderKey { get; set; }
+    public Guid Owner { get; set; }
+    public FolderType RootFolderType { get; set; }
+    public FolderType FolderType { get; set; }
+    public DateTime CreateOn { get; set; }
+    public string CustomerTitle { get; set; }
+    public string RootFolderId => "spoint-" + ID;
+    public string SpRootFolderId { get; set; } = "/Shared Documents";
+    public string FolderId { get; set; }
+    public bool Private { get; set; }
+
+    public SharePointProviderInfo(
+        ILogger<SharePointProviderInfo> logger,
+        IServiceProvider serviceProvider,
+        TenantUtil tenantUtil,
+        SharePointProviderInfoHelper sharePointProviderInfoHelper,
+        TempStream tempStream)
+    {
+        _logger = logger;
+        _serviceProvider = serviceProvider;
+        _tenantUtil = tenantUtil;
+        _sharePointProviderInfoHelper = sharePointProviderInfoHelper;
+        _tempStream = tempStream;
+    }
+
+    public Task<bool> CheckAccessAsync()
+    {
+        try
+        {
+            _clientContext.Load(_clientContext.Web);
+            _clientContext.ExecuteQuery();
+
+            return Task.FromResult(true);
+        }
+        catch (Exception e)
+        {
+            _logger.WarningCheckAccess(e);
+
+            return Task.FromResult(false);
+        }
+    }
+
+    public Task InvalidateStorageAsync()
+    {
+        if (_clientContext != null)
+        {
+            _clientContext.Dispose();
+        }
+
+        return _sharePointProviderInfoHelper.InvalidateAsync();
+    }
+
+    public void UpdateTitle(string newtitle)
+    {
+        CustomerTitle = newtitle;
+    }
+
+    public void InitClientContext(AuthData authData)
+    {
+        var authUrl = authData.Url;
+        ICredentials credentials = new NetworkCredential(authData.Login, authData.Password);
+
+        if (authData.Login.EndsWith("onmicrosoft.com"))
+        {
+            var personalPath = string.Concat("/personal/", authData.Login.Replace('@', '_').Replace('.', '_').ToLower());
+            SpRootFolderId = string.Concat(personalPath, "/Documents");
+
+            var ss = new SecureString();
+            foreach (var p in authData.Password)
+            {
+                ss.AppendChar(p);
+            }
+
+            authUrl = string.Concat(authData.Url.TrimEnd('/'), personalPath);
+            //TODO
+            //credentials = new SharePointOnlineCredentials(authData.Login, ss);
+
+        }
+
+        _clientContext = new ClientContext(authUrl)
+        {
+            AuthenticationMode = ClientAuthenticationMode.Default,
+            Credentials = credentials
+        };
+    }
+
     #region Files
-
-    public async Task<File> GetFileByIdAsync(object id)
-    {
-        var key = "spointf-" + MakeId(id);
-        var file = _sharePointProviderInfoHelper.GetFile(key);
-        if (file == null)
-        {
-            file = await GetFileAsync(id).ConfigureAwait(false);
-            if (file != null)
-            {
-                _sharePointProviderInfoHelper.AddFile(key, file);
-            }
-        }
-
-        return file;
-    }
-
-    private async Task<File> GetFileAsync(object id)
-    {
-        var file = _clientContext.Web.GetFileByServerRelativeUrl((string)id);
-        _clientContext.Load(file);
-        _clientContext.Load(file.ListItemAllFields);
-
-        try
-        {
-            _clientContext.ExecuteQuery();
-        }
-        catch (Exception ex)
-        {
-            await _sharePointProviderInfoHelper.PublishFolderAsync(MakeId(GetParentFolderId(id))).ConfigureAwait(false);
-            var serverException = (ServerException)ex;
-            if (serverException.ServerErrorTypeName == typeof(FileNotFoundException).ToString())
-            {
-                return null;
-            }
-
-            return new SharePointFileErrorEntry(file.Context, file.Path) { Error = ex.Message, ID = id };
-        }
-
-        return file;
-    }
-
-    public async Task<Stream> GetFileStreamAsync(object id, int offset = 0)
-    {
-        var file = await GetFileByIdAsync(id);
-
-        if (file is SharePointFileErrorEntry)
-        {
-            return null;
-        }
-
-        var fileInfo = File.OpenBinaryDirect(_clientContext, (string)id);
-        _clientContext.ExecuteQuery();
-
-        var tempBuffer = _tempStream.Create();
-        using (var str = fileInfo.Stream)
-        {
-            if (str != null)
-            {
-                await str.CopyToAsync(tempBuffer).ConfigureAwait(false);
-                await tempBuffer.FlushAsync().ConfigureAwait(false);
-                tempBuffer.Seek(offset, SeekOrigin.Begin);
-            }
-        }
-
-        return tempBuffer;
-    }
-
-    public async Task<File> CreateFileAsync(string id, Stream stream)
-    {
-        byte[] b;
-
-        using (var br = new BinaryReader(stream))
-        {
-            b = br.ReadBytes((int)stream.Length);
-        }
-
-        var file = _clientContext.Web.RootFolder.Files.Add(new FileCreationInformation { Content = b, Url = id, Overwrite = true });
-        _clientContext.Load(file);
-        _clientContext.Load(file.ListItemAllFields);
-        _clientContext.ExecuteQuery();
-
-        _sharePointProviderInfoHelper.AddFile("spointf-" + MakeId(id), file);
-        await _sharePointProviderInfoHelper.PublishFolderAsync(MakeId(GetParentFolderId(id))).ConfigureAwait(false);
-
-        return file;
-    }
-
-    public async Task DeleteFileAsync(string id)
-    {
-        await _sharePointProviderInfoHelper.PublishFileAsync(MakeId(id), MakeId(GetParentFolderId(id)));
-
-        var file = await GetFileByIdAsync(id).ConfigureAwait(false);
-
-        if (file is SharePointFileErrorEntry)
-        {
-            return;
-        }
-
-        file.DeleteObject();
-        _clientContext.ExecuteQuery();
-    }
-
-    public async Task<string> RenameFileAsync(string id, string newTitle)
-    {
-        await _sharePointProviderInfoHelper.PublishFileAsync(MakeId(id), MakeId(GetParentFolderId(id))).ConfigureAwait(false);
-
-        var file = await GetFileByIdAsync(id).ConfigureAwait(false);
-
-        if (file is SharePointFileErrorEntry)
-        {
-            return MakeId();
-        }
-
-        var newUrl = GetParentFolderId(file.ServerRelativeUrl) + "/" + newTitle;
-        file.MoveTo(newUrl, MoveOperations.Overwrite);
-        _clientContext.ExecuteQuery();
-
-        return MakeId(newUrl);
-    }
-
-    public async Task<string> MoveFileAsync(string id, string toFolderId)
-    {
-        await _sharePointProviderInfoHelper.PublishFileAsync(MakeId(id), MakeId(GetParentFolderId(id))).ConfigureAwait(false);
-        await _sharePointProviderInfoHelper.PublishFolderAsync(MakeId(toFolderId)).ConfigureAwait(false);
-
-        var file = await GetFileByIdAsync(id).ConfigureAwait(false);
-
-        if (file is SharePointFileErrorEntry)
-        {
-            return MakeId();
-        }
-
-        var newUrl = toFolderId + "/" + file.Name;
-        file.MoveTo(newUrl, MoveOperations.Overwrite);
-        _clientContext.ExecuteQuery();
-
-        return MakeId(newUrl);
-    }
-
-    public async Task<File> CopyFileAsync(string id, string toFolderId)
-    {
-        await _sharePointProviderInfoHelper.PublishFolderAsync(MakeId(toFolderId), MakeId(GetParentFolderId(id))).ConfigureAwait(false);
-
-        var file = await GetFileByIdAsync(id).ConfigureAwait(false);
-
-        if (file is SharePointFileErrorEntry)
-        {
-            return file;
-        }
-
-        var newUrl = toFolderId + "/" + file.Name;
-        file.CopyTo(newUrl, false);
-        _clientContext.ExecuteQuery();
-
-        return file;
-    }
-
-    public File<string> ToFile(File file)
-    {
-        if (file == null)
-        {
-            return null;
-        }
-
-        var result = _serviceProvider.GetService<File<string>>();
-
-        if (file is SharePointFileErrorEntry errorFile)
-        {
-            result.Id = MakeId(errorFile.ID);
-            result.ParentId = MakeId(GetParentFolderId(errorFile.ID));
-            result.CreateBy = Owner;
-            result.CreateOn = DateTime.UtcNow;
-            result.ModifiedBy = Owner;
-            result.ModifiedOn = DateTime.UtcNow;
-            result.ProviderId = ID;
-            result.ProviderKey = ProviderKey;
-            result.RootCreateBy = Owner;
-            result.RootId = MakeId(RootFolder.ServerRelativeUrl);
-            result.RootFolderType = RootFolderType;
-            result.Title = MakeTitle(GetTitleById(errorFile.ID));
-            result.Error = errorFile.Error;
-            result.Encrypted = Private;
-
-            return result;
-        }
-
-        result.Id = MakeId(file.ServerRelativeUrl);
-        result.Access = FileShare.None;
-        //ContentLength = file.Length,
-        result.CreateBy = Owner;
-        result.CreateOn = file.TimeCreated.Kind == DateTimeKind.Utc ? _tenantUtil.DateTimeFromUtc(file.TimeCreated) : file.TimeCreated;
-        result.ParentId = MakeId(GetParentFolderId(file.ServerRelativeUrl));
-        result.ModifiedBy = Owner;
-        result.ModifiedOn = file.TimeLastModified.Kind == DateTimeKind.Utc ? _tenantUtil.DateTimeFromUtc(file.TimeLastModified) : file.TimeLastModified;
-        result.NativeAccessor = file;
-        result.ProviderId = ID;
-        result.ProviderKey = ProviderKey;
-        result.Title = MakeTitle(file.Name);
-        result.RootId = MakeId(SpRootFolderId);
-        result.RootFolderType = RootFolderType;
-        result.RootCreateBy = Owner;
-        result.Shared = false;
-        result.Version = 1;
-        result.Encrypted = Private;
-
-        if (file.IsPropertyAvailable("Length"))
-        {
-            //TODO
-            //result.ContentLength = file.Length;
-        }
-        else if (file.IsObjectPropertyInstantiated("ListItemAllFields"))
-        {
-            result.ContentLength = Convert.ToInt64(file.ListItemAllFields["File_x0020_Size"]);
-        }
-
-        return result;
-    }
-
+
+    public async Task<File> GetFileByIdAsync(object id)
+    {
+        var key = "spointf-" + MakeId(id);
+        var file = _sharePointProviderInfoHelper.GetFile(key);
+        if (file == null)
+        {
+            file = await GetFileAsync(id).ConfigureAwait(false);
+            if (file != null)
+            {
+                _sharePointProviderInfoHelper.AddFile(key, file);
+            }
+        }
+
+        return file;
+    }
+
+    private async Task<File> GetFileAsync(object id)
+    {
+        var file = _clientContext.Web.GetFileByServerRelativeUrl((string)id);
+        _clientContext.Load(file);
+        _clientContext.Load(file.ListItemAllFields);
+
+        try
+        {
+            _clientContext.ExecuteQuery();
+        }
+        catch (Exception ex)
+        {
+            await _sharePointProviderInfoHelper.PublishFolderAsync(MakeId(GetParentFolderId(id))).ConfigureAwait(false);
+            var serverException = (ServerException)ex;
+            if (serverException.ServerErrorTypeName == typeof(FileNotFoundException).ToString())
+            {
+                return null;
+            }
+
+            return new SharePointFileErrorEntry(file.Context, file.Path) { Error = ex.Message, ID = id };
+        }
+
+        return file;
+    }
+
+    public async Task<Stream> GetFileStreamAsync(object id, int offset = 0)
+    {
+        var file = await GetFileByIdAsync(id);
+
+        if (file is SharePointFileErrorEntry)
+        {
+            return null;
+        }
+
+        var fileInfo = File.OpenBinaryDirect(_clientContext, (string)id);
+        _clientContext.ExecuteQuery();
+
+        var tempBuffer = _tempStream.Create();
+        using (var str = fileInfo.Stream)
+        {
+            if (str != null)
+            {
+                await str.CopyToAsync(tempBuffer).ConfigureAwait(false);
+                await tempBuffer.FlushAsync().ConfigureAwait(false);
+                tempBuffer.Seek(offset, SeekOrigin.Begin);
+            }
+        }
+
+        return tempBuffer;
+    }
+
+    public async Task<File> CreateFileAsync(string id, Stream stream)
+    {
+        byte[] b;
+
+        using (var br = new BinaryReader(stream))
+        {
+            b = br.ReadBytes((int)stream.Length);
+        }
+
+        var file = _clientContext.Web.RootFolder.Files.Add(new FileCreationInformation { Content = b, Url = id, Overwrite = true });
+        _clientContext.Load(file);
+        _clientContext.Load(file.ListItemAllFields);
+        _clientContext.ExecuteQuery();
+
+        _sharePointProviderInfoHelper.AddFile("spointf-" + MakeId(id), file);
+        await _sharePointProviderInfoHelper.PublishFolderAsync(MakeId(GetParentFolderId(id))).ConfigureAwait(false);
+
+        return file;
+    }
+
+    public async Task DeleteFileAsync(string id)
+    {
+        await _sharePointProviderInfoHelper.PublishFileAsync(MakeId(id), MakeId(GetParentFolderId(id)));
+
+        var file = await GetFileByIdAsync(id).ConfigureAwait(false);
+
+        if (file is SharePointFileErrorEntry)
+        {
+            return;
+        }
+
+        file.DeleteObject();
+        _clientContext.ExecuteQuery();
+    }
+
+    public async Task<string> RenameFileAsync(string id, string newTitle)
+    {
+        await _sharePointProviderInfoHelper.PublishFileAsync(MakeId(id), MakeId(GetParentFolderId(id))).ConfigureAwait(false);
+
+        var file = await GetFileByIdAsync(id).ConfigureAwait(false);
+
+        if (file is SharePointFileErrorEntry)
+        {
+            return MakeId();
+        }
+
+        var newUrl = GetParentFolderId(file.ServerRelativeUrl) + "/" + newTitle;
+        file.MoveTo(newUrl, MoveOperations.Overwrite);
+        _clientContext.ExecuteQuery();
+
+        return MakeId(newUrl);
+    }
+
+    public async Task<string> MoveFileAsync(string id, string toFolderId)
+    {
+        await _sharePointProviderInfoHelper.PublishFileAsync(MakeId(id), MakeId(GetParentFolderId(id))).ConfigureAwait(false);
+        await _sharePointProviderInfoHelper.PublishFolderAsync(MakeId(toFolderId)).ConfigureAwait(false);
+
+        var file = await GetFileByIdAsync(id).ConfigureAwait(false);
+
+        if (file is SharePointFileErrorEntry)
+        {
+            return MakeId();
+        }
+
+        var newUrl = toFolderId + "/" + file.Name;
+        file.MoveTo(newUrl, MoveOperations.Overwrite);
+        _clientContext.ExecuteQuery();
+
+        return MakeId(newUrl);
+    }
+
+    public async Task<File> CopyFileAsync(string id, string toFolderId)
+    {
+        await _sharePointProviderInfoHelper.PublishFolderAsync(MakeId(toFolderId), MakeId(GetParentFolderId(id))).ConfigureAwait(false);
+
+        var file = await GetFileByIdAsync(id).ConfigureAwait(false);
+
+        if (file is SharePointFileErrorEntry)
+        {
+            return file;
+        }
+
+        var newUrl = toFolderId + "/" + file.Name;
+        file.CopyTo(newUrl, false);
+        _clientContext.ExecuteQuery();
+
+        return file;
+    }
+
+    public File<string> ToFile(File file)
+    {
+        if (file == null)
+        {
+            return null;
+        }
+
+        var result = _serviceProvider.GetService<File<string>>();
+
+        if (file is SharePointFileErrorEntry errorFile)
+        {
+            result.Id = MakeId(errorFile.ID);
+            result.ParentId = MakeId(GetParentFolderId(errorFile.ID));
+            result.CreateBy = Owner;
+            result.CreateOn = DateTime.UtcNow;
+            result.ModifiedBy = Owner;
+            result.ModifiedOn = DateTime.UtcNow;
+            result.ProviderId = ID;
+            result.ProviderKey = ProviderKey;
+            result.RootCreateBy = Owner;
+            result.RootId = MakeId(RootFolder.ServerRelativeUrl);
+            result.RootFolderType = RootFolderType;
+            result.Title = MakeTitle(GetTitleById(errorFile.ID));
+            result.Error = errorFile.Error;
+            result.Encrypted = Private;
+
+            return result;
+        }
+
+        result.Id = MakeId(file.ServerRelativeUrl);
+        result.Access = FileShare.None;
+        //ContentLength = file.Length,
+        result.CreateBy = Owner;
+        result.CreateOn = file.TimeCreated.Kind == DateTimeKind.Utc ? _tenantUtil.DateTimeFromUtc(file.TimeCreated) : file.TimeCreated;
+        result.ParentId = MakeId(GetParentFolderId(file.ServerRelativeUrl));
+        result.ModifiedBy = Owner;
+        result.ModifiedOn = file.TimeLastModified.Kind == DateTimeKind.Utc ? _tenantUtil.DateTimeFromUtc(file.TimeLastModified) : file.TimeLastModified;
+        result.NativeAccessor = file;
+        result.ProviderId = ID;
+        result.ProviderKey = ProviderKey;
+        result.Title = MakeTitle(file.Name);
+        result.RootId = MakeId(SpRootFolderId);
+        result.RootFolderType = RootFolderType;
+        result.RootCreateBy = Owner;
+        result.Shared = false;
+        result.Version = 1;
+        result.Encrypted = Private;
+
+        if (file.IsPropertyAvailable("Length"))
+        {
+            //TODO
+            //result.ContentLength = file.Length;
+        }
+        else if (file.IsObjectPropertyInstantiated("ListItemAllFields"))
+        {
+            result.ContentLength = Convert.ToInt64(file.ListItemAllFields["File_x0020_Size"]);
+        }
+
+        return result;
+    }
+
     #endregion
-
+
     #region Folders
-
-    public Folder RootFolder
-    {
-        get
-        {
-            var key = "spointd-" + MakeId();
-            var folder = _sharePointProviderInfoHelper.GetFolder(key);
-            if (folder == null)
-            {
-                folder = GetFolderByIdAsync(SpRootFolderId).Result;
-                _sharePointProviderInfoHelper.AddFolder(key, folder);
-            }
-
-            return folder;
-        }
-    }
-
-    private readonly ILogger<SharePointProviderInfo> _logger;
-    private readonly IServiceProvider _serviceProvider;
-    private readonly TenantUtil _tenantUtil;
-    private readonly SharePointProviderInfoHelper _sharePointProviderInfoHelper;
-    private readonly TempStream _tempStream;
-    public async Task<Folder> GetFolderByIdAsync(object id)
-    {
-        var key = "spointd-" + MakeId(id);
-        var folder = _sharePointProviderInfoHelper.GetFolder(key);
-        if (folder == null)
-        {
-            folder = await GetFolderAsync(id).ConfigureAwait(false);
-            if (folder != null)
-            {
-                _sharePointProviderInfoHelper.AddFolder(key, folder);
-            }
-        }
-
-        return folder;
-    }
-
-    private async Task<Folder> GetFolderAsync(object id)
-    {
-        if (((string)id).Length == 0)
-        {
-            id = SpRootFolderId;
-        }
-
-        var folder = _clientContext.Web.GetFolderByServerRelativeUrl((string)id);
-        _clientContext.Load(folder);
-        _clientContext.Load(folder.Files, collection => collection.IncludeWithDefaultProperties(r => r.ListItemAllFields));
-        _clientContext.Load(folder.Folders);
-
-        try
-        {
-            _clientContext.ExecuteQuery();
-        }
-        catch (Exception ex)
-        {
-            await _sharePointProviderInfoHelper.PublishFolderAsync(MakeId(GetParentFolderId(id))).ConfigureAwait(false);
-            var serverException = (ServerException)ex;
-            if (serverException.ServerErrorTypeName == typeof(FileNotFoundException).ToString())
-            {
-                return null;
-            }
-
-            return new SharePointFolderErrorEntry(folder.Context, folder.Path) { Error = ex.Message, ID = id };
-        }
-
-        return folder;
-    }
-
-    public Task<Folder> GetParentFolderAsync(string serverRelativeUrl)
-    {
-        return GetFolderByIdAsync(GetParentFolderId(serverRelativeUrl));
-    }
-
-    public async Task<IEnumerable<File>> GetFolderFilesAsync(object id)
-    {
-        var folder = await GetFolderByIdAsync(id).ConfigureAwait(false);
-        if (folder is SharePointFolderErrorEntry)
-        {
-            return new List<File>();
-        }
-
-        return folder.Files;
-    }
-
-    public async Task<IEnumerable<Folder>> GetFolderFoldersAsync(object id)
-    {
-        var folder = await GetFolderByIdAsync(id).ConfigureAwait(false);
-        if (folder is SharePointFolderErrorEntry)
-        {
-            return new List<Folder>();
-        }
-
-        return folder.Folders.ToList().Where(r => r.ServerRelativeUrl != SpRootFolderId + "/" + "Forms");
-    }
-
-    public async Task<object> RenameFolderAsync(object id, string newTitle)
-    {
-        await _sharePointProviderInfoHelper.PublishFolderAsync(MakeId(id), MakeId(GetParentFolderId(id)));
-
-        var folder = await GetFolderByIdAsync(id).ConfigureAwait(false);
-        if (folder is SharePointFolderErrorEntry)
-        {
-            return MakeId(id);
-        }
-
-        var moveFld = await MoveFldAsync(folder, GetParentFolderId(id) + "/" + newTitle).ConfigureAwait(false);
-
-        return MakeId(moveFld.ServerRelativeUrl);
-    }
-
-    public async Task<string> MoveFolderAsync(string id, string toFolderId)
-    {
-        await _sharePointProviderInfoHelper.PublishFolderAsync(MakeId(id), MakeId(GetParentFolderId(id)), MakeId(toFolderId)).ConfigureAwait(false);
-
-        var folder = await GetFolderByIdAsync(id).ConfigureAwait(false);
-        if (folder is SharePointFolderErrorEntry)
-        {
-            return MakeId(id);
-        }
-
-        var nameById = await GetFolderByIdAsync(id).ConfigureAwait(false);
-        var folderName = await MoveFldAsync(folder, toFolderId + "/" + nameById.Name).ConfigureAwait(false);
-
-        return MakeId(folderName.ServerRelativeUrl);
-    }
-
-    public async Task<Folder> CopyFolderAsync(object id, object toFolderId)
-    {
-        await _sharePointProviderInfoHelper.PublishFolderAsync(MakeId(toFolderId));
-
-        var folder = await GetFolderByIdAsync(id).ConfigureAwait(false);
-        if (folder is SharePointFolderErrorEntry)
-        {
-            return folder;
-        }
-
-        var folderById = await GetFolderByIdAsync(id);
-
-        return await MoveFldAsync(folder, toFolderId + "/" + folderById.Name, false).ConfigureAwait(false);
-    }
-
-    private async Task<Folder> MoveFldAsync(Folder folder, string newUrl, bool delete = true)
-    {
-        var newFolder = await CreateFolderAsync(newUrl).ConfigureAwait(false);
-
-        if (delete)
-        {
-            foreach (var f in folder.Folders)
-            {
-                await MoveFolderAsync(f.ServerRelativeUrl, newUrl);
-            }
-
-            foreach (var f in folder.Files)
-            {
-                await MoveFileAsync(f.ServerRelativeUrl, newUrl);
-            }
-
-            folder.DeleteObject();
-            _clientContext.ExecuteQuery();
-        }
-        else
-        {
-            foreach (var f in folder.Folders)
-            {
-                await CopyFolderAsync(f.ServerRelativeUrl, newUrl);
-            }
-
-            foreach (var f in folder.Files)
-            {
-                await CopyFileAsync(f.ServerRelativeUrl, newUrl);
-            }
-        }
-
-        return newFolder;
-    }
-
-    public async Task<Folder> CreateFolderAsync(string id)
-    {
-        var folder = _clientContext.Web.RootFolder.Folders.Add(id);
-        _clientContext.Load(folder);
-        _clientContext.ExecuteQuery();
-
-        await _sharePointProviderInfoHelper.CreateFolderAsync(id, MakeId(GetParentFolderId(id)), folder).ConfigureAwait(false);
-
-        return folder;
-    }
-
-    public async Task DeleteFolderAsync(string id)
-    {
-        await _sharePointProviderInfoHelper.PublishFolderAsync(MakeId(id), MakeId(GetParentFolderId(id)));
-
-        var folder = await GetFolderByIdAsync(id).ConfigureAwait(false);
-
-        if (folder is SharePointFolderErrorEntry)
-        {
-            return;
-        }
-
-        folder.DeleteObject();
-        _clientContext.ExecuteQuery();
-    }
-
-    public Folder<string> ToFolder(Folder folder)
-    {
-        if (folder == null)
-        {
-            return null;
-        }
-
-        var result = _serviceProvider.GetService<Folder<string>>();
-
-        if (folder is SharePointFolderErrorEntry errorFolder)
-        {
-            result.Id = MakeId(errorFolder.ID);
-            result.ParentId = null;
-            result.CreateBy = Owner;
-            result.CreateOn = DateTime.UtcNow;
-            result.FolderType = Core.FolderType.DEFAULT;
-            result.ModifiedBy = Owner;
-            result.ModifiedOn = DateTime.UtcNow;
-            result.ProviderId = ID;
-            result.ProviderKey = ProviderKey;
-            result.RootCreateBy = Owner;
-            result.RootId = MakeId(SpRootFolderId);
-            result.RootFolderType = RootFolderType;
-            result.Shareable = false;
-            result.Title = MakeTitle(GetTitleById(errorFolder.ID));
-            result.FilesCount = 0;
-            result.FoldersCount = 0;
-            result.Error = errorFolder.Error;
-
-            return result;
-        }
-
-        var isRoot = folder.ServerRelativeUrl == SpRootFolderId;
-
-        result.Id = MakeId(isRoot ? "" : folder.ServerRelativeUrl);
-        result.ParentId = isRoot ? null : MakeId(GetParentFolderId(folder.ServerRelativeUrl));
-        result.CreateBy = Owner;
-        result.CreateOn = CreateOn;
-        result.FolderType = Core.FolderType.DEFAULT;
-        result.ModifiedBy = Owner;
-        result.ModifiedOn = CreateOn;
-        result.ProviderId = ID;
-        result.ProviderKey = ProviderKey;
-        result.RootCreateBy = Owner;
-        result.RootId = MakeId(RootFolder.ServerRelativeUrl);
-        result.RootFolderType = RootFolderType;
-        result.Shareable = false;
-        result.Title = isRoot ? CustomerTitle : MakeTitle(folder.Name);
-        result.FilesCount = 0;
-        result.FoldersCount = 0;
-
-        SetFolderType(result, isRoot);
-
-        return result;
-    }
-
+
+    public Folder RootFolder
+    {
+        get
+        {
+            var key = "spointd-" + MakeId();
+            var folder = _sharePointProviderInfoHelper.GetFolder(key);
+            if (folder == null)
+            {
+                folder = GetFolderByIdAsync(SpRootFolderId).Result;
+                _sharePointProviderInfoHelper.AddFolder(key, folder);
+            }
+
+            return folder;
+        }
+    }
+
+    private readonly ILogger<SharePointProviderInfo> _logger;
+    private readonly IServiceProvider _serviceProvider;
+    private readonly TenantUtil _tenantUtil;
+    private readonly SharePointProviderInfoHelper _sharePointProviderInfoHelper;
+    private readonly TempStream _tempStream;
+    public async Task<Folder> GetFolderByIdAsync(object id)
+    {
+        var key = "spointd-" + MakeId(id);
+        var folder = _sharePointProviderInfoHelper.GetFolder(key);
+        if (folder == null)
+        {
+            folder = await GetFolderAsync(id).ConfigureAwait(false);
+            if (folder != null)
+            {
+                _sharePointProviderInfoHelper.AddFolder(key, folder);
+            }
+        }
+
+        return folder;
+    }
+
+    private async Task<Folder> GetFolderAsync(object id)
+    {
+        if (((string)id).Length == 0)
+        {
+            id = SpRootFolderId;
+        }
+
+        var folder = _clientContext.Web.GetFolderByServerRelativeUrl((string)id);
+        _clientContext.Load(folder);
+        _clientContext.Load(folder.Files, collection => collection.IncludeWithDefaultProperties(r => r.ListItemAllFields));
+        _clientContext.Load(folder.Folders);
+
+        try
+        {
+            _clientContext.ExecuteQuery();
+        }
+        catch (Exception ex)
+        {
+            await _sharePointProviderInfoHelper.PublishFolderAsync(MakeId(GetParentFolderId(id))).ConfigureAwait(false);
+            var serverException = (ServerException)ex;
+            if (serverException.ServerErrorTypeName == typeof(FileNotFoundException).ToString())
+            {
+                return null;
+            }
+
+            return new SharePointFolderErrorEntry(folder.Context, folder.Path) { Error = ex.Message, ID = id };
+        }
+
+        return folder;
+    }
+
+    public Task<Folder> GetParentFolderAsync(string serverRelativeUrl)
+    {
+        return GetFolderByIdAsync(GetParentFolderId(serverRelativeUrl));
+    }
+
+    public async Task<IEnumerable<File>> GetFolderFilesAsync(object id)
+    {
+        var folder = await GetFolderByIdAsync(id).ConfigureAwait(false);
+        if (folder is SharePointFolderErrorEntry)
+        {
+            return new List<File>();
+        }
+
+        return folder.Files;
+    }
+
+    public async Task<IEnumerable<Folder>> GetFolderFoldersAsync(object id)
+    {
+        var folder = await GetFolderByIdAsync(id).ConfigureAwait(false);
+        if (folder is SharePointFolderErrorEntry)
+        {
+            return new List<Folder>();
+        }
+
+        return folder.Folders.ToList().Where(r => r.ServerRelativeUrl != SpRootFolderId + "/" + "Forms");
+    }
+
+    public async Task<object> RenameFolderAsync(object id, string newTitle)
+    {
+        await _sharePointProviderInfoHelper.PublishFolderAsync(MakeId(id), MakeId(GetParentFolderId(id)));
+
+        var folder = await GetFolderByIdAsync(id).ConfigureAwait(false);
+        if (folder is SharePointFolderErrorEntry)
+        {
+            return MakeId(id);
+        }
+
+        var moveFld = await MoveFldAsync(folder, GetParentFolderId(id) + "/" + newTitle).ConfigureAwait(false);
+
+        return MakeId(moveFld.ServerRelativeUrl);
+    }
+
+    public async Task<string> MoveFolderAsync(string id, string toFolderId)
+    {
+        await _sharePointProviderInfoHelper.PublishFolderAsync(MakeId(id), MakeId(GetParentFolderId(id)), MakeId(toFolderId)).ConfigureAwait(false);
+
+        var folder = await GetFolderByIdAsync(id).ConfigureAwait(false);
+        if (folder is SharePointFolderErrorEntry)
+        {
+            return MakeId(id);
+        }
+
+        var nameById = await GetFolderByIdAsync(id).ConfigureAwait(false);
+        var folderName = await MoveFldAsync(folder, toFolderId + "/" + nameById.Name).ConfigureAwait(false);
+
+        return MakeId(folderName.ServerRelativeUrl);
+    }
+
+    public async Task<Folder> CopyFolderAsync(object id, object toFolderId)
+    {
+        await _sharePointProviderInfoHelper.PublishFolderAsync(MakeId(toFolderId));
+
+        var folder = await GetFolderByIdAsync(id).ConfigureAwait(false);
+        if (folder is SharePointFolderErrorEntry)
+        {
+            return folder;
+        }
+
+        var folderById = await GetFolderByIdAsync(id);
+
+        return await MoveFldAsync(folder, toFolderId + "/" + folderById.Name, false).ConfigureAwait(false);
+    }
+
+    private async Task<Folder> MoveFldAsync(Folder folder, string newUrl, bool delete = true)
+    {
+        var newFolder = await CreateFolderAsync(newUrl).ConfigureAwait(false);
+
+        if (delete)
+        {
+            foreach (var f in folder.Folders)
+            {
+                await MoveFolderAsync(f.ServerRelativeUrl, newUrl);
+            }
+
+            foreach (var f in folder.Files)
+            {
+                await MoveFileAsync(f.ServerRelativeUrl, newUrl);
+            }
+
+            folder.DeleteObject();
+            _clientContext.ExecuteQuery();
+        }
+        else
+        {
+            foreach (var f in folder.Folders)
+            {
+                await CopyFolderAsync(f.ServerRelativeUrl, newUrl);
+            }
+
+            foreach (var f in folder.Files)
+            {
+                await CopyFileAsync(f.ServerRelativeUrl, newUrl);
+            }
+        }
+
+        return newFolder;
+    }
+
+    public async Task<Folder> CreateFolderAsync(string id)
+    {
+        var folder = _clientContext.Web.RootFolder.Folders.Add(id);
+        _clientContext.Load(folder);
+        _clientContext.ExecuteQuery();
+
+        await _sharePointProviderInfoHelper.CreateFolderAsync(id, MakeId(GetParentFolderId(id)), folder).ConfigureAwait(false);
+
+        return folder;
+    }
+
+    public async Task DeleteFolderAsync(string id)
+    {
+        await _sharePointProviderInfoHelper.PublishFolderAsync(MakeId(id), MakeId(GetParentFolderId(id)));
+
+        var folder = await GetFolderByIdAsync(id).ConfigureAwait(false);
+
+        if (folder is SharePointFolderErrorEntry)
+        {
+            return;
+        }
+
+        folder.DeleteObject();
+        _clientContext.ExecuteQuery();
+    }
+
+    public Folder<string> ToFolder(Folder folder)
+    {
+        if (folder == null)
+        {
+            return null;
+        }
+
+        var result = _serviceProvider.GetService<Folder<string>>();
+
+        if (folder is SharePointFolderErrorEntry errorFolder)
+        {
+            result.Id = MakeId(errorFolder.ID);
+            result.ParentId = null;
+            result.CreateBy = Owner;
+            result.CreateOn = DateTime.UtcNow;
+            result.FolderType = Core.FolderType.DEFAULT;
+            result.ModifiedBy = Owner;
+            result.ModifiedOn = DateTime.UtcNow;
+            result.ProviderId = ID;
+            result.ProviderKey = ProviderKey;
+            result.RootCreateBy = Owner;
+            result.RootId = MakeId(SpRootFolderId);
+            result.RootFolderType = RootFolderType;
+            result.Shareable = false;
+            result.Title = MakeTitle(GetTitleById(errorFolder.ID));
+            result.FilesCount = 0;
+            result.FoldersCount = 0;
+            result.Error = errorFolder.Error;
+
+            return result;
+        }
+
+        var isRoot = folder.ServerRelativeUrl == SpRootFolderId;
+
+        result.Id = MakeId(isRoot ? "" : folder.ServerRelativeUrl);
+        result.ParentId = isRoot ? null : MakeId(GetParentFolderId(folder.ServerRelativeUrl));
+        result.CreateBy = Owner;
+        result.CreateOn = CreateOn;
+        result.FolderType = Core.FolderType.DEFAULT;
+        result.ModifiedBy = Owner;
+        result.ModifiedOn = CreateOn;
+        result.ProviderId = ID;
+        result.ProviderKey = ProviderKey;
+        result.RootCreateBy = Owner;
+        result.RootId = MakeId(RootFolder.ServerRelativeUrl);
+        result.RootFolderType = RootFolderType;
+        result.Shareable = false;
+        result.Title = isRoot ? CustomerTitle : MakeTitle(folder.Name);
+        result.FilesCount = 0;
+        result.FoldersCount = 0;
+
+        SetFolderType(result, isRoot);
+
+        return result;
+    }
+
     #endregion
-
-    public string MakeId(string path = "")
-    {
-        path = path.Replace(SpRootFolderId, "");
-        var p = string.IsNullOrEmpty(path) || path == "/" || path == SpRootFolderId ? "" : ("-" + path.Replace('/', '|'));
-
-        return $"{ID}{p}";
-    }
-
-    private string MakeId(object path)
-    {
-        return MakeId((string)path);
-    }
-
-    protected string MakeTitle(string name)
-    {
-        return Global.ReplaceInvalidCharsAndTruncate(name);
-    }
-
-    protected string GetParentFolderId(string serverRelativeUrl)
-    {
-        var path = serverRelativeUrl.Split('/');
-
-        return string.Join("/", path.Take(path.Length - 1));
-    }
-
-    protected string GetParentFolderId(object serverRelativeUrl)
-    {
-        return GetParentFolderId((string)serverRelativeUrl);
-    }
-
-    protected string GetTitleById(object serverRelativeUrl)
-    {
-        return ((string)serverRelativeUrl).Split('/').Last();
-    }
-
-    public void Dispose()
-    {
-        _clientContext.Dispose();
-    }
-
-    private void SetFolderType(Folder<string> folder, bool isRoot)
-    {
-        if (isRoot && (RootFolderType == FolderType.VirtualRooms ||
-            RootFolderType == FolderType.Archive))
-        {
-            folder.FolderType = RootFolderType;
-        }
-        else if (FolderId == folder.Id)
-        {
-            folder.FolderType = FolderType;
-        }
-    }
-}
-
-[Singletone]
-public class SharePointProviderInfoHelper
-{
-    private readonly TimeSpan _cacheExpiration;
-    private readonly ICache _fileCache;
-    private readonly ICache _folderCache;
-    private readonly ICacheNotify<SharePointProviderCacheItem> _notify;
-
-    public SharePointProviderInfoHelper(ICacheNotify<SharePointProviderCacheItem> notify, ICache cache)
-    {
-        _cacheExpiration = TimeSpan.FromMinutes(1);
-        _fileCache = cache;
-        _folderCache = cache;
-        _notify = notify;
-
-        _notify.Subscribe((i) =>
-        {
-            if (!string.IsNullOrEmpty(i.FileKey))
-            {
-                _fileCache.Remove("spointf-" + i.FileKey);
-            }
-            if (!string.IsNullOrEmpty(i.FolderKey))
-            {
-                _folderCache.Remove("spointd-" + i.FolderKey);
-            }
-            if (string.IsNullOrEmpty(i.FileKey) && string.IsNullOrEmpty(i.FolderKey))
-            {
-                _fileCache.Remove(new Regex("^spointf-.*"));
-                _folderCache.Remove(new Regex("^spointd-.*"));
-            }
-        }, CacheNotifyAction.Remove);
-    }
-
-    public Task InvalidateAsync()
-    {
-        return _notify.PublishAsync(new SharePointProviderCacheItem { }, CacheNotifyAction.Remove);
-    }
-
-    public Task PublishFolderAsync(string id)
-    {
-        return _notify.PublishAsync(new SharePointProviderCacheItem { FolderKey = id }, CacheNotifyAction.Remove);
-    }
-
-    public async Task PublishFolderAsync(string id1, string id2)
-    {
-        await PublishFolderAsync(id1).ConfigureAwait(false);
-        await PublishFolderAsync(id2).ConfigureAwait(false);
-    }
-
-    public async Task PublishFolderAsync(string id1, string id2, string id3)
-    {
-        await PublishFolderAsync(id1, id2).ConfigureAwait(false);
-        await PublishFolderAsync(id3).ConfigureAwait(false);
-    }
-
-    public Task PublishFileAsync(string fileId, string folderId)
-    {
-        return _notify.PublishAsync(new SharePointProviderCacheItem { FileKey = fileId, FolderKey = folderId }, CacheNotifyAction.Remove);
-    }
-
-    public async Task CreateFolderAsync(string id, string parentFolderId, Folder folder)
-    {
-        await PublishFolderAsync(parentFolderId).ConfigureAwait(false);
-        _folderCache.Insert("spointd-" + id, folder, DateTime.UtcNow.Add(_cacheExpiration));
-    }
-
-    public Folder GetFolder(string key)
-    {
-        return _folderCache.Get<Folder>(key);
-    }
-
-    public void AddFolder(string key, Folder folder)
-    {
-        _folderCache.Insert(key, folder, DateTime.UtcNow.Add(_cacheExpiration));
-    }
-
-    public File GetFile(string key)
-    {
-        return _fileCache.Get<File>(key);
-    }
-
-    public void AddFile(string key, File file)
-    {
-        _fileCache.Insert(key, file, DateTime.UtcNow.Add(_cacheExpiration));
-    }
-}
+
+    public string MakeId(string path = "")
+    {
+        path = path.Replace(SpRootFolderId, "");
+        var p = string.IsNullOrEmpty(path) || path == "/" || path == SpRootFolderId ? "" : ("-" + path.Replace('/', '|'));
+
+        return $"{ID}{p}";
+    }
+
+    private string MakeId(object path)
+    {
+        return MakeId((string)path);
+    }
+
+    protected string MakeTitle(string name)
+    {
+        return Global.ReplaceInvalidCharsAndTruncate(name);
+    }
+
+    protected string GetParentFolderId(string serverRelativeUrl)
+    {
+        var path = serverRelativeUrl.Split('/');
+
+        return string.Join("/", path.Take(path.Length - 1));
+    }
+
+    protected string GetParentFolderId(object serverRelativeUrl)
+    {
+        return GetParentFolderId((string)serverRelativeUrl);
+    }
+
+    protected string GetTitleById(object serverRelativeUrl)
+    {
+        return ((string)serverRelativeUrl).Split('/').Last();
+    }
+
+    public void Dispose()
+    {
+        _clientContext.Dispose();
+    }
+
+    private void SetFolderType(Folder<string> folder, bool isRoot)
+    {
+        if (isRoot && (RootFolderType == FolderType.VirtualRooms ||
+            RootFolderType == FolderType.Archive))
+        {
+            folder.FolderType = RootFolderType;
+        }
+        else if (FolderId == folder.Id)
+        {
+            folder.FolderType = FolderType;
+        }
+    }
+}
+
+[Singletone]
+public class SharePointProviderInfoHelper
+{
+    private readonly TimeSpan _cacheExpiration;
+    private readonly ICache _fileCache;
+    private readonly ICache _folderCache;
+    private readonly ICacheNotify<SharePointProviderCacheItem> _notify;
+
+    public SharePointProviderInfoHelper(ICacheNotify<SharePointProviderCacheItem> notify, ICache cache)
+    {
+        _cacheExpiration = TimeSpan.FromMinutes(1);
+        _fileCache = cache;
+        _folderCache = cache;
+        _notify = notify;
+
+        _notify.Subscribe((i) =>
+        {
+            if (!string.IsNullOrEmpty(i.FileKey))
+            {
+                _fileCache.Remove("spointf-" + i.FileKey);
+            }
+            if (!string.IsNullOrEmpty(i.FolderKey))
+            {
+                _folderCache.Remove("spointd-" + i.FolderKey);
+            }
+            if (string.IsNullOrEmpty(i.FileKey) && string.IsNullOrEmpty(i.FolderKey))
+            {
+                _fileCache.Remove(new Regex("^spointf-.*"));
+                _folderCache.Remove(new Regex("^spointd-.*"));
+            }
+        }, CacheNotifyAction.Remove);
+    }
+
+    public Task InvalidateAsync()
+    {
+        return _notify.PublishAsync(new SharePointProviderCacheItem { }, CacheNotifyAction.Remove);
+    }
+
+    public Task PublishFolderAsync(string id)
+    {
+        return _notify.PublishAsync(new SharePointProviderCacheItem { FolderKey = id }, CacheNotifyAction.Remove);
+    }
+
+    public async Task PublishFolderAsync(string id1, string id2)
+    {
+        await PublishFolderAsync(id1).ConfigureAwait(false);
+        await PublishFolderAsync(id2).ConfigureAwait(false);
+    }
+
+    public async Task PublishFolderAsync(string id1, string id2, string id3)
+    {
+        await PublishFolderAsync(id1, id2).ConfigureAwait(false);
+        await PublishFolderAsync(id3).ConfigureAwait(false);
+    }
+
+    public Task PublishFileAsync(string fileId, string folderId)
+    {
+        return _notify.PublishAsync(new SharePointProviderCacheItem { FileKey = fileId, FolderKey = folderId }, CacheNotifyAction.Remove);
+    }
+
+    public async Task CreateFolderAsync(string id, string parentFolderId, Folder folder)
+    {
+        await PublishFolderAsync(parentFolderId).ConfigureAwait(false);
+        _folderCache.Insert("spointd-" + id, folder, DateTime.UtcNow.Add(_cacheExpiration));
+    }
+
+    public Folder GetFolder(string key)
+    {
+        return _folderCache.Get<Folder>(key);
+    }
+
+    public void AddFolder(string key, Folder folder)
+    {
+        _folderCache.Insert(key, folder, DateTime.UtcNow.Add(_cacheExpiration));
+    }
+
+    public File GetFile(string key)
+    {
+        return _fileCache.Get<File>(key);
+    }
+
+    public void AddFile(string key, File file)
+    {
+        _fileCache.Insert(key, file, DateTime.UtcNow.Add(_cacheExpiration));
+    }
+}