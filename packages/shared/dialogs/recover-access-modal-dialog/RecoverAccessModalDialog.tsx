--- conflicted
+++ resolved
@@ -134,12 +134,7 @@
             className={styles.textBody}
             isBold={false}
             fontSize="13px"
-<<<<<<< HEAD
-            noSelect
             dataTestId="recover_access_modal_text"
-=======
-            data-testid="recover-access-modal-text"
->>>>>>> 5815bb02
           >
             {textBody}
           </Text>
