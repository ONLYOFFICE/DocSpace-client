--- conflicted
+++ resolved
@@ -20,6 +20,7 @@
   authStore;
   treeFoldersStore;
   userStore;
+  settingsStore;
 
   roomColumnNameIsEnabled = true; // always true
   roomColumnTypeIsEnabled = false;
@@ -43,12 +44,13 @@
   sizeTrashColumnIsEnabled = false;
   typeTrashColumnIsEnabled = false;
 
-  constructor(authStore, treeFoldersStore, userStore) {
+  constructor(authStore, treeFoldersStore, userStore, settingsStore) {
     makeAutoObservable(this);
 
     this.authStore = authStore;
     this.treeFoldersStore = treeFoldersStore;
     this.userStore = userStore;
+    this.settingsStore = settingsStore;
   }
 
   setRoomColumnType = (enable) => {
@@ -236,14 +238,10 @@
     const { isRoomsFolder, isArchiveFolder, isTrashFolder } =
       this.treeFoldersStore;
     const isRooms = isRoomsFolder || isArchiveFolder;
-<<<<<<< HEAD
-    const userId = this.authStore.userStore.user?.id;
-    const isFrame = this.authStore.settingsStore.isFrame;
+    const userId = this.userStore.user?.id;
+    const isFrame = this.settingsStore.isFrame;
 
     if (isFrame) return `${TABLE_SDK_COLUMNS}=${userId}`;
-=======
-    const userId = this.userStore.user?.id;
->>>>>>> a80a49a5
 
     return isRooms
       ? `${TABLE_ROOMS_COLUMNS}=${userId}`
@@ -256,14 +254,10 @@
     const { isRoomsFolder, isArchiveFolder, isTrashFolder } =
       this.treeFoldersStore;
     const isRooms = isRoomsFolder || isArchiveFolder;
-<<<<<<< HEAD
-    const userId = this.authStore.userStore.user?.id;
-    const isFrame = this.authStore.settingsStore.isFrame;
+    const userId = this.userStore.user?.id;
+    const isFrame = this.settingsStore.isFrame;
 
     if (isFrame) return `${COLUMNS_SDK_SIZE}=${userId}`;
-=======
-    const userId = this.userStore.user?.id;
->>>>>>> a80a49a5
 
     return isRooms
       ? `${COLUMNS_ROOMS_SIZE}=${userId}`
@@ -276,14 +270,10 @@
     const { isRoomsFolder, isArchiveFolder, isTrashFolder } =
       this.treeFoldersStore;
     const isRooms = isRoomsFolder || isArchiveFolder;
-<<<<<<< HEAD
-    const userId = this.authStore.userStore.user?.id;
-    const isFrame = this.authStore.settingsStore.isFrame;
+    const userId = this.userStore.user?.id;
+    const isFrame = this.settingsStore.isFrame;
 
     if (isFrame) return `${COLUMNS_SDK_SIZE_INFO_PANEL}=${userId}`;
-=======
-    const userId = this.userStore.user?.id;
->>>>>>> a80a49a5
 
     return isRooms
       ? `${COLUMNS_ROOMS_SIZE_INFO_PANEL}=${userId}`
