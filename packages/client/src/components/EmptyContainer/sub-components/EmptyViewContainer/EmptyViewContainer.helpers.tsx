import React from "react";
import { P, match } from "ts-pattern";

import {
  FilesSelectorFilterTypes,
  FolderType,
  RoomsType,
  ShareAccessRights,
} from "@docspace/shared/enums";

import EmptyFormRoomDarkIcon from "PUBLIC_DIR/images/emptyview/empty.form.room.dark.svg";
import EmptyFormRoomLightIcon from "PUBLIC_DIR/images/emptyview/empty.form.room.light.svg";

import EmptyCustomRoomDarkIcon from "PUBLIC_DIR/images/emptyview/empty.custom.room.dark.svg";
import EmptyCustomRoomLightIcon from "PUBLIC_DIR/images/emptyview/empty.custom.room.light.svg";

import EmptyFormRoomCollaboratorDarkIcon from "PUBLIC_DIR/images/emptyview/empty.form.room.collaborator.dark.svg";
import EmptyFormRoomCollaboratorLightIcon from "PUBLIC_DIR/images/emptyview/empty.form.room.collaborator.light.svg";

import EmptyCustomRoomCollaboratorDarkIcon from "PUBLIC_DIR/images/emptyview/empty.custom.room.collaborator.dark.svg";
import EmptyCustomRoomCollaboratorLightIcon from "PUBLIC_DIR/images/emptyview/empty.custom.room.collaborator.light.svg";

import EmptyCustomRoomOtherDarkIcon from "PUBLIC_DIR/images/emptyview/empty.custom.room.other.dark.svg";
import EmptyCustomRoomOtherLightIcon from "PUBLIC_DIR/images/emptyview/empty.custom.room.other.light.svg";

import EmptyFormRoomFillingDarkIcon from "PUBLIC_DIR/images/emptyview/empty.form.room.filling.dark.svg";
import EmptyFormRoomFillingLightIcon from "PUBLIC_DIR/images/emptyview/empty.form.room.filling.light.svg";

import CreateNewFormIcon from "PUBLIC_DIR/images/emptyview/create.new.form.svg";
// import CreateFromFormIcon from "PUBLIC_DIR/images/emptyview/create.from.document.form.svg";
import InviteUserFormIcon from "PUBLIC_DIR/images/emptyview/invite.user.svg";
import UploadPDFFormIcon from "PUBLIC_DIR/images/emptyview/upload.pdf.form.svg";
import UploadDevicePDFFormIcon from "PUBLIC_DIR/images/emptyview/upload.device.pdf.form.svg";
import SharedIcon from "PUBLIC_DIR/images/emptyview/share.svg";

import DocumentsReactSvgUrl from "PUBLIC_DIR/images/actions.documents.react.svg?url";
import SpreadsheetReactSvgUrl from "PUBLIC_DIR/images/spreadsheet.react.svg?url";
import PresentationReactSvgUrl from "PUBLIC_DIR/images/actions.presentation.react.svg?url";
import FormReactSvgUrl from "PUBLIC_DIR/images/access.form.react.svg?url";
import FolderReactSvgUrl from "PUBLIC_DIR/images/catalog.folder.react.svg?url";

import FormDefaultFolderLight from "PUBLIC_DIR/images/emptyview/empty.form.default.folder.light.svg";
import FormDefaultFolderDark from "PUBLIC_DIR/images/emptyview/empty.form.default.folder.dark.svg";

import type { Nullable, TTranslation } from "@docspace/shared/types";
import type { TRoomSecurity } from "@docspace/shared/api/rooms/types";
import type { TFolderSecurity } from "@docspace/shared/api/files/types";
import type { EmptyViewItemType } from "@docspace/shared/components/empty-view";
import { PORTAL } from "@docspace/shared/constants";

import type {
  ExtensiontionType,
  OptionActions,
  UploadType,
} from "./EmptyViewContainer.types";

type AccessType = Nullable<ShareAccessRights> | undefined;

export const getDescription = (
  type: RoomsType,
  t: TTranslation,
  access: AccessType,
  isFolder: boolean,
  folderType: Nullable<FolderType>,
  parentRoomType: Nullable<FolderType>,
): string => {
  const isCollaborator = access === ShareAccessRights.Collaborator;

  const isNotAdmin =
    access !== ShareAccessRights.None &&
    access !== ShareAccessRights.RoomManager &&
    !isCollaborator;

  if (isFolder) {
    return match([parentRoomType, folderType, access])
      .with([P._, FolderType.Done, P._], () =>
        t("Files:EmptyFormFolderDoneHeaderText"),
      )

      .with([P._, FolderType.InProgress, P._], () =>
        t("Files:EmptyFormFolderProgressHeaderText"),
      )
      .with(
        [
          P._,
          P.union(FolderType.SubFolderDone, FolderType.SubFolderInProgress),
          P._,
        ],
        () => t("Files:EmptyFormSubFolderHeaderText"),
      )
      .with([FolderType.FormRoom, null, P.when(() => isNotAdmin)], () =>
        t("EmptyView:FormFolderDefaultUserDescription"),
      )
      .with([FolderType.FormRoom, null, P._], () =>
        t("EmptyView:FormFolderDefaultDescription"),
      )
      .otherwise(() => "");
  }

  if (isNotAdmin) return t("EmptyView:UserEmptyDescription");

  if (isCollaborator) return t("EmptyView:CollaboratorEmptyDesciprtion");

  return t("EmptyView:EmptyDescription");
};

export const getTitle = (
  type: RoomsType,
  t: TTranslation,
  access: AccessType,
  isFolder: boolean,
  folderType: Nullable<FolderType>,
  parentRoomType: Nullable<FolderType>,
): string => {
  const isCollaborator = access === ShareAccessRights.Collaborator;

  const isNotAdmin =
    access !== ShareAccessRights.None &&
    access !== ShareAccessRights.RoomManager &&
    !isCollaborator;

  if (isFolder) {
    return match([parentRoomType, folderType, access])
      .with([P._, FolderType.Done, P._], () =>
        t("Files:EmptyFormFolderDoneDescriptionText"),
      )
      .with([P._, FolderType.InProgress, P._], () =>
        t("Files:EmptyFormFolderProgressDescriptionText"),
      )
      .with([P._, FolderType.SubFolderDone, P._], () =>
        t("Files:EmptyFormSubFolderDoneDescriptionText"),
      )
      .with([P._, FolderType.SubFolderInProgress, P._], () =>
        t("Files:EmptyFormSubFolderProgressDescriptionText"),
      )
      .with([FolderType.FormRoom, null, P.when(() => isNotAdmin)], () =>
        t("EmptyView:FormFolderDefaultUserTitle"),
      )
      .with([FolderType.FormRoom, null, P._], () =>
        t("EmptyView:FormFolderDefaultTitle"),
      )
      .otherwise(() => "");
  }

  if (isCollaborator) return t("EmptyView:CollaboratorEmptyTitle");

  if (isNotAdmin) return t("EmptyView:UserEmptyTitle");

  switch (type) {
    case RoomsType.FormRoom:
      return t("EmptyView:FormRoomEmptyTitle");
    case RoomsType.EditingRoom:
      return "";
    case RoomsType.PublicRoom:
      return "";
    case RoomsType.CustomRoom:
      return t("EmptyView:CustomRoomEmptyTitle");
    default:
      return "";
  }
};

export const getFolderIcon = (
  roomType: Nullable<FolderType>,
  isBaseTheme: boolean,
  access: AccessType,
  folderType: Nullable<FolderType>,
) => {
  return match([roomType, folderType, access])
    .with([FolderType.FormRoom, P._, P._], () =>
      isBaseTheme ? <FormDefaultFolderLight /> : <FormDefaultFolderDark />,
    )
    .otherwise(() => <div />);
};

export const getRoomIcon = (
  type: RoomsType,
  isBaseTheme: boolean,
  access: AccessType,
) => {
  return (
    match([type, access])
      .with([RoomsType.FormRoom, ShareAccessRights.FormFilling], () =>
        isBaseTheme ? (
          <EmptyFormRoomFillingLightIcon />
        ) : (
          <EmptyFormRoomFillingDarkIcon />
        ),
      )
      .with([RoomsType.FormRoom, ShareAccessRights.Collaborator], () =>
        isBaseTheme ? (
          <EmptyFormRoomCollaboratorLightIcon />
        ) : (
          <EmptyFormRoomCollaboratorDarkIcon />
        ),
      )
      .with([RoomsType.FormRoom, P._], () =>
        isBaseTheme ? <EmptyFormRoomLightIcon /> : <EmptyFormRoomDarkIcon />,
      )

      .with([RoomsType.EditingRoom, P._], () => <div />)
      .with([RoomsType.PublicRoom, P._], () => <div />)
      .with(
        [
          RoomsType.CustomRoom,
          P.union(ShareAccessRights.None, ShareAccessRights.RoomManager), // owner, docspace admin, room admin
        ],
        () =>
          isBaseTheme ? (
            <EmptyCustomRoomLightIcon />
          ) : (
            <EmptyCustomRoomDarkIcon />
          ),
      )
      .with([RoomsType.CustomRoom, ShareAccessRights.Collaborator], () =>
        isBaseTheme ? (
          <EmptyCustomRoomCollaboratorLightIcon />
        ) : (
          <EmptyCustomRoomCollaboratorDarkIcon />
        ),
      )
      .with([RoomsType.CustomRoom, P._], () =>
        isBaseTheme ? (
          <EmptyCustomRoomOtherLightIcon />
        ) : (
          <EmptyCustomRoomOtherDarkIcon />
        ),
      )
      // eslint-disable-next-line react/jsx-no-useless-fragment
      .otherwise(() => <></>)
  );
};

export const getIcon = (
  type: RoomsType,
<<<<<<< HEAD
  isBaseTheme: boolean,
  access: AccessType,
  isFolder: boolean,
  folderType: Nullable<FolderType>,
  parentRoomType: Nullable<FolderType>,
): JSX.Element => {
  return isFolder
    ? getFolderIcon(parentRoomType, isBaseTheme, access, folderType)
    : getRoomIcon(type, isBaseTheme, access);
};

const helperOptions = (
=======
  security: Nullable<TFolderSecurity | TRoomSecurity>,
  t: TTranslation,
  access: Nullable<ShareAccessRights> | undefined,
>>>>>>> 2a00dde5
  actions: OptionActions,
  security: Nullable<TFolderSecurity | TRoomSecurity>,
) => {
  const createInviteOption = (title: string, description: string) => {
    return {
      title,
      description,
      icon: <InviteUserFormIcon />,
      key: "invite-users",
      onClick: actions.inviteUser,
      disabled: !security?.EditAccess,
    };
  };

  const createCreateFileOption = (
    title: string,
    description: string,
    extension: ExtensiontionType,
    withoutDialog: boolean = false,
  ) => ({
    title,
    description,
    icon: <CreateNewFormIcon />,
    key: "create-form",
    onClick: () => actions.onCreate(extension, withoutDialog),
    disabled: !security?.Create,
  });

  const createUploadFromDeviceOption = (
    title: string,
    description: string,
    uploadType: UploadType,
  ) => ({
    title,
    description,
    icon: <UploadDevicePDFFormIcon />,
    key: "create-form",
    onClick: () => actions.onUploadAction(uploadType),
    disabled: !security?.Create,
  });

<<<<<<< HEAD
  const createUploadFromDocSpace = (
    title: string,
    description: string,
    filterType: FilesSelectorFilterTypes,
  ) => ({
    title,
    description,
=======
  const uploadFromDocSpace = {
    title: t("EmptyView:UploadPDFFormOptionTitle"),
    description: t("EmptyView:UploadPDFFormOptionDescription", {
      portalName: PORTAL,
    }),
>>>>>>> 2a00dde5
    icon: <UploadPDFFormIcon />,
    key: "upload-pdf-form",
    onClick: () => actions.uploadFromDocspace(filterType),
    disabled: !security?.Create,
  });

  return {
    createInviteOption,
    createCreateFileOption,
    createUploadFromDocSpace,
    createUploadFromDeviceOption,
  };
};

export const getOptions = (
  type: RoomsType,
  security: Nullable<TFolderSecurity | TRoomSecurity>,
  t: (str: string) => string,
  access: AccessType,
  isFolder: boolean,
  folderType: Nullable<FolderType>,
  parentRoomType: Nullable<FolderType>,
  actions: OptionActions,
): EmptyViewItemType[] => {
  const isFormFiller = access === ShareAccessRights.FormFilling;
  const isCollaborator = access === ShareAccessRights.Collaborator;

  const isNotAdmin =
    access !== ShareAccessRights.None &&
    access !== ShareAccessRights.RoomManager &&
    !isCollaborator;

  const {
    createInviteOption,
    // createCreateFileOption,
    createUploadFromDocSpace,
    createUploadFromDeviceOption,
  } = helperOptions(actions, security);

  const uploadPDFFromDocSpace = createUploadFromDocSpace(
    t("EmptyView:UploadFromDocSpaceTitle"),
    t("EmptyView:UploadPDFFormOptionDescription"),
    FilesSelectorFilterTypes.PDF,
  );

  const uploadAllFromDocSpace = createUploadFromDocSpace(
    t("EmptyView:UploadFromDocSpaceTitle"),
    t("EmptyView:UploadFromDocSpaceDescription"),
    // TODO: need fix selector
    FilesSelectorFilterTypes.ALL,
  );

  const uploadFromDevicePDF = createUploadFromDeviceOption(
    t("EmptyView:UploadDevicePDFFormOptionTitle"),
    t("EmptyView:UploadDevicePDFFormOptionDescription"),
    "pdf",
  );
  const uploadFromDeviceAnyFile = createUploadFromDeviceOption(
    t("EmptyView:UploadDeviceOptionTitle"),
    t("EmptyView:UploadDeviceOptionDescription"),
    "file",
  );

  const inviteUser = createInviteOption(
    t("EmptyView:InviteUsersOptionTitle"),
    t("EmptyView:InviteUsersOptionDescription"),
  );

  const shareRoom = {
    title: t("EmptyView:ShareOptionTitle"),
    description: t("EmptyView:ShareOptionDescription"),
    icon: <SharedIcon />,
    key: "share-room",
    onClick: actions.createAndCopySharedLink,
    disabled: false,
  };

  const createFile: EmptyViewItemType = {
    title: t("EmptyView:CreateNewFileTitle"),
    description: t("EmptyView:CreateNewFileDescription"),
    icon: <CreateNewFormIcon />,
    key: "create-form-form",
    disabled: !security?.Create,
    model: [
      {
        key: "create-Document",
        label: t("Files:Document"),
        icon: DocumentsReactSvgUrl,
        onClick: () => actions.onCreate("docx"),
      },
      {
        key: "create-spreadsheet",
        label: t("Files:Spreadsheet"),
        icon: SpreadsheetReactSvgUrl,
        onClick: () => actions.onCreate("xlsx"),
      },
      {
        key: "create-presentation",
        label: t("Files:Presentation"),
        icon: PresentationReactSvgUrl,
        onClick: () => actions.onCreate("pptx"),
      },
      {
        key: "create-pdf-form",
        label: t("Translations:NewForm"),
        icon: FormReactSvgUrl,
        onClick: () => actions.onCreate("pdf"),
      },
      { isSeparator: true, key: "separator" },
      {
        key: "create-folder",
        label: t("Files:Folder"),
        icon: FolderReactSvgUrl,
        onClick: () => actions.onCreate(undefined),
      },
    ],
  };

  if (isFolder) {
    return match([parentRoomType, folderType, access])
      .with(
        [
          P._,
          P.union(
            FolderType.Done,
            FolderType.InProgress,
            FolderType.SubFolderDone,
            FolderType.SubFolderInProgress,
          ),
          P._,
        ],
        () => [],
      )
      .with([FolderType.FormRoom, null, P.when(() => isNotAdmin)], () => [])
      .with([FolderType.FormRoom, null, P._], () => [
        uploadPDFFromDocSpace,
        uploadFromDevicePDF,
      ])
      .otherwise(() => []);
  }

  switch (type) {
    case RoomsType.FormRoom:
      if (isFormFiller) return [];

      if (isCollaborator)
        return [uploadPDFFromDocSpace, uploadFromDevicePDF, shareRoom];

      return [uploadPDFFromDocSpace, uploadFromDevicePDF, shareRoom];
    case RoomsType.EditingRoom:
      return [];
    case RoomsType.PublicRoom:
      return [];
    case RoomsType.CustomRoom:
      if (isNotAdmin) return [];

      if (isCollaborator) return [createFile, uploadFromDeviceAnyFile];

      return [
        createFile,
        inviteUser,
        uploadAllFromDocSpace,
        uploadFromDeviceAnyFile,
      ];
    default:
      return [];
  }
};<|MERGE_RESOLUTION|>--- conflicted
+++ resolved
@@ -92,7 +92,9 @@
         t("EmptyView:FormFolderDefaultUserDescription"),
       )
       .with([FolderType.FormRoom, null, P._], () =>
-        t("EmptyView:FormFolderDefaultDescription"),
+        t("EmptyView:FormFolderDefaultDescription", {
+          portalName: PORTAL,
+        }),
       )
       .otherwise(() => "");
   }
@@ -233,7 +235,6 @@
 
 export const getIcon = (
   type: RoomsType,
-<<<<<<< HEAD
   isBaseTheme: boolean,
   access: AccessType,
   isFolder: boolean,
@@ -246,11 +247,6 @@
 };
 
 const helperOptions = (
-=======
-  security: Nullable<TFolderSecurity | TRoomSecurity>,
-  t: TTranslation,
-  access: Nullable<ShareAccessRights> | undefined,
->>>>>>> 2a00dde5
   actions: OptionActions,
   security: Nullable<TFolderSecurity | TRoomSecurity>,
 ) => {
@@ -292,7 +288,6 @@
     disabled: !security?.Create,
   });
 
-<<<<<<< HEAD
   const createUploadFromDocSpace = (
     title: string,
     description: string,
@@ -300,13 +295,6 @@
   ) => ({
     title,
     description,
-=======
-  const uploadFromDocSpace = {
-    title: t("EmptyView:UploadPDFFormOptionTitle"),
-    description: t("EmptyView:UploadPDFFormOptionDescription", {
-      portalName: PORTAL,
-    }),
->>>>>>> 2a00dde5
     icon: <UploadPDFFormIcon />,
     key: "upload-pdf-form",
     onClick: () => actions.uploadFromDocspace(filterType),
@@ -324,7 +312,7 @@
 export const getOptions = (
   type: RoomsType,
   security: Nullable<TFolderSecurity | TRoomSecurity>,
-  t: (str: string) => string,
+  t: TTranslation,
   access: AccessType,
   isFolder: boolean,
   folderType: Nullable<FolderType>,
@@ -347,14 +335,18 @@
   } = helperOptions(actions, security);
 
   const uploadPDFFromDocSpace = createUploadFromDocSpace(
-    t("EmptyView:UploadFromDocSpaceTitle"),
+    t("EmptyView:UploadFromDocSpaceTitle", {
+      portalName: PORTAL,
+    }),
     t("EmptyView:UploadPDFFormOptionDescription"),
     FilesSelectorFilterTypes.PDF,
   );
 
   const uploadAllFromDocSpace = createUploadFromDocSpace(
-    t("EmptyView:UploadFromDocSpaceTitle"),
-    t("EmptyView:UploadFromDocSpaceDescription"),
+    t("EmptyView:UploadFromPortalTitle", {
+      portalName: PORTAL,
+    }),
+    t("EmptyView:UploadFromPortalDescription"),
     // TODO: need fix selector
     FilesSelectorFilterTypes.ALL,
   );
