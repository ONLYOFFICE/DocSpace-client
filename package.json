--- conflicted
+++ resolved
@@ -49,11 +49,7 @@
     "ts-node": "10.9.2",
     "typescript": "5.6.3"
   },
-<<<<<<< HEAD
   "packageManager": "pnpm@9.15.4",
-=======
-  "packageManager": "yarn@4.3.0",
->>>>>>> 926dc438
   "resolutions": {
     "@types/react": "18.3.1",
     "nth-check": "2.1.1"
