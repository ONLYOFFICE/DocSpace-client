import { Checkbox } from "@docspace/shared/components/checkbox";
import { ContextMenuButton } from "@docspace/shared/components/context-menu-button";
import PropTypes from "prop-types";
import React from "react";
import { ReactSVG } from "react-svg";
import styled, { css } from "styled-components";
import { ContextMenu } from "@docspace/shared/components/context-menu";
import { tablet, isMobile as isMobileUtils } from "@docspace/shared/utils";
import { isMobile } from "react-device-detect";
import { withTheme } from "styled-components";
import { Link } from "@docspace/shared/components/link";
import { Loader } from "@docspace/shared/components/loader";
import { Base } from "@docspace/shared/themes";
<<<<<<< HEAD
import { Tags } from "@docspace/shared/components";
import { Tag } from "@docspace/shared/components";
import { ROOMS_TYPE_TRANSLATIONS } from "@docspace/shared/constants";
=======
import { Tags } from "@docspace/shared/components/tags";
import { Tag } from "@docspace/shared/components/tag";
import { RoomsTypeTranslations } from "@docspace/common/constants";
>>>>>>> 4433391c

const svgLoader = () => <div style={{ width: "96px" }} />;

const FlexBoxStyles = css`
  display: flex;
  flex-direction: row;
  flex-wrap: nowrap;

  justify-content: flex-start;
  align-items: center;
  align-content: center;
`;

const roomsStyles = css`
  display: flex;
  flex-direction: column;
  flex-wrap: nowrap;

  justify-content: flex-start;
  align-items: center;
  align-content: center;

  .room-tile_top-content {
    width: 100%;
    height: 64px;

    box-sizing: border-box;

    display: flex;
    flex-direction: row;
    flex-wrap: nowrap;

    justify-content: flex-start;
    align-items: center;
    align-content: center;

    border-bottom: ${(props) => props.theme.filesSection.tilesView.tile.border};
    background: ${(props) =>
      props.theme.filesSection.tilesView.tile.backgroundColor};

    border-radius: ${({ theme, isRooms }) =>
      isRooms
        ? theme.filesSection.tilesView.tile.roomsUpperBorderRadius
        : theme.filesSection.tilesView.tile.upperBorderRadius};
  }

  .room-tile_bottom-content {
    display: ${(props) => props.isThirdParty && "flex"};
    width: 100%;
    height: 56px;

    box-sizing: border-box;

    padding: 16px;
    background: ${(props) =>
      props.theme.filesSection.tilesView.tile.backgroundColor};
    border-radius: ${({ theme, isRooms }) =>
      isRooms
        ? theme.filesSection.tilesView.tile.roomsBottomBorderRadius
        : theme.filesSection.tilesView.tile.bottomBorderRadius};
  }
`;

const FolderStyles = css`
  height: ${(props) => (props.isRoom ? "120px" : "64px")};
`;

const FileStyles = css`
  height: 220px;
`;

const checkedStyle = css`
  background: ${({ theme, isRooms }) =>
    isRooms
      ? theme.filesSection.tilesView.tile.roomsCheckedColor
      : theme.filesSection.tilesView.tile.checkedColor};
`;

const bottomFileBorder = css`
  border-top: ${(props) => props.theme.filesSection.tilesView.tile.border};
  border-radius: 0 0 6px 6px;
`;

const animationStyles = css`
  animation: Highlight 2s 1;

  @keyframes Highlight {
    0% {
      background: ${(props) => props.theme.filesSection.animationColor};
    }

    100% {
      background: none;
    }
  }
`;

const StyledTile = styled.div`
  cursor: ${(props) =>
    !props.isRecycleBin && !props.isArchiveFolder ? "pointer" : "default"};
  ${(props) =>
    props.inProgress &&
    css`
      pointer-events: none;
      /* cursor: wait; */
    `}
  box-sizing: border-box;
  width: 100%;
  border: ${(props) => props.theme.filesSection.tilesView.tile.border};

  border-radius: ${({ isRooms, theme }) =>
    isRooms
      ? theme.filesSection.tilesView.tile.roomsBorderRadius
      : theme.filesSection.tilesView.tile.borderRadius};
  ${(props) => props.showHotkeyBorder && "border-color: #2DA7DB"};
  ${(props) =>
    props.isFolder && !props.isRooms && "border-top-left-radius: 6px;"}
  -webkit-tap-highlight-color: rgba(0, 0, 0, 0);

  ${(props) => props.isFolder && (props.isRoom ? roomsStyles : FlexBoxStyles)};
  ${(props) => (props.isFolder ? FolderStyles : FileStyles)};
  ${(props) =>
    !props.isEdit &&
    props.isFolder &&
    (props.checked || props.isActive) &&
    css`
      .room-tile_top-content {
        ${checkedStyle}
      }
      ${checkedStyle}
    `};

  :hover {
    .room-tile_top-content {
      ${checkedStyle}
    }
  }

  ${(props) =>
    !props.isDragging &&
    !isMobile &&
    css`
      :hover {
        ${checkedStyle}
        .file-tile-bottom {
          ${bottomFileBorder}
        }
      }
    `}

  ${(props) =>
    props.isHighlight &&
    css`
      .file-tile-bottom {
        ${animationStyles}
      }
    `}

  &:before,
  &:after {
    ${(props) => props.showHotkeyBorder && "border-color: #2DA7DB"};
  }

  &:before,
  &:after {
    ${(props) => (props.checked || props.isActive) && checkedStyle};
  }

  .checkbox {
    display: flex;
    opacity: ${(props) => (props.checked ? 1 : 0)};
    flex: 0 0 16px;
    justify-content: center;

    @media ${tablet} {
      opacity: 1;
    }
  }

  .file-checkbox {
    display: ${(props) => (props.checked ? "flex" : "none")};
    flex: 0 0 16px;
    margin-top: 8px;
    ${(props) =>
      props.theme.interfaceDirection === "rtl"
        ? css`
            margin-right: ${(props) => (props.isFolder ? "8px" : "7px")};
          `
        : css`
            margin-left: ${(props) => (props.isFolder ? "8px" : "7px")};
          `}
  }

  .file-icon {
    display: ${(props) => (props.checked ? "none" : "flex")};
    flex: 0 0 auto;
    user-select: none;
    margin-top: ${(props) => (props.isFolder ? "0" : "-2px")};
  }

  .file-icon_container {
    width: 32px;
    height: 32px;
    ${(props) =>
      props.theme.interfaceDirection === "rtl"
        ? css`
            margin-right: ${(props) =>
              props.isFolder ? (props.isRoom ? "16px" : "15px") : "16px"};
            margin-left: ${(props) =>
              props.isFolder ? (props.isRoom ? "12px" : "7px") : "8px"};
          `
        : css`
            margin-left: ${(props) =>
              props.isFolder ? (props.isRoom ? "16px" : "15px") : "16px"};
            margin-right: ${(props) =>
              props.isFolder ? (props.isRoom ? "12px" : "7px") : "8px"};
          `}
  }

  .tile-folder-loader {
    padding-top: 16px;
    width: 32px;
    height: 32px;
    ${(props) =>
      props.theme.interfaceDirection === "rtl"
        ? css`
            margin-right: 21px;
            margin-left: 14px;
          `
        : css`
            margin-left: 21px;
            margin-right: 14px;
          `}
  }

  .file-icon_container:hover {
    ${(props) =>
      !props.dragging &&
      !props.inProgress &&
      !isMobile &&
      css`
        .checkbox {
          opacity: 1;
        }
        .file-checkbox {
          display: flex;
        }
        .file-icon {
          display: none;
        }
      `}
  }

  .new-items {
    min-width: 16px;
  }

  ${(props) =>
    props.isHighlight &&
    css`
      ${animationStyles}
    `}
`;

const StyledFileTileTop = styled.div`
  ${FlexBoxStyles};
  background: ${(props) =>
    props.theme.filesSection.tilesView.tile.backgroundColorTop};
  justify-content: space-between;
  align-items: baseline;
  height: 156px;
  position: relative;
  border-radius: 6px 6px 0 0;

  .thumbnail-image {
    pointer-events: none;
    position: absolute;
    height: 100%;
    width: 100%;
    object-fit: ${(props) => (props.thumbnails1280x720 ? "cover" : "none")};
    object-position: ${(props) => (props.isImageOrMedia ? "center" : "top")};
    z-index: 0;
    border-radius: 6px 6px 0 0;
  }

  .temporary-icon > .injected-svg {
    position: absolute;
    width: 100%;
    bottom: 16px;
  }

  ${(props) =>
    props.isPlugin &&
    css`
      .temporary-icon {
        svg {
          width: 96px;
          height: 96px;
        }
      }
    `}

  ${(props) =>
    props.isHighlight &&
    css`
      ${animationStyles}
    `}
`;

const StyledFileTileBottom = styled.div`
  ${FlexBoxStyles};
  ${(props) =>
    !props.isEdit && (props.checked || props.isActive) && checkedStyle}

  border-top: 1px solid transparent;

  ${(props) =>
    !props.isEdit && (props.checked || props.isActive) && bottomFileBorder}

  padding: 9px 0;
  height: 62px;
  box-sizing: border-box;

  .tile-file-loader {
    padding-top: 16px;
    width: 32px;
    height: 32px;
    ${(props) =>
      props.theme.interfaceDirection === "rtl"
        ? css`
            margin-right: 23px;
            margin-left: 14px;
          `
        : css`
            margin-left: 23px;
            margin-right: 14px;
          `}
  }
`;

const StyledContent = styled.div`
  display: flex;
  align-items: center;
  gap: 8px;
  flex-basis: 100%;

  a {
    display: block;
    display: -webkit-box;
    max-width: 400px;
    height: auto;
    margin: 0 auto;
    line-height: 19px;
    -webkit-line-clamp: 2;
    -webkit-box-orient: vertical;
    overflow: hidden;
    text-overflow: ellipsis;
    white-space: normal;
    word-break: break-word;
  }

  .new-items {
    margin-left: 12px;
  }

  .badges {
    display: flex;
    flex-wrap: nowrap;
    align-items: center;
    gap: 12px;

    :not(:empty) {
      margin-inline-start: 12px;
    }

    > div {
      margin: 0;
    }
  }

  @media ${tablet} {
    white-space: nowrap;
    overflow: hidden;
    text-overflow: ellipsis;
  }
`;

const StyledElement = styled.div`
  flex: 0 0 auto;
  display: flex;
  ${(props) =>
    props.theme.interfaceDirection === "rtl"
      ? css`
          margin-left: ${(props) => (props.isRoom ? "8px" : "4px")};
        `
      : css`
          margin-right: ${(props) => (props.isRoom ? "8px" : "4px")};
        `}
  user-select: none;
  margin-top: 3px;

  height: 32px;
  width: 32px;
`;

const StyledOptionButton = styled.div`
  display: block;

  .expandButton > div:first-child {
    ${(props) =>
      props.theme.interfaceDirection === "rtl"
        ? css`
            padding: 8px 12px 8px 21px;
          `
        : css`
            padding: 8px 21px 8px 12px;
          `}
  }
`;

StyledOptionButton.defaultProps = { theme: Base };

const badgesPosition = css`
  ${(props) =>
    props.theme.interfaceDirection === "rtl"
      ? css`
          right: 9px;
        `
      : css`
          left: 9px;
        `}

  .badges {
    display: grid;
    grid-template-columns: repeat(3, fit-content(60px));
    grid-template-rows: 32px;
    grid-gap: 7px;

    .badge-new-version {
      order: 1;
    }

    .badge-version-current {
      order: 2;
    }

    .is-editing,
    .can-convert {
      order: 3;
    }
  }
`;

const quickButtonsPosition = css`
  ${(props) =>
    props.theme.interfaceDirection === "rtl"
      ? css`
          left: 9px;
        `
      : css`
          right: 9px;
        `}

  .badges {
    display: grid;
    grid-template-columns: 32px;
    grid-template-rows: repeat(3, 32px);
    grid-gap: 7px;
  }
`;

const StyledIcons = styled.div`
  position: absolute;
  top: 8px;

  ${(props) => props.isBadges && badgesPosition}
  ${(props) => props.isQuickButtons && quickButtonsPosition}
  
  .badge {
    display: flex;
    align-items: center;
    justify-content: center;
    padding: 8px;
    background: ${(props) =>
      props.theme.filesSection.tilesView.tile.backgroundBadgeColor};
    border-radius: 4px;
    box-shadow: 0px 2px 4px rgba(4, 15, 27, 0.16);
  }
`;

StyledIcons.defaultProps = { theme: Base };

class Tile extends React.PureComponent {
  constructor(props) {
    super(props);

    this.state = {
      errorLoadSrc: false,
    };

    this.cm = React.createRef();
    this.tile = React.createRef();
    this.checkboxContainerRef = React.createRef();
  }

  onError = () => {
    this.setState({
      errorLoadSrc: true,
    });
  };

  getIconFile = () => {
    const { temporaryIcon, thumbnailClick, thumbnail, item } = this.props;

    const icon = item.isPlugin
      ? item.fileTileIcon
      : thumbnail && !this.state.errorLoadSrc
        ? thumbnail
        : temporaryIcon;

    return (
      <Link type="page" onClick={thumbnailClick}>
        {thumbnail && !this.state.errorLoadSrc ? (
          <img
            src={thumbnail}
            className="thumbnail-image"
            alt="Thumbnail-img"
            onError={this.onError}
          />
        ) : (
          <ReactSVG className="temporary-icon" src={icon} loading={svgLoader} />
        )}
      </Link>
    );
  };

  changeCheckbox = (e) => {
    const { onSelect, item } = this.props;
    onSelect && onSelect(!e.target.checked, item);
  };

  onFileIconClick = () => {
    if (!isMobile) return;

    const { onSelect, item } = this.props;
    onSelect && onSelect(true, item);
  };

  onFileClick = (e) => {
    const {
      onSelect,
      item,
      checked,
      setSelection,
      withCtrlSelect,
      withShiftSelect,
    } = this.props;

    if (e.ctrlKey || e.metaKey) {
      withCtrlSelect(item);
      e.preventDefault();
      return;
    }

    if (e.shiftKey) {
      withShiftSelect(item);
      e.preventDefault();
      return;
    }

    if (
      e.detail === 1 &&
      !e.target.closest(".badges") &&
      !e.target.closest(".item-file-name") &&
      !e.target.closest(".tag")
    ) {
      if (
        e.target.nodeName !== "IMG" &&
        e.target.nodeName !== "INPUT" &&
        e.target.nodeName !== "rect" &&
        e.target.nodeName !== "path" &&
        e.target.nodeName !== "svg" &&
        !this.checkboxContainerRef.current?.contains(e.target)
      ) {
        setSelection && setSelection([]);
      }

      onSelect && onSelect(!checked, item);
    }
  };

  render() {
    const {
      checked,
      children,
      contextButtonSpacerWidth,
      contextOptions,
      element,
      indeterminate,
      tileContextClick,
      dragging,
      isDragging,
      isRecycleBin,
      isArchiveFolder,
      item,
      isActive,
      inProgress,
      isEdit,
      contentElement,
      getContextModel,
      showHotkeyBorder,
      hideContextMenu,
      t,
      columnCount,
      selectTag,
      selectOption,
      isHighlight,
      thumbnails1280x720,
    } = this.props;
    const { isFolder, isRoom, id, fileExst } = item;

    const renderElement = Object.prototype.hasOwnProperty.call(
      this.props,
      "element"
    );

    const renderContentElement = Object.prototype.hasOwnProperty.call(
      this.props,
      "contentElement"
    );

    const renderContext =
      Object.prototype.hasOwnProperty.call(item, "contextOptions") &&
      contextOptions.length > 0;

    const getOptions = () => {
      tileContextClick && tileContextClick();
      return contextOptions;
    };

    const onContextMenu = (e) => {
      tileContextClick && tileContextClick(e.button === 2);
      if (!this.cm.current.menuRef.current) {
        this.tile.current.click(e); //TODO: need fix context menu to global
      }
      this.cm.current.show(e);
    };
    const contextMenuDirection =
      this.props.theme.interfaceDirection === "rtl" ? "left" : "right";
    const icon = this.getIconFile();
    const [FilesTileContent, badges] = children;
    const quickButtons = contentElement;

    const contextMenuHeader = {
      icon: children[0].props.item.icon,
      title: children[0].props.item.title,
      color: children[0].props.item.logo?.color,
    };

    const title = item.isFolder
      ? t("Translations:TitleShowFolderActions")
      : t("Translations:TitleShowActions");

    const tags = [];

    if (item.providerType) {
      tags.push({
        isThirdParty: true,
        icon: item.thirdPartyIcon,
        label: item.providerKey,
        onClick: () =>
          selectOption({
            option: "typeProvider",
            value: item.providerType,
          }),
      });
    }

    if (item?.tags?.length > 0) {
      tags.push(...item.tags);
    } else {
      tags.push({
        isDefault: true,
        label: t(ROOMS_TYPE_TRANSLATIONS[item.roomType]),
        onClick: () =>
          selectOption({
            option: "defaultTypeRoom",
            value: item.roomType,
          }),
      });
    }

    return (
      <StyledTile
        ref={this.tile}
        {...this.props}
        onContextMenu={onContextMenu}
        isDragging={isDragging}
        dragging={dragging && isFolder}
        isFolder={(isFolder && !fileExst) || (!fileExst && id === -1)}
        isRecycleBin={isRecycleBin}
        isArchiveFolder={isArchiveFolder}
        checked={checked}
        isActive={isActive}
        isRoom={isRoom}
        inProgress={inProgress}
        showHotkeyBorder={showHotkeyBorder}
        onClick={this.onFileClick}
        isThirdParty={item.providerType}
        isHighlight={isHighlight}
      >
        {isFolder || (!fileExst && id === -1) ? (
          isRoom ? (
            <>
              <div className="room-tile_top-content">
                {renderElement && !(!fileExst && id === -1) && !isEdit && (
                  <>
                    {!inProgress ? (
                      <div
                        className="file-icon_container"
                        ref={this.checkboxContainerRef}
                      >
                        <StyledElement
                          className="file-icon"
                          isRoom={isRoom}
                          onClick={this.onFileIconClick}
                        >
                          {element}
                        </StyledElement>

                        <Checkbox
                          className="checkbox file-checkbox"
                          isChecked={checked}
                          isIndeterminate={indeterminate}
                          onChange={this.changeCheckbox}
                        />
                      </div>
                    ) : (
                      <Loader
                        className="tile-folder-loader"
                        type="oval"
                        size="16px"
                      />
                    )}
                  </>
                )}
                <StyledContent
                  isFolder={(isFolder && !fileExst) || (!fileExst && id === -1)}
                >
                  {FilesTileContent}
                  {badges}
                </StyledContent>
                <StyledOptionButton spacerWidth={contextButtonSpacerWidth}>
                  {renderContext ? (
                    <ContextMenuButton
                      isFill
                      className="expandButton"
                      directionX="right"
                      getData={getOptions}
                      displayType="toggle"
                      onClick={onContextMenu}
                      title={title}
                    />
                  ) : (
                    <div className="expandButton" />
                  )}
                  <ContextMenu
                    onHide={hideContextMenu}
                    getContextModel={getContextModel}
                    ref={this.cm}
                    header={contextMenuHeader}
                    withBackdrop={true}
                    isRoom={isRoom}
                  />
                </StyledOptionButton>
              </div>
              <div className="room-tile_bottom-content">
                <Tags
                  columnCount={columnCount}
                  onSelectTag={selectTag}
                  tags={tags}
                />
                {/* {item.providerType && (
                    <Tag
                      icon={item.thirdPartyIcon}
                      label={item.providerKey}
                      onClick={() =>
                        selectOption({
                          option: "typeProvider",
                          value: item.providerType,
                        })
                      }
                    />
                  )} */}
                {/* {item.tags.length > 0 ? ( */}

                {/* ) : (
                    <Tag
                      isDefault
                      label={t(ROOMS_TYPE_TRANSLATIONS[item.roomType])}
                      onClick={() =>
                        selectOption({
                          option: "defaultTypeRoom",
                          value: item.roomType,
                        })
                      }
                    />
                  )} */}
              </div>
            </>
          ) : (
            <>
              {renderElement && !(!fileExst && id === -1) && !isEdit && (
                <>
                  {!inProgress ? (
                    <div className="file-icon_container">
                      <StyledElement
                        className="file-icon"
                        isRoom={isRoom}
                        onClick={this.onFileIconClick}
                      >
                        {element}
                      </StyledElement>

                      <Checkbox
                        className="checkbox file-checkbox"
                        isChecked={checked}
                        isIndeterminate={indeterminate}
                        onChange={this.changeCheckbox}
                      />
                    </div>
                  ) : (
                    <Loader
                      className="tile-folder-loader"
                      type="oval"
                      size="16px"
                    />
                  )}
                </>
              )}
              <StyledContent
                isFolder={(isFolder && !fileExst) || (!fileExst && id === -1)}
              >
                {FilesTileContent}
                {badges}
              </StyledContent>
              <StyledOptionButton spacerWidth={contextButtonSpacerWidth}>
                {renderContext ? (
                  <ContextMenuButton
                    isFill
                    className="expandButton"
                    directionX={contextMenuDirection}
                    getData={getOptions}
                    displayType="toggle"
                    onClick={onContextMenu}
                    title={title}
                  />
                ) : (
                  <div className="expandButton" />
                )}
                <ContextMenu
                  onHide={hideContextMenu}
                  getContextModel={getContextModel}
                  ref={this.cm}
                  header={contextMenuHeader}
                  withBackdrop={true}
                />
              </StyledOptionButton>
            </>
          )
        ) : (
          <>
            <StyledFileTileTop
              checked={checked}
              isActive={isActive}
              isMedia={item.canOpenPlayer}
              isHighlight={isHighlight}
              thumbnails1280x720={thumbnails1280x720}
              isImageOrMedia={
                item?.viewAccessibility?.ImageView ||
                item?.viewAccessibility?.MediaView
              }
              isPlugin={item.isPlugin}
            >
              {icon}
            </StyledFileTileTop>

            <StyledIcons isBadges>{badges}</StyledIcons>

            {renderContentElement && (
              <StyledIcons isQuickButtons>{quickButtons}</StyledIcons>
            )}

            <StyledFileTileBottom
              checked={checked}
              isActive={isActive}
              isEdit={isEdit}
              className="file-tile-bottom"
            >
              {id !== -1 && !isEdit && (
                <>
                  {!inProgress ? (
                    <div className="file-icon_container">
                      <div className="file-icon" onClick={this.onFileIconClick}>
                        {element}
                      </div>
                      <Checkbox
                        className="file-checkbox"
                        isChecked={checked}
                        isIndeterminate={indeterminate}
                        onChange={this.changeCheckbox}
                      />
                    </div>
                  ) : (
                    <Loader
                      className="tile-file-loader"
                      type="oval"
                      size="16px"
                    />
                  )}
                </>
              )}
              <StyledContent
                isFolder={(isFolder && !fileExst) || (!fileExst && id === -1)}
              >
                {FilesTileContent}
              </StyledContent>
              <StyledOptionButton spacerWidth={contextButtonSpacerWidth}>
                {renderContext ? (
                  <ContextMenuButton
                    isFill
                    className="expandButton"
                    directionX="left"
                    getData={getOptions}
                    displayType="toggle"
                    onClick={onContextMenu}
                    title={title}
                  />
                ) : (
                  <div className="expandButton" />
                )}
                <ContextMenu
                  getContextModel={getContextModel}
                  ref={this.cm}
                  header={contextMenuHeader}
                  withBackdrop={isMobileUtils()}
                  onHide={hideContextMenu}
                />
              </StyledOptionButton>
            </StyledFileTileBottom>
          </>
        )}
      </StyledTile>
    );
  }
}

Tile.propTypes = {
  checked: PropTypes.bool,
  children: PropTypes.oneOfType([
    PropTypes.arrayOf(PropTypes.element),
    PropTypes.element,
  ]),
  className: PropTypes.string,
  contextButtonSpacerWidth: PropTypes.string,
  contextOptions: PropTypes.array,
  data: PropTypes.object,
  element: PropTypes.element,
  id: PropTypes.string,
  indeterminate: PropTypes.bool,
  needForUpdate: PropTypes.func,
  onSelect: PropTypes.func,
  style: PropTypes.oneOfType([PropTypes.object, PropTypes.array]),
  viewAs: PropTypes.string,
  tileContextClick: PropTypes.func,
  contentElement: PropTypes.element,
};

Tile.defaultProps = {
  contextButtonSpacerWidth: "32px",
  item: {},
};

export default withTheme(Tile);<|MERGE_RESOLUTION|>--- conflicted
+++ resolved
@@ -11,15 +11,9 @@
 import { Link } from "@docspace/shared/components/link";
 import { Loader } from "@docspace/shared/components/loader";
 import { Base } from "@docspace/shared/themes";
-<<<<<<< HEAD
-import { Tags } from "@docspace/shared/components";
-import { Tag } from "@docspace/shared/components";
-import { ROOMS_TYPE_TRANSLATIONS } from "@docspace/shared/constants";
-=======
 import { Tags } from "@docspace/shared/components/tags";
 import { Tag } from "@docspace/shared/components/tag";
-import { RoomsTypeTranslations } from "@docspace/common/constants";
->>>>>>> 4433391c
+import { ROOMS_TYPE_TRANSLATIONS } from "@docspace/shared/constants";
 
 const svgLoader = () => <div style={{ width: "96px" }} />;
 
@@ -537,8 +531,8 @@
     const icon = item.isPlugin
       ? item.fileTileIcon
       : thumbnail && !this.state.errorLoadSrc
-        ? thumbnail
-        : temporaryIcon;
+      ? thumbnail
+      : temporaryIcon;
 
     return (
       <Link type="page" onClick={thumbnailClick}>
