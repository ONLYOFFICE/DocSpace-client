{
  "key_path": "NotFoundFilterGuestsDescription",
  "content": "No guests match your search. Please adjust your search parameters or clear the search field to view the full list of guests.",
  "content_en_sha1_hash": "1297a129afd4993c61bd2730abb16504a0df9cfe",
  "created_at": "2025-05-19T21:30:46.855Z",
<<<<<<< HEAD
  "updated_at": "2025-05-26T07:57:32.454Z",
=======
  "updated_at": "2025-05-28T09:30:02.460Z",
>>>>>>> 398dda3c
  "comment": {
    "text": "This translation key is used for a message that appears when no guests match the search criteria, prompting the user to adjust their search parameters or clear the search field. It is typically displayed on an empty screen in the Contacts section of a page.",
    "is_auto": true,
    "updated_at": "2025-05-20T09:35:19.265Z"
  },
  "usage": [
    {
      "file_path": "/packages/client/src/pages/Home/Section/ContactsBody/EmptyScreen.tsx",
      "line_number": 92,
      "context": ": t(\"Common:NotFoundGuests\")\n : t(\"Common:NotFoundMembers\");\n \n const description = isEmptyGuests\n ? isFiltered\n ? t(\"Common:NotFoundFilterGuestsDescription\")\n : t(\"Common:NotFoundGuestsDescription\")\n : isEmptyGroup\n ? t(\"Common:EmptyGroupDescription\")\n : t(\"Common:NotFoundUsersDescription\");",
      "module": "/packages/client"
    },
    {
      "file_path": "/packages/shared/selectors/People/index.tsx",
      "line_number": 652,
      "context": "? t(\"Common:NotFoundMembers\")\n : t(\"Common:NotFoundGroups\")\n }\n searchEmptyScreenDescription={\n activeTabId === GUESTS_TAB_ID\n ? t(\"Common:NotFoundFilterGuestsDescription\")\n : activeTabId === PEOPLE_TAB_ID\n ? t(\"Common:NotFoundUsersDescription\")\n : t(\"Common:GroupsNotFoundDescription\")\n }\n hasNextPage={hasNextPage}",
      "module": "/packages/shared"
    }
  ],
  "languages": {
    "en": {
      "ai_translated": false,
      "ai_model": null,
      "ai_spell_check_issues": [],
      "approved_at": null
    },
    "ar-SA": {
      "ai_translated": false,
      "ai_model": null,
      "ai_spell_check_issues": [
        {
          "type": "spelling",
          "description": "The word 'لا بوجد' is a common error. The correct form is 'لا يوجد'.",
          "suggestion": "لا يوجد"
        }
      ],
      "approved_at": null
    },
    "az": {
      "ai_translated": false,
      "ai_model": null,
      "ai_spell_check_issues": [],
      "approved_at": null
    },
    "bg": {
      "ai_translated": false,
      "ai_model": null,
      "ai_spell_check_issues": [],
      "approved_at": null
    },
    "cs": {
      "ai_translated": false,
      "ai_model": null,
      "ai_spell_check_issues": [],
      "approved_at": null
    },
    "de": {
      "ai_translated": false,
      "ai_model": null,
      "ai_spell_check_issues": [],
      "approved_at": null
    },
    "el-GR": {
      "ai_translated": false,
      "ai_model": null,
      "ai_spell_check_issues": [],
      "approved_at": null
    },
    "es": {
      "ai_translated": false,
      "ai_model": null,
      "ai_spell_check_issues": [],
      "approved_at": null
    },
    "fi": {
      "ai_translated": false,
      "ai_model": null,
      "ai_spell_check_issues": [],
      "approved_at": null
    },
    "fr": {
      "ai_translated": false,
      "ai_model": null,
      "ai_spell_check_issues": [],
      "approved_at": null
    },
    "hy-AM": {
      "ai_translated": false,
      "ai_model": null,
      "ai_spell_check_issues": [],
      "approved_at": null
    },
    "it": {
      "ai_translated": false,
      "ai_model": null,
      "ai_spell_check_issues": [],
      "approved_at": null
    },
    "ja-JP": {
      "ai_translated": false,
      "ai_model": null,
      "ai_spell_check_issues": [],
      "approved_at": null
    },
    "ko-KR": {
      "ai_translated": false,
      "ai_model": null,
      "ai_spell_check_issues": [],
      "approved_at": null
    },
    "lo-LA": {
      "ai_translated": false,
      "ai_model": null,
      "ai_spell_check_issues": [
        {
          "type": "incorrect_translation",
          "description": "The phrase \"ເຫັນດີກັບການຄົ້ນຫາຂອງທ່ານ\" (hen dee gap kan khon haa khong khun) translates to 'agree with your search' which isn't the intended meaning. It implies the guests are actively agreeing, not simply matching the search criteria.",
          "suggestion": "ປ່ຽນເປັນ 'ຖືກຕ້ອງກັບການຄົ້ນຫາຂອງທ່ານ' (thook thong gap kan khon haa khong khun) which translates to 'match your search' or 'correspond to your search'."
        }
      ],
      "approved_at": null
    },
    "lv": {
      "ai_translated": false,
      "ai_model": null,
      "ai_spell_check_issues": [],
      "approved_at": null
    },
    "nl": {
      "ai_translated": false,
      "ai_model": null,
      "ai_spell_check_issues": [],
      "approved_at": null
    },
    "pl": {
      "ai_translated": false,
      "ai_model": null,
      "ai_spell_check_issues": [
        {
          "type": "incorrect_translation",
          "description": "The phrase \"wyszukiwanej frazy\" is a less natural way to say \"your search.\" A more natural Polish phrasing would be \"Twojego wyszukiwania\" or simply \"Twoich parametrów wyszukiwania\".",
          "suggestion": "Dostosuj parametry wyszukiwania lub wyczyść pole wyszukiwania, aby zobaczyć pełną listę gości."
        }
      ],
      "approved_at": null
    },
    "pt": {
      "ai_translated": false,
      "ai_model": null,
      "ai_spell_check_issues": [],
      "approved_at": null
    },
    "pt-BR": {
      "ai_translated": false,
      "ai_model": null,
      "ai_spell_check_issues": [],
      "approved_at": null
    },
    "ro": {
      "ai_translated": false,
      "ai_model": null,
      "ai_spell_check_issues": [
        {
          "type": "incorrect_translation",
          "description": "The phrase \"ceea ce căutați\" is a slightly awkward translation of \"your search.\" A more natural phrasing would be something like \"căutarea dumneavoastră\" or \"căutarea ta\".",
          "suggestion": "Niciunul dintre invitații nu se potrivește cu căutarea dumneavoastră. Vă rugăm să configurați parametrii de căutare sau să goliți câmpul de căutare pentru a vizualiza lista completă de invitați."
        }
      ],
      "approved_at": null
    },
    "ru": {
      "ai_translated": false,
      "ai_model": null,
      "ai_spell_check_issues": [],
      "approved_at": null
    },
    "si": {
      "ai_translated": false,
      "ai_model": null,
      "ai_spell_check_issues": [
        {
          "type": "spelling",
          "description": "The word 'පරාමිතීන්' (paramitheen) is a bit formal for this context. A more common and accessible word would be better.",
          "suggestion": "පරාමිතීන් වෙනුවට 'වියූරුවා' (viyuruwa - criteria) or 'ආරම්භකයන්' (aaramabhakayan - initial settings) can be considered."
        },
        {
          "type": "grammar",
          "description": "The sentence structure 'ඔබගේ සෙවුමට ගැලපෙන අමුත්තන් නොමැත' is grammatically correct but can be slightly improved for flow.  A more natural phrasing might be 'ඔබගේ සෙවුමට ගැලපෙන අමුත්තන් කීවම නැත' (kivema netha - none found).",
          "suggestion": "ඔබගේ සෙවුමට ගැලපෙන අමුත්තන් කීවම නැත."
        }
      ],
      "approved_at": null
    },
    "sk": {
      "ai_translated": false,
      "ai_model": null,
      "ai_spell_check_issues": [],
      "approved_at": null
    },
    "sl": {
      "ai_translated": false,
      "ai_model": null,
      "ai_spell_check_issues": [],
      "approved_at": null
    },
    "sr-Cyrl-RS": {
      "ai_translated": false,
      "ai_model": null,
      "ai_spell_check_issues": [
        {
          "type": "spelling",
          "description": "The word 'прилагодите' could be slightly improved for clarity in this context. While technically correct, 'подесите' might flow better.",
          "suggestion": "подесите"
        }
      ],
      "approved_at": null
    },
    "sr-Latn-RS": {
      "ai_translated": false,
      "ai_model": null,
      "ai_spell_check_issues": [],
      "approved_at": null
    },
    "tr": {
      "ai_translated": false,
      "ai_model": null,
      "ai_spell_check_issues": [],
      "approved_at": null
    },
    "uk-UA": {
      "ai_translated": false,
      "ai_model": null,
      "ai_spell_check_issues": [],
      "approved_at": null
    },
    "vi": {
      "ai_translated": false,
      "ai_model": null,
      "ai_spell_check_issues": [],
      "approved_at": null
    },
    "zh-CN": {
      "ai_translated": false,
      "ai_model": null,
      "ai_spell_check_issues": [],
      "approved_at": null
    }
  }
}<|MERGE_RESOLUTION|>--- conflicted
+++ resolved
@@ -3,11 +3,7 @@
   "content": "No guests match your search. Please adjust your search parameters or clear the search field to view the full list of guests.",
   "content_en_sha1_hash": "1297a129afd4993c61bd2730abb16504a0df9cfe",
   "created_at": "2025-05-19T21:30:46.855Z",
-<<<<<<< HEAD
-  "updated_at": "2025-05-26T07:57:32.454Z",
-=======
   "updated_at": "2025-05-28T09:30:02.460Z",
->>>>>>> 398dda3c
   "comment": {
     "text": "This translation key is used for a message that appears when no guests match the search criteria, prompting the user to adjust their search parameters or clear the search field. It is typically displayed on an empty screen in the Contacts section of a page.",
     "is_auto": true,
@@ -40,7 +36,7 @@
       "ai_spell_check_issues": [
         {
           "type": "spelling",
-          "description": "The word 'لا بوجد' is a common error. The correct form is 'لا يوجد'.",
+          "description": "The word 'لا بوجد' should be 'لا يوجد'.",
           "suggestion": "لا يوجد"
         }
       ],
@@ -115,7 +111,13 @@
     "ko-KR": {
       "ai_translated": false,
       "ai_model": null,
-      "ai_spell_check_issues": [],
+      "ai_spell_check_issues": [
+        {
+          "type": "incorrect_translation",
+          "description": "The phrase \"검색 매개변수를 조정하거나\" is somewhat literal and could be phrased more naturally. A more common and user-friendly way to say 'adjust your search parameters' would be something like \"검색 조건을 변경하거나\" (change your search conditions).",
+          "suggestion": "검색 조건을 변경하거나"
+        }
+      ],
       "approved_at": null
     },
     "lo-LA": {
@@ -124,8 +126,13 @@
       "ai_spell_check_issues": [
         {
           "type": "incorrect_translation",
-          "description": "The phrase \"ເຫັນດີກັບການຄົ້ນຫາຂອງທ່ານ\" (hen dee gap kan khon haa khong khun) translates to 'agree with your search' which isn't the intended meaning. It implies the guests are actively agreeing, not simply matching the search criteria.",
-          "suggestion": "ປ່ຽນເປັນ 'ຖືກຕ້ອງກັບການຄົ້ນຫາຂອງທ່ານ' (thook thong gap kan khon haa khong khun) which translates to 'match your search' or 'correspond to your search'."
+          "description": "The phrase 'ເຫັນດີກັບການຄົ້ນຫາຂອງທ່ານ' (hen dee gap kan khon haa khong khun) literally translates to 'agree with your search'. This doesn't accurately convey the meaning of 'match your search'.",
+          "suggestion": "Consider using a phrase like 'ຖືກຕ້ອງຕາມການຄົ້ນຫາຂອງທ່ານ' (thuk tong taam kan khon haa khong khun) which means 'corresponds to your search' or 'matches your search'."
+        },
+        {
+          "type": "incorrect_translation",
+          "description": "The phrase 'ລ້າງຄຳນຶ່ງການຄົ້ນຫາ' (laang kham neung kan khon haa) is awkward. 'ຄຳນຶ່ງ' isn't the correct word to use in this context. It means something like 'one word' or 'a word'.",
+          "suggestion": "Replace with 'ລ້າງຄຳສຸ່ມການຄົ້ນຫາ' (laang kham sum kan khon haa) which means 'clear the search terms', or more simply 'ລ້າງການຄົ້ນຫາ' (laang kan khon haa) - 'clear the search'."
         }
       ],
       "approved_at": null
@@ -145,13 +152,7 @@
     "pl": {
       "ai_translated": false,
       "ai_model": null,
-      "ai_spell_check_issues": [
-        {
-          "type": "incorrect_translation",
-          "description": "The phrase \"wyszukiwanej frazy\" is a less natural way to say \"your search.\" A more natural Polish phrasing would be \"Twojego wyszukiwania\" or simply \"Twoich parametrów wyszukiwania\".",
-          "suggestion": "Dostosuj parametry wyszukiwania lub wyczyść pole wyszukiwania, aby zobaczyć pełną listę gości."
-        }
-      ],
+      "ai_spell_check_issues": [],
       "approved_at": null
     },
     "pt": {
@@ -172,8 +173,13 @@
       "ai_spell_check_issues": [
         {
           "type": "incorrect_translation",
-          "description": "The phrase \"ceea ce căutați\" is a slightly awkward translation of \"your search.\" A more natural phrasing would be something like \"căutarea dumneavoastră\" or \"căutarea ta\".",
-          "suggestion": "Niciunul dintre invitații nu se potrivește cu căutarea dumneavoastră. Vă rugăm să configurați parametrii de căutare sau să goliți câmpul de căutare pentru a vizualiza lista completă de invitați."
+          "description": "The translation \"Niciunul dintre invitații nu se potrivește cu ceea ce căutați\" is a bit awkward. A more natural phrasing would be something along the lines of \"Niciun invitat nu se potrivește cu căutarea dumneavoastră.\" or \"Nu s-au găsit invitați care să corespundă căutării dumneavoastră.\" ",
+          "suggestion": "Nu s-au găsit invitați care să corespundă căutării dumneavoastră."
+        },
+        {
+          "type": "incorrect_translation",
+          "description": "The phrase \"Vă rugăm să configurați parametrii de căutare\" could be improved. While technically correct, it's more formal than the original English. A more conversational and user-friendly phrasing would be better.",
+          "suggestion": "Vă rugăm să ajustați parametrii de căutare"
         }
       ],
       "approved_at": null
@@ -190,13 +196,13 @@
       "ai_spell_check_issues": [
         {
           "type": "spelling",
-          "description": "The word 'පරාමිතීන්' (paramitheen) is a bit formal for this context. A more common and accessible word would be better.",
-          "suggestion": "පරාමිතීන් වෙනුවට 'වියූරුවා' (viyuruwa - criteria) or 'ආරම්භකයන්' (aaramabhakayan - initial settings) can be considered."
+          "description": "The word 'අමුත්තන්' (amuttan) is slightly informal in this context. While not incorrect, a more formal term like 'හිතකරුවන්' (hitakaruwan) might be more appropriate for a user interface.",
+          "suggestion": "Consider replacing 'අමුත්තන්' with 'හිතකරුවන්'."
         },
         {
           "type": "grammar",
-          "description": "The sentence structure 'ඔබගේ සෙවුමට ගැලපෙන අමුත්තන් නොමැත' is grammatically correct but can be slightly improved for flow.  A more natural phrasing might be 'ඔබගේ සෙවුමට ගැලපෙන අමුත්තන් කීවම නැත' (kivema netha - none found).",
-          "suggestion": "ඔබගේ සෙවුමට ගැලපෙන අමුත්තන් කීවම නැත."
+          "description": "The phrase 'ඔබගේ සෙවුමට ගැලපෙන' (obage sewumato galappenen) could be slightly rephrased for better flow. It's grammatically correct, but sounds a little clunky.",
+          "suggestion": "Consider rephrasing to 'ඔබේ සෙවුමේදි' (obey sewumeyedi) or 'ඔබේ සෙවුමට අනුව' (obey sewumato anuv)"
         }
       ],
       "approved_at": null
@@ -219,8 +225,8 @@
       "ai_spell_check_issues": [
         {
           "type": "spelling",
-          "description": "The word 'прилагодите' could be slightly improved for clarity in this context. While technically correct, 'подесите' might flow better.",
-          "suggestion": "подесите"
+          "description": "The word 'гостију' (guests) is missing an acute accent. It should be 'гостију́'.",
+          "suggestion": "гостију́"
         }
       ],
       "approved_at": null
@@ -234,7 +240,13 @@
     "tr": {
       "ai_translated": false,
       "ai_model": null,
-      "ai_spell_check_issues": [],
+      "ai_spell_check_issues": [
+        {
+          "type": "incorrect_translation",
+          "description": "The English phrase \"adjust your search parameters\" is too literal. A more natural Turkish equivalent would be \"arama kriterlerinizi değiştirin\" or \"aramayı genişletin\".",
+          "suggestion": "Aramanızla eşleşen konuk yok. Konukların tam listesini görüntülemek için lütfen aramayı genişletin veya arama alanını temizleyin."
+        }
+      ],
       "approved_at": null
     },
     "uk-UA": {
