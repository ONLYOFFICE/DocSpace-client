--- conflicted
+++ resolved
@@ -3,11 +3,7 @@
   "content": "Name",
   "content_en_sha1_hash": "709a23220f2c3d64d1e1d6d18c4d5280f8d82fca",
   "created_at": "2025-05-19T21:30:46.029Z",
-<<<<<<< HEAD
-  "updated_at": "2025-05-26T07:57:32.251Z",
-=======
   "updated_at": "2025-06-03T20:59:41.886Z",
->>>>>>> 398dda3c
   "comment": {
     "text": "The \"Label\" translation key is used to display a descriptive title for input fields, such as group names or room tags. It appears in a dialog box, specifically within the CreateEditGroupDialog and CreateEditRoomDialog components, where it provides context for users to enter a name. Translators should replace the English content with a translated version of \"Name\" while maintaining this descriptive purpose.",
     "is_auto": true,
@@ -28,11 +24,7 @@
     },
     {
       "file_path": "/packages/client/src/components/dialogs/CreateEditRoomDialog/sub-components/SetRoomParams.js",
-<<<<<<< HEAD
-      "line_number": 411,
-=======
       "line_number": 412,
->>>>>>> 398dda3c
       "context": "const tagsTitle = isTemplateSelected || isTemplate ? t(\"Files:RoomTags\") : \"\";\n \n const inputTitle =\n isTemplateSelected || isTemplate\n ? `${t(\"Files:TemplateName\")}:`\n : `${t(\"Common:Label\")}:`;\n \n return (\n <StyledSetRoomParams disableImageRescaling={disableImageRescaling}>\n {isEdit || disabledChangeRoomType || isTemplateSelected || isTemplate ? (\n <RoomType",
       "module": "/packages/client"
     },
@@ -80,11 +72,7 @@
     },
     {
       "file_path": "/packages/client/src/pages/Home/Section/Filter/index.js",
-<<<<<<< HEAD
-      "line_number": 1130,
-=======
       "line_number": 1131,
->>>>>>> 398dda3c
       "context": "const commonOptions = [];\n \n const name = {\n id: \"sort-by_name\",\n key: SortByFieldName.Name,\n label: t(\"Common:Label\"),\n default: true,\n };\n const modifiedDate = {\n id: \"sort-by_modified\",\n key: SortByFieldName.ModifiedDate,",
       "module": "/packages/client"
     },
@@ -156,7 +144,7 @@
       "ai_spell_check_issues": [
         {
           "type": "incorrect_translation",
-          "description": "While 'Bezeichnung' can mean 'name', it often implies a label, description, or designation. 'Name' is more directly equivalent to a person's or object's name.",
+          "description": "The German translation 'Bezeichnung' while technically meaning 'designation' or 'description', isn't the most natural or direct translation of 'Name'. It implies a more formal or technical identification.",
           "suggestion": "Consider 'Name' or 'Beiname' for a more direct translation of 'Name'."
         }
       ],
@@ -252,8 +240,8 @@
       "ai_spell_check_issues": [
         {
           "type": "incorrect_translation",
-          "description": "The Romanian translation \"Etichetă\" does not accurately convey the meaning of \"Name\". \"Etichetă\" translates to \"Label\". While related, \"Name\" requires a more direct equivalent.",
-          "suggestion": "Consider using \"Nume\" which directly translates to \"Name\" in Romanian."
+          "description": "The Romanian translation \"Etichetă\" does not accurately convey the meaning of \"Name.\" \"Etichetă\" translates to \"Label.\" A more appropriate translation for \"Name\" would be \"Nume.\" ",
+          "suggestion": "Nume"
         }
       ],
       "approved_at": null
@@ -288,8 +276,8 @@
       "ai_spell_check_issues": [
         {
           "type": "incorrect_translation",
-          "description": "The Serbian (Cyrillic) translation 'Ознака' translates to 'Feature' or 'Mark', not 'Name'. This is not an accurate translation of the English 'Name'.",
-          "suggestion": "Име"
+          "description": "The Serbian (Cyrillic) translation \"Ознака\" translates to 'mark', 'sign', or 'characteristic', which doesn't accurately convey the meaning of 'Name'. 'Name' generally refers to the identifying label of something.",
+          "suggestion": "Consider alternatives like \"Име\" (Ime) which is the standard translation for 'Name' in Serbian (Cyrillic)."
         }
       ],
       "approved_at": null
