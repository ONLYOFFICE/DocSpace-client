import React from "react";
import PropTypes from "prop-types";
import styled, { css } from "styled-components";
import { Icons } from "../icons";
import Text from "../text";

const disableColor = "#A3A9AE";
const hoverColor = disableColor;

const Label = styled.label`
  display: flex;
  align-items: center;
  position: relative;
  margin: 0;
  user-select: none;
  -o-user-select: none;
  -moz-user-select: none;
  -webkit-user-select: none;

  .checkbox {
    margin-right: 8px;
  }

  ${props =>
    props.isDisabled
      ? css`
          cursor: not-allowed;
        `
      : css`
          cursor: pointer;

          &:hover {
            svg {
              rect:first-child {
                stroke: ${hoverColor};
              }
            }
          }
        `}
`;

const HiddenInput = styled.input`
  opacity: 0.0001;
  position: absolute;
  right: 0;
  z-index: -1;
`;

// eslint-disable-next-line react/prop-types
const CheckboxIcon = ({ isChecked, isDisabled, isIndeterminate }) => {
  const iconName = isIndeterminate
    ? "CheckboxIndeterminateIcon"
    : isChecked
      ? "CheckboxCheckedIcon"
      : "CheckboxIcon";

  let newProps = {
    size: "medium",
    className: "checkbox"
  };

  if (isDisabled) {
    newProps.isfill = true;
    newProps.color = "#F8F9F9";

    if (isIndeterminate || isChecked) {
      newProps.isStroke = true;
      newProps.stroke = "#ECEEF1";
    }
  }

  return <>{React.createElement(Icons[iconName], { ...newProps })}</>;
};

class Checkbox extends React.Component {
  constructor(props) {
    super(props);

    this.ref = React.createRef();

    this.state = {
      checked: props.isChecked
    };

    this.onInputChange = this.onInputChange.bind(this);
  }

  componentDidMount() {
    this.ref.current.indeterminate = this.props.isIndeterminate;
  }

  componentDidUpdate(prevProps) {
    if (this.props.isIndeterminate !== prevProps.isIndeterminate) {
      this.ref.current.indeterminate = this.props.isIndeterminate;
    }
    if (this.props.isChecked !== prevProps.isChecked) {
      this.setState({ checked: this.props.isChecked });
    }
  }

  onInputChange(e) {
    this.setState({ checked: e.target.checked });
    this.props.onChange && this.props.onChange(e);
  }

  render() {
    //console.log("Checkbox render");
<<<<<<< HEAD
    const { isDisabled, id, className, label, style } = this.props;
    const colorProps = isDisabled ? { color: disableColor } : {};
=======

    const colorProps = this.props.isDisabled ? { color: disableColor } : {};
>>>>>>> ea60dbe6

    return (
      <Label id={id} style={style} htmlFor={id} isDisabled={isDisabled} className={className}>
        <HiddenInput
          type="checkbox"
          checked={this.state.checked}
          disabled={isDisabled}
          ref={this.ref}
          {...this.props}
          onChange={this.onInputChange}
        />
        <CheckboxIcon {...this.props} />
        {this.props.label && (
          <Text
            as="span"
            {...colorProps}
          >
<<<<<<< HEAD
            {label}
          </Text.Body>
=======
            {this.props.label}
          </Text>
>>>>>>> ea60dbe6
        )}
      </Label>
    );
  }
}

Checkbox.propTypes = {
  id: PropTypes.string,
  name: PropTypes.string,
  value: PropTypes.string,
  label: PropTypes.string,

  isChecked: PropTypes.bool,
  isIndeterminate: PropTypes.bool,
  isDisabled: PropTypes.bool,

  onChange: PropTypes.func,
  className: PropTypes.string,
  style: PropTypes.oneOfType([PropTypes.object, PropTypes.array])
};

Checkbox.defaultProps = {
  isChecked: false
};

export default Checkbox;<|MERGE_RESOLUTION|>--- conflicted
+++ resolved
@@ -105,13 +105,8 @@
 
   render() {
     //console.log("Checkbox render");
-<<<<<<< HEAD
     const { isDisabled, id, className, label, style } = this.props;
     const colorProps = isDisabled ? { color: disableColor } : {};
-=======
-
-    const colorProps = this.props.isDisabled ? { color: disableColor } : {};
->>>>>>> ea60dbe6
 
     return (
       <Label id={id} style={style} htmlFor={id} isDisabled={isDisabled} className={className}>
@@ -129,13 +124,8 @@
             as="span"
             {...colorProps}
           >
-<<<<<<< HEAD
             {label}
-          </Text.Body>
-=======
-            {this.props.label}
           </Text>
->>>>>>> ea60dbe6
         )}
       </Label>
     );
