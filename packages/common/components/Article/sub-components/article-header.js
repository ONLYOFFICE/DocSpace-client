--- conflicted
+++ resolved
@@ -22,11 +22,8 @@
   isBurgerLoading,
   whiteLabelLogoUrls,
   theme,
-<<<<<<< HEAD
   withCustomArticleHeader,
-=======
   currentDeviceType,
->>>>>>> d59eb9a4
   ...rest
 }) => {
   const navigate = useNavigate();
