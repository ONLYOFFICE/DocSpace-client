--- conflicted
+++ resolved
@@ -1,26 +1,26 @@
-﻿using System.Reflection;
-using System.Text.Json.Serialization;
-
+﻿using System.Reflection;
+using System.Text.Json.Serialization;
+
 using ASC.Api.Core.Auth;
-using ASC.Api.Core.Convention;
+using ASC.Api.Core.Convention;
 using ASC.Api.Core.Core;
 using ASC.Api.Core.Middleware;
 using ASC.Common;
-using ASC.Common.Caching;
-using ASC.Common.DependencyInjection;
-using ASC.Common.Logging;
-using ASC.Common.Mapping;
-using ASC.Common.Utils;
-using ASC.Webhooks;
-
-using Autofac;
-
-using HealthChecks.UI.Client;
-
+using ASC.Common.Caching;
+using ASC.Common.DependencyInjection;
+using ASC.Common.Logging;
+using ASC.Common.Mapping;
+using ASC.Common.Utils;
+using ASC.Webhooks;
+
+using Autofac;
+
+using HealthChecks.UI.Client;
+
 using Microsoft.AspNetCore.Authentication;
 using Microsoft.AspNetCore.Authorization;
 using Microsoft.AspNetCore.Builder;
-using Microsoft.AspNetCore.Diagnostics.HealthChecks;
+using Microsoft.AspNetCore.Diagnostics.HealthChecks;
 using Microsoft.AspNetCore.Hosting;
 using Microsoft.AspNetCore.HttpOverrides;
 using Microsoft.AspNetCore.Mvc;
@@ -30,129 +30,123 @@
 using Microsoft.Extensions.DependencyInjection;
 using Microsoft.Extensions.Hosting;
 
-using NLog;
-using NLog.Extensions.Logging;
-
+using NLog;
+using NLog.Extensions.Logging;
+
 namespace ASC.Api.Core
-<<<<<<< HEAD
-=======
 {
     public abstract class BaseStartup
->>>>>>> 3dc5ca5a
-{
-    public abstract class BaseStartup
-    {
+    {
         public IConfiguration Configuration { get; }
         public IHostEnvironment HostEnvironment { get; }
         public virtual JsonConverter[] Converters { get; }
         public virtual bool AddControllersAsServices { get; } = false;
-        public virtual bool ConfirmAddScheme { get; } = false;
-        public virtual bool AddAndUseSession { get; } = false;
+        public virtual bool ConfirmAddScheme { get; } = false;
+        public virtual bool AddAndUseSession { get; } = false;
         protected DIHelper DIHelper { get; }
-        protected bool LoadProducts { get; } = true;
+        protected bool LoadProducts { get; } = true;
         protected bool LoadConsumers { get; } = true;
 
         public BaseStartup(IConfiguration configuration, IHostEnvironment hostEnvironment)
         {
             Configuration = configuration;
-            HostEnvironment = hostEnvironment;
+            HostEnvironment = hostEnvironment;
             DIHelper = new DIHelper();
-        }
-
+        }
+
         public virtual void ConfigureServices(IServiceCollection services)
         {
-            services.AddCustomHealthCheck(Configuration);
-            services.AddHttpContextAccessor();
-            services.AddMemoryCache();
+            services.AddCustomHealthCheck(Configuration);
+            services.AddHttpContextAccessor();
+            services.AddMemoryCache();
+
+            if(AddAndUseSession)
+                services.AddSession();
+
+            DIHelper.Configure(services);
 
-            if(AddAndUseSession)
-                services.AddSession();
-
-            DIHelper.Configure(services);
-
-            services.AddControllers()
-                .AddXmlSerializerFormatters()
-                .AddJsonOptions(options =>
-                {
-                    options.JsonSerializerOptions.WriteIndented = false;
-                    options.JsonSerializerOptions.IgnoreNullValues = true;
-                    options.JsonSerializerOptions.Converters.Add(new ApiDateTimeConverter());
-
-                    if (Converters != null)
+            services.AddControllers()
+                .AddXmlSerializerFormatters()
+                .AddJsonOptions(options =>
+                {
+                    options.JsonSerializerOptions.WriteIndented = false;
+                    options.JsonSerializerOptions.IgnoreNullValues = true;
+                    options.JsonSerializerOptions.Converters.Add(new ApiDateTimeConverter());
+
+                    if (Converters != null)
                     {
-                        foreach (var c in Converters)
-                        {
-                            options.JsonSerializerOptions.Converters.Add(c);
+                        foreach (var c in Converters)
+                        {
+                            options.JsonSerializerOptions.Converters.Add(c);
                         }
                     }
-                });
-
-            DIHelper.TryAdd<DisposeMiddleware>();
-            DIHelper.TryAdd<CultureMiddleware>();
-            DIHelper.TryAdd<IpSecurityFilter>();
-            DIHelper.TryAdd<PaymentFilter>();
-            DIHelper.TryAdd<ProductSecurityFilter>();
-            DIHelper.TryAdd<TenantStatusFilter>();
-            DIHelper.TryAdd<ConfirmAuthHandler>();
-
-            DIHelper.TryAdd(typeof(ICacheNotify<>), typeof(KafkaCache<>));
-            DIHelper.TryAdd(typeof(IWebhookPublisher), typeof(WebhookPublisher));
-
-            if (LoadProducts)
-            {
-                DIHelper.RegisterProducts(Configuration, HostEnvironment.ContentRootPath);
-            }
-
+                });
+
+            DIHelper.TryAdd<DisposeMiddleware>();
+            DIHelper.TryAdd<CultureMiddleware>();
+            DIHelper.TryAdd<IpSecurityFilter>();
+            DIHelper.TryAdd<PaymentFilter>();
+            DIHelper.TryAdd<ProductSecurityFilter>();
+            DIHelper.TryAdd<TenantStatusFilter>();
+            DIHelper.TryAdd<ConfirmAuthHandler>();
+
+            DIHelper.TryAdd(typeof(ICacheNotify<>), typeof(KafkaCache<>));
+            DIHelper.TryAdd(typeof(IWebhookPublisher), typeof(WebhookPublisher));
+
+            if (LoadProducts)
+            {
+                DIHelper.RegisterProducts(Configuration, HostEnvironment.ContentRootPath);
+            }
 
             var builder = services.AddMvcCore(config =>
-            {
+            {
                 config.Conventions.Add(new ControllerNameAttributeConvention());
-
-                var policy = new AuthorizationPolicyBuilder().RequireAuthenticatedUser().Build();
-
-                config.Filters.Add(new AuthorizeFilter(policy));
-                config.Filters.Add(new TypeFilterAttribute(typeof(TenantStatusFilter)));
-                config.Filters.Add(new TypeFilterAttribute(typeof(PaymentFilter)));
-                config.Filters.Add(new TypeFilterAttribute(typeof(IpSecurityFilter)));
-                config.Filters.Add(new TypeFilterAttribute(typeof(ProductSecurityFilter)));
+
+                var policy = new AuthorizationPolicyBuilder().RequireAuthenticatedUser().Build();
+
+                config.Filters.Add(new AuthorizeFilter(policy));
+                config.Filters.Add(new TypeFilterAttribute(typeof(TenantStatusFilter)));
+                config.Filters.Add(new TypeFilterAttribute(typeof(PaymentFilter)));
+                config.Filters.Add(new TypeFilterAttribute(typeof(IpSecurityFilter)));
+                config.Filters.Add(new TypeFilterAttribute(typeof(ProductSecurityFilter)));
                 config.Filters.Add(new CustomResponseFilterAttribute());
                 config.Filters.Add(new CustomExceptionFilterAttribute());
                 config.Filters.Add(new TypeFilterAttribute(typeof(FormatFilter)));
 
                 config.OutputFormatters.RemoveType<XmlSerializerOutputFormatter>();
                 config.OutputFormatters.Add(new XmlOutputFormatter());
-            });
-
-
-            var authBuilder = services.AddAuthentication("cookie")
-                .AddScheme<AuthenticationSchemeOptions, CookieAuthHandler>("cookie", a => { });
+            });
+
+
+            var authBuilder = services.AddAuthentication("cookie")
+                .AddScheme<AuthenticationSchemeOptions, CookieAuthHandler>("cookie", a => { });
 
             if (ConfirmAddScheme)
-            {
+            {
                 authBuilder.AddScheme<AuthenticationSchemeOptions, ConfirmAuthHandler>("confirm", a => { });
             }
 
             services.AddAutoMapper(Assembly.GetAssembly(typeof(MappingProfile)));
-        }
+        }
 
         public virtual void Configure(IApplicationBuilder app, IWebHostEnvironment env)
         {
             app.UseForwardedHeaders(new ForwardedHeadersOptions
             {
                 ForwardedHeaders = ForwardedHeaders.XForwardedFor | ForwardedHeaders.XForwardedProto
-            });
+            });
 
             app.UseRouting();
 
-            if (AddAndUseSession)
-                app.UseSession();
+            if (AddAndUseSession)
+                app.UseSession();
 
             app.UseAuthentication();
 
             app.UseAuthorization();
 
-            app.UseCultureMiddleware();
-
+            app.UseCultureMiddleware();
+
             app.UseWebhooksMiddleware();
 
             app.UseDisposeMiddleware();
@@ -161,34 +155,34 @@
             {
                 endpoints.MapControllers();
                 endpoints.MapCustom();
-
-                endpoints.MapHealthChecks("/health", new HealthCheckOptions()
-                {
-                    Predicate = _ => true,
-                    ResponseWriter = UIResponseWriter.WriteHealthCheckUIResponse
-                });
-                endpoints.MapHealthChecks("/liveness", new HealthCheckOptions
-                {
-                    Predicate = r => r.Name.Contains("self")
+
+                endpoints.MapHealthChecks("/health", new HealthCheckOptions()
+                {
+                    Predicate = _ => true,
+                    ResponseWriter = UIResponseWriter.WriteHealthCheckUIResponse
+                });
+                endpoints.MapHealthChecks("/liveness", new HealthCheckOptions
+                {
+                    Predicate = r => r.Name.Contains("self")
                 });
             });
-        }
-
-        public void ConfigureContainer(ContainerBuilder builder)
-        {
+        }
+
+        public void ConfigureContainer(ContainerBuilder builder)
+        {
             builder.Register(Configuration, LoadProducts, LoadConsumers);
         }
     }
-
-    public static class LogNLogConfigureExtenstion
-    {
-        public static IHostBuilder ConfigureNLogLogging(this IHostBuilder hostBuilder)
-        {
-            return hostBuilder.ConfigureLogging((hostBuildexContext, r) =>
-            {
-                _ = new ConfigureLogNLog(hostBuildexContext.Configuration, new ConfigurationExtension(hostBuildexContext.Configuration));
-                r.AddNLog(LogManager.Configuration);
-            });
-        }
+
+    public static class LogNLogConfigureExtenstion
+    {
+        public static IHostBuilder ConfigureNLogLogging(this IHostBuilder hostBuilder)
+        {
+            return hostBuilder.ConfigureLogging((hostBuildexContext, r) =>
+            {
+                _ = new ConfigureLogNLog(hostBuildexContext.Configuration, new ConfigurationExtension(hostBuildexContext.Configuration));
+                r.AddNLog(LogManager.Configuration);
+            });
+        }
     }
 }