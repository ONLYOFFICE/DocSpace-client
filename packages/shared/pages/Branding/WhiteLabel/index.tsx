--- conflicted
+++ resolved
@@ -381,49 +381,15 @@
             {t("LogoDocsEditor")} ({logoUrls[3].size.width}x
             {logoUrls[3].size.height})
           </Text>
-<<<<<<< HEAD
-          <Logo
-            name={logoUrls[3].name}
-            isEditor
-            src={logoUrls[3].path.light}
-            inputId={`logoUploader_${WhiteLabelLogoType.DocsEditor}_light`}
-            linkId="link-editors-header"
-            onChangeText={t("ChangeLogoButton")}
-            onChange={onChangeLogo}
-            isSettingPaid={isSettingPaid}
-          />
-        </div>
-
-        <div className={styles.logoWrapper}>
-          <Text
-            fontSize="15px"
-            fontWeight="600"
-            className="settings_unavailable"
-          >
-            {t("LogoDocsEditorEmbedded")} ({logoUrls[4].size.width}x
-            {logoUrls[4].size.height})
-          </Text>
-          <Logo
-            name={logoUrls[4].name}
-            src={logoUrls[4].path.light}
-            imageClass={classNames(
-              styles.borderImg,
-              styles.logoEmbeddedEditor,
-              styles.backgroundWhite,
-            )}
-            inputId={`logoUploader_${WhiteLabelLogoType.DocsEditorEmbed}_light`}
-            linkId="link-embedded-editor"
-            onChangeText={t("ChangeLogoButton")}
-            onChange={onChangeLogo}
-            isSettingPaid={isSettingPaid}
-            isEditorHeader
-          />
-=======
-          <div className="logos-wrapper">
+          <div className={styles.logosWrapper}>
             <Logo
               name={logoUrls[4].name}
               src={logoUrls[4].path.light}
-              imageClass="border-img logo-docs-editor background-light-editor"
+              imageClass={classNames(
+                styles.borderImg,
+                styles.logoDocsEditor,
+                styles.backgroundLightEditor,
+              )}
               inputId={`logoUploader_${WhiteLabelLogoType.DocsEditorEmbed}_light`}
               linkId="link-embedded-editor"
               onChangeText={t("ChangeLogoButton")}
@@ -433,7 +399,11 @@
             <Logo
               name={logoUrls[3].name}
               src={logoUrls[3].path.light}
-              imageClass="border-img logo-docs-editor background-dark-editor"
+              imageClass={classNames(
+                styles.borderImg,
+                styles.logoDocsEditor,
+                styles.backgroundDarkEditor,
+              )}
               inputId={`logoUploader_${WhiteLabelLogoType.DocsEditor}_light`}
               linkId="link-editors-header"
               onChangeText={t("ChangeLogoButton")}
@@ -441,7 +411,6 @@
               isSettingPaid={isSettingPaid}
             />
           </div>
->>>>>>> 0de93b01
         </div>
       </div>
       <div
