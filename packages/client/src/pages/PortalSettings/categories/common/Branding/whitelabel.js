--- conflicted
+++ resolved
@@ -555,16 +555,11 @@
     resetIsInit,
   } = common;
 
-<<<<<<< HEAD
   const {
     whiteLabelLogoUrls: defaultWhiteLabelLogoUrls,
-    currentDeviceType,
+    deviceType,
     checkEnablePortalSettings,
   } = settingsStore;
-=======
-  const { whiteLabelLogoUrls: defaultWhiteLabelLogoUrls, deviceType } =
-    settingsStore;
->>>>>>> 434986bb
   const { isBrandingAndCustomizationAvailable } = currentQuotaStore;
 
   const isSettingPaid = checkEnablePortalSettings(
