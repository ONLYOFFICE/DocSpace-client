--- conflicted
+++ resolved
@@ -48,10 +48,6 @@
       pointer-events: none;
       /* cursor: wait; */
     `}
-<<<<<<< HEAD
-=======
-  min-height: 57px;
->>>>>>> dadf439c
   box-sizing: border-box;
   width: 100%;
   border: 1px solid #d0d5da;
@@ -100,22 +96,6 @@
 
   .tile-folder-loader {
     padding-top: 4px;
-<<<<<<< HEAD
-=======
-  }
-
-  .styled-content {
-    padding-left: 10px;
-
-    padding-left: ${(props) =>
-      isMobile
-        ? css`
-            ${props.isFolder ? "8px" : "12px"};
-          `
-        : css`
-            ${props.isFolder ? "10px" : "13px"}
-          `};
->>>>>>> dadf439c
   }
 
   :hover {
@@ -408,11 +388,7 @@
                     </StyledElement>
 
                     <Checkbox
-<<<<<<< HEAD
-                      className="file-checkbox"
-=======
                       className="checkbox file-checkbox"
->>>>>>> dadf439c
                       isChecked={checked}
                       isIndeterminate={indeterminate}
                       onChange={this.changeCheckbox}
@@ -469,19 +445,6 @@
             >
               {id !== -1 && !isEdit && (
                 <>
-<<<<<<< HEAD
-                  <div className="file-icon_container">
-                    <div className="file-icon" onClick={this.onFileIconClick}>
-                      {element}
-                    </div>
-                    <Checkbox
-                      className="file-checkbox"
-                      isChecked={checked}
-                      isIndeterminate={indeterminate}
-                      onChange={this.changeCheckbox}
-                    />
-                  </div>
-=======
                   {!inProgress ? (
                     <div className="file-icon_container">
                       <div className="file-icon" onClick={this.onFileIconClick}>
@@ -501,7 +464,6 @@
                       size="16px"
                     />
                   )}
->>>>>>> dadf439c
                 </>
               )}
               <StyledContent
