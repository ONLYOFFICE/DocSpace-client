import { makeAutoObservable, runInAction } from "mobx";
import { TIMEOUT } from "@docspace/client/src/helpers/filesConstants";
import uniqueid from "lodash/uniqueId";
import sumBy from "lodash/sumBy";
import { ConflictResolveType } from "@docspace/common/constants";
import {
  getFileInfo,
  getFolderInfo,
  getProgress,
  uploadFile,
  convertFile,
  startUploadSession,
  getFileConversationProgress,
  copyToFolder,
  moveToFolder,
  fileCopyAs,
} from "@docspace/common/api/files";
import toastr from "@docspace/components/toast/toastr";
import { isMobile } from "react-device-detect";
import {
  isMobile as isMobileUtils,
  isTablet as isTabletUtils,
} from "@docspace/components/utils/device";
import { combineUrl } from "@docspace/common/utils";
import config from "PACKAGE_FILE";

const UPLOAD_LIMIT_AT_ONCE = 5;

class UploadDataStore {
  authStore;
  treeFoldersStore;
  selectedFolderStore;
  filesStore;
  secondaryProgressDataStore;
  primaryProgressDataStore;
  dialogsStore;
  settingsStore;

  files = [];
  uploadedFilesHistory = [];
  filesSize = 0;
  tempConversionFiles = [];
  filesToConversion = [];
  convertFilesSize = 0;
  uploadToFolder = null;
  uploadedFiles = 0;
  percent = 0;
  conversionPercent = 0;
  uploaded = true;
  converted = true;
  uploadPanelVisible = false;
  selectedUploadFile = [];
  tempFiles = [];
  errors = 0;

  isUploading = false;
  isUploadingAndConversion = false;

  isConvertSingleFile = false;

  currentUploadNumber = 0;
  uploadedFilesSize = 0;

  isParallel = true;

  constructor(
    authStore,
    treeFoldersStore,
    selectedFolderStore,
    filesStore,
    secondaryProgressDataStore,
    primaryProgressDataStore,
    dialogsStore,
    settingsStore
  ) {
    makeAutoObservable(this);
    this.authStore = authStore;
    this.treeFoldersStore = treeFoldersStore;
    this.selectedFolderStore = selectedFolderStore;
    this.filesStore = filesStore;
    this.secondaryProgressDataStore = secondaryProgressDataStore;
    this.primaryProgressDataStore = primaryProgressDataStore;
    this.dialogsStore = dialogsStore;
    this.settingsStore = settingsStore;
  }

  removeFiles = (fileIds) => {
    fileIds.forEach((id) => {
      this.files = this.files?.filter(
        (file) => !(file.action === "converted" && file.fileInfo.id === id)
      );
    });
  };

  selectUploadedFile = (file) => {
    this.selectedUploadFile = file;
  };

  setUploadPanelVisible = (uploadPanelVisible) => {
    this.uploadPanelVisible = uploadPanelVisible;
  };

  setUploadData = (uploadData) => {
    const uploadDataItems = Object.keys(uploadData);
    for (let key of uploadDataItems) {
      if (key in this) {
        this[key] = uploadData[key];
      }
    }
  };

  setIsConvertSingleFile = (isConvertSingleFile) => {
    this.isConvertSingleFile = isConvertSingleFile;
  };

  updateUploadedFile = (id, info) => {
    const files = this.files.map((file) =>
      file.fileId === id ? { ...file, fileInfo: info } : file
    );
    this.files = files;
  };

  updateUploadedItem = async (id) => {
    const uploadedFileData = await getFileInfo(id);
    this.updateUploadedFile(id, uploadedFileData);
  };

  clearUploadData = () => {
    this.files = [];
    this.filesToConversion = [];
    this.uploadedFilesHistory = [];
    this.filesSize = 0;
    this.uploadedFiles = 0;
    this.percent = 0;
    this.conversionPercent = 0;
    this.uploaded = true;
    this.converted = true;
    this.errors = 0;
    this.uploadedFilesSize = 0;

    this.isUploadingAndConversion = false;
    this.isUploading = false;
  };

  removeFileFromList = (id) => {
    this.files = this.files.filter((obj) => {
      return obj.fileId !== id;
    });
  };

  clearUploadedFiles = () => {
    const uploadData = {
      filesSize: 0,
      uploadedFiles: 0,
      percent: 0,
      files: this.files.filter((x) => x.action !== "uploaded"),
    };

    this.isUploadingAndConversion = false;
    this.isUploading = false;

    this.setUploadData(uploadData);
  };

  getUploadedFile = (id) => {
    return this.files.filter((f) => f.uniqueId === id);
  };

  cancelUpload = (t) => {
    let newFiles = [];

    for (let i = 0; i < this.files.length; i++) {
      if (this.files[i].fileId) {
        newFiles.push(this.files[i]);
      }
    }

    const newUploadData = {
      files: newFiles,
      filesSize: this.filesSize,
      uploadedFiles: this.uploadedFiles,
      percent: 100,
      uploaded: true,
      converted: true,
      currentUploadNumber: 0,
    };

    const newHistory = this.uploadedFilesHistory.filter(
      (el) => el.action === "uploaded"
    );

    if (newUploadData.files.length === 0) this.setUploadPanelVisible(false);
    this.setUploadData(newUploadData);
    this.uploadedFilesHistory = newHistory;

    toastr.info(t("CancelUpload"));
  };

  cancelConversion = () => {
    let newFiles = [];

    for (let i = 0; i < this.files.length; i++) {
      const file = this.files[i];
      if (file.action === "converted" || file.error || file.inConversion) {
        newFiles.push(this.files[i]);
      }
    }

    const newUploadData = {
      files: newFiles,
      filesToConversion: [],
      filesSize: this.filesSize,
      uploadedFiles: this.uploadedFiles,
      percent: 100,
      uploaded: true,
      converted: true,
    };

    if (newUploadData.files.length === 0) this.setUploadPanelVisible(false);
    this.setUploadData(newUploadData);
  };

  cancelCurrentUpload = (id, t) => {
    if (this.isParallel) {
      runInAction(() => {
        const uploadedFilesHistory = this.uploadedFilesHistory.filter(
          (el) => el.uniqueId !== id
        );

        const canceledFile = this.files.find((f) => f.uniqueId === id);
        const newPercent = this.getFilesPercent(canceledFile.file.size);
        canceledFile.cancel = true;
        canceledFile.percent = 100;
        canceledFile.action = "uploaded";

        this.currentUploadNumber -= 1;
        this.uploadedFilesHistory = uploadedFilesHistory;
        this.percent = newPercent;
        const nextFileIndex = this.files.findIndex((f) => !f.inAction);

        if (nextFileIndex !== -1) {
          this.startSessionFunc(nextFileIndex, t);
        }
      });
      return;
    }

    const newFiles = this.files.filter((el) => el.uniqueId !== id);
    const uploadedFilesHistory = this.uploadedFilesHistory.filter(
      (el) => el.uniqueId !== id
    );

    const newUploadData = {
      files: newFiles,
      uploadedFilesHistory,
      filesSize: this.filesSize,
      uploadedFiles: this.uploadedFiles,
      percent: this.percent,
      uploaded: false,
    };

    this.setUploadData(newUploadData);
  };

  cancelCurrentFileConversion = (fileId) => {
    const { convertItem, setConvertItem } = this.dialogsStore;
    convertItem && setConvertItem(null);

    const files = this.files.filter((el) => el.fileId + "" !== fileId);
    const filesToConversion = this.filesToConversion.filter(
      (el) => el.fileId + "" !== fileId
    );

    const newUploadData = {
      files,
      filesToConversion,
      filesSize: this.filesSize,
      uploadedFiles: this.uploadedFiles,
      percent: this.percent,
    };

    this.setUploadData(newUploadData);
  };

  convertFile = (file, t, isOpen) => {
    this.dialogsStore.setConvertItem(null);

    const secondConvertingWithPassword = file.hasOwnProperty("password");
    const conversionPositionIndex = file.hasOwnProperty("index");

    let alreadyConverting = this.files.some(
      (item) => item.fileId === file.fileId
    );

    if (this.isConvertSingleFile) alreadyConverting = false;

    if (this.converted && !alreadyConverting) {
      this.filesToConversion = [];
      this.convertFilesSize = 0;
      if (!secondConvertingWithPassword)
        this.files = this.files.filter((f) => f.action === "converted");

      this.primaryProgressDataStore.clearPrimaryProgressData();
    }

    if (!alreadyConverting) {
      if (secondConvertingWithPassword && conversionPositionIndex) {
        this.files.splice(file.index, 0, file);
      } else {
        this.files.push(file);
      }

      if (!this.filesToConversion.length) {
        this.filesToConversion.push(file);
        if (!secondConvertingWithPassword && !conversionPositionIndex)
          this.uploadedFilesHistory.push(file);
        this.startConversion(t, isOpen);
      } else {
        this.filesToConversion.push(file);
        if (!secondConvertingWithPassword && !conversionPositionIndex)
          this.uploadedFilesHistory.push(file);
      }
    }

    this.setIsConvertSingleFile(false);
  };

  getNewPercent = (uploadedSize, indexOfFile) => {
    const newTotalSize = sumBy(this.files, (f) =>
      f.file && !this.uploaded ? f.file.size : 0
    );
    const totalUploadedFiles = this.files.filter((_, i) => i < indexOfFile);
    const totalUploadedSize = sumBy(totalUploadedFiles, (f) =>
      f.file && !this.uploaded ? f.file.size : 0
    );
    const newPercent =
      ((uploadedSize + totalUploadedSize) / newTotalSize) * 100;

    return newPercent;
  };

  getFilesPercent = (uploadedSize) => {
    const newSize = this.uploadedFilesSize + uploadedSize;
    this.uploadedFilesSize = newSize;

    const newTotalSize = sumBy(this.files, (f) =>
      f.file && !this.uploaded ? f.file.size : 0
    );

    const newPercent = (newSize / newTotalSize) * 100;

    /*console.log(
    `newPercent=${newPercent} (newTotalSize=${newTotalSize} totalUploadedSize=${totalUploadedSize} indexOfFile=${indexOfFile})`
  );*/

    return newPercent;
  };

  getConversationProgress = async (fileId) => {
    const promise = new Promise((resolve, reject) => {
      setTimeout(() => {
        try {
          getFileConversationProgress(fileId).then((res) => {
            //console.log(`getFileConversationProgress fileId:${fileId}`, res);
            resolve(res);
          });
        } catch (error) {
          console.error(error);
          reject(error);
        }
      }, 1000);
    });

    return promise;
  };

  setConversionPercent = (percent, alert) => {
    const data = { icon: "file", percent, visible: true };

    if (this.uploaded) {
      this.primaryProgressDataStore.setPrimaryProgressBarData(
        alert ? { ...data, ...{ alert } } : data
      );
    }
  };

  getConversationPercent = (fileIndex) => {
    const length = this.files.filter((f) => f.needConvert).length;
    return (fileIndex / length) * 100;
  };

  startConversion = async (t, isOpen = false) => {
    const { isRecentFolder, isFavoritesFolder, isShareFolder } =
      this.treeFoldersStore;

    if (!this.converted) return;

    const { storeOriginalFiles } = this.settingsStore;

    const isSortedFolder = isRecentFolder || isFavoritesFolder || isShareFolder;
    const needToRefreshFilesList = !isSortedFolder || !storeOriginalFiles;

    runInAction(() => (this.converted = false));
    this.setConversionPercent(0);

    let index = 0;
    let len = this.filesToConversion.length;
    let filesToConversion = this.filesToConversion;

    while (index < len) {
      const conversionItem = filesToConversion[index];
      const { fileId, toFolderId, password } = conversionItem;
      const itemPassword = password ? password : null;
      const file = this.files.find((f) => f.fileId === fileId);
      if (file) runInAction(() => (file.inConversion = true));

      const historyFile = this.uploadedFilesHistory.find(
        (f) => f.fileId === fileId
      );
      if (historyFile) runInAction(() => (historyFile.inConversion = true));

      const numberFiles = this.files.filter((f) => f.needConvert).length;

      const res = convertFile(fileId, itemPassword)
        .then((res) => res)
        .catch(() => {
          const error = t("FailedToConvert");

          runInAction(() => {
            if (file) file.error = error;
            if (historyFile) historyFile.error = error;
          });

          if (this.uploaded) {
            const primaryProgressData = {
              icon: "file",
              alert: true,
            };

            this.primaryProgressDataStore.setPrimaryProgressBarData(
              numberFiles === 1
                ? { ...primaryProgressData, ...{ percent: 100 } }
                : primaryProgressData
            );
          }

          return null;
        });

      const data = await res;

      if (data && data[0]) {
        let progress = data[0].progress;
        let fileInfo = null;
        let error = null;

        while (progress < 100) {
          const res = await this.getConversationProgress(fileId);
          progress = res && res[0] && res[0].progress;
          fileInfo = res && res[0].result;

          runInAction(() => {
            const file = this.files.find((file) => file.fileId === fileId);
            if (file) file.convertProgress = progress;

            const historyFile = this.uploadedFilesHistory.find(
              (file) => file.fileId === fileId
            );
            if (historyFile) historyFile.convertProgress = progress;
          });

          error = res && res[0] && res[0].error;
          if (error.length) {
            const percent = this.getConversationPercent(index + 1);
            this.setConversionPercent(percent, !!error);

            runInAction(() => {
              const file = this.files.find((file) => file.fileId === fileId);
              if (file) {
                file.error = error;
                file.inConversion = false;
                if (fileInfo === "password") file.needPassword = true;
              }

              const historyFile = this.uploadedFilesHistory.find(
                (file) => file.fileId === fileId
              );

              if (historyFile) {
                historyFile.error = error;
                historyFile.inConversion = false;
                if (fileInfo === "password") historyFile.needPassword = true;
              }
            });

            //this.refreshFiles(toFolderId, false);
            break;
          }

          const percent = this.getConversationPercent(index + 1);

          if (
            numberFiles === 1 &&
            !(isMobile || isMobileUtils() || isTabletUtils())
          ) {
            this.setConversionPercent(progress);
          } else {
            this.setConversionPercent(percent);
          }
        }

        if (progress === 100) {
          if (!error) error = data[0].error;

          if (!error && isOpen && data && data[0]) {
            let tab =
              !this.authStore.settingsStore.isDesktopClient && fileInfo.fileExst
                ? window.open(
                    combineUrl(
                      window.DocSpaceConfig?.proxy?.url,
                      config.homepage,
                      `/doceditor`
                    ),
                    "_blank"
                  )
                : null;

            this.filesStore.openDocEditor(
              fileInfo.id,
              fileInfo.providerKey,
              tab
            );
          }

          runInAction(() => {
            const file = this.files.find((file) => file.fileId === fileId);

            if (file) {
              file.error = error;
              file.convertProgress = progress;
              file.inConversion = false;
              file.fileInfo = fileInfo;

              if (error.indexOf("password") !== -1) {
                file.needPassword = true;
              } else file.action = "converted";
            }

            const historyFile = this.uploadedFilesHistory.find(
              (file) => file.fileId === fileId
            );

            if (historyFile) {
              historyFile.error = error;
              historyFile.convertProgress = progress;
              historyFile.inConversion = false;

              if (error.indexOf("password") !== -1) {
                historyFile.needPassword = true;
              } else historyFile.action = "converted";
            }
          });

          storeOriginalFiles && fileInfo && this.refreshFiles(file);

          if (fileInfo && fileInfo !== "password") {
            file.fileInfo = fileInfo;
            historyFile.fileInfo = fileInfo;
            needToRefreshFilesList && this.refreshFiles(file);
          }

          if (file && isSortedFolder) {
            const folderId = file.fileInfo?.folderId;
            const fileTitle = file.fileInfo?.title;

            folderId &&
              getFolderInfo(folderId)
                .then((folderInfo) =>
                  toastr.success(
                    t("InfoCreateFileIn", {
                      fileTitle,
                      folderTitle: folderInfo.title,
                    })
                  )
                )
                .catch((error) => toastr.error(error));
          }
          const percent = this.getConversationPercent(index + 1);
          this.setConversionPercent(percent, !!error);

          if (!file.error && file.fileInfo.version > 2) {
            this.filesStore.setHighlightFile({
              highlightFileId: file.fileInfo.id,
              isFileHasExst: !file.fileInfo.fileExst,
            });
          }
        }
      }

      index++;
      filesToConversion = this.filesToConversion;
      len = filesToConversion.length;
    }

    const allFilesIsUploaded =
      this.files.findIndex(
        (f) =>
          f.action !== "uploaded" &&
          f.action !== "convert" &&
          f.action !== "converted" &&
          !f.error
      ) === -1;

    if (this.uploaded || (this.isParallel && allFilesIsUploaded)) {
      this.setConversionPercent(100);
      this.finishUploadFiles();
    } else {
      runInAction(() => {
        this.converted = true;
        this.filesToConversion = [];
        this.conversionPercent = 0;
      });
    }
  };

  convertUploadedFiles = (t) => {
    this.files = [...this.files, ...this.tempConversionFiles];
    this.uploadedFilesHistory = [
      ...this.uploadedFilesHistory,
      ...this.tempConversionFiles,
    ];

    if (this.uploaded || this.isParallel) {
      let newUploadData = {
        files: this.files,
        filesSize: this.convertFilesSize,
        uploadedFiles: this.uploadedFiles,
        percent: this.percent,
        uploaded: false,
        // converted: false,
      };

      if (!this.isParallel)
        newUploadData = { ...newUploadData, converted: false };

      this.tempConversionFiles = [];

      this.setUploadData(newUploadData);
      this.startUploadFiles(t);
    }
    this.tempConversionFiles = [];
  };

  startUpload = (uploadFiles, folderId, t) => {
    const { canConvert } = this.settingsStore;

    const toFolderId = folderId ? folderId : this.selectedFolderStore.id;

    if (this.uploaded) {
      this.files = this.files.filter((f) => f.action !== "upload");
      this.filesSize = 0;
      this.uploadToFolder = null;
      this.percent = 0;
    }
    if (this.uploaded && this.converted) {
      this.files = [];
      this.filesToConversion = [];
      this.uploadedFilesSize = 0;
    }

    let newFiles = this.files;
    let filesSize = 0;
    let convertSize = 0;

    const uploadFilesArray = Object.keys(uploadFiles);
    const hasFolder =
      uploadFilesArray.findIndex((_, ind) => {
        const file = uploadFiles[ind];

        const filePath = file.path
          ? file.path
          : file.webkitRelativePath
          ? file.webkitRelativePath
          : file.name;

        return file.name !== filePath;
      }) > -1;

    if (hasFolder) {
      if (this.uploaded) {
        this.isParallel = false;
      } else if (this.isParallel) {
        this.tempFiles.push({ uploadFiles, folderId, t });
        return;
      }
    }

    for (let index of uploadFilesArray) {
      const file = uploadFiles[index];

      const parts = file.name.split(".");
      const ext = parts.length > 1 ? "." + parts.pop() : "";
      const needConvert = canConvert(ext);

      const newFile = {
        file: file,
        uniqueId: uniqueid("download_row-key_"),
        fileId: null,
        toFolderId,
        action: "upload",
        error: file.size ? null : t("EmptyFile"),
        fileInfo: null,
        cancel: false,
        needConvert,
        encrypted: file.encrypted,
      };

      needConvert
        ? this.tempConversionFiles.push(newFile)
        : newFiles.push(newFile);

      filesSize += file.size;
      convertSize += file.size;
    }

    const countUploadingFiles = this.isParallel
      ? this.removeDuplicate([...this.files, ...newFiles]).length
      : newFiles.length;
    const countConversionFiles = this.tempConversionFiles.length;

    if (countUploadingFiles && !countConversionFiles) {
      this.isUploading = true;
    } else {
      this.isUploadingAndConversion = true;
    }
    this.convertFilesSize = convertSize;

    //console.log("this.tempConversionFiles", this.tempConversionFiles);

    if (countConversionFiles)
      this.settingsStore.hideConfirmConvertSave
        ? this.convertUploadedFiles(t)
        : this.dialogsStore.setConvertDialogVisible(true);

    const clearArray = this.removeDuplicate([
      ...newFiles,
      ...this.uploadedFilesHistory,
    ]);

    this.uploadedFilesHistory = clearArray;

    let newUploadData = {
      files: this.isParallel
        ? this.removeDuplicate([...this.files, ...newFiles])
        : newFiles,
      filesSize,
      uploadedFiles: this.uploadedFiles,
      percent: this.percent,
      uploaded: false,
      // converted: !!this.tempConversionFiles.length,
    };
    if (!this.isParallel)
      newUploadData = {
        ...newUploadData,
        converted: !!this.tempConversionFiles.length,
      };

    const isParallel = this.isParallel ? true : this.uploaded;

    if (isParallel && countUploadingFiles) {
      this.setUploadData(newUploadData);
      this.startUploadFiles(t);
    }
  };

  refreshFiles = async (currentFile) => {
    const { files, setFiles, folders, setFolders, filter, setFilter } =
      this.filesStore;

    const { withPaging } = this.authStore.settingsStore;

    if (window.location.pathname.indexOf("/history") === -1) {
      const newFiles = files;
      const newFolders = folders;
      const path = currentFile.path ? currentFile.path.slice() : [];
      const fileIndex = newFiles.findIndex(
        (x) => x.id === currentFile.fileInfo.id
      );

      let folderInfo = null;
      const index = path.findIndex((x) => x === this.selectedFolderStore.id);
      const folderId = index !== -1 ? path[index + 1] : null;
      if (folderId) folderInfo = await getFolderInfo(folderId);

      const newPath = [];
      if (folderInfo || path[path.length - 1] === this.selectedFolderStore.id) {
        let i = 0;
        while (path[i] && path[i] !== folderId) {
          newPath.push(path[i]);
          i++;
        }
      }

      if (
        newPath[newPath.length - 1] !== this.selectedFolderStore.id &&
        path.length
      ) {
        return;
      }

      const addNewFile = () => {
        if (folderInfo) {
          const isFolderExist = newFolders.find((x) => x.id === folderInfo.id);
          if (!isFolderExist && folderInfo) {
            newFolders.unshift(folderInfo);
            setFolders(newFolders);
            const newFilter = filter;
            newFilter.total += 1;
            setFilter(newFilter);
          }
        } else {
          if (currentFile && currentFile.fileInfo) {
            if (fileIndex === -1) {
              newFiles.unshift(currentFile.fileInfo);
              setFiles(newFiles);
              const newFilter = filter;
              newFilter.total += 1;
              setFilter(newFilter);
            } else if (!this.settingsStore.storeOriginalFiles) {
              newFiles[fileIndex] = currentFile.fileInfo;
              setFiles(newFiles);
            }
          }
        }

        this.filesStore.setOperationAction(false);
      };

      const isFiltered =
        filter.filterType ||
        filter.authorType ||
        filter.search ||
        (withPaging && filter.page !== 0);

      if ((!currentFile && !folderInfo) || isFiltered) return;
      if (folderInfo && this.selectedFolderStore.id === folderInfo.id) return;

      if (folderInfo) {
        const folderIndex = folders.findIndex((f) => f.id === folderInfo.id);
        if (folderIndex !== -1) {
          folders[folderIndex] = folderInfo;
          return;
        }
      }

      if (filter.total >= filter.pageCount && withPaging) {
        if (files.length) {
          fileIndex === -1 && newFiles.pop();
          addNewFile();
        } else {
          newFolders.pop();
          addNewFile();
        }
      } else {
        addNewFile();
      }
    }
  };

  uploadFileChunks = async (
    location,
    requestsDataArray,
    fileSize,
    indexOfFile,
    file,
    path,
    t
  ) => {
    const length = requestsDataArray.length;
    for (let index = 0; index < length; index++) {
      if (
        this.uploaded ||
        !this.files.some((f) => f.file === file) ||
        this.files[indexOfFile].cancel
      ) {
        return Promise.resolve();
      }

      const res = await uploadFile(location, requestsDataArray[index]);

      //console.log(`Uploaded chunk ${index}/${length}`, res);

      //let isLatestFile = indexOfFile === newFilesLength - 1;

      if (!res.data.data && res.data.message) {
        return Promise.reject(res.data.message);
      }

      const { uploaded, id: fileId } = res.data.data;

      let uploadedSize, newPercent;

      if (!this.isParallel) {
        uploadedSize = uploaded
          ? fileSize
          : index * this.settingsStore.chunkUploadSize;

        newPercent = this.getNewPercent(uploadedSize, indexOfFile);
      } else {
        if (!uploaded) {
          uploadedSize =
            fileSize <= this.settingsStore.chunkUploadSize
              ? fileSize
              : this.settingsStore.chunkUploadSize;
        } else {
          uploadedSize = fileSize - index * this.settingsStore.chunkUploadSize;
        }
        newPercent = this.getFilesPercent(uploadedSize);
      }

      const percentCurrentFile = ((index + 1) / length) * 100;

      const fileIndex = this.uploadedFilesHistory.findIndex(
        (f) => f.uniqueId === this.files[indexOfFile].uniqueId
      );
      if (fileIndex > -1)
        this.uploadedFilesHistory[fileIndex].percent = percentCurrentFile;

      this.primaryProgressDataStore.setPrimaryProgressBarData({
        icon: "upload",
        percent: newPercent,
        visible: true,
        loadingFile: {
          uniqueId: this.files[indexOfFile].uniqueId,
          percent: percentCurrentFile,
        },
      });

      if (uploaded) {
        const fileInfo = await getFileInfo(fileId);
        runInAction(() => {
          this.files[indexOfFile].action = "uploaded";
          this.files[indexOfFile].fileId = fileId;
          this.files[indexOfFile].fileInfo = fileInfo;

          if (!this.isParallel) this.percent = newPercent;

          if (this.isParallel) {
            this.currentUploadNumber -= 1;

            const nextFileIndex = this.files.findIndex((f) => !f.inAction);

            if (nextFileIndex !== -1) {
              this.startSessionFunc(nextFileIndex, t);
            }
          }
        });

        if (fileInfo.version > 2) {
          this.filesStore.setHighlightFile({
            highlightFileId: fileInfo.id,
            isFileHasExst: !fileInfo.fileExst,
          });
        }
      }
    }

    // All chuncks are uploaded

    const currentFile = this.files[indexOfFile];
    currentFile.path = path;
    if (!currentFile) return Promise.resolve();
    const { needConvert } = currentFile;

    if (needConvert) {
      runInAction(() => (currentFile.action = "convert"));

      if (!currentFile.fileId) return;

      if (!this.filesToConversion.length || this.converted) {
        this.filesToConversion.push(currentFile);
        this.startConversion(t);
      } else {
        this.filesToConversion.push(currentFile);
      }
      return Promise.resolve();
    } else {
      if (currentFile.action === "uploaded") {
        this.refreshFiles(currentFile);
      }
      return Promise.resolve();
    }
  };

  startUploadFiles = async (t) => {
    let files = this.files;

    if (files.length === 0 || this.filesSize === 0) {
      return this.finishUploadFiles();
    }

    const progressData = {
      visible: true,
      percent: this.percent,
      icon: "upload",
      alert: false,
    };

    this.primaryProgressDataStore.setPrimaryProgressBarData(progressData);

    if (this.isParallel) {
      // console.log("IS PARALLEL");
      const notUploadedFiles = this.files.filter((f) => !f.inAction);

      const countFiles =
        notUploadedFiles.length >= UPLOAD_LIMIT_AT_ONCE
          ? UPLOAD_LIMIT_AT_ONCE
          : notUploadedFiles.length;

      for (let i = 0; i < countFiles; i++) {
        if (this.currentUploadNumber <= UPLOAD_LIMIT_AT_ONCE) {
          const fileIndex = this.files.findIndex(
            (f) => f.uniqueId === notUploadedFiles[i].uniqueId
          );
          if (fileIndex !== -1) {
            this.currentUploadNumber += 1;
            this.startSessionFunc(fileIndex, t);
          }
        }
      }
    } else {
      // console.log("IS NOT PARALLEL");
      let index = 0;
      let len = files.length;
      while (index < len) {
        await this.startSessionFunc(index, t);
        index++;

        files = this.files;
        len = files.length;
      }

      if (!this.filesToConversion.length) {
        this.finishUploadFiles();
      } else {
        runInAction(() => {
          this.uploaded = true;
          this.isParallel = true;
        });
        const uploadedFiles = this.files.filter((x) => x.action === "uploaded");
        const totalErrorsCount = sumBy(uploadedFiles, (f) => (f.error ? 1 : 0));
        if (totalErrorsCount > 0)
          console.log("Upload errors: ", totalErrorsCount);

        setTimeout(() => {
          if (!this.uploadPanelVisible && !totalErrorsCount && this.converted) {
            this.clearUploadedFiles();
          }
        }, TIMEOUT);
      }
    }
  };

  startSessionFunc = (indexOfFile, t) => {
    // console.log("START UPLOAD SESSION FUNC");

    if (!this.uploaded && this.files.length === 0) {
      this.uploaded = true;
      this.isParallel = true;
      //setUploadData(uploadData);
      return;
    }

    const item = this.files[indexOfFile];
    this.files[indexOfFile].inAction = true;

    if (!item) {
      console.error("Empty files");
      return Promise.resolve();
    } else if (
      item.action === "uploaded" ||
      item.action === "convert" ||
      item.action === "converted"
    ) {
      return Promise.resolve();
    }

    const { chunkUploadSize } = this.settingsStore;

    const { file, toFolderId /*, action*/ } = item;
    const chunks = Math.ceil(file.size / chunkUploadSize, chunkUploadSize);
    const fileName = file.name;
    const fileSize = file.size;
    const relativePath = file.path
      ? file.path.slice(1, -file.name.length)
      : file.webkitRelativePath
      ? file.webkitRelativePath.slice(0, -file.name.length)
      : "";

    return startUploadSession(
      toFolderId,
      fileName,
      fileSize,
      relativePath,
      file.encrypted,
      file.lastModifiedDate
    )
      .then((res) => {
        const location = res.data.location;
        const path = res.data.path;

        const requestsDataArray = [];

        let chunk = 0;

        while (chunk < chunks) {
          const offset = chunk * chunkUploadSize;
          const formData = new FormData();
          formData.append("file", file.slice(offset, offset + chunkUploadSize));
          requestsDataArray.push(formData);
          chunk++;
        }

        return { location, requestsDataArray, fileSize, path };
      })
      .then(({ location, requestsDataArray, fileSize, path }) => {
        const fileIndex = this.uploadedFilesHistory.findIndex(
          (f) => f.uniqueId === this.files[indexOfFile].uniqueId
        );
        if (fileIndex > -1)
          this.uploadedFilesHistory[fileIndex].percent = chunks < 2 ? 50 : 0;

        if (!this.isParallel) {
          this.primaryProgressDataStore.setPrimaryProgressBarData({
            icon: "upload",
            visible: true,
            percent: this.percent,
            loadingFile: {
              uniqueId: this.files[indexOfFile].uniqueId,
              percent: chunks < 2 ? 50 : 0,
            },
          });
        }

        return this.uploadFileChunks(
          location,
          requestsDataArray,
          fileSize,
          indexOfFile,
          file,
          path,
          t
        );
      })
      .catch((error) => {
        if (this.files[indexOfFile] === undefined) {
          this.primaryProgressDataStore.setPrimaryProgressBarData({
            icon: "upload",
            percent: 0,
            visible: false,
            alert: true,
          });
          return Promise.resolve();
        }
        let errorMessage = "";
        if (typeof error === "object") {
          errorMessage =
            error?.response?.data?.error?.message ||
            error?.statusText ||
            error?.message ||
            "";
        } else {
          errorMessage = error;
        }

        this.files[indexOfFile].error = errorMessage;

        const newPercent = this.isParallel
          ? this.getFilesPercent(fileSize)
          : this.getNewPercent(fileSize, indexOfFile);

        this.primaryProgressDataStore.setPrimaryProgressBarData({
          icon: "upload",
          percent: newPercent,
          visible: true,
          alert: true,
        });

        if (this.isParallel) {
          this.currentUploadNumber -= 1;

          const nextFileIndex = this.files.findIndex((f) => !f.inAction);

          if (nextFileIndex !== -1) {
            this.startSessionFunc(nextFileIndex, t);
          }
        }

        return Promise.resolve();
      })
      .finally(() => {
        if (!this.isParallel) return;

        const allFilesIsUploaded =
          this.files.findIndex(
            (f) =>
              f.action !== "uploaded" &&
              f.action !== "convert" &&
              f.action !== "converted" &&
              !f.error
          ) === -1;

        if (allFilesIsUploaded) {
          if (!this.filesToConversion.length) {
            this.finishUploadFiles();
          } else {
            runInAction(() => {
              this.uploaded = true;
              this.isParallel = true;
            });
            const uploadedFiles = this.files.filter(
              (x) => x.action === "uploaded"
            );
            const totalErrorsCount = sumBy(uploadedFiles, (f) =>
              f.error ? 1 : 0
            );
            if (totalErrorsCount > 0)
              console.log("Upload errors: ", totalErrorsCount);

            setTimeout(() => {
              if (
                !this.uploadPanelVisible &&
                !totalErrorsCount &&
                this.converted
              ) {
                this.clearUploadedFiles();
              }
            }, TIMEOUT);
          }
        }
      });
  };

  finishUploadFiles = () => {
    const { fetchFiles, filter } = this.filesStore;
    const { withPaging } = this.authStore.settingsStore;

    if (this.tempFiles.length) {
      this.uploaded = true;
      this.isParallel = true;
      this.converted = true;
      this.uploadedFilesSize = 0;

      for (let item of this.tempFiles) {
        const { uploadFiles, folderId, t } = item;
        this.startUpload(uploadFiles, folderId, t);
      }
      this.tempFiles = [];

      return;
    }

    const totalErrorsCount = sumBy(this.files, (f) => {
      f.error && toastr.error(f.error);
      return f.error ? 1 : 0;
    });

    if (totalErrorsCount > 0) {
      this.primaryProgressDataStore.setPrimaryProgressBarShowError(true); // for empty file
      this.primaryProgressDataStore.setPrimaryProgressBarErrors(
        totalErrorsCount
      );
      console.log("Errors: ", totalErrorsCount);
    }

    this.uploaded = true;
    this.isParallel = true;
    this.converted = true;
    this.uploadedFilesSize = 0;

    const uploadData = {
      filesSize: 0,
      uploadedFiles: 0,
      percent: 0,
      conversionPercent: 0,
    };

    if (this.files.length > 0) {
      const toFolderId = this.files[0]?.toFolderId;
      withPaging && fetchFiles(toFolderId, filter);

      if (toFolderId) {
        const { socketHelper } = this.authStore.settingsStore;

        socketHelper.emit({
          command: "refresh-folder",
          data: toFolderId,
        });
      }
    }

    setTimeout(() => {
      if (!this.primaryProgressDataStore.alert) {
        //this.primaryProgressDataStore.clearPrimaryProgressData();
      }

      if (this.uploadPanelVisible || this.primaryProgressDataStore.alert) {
        uploadData.files = this.files;
        uploadData.filesToConversion = this.filesToConversion;
      } else {
        // uploadData.files = [];
        // uploadData.filesToConversion = [];
        // this.isUploadingAndConversion = false;
        // this.isUploading = false;
      }

      this.setUploadData(uploadData);
    }, TIMEOUT);
  };

  copyToAction = (
    destFolderId,
    folderIds,
    fileIds,
    conflictResolveType,
    deleteAfter,
    operationId
  ) => {
    const { setSecondaryProgressBarData, clearSecondaryProgressData } =
      this.secondaryProgressDataStore;

    return copyToFolder(
      destFolderId,
      folderIds,
      fileIds,
      conflictResolveType,
      deleteAfter
    )
      .then((res) => {
        const pbData = { icon: "duplicate", operationId };
        let data = null;

        if (res && res.length > 0) {
          if (res[res.length - 1]?.error) {
            return Promise.reject(res[res.length - 1]);
          }

          data = res[res.length - 1] ? res[res.length - 1] : null;
        }

        return this.loopFilesOperations(data, pbData)
          .then(() =>
            this.moveToCopyTo(destFolderId, pbData, true, fileIds, folderIds)
          )
          .finally(async () => {
            //to update the status of trashIsEmpty filesStore
            if (this.treeFoldersStore.isRecycleBinFolder)
              await this.filesStore.getIsEmptyTrash();
          });
      })
      .catch((err) => {
        setSecondaryProgressBarData({
          visible: true,
          alert: true,
          operationId,
        });
        this.clearActiveOperations(fileIds, folderIds);
        setTimeout(() => clearSecondaryProgressData(operationId), TIMEOUT);
        return Promise.reject(err);
      });
  };

  moveToAction = (
    destFolderId,
    folderIds,
    fileIds,
    conflictResolveType,
    deleteAfter,
    operationId
  ) => {
    const { setSecondaryProgressBarData, clearSecondaryProgressData } =
      this.secondaryProgressDataStore;
<<<<<<< HEAD
=======
    const { refreshFiles, setMovingInProgress } = this.filesStore;
>>>>>>> 94305a00

    return moveToFolder(
      destFolderId,
      folderIds,
      fileIds,
      conflictResolveType,
      deleteAfter
    )
      .then((res) => {
        const pbData = { icon: "move", operationId };
        let data = null;

        if (res && res.length > 0) {
          if (res[res.length - 1]?.error) {
            return Promise.reject(res[res.length - 1]);
          }

          data = res[res.length - 1] ? res[res.length - 1] : null;
        }

        return this.loopFilesOperations(data, pbData)
          .then(() =>
            this.moveToCopyTo(destFolderId, pbData, false, fileIds, folderIds)
          )
          .finally(async () => {
            //to update the status of trashIsEmpty filesStore
            if (this.treeFoldersStore.isRecycleBinFolder)
              await this.filesStore.getIsEmptyTrash();
          });
      })
      .catch((err) => {
        setSecondaryProgressBarData({
          visible: true,
          alert: true,
          operationId,
        });
        this.clearActiveOperations(fileIds, folderIds);
        setTimeout(() => clearSecondaryProgressData(operationId), TIMEOUT);
        return Promise.reject(err);
      })
      .finally(() => {
        refreshFiles().then(() => setMovingInProgress(false));
      });
  };

  copyAsAction = (fileId, title, folderId, enableExternalExt, password) => {
    const { fetchFiles, filter } = this.filesStore;

    return fileCopyAs(fileId, title, folderId, enableExternalExt, password)
      .then(() => fetchFiles(folderId, filter, true, true))
      .catch((err) => {
        return Promise.reject(err);
      });
  };

  fileCopyAs = async (fileId, title, folderId, enableExternalExt, password) => {
    return fileCopyAs(fileId, title, folderId, enableExternalExt, password);
  };
  itemOperationToFolder = (data) => {
    const {
      destFolderId,
      folderIds,
      fileIds,
      deleteAfter,
      isCopy,
      translations,
    } = data;
    const conflictResolveType = data.conflictResolveType
      ? data.conflictResolveType
      : ConflictResolveType.Duplicate;

    const operationId = uniqueid("operation_");

    this.secondaryProgressDataStore.setSecondaryProgressBarData({
      icon: isCopy ? "duplicate" : "move",
      visible: true,
      percent: 0,
      label: isCopy ? translations.copy : translations.move,
      alert: false,
      filesCount: this.secondaryProgressDataStore.filesCount + fileIds.length,
      operationId,
    });

    return isCopy
      ? this.copyToAction(
          destFolderId,
          folderIds,
          fileIds,
          conflictResolveType,
          deleteAfter,
          operationId
        )
      : this.moveToAction(
          destFolderId,
          folderIds,
          fileIds,
          conflictResolveType,
          deleteAfter,
          operationId
        );
  };

  loopFilesOperations = async (data, pbData, isDownloadAction) => {
    const { clearSecondaryProgressData, setSecondaryProgressBarData } =
      this.secondaryProgressDataStore;

    const label = this.secondaryProgressDataStore.label;
    let progress = data.progress;

    if (!data) {
      setTimeout(() => clearSecondaryProgressData(pbData.operationId), TIMEOUT);
      return;
    }

    let operationItem = data;
    let finished = data.finished;

    while (!finished) {
      const item = await this.getOperationProgress(data.id);
      operationItem = item;

      progress = item ? item.progress : 100;
      finished = item
        ? isDownloadAction
          ? item.finished && item.url
          : item.finished
        : true;

      setSecondaryProgressBarData({
        icon: pbData.icon,
        label: pbData.label || label,
        percent: progress,
        visible: true,
        alert: false,
        currentFile: item,
        operationId: pbData.operationId,
      });
    }

    return operationItem;
  };

  moveToCopyTo = (destFolderId, pbData, isCopy, fileIds, folderIds) => {
    const {
      fetchFiles,
      filter,
      isEmptyLastPageAfterOperation,
      resetFilterPage,
      removeFiles,
    } = this.filesStore;

    const { clearSecondaryProgressData, setSecondaryProgressBarData, label } =
      this.secondaryProgressDataStore;
    const { withPaging } = this.authStore.settingsStore;

    let receivedFolder = destFolderId;
    let updatedFolder = this.selectedFolderStore.id;

    if (this.dialogsStore.isFolderActions) {
      receivedFolder = this.selectedFolderStore.parentId;
      updatedFolder = destFolderId;
    }

    if (!isCopy || destFolderId === this.selectedFolderStore.id) {
      let newFilter;

      if (!withPaging) {
        !isCopy && removeFiles(fileIds, folderIds);
        this.clearActiveOperations(fileIds, folderIds);
        setTimeout(
          () => clearSecondaryProgressData(pbData.operationId),
          TIMEOUT
        );
        this.dialogsStore.setIsFolderActions(false);
        return;
      }

      if (isEmptyLastPageAfterOperation()) {
        newFilter = resetFilterPage();
      }

      fetchFiles(
        updatedFolder,
        newFilter ? newFilter : filter,
        true,
        true,
        false
      ).finally(() => {
        this.clearActiveOperations(fileIds, folderIds);
        setTimeout(
          () => clearSecondaryProgressData(pbData.operationId),
          TIMEOUT
        );
        this.dialogsStore.setIsFolderActions(false);
      });
    } else {
      this.clearActiveOperations(fileIds, folderIds);
      setSecondaryProgressBarData({
        icon: pbData.icon,
        label: pbData.label || label,
        percent: 100,
        visible: true,
        alert: false,
        operationId: pbData.operationId,
      });

      setTimeout(() => clearSecondaryProgressData(pbData.operationId), TIMEOUT);
    }
  };

  getOperationProgress = async (id) => {
    const promise = new Promise((resolve, reject) => {
      setTimeout(async () => {
        try {
          await getProgress().then((res) => {
            const currentItem = res.find((x) => x.id === id);
            if (currentItem?.error) {
              reject(currentItem.error);
            }
            resolve(currentItem);
          });
        } catch (error) {
          reject(error);
        }
      }, 1000);
    });
    return promise;
  };

  clearActiveOperations = (fileIds = [], folderIds = []) => {
    const { activeFiles, activeFolders, setActiveFiles, setActiveFolders } =
      this.filesStore;

    const newActiveFiles = activeFiles.filter((el) => !fileIds?.includes(el));
    const newActiveFolders = activeFolders.filter(
      (el) => !folderIds.includes(el)
    );

    setActiveFiles(newActiveFiles);
    setActiveFolders(newActiveFolders);
  };

  clearUploadedFilesHistory = () => {
    this.primaryProgressDataStore.clearPrimaryProgressData();
    this.uploadedFilesHistory = [];
  };

  removeDuplicate = (items) => {
    let obj = {};
    return items.filter((x) => {
      if (obj[x.uniqueId]) return false;
      obj[x.uniqueId] = true;
      return true;
    });
  };
}

export default UploadDataStore;<|MERGE_RESOLUTION|>--- conflicted
+++ resolved
@@ -1380,10 +1380,7 @@
   ) => {
     const { setSecondaryProgressBarData, clearSecondaryProgressData } =
       this.secondaryProgressDataStore;
-<<<<<<< HEAD
-=======
     const { refreshFiles, setMovingInProgress } = this.filesStore;
->>>>>>> 94305a00
 
     return moveToFolder(
       destFolderId,
