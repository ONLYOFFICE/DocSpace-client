--- conflicted
+++ resolved
@@ -3,11 +3,7 @@
   "content": "Empty {{sectionName}}",
   "content_en_sha1_hash": "a8c3ee9d97173f47924959f3cbc240a5d756184d",
   "created_at": "2025-05-19T21:30:55.589Z",
-<<<<<<< HEAD
-  "updated_at": "2025-08-29T14:33:37.911Z",
-=======
   "updated_at": "2025-09-01T11:05:24.082Z",
->>>>>>> b75318d3
   "comment": {
     "text": "This translation key is used to display a placeholder for an empty section or folder in the personal user folder. It appears as part of a button or dialog related to file management options.",
     "is_auto": true,
@@ -22,21 +18,13 @@
     },
     {
       "file_path": "/packages/client/src/store/ContextOptionsStore.js",
-<<<<<<< HEAD
-      "line_number": 1400,
-=======
       "line_number": 1469,
->>>>>>> b75318d3
       "context": "if (isRecycleBinFolder) {\n return [\n {\n id: \"header_option_empty-trash\",\n key: \"empty-trash\",\n label: t(\"Files:EmptySection\", {\n sectionName: t(\"Common:TrashSection\"),\n }),\n onClick: this.onEmptyTrashAction,\n icon: ClearTrashReactSvgUrl,\n disabled: false,",
       "module": "/packages/client"
     },
     {
       "file_path": "/packages/client/src/store/ContextOptionsStore.js",
-<<<<<<< HEAD
-      "line_number": 1400,
-=======
       "line_number": 1469,
->>>>>>> b75318d3
       "context": "if (isRecycleBinFolder) {\n return [\n {\n id: \"header_option_empty-trash\",\n key: \"empty-trash\",\n label: t(\"Files:EmptySection\", {\n sectionName: t(\"Common:TrashSection\"),\n }),\n onClick: this.onEmptyTrashAction,\n icon: ClearTrashReactSvgUrl,\n disabled: false,",
       "module": "/packages/client"
     }
