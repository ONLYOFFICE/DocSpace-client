import React, { useCallback } from "react";
<<<<<<< HEAD
import { connect } from "react-redux";
import { IconButton } from "@appserver/components";
import { Headline } from "@appserver/common";
=======
import { IconButton } from "asc-web-components";
import { Headline } from "asc-web-common";
>>>>>>> a586f8fe
import { withRouter } from "react-router";
import { useTranslation } from "react-i18next";
import styled from "styled-components";
import { inject, observer } from "mobx-react";

const Wrapper = styled.div`
  display: grid;
  grid-template-columns: auto 1fr auto auto;
  align-items: center;

  .arrow-button {
    @media (max-width: 1024px) {
      padding: 8px 0 8px 8px;
      margin-left: -8px;
    }
  }
`;

const textStyle = {
  marginLeft: "16px",
};

const SectionHeaderContent = (props) => {
  const { history, settings } = props;
  const { t } = useTranslation("Reassign");

  const onClickBack = useCallback(() => {
    history.push(settings.homepage);
  }, [history, settings]);

  return (
    <Wrapper>
      <div style={{ width: "17px" }}>
        <IconButton
          iconName={"ArrowPathIcon"}
          color="#A3A9AE"
          size="17"
          hoverColor="#657077"
          isFill={true}
          onClick={onClickBack}
          className="arrow-button"
        />
      </div>
      <Headline type="content" truncate={true} style={textStyle}>
        {/* {profile.displayName}
        {profile.isLDAP && ` (${t('LDAPLbl')})`}
        -  */}
        {t("ReassignmentData")}
      </Headline>
    </Wrapper>
  );
};

export default inject(({ auth }) => ({
  settings: auth.settingsStore,
}))(observer(withRouter(SectionHeaderContent)));<|MERGE_RESOLUTION|>--- conflicted
+++ resolved
@@ -1,12 +1,6 @@
 import React, { useCallback } from "react";
-<<<<<<< HEAD
-import { connect } from "react-redux";
 import { IconButton } from "@appserver/components";
 import { Headline } from "@appserver/common";
-=======
-import { IconButton } from "asc-web-components";
-import { Headline } from "asc-web-common";
->>>>>>> a586f8fe
 import { withRouter } from "react-router";
 import { useTranslation } from "react-i18next";
 import styled from "styled-components";
