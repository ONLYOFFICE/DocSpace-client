--- conflicted
+++ resolved
@@ -56,12 +56,9 @@
   Trash: 7,
   Settings: 8,
   Accounts: 9,
-<<<<<<< HEAD
-  Dashboard: 10,
-  Role: 11,
-=======
   PublicRoom: 10,
->>>>>>> 0c94da69
+  Dashboard: 11,
+  Role: 12,
 });
 
 /**
