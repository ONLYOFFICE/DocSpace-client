import { AxiosRequestConfig } from "axios";

import { AccountsSearchArea } from "@docspace/shared/enums";
import { request } from "../client";
// import axios from "axios";
import { Encoder } from "@docspace/shared/utils/encoder";
import { checkFilterInstance } from "@docspace/shared/utils/common";

import Filter from "./filter";

import { TChangeTheme, TGetUserList, TUser } from "./types";

import { TReqOption } from "../../utils/axiosClient";
import { EmployeeActivationStatus, ThemeKeys } from "../../enums";

export async function getUserList(filter = Filter.getDefault()) {
  let params = "";
  // if (fake) {
  //   return fakePeople.getUserList(filter);
  // }

  if (filter) {
    checkFilterInstance(filter, Filter);

    params = `/filter?${filter.toApiUrlParams(
      "id,status,isAdmin,isOwner,isRoomAdmin,isVisitor,activationStatus,userName,email,mobilePhone,displayName,avatar,listAdminModules,birthday,title,location,isLDAP,isSSO,groups",
    )}`;
  }

  const res = (await request({
    method: "get",
    url: `/people${params}`,
  })) as TGetUserList;

  res.items = res.items.map((user) => {
    if (user && user.displayName) {
      user.displayName = Encoder.htmlDecode(user.displayName);
    }
    return user;
  });

  return res;
}

export async function getUser(userName = null, headers = null) {
  const options: AxiosRequestConfig & TReqOption = {
    method: "get",
    url: `/people/${userName || "@self"}`,
    skipUnauthorized: true,
  };

  if (headers) options.headers = headers;

  const user = (await request(options)) as TUser;

  if (user && user.displayName) {
    user.displayName = Encoder.htmlDecode(user.displayName);
  }

  return user;
}

export async function getUserByEmail(userEmail: string) {
  const user = (await request({
    method: "get",
    url: `/people/email?email=${userEmail}`,
  })) as TUser;

  if (user && user.displayName) {
    user.displayName = Encoder.htmlDecode(user.displayName);
  }
  return user;
}
export function getUserFromConfirm(userId, confirmKey = null) {
  const options = {
    method: "get",
    url: `/people/${userId}`,
  };

  if (confirmKey) options.headers = { confirm: confirmKey };

  return request(options).then((user) => {
    if (user && user.displayName) {
      user.displayName = Encoder.htmlDecode(user.displayName);
    }
    return user;
  });
}

export function getUserPhoto(userId) {
  return request({
    method: "get",
    url: `/people/${userId}/photo`,
  });
}

export function createUser(data, confirmKey = null) {
  const options = {
    method: "post",
    url: "/people",
    data,
  };

  if (confirmKey) options.headers = { confirm: confirmKey };

  return request(options).then((user) => {
    if (user && user.displayName) {
      user.displayName = Encoder.htmlDecode(user.displayName);
    }
    return user;
  });
}

export function changePassword(userId, passwordHash, key) {
  const data = { passwordHash };

  return request({
    method: "put",
    url: `/people/${userId}/password`,
    data,
    headers: { confirm: key },
  });
}

export async function changeEmail(userId: string, email: string, key: string) {
  const data = { email };

  const res = (await request({
    method: "put",
    url: `/people/${userId}/password`,
    data,
    headers: { confirm: key },
  })) as TUser;

  return res;
}

export async function updateActivationStatus(
  activationStatus: EmployeeActivationStatus,
  userId: string,
  key: string,
) {
  const res = (await request({
    method: "put",
    url: `/people/activationstatus/${activationStatus}`,
    data: { userIds: [userId] },
    headers: { confirm: key },
  })) as TUser;

  return res;
}

export function updateUser(data) {
  return request({
    method: "put",
    url: `/people/${data.id}`,
    data,
  }).then((user) => {
    if (user && user.displayName) {
      user.displayName = Encoder.htmlDecode(user.displayName);
    }
    return user;
  });
}

export function deleteSelf(key) {
  return request({
    method: "delete",
    url: "/people/@self",
    headers: { confirm: key },
  });
}

export function sendInstructionsToChangePassword(email) {
  return request({
    method: "post",
    url: "/people/password",
    data: { email },
  });
}

export function getListAdmins(filter = Filter.getDefault()) {
  const filterParams = filter.toApiUrlParams(
    "fields=id,displayName,groups,name,avatar,avatarSmall,isOwner,isAdmin,profileUrl,listAdminModules",
  );

  return request({
    method: "get",
    url: `/people/filter?isadministrator=true&${filterParams}`,
  });
}

export function getAdmins(isParams) {
  let params = "&fields";
  if (isParams) {
    params =
      "fields=id,displayName,groups,name,avatar,avatarSmall,isOwner,isAdmin,profileUrl,listAdminModules";
  }
  return request({
    method: "get",
    url: `/people/filter?isadministrator=true&${params}`,
  });
}

export function changeProductAdmin(userId, productId, administrator) {
  return request({
    method: "put",
    url: "/settings/security/administrator",
    data: {
      productId,
      userId,
      administrator,
    },
  });
}

export async function getUserById(userId: string) {
  const res = (await request({
    method: "get",
    url: `/people/${userId}`,
  })) as TUser;

  return res;
}

export const inviteUsers = async (data) => {
  const options = {
    method: "post",
    url: "/people/invite",
    data,
  };

  const res = await request(options);

  return res;
};

export async function resendUserInvites(userIds: string[]) {
  await request({
    method: "put",
    url: "/people/invite",
    data: { userIds },
  });
}

export function resendInvitesAgain() {
  return request({
    method: "put",
    url: "/people/invite",
    data: { userIds: [], resendAll: true },
  });
}

export function updateUserCulture(id, cultureName) {
  return request({
    method: "put",
    url: `/people/${id}/culture`,
    data: { cultureName },
  }).then((user) => {
    if (user && user.displayName) {
      user.displayName = Encoder.htmlDecode(user.displayName);
    }
    return user;
  });
}

export function loadAvatar(profileId, data) {
  return request({
    method: "post",
    url: `/people/${profileId}/photo`,
    data,
  });
}

export function createThumbnailsAvatar(profileId, data) {
  return request({
    method: "post",
    url: `/people/${profileId}/photo/thumbnails`,
    data,
  });
}

export function deleteAvatar(profileId) {
  return request({
    method: "delete",
    url: `/people/${profileId}/photo`,
  });
}

export function updateUserStatus(status, userIds) {
  return request({
    method: "put",
    url: `/people/status/${status}`,
    data: { userIds },
  });
}

export function updateUserType(type, userIds) {
  return request({
    method: "put",
    url: `/people/type/${type}`,
    data: { userIds },
  });
}

export function linkOAuth(serializedProfile) {
  return request({
    method: "put",
    url: "people/thirdparty/linkaccount",
    data: { serializedProfile },
  });
}

export function signupOAuth(signupAccount) {
  return request({
    method: "post",
    url: "people/thirdparty/signup",
    data: signupAccount,
  });
}

export function unlinkOAuth(provider) {
  return request({
    method: "delete",
    url: `people/thirdparty/unlinkaccount?provider=${provider}`,
  });
}

export function sendInstructionsToDelete() {
  return request({
    method: "put",
    url: "/people/self/delete",
  });
}

export function sendInstructionsToChangeEmail(userId, email) {
  return request({
    method: "post",
    url: "/people/email",
    data: { userId, email },
  });
}

export function deleteUser(userId) {
  return request({
    method: "delete",
    url: `/people/${userId}`,
  });
}

export function deleteUsers(userIds) {
  return request({
    method: "put",
    url: "/people/delete",
    data: { userIds },
  });
}

export function getSelectorUserList() {
  return request({
    method: "get",
    url: "/people/filter?fields=id,displayName,groups",
  });
}

export async function changeTheme(key: ThemeKeys) {
  const data = { Theme: key };

  const res = (await request({
    method: "put",
    url: `/people/theme`,
    data,
  })) as TChangeTheme;

  return res;
}

export function getUsersByQuery(query) {
  return request({
    method: "get",
    url: `/people/search?query=${query}`,
  });
}

<<<<<<< HEAD
export async function getMembersList(
  roomId: string | number,
=======
export function getMembersList(
  searchArea: AccountsSearchArea,
  roomId: number,
>>>>>>> cde5c71b
  filter = Filter.getDefault(),
) {
  let params = "";

  if (filter) {
    checkFilterInstance(filter, Filter);

    params = `?${filter.toApiUrlParams(
      "id,email,avatar,icon,displayName,hasAvatar,isOwner,isAdmin,isVisitor,isCollaborator,",
    )}`;
  }

  const excludeShared = filter.excludeShared ? filter.excludeShared : false;

  if (params) {
    params += `&excludeShared=${excludeShared}`;
  } else {
    params = `excludeShared=${excludeShared}`;
  }

<<<<<<< HEAD
  const res = (await request({
    method: "get",
    url: `people/room/${roomId}${params}`,
  })) as { items: TUser[]; total: number };
  res.items = res.items.map((user) => {
    if (user && user.displayName) {
      user.displayName = Encoder.htmlDecode(user.displayName);
    }
    return user;
=======
  let url = "";

  switch (searchArea) {
    case AccountsSearchArea.People:
      url = `people/room/${roomId}${params}`;
      break;
    case AccountsSearchArea.Groups:
      url = `group/room/${roomId}${params}`;
      break;
    default:
      url = `accounts/room/${roomId}/search${params}`;
  }

  return request({
    method: "get",
    url,
  })?.then((res) => {
    res.items = res.items.map((member) => {
      if (member && member.displayName) {
        member.displayName = Encoder.htmlDecode(member.displayName);
      }

      if (member.manager) {
        member.isGroup = true;
      }

      return member;
    });
    return res;
>>>>>>> cde5c71b
  });

  return res;
}<|MERGE_RESOLUTION|>--- conflicted
+++ resolved
@@ -382,14 +382,9 @@
   });
 }
 
-<<<<<<< HEAD
 export async function getMembersList(
+  searchArea: AccountsSearchArea,
   roomId: string | number,
-=======
-export function getMembersList(
-  searchArea: AccountsSearchArea,
-  roomId: number,
->>>>>>> cde5c71b
   filter = Filter.getDefault(),
 ) {
   let params = "";
@@ -410,17 +405,6 @@
     params = `excludeShared=${excludeShared}`;
   }
 
-<<<<<<< HEAD
-  const res = (await request({
-    method: "get",
-    url: `people/room/${roomId}${params}`,
-  })) as { items: TUser[]; total: number };
-  res.items = res.items.map((user) => {
-    if (user && user.displayName) {
-      user.displayName = Encoder.htmlDecode(user.displayName);
-    }
-    return user;
-=======
   let url = "";
 
   switch (searchArea) {
@@ -434,23 +418,21 @@
       url = `accounts/room/${roomId}/search${params}`;
   }
 
-  return request({
+  const res = (await request({
     method: "get",
     url,
-  })?.then((res) => {
-    res.items = res.items.map((member) => {
-      if (member && member.displayName) {
-        member.displayName = Encoder.htmlDecode(member.displayName);
-      }
-
-      if (member.manager) {
-        member.isGroup = true;
-      }
-
-      return member;
-    });
-    return res;
->>>>>>> cde5c71b
+  })) as { items: TUser[]; total: number };
+
+  res.items = res.items.map((member) => {
+    if (member && member.displayName) {
+      member.displayName = Encoder.htmlDecode(member.displayName);
+    }
+
+    if (member.manager) {
+      member.isGroup = true;
+    }
+
+    return member;
   });
 
   return res;
