{
  "key_path": "DownloadAs",
  "content": "Download as",
  "content_en_sha1_hash": "e10ee8f09efe43f28dc9a950ae25d485fde3ca5e",
  "created_at": "2025-05-19T21:30:44.663Z",
<<<<<<< HEAD
  "updated_at": "2025-06-02T10:20:51.510Z",
=======
  "updated_at": "2025-06-03T20:59:42.298Z",
>>>>>>> 398dda3c
  "comment": {
    "text": "The translation key \"DownloadAs\" is used to display the text \"Download as\", which appears on a download button in the UI. This text allows users to select a file format or destination when downloading a file from an application. It may appear in dialog boxes or buttons related to file management and downloads.",
    "is_auto": true,
    "updated_at": "2025-05-20T09:36:36.446Z"
  },
  "usage": [
    {
      "file_path": "/packages/client/src/store/ContextOptionsStore.js",
<<<<<<< HEAD
      "line_number": 2114,
=======
      "line_number": 2115,
>>>>>>> 398dda3c
      "context": "disabled: this.userStore?.user?.isAdmin || !item.external,\n },\n {\n id: \"option_download-as\",\n key: \"download-as\",\n label: t(\"Common:DownloadAs\"),\n icon: DownloadAsReactSvgUrl,\n onClick: this.onClickDownloadAs,\n disabled: !item.security?.Download,\n },\n ...moveActions,",
      "module": "/packages/client"
    },
    {
      "file_path": "/packages/client/src/store/ContextOptionsStore.js",
<<<<<<< HEAD
      "line_number": 2114,
=======
      "line_number": 2115,
>>>>>>> 398dda3c
      "context": "disabled: this.userStore?.user?.isAdmin || !item.external,\n },\n {\n id: \"option_download-as\",\n key: \"download-as\",\n label: t(\"Common:DownloadAs\"),\n icon: DownloadAsReactSvgUrl,\n onClick: this.onClickDownloadAs,\n disabled: !item.security?.Download,\n },\n ...moveActions,",
      "module": "/packages/client"
    },
    {
      "file_path": "/packages/client/src/store/FilesActionsStore.js",
      "line_number": 2235,
      "context": "case \"downloadAs\":\n if (!this.isAvailableOption(\"downloadAs\")) return null;\n return {\n id: \"menu-download-as\",\n label: t(\"Common:DownloadAs\"),\n onClick: () => setDownloadDialogVisible(true),\n iconUrl: DownloadAsReactSvgUrl,\n };\n \n case \"moveTo\":",
      "module": "/packages/client"
    },
    {
      "file_path": "/packages/shared/components/media-viewer/MediaViewer.helpers.tsx",
      "line_number": 114,
      "context": "disabled: !item.security.Download,\n },\n {\n id: \"option_download-as\",\n key: \"download-as\",\n label: t(\"Common:DownloadAs\"),\n icon: DownloadAsReactSvgUrl,\n onClick: funcs.onClickDownloadAs,\n disabled: !item.security.Download,\n },\n {",
      "module": "/packages/shared"
    },
    {
      "file_path": "/packages/shared/dialogs/download-dialog/index.tsx",
      "line_number": 541,
      "context": "autoMaxWidth\n isLarge\n withBodyScroll\n withoutPadding\n >\n <ModalDialog.Header>{t(\"Common:DownloadAs\")}</ModalDialog.Header>\n \n <ModalDialog.Body>\n <div className={styles.modalBody}>\n {needPassword ? (\n <PasswordContent",
      "module": "/packages/shared"
    },
    {
      "file_path": "/packages/shared/dialogs/download-dialog/sub-components/OnePasswordRow.tsx",
      "line_number": 154,
      "context": "visible={visible}\n displayType={ModalDialogType.modal}\n onClose={onClosePanel}\n autoMaxHeight\n >\n <ModalDialog.Header>{t(\"Common:DownloadAs\")}</ModalDialog.Header>\n <ModalDialog.Body>\n <div\n className={styles.singlePasswordFile}\n data-testid=\"one-password-row-body\"\n >",
      "module": "/packages/shared"
    }
  ],
  "languages": {
    "en": {
      "ai_translated": false,
      "ai_model": null,
      "ai_spell_check_issues": [],
      "approved_at": null
    },
    "ar-SA": {
      "ai_translated": false,
      "ai_model": null,
      "ai_spell_check_issues": [
        {
          "type": "incorrect_translation",
          "description": "The Arabic translation \"تحميل بصيغة\" (Tahmil bi suifat) translates more accurately as \"Download in format\" rather than the intended \"Download as\". While understandable, it's not the most natural phrasing.",
          "suggestion": "Consider a translation like \"تنزيل كـ\" (Tanzil ka) or \"حفظ كـ\" (Hifaz ka) which more closely conveys 'Download as'."
        }
      ],
      "approved_at": null
    },
    "az": {
      "ai_translated": false,
      "ai_model": null,
      "ai_spell_check_issues": [
        {
          "type": "incorrect_translation",
          "description": "The Azerbaijani translation \"Kimi yüklə\" doesn't accurately convey the meaning of \"Download as\". \"Kimi\" means \"who\" or \"whom\", which is not relevant to downloading.",
          "suggestion": "A more accurate translation would be something like \"Yükləmə\" (Download) or \"Fərqində yüklə\" (Download as format), depending on the context."
        }
      ],
      "approved_at": null
    },
    "bg": {
      "ai_translated": false,
      "ai_model": null,
      "ai_spell_check_issues": [],
      "approved_at": null
    },
    "cs": {
      "ai_translated": false,
      "ai_model": null,
      "ai_spell_check_issues": [],
      "approved_at": null
    },
    "de": {
      "ai_translated": false,
      "ai_model": null,
      "ai_spell_check_issues": [],
      "approved_at": null
    },
    "el-GR": {
      "ai_translated": false,
      "ai_model": null,
      "ai_spell_check_issues": [],
      "approved_at": null
    },
    "es": {
      "ai_translated": false,
      "ai_model": null,
      "ai_spell_check_issues": [],
      "approved_at": null
    },
    "fi": {
      "ai_translated": false,
      "ai_model": null,
      "ai_spell_check_issues": [],
      "approved_at": null
    },
    "fr": {
      "ai_translated": false,
      "ai_model": null,
      "ai_spell_check_issues": [],
      "approved_at": null
    },
    "hy-AM": {
      "ai_translated": false,
      "ai_model": null,
      "ai_spell_check_issues": [],
      "approved_at": null
    },
    "it": {
      "ai_translated": false,
      "ai_model": null,
      "ai_spell_check_issues": [],
      "approved_at": null
    },
    "ja-JP": {
      "ai_translated": false,
      "ai_model": null,
      "ai_spell_check_issues": [],
      "approved_at": null
    },
    "ko-KR": {
      "ai_translated": false,
      "ai_model": null,
      "ai_spell_check_issues": [
        {
          "type": "incorrect_translation",
          "description": "The Korean translation \"다운로드 형식\" (daunrodeu hyusik) translates to 'download format' which isn't as accurate as 'Download as'. It describes the *type* of download, not the action of downloading as something.",
          "suggestion": "Consider \"다운로드\" (daunrodeu) which simply means 'download' or \"다운로드 받기\" (daunrodeu batgi) which means 'download'. A more descriptive option, though perhaps longer, would be \"다운로드 받기 (다른 형식으로)\" (daunrodeu batgi (daneun hyusik-euro)) - 'Download (as a different format)'."
        }
      ],
      "approved_at": null
    },
    "lo-LA": {
      "ai_translated": false,
      "ai_model": null,
      "ai_spell_check_issues": [
        {
          "type": "incorrect_translation",
          "description": "The Lao translation \"ດາວໂຫລດທີ່\" is a literal translation of \"Download as\" but doesn't quite capture the intended meaning in Lao. While technically understandable, it sounds awkward. A more natural Lao phrasing would be something like \"ບັນດາວໂຫລດເປັນ\" or \"ດາວໂຫລດໃນຮູບແບບ\".",
          "suggestion": "Consider \"ບັນດາວໂຫລດເປັນ\" or \"ດາວໂຫລດໃນຮູບແບບ\" for a more natural and accurate translation."
        }
      ],
      "approved_at": null
    },
    "lv": {
      "ai_translated": false,
      "ai_model": null,
      "ai_spell_check_issues": [],
      "approved_at": null
    },
    "nl": {
      "ai_translated": false,
      "ai_model": null,
      "ai_spell_check_issues": [],
      "approved_at": null
    },
    "pl": {
      "ai_translated": false,
      "ai_model": null,
      "ai_spell_check_issues": [],
      "approved_at": null
    },
    "pt": {
      "ai_translated": false,
      "ai_model": null,
      "ai_spell_check_issues": [],
      "approved_at": null
    },
    "pt-BR": {
      "ai_translated": false,
      "ai_model": null,
      "ai_spell_check_issues": [],
      "approved_at": null
    },
    "ro": {
      "ai_translated": false,
      "ai_model": null,
      "ai_spell_check_issues": [
        {
          "type": "incorrect_translation",
          "description": "The translation \"Descărcare ca\" is a literal translation of 'Download as' but doesn't sound natural in Romanian. A more idiomatic translation would be 'Descarcă ca' or 'Ca descărcare'.",
          "suggestion": "Descarcă ca"
        }
      ],
      "approved_at": null
    },
    "ru": {
      "ai_translated": false,
      "ai_model": null,
      "ai_spell_check_issues": [],
      "approved_at": null
    },
    "si": {
      "ai_translated": false,
      "ai_model": null,
      "ai_spell_check_issues": [
        {
          "type": "incorrect_translation",
          "description": "The translation \"මෙලෙස බාගන්න\" while understandable, doesn't precisely convey the meaning of \"Download as\". It translates more to \"Download like this\" or \"Download in this way\". A more accurate translation would be something like \"බාගත හැකි ආකාරය\" or \"බාගන්නා ආකාරය\".",
          "suggestion": "බාගත හැකි ආකාරය"
        }
      ],
      "approved_at": null
    },
    "sk": {
      "ai_translated": false,
      "ai_model": null,
      "ai_spell_check_issues": [],
      "approved_at": null
    },
    "sl": {
      "ai_translated": false,
      "ai_model": null,
      "ai_spell_check_issues": [],
      "approved_at": null
    },
    "sr-Cyrl-RS": {
      "ai_translated": false,
      "ai_model": null,
      "ai_spell_check_issues": [],
      "approved_at": null
    },
    "sr-Latn-RS": {
      "ai_translated": false,
      "ai_model": null,
      "ai_spell_check_issues": [],
      "approved_at": null
    },
    "tr": {
      "ai_translated": false,
      "ai_model": null,
      "ai_spell_check_issues": [
        {
          "type": "incorrect_translation",
          "description": "The Turkish translation \"Olarak indir\" is a literal translation of \"Download as\" but doesn't convey the intended meaning naturally in Turkish. \"Olarak indir\" implies downloading *as* something else, which isn't the intended function. A more appropriate translation would convey the act of downloading in a specific format.",
          "suggestion": "İndir"
        }
      ],
      "approved_at": null
    },
    "uk-UA": {
      "ai_translated": false,
      "ai_model": null,
      "ai_spell_check_issues": [],
      "approved_at": null
    },
    "vi": {
      "ai_translated": false,
      "ai_model": null,
      "ai_spell_check_issues": [
        {
          "type": "incorrect_translation",
          "description": "The translation 'Tải xuống dưới dạng' is a literal translation of 'Download as'. While understandable, a more natural and idiomatic Vietnamese translation would be 'Tải xuống' or 'Lưu dưới dạng'. 'Tải xuống dưới dạng' can sound slightly awkward in certain contexts.",
          "suggestion": "Lưu dưới dạng"
        }
      ],
      "approved_at": null
    },
    "zh-CN": {
      "ai_translated": false,
      "ai_model": null,
      "ai_spell_check_issues": [],
      "approved_at": null
    }
  }
}<|MERGE_RESOLUTION|>--- conflicted
+++ resolved
@@ -3,11 +3,7 @@
   "content": "Download as",
   "content_en_sha1_hash": "e10ee8f09efe43f28dc9a950ae25d485fde3ca5e",
   "created_at": "2025-05-19T21:30:44.663Z",
-<<<<<<< HEAD
-  "updated_at": "2025-06-02T10:20:51.510Z",
-=======
   "updated_at": "2025-06-03T20:59:42.298Z",
->>>>>>> 398dda3c
   "comment": {
     "text": "The translation key \"DownloadAs\" is used to display the text \"Download as\", which appears on a download button in the UI. This text allows users to select a file format or destination when downloading a file from an application. It may appear in dialog boxes or buttons related to file management and downloads.",
     "is_auto": true,
@@ -16,21 +12,13 @@
   "usage": [
     {
       "file_path": "/packages/client/src/store/ContextOptionsStore.js",
-<<<<<<< HEAD
-      "line_number": 2114,
-=======
       "line_number": 2115,
->>>>>>> 398dda3c
       "context": "disabled: this.userStore?.user?.isAdmin || !item.external,\n },\n {\n id: \"option_download-as\",\n key: \"download-as\",\n label: t(\"Common:DownloadAs\"),\n icon: DownloadAsReactSvgUrl,\n onClick: this.onClickDownloadAs,\n disabled: !item.security?.Download,\n },\n ...moveActions,",
       "module": "/packages/client"
     },
     {
       "file_path": "/packages/client/src/store/ContextOptionsStore.js",
-<<<<<<< HEAD
-      "line_number": 2114,
-=======
       "line_number": 2115,
->>>>>>> 398dda3c
       "context": "disabled: this.userStore?.user?.isAdmin || !item.external,\n },\n {\n id: \"option_download-as\",\n key: \"download-as\",\n label: t(\"Common:DownloadAs\"),\n icon: DownloadAsReactSvgUrl,\n onClick: this.onClickDownloadAs,\n disabled: !item.security?.Download,\n },\n ...moveActions,",
       "module": "/packages/client"
     },
@@ -72,8 +60,8 @@
       "ai_spell_check_issues": [
         {
           "type": "incorrect_translation",
-          "description": "The Arabic translation \"تحميل بصيغة\" (Tahmil bi suifat) translates more accurately as \"Download in format\" rather than the intended \"Download as\". While understandable, it's not the most natural phrasing.",
-          "suggestion": "Consider a translation like \"تنزيل كـ\" (Tanzil ka) or \"حفظ كـ\" (Hifaz ka) which more closely conveys 'Download as'."
+          "description": "The translation \"تحميل بصيغة\" (Tahmil bi sugha) translates to 'Download in format' which, while understandable, doesn't perfectly capture the nuance of 'Download as'. A more accurate translation would consider conveying the action of downloading *in a specific format*. The current translation lacks the directness of the English phrase.",
+          "suggestion": "Consider \"تنزيل كتنسيق\" (Tanzil katinsiq) - 'Download as format' or \"حفظ كتنسيق\" (Hifz katinsiq) - 'Save as format'."
         }
       ],
       "approved_at": null
@@ -84,8 +72,8 @@
       "ai_spell_check_issues": [
         {
           "type": "incorrect_translation",
-          "description": "The Azerbaijani translation \"Kimi yüklə\" doesn't accurately convey the meaning of \"Download as\". \"Kimi\" means \"who\" or \"whom\", which is not relevant to downloading.",
-          "suggestion": "A more accurate translation would be something like \"Yükləmə\" (Download) or \"Fərqində yüklə\" (Download as format), depending on the context."
+          "description": "The Azerbaijani translation \"Kimi yüklə\" doesn't accurately convey the meaning of \"Download as\". \"Kimi\" means \"who\" or \"whom\", which is not related to downloading. A more accurate translation would reflect the action of downloading in a specific format.",
+          "suggestion": "Consider alternatives like \"Fərqə yüklə\" (Download in format) or \"Faylı yüklə\" (Download file), or a more literal translation depending on the context."
         }
       ],
       "approved_at": null
@@ -135,7 +123,13 @@
     "hy-AM": {
       "ai_translated": false,
       "ai_model": null,
-      "ai_spell_check_issues": [],
+      "ai_spell_check_issues": [
+        {
+          "type": "incorrect_translation",
+          "description": "The translation \"Ներբեռնեք որպես՝\" is a literal translation of \"Download as\" but could be improved for naturalness in Armenian. While technically correct, it might sound slightly awkward. A more idiomatic translation might be preferable depending on the specific context (e.g., 'Փոխել ձևը', 'Բեռնել որպես').",
+          "suggestion": "Consider alternatives like 'Փոխել ձևը' or 'Բեռնել որպես' for a more natural-sounding translation, depending on the surrounding context."
+        }
+      ],
       "approved_at": null
     },
     "it": {
@@ -147,7 +141,13 @@
     "ja-JP": {
       "ai_translated": false,
       "ai_model": null,
-      "ai_spell_check_issues": [],
+      "ai_spell_check_issues": [
+        {
+          "type": "incorrect_translation",
+          "description": "The translation \"としてダウンロード\" is a literal translation and while understandable, it lacks the nuance and flow of a natural English equivalent.  'Download as' often implies a selection of file types. A more natural translation might be 'ファイル形式でダウンロード' (File format download) or 'ダウンロード形式を選択' (Select download format).",
+          "suggestion": "ファイル形式でダウンロード"
+        }
+      ],
       "approved_at": null
     },
     "ko-KR": {
@@ -156,8 +156,8 @@
       "ai_spell_check_issues": [
         {
           "type": "incorrect_translation",
-          "description": "The Korean translation \"다운로드 형식\" (daunrodeu hyusik) translates to 'download format' which isn't as accurate as 'Download as'. It describes the *type* of download, not the action of downloading as something.",
-          "suggestion": "Consider \"다운로드\" (daunrodeu) which simply means 'download' or \"다운로드 받기\" (daunrodeu batgi) which means 'download'. A more descriptive option, though perhaps longer, would be \"다운로드 받기 (다른 형식으로)\" (daunrodeu batgi (daneun hyusik-euro)) - 'Download (as a different format)'."
+          "description": "The Korean translation \"다운로드 형식\" (daunrodeo hyusik) translates to \"download format\" which isn't as direct or natural as \"Download as\". It doesn't convey the same action or functionality.",
+          "suggestion": "다운로드 (daunrodeo) or 다운로드 받기 (daunrodeo bati) would be more accurate translations, although context might dictate a better alternative."
         }
       ],
       "approved_at": null
@@ -168,8 +168,8 @@
       "ai_spell_check_issues": [
         {
           "type": "incorrect_translation",
-          "description": "The Lao translation \"ດາວໂຫລດທີ່\" is a literal translation of \"Download as\" but doesn't quite capture the intended meaning in Lao. While technically understandable, it sounds awkward. A more natural Lao phrasing would be something like \"ບັນດາວໂຫລດເປັນ\" or \"ດາວໂຫລດໃນຮູບແບບ\".",
-          "suggestion": "Consider \"ບັນດາວໂຫລດເປັນ\" or \"ດາວໂຫລດໃນຮູບແບບ\" for a more natural and accurate translation."
+          "description": "The Lao translation \"ດາວໂຫລດທີ່\" is a literal translation of 'Download as' but doesn't convey the intended meaning naturally in Lao. A more natural phrasing would be something like \"ບັນດາວໂຫລດເປັນ\" or \"ດາວໂຫລດໃນຮູບແບບ\".",
+          "suggestion": "ບັນດາວໂຫລດເປັນ"
         }
       ],
       "approved_at": null
@@ -210,8 +210,8 @@
       "ai_spell_check_issues": [
         {
           "type": "incorrect_translation",
-          "description": "The translation \"Descărcare ca\" is a literal translation of 'Download as' but doesn't sound natural in Romanian. A more idiomatic translation would be 'Descarcă ca' or 'Ca descărcare'.",
-          "suggestion": "Descarcă ca"
+          "description": "The translation 'Descărcare ca' is not the most natural or accurate translation of 'Download as' in Romanian. 'Ca' literally means 'as', but in this context, a more common and natural phrasing would be 'Descarcă' or 'Descărcare'.",
+          "suggestion": "Descărcare"
         }
       ],
       "approved_at": null
@@ -228,8 +228,8 @@
       "ai_spell_check_issues": [
         {
           "type": "incorrect_translation",
-          "description": "The translation \"මෙලෙස බාගන්න\" while understandable, doesn't precisely convey the meaning of \"Download as\". It translates more to \"Download like this\" or \"Download in this way\". A more accurate translation would be something like \"බාගත හැකි ආකාරය\" or \"බාගන්නා ආකාරය\".",
-          "suggestion": "බාගත හැකි ආකාරය"
+          "description": "The Sinhala translation \"මෙලෙස බාගන්න\" while understandable, isn't the most natural or accurate translation of \"Download as\".  \"Download as\" implies a selection of formats. \"මෙලෙස බාගන්න\" literally translates to \"Download like this\".",
+          "suggestion": "Consider alternatives like \"බාගත යුතු ආකාරය\" (Baagathe dharwaya) - \"How to download\", or \"බාගත හැකි ආකාරයන්\" (Baagathe hakī ākarayakān) - \"Downloadable formats\" if context allows."
         }
       ],
       "approved_at": null
@@ -249,7 +249,13 @@
     "sr-Cyrl-RS": {
       "ai_translated": false,
       "ai_model": null,
-      "ai_spell_check_issues": [],
+      "ai_spell_check_issues": [
+        {
+          "type": "incorrect_translation",
+          "description": "The translation 'Преузми као' while generally understandable, is not the most natural or common way to translate \"Download as\" in Serbian (Cyrillic). A more idiomatic translation would be \"Čuvaj kao\" or \"Sačuvaj kao\".",
+          "suggestion": "Čuvaj kao"
+        }
+      ],
       "approved_at": null
     },
     "sr-Latn-RS": {
@@ -264,7 +270,7 @@
       "ai_spell_check_issues": [
         {
           "type": "incorrect_translation",
-          "description": "The Turkish translation \"Olarak indir\" is a literal translation of \"Download as\" but doesn't convey the intended meaning naturally in Turkish. \"Olarak indir\" implies downloading *as* something else, which isn't the intended function. A more appropriate translation would convey the act of downloading in a specific format.",
+          "description": "The Turkish translation 'Olarak indir' is a literal translation of 'Download as' but doesn't convey the intended meaning naturally. 'Olarak' implies 'as' in a more formal or specific sense, while the original phrase is used in a more general context (e.g., Download as PDF).",
           "suggestion": "İndir"
         }
       ],
@@ -279,13 +285,7 @@
     "vi": {
       "ai_translated": false,
       "ai_model": null,
-      "ai_spell_check_issues": [
-        {
-          "type": "incorrect_translation",
-          "description": "The translation 'Tải xuống dưới dạng' is a literal translation of 'Download as'. While understandable, a more natural and idiomatic Vietnamese translation would be 'Tải xuống' or 'Lưu dưới dạng'. 'Tải xuống dưới dạng' can sound slightly awkward in certain contexts.",
-          "suggestion": "Lưu dưới dạng"
-        }
-      ],
+      "ai_spell_check_issues": [],
       "approved_at": null
     },
     "zh-CN": {
