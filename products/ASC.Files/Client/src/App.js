import React, { Suspense } from "react";
import { connect } from "react-redux";
import { Router, Switch, Redirect, Route } from "react-router-dom";
import Home from "./components/pages/Home";
import DocEditor from "./components/pages/DocEditor";
import Settings from "./components/pages/Settings";
import VersionHistory from "./components/pages/VersionHistory";
import { fetchTreeFolders } from "./store/files/actions";
import config from "../package.json";

import {
  store as commonStore,
  history,
  PrivateRoute,
  PublicRoute,
  Login,
  Error404,
  Error520,
  Offline,
  NavMenu,
  Main,
  utils,
  toastr, Layout
} from "asc-web-common";

const {
  setIsLoaded,
  getUser,
  getPortalSettings,
  getModules,
  setCurrentProductId,
  setCurrentProductHomePage,
  getPortalCultures,
  getIsAuthenticated,
} = commonStore.auth.actions;

class App extends React.Component {
  constructor(props) {
    super(props);

    this.isEditor = window.location.pathname.indexOf("doceditor") !== -1;
  }

  componentDidMount() {
    const {
      setModuleInfo,
      getUser,
      getPortalSettings,
      getModules,
      getPortalCultures,
      fetchTreeFolders,
      setIsLoaded,
      getIsAuthenticated,
    } = this.props;

    setModuleInfo();
<<<<<<< HEAD

    const token = localStorage.getItem(AUTH_KEY);

    if (!token) {
      return setIsLoaded();
    }

    const requests = this.isEditor
      ? [getUser()]
      : [
        getUser(),
        getPortalSettings(),
        getModules(),
        getPortalCultures(),
        fetchTreeFolders(),
      ];

    Promise.all(requests)
      .catch((e) => {
        toastr.error(e);
      })
      .finally(() => {
        setIsLoaded();
      });
=======
    getIsAuthenticated().then((isAuthenticated) => {
      if (!isAuthenticated) {
        utils.updateTempContent();
        return setIsLoaded();
      } else {
        utils.updateTempContent(isAuthenticated);
      }

      const requests = this.isEditor
        ? [getUser()]
        : [
            getUser(),
            getPortalSettings(),
            getModules(),
            getPortalCultures(),
            fetchTreeFolders(),
          ];

      Promise.all(requests)
        .catch((e) => {
          toastr.error(e);
        })
        .finally(() => {
          utils.updateTempContent();
          setIsLoaded();
        });
    });
>>>>>>> 09d2dfcb
  }

  render() {
    const { homepage } = this.props;
    
    return navigator.onLine ? (
<<<<<<< HEAD
      <Layout>
          <Router history={history}>
            {!this.isEditor && <NavMenu />}
            <Main >
              <Suspense fallback={null}>
                <Switch>
                  <Redirect exact from="/" to={`${homepage}`} />
                  <PrivateRoute
                    exact
                    path={`${homepage}/settings/:setting`}
                    component={Settings}
                  />
                  <PrivateRoute
                    exact
                    path={`${homepage}/doceditor`}
                    component={DocEditor}
                  />
                  <PrivateRoute
                    exact
                    path={`${homepage}/:fileId/history`}
                    component={VersionHistory}
                  />
                  <PrivateRoute exact path={homepage} component={Home} />
                  <PrivateRoute path={`${homepage}/filter`} component={Home} />
  
                  <PublicRoute
                    exact
                    path={[
                      "/login",
                      "/login/error=:error",
                      "/login/confirmed-email=:confirmedEmail",
                    ]}
                    component={Login}
                  />
                  <PrivateRoute exact path={`/error=:error`} component={Error520} />
                  <PrivateRoute component={Error404} />
                </Switch>
              </Suspense>
            </Main>
          </Router>
      </Layout>
=======
      <Router history={history}>
        {!this.isEditor && <NavMenu />}
        <Main>
          <Suspense fallback={null}>
            <Switch>
              <Redirect exact from="/" to={`${homepage}`} />
              <PrivateRoute
                exact
                path={`${homepage}/settings/:setting`}
                component={Settings}
              />
              <Route
                exact
                path={`${homepage}/doceditor`}
                component={DocEditor}
              />
              <PrivateRoute
                exact
                path={`${homepage}/:fileId/history`}
                component={VersionHistory}
              />
              <PrivateRoute exact path={homepage} component={Home} />
              <PrivateRoute path={`${homepage}/filter`} component={Home} />
              <PublicRoute
                exact
                path={[
                  "/login",
                  "/login/error=:error",
                  "/login/confirmed-email=:confirmedEmail",
                ]}
                component={Login}
              />
              <PrivateRoute exact path={`/error=:error`} component={Error520} />
              <PrivateRoute component={Error404} />
            </Switch>
          </Suspense>
        </Main>
      </Router>
>>>>>>> 09d2dfcb
    ) : (
        <Offline />
      );
  }
}

const mapStateToProps = (state) => {
  const { settings } = state.auth;
  const { homepage } = settings;
  return {
    homepage: homepage || config.homepage,
  };
};

const mapDispatchToProps = (dispatch) => {
  return {
    getIsAuthenticated: () => getIsAuthenticated(dispatch),
    setModuleInfo: () => {
      dispatch(setCurrentProductHomePage(config.homepage));
      dispatch(setCurrentProductId("e67be73d-f9ae-4ce1-8fec-1880cb518cb4"));
    },
    getUser: () => getUser(dispatch),
    getPortalSettings: () => getPortalSettings(dispatch),
    getModules: () => getModules(dispatch),
    getPortalCultures: () => getPortalCultures(dispatch),
    fetchTreeFolders: () => fetchTreeFolders(dispatch),
    setIsLoaded: () => dispatch(setIsLoaded(true)),
  };
};

export default connect(mapStateToProps, mapDispatchToProps)(App);<|MERGE_RESOLUTION|>--- conflicted
+++ resolved
@@ -54,32 +54,6 @@
     } = this.props;
 
     setModuleInfo();
-<<<<<<< HEAD
-
-    const token = localStorage.getItem(AUTH_KEY);
-
-    if (!token) {
-      return setIsLoaded();
-    }
-
-    const requests = this.isEditor
-      ? [getUser()]
-      : [
-        getUser(),
-        getPortalSettings(),
-        getModules(),
-        getPortalCultures(),
-        fetchTreeFolders(),
-      ];
-
-    Promise.all(requests)
-      .catch((e) => {
-        toastr.error(e);
-      })
-      .finally(() => {
-        setIsLoaded();
-      });
-=======
     getIsAuthenticated().then((isAuthenticated) => {
       if (!isAuthenticated) {
         utils.updateTempContent();
@@ -107,56 +81,13 @@
           setIsLoaded();
         });
     });
->>>>>>> 09d2dfcb
   }
 
   render() {
     const { homepage } = this.props;
     
     return navigator.onLine ? (
-<<<<<<< HEAD
-      <Layout>
-          <Router history={history}>
-            {!this.isEditor && <NavMenu />}
-            <Main >
-              <Suspense fallback={null}>
-                <Switch>
-                  <Redirect exact from="/" to={`${homepage}`} />
-                  <PrivateRoute
-                    exact
-                    path={`${homepage}/settings/:setting`}
-                    component={Settings}
-                  />
-                  <PrivateRoute
-                    exact
-                    path={`${homepage}/doceditor`}
-                    component={DocEditor}
-                  />
-                  <PrivateRoute
-                    exact
-                    path={`${homepage}/:fileId/history`}
-                    component={VersionHistory}
-                  />
-                  <PrivateRoute exact path={homepage} component={Home} />
-                  <PrivateRoute path={`${homepage}/filter`} component={Home} />
-  
-                  <PublicRoute
-                    exact
-                    path={[
-                      "/login",
-                      "/login/error=:error",
-                      "/login/confirmed-email=:confirmedEmail",
-                    ]}
-                    component={Login}
-                  />
-                  <PrivateRoute exact path={`/error=:error`} component={Error520} />
-                  <PrivateRoute component={Error404} />
-                </Switch>
-              </Suspense>
-            </Main>
-          </Router>
-      </Layout>
-=======
+	<Layout>
       <Router history={history}>
         {!this.isEditor && <NavMenu />}
         <Main>
@@ -195,7 +126,7 @@
           </Suspense>
         </Main>
       </Router>
->>>>>>> 09d2dfcb
+ 	</Layout>
     ) : (
         <Offline />
       );
