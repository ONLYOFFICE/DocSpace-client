import { request } from "../client";
import axios from "axios";
import FilesFilter from "./filter";

export function openEdit(fileId) {
  const options = {
    method: "get",
    url: `/files/file/${fileId}/openedit`
  };

  return request(options);
}

export function getFolderInfo(folderId) {
  const options = {
    method: "get",
    url: `/files/folder/${folderId}`
  };

  return request(options);
}

export function getFolderPath(folderId) {
  const options = {
    method: "get",
    url: `/files/folder/${folderId}/path`
  };

  return request(options);
}

export function getFolder(folderId, filter) {
  const params =
    filter && filter instanceof FilesFilter
      ? `${folderId}?${filter.toUrlParams()}`
      : folderId;

  const options = {
    method: "get",
    url: `/files/${params}`
  };

  return request(options);
}

export function getFoldersTree() {
<<<<<<< HEAD
  const rootFoldersPaths = ['@my', '@share', '@common', /*'@projects',*/ '@trash', '@recent']; //TODO: need get from settings
  const requestsArray = rootFoldersPaths.map(path => request({ method: "get", url: `/files/${path}?filterType=2` }));

  return axios.all(requestsArray)
    .then(axios.spread((...responses) =>
=======
  const rootFoldersPaths = [
    "@my",
    "@share",
    "@common",
    /*'@projects',*/ "@trash"
  ]; //TODO: need get from settings
  const requestsArray = rootFoldersPaths.map(path =>
    request({ method: "get", url: `/files/${path}?filterType=2` })
  );

  return axios.all(requestsArray).then(
    axios.spread((...responses) =>
>>>>>>> 15f4b38a
      responses.map((data, index) => {
        const trashIndex = 3;
        return {
          id: data.current.id,
          key: `0-${index}`,
          title: data.current.title,
          folders:
            index !== trashIndex
              ? data.folders.map(folder => {
                  return {
                    id: folder.id,
                    title: folder.title,
                    access: folder.access,
                    foldersCount: folder.foldersCount,
                    rootFolderType: folder.rootFolderType,
                    newItems: folder.new
                  };
                })
              : null,
          pathParts: data.pathParts,
          foldersCount: index !== trashIndex ? data.current.foldersCount : null,
          newItems: data.new
        };
      })
    )
  );
}

export function getMyFolderList(filter = FilesFilter.getDefault()) {
  const options = {
    method: "get",
    url: `/files/@my`
  };

  return request(options);
}

export function getCommonFolderList(filter = FilesFilter.getDefault()) {
  const options = {
    method: "get",
    url: `/files/@common`
  };

  return request(options);
}

export function getProjectsFolderList(filter = FilesFilter.getDefault()) {
  const options = {
    method: "get",
    url: `/files/@projects`
  };

  return request(options);
}

export function getTrashFolderList(filter = FilesFilter.getDefault()) {
  const options = {
    method: "get",
    url: `/files/@trash`
  };

  return request(options);
}

export function getSharedFolderList(filter = FilesFilter.getDefault()) {
  const options = {
    method: "get",
    url: `/files/@share`
  };

  return request(options);
}

export function getRecentFolderList(filter = FilesFilter.getDefault()) {
  const options = {
    method: "get",
    url: `/files/@recent`
  };

  return request(options);
}

export function createFolder(parentFolderId, title) {
  const data = { title };
  const options = {
    method: "post",
    url: `/files/folder/${parentFolderId}`,
    data
  };

  return request(options);
}

export function renameFolder(folderId, title) {
  const data = { title };
  const options = {
    method: "put",
    url: `/files/folder/${folderId}`,
    data
  };

  return request(options);
}

export function deleteFolder(folderId, deleteAfter, immediately) {
  const data = { deleteAfter, immediately };
  const options = {
    method: "delete",
    url: `/files/folder/${folderId}`,
    data
  };

  return request(options);
}

export function createFile(folderId, title) {
  const data = { title };
  const options = {
    method: "post",
    url: `/files/${folderId}/file`,
    data
  };

  return request(options);
}

export function createTextFile(folderId, title, content) {
  const data = { title, content };
  const options = {
    method: "post",
    url: `/files/${folderId}/text`,
    data
  };

  return request(options);
}

export function createTextFileInMy(title) {
  const data = { title };
  const options = {
    method: "post",
    url: "/files/@my/file",
    data
  };

  return request(options);
}

export function createTextFileInCommon(title) {
  const data = { title };
  const options = {
    method: "post",
    url: "/files/@common/file",
    data
  };

  return request(options);
}

export function createHtmlFile(folderId, title, content) {
  const data = { title, content };
  const options = {
    method: "post",
    url: `/files/${folderId}/html`,
    data
  };

  return request(options);
}

export function createHtmlFileInMy(title, content) {
  const data = { title, content };
  const options = {
    method: "post",
    url: "/files/@my/html",
    data
  };

  return request(options);
}

export function createHtmlFileInCommon(title, content) {
  const data = { title, content };
  const options = {
    method: "post",
    url: "/files/@common/html",
    data
  };

  return request(options);
}

export function getFileInfo(fileId) {
  const options = {
    method: "get",
    url: `/files/file/${fileId}`
  };

  return request(options);
}

export function updateFile(fileId, title, lastVersion) {
  const data = { title, lastVersion };
  const options = {
    method: "put",
    url: `/files/file/${fileId}`,
    data
  };

  return request(options);
}

export function deleteFile(fileId, deleteAfter, immediately) {
  const data = { deleteAfter, immediately };
  const options = {
    method: "delete",
    url: `/files/file/${fileId}`,
    data
  };

  return request(options);
}

export function emptyTrash() {
  return request({ method: "put", url: "/files/fileops/emptytrash" });
}

export function removeFiles(folderIds, fileIds, deleteAfter, immediately) {
  const data = { folderIds, fileIds, deleteAfter, immediately };
  return request({ method: "put", url: "/files/fileops/delete", data });
}

export function getShareFolders(folderId) {
  return request({
    method: "get",
    url: `/files/folder/${folderId}/share`
  });
}

export function getShareFiles(fileId) {
  return request({
    method: "get",
    url: `/files/file/${fileId}/share`
  });
}

export function setShareFolder(folderId, share, notify, sharingMessage) {
  const data = { share, notify, sharingMessage };
  return request({
    method: "put",
    url: `/files/folder/${folderId}/share`,
    data
  });
}

export function setShareFiles(fileId, share, notify, sharingMessage) {
  const data = { share, notify, sharingMessage };
  return request({ method: "put", url: `/files/file/${fileId}/share`, data });
}

export function startUploadSession(folderId, fileName, fileSize, relativePath) {
  const data = { fileName, fileSize, relativePath };
  return request({
    method: "post",
    url: `/files/${folderId}/upload/create_session.json`,
    data
  });
}

export function uploadFile(url, data) {
  return axios.post(url, data);
}

export function downloadFiles(fileIds, folderIds) {
  const data = { fileIds, folderIds };
  return request({ method: "put", url: "/files/fileops/bulkdownload", data });
}

export function downloadFormatFiles(fileConvertIds, folderIds) {
  const data = { folderIds, fileConvertIds };
  return request({ method: "put", url: "/files/fileops/bulkdownload", data });
}

export function getProgress() {
  return request({ method: "get", url: "/files/fileops" });
}

export function copyToFolder(
  destFolderId,
  folderIds,
  fileIds,
  conflictResolveType,
  deleteAfter
) {
  const data = {
    destFolderId,
    folderIds,
    fileIds,
    conflictResolveType,
    deleteAfter
  };
  return request({ method: "put", url: "/files/fileops/copy", data });
}

export function moveToFolder(
  destFolderId,
  folderIds,
  fileIds,
  conflictResolveType,
  deleteAfter
) {
  const data = {
    destFolderId,
    folderIds,
    fileIds,
    conflictResolveType,
    deleteAfter
  };
  return request({ method: "put", url: "/files/fileops/move", data });
}

export function getFileVersionInfo(fileId) {
  return request({
    method: "get",
    url: `/files/file/${fileId}/history`
  });
}

export function markAsRead(folderIds, fileIds) {
  const data = { folderIds, fileIds };
  return request({ method: "put", url: "/files/fileops/markasread", data });
}

export function getNewFiles(folderId) {
  return request({
    method: "get",
    url: `/files/${folderId}/news`
  });
}

export function convertFile(fileId) {
  return request({
    method: "put",
    url: `/files/file/${fileId}/checkconversion`
  });
}

export function getConvertFile(fileId) {
  return request({
    method: "get",
    url: `/files/file/${fileId}/checkconversion`
  });
}

export function finalizeVersion(fileId, version, continueVersion) {
  const data = { fileId, version, continueVersion };
  return request({
    method: "put",
    url: `/files/file/${fileId}/history`,
    data
  });
}

export function markAsVersion(fileId, continueVersion, version) {
  const data = { continueVersion, version };
  return request({ method: "put", url: `/files/file/${fileId}/history`, data });
}

export function versionEditComment(fileId, comment, version) {
  const data = { comment, version };
  return request({ method: "put", url: `/files/file/${fileId}/comment`, data });
}

export function versionRestore(fileId, lastversion) {
  const data = { lastversion };
  return request({ method: "put", url: `/files/file/${fileId}`, data });
}

export function lockFile(fileId, lockFile) {
  const data = { lockFile };
  return request({ method: "put", url: `/files/file/${fileId}/lock`, data });
}

export function updateIfExist(val) {
  const data = { set: val };
  return request({ method: "put", url: "files/updateifexist", data });
}

export function storeOriginal(val) {
  const data = { set: val };
  return request({ method: "put", url: "files/storeoriginal", data });
}

export function changeDeleteConfirm(val) {
  const data = { set: val };
  return request({ method: "put", url: "files/changedeleteconfrim", data });
}

export function storeForceSave(val) {
  const data = { set: val };
  return request({ method: "put", url: "files/storeforcesave", data });
}

export function forceSave(val) {
  const data = { set: val };
  return request({ method: "put", url: "files/forcesave", data });
}

export function thirdParty(val) {
  const data = { set: val };
  return request({ method: "put", url: "files/thirdparty", data });
}

export function getSettingsFiles() {
  return request({ method: "get", url: `/files/settings` });
}

export function getDocServiceUrl() {
  return request({ method: "get", url: `/files/docservice` });
}<|MERGE_RESOLUTION|>--- conflicted
+++ resolved
@@ -44,13 +44,6 @@
 }
 
 export function getFoldersTree() {
-<<<<<<< HEAD
-  const rootFoldersPaths = ['@my', '@share', '@common', /*'@projects',*/ '@trash', '@recent']; //TODO: need get from settings
-  const requestsArray = rootFoldersPaths.map(path => request({ method: "get", url: `/files/${path}?filterType=2` }));
-
-  return axios.all(requestsArray)
-    .then(axios.spread((...responses) =>
-=======
   const rootFoldersPaths = [
     "@my",
     "@share",
@@ -63,7 +56,6 @@
 
   return axios.all(requestsArray).then(
     axios.spread((...responses) =>
->>>>>>> 15f4b38a
       responses.map((data, index) => {
         const trashIndex = 3;
         return {
