--- conflicted
+++ resolved
@@ -33,21 +33,14 @@
 import { HelpButton } from "@docspace/shared/components/help-button";
 
 const AdvancedSettings = ({
-<<<<<<< HEAD
+  isLdapEnabled,
+  isUIDisabled,
   isSendWelcomeEmail,
   setIsSendWelcomeEmail,
   disableEmailVerification,
   setDisableEmailVerification,
 }) => {
-  const { t } = useTranslation(["Ldap", "Settings", "Common"]);
-=======
-  isLdapEnabled,
-  isUIDisabled,
-  isSendWelcomeEmail,
-  setIsSendWelcomeEmail,
-}) => {
   const { t } = useTranslation("Ldap");
->>>>>>> c2c3c504
 
   const onChangeSendWelcomeEmail = (e) => {
     const checked = e.target.checked;
@@ -70,12 +63,8 @@
           className="ldap_checkbox-send-welcome-email"
           label={t("LdapSendWelcomeLetter")}
           isChecked={isSendWelcomeEmail}
-<<<<<<< HEAD
           onChange={onChangeSendWelcomeEmail}
-=======
           isDisabled={!isLdapEnabled || isUIDisabled}
-          onChange={onChange}
->>>>>>> c2c3c504
         />
         <HelpButton tooltipContent={t("LdapSendWelcomeLetterTooltip")} />
       </div>
@@ -100,17 +89,12 @@
 
 export default inject(({ ldapStore }) => {
   const {
-<<<<<<< HEAD
-    setIsSendWelcomeEmail,
-    isSendWelcomeEmail,
     disableEmailVerification,
     setDisableEmailVerification,
-=======
     isLdapEnabled,
     isUIDisabled,
     setIsSendWelcomeEmail,
     isSendWelcomeEmail,
->>>>>>> c2c3c504
   } = ldapStore;
   return {
     isLdapEnabled,
