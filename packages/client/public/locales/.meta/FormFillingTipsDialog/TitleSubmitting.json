--- conflicted
+++ resolved
@@ -3,11 +3,7 @@
   "content": "Once the Complete & Submit button is clicked in the opened form copy, it is moved to the Complete folder.",
   "content_en_sha1_hash": "2e639013a5f7a790cf0cf520270367ff9351c4e8",
   "created_at": "2025-05-19T21:30:55.149Z",
-<<<<<<< HEAD
-  "updated_at": "2025-05-24T10:53:32.527Z",
-=======
   "updated_at": "2025-07-10T11:11:07.132Z",
->>>>>>> 4378f47c
   "comment": {
     "text": "This translation key is used to describe the action of submitting a form. It will be displayed as a tip or guidance message in a UI element, likely next to a \"Complete & Submit\" button. Its purpose is to inform users about what happens when they click this button, specifically moving the form copy to the \"Complete\" folder.",
     "is_auto": true,
@@ -34,8 +30,8 @@
       "ai_spell_check_issues": [
         {
           "type": "formatting",
-          "description": "The quotation marks around \"إكمال وإرسال\" are not consistently styled. They should be Arabic quotation marks ( « » ) or consistently use English quotation marks.",
-          "suggestion": "Replace English quotation marks with Arabic quotation marks ( « » ) or use English quotation marks consistently."
+          "description": "The Arabic translation includes quotation marks around \"إكمال وإرسال\" and \"مكتمل\". While quotation marks are used in Arabic, their usage here seems unnecessary and might hinder readability. It's best to align with the English style of not using quotes.",
+          "suggestion": "Remove the quotation marks around \"إكمال وإرسال\" and \"مكتمل\": بمجرد الضغط على زر إكمال وإرسال في نسخة النموذج، يتم نقلها إلى مجلد مكتمل."
         }
       ],
       "approved_at": null
@@ -45,245 +41,225 @@
       "ai_model": null,
       "ai_spell_check_issues": [
         {
+          "type": "incorrect_translation",
+          "description": "The translation \"Tamamlanmış qovluğuna köçürülür\" doesn't perfectly capture the nuance of 'moved to the Complete folder'. It implies a transfer or migration rather than a placement within a folder.",
+          "suggestion": "Açılan forma nüsxəsində Tamamla və Göndər düyməsini sıxdıqda, 'Tamam' qovluğuna yerləşdirilir."
+        },
+        {
+          "type": "formatting",
+          "description": "While not a severe issue, maintaining consistency in casing might be beneficial. 'Tamam' and 'Göndər' could potentially be capitalized consistently throughout the interface or documentation.",
+          "suggestion": "Consider capitalizing 'Tamam' and 'Göndər' consistently."
+        }
+      ],
+      "approved_at": null
+    },
+    "bg": {
+      "ai_translated": false,
+      "ai_model": null,
+      "ai_spell_check_issues": [],
+      "approved_at": null
+    },
+    "cs": {
+      "ai_translated": false,
+      "ai_model": null,
+      "ai_spell_check_issues": [],
+      "approved_at": null
+    },
+    "de": {
+      "ai_translated": false,
+      "ai_model": null,
+      "ai_spell_check_issues": [],
+      "approved_at": null
+    },
+    "el-GR": {
+      "ai_translated": false,
+      "ai_model": null,
+      "ai_spell_check_issues": [],
+      "approved_at": null
+    },
+    "es": {
+      "ai_translated": false,
+      "ai_model": null,
+      "ai_spell_check_issues": [],
+      "approved_at": null
+    },
+    "fi": {
+      "ai_translated": false,
+      "ai_model": null,
+      "ai_spell_check_issues": [],
+      "approved_at": null
+    },
+    "fr": {
+      "ai_translated": false,
+      "ai_model": null,
+      "ai_spell_check_issues": [],
+      "approved_at": null
+    },
+    "hy-AM": {
+      "ai_translated": false,
+      "ai_model": null,
+      "ai_spell_check_issues": [],
+      "approved_at": null
+    },
+    "it": {
+      "ai_translated": false,
+      "ai_model": null,
+      "ai_spell_check_issues": [
+        {
+          "type": "incorrect_translation",
+          "description": "The English phrase 'Complete & Submit' is translated as 'Completa e Invia'. While not strictly incorrect, 'Invia' (send) might imply an action beyond simply marking the form as complete. 'Completa' alone is a more accurate representation of the intended meaning within this context.",
+          "suggestion": "Completa e Salva"
+        },
+        {
+          "type": "grammatical",
+          "description": "The phrase 'questa viene spostata' is grammatically correct but slightly awkward. It could be improved for smoother reading.",
+          "suggestion": "viene spostata nella cartella Completati"
+        }
+      ],
+      "approved_at": null
+    },
+    "ja-JP": {
+      "ai_translated": false,
+      "ai_model": null,
+      "ai_spell_check_issues": [
+        {
+          "type": "formatting",
+          "description": "The Japanese translation uses katakana for 'Complete & Submit'. While acceptable, using a more natural Japanese equivalent like 「完了送信」 might be more user-friendly and consistent with other UI elements.",
+          "suggestion": "Consider replacing 「完了＆送信」 with 「完了送信」."
+        }
+      ],
+      "approved_at": null
+    },
+    "ko-KR": {
+      "ai_translated": false,
+      "ai_model": null,
+      "ai_spell_check_issues": [
+        {
+          "type": "formatting",
+          "description": "The Korean translation uses a direct translation of \"Complete & Submit\" which doesn't flow naturally in Korean. It would be more idiomatic to use a term that encapsulates both actions.",
+          "suggestion": "Consider using a phrase like \"제출 및 완료\" (jeomcheol mit malwo) or \"완료 제출\" (wanlyo jeomcheol) to replace \"완료 & 제출\"."
+        }
+      ],
+      "approved_at": null
+    },
+    "lo-LA": {
+      "ai_translated": false,
+      "ai_model": null,
+      "ai_spell_check_issues": [
+        {
+          "type": "formatting",
+          "description": "The Lao translation uses quotation marks that may not be standard Lao. Consider using a more common Lao quotation mark style.",
+          "suggestion": "Review and potentially adjust quotation mark style to align with Lao conventions (e.g., using guillemets «»)."
+        }
+      ],
+      "approved_at": null
+    },
+    "lv": {
+      "ai_translated": false,
+      "ai_model": null,
+      "ai_spell_check_issues": [
+        {
+          "type": "formatting",
+          "description": "The translation includes quotes around 'Pabeigtas'. While acceptable, it's more common in Latvian to omit the quotes for folder names in instructional text. It's not a critical error, but improves readability.",
+          "suggestion": "Remove the quotes around 'Pabeigtas'."
+        }
+      ],
+      "approved_at": null
+    },
+    "nl": {
+      "ai_translated": false,
+      "ai_model": null,
+      "ai_spell_check_issues": [],
+      "approved_at": null
+    },
+    "pl": {
+      "ai_translated": false,
+      "ai_model": null,
+      "ai_spell_check_issues": [
+        {
+          "type": "incorrect_translation",
+          "description": "The phrase \"Complete & Submit\" is not accurately reflected in the Polish translation. \"Zakończ i prześlij\" is a literal translation but may not convey the intended meaning within the context of form submission. A more natural phrasing might be needed.",
+          "suggestion": "Consider alternatives like \"Wyślij i Zakończ\" or \"Zatwierdź i Wyślij\", or research common phrasing used for submitting forms in Polish UI contexts."
+        },
+        {
+          "type": "formatting",
+          "description": "The phrase \"Gotowe\" is capitalized. While technically acceptable, it might be stylistically better to be lowercase (\"gotowe\") to maintain consistency with other labels.",
+          "suggestion": "Change \"Gotowe\" to \"gotowe\"."
+        }
+      ],
+      "approved_at": null
+    },
+    "pt": {
+      "ai_translated": false,
+      "ai_model": null,
+      "ai_spell_check_issues": [
+        {
+          "type": "incorrect_translation",
+          "description": "The translation 'Concluir & Enviar' is a direct translation of 'Complete & Submit' but might not be the most natural phrasing in Portuguese. A more common and natural way to express 'Complete & Submit' would be 'Finalizar & Enviar' or 'Concluir e Enviar'.",
+          "suggestion": "Finalizar & Enviar"
+        },
+        {
+          "type": "grammar",
+          "description": "The phrase 'este é movido' is passive voice and a bit clunky in Portuguese. A more natural wording would be active.",
+          "suggestion": "ele é movido"
+        }
+      ],
+      "approved_at": null
+    },
+    "pt-BR": {
+      "ai_translated": false,
+      "ai_model": null,
+      "ai_spell_check_issues": [
+        {
           "type": "spelling",
-          "description": "The word 'nüsxəsində' is a slightly awkward formulation. While technically correct, a more natural phrasing might be preferable.",
-          "suggestion": "Açılan formaya"
-        },
-        {
-          "type": "formatting",
-          "description": "The sentence structure could be improved for better readability. It sounds a bit clunky in Azerbaijani.",
-          "suggestion": "Açılan formaya 'Tamamla və Göndər' düyməsini basdıqda, o, Tamamlanmış qovluğuna köçürülür."
-        }
-      ],
-      "approved_at": null
-    },
-    "bg": {
-      "ai_translated": false,
-      "ai_model": null,
-      "ai_spell_check_issues": [],
-      "approved_at": null
-    },
-    "cs": {
-      "ai_translated": false,
-      "ai_model": null,
-      "ai_spell_check_issues": [],
-      "approved_at": null
-    },
-    "de": {
-      "ai_translated": false,
-      "ai_model": null,
-      "ai_spell_check_issues": [
-        {
-          "type": "incorrect_translation",
-          "description": "The pronoun \"sie\" (she/they) is used instead of referring to the form copy. It creates ambiguity.",
-          "suggestion": "Sobald in der geöffneten Formularkopie auf die Schaltfläche \"Abschließen und senden\" geklickt wird, wird *diese* in den Ordner \"Komplett\" verschoben."
-        }
-      ],
-      "approved_at": null
-    },
-    "el-GR": {
-      "ai_translated": false,
-      "ai_model": null,
-      "ai_spell_check_issues": [
-        {
-          "type": "formatting",
-          "description": "The Greek translation uses quotation marks (“”) which are not the standard quotation marks in Greek. Standard Greek quotation marks are «».",
-          "suggestion": "Replace “Ολοκλήρωση και υποβολή” and “Ολοκληρωμένα” with «Ολοκλήρωση και υποβολή» and «Ολοκληρωμένα» respectively."
-        }
-      ],
-      "approved_at": null
-    },
-    "es": {
-      "ai_translated": false,
-      "ai_model": null,
-      "ai_spell_check_issues": [
-        {
-          "type": "incorrect_translation",
-          "description": "The English phrase 'Complete & Submit' is translated as 'Completar y enviar'. While technically correct, 'Completar y enviar' is a bit clunky in Spanish. A more natural and common translation would be 'Finalizar y Enviar' or 'Enviar y Finalizar'.",
-          "suggestion": "Finalizar y Enviar"
-        }
-      ],
-      "approved_at": null
-    },
-    "fi": {
-      "ai_translated": false,
-      "ai_model": null,
-      "ai_spell_check_issues": [
-        {
-          "type": "formatting",
-          "description": "The ampersand (&) in 'Valmis & Lähetä' should be a non-breaking space (&nbsp;) to prevent line breaks within the button text. While functionally correct, it's best practice for button text.",
-          "suggestion": "Valmis &nbsp; & Lähetä"
-        }
-      ],
-      "approved_at": null
-    },
-    "fr": {
-      "ai_translated": false,
-      "ai_model": null,
-      "ai_spell_check_issues": [],
-      "approved_at": null
-    },
-    "hy-AM": {
-      "ai_translated": false,
-      "ai_model": null,
-      "ai_spell_check_issues": [
-        {
-          "type": "formatting",
-          "description": "The Armenian translation uses a mix of quotation marks. While some use standard quotation marks («»), others don't. This is inconsistent.",
-          "suggestion": "Ensure consistent use of either («») or (‘’) for all quotation marks throughout the translation. I recommend using («») to match the English source."
-        }
-      ],
-      "approved_at": null
-    },
-    "it": {
-      "ai_translated": false,
-      "ai_model": null,
-      "ai_spell_check_issues": [
+          "description": "The word 'Concluído' is likely intended to be 'Concluir'. 'Concluído' means 'completed,' whereas the original English refers to the action of completing and submitting.",
+          "suggestion": "Depois que o botão Concluir e Enviar for clicado na cópia do formulário aberto, ele será movido para a pasta de Formulários Concluídos."
+        }
+      ],
+      "approved_at": null
+    },
+    "ro": {
+      "ai_translated": false,
+      "ai_model": null,
+      "ai_spell_check_issues": [
+        {
+          "type": "incorrect_translation",
+          "description": "The English phrase \"Complete & Submit\" is directly translated to \"Completare și trimitere\". While technically correct, it's less natural in Romanian. A more common and user-friendly equivalent would be \"Finalizare și trimitere\" or \"Închidere și trimitere\".",
+          "suggestion": "Consider translating \"Complete & Submit\" as \"Finalizare și trimitere\" or \"Închidere și trimitere\"."
+        },
+        {
+          "type": "incorrect_translation",
+          "description": "The English phrase 'moved to the Complete folder' is translated as 'mutat în folderul Formulare completate'. While understandable, 'Formulare completate' is a bit clunky. A more natural phrasing would be something like 'în folderul Completate' or 'în folderul Finalizate'.",
+          "suggestion": "Consider translating 'moved to the Complete folder' as 'în folderul Completate' or 'în folderul Finalizate'."
+        }
+      ],
+      "approved_at": null
+    },
+    "ru": {
+      "ai_translated": false,
+      "ai_model": null,
+      "ai_spell_check_issues": [
+        {
+          "type": "formatting",
+          "description": "The quotation marks used for button names are Russian style (« ») which may not be consistent with the rest of the UI and might look out of place.",
+          "suggestion": "Consider using standard English quotation marks (\"\") or a UI consistent quotation style for button names to maintain a uniform look and feel. Alternatively, clarify whether Russian style quotes are intentionally used for localization purposes."
+        }
+      ],
+      "approved_at": null
+    },
+    "si": {
+      "ai_translated": false,
+      "ai_model": null,
+      "ai_spell_check_issues": [
+        {
+          "type": "incorrect_translation",
+          "description": "The phrase \"Complete & Submit\" is not accurately translated. \"සම්පූර්ණ කර ඉදිරිපත් කරන්න\" translates to 'complete and submit', but lacks the nuance of a button label. It could be misinterpreted as a general instruction rather than a button title.",
+          "suggestion": "Consider a more literal translation of 'Complete & Submit' that maintains the button-like feel, such as \"සම්පූර්ණකොට ඉදිරිපත් කරන්න\" or exploring alternatives that reflect the action of pressing a button in Sinhala."
+        },
         {
           "type": "spelling",
-          "description": "The word 'Complete' in the English content is translated as 'Completa'. While technically correct, 'Completati' (plural) is more contextually accurate because it refers to a folder containing completed forms.",
-          "suggestion": "Una volta cliccato il pulsante Completa e Invia nella copia del modulo aperta, questa viene spostata nella cartella Completata."
-        }
-      ],
-      "approved_at": null
-    },
-    "ja-JP": {
-      "ai_translated": false,
-      "ai_model": null,
-      "ai_spell_check_issues": [
-        {
-          "type": "formatting",
-          "description": "The Japanese translation uses katakana for \"Complete & Submit\" which might not be the most natural or easily understood way to represent it. Consider using a more descriptive phrase or a transliteration that flows better.",
-          "suggestion": "Consider using a phrase like 「完了して送信」 (Kanri shite sōshin) or a more descriptive explanation in Japanese."
-        }
-      ],
-      "approved_at": null
-    },
-    "ko-KR": {
-      "ai_translated": false,
-      "ai_model": null,
-      "ai_spell_check_issues": [
-        {
-          "type": "formatting",
-          "description": "The Korean translation uses an ampersand (&) which doesn't fully match the English 'Complete & Submit'. While understandable, using the full word '완료 및 제출' would be more natural and consistent with Korean writing conventions for buttons/actions.",
-          "suggestion": "열린 양식 사본에서 완료 및 제출 버튼을 클릭하면 완료 폴더로 이동됩니다."
-        }
-      ],
-      "approved_at": null
-    },
-    "lo-LA": {
-      "ai_translated": false,
-      "ai_model": null,
-      "ai_spell_check_issues": [
-        {
-          "type": "formatting",
-          "description": "The Lao translation includes quotation marks around \"Complete & Submit\" which are not present in the English original. While acceptable, consistency should be checked across all translations.",
-          "suggestion": "Consider removing the quotation marks if they are not consistently used for button labels in Lao."
-        }
-      ],
-      "approved_at": null
-    },
-    "lv": {
-      "ai_translated": false,
-      "ai_model": null,
-      "ai_spell_check_issues": [
-        {
-          "type": "formatting",
-          "description": "The Latvian translation uses quotes around \"Pabeigtas\". This might not be the standard formatting for folder names. Consider removing the quotes if the target platform does not require them.",
-          "suggestion": "Remove quotes around \"Pabeigtas\" if standard practice dictates."
-        }
-      ],
-      "approved_at": null
-    },
-    "nl": {
-      "ai_translated": false,
-      "ai_model": null,
-      "ai_spell_check_issues": [
-        {
-          "type": "formatting",
-          "description": "The Dutch translation uses 'Voltooid' which is a valid word but 'Complete' typically translates to 'Ingevuld' in this context (referring to a form being filled out). 'Voltooid' implies completion of a process, not the act of filling the form.",
-          "suggestion": "Zodra op de knop Ingevuld & Verzenden is geklikt in de geopende formulierkopie, wordt deze verplaatst naar de map 'Voltooide formulieren'."
-        },
-        {
-          "type": "incorrect_translation",
-          "description": "While 'Verzenden' is accurate for 'Submit', the flow of the sentence could be improved for better readability in Dutch.",
-          "suggestion": "Zodra op de knop Ingevuld & Verzenden is geklikt in de geopende formulierkopie, wordt deze naar de map 'Voltooide formulieren' verplaatst."
-        }
-      ],
-      "approved_at": null
-    },
-    "pl": {
-      "ai_translated": false,
-      "ai_model": null,
-      "ai_spell_check_issues": [
-        {
-          "type": "formatting",
-          "description": "The phrase 'otworzona kopia formularza' is a bit clunky and could be more concise. It literally translates to 'opened copy of the form'.",
-          "suggestion": "Po kliknięciu przycisku Zakończ i prześlij, kopia formularza zostanie przeniesiona do katalogu Gotowe."
-        }
-      ],
-      "approved_at": null
-    },
-    "pt": {
-      "ai_translated": false,
-      "ai_model": null,
-      "ai_spell_check_issues": [
-        {
-          "type": "incorrect_translation",
-          "description": "The phrase 'Complete & Submit' is translated as 'Concluir & Enviar'. While technically correct, a more natural translation might be 'Finalizar & Enviar' or 'Completar & Enviar'. 'Concluir' can sometimes imply a more final or decisive completion than might be intended.",
-          "suggestion": "Consider 'Finalizar & Enviar' or 'Completar & Enviar' as alternatives to 'Concluir & Enviar'."
-        },
-        {
-          "type": "grammatical",
-          "description": "The sentence 'Depois de clicar no botão Concluir & Enviar na cópia do formulário aberto, este é movido para a pasta Concluir' uses 'este' to refer to the form. While understandable, it's slightly awkward. Using 'ele' would be more grammatically correct and natural.",
-          "suggestion": "Change 'este é movido' to 'ele é movido'."
-        }
-      ],
-      "approved_at": null
-    },
-    "pt-BR": {
-      "ai_translated": false,
-      "ai_model": null,
-      "ai_spell_check_issues": [
-        {
-          "type": "formatting",
-          "description": "The phrase 'Complete & Submit' is translated as 'Concluir e Enviar'. While technically correct, it might be more natural to use a slightly more formal phrasing depending on the overall tone of the application. Consider 'Finalizar e Enviar' or 'Completar e Enviar' for better flow.",
-          "suggestion": "Consider 'Finalizar e Enviar' or 'Completar e Enviar' for improved flow."
-        }
-      ],
-      "approved_at": null
-    },
-    "ro": {
-      "ai_translated": false,
-      "ai_model": null,
-      "ai_spell_check_issues": [
-        {
-          "type": "incorrect_translation",
-          "description": "The phrase \"Complete & Submit\" is translated as \"Completare și trimitere\". While technically correct, it's a bit clunky in Romanian. A more natural phrasing would be \"Butonul Finalizare și Trimitere\" or simply \"Butonul Finalizare\".",
-          "suggestion": "Butonul Finalizare și Trimitere"
-        },
-        {
-          "type": "incorrect_translation",
-          "description": "The term \"Complete folder\" is translated as \"folderul Formulare completate.\" It sounds a little unnatural. A better translation would be \"folderul Finalizate\" or a similar phrasing that implies 'completed forms'.",
-          "suggestion": "folderul Finalizate"
-        }
-      ],
-      "approved_at": null
-    },
-    "ru": {
-      "ai_translated": false,
-      "ai_model": null,
-      "ai_spell_check_issues": [],
-      "approved_at": null
-    },
-    "si": {
-      "ai_translated": false,
-      "ai_model": null,
-      "ai_spell_check_issues": [
-        {
-          "type": "spelling",
-          "description": "The word 'ෆෝල්ඩරයට' (folderaya) is slightly unnatural in this context. While technically correct, 'ෆෝල්ඩරයට' implies movement *into* the folder. A more natural phrasing would be 'ෆෝල්ඩරයට යවනු ලැබේ' or 'ෆෝල්ඩරයට ලැබේ'.",
-          "suggestion": "විවෘත කරන ලද පෝරම පිටපතෙහි සම්පූර්ණ කර ඉදිරිපත් කරන්න බොත්තම ක්ලික් කළ පසු, එය සම්පූර්ණ ෆෝල්ඩරයට ලැබේ."
+          "description": "The word \"ෆෝල්ඩරයට\" (folderaya) appears to be a correct spelling, but the double 'l' in 'folder' is a consistent point of error. It's recommended to confirm consistency with standard Sinhala orthography. The spelling is acceptable but worth checking for consistency.",
+          "suggestion": "Double-check the correct spelling of 'folder' with a Sinhala dictionary or a native speaker to ensure it aligns with established orthographic conventions. While technically correct, consistency matters."
         }
       ],
       "approved_at": null
@@ -297,7 +273,18 @@
     "sl": {
       "ai_translated": false,
       "ai_model": null,
-      "ai_spell_check_issues": [],
+      "ai_spell_check_issues": [
+        {
+          "type": "incorrect_translation",
+          "description": "The translation 'Dokončaj in oddaj' is a literal translation of 'Complete & Submit' which might not be the most natural phrasing in Slovenian. 'Dokončaj in pošljite' or 'Dokončaj in oddaj' would be more idiomatic, though the provided version isn't technically incorrect.",
+          "suggestion": "Consider 'Dokončaj in pošljite' or 'Dokončaj in oddaj' for a more natural flow."
+        },
+        {
+          "type": "formatting",
+          "description": "While technically correct, 'se ta premakne' is slightly awkward. It would be more fluid to say 'premakne se'.",
+          "suggestion": "Change 'se ta premakne' to 'premakne se'."
+        }
+      ],
       "approved_at": null
     },
     "sr-Cyrl-RS": {
@@ -306,8 +293,8 @@
       "ai_spell_check_issues": [
         {
           "type": "formatting",
-          "description": "The Serbian translation uses a semicolon where a period would be more common in this context. This affects the flow and readability.",
-          "suggestion": "Replace the semicolon (;) with a period (.) at the end of the sentence: 'Када се кликне на дугме Заврши и пошаљи у отвореној копији формулара, он се премешта у фолдер Завршено.'"
+          "description": "The Serbian translation uses a lowercase 'к' in 'кликане' which should be uppercase 'К' to match the capitalization of the English 'clicked'.",
+          "suggestion": "Када се Кликане на дугме Заврши и пошаљи у отвореној копији формулара, он се премешта у фолдер Завршено."
         }
       ],
       "approved_at": null
@@ -330,8 +317,8 @@
       "ai_spell_check_issues": [
         {
           "type": "formatting",
-          "description": "The Ukrainian translation uses quotation marks (« ») around button names, which may not be standard for UI text. Consider using single quotes (') or no quotes.",
-          "suggestion": "Consider using single quotes (') or removing the quotation marks around 'Завершити та надіслати' and 'Заповнені'."
+          "description": "The Ukrainian translation uses quotation marks (« ») for the button name, which might not be the standard practice in Ukrainian UI/UX. Consider using single quotes (').",
+          "suggestion": "Change «Завершити та надіслати» to 'Завершити та надіслати'"
         }
       ],
       "approved_at": null
@@ -342,8 +329,8 @@
       "ai_spell_check_issues": [
         {
           "type": "formatting",
-          "description": "The ampersand (&) in 'Complete & Submit' is not properly represented. While the Vietnamese uses 'Gửi' which implies 'Submit', the '&' symbol is absent and might confuse users.",
-          "suggestion": "Consider including a visual representation of '&' or rephrasing to clarify the combined action. For example, 'Khi nút Hoàn thành và Gửi...'"
+          "description": "The ampersand (&) in the original English content is represented as a space in the Vietnamese translation. While understandable, it's better to replace it with 'và' for consistency and clarity.",
+          "suggestion": "Khi nút Hoàn thành và Gửi trên bản sao biểu mẫu đã mở được nhấp vào, nó sẽ được chuyển đến thư mục Hoàn thành."
         }
       ],
       "approved_at": null
@@ -354,8 +341,8 @@
       "ai_spell_check_issues": [
         {
           "type": "formatting",
-          "description": "The translation uses a full stop at the end of the sentence, which might be more appropriate for written text. In a dialog, a more casual tone is preferable, and omitting the full stop would align with that.",
-          "suggestion": "点击表单副本中的“完成并提交”按钮后，副本将移至“完成”文件夹"
+          "description": "The translation uses quotation marks for 'Complete & Submit' and 'Complete' folder. The English original uses the same.",
+          "suggestion": "Consider maintaining consistency in quotation mark usage or avoiding quotation marks entirely based on the overall style guide."
         }
       ],
       "approved_at": null
