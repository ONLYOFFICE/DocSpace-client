import React from "react";
import PropTypes from "prop-types";
import styled, { css } from "styled-components";
//import equal from "fast-deep-equal/react";
//import { LayoutContextConsumer } from "studio/Layout/context";
import { isMobile } from "react-device-detect";
import { inject, observer } from "mobx-react";

import Scrollbar from "@appserver/components/scrollbar";
import DragAndDrop from "@appserver/components/drag-and-drop";
import { tablet, desktop } from "@appserver/components/utils/device";

const paddingStyles = css`
<<<<<<< HEAD
  padding: 17px 7px 16px 20px;
=======
  padding: 17px 7px 16px 24px;
>>>>>>> 366db9d8
  @media ${tablet} {
    padding: 16px 0 16px 24px;
  }
`;
const commonStyles = css`
  flex-grow: 1;
<<<<<<< HEAD
  ${(props) => !props.withScroll && `height: 100%;`}
=======

  ${(props) => (props.isDesktop ? "height: auto" : "height: 100%")};

>>>>>>> 366db9d8
  border-left: none;

  -webkit-user-select: none;

  .section-wrapper {
    ${(props) =>
      !props.withScroll &&
      `display: flex; height: 100%; box-sizing:border-box`};
    ${(props) => !props.withScroll && paddingStyles}
  }

  .section-wrapper-content {
    ${paddingStyles}
    flex: 1 0 auto;

    outline: none;
    ${(props) =>
      props.viewAs == "tile" &&
      css`
        padding-right: 0;
        padding-left: 20px;
      `}

<<<<<<< HEAD
=======
    .section-wrapper {
      display: flex;
      flex-direction: column;
      min-height: 100%;
    }

>>>>>>> 366db9d8
    .section-wrapper {
      display: flex;
      flex-direction: column;
      min-height: 100%;
    }

    .people-row-container,
    .files-row-container {
      margin-top: -22px;

      @media ${desktop} {
        ${(props) => props.viewAs === "row" && `margin-top: -9px;`}
      }
    }
  }
`;

const StyledSectionBody = styled.div`
  ${commonStyles}

  ${(props) =>
    props.withScroll &&
    `
    margin-left: -24px;
  `} 

  .additional-scroll-height {
    ${(props) =>
      !props.withScroll &&
      !props.pinned &&
      `  height: 64px;
  
`}
  }
`;

const StyledDropZoneBody = styled(DragAndDrop)`
  ${commonStyles}

  .drag-and-drop {
    user-select: none;
    height: 100%;
  }

  ${(props) =>
    props.withScroll &&
    `
    margin-left: -24px;
  `}
`;

const StyledSpacer = styled.div`
  display: none;
  min-height: 64px;

  @media ${tablet} {
    display: ${(props) => (props.pinned ? "none" : "block")};
  }
`;

class SectionBody extends React.Component {
  constructor(props) {
    super(props);

    this.focusRef = React.createRef();
  }

  // shouldComponentUpdate(nextProps) {
  //   return !equal(this.props, nextProps);
  // }

  componentDidMount() {
    const { withScroll } = this.props;
    if (!this.props.autoFocus) return;
    if (withScroll) this.focusRef.current.focus();
  }

  componentWillUnmount() {
    this.focusRef = null;
  }

  render() {
    //console.log("PageLayout SectionBody render" );
    const {
      autoFocus,
      children,
      onDrop,
      pinned,
      uploadFiles,
      viewAs,
      withScroll,
      isLoaded,
      isDesktop,
    } = this.props;

    const focusProps = autoFocus
      ? {
          ref: this.focusRef,
          tabIndex: -1,
        }
      : {};

    return uploadFiles ? (
      <StyledDropZoneBody
        isDropZone
        onDrop={onDrop}
        withScroll={withScroll}
        viewAs={viewAs}
        pinned={pinned}
        isLoaded={isLoaded}
        isDesktop={isDesktop}
        className="section-body"
      >
        {withScroll ? (
          !isMobile ? (
            <Scrollbar scrollclass="section-scroll" stype="mediumBlack">
              <div className="section-wrapper">
                <div className="section-wrapper-content" {...focusProps}>
                  {children}
                  <StyledSpacer pinned={pinned} />
                </div>
              </div>
            </Scrollbar>
          ) : (
            <div className="section-wrapper">
              <div className="section-wrapper-content" {...focusProps}>
                {children}
                <StyledSpacer pinned={pinned} />
              </div>
            </div>
          )
        ) : (
          <div className="section-wrapper">
            {children}
            <StyledSpacer pinned={pinned} />
          </div>
        )}
      </StyledDropZoneBody>
    ) : (
      <StyledSectionBody
        viewAs={viewAs}
        withScroll={withScroll}
        pinned={pinned}
        isLoaded={isLoaded}
        isDesktop={isDesktop}
      >
        {withScroll ? (
          !isMobile ? (
            <Scrollbar stype="mediumBlack">
              <div className="section-wrapper">
                <div className="section-wrapper-content" {...focusProps}>
                  {children}
                  <StyledSpacer pinned={pinned} />
                </div>
              </div>
            </Scrollbar>
          ) : (
            <div className="section-wrapper">
              <div className="section-wrapper-content" {...focusProps}>
                {children}
                <StyledSpacer pinned={pinned} />
              </div>
            </div>
          )
        ) : (
          <div className="section-wrapper">{children}</div>
        )}
      </StyledSectionBody>
    );
  }
}

SectionBody.displayName = "SectionBody";

SectionBody.propTypes = {
  withScroll: PropTypes.bool,
  autoFocus: PropTypes.bool,
  pinned: PropTypes.bool,
  onDrop: PropTypes.func,
  uploadFiles: PropTypes.bool,
  children: PropTypes.oneOfType([
    PropTypes.arrayOf(PropTypes.node),
    PropTypes.node,
    PropTypes.any,
  ]),
  viewAs: PropTypes.string,
  isLoaded: PropTypes.bool,
};

SectionBody.defaultProps = {
  autoFocus: false,
  pinned: false,
  uploadFiles: false,
  withScroll: true,
};

export default inject(({ auth }) => {
  const { settingsStore } = auth;
  const { isDesktopClient: isDesktop } = settingsStore;
  return {
    isLoaded: auth.isLoaded,
    isDesktop,
  };
})(observer(SectionBody));<|MERGE_RESOLUTION|>--- conflicted
+++ resolved
@@ -11,24 +11,17 @@
 import { tablet, desktop } from "@appserver/components/utils/device";
 
 const paddingStyles = css`
-<<<<<<< HEAD
   padding: 17px 7px 16px 20px;
-=======
-  padding: 17px 7px 16px 24px;
->>>>>>> 366db9d8
   @media ${tablet} {
     padding: 16px 0 16px 24px;
   }
 `;
 const commonStyles = css`
   flex-grow: 1;
-<<<<<<< HEAD
+
+  ${(props) => (props.isDesktop ? "height: auto" : "height: 100%")};
+
   ${(props) => !props.withScroll && `height: 100%;`}
-=======
-
-  ${(props) => (props.isDesktop ? "height: auto" : "height: 100%")};
-
->>>>>>> 366db9d8
   border-left: none;
 
   -webkit-user-select: none;
@@ -52,15 +45,6 @@
         padding-left: 20px;
       `}
 
-<<<<<<< HEAD
-=======
-    .section-wrapper {
-      display: flex;
-      flex-direction: column;
-      min-height: 100%;
-    }
-
->>>>>>> 366db9d8
     .section-wrapper {
       display: flex;
       flex-direction: column;
