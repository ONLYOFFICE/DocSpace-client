import { useRef } from "react";
import { withTranslation } from "react-i18next";

import { Text } from "@docspace/shared/components/text";
import { inject, observer } from "mobx-react";
import PersonPlusReactSvgUrl from "PUBLIC_DIR/images/person+.react.svg?url";
import Planet12ReactSvgUrl from "PUBLIC_DIR/images/icons/12/planet.react.svg?url";
import { IconButton } from "@docspace/shared/components/icon-button";
import { StyledTitle } from "../../../styles/common";
import { RoomIcon } from "@docspace/shared/components/room-icon";
import RoomsContextBtn from "./context-btn";
import {
  FolderType,
  RoomsType,
  ShareAccessRights,
} from "@docspace/shared/enums";

const RoomsItemHeader = ({
  t,
  selection,
  infoPanelSelection,
  setIsMobileHidden,
  isGracePeriod,
  setInvitePanelOptions,
  setInviteUsersWarningDialogVisible,
  isPublicRoomType,
  roomsView,
  setSelected,
  setBufferSelection,
  isArchive,
}) => {
  const itemTitleRef = useRef();

  if (!selection) return null;

  const icon = selection.icon;
  const isLoadedRoomIcon = !!selection.logo?.medium;
  const showDefaultRoomIcon = !isLoadedRoomIcon && selection.isRoom;
  const security = infoPanelSelection ? infoPanelSelection.security : {};
  const canInviteUserInRoomAbility = security?.EditAccess;
  const showInviteUserIcon = selection?.isRoom && roomsView === "info_members";
<<<<<<< HEAD
  const showPlanetIcon =
    selection.roomType === RoomsType.PublicRoom ||
    selection.roomType === RoomsType.CustomRoom;
=======
  const showPlanetIcon = (selection.roomType === RoomsType.PublicRoom ||
    selection.roomType === RoomsType.CustomRoom) &&
    selection.shared;

>>>>>>> ce696a19
  const badgeUrl = showPlanetIcon ? Planet12ReactSvgUrl : null;

  const onSelectItem = () => {
    setSelected("none");
    setBufferSelection(selection);
  };

  const onClickInviteUsers = () => {
    setIsMobileHidden(true);
    const parentRoomId = infoPanelSelection.id;

    if (isGracePeriod) {
      setInviteUsersWarningDialogVisible(true);
      return;
    }

    setInvitePanelOptions({
      visible: true,
      roomId: parentRoomId,
      hideSelector: false,
      defaultAccess: isPublicRoomType
        ? ShareAccessRights.RoomManager
        : ShareAccessRights.ReadOnly,
    });
  };

  return (
    <StyledTitle ref={itemTitleRef}>
      <div className="item-icon">
        <RoomIcon
          color={selection.logo?.color}
          title={selection.title}
          isArchive={isArchive}
          showDefault={showDefaultRoomIcon}
          imgClassName={`icon ${selection.isRoom && "is-room"}`}
          imgSrc={icon}
<<<<<<< HEAD
          badgeUrl={badgeUrl}
=======
          badgeUrl={badgeUrl ? badgeUrl : ""}
>>>>>>> ce696a19
        />
      </div>

      <Text className="text">{selection.title}</Text>

      <div className="info_title-icons">
        {canInviteUserInRoomAbility && showInviteUserIcon && (
          <IconButton
            id="info_add-user"
            className={"icon"}
            title={t("Common:AddUsers")}
            iconName={PersonPlusReactSvgUrl}
            isFill={true}
            onClick={onClickInviteUsers}
            size={16}
          />
        )}

        <RoomsContextBtn
          selection={selection}
          itemTitleRef={itemTitleRef}
          onSelectItem={onSelectItem}
        />
      </div>
    </StyledTitle>
  );
};

export default inject(
  ({ auth, dialogsStore, selectedFolderStore, filesStore }) => {
    const { infoPanelSelection, roomsView } = auth.infoPanelStore;

    const selection = infoPanelSelection.length > 1 ? null : infoPanelSelection;
    const isArchive = selection?.rootFolderType === FolderType.Archive;

    return {
      selection,
      roomsView,
      infoPanelSelection: auth.infoPanelStore.infoPanelSelection,
      setIsMobileHidden: auth.infoPanelStore.setIsMobileHidden,

      isGracePeriod: auth.currentTariffStatusStore.isGracePeriod,

      setInvitePanelOptions: dialogsStore.setInvitePanelOptions,
      setInviteUsersWarningDialogVisible:
        dialogsStore.setInviteUsersWarningDialogVisible,

      isPublicRoomType:
        (selectedFolderStore.roomType ??
          auth.infoPanelStore.infoPanelSelection?.roomType) ===
        RoomsType.PublicRoom,

      setSelected: filesStore.setSelected,
      setBufferSelection: filesStore.setBufferSelection,
      isArchive,
    };
  }
)(
  withTranslation([
    "Files",
    "Common",
    "Translations",
    "InfoPanel",
    "SharingPanel",
  ])(observer(RoomsItemHeader))
);<|MERGE_RESOLUTION|>--- conflicted
+++ resolved
@@ -39,16 +39,10 @@
   const security = infoPanelSelection ? infoPanelSelection.security : {};
   const canInviteUserInRoomAbility = security?.EditAccess;
   const showInviteUserIcon = selection?.isRoom && roomsView === "info_members";
-<<<<<<< HEAD
-  const showPlanetIcon =
-    selection.roomType === RoomsType.PublicRoom ||
-    selection.roomType === RoomsType.CustomRoom;
-=======
   const showPlanetIcon = (selection.roomType === RoomsType.PublicRoom ||
     selection.roomType === RoomsType.CustomRoom) &&
     selection.shared;
 
->>>>>>> ce696a19
   const badgeUrl = showPlanetIcon ? Planet12ReactSvgUrl : null;
 
   const onSelectItem = () => {
@@ -85,11 +79,7 @@
           showDefault={showDefaultRoomIcon}
           imgClassName={`icon ${selection.isRoom && "is-room"}`}
           imgSrc={icon}
-<<<<<<< HEAD
-          badgeUrl={badgeUrl}
-=======
           badgeUrl={badgeUrl ? badgeUrl : ""}
->>>>>>> ce696a19
         />
       </div>
 
