﻿// (c) Copyright Ascensio System SIA 2010-2022
//
// This program is a free software product.
// You can redistribute it and/or modify it under the terms
// of the GNU Affero General Public License (AGPL) version 3 as published by the Free Software
// Foundation. In accordance with Section 7(a) of the GNU AGPL its Section 15 shall be amended
// to the effect that Ascensio System SIA expressly excludes the warranty of non-infringement of
// any third-party rights.
//
// This program is distributed WITHOUT ANY WARRANTY, without even the implied warranty
// of MERCHANTABILITY or FITNESS FOR A PARTICULAR  PURPOSE. For details, see
// the GNU AGPL at: http://www.gnu.org/licenses/agpl-3.0.html
//
// You can contact Ascensio System SIA at Lubanas st. 125a-25, Riga, Latvia, EU, LV-1021.
//
// The  interactive user interfaces in modified source and object code versions of the Program must
// display Appropriate Legal Notices, as required under Section 5 of the GNU AGPL version 3.
//
// Pursuant to Section 7(b) of the License you must retain the original Product logo when
// distributing the program. Pursuant to Section 7(e) we decline to grant you any rights under
// trademark law for use of our trademarks.
//
// All the Product's GUI elements, including illustrations and icon sets, as well as technical writing
// content are licensed under the terms of the Creative Commons Attribution-ShareAlike 4.0
// International. See the License terms at http://creativecommons.org/licenses/by-sa/4.0/legalcode

namespace ASC.Files.Api;

[ConstraintRoute("int")]
public class EditorControllerInternal : EditorController<int>
{
    public EditorControllerInternal(
        FileStorageService fileStorageService,
        DocumentServiceHelper documentServiceHelper,
        EncryptionKeyPairDtoHelper encryptionKeyPairDtoHelper,
        SettingsManager settingsManager,
        EntryManager entryManager,
        IHttpContextAccessor httpContextAccessor,
        IMapper mapper,
        CommonLinkUtility commonLinkUtility,
        FilesLinkUtility filesLinkUtility,
        FolderDtoHelper folderDtoHelper,
        FileDtoHelper fileDtoHelper)
        : base(fileStorageService, documentServiceHelper, encryptionKeyPairDtoHelper, settingsManager, entryManager, httpContextAccessor, mapper, commonLinkUtility, filesLinkUtility, folderDtoHelper, fileDtoHelper)
    {
    }
}

public class EditorControllerThirdparty : EditorController<string>
{
    private readonly ThirdPartySelector _thirdPartySelector;

    public EditorControllerThirdparty(
        FileStorageService fileStorageService,
        DocumentServiceHelper documentServiceHelper,
        EncryptionKeyPairDtoHelper encryptionKeyPairDtoHelper,
        SettingsManager settingsManager,
        EntryManager entryManager,
        IHttpContextAccessor httpContextAccessor,
        ThirdPartySelector thirdPartySelector,
        IMapper mapper,
        CommonLinkUtility commonLinkUtility,
        FilesLinkUtility filesLinkUtility,
        FolderDtoHelper folderDtoHelper,
        FileDtoHelper fileDtoHelper)
        : base(fileStorageService, documentServiceHelper, encryptionKeyPairDtoHelper, settingsManager, entryManager, httpContextAccessor, mapper, commonLinkUtility, filesLinkUtility, folderDtoHelper, fileDtoHelper)
    {
        _thirdPartySelector = thirdPartySelector;
    }

    [AllowAnonymous]
    [AllowNotPayment]
    [HttpGet("file/app-{fileId}/openedit")]
    public async Task<Configuration<string>> OpenEditThirdPartyAsync(string fileId)
    {
        fileId = "app-" + fileId;
        var app = _thirdPartySelector.GetAppByFileId(fileId?.ToString());
        var wrapper = await app.GetFileAsync(fileId?.ToString());
        var file = wrapper.File;
        var editable = wrapper.Editable;
        var docParams = await _documentServiceHelper.GetParamsAsync(file, true, editable ? FileShare.ReadWrite : FileShare.Read, false, editable, editable, editable, false);
        var configuration = docParams.Configuration;
        configuration.Document.Url = app.GetFileStreamUrl(file);
        configuration.Document.Info.Favorite = null;
        configuration.EditorConfig.Customization.GobackUrl = string.Empty;
        configuration.EditorType = EditorType.External;

        if (file.RootFolderType == FolderType.Privacy && await PrivacyRoomSettings.GetEnabledAsync(_settingsManager) || docParams.LocatedInPrivateRoom)
        {
            var keyPair = await _encryptionKeyPairDtoHelper.GetKeyPairAsync();
            if (keyPair != null)
            {
                configuration.EditorConfig.EncryptionKeys = new EncryptionKeysConfig
                {
                    PrivateKeyEnc = keyPair.PrivateKeyEnc,
                    PublicKey = keyPair.PublicKey,
                };
            }
        }

        if (!file.Encrypted && !file.ProviderEntry)
        {
            await _entryManager.MarkAsRecent(file);
        }

        configuration.Token = _documentServiceHelper.GetSignature(configuration);

        return configuration;
    }
}

public abstract class EditorController<T> : ApiControllerBase
{
    protected readonly FileStorageService _fileStorageService;
    protected readonly DocumentServiceHelper _documentServiceHelper;
    protected readonly EncryptionKeyPairDtoHelper _encryptionKeyPairDtoHelper;
    protected readonly SettingsManager _settingsManager;
    protected readonly EntryManager _entryManager;
    protected readonly IHttpContextAccessor _httpContextAccessor;
    private readonly IMapper _mapper;
    private readonly CommonLinkUtility _commonLinkUtility;
    private readonly FilesLinkUtility _filesLinkUtility;

    public EditorController(
        FileStorageService fileStorageService,
        DocumentServiceHelper documentServiceHelper,
        EncryptionKeyPairDtoHelper encryptionKeyPairDtoHelper,
        SettingsManager settingsManager,
        EntryManager entryManager,
        IHttpContextAccessor httpContextAccessor,
        IMapper mapper,
        CommonLinkUtility commonLinkUtility,
        FilesLinkUtility filesLinkUtility,
        FolderDtoHelper folderDtoHelper,
        FileDtoHelper fileDtoHelper) : base(folderDtoHelper, fileDtoHelper)
    {
        _fileStorageService = fileStorageService;
        _documentServiceHelper = documentServiceHelper;
        _encryptionKeyPairDtoHelper = encryptionKeyPairDtoHelper;
        _settingsManager = settingsManager;
        _entryManager = entryManager;
        _httpContextAccessor = httpContextAccessor;
        _mapper = mapper;
        _commonLinkUtility = commonLinkUtility;
        _filesLinkUtility = filesLinkUtility;
    }

    /// <summary>
    /// 
    /// </summary>
    /// <param name="fileId">File ID</param>
    /// <param name="fileExtension"></param>
    /// <param name="downloadUri"></param>
    /// <param name="stream"></param>
    /// <param name="doc"></param>
    /// <param name="forcesave"></param>
    /// <category>Files</category>
    /// <returns></returns>
    [HttpPut("file/{fileId}/saveediting")]
    public async Task<FileDto<T>> SaveEditingFromFormAsync(T fileId, [FromForm] SaveEditingRequestDto inDto)
    {
        using var stream = _httpContextAccessor.HttpContext.Request.Body;

        return await _fileDtoHelper.GetAsync(await _fileStorageService.SaveEditingAsync(fileId, inDto.FileExtension, inDto.DownloadUri, stream, inDto.Doc, inDto.Forcesave));
    }

    /// <summary>
    /// 
    /// </summary>
    /// <param name="fileId">File ID</param>
    /// <param name="editingAlone"></param>
    /// <param name="doc"></param>
    /// <category>Files</category>
    /// <returns></returns>
    [HttpPost("file/{fileId}/startedit")]
    public async Task<object> StartEditAsync(T fileId, StartEditRequestDto inDto)
    {
        return await _fileStorageService.StartEditAsync(fileId, inDto.EditingAlone, inDto.Doc);
    }

    /// <summary>
    /// 
    /// </summary>
    /// <param name="fileId">File ID</param>
    /// <param name="tabId"></param>
    /// <param name="docKeyForTrack"></param>
    /// <param name="doc"></param>
    /// <param name="isFinish"></param>
    /// <category>Files</category>
    /// <returns></returns>
    [HttpGet("file/{fileId}/trackeditfile")]
    public async Task<KeyValuePair<bool, string>> TrackEditFileAsync(T fileId, Guid tabId, string docKeyForTrack, string doc, bool isFinish)
    {
        return await _fileStorageService.TrackEditFileAsync(fileId, tabId, docKeyForTrack, doc, isFinish);
    }

    /// <summary>
    /// 
    /// </summary>
    /// <param name="fileId">File ID</param>
    /// <param name="version"></param>
    /// <param name="doc"></param>
    /// <category>Files</category>
    /// <returns></returns>
    [AllowAnonymous]
    [AllowNotPayment]
    [HttpGet("file/{fileId}/openedit")]
    public async Task<ConfigurationDto<T>> OpenEditAsync(T fileId, int version, string doc, bool view)
    {
        var docParams = await _documentServiceHelper.GetParamsAsync(fileId, version, doc, true, !view, true);
        var configuration = docParams.Configuration;
        var file = docParams.File;
        configuration.EditorType = EditorType.External;

        if (file.RootFolderType == FolderType.Privacy && await PrivacyRoomSettings.GetEnabledAsync(_settingsManager) || docParams.LocatedInPrivateRoom)
        {
            var keyPair = await _encryptionKeyPairDtoHelper.GetKeyPairAsync();
            if (keyPair != null)
            {
                configuration.EditorConfig.EncryptionKeys = new EncryptionKeysConfig
                {
                    PrivateKeyEnc = keyPair.PrivateKeyEnc,
                    PublicKey = keyPair.PublicKey,
                };
            }
        }

        if (!file.Encrypted && !file.ProviderEntry)
        {
            await _entryManager.MarkAsRecent(file);
        }

        configuration.Token = _documentServiceHelper.GetSignature(configuration);

        var result = _mapper.Map<Configuration<T>, ConfigurationDto<T>>(configuration);
        result.EditorUrl = _commonLinkUtility.GetFullAbsolutePath(_filesLinkUtility.DocServiceApiUrl);
        result.File = await _fileDtoHelper.GetAsync(file);
        return result;
    }

    [HttpGet("file/{fileId}/presigned")]
    public async Task<DocumentService.FileLink> GetPresignedUriAsync(T fileId)
    {
        return await _fileStorageService.GetPresignedUriAsync(fileId);
    }

    [HttpGet("file/{fileId}/sharedusers")]
    public async Task<List<MentionWrapper>> SharedUsers(T fileId)
    {
        return await _fileStorageService.SharedUsersAsync(fileId);
    }

    [HttpPost("file/referencedata")]
    public async Task<FileReference<T>> GetReferenceDataAsync(GetReferenceDataDto<T> inDto)
    {
<<<<<<< HEAD
        return await _fileStorageService.GetReferenceDataAsync(inDto.FileKey, inDto.InstanceId, inDto.SourceFileId, inDto.Path);
=======

        return _fileStorageService.GetReferenceDataAsync(inDto.FileKey, inDto.InstanceId, inDto.SourceFileId, inDto.Path);
>>>>>>> 0b31d564
    }
}

public class EditorController : ApiControllerBase
{
    private readonly FilesLinkUtility _filesLinkUtility;
    private readonly MessageService _messageService;
    private readonly DocumentServiceConnector _documentServiceConnector;
    private readonly CommonLinkUtility _commonLinkUtility;

    public EditorController(
        FilesLinkUtility filesLinkUtility,
        MessageService messageService,
        DocumentServiceConnector documentServiceConnector,
        CommonLinkUtility commonLinkUtility,
        FolderDtoHelper folderDtoHelper,
        FileDtoHelper fileDtoHelper) : base(folderDtoHelper, fileDtoHelper)
    {
        _filesLinkUtility = filesLinkUtility;
        _messageService = messageService;
        _documentServiceConnector = documentServiceConnector;
        _commonLinkUtility = commonLinkUtility;
    }


    /// <summary>
    ///  Checking document service location
    /// </summary>
    /// <param name="docServiceUrl">Document editing service Domain</param>
    /// <param name="docServiceUrlInternal">Document command service Domain</param>
    /// <param name="docServiceUrlPortal">Community Server Address</param>
    /// <returns></returns>
    [HttpPut("docservice")]
    public async Task<IEnumerable<string>> CheckDocServiceUrl(CheckDocServiceUrlRequestDto inDto)
    {
        _filesLinkUtility.DocServiceUrl = inDto.DocServiceUrl;
        _filesLinkUtility.DocServiceUrlInternal = inDto.DocServiceUrlInternal;
        _filesLinkUtility.DocServicePortalUrl = inDto.DocServiceUrlPortal;

        await _messageService.SendAsync(MessageAction.DocumentServiceLocationSetting);

        var https = new Regex(@"^https://", RegexOptions.IgnoreCase);
        var http = new Regex(@"^http://", RegexOptions.IgnoreCase);
        if (https.IsMatch(_commonLinkUtility.GetFullAbsolutePath("")) && http.IsMatch(_filesLinkUtility.DocServiceUrl))
        {
            throw new Exception("Mixed Active Content is not allowed. HTTPS address for Document Server is required.");
        }

        return await InternalCheckDocServiceUrlAsync();
    }

    /// <visible>false</visible>
    [AllowAnonymous]
    [HttpGet("docservice")]
    public async Task<object> GetDocServiceUrlAsync(bool version)
    {
        var url = _commonLinkUtility.GetFullAbsolutePath(_filesLinkUtility.DocServiceApiUrl);
        if (!version)
        {
            return url;
        }

        return await InternalGetDocServiceUrlAsync(url);
    }

    private async Task<object> InternalGetDocServiceUrlAsync(string url)
    {
        var dsVersion = await _documentServiceConnector.GetVersionAsync();

        return new
        {
            version = dsVersion,
            docServiceUrlApi = url,
        };
    }

    private async Task<IEnumerable<string>> InternalCheckDocServiceUrlAsync()
    {
        await _documentServiceConnector.CheckDocServiceUrlAsync();

        return new[]
        {
            _filesLinkUtility.DocServiceUrl,
            _filesLinkUtility.DocServiceUrlInternal,
            _filesLinkUtility.DocServicePortalUrl
        };
    }
}<|MERGE_RESOLUTION|>--- conflicted
+++ resolved
@@ -1,349 +1,344 @@
-﻿// (c) Copyright Ascensio System SIA 2010-2022
-//
-// This program is a free software product.
-// You can redistribute it and/or modify it under the terms
-// of the GNU Affero General Public License (AGPL) version 3 as published by the Free Software
-// Foundation. In accordance with Section 7(a) of the GNU AGPL its Section 15 shall be amended
-// to the effect that Ascensio System SIA expressly excludes the warranty of non-infringement of
-// any third-party rights.
-//
-// This program is distributed WITHOUT ANY WARRANTY, without even the implied warranty
-// of MERCHANTABILITY or FITNESS FOR A PARTICULAR  PURPOSE. For details, see
-// the GNU AGPL at: http://www.gnu.org/licenses/agpl-3.0.html
-//
-// You can contact Ascensio System SIA at Lubanas st. 125a-25, Riga, Latvia, EU, LV-1021.
-//
-// The  interactive user interfaces in modified source and object code versions of the Program must
-// display Appropriate Legal Notices, as required under Section 5 of the GNU AGPL version 3.
-//
-// Pursuant to Section 7(b) of the License you must retain the original Product logo when
-// distributing the program. Pursuant to Section 7(e) we decline to grant you any rights under
-// trademark law for use of our trademarks.
-//
-// All the Product's GUI elements, including illustrations and icon sets, as well as technical writing
-// content are licensed under the terms of the Creative Commons Attribution-ShareAlike 4.0
-// International. See the License terms at http://creativecommons.org/licenses/by-sa/4.0/legalcode
-
-namespace ASC.Files.Api;
-
-[ConstraintRoute("int")]
-public class EditorControllerInternal : EditorController<int>
-{
-    public EditorControllerInternal(
-        FileStorageService fileStorageService,
-        DocumentServiceHelper documentServiceHelper,
-        EncryptionKeyPairDtoHelper encryptionKeyPairDtoHelper,
-        SettingsManager settingsManager,
-        EntryManager entryManager,
-        IHttpContextAccessor httpContextAccessor,
-        IMapper mapper,
-        CommonLinkUtility commonLinkUtility,
-        FilesLinkUtility filesLinkUtility,
-        FolderDtoHelper folderDtoHelper,
-        FileDtoHelper fileDtoHelper)
-        : base(fileStorageService, documentServiceHelper, encryptionKeyPairDtoHelper, settingsManager, entryManager, httpContextAccessor, mapper, commonLinkUtility, filesLinkUtility, folderDtoHelper, fileDtoHelper)
-    {
-    }
-}
-
-public class EditorControllerThirdparty : EditorController<string>
-{
-    private readonly ThirdPartySelector _thirdPartySelector;
-
-    public EditorControllerThirdparty(
-        FileStorageService fileStorageService,
-        DocumentServiceHelper documentServiceHelper,
-        EncryptionKeyPairDtoHelper encryptionKeyPairDtoHelper,
-        SettingsManager settingsManager,
-        EntryManager entryManager,
-        IHttpContextAccessor httpContextAccessor,
-        ThirdPartySelector thirdPartySelector,
-        IMapper mapper,
-        CommonLinkUtility commonLinkUtility,
-        FilesLinkUtility filesLinkUtility,
-        FolderDtoHelper folderDtoHelper,
-        FileDtoHelper fileDtoHelper)
-        : base(fileStorageService, documentServiceHelper, encryptionKeyPairDtoHelper, settingsManager, entryManager, httpContextAccessor, mapper, commonLinkUtility, filesLinkUtility, folderDtoHelper, fileDtoHelper)
-    {
-        _thirdPartySelector = thirdPartySelector;
-    }
-
-    [AllowAnonymous]
-    [AllowNotPayment]
-    [HttpGet("file/app-{fileId}/openedit")]
-    public async Task<Configuration<string>> OpenEditThirdPartyAsync(string fileId)
-    {
-        fileId = "app-" + fileId;
-        var app = _thirdPartySelector.GetAppByFileId(fileId?.ToString());
-        var wrapper = await app.GetFileAsync(fileId?.ToString());
-        var file = wrapper.File;
-        var editable = wrapper.Editable;
-        var docParams = await _documentServiceHelper.GetParamsAsync(file, true, editable ? FileShare.ReadWrite : FileShare.Read, false, editable, editable, editable, false);
-        var configuration = docParams.Configuration;
-        configuration.Document.Url = app.GetFileStreamUrl(file);
-        configuration.Document.Info.Favorite = null;
-        configuration.EditorConfig.Customization.GobackUrl = string.Empty;
-        configuration.EditorType = EditorType.External;
-
-        if (file.RootFolderType == FolderType.Privacy && await PrivacyRoomSettings.GetEnabledAsync(_settingsManager) || docParams.LocatedInPrivateRoom)
-        {
-            var keyPair = await _encryptionKeyPairDtoHelper.GetKeyPairAsync();
-            if (keyPair != null)
-            {
-                configuration.EditorConfig.EncryptionKeys = new EncryptionKeysConfig
-                {
-                    PrivateKeyEnc = keyPair.PrivateKeyEnc,
-                    PublicKey = keyPair.PublicKey,
-                };
-            }
-        }
-
-        if (!file.Encrypted && !file.ProviderEntry)
-        {
-            await _entryManager.MarkAsRecent(file);
-        }
-
-        configuration.Token = _documentServiceHelper.GetSignature(configuration);
-
-        return configuration;
-    }
-}
-
-public abstract class EditorController<T> : ApiControllerBase
-{
-    protected readonly FileStorageService _fileStorageService;
-    protected readonly DocumentServiceHelper _documentServiceHelper;
-    protected readonly EncryptionKeyPairDtoHelper _encryptionKeyPairDtoHelper;
-    protected readonly SettingsManager _settingsManager;
-    protected readonly EntryManager _entryManager;
-    protected readonly IHttpContextAccessor _httpContextAccessor;
-    private readonly IMapper _mapper;
-    private readonly CommonLinkUtility _commonLinkUtility;
-    private readonly FilesLinkUtility _filesLinkUtility;
-
-    public EditorController(
-        FileStorageService fileStorageService,
-        DocumentServiceHelper documentServiceHelper,
-        EncryptionKeyPairDtoHelper encryptionKeyPairDtoHelper,
-        SettingsManager settingsManager,
-        EntryManager entryManager,
-        IHttpContextAccessor httpContextAccessor,
-        IMapper mapper,
-        CommonLinkUtility commonLinkUtility,
-        FilesLinkUtility filesLinkUtility,
-        FolderDtoHelper folderDtoHelper,
-        FileDtoHelper fileDtoHelper) : base(folderDtoHelper, fileDtoHelper)
-    {
-        _fileStorageService = fileStorageService;
-        _documentServiceHelper = documentServiceHelper;
-        _encryptionKeyPairDtoHelper = encryptionKeyPairDtoHelper;
-        _settingsManager = settingsManager;
-        _entryManager = entryManager;
-        _httpContextAccessor = httpContextAccessor;
-        _mapper = mapper;
-        _commonLinkUtility = commonLinkUtility;
-        _filesLinkUtility = filesLinkUtility;
-    }
-
-    /// <summary>
-    /// 
-    /// </summary>
-    /// <param name="fileId">File ID</param>
-    /// <param name="fileExtension"></param>
-    /// <param name="downloadUri"></param>
-    /// <param name="stream"></param>
-    /// <param name="doc"></param>
-    /// <param name="forcesave"></param>
-    /// <category>Files</category>
-    /// <returns></returns>
-    [HttpPut("file/{fileId}/saveediting")]
-    public async Task<FileDto<T>> SaveEditingFromFormAsync(T fileId, [FromForm] SaveEditingRequestDto inDto)
-    {
-        using var stream = _httpContextAccessor.HttpContext.Request.Body;
-
-        return await _fileDtoHelper.GetAsync(await _fileStorageService.SaveEditingAsync(fileId, inDto.FileExtension, inDto.DownloadUri, stream, inDto.Doc, inDto.Forcesave));
-    }
-
-    /// <summary>
-    /// 
-    /// </summary>
-    /// <param name="fileId">File ID</param>
-    /// <param name="editingAlone"></param>
-    /// <param name="doc"></param>
-    /// <category>Files</category>
-    /// <returns></returns>
-    [HttpPost("file/{fileId}/startedit")]
-    public async Task<object> StartEditAsync(T fileId, StartEditRequestDto inDto)
-    {
-        return await _fileStorageService.StartEditAsync(fileId, inDto.EditingAlone, inDto.Doc);
-    }
-
-    /// <summary>
-    /// 
-    /// </summary>
-    /// <param name="fileId">File ID</param>
-    /// <param name="tabId"></param>
-    /// <param name="docKeyForTrack"></param>
-    /// <param name="doc"></param>
-    /// <param name="isFinish"></param>
-    /// <category>Files</category>
-    /// <returns></returns>
-    [HttpGet("file/{fileId}/trackeditfile")]
-    public async Task<KeyValuePair<bool, string>> TrackEditFileAsync(T fileId, Guid tabId, string docKeyForTrack, string doc, bool isFinish)
-    {
-        return await _fileStorageService.TrackEditFileAsync(fileId, tabId, docKeyForTrack, doc, isFinish);
-    }
-
-    /// <summary>
-    /// 
-    /// </summary>
-    /// <param name="fileId">File ID</param>
-    /// <param name="version"></param>
-    /// <param name="doc"></param>
-    /// <category>Files</category>
-    /// <returns></returns>
-    [AllowAnonymous]
-    [AllowNotPayment]
-    [HttpGet("file/{fileId}/openedit")]
-    public async Task<ConfigurationDto<T>> OpenEditAsync(T fileId, int version, string doc, bool view)
-    {
-        var docParams = await _documentServiceHelper.GetParamsAsync(fileId, version, doc, true, !view, true);
-        var configuration = docParams.Configuration;
-        var file = docParams.File;
-        configuration.EditorType = EditorType.External;
-
-        if (file.RootFolderType == FolderType.Privacy && await PrivacyRoomSettings.GetEnabledAsync(_settingsManager) || docParams.LocatedInPrivateRoom)
-        {
-            var keyPair = await _encryptionKeyPairDtoHelper.GetKeyPairAsync();
-            if (keyPair != null)
-            {
-                configuration.EditorConfig.EncryptionKeys = new EncryptionKeysConfig
-                {
-                    PrivateKeyEnc = keyPair.PrivateKeyEnc,
-                    PublicKey = keyPair.PublicKey,
-                };
-            }
-        }
-
-        if (!file.Encrypted && !file.ProviderEntry)
-        {
-            await _entryManager.MarkAsRecent(file);
-        }
-
-        configuration.Token = _documentServiceHelper.GetSignature(configuration);
-
-        var result = _mapper.Map<Configuration<T>, ConfigurationDto<T>>(configuration);
-        result.EditorUrl = _commonLinkUtility.GetFullAbsolutePath(_filesLinkUtility.DocServiceApiUrl);
-        result.File = await _fileDtoHelper.GetAsync(file);
-        return result;
-    }
-
-    [HttpGet("file/{fileId}/presigned")]
-    public async Task<DocumentService.FileLink> GetPresignedUriAsync(T fileId)
-    {
-        return await _fileStorageService.GetPresignedUriAsync(fileId);
-    }
-
-    [HttpGet("file/{fileId}/sharedusers")]
-    public async Task<List<MentionWrapper>> SharedUsers(T fileId)
-    {
-        return await _fileStorageService.SharedUsersAsync(fileId);
-    }
-
-    [HttpPost("file/referencedata")]
-    public async Task<FileReference<T>> GetReferenceDataAsync(GetReferenceDataDto<T> inDto)
-    {
-<<<<<<< HEAD
-        return await _fileStorageService.GetReferenceDataAsync(inDto.FileKey, inDto.InstanceId, inDto.SourceFileId, inDto.Path);
-=======
-
-        return _fileStorageService.GetReferenceDataAsync(inDto.FileKey, inDto.InstanceId, inDto.SourceFileId, inDto.Path);
->>>>>>> 0b31d564
-    }
-}
-
-public class EditorController : ApiControllerBase
-{
-    private readonly FilesLinkUtility _filesLinkUtility;
-    private readonly MessageService _messageService;
-    private readonly DocumentServiceConnector _documentServiceConnector;
-    private readonly CommonLinkUtility _commonLinkUtility;
-
-    public EditorController(
-        FilesLinkUtility filesLinkUtility,
-        MessageService messageService,
-        DocumentServiceConnector documentServiceConnector,
-        CommonLinkUtility commonLinkUtility,
-        FolderDtoHelper folderDtoHelper,
-        FileDtoHelper fileDtoHelper) : base(folderDtoHelper, fileDtoHelper)
-    {
-        _filesLinkUtility = filesLinkUtility;
-        _messageService = messageService;
-        _documentServiceConnector = documentServiceConnector;
-        _commonLinkUtility = commonLinkUtility;
-    }
-
-
-    /// <summary>
-    ///  Checking document service location
-    /// </summary>
-    /// <param name="docServiceUrl">Document editing service Domain</param>
-    /// <param name="docServiceUrlInternal">Document command service Domain</param>
-    /// <param name="docServiceUrlPortal">Community Server Address</param>
-    /// <returns></returns>
-    [HttpPut("docservice")]
-    public async Task<IEnumerable<string>> CheckDocServiceUrl(CheckDocServiceUrlRequestDto inDto)
-    {
-        _filesLinkUtility.DocServiceUrl = inDto.DocServiceUrl;
-        _filesLinkUtility.DocServiceUrlInternal = inDto.DocServiceUrlInternal;
-        _filesLinkUtility.DocServicePortalUrl = inDto.DocServiceUrlPortal;
-
-        await _messageService.SendAsync(MessageAction.DocumentServiceLocationSetting);
-
-        var https = new Regex(@"^https://", RegexOptions.IgnoreCase);
-        var http = new Regex(@"^http://", RegexOptions.IgnoreCase);
-        if (https.IsMatch(_commonLinkUtility.GetFullAbsolutePath("")) && http.IsMatch(_filesLinkUtility.DocServiceUrl))
-        {
-            throw new Exception("Mixed Active Content is not allowed. HTTPS address for Document Server is required.");
-        }
-
-        return await InternalCheckDocServiceUrlAsync();
-    }
-
-    /// <visible>false</visible>
-    [AllowAnonymous]
-    [HttpGet("docservice")]
-    public async Task<object> GetDocServiceUrlAsync(bool version)
-    {
-        var url = _commonLinkUtility.GetFullAbsolutePath(_filesLinkUtility.DocServiceApiUrl);
-        if (!version)
-        {
-            return url;
-        }
-
-        return await InternalGetDocServiceUrlAsync(url);
-    }
-
-    private async Task<object> InternalGetDocServiceUrlAsync(string url)
-    {
-        var dsVersion = await _documentServiceConnector.GetVersionAsync();
-
-        return new
-        {
-            version = dsVersion,
-            docServiceUrlApi = url,
-        };
-    }
-
-    private async Task<IEnumerable<string>> InternalCheckDocServiceUrlAsync()
-    {
-        await _documentServiceConnector.CheckDocServiceUrlAsync();
-
-        return new[]
-        {
-            _filesLinkUtility.DocServiceUrl,
-            _filesLinkUtility.DocServiceUrlInternal,
-            _filesLinkUtility.DocServicePortalUrl
-        };
-    }
+﻿// (c) Copyright Ascensio System SIA 2010-2022
+//
+// This program is a free software product.
+// You can redistribute it and/or modify it under the terms
+// of the GNU Affero General Public License (AGPL) version 3 as published by the Free Software
+// Foundation. In accordance with Section 7(a) of the GNU AGPL its Section 15 shall be amended
+// to the effect that Ascensio System SIA expressly excludes the warranty of non-infringement of
+// any third-party rights.
+//
+// This program is distributed WITHOUT ANY WARRANTY, without even the implied warranty
+// of MERCHANTABILITY or FITNESS FOR A PARTICULAR  PURPOSE. For details, see
+// the GNU AGPL at: http://www.gnu.org/licenses/agpl-3.0.html
+//
+// You can contact Ascensio System SIA at Lubanas st. 125a-25, Riga, Latvia, EU, LV-1021.
+//
+// The  interactive user interfaces in modified source and object code versions of the Program must
+// display Appropriate Legal Notices, as required under Section 5 of the GNU AGPL version 3.
+//
+// Pursuant to Section 7(b) of the License you must retain the original Product logo when
+// distributing the program. Pursuant to Section 7(e) we decline to grant you any rights under
+// trademark law for use of our trademarks.
+//
+// All the Product's GUI elements, including illustrations and icon sets, as well as technical writing
+// content are licensed under the terms of the Creative Commons Attribution-ShareAlike 4.0
+// International. See the License terms at http://creativecommons.org/licenses/by-sa/4.0/legalcode
+
+namespace ASC.Files.Api;
+
+[ConstraintRoute("int")]
+public class EditorControllerInternal : EditorController<int>
+{
+    public EditorControllerInternal(
+        FileStorageService fileStorageService,
+        DocumentServiceHelper documentServiceHelper,
+        EncryptionKeyPairDtoHelper encryptionKeyPairDtoHelper,
+        SettingsManager settingsManager,
+        EntryManager entryManager,
+        IHttpContextAccessor httpContextAccessor,
+        IMapper mapper,
+        CommonLinkUtility commonLinkUtility,
+        FilesLinkUtility filesLinkUtility,
+        FolderDtoHelper folderDtoHelper,
+        FileDtoHelper fileDtoHelper)
+        : base(fileStorageService, documentServiceHelper, encryptionKeyPairDtoHelper, settingsManager, entryManager, httpContextAccessor, mapper, commonLinkUtility, filesLinkUtility, folderDtoHelper, fileDtoHelper)
+    {
+    }
+}
+
+public class EditorControllerThirdparty : EditorController<string>
+{
+    private readonly ThirdPartySelector _thirdPartySelector;
+
+    public EditorControllerThirdparty(
+        FileStorageService fileStorageService,
+        DocumentServiceHelper documentServiceHelper,
+        EncryptionKeyPairDtoHelper encryptionKeyPairDtoHelper,
+        SettingsManager settingsManager,
+        EntryManager entryManager,
+        IHttpContextAccessor httpContextAccessor,
+        ThirdPartySelector thirdPartySelector,
+        IMapper mapper,
+        CommonLinkUtility commonLinkUtility,
+        FilesLinkUtility filesLinkUtility,
+        FolderDtoHelper folderDtoHelper,
+        FileDtoHelper fileDtoHelper)
+        : base(fileStorageService, documentServiceHelper, encryptionKeyPairDtoHelper, settingsManager, entryManager, httpContextAccessor, mapper, commonLinkUtility, filesLinkUtility, folderDtoHelper, fileDtoHelper)
+    {
+        _thirdPartySelector = thirdPartySelector;
+    }
+
+    [AllowAnonymous]
+    [AllowNotPayment]
+    [HttpGet("file/app-{fileId}/openedit")]
+    public async Task<Configuration<string>> OpenEditThirdPartyAsync(string fileId)
+    {
+        fileId = "app-" + fileId;
+        var app = _thirdPartySelector.GetAppByFileId(fileId?.ToString());
+        var wrapper = await app.GetFileAsync(fileId?.ToString());
+        var file = wrapper.File;
+        var editable = wrapper.Editable;
+        var docParams = await _documentServiceHelper.GetParamsAsync(file, true, editable ? FileShare.ReadWrite : FileShare.Read, false, editable, editable, editable, false);
+        var configuration = docParams.Configuration;
+        configuration.Document.Url = app.GetFileStreamUrl(file);
+        configuration.Document.Info.Favorite = null;
+        configuration.EditorConfig.Customization.GobackUrl = string.Empty;
+        configuration.EditorType = EditorType.External;
+
+        if (file.RootFolderType == FolderType.Privacy && await PrivacyRoomSettings.GetEnabledAsync(_settingsManager) || docParams.LocatedInPrivateRoom)
+        {
+            var keyPair = await _encryptionKeyPairDtoHelper.GetKeyPairAsync();
+            if (keyPair != null)
+            {
+                configuration.EditorConfig.EncryptionKeys = new EncryptionKeysConfig
+                {
+                    PrivateKeyEnc = keyPair.PrivateKeyEnc,
+                    PublicKey = keyPair.PublicKey,
+                };
+            }
+        }
+
+        if (!file.Encrypted && !file.ProviderEntry)
+        {
+            await _entryManager.MarkAsRecent(file);
+        }
+
+        configuration.Token = _documentServiceHelper.GetSignature(configuration);
+
+        return configuration;
+    }
+}
+
+public abstract class EditorController<T> : ApiControllerBase
+{
+    protected readonly FileStorageService _fileStorageService;
+    protected readonly DocumentServiceHelper _documentServiceHelper;
+    protected readonly EncryptionKeyPairDtoHelper _encryptionKeyPairDtoHelper;
+    protected readonly SettingsManager _settingsManager;
+    protected readonly EntryManager _entryManager;
+    protected readonly IHttpContextAccessor _httpContextAccessor;
+    private readonly IMapper _mapper;
+    private readonly CommonLinkUtility _commonLinkUtility;
+    private readonly FilesLinkUtility _filesLinkUtility;
+
+    public EditorController(
+        FileStorageService fileStorageService,
+        DocumentServiceHelper documentServiceHelper,
+        EncryptionKeyPairDtoHelper encryptionKeyPairDtoHelper,
+        SettingsManager settingsManager,
+        EntryManager entryManager,
+        IHttpContextAccessor httpContextAccessor,
+        IMapper mapper,
+        CommonLinkUtility commonLinkUtility,
+        FilesLinkUtility filesLinkUtility,
+        FolderDtoHelper folderDtoHelper,
+        FileDtoHelper fileDtoHelper) : base(folderDtoHelper, fileDtoHelper)
+    {
+        _fileStorageService = fileStorageService;
+        _documentServiceHelper = documentServiceHelper;
+        _encryptionKeyPairDtoHelper = encryptionKeyPairDtoHelper;
+        _settingsManager = settingsManager;
+        _entryManager = entryManager;
+        _httpContextAccessor = httpContextAccessor;
+        _mapper = mapper;
+        _commonLinkUtility = commonLinkUtility;
+        _filesLinkUtility = filesLinkUtility;
+    }
+
+    /// <summary>
+    /// 
+    /// </summary>
+    /// <param name="fileId">File ID</param>
+    /// <param name="fileExtension"></param>
+    /// <param name="downloadUri"></param>
+    /// <param name="stream"></param>
+    /// <param name="doc"></param>
+    /// <param name="forcesave"></param>
+    /// <category>Files</category>
+    /// <returns></returns>
+    [HttpPut("file/{fileId}/saveediting")]
+    public async Task<FileDto<T>> SaveEditingFromFormAsync(T fileId, [FromForm] SaveEditingRequestDto inDto)
+    {
+        using var stream = _httpContextAccessor.HttpContext.Request.Body;
+
+        return await _fileDtoHelper.GetAsync(await _fileStorageService.SaveEditingAsync(fileId, inDto.FileExtension, inDto.DownloadUri, stream, inDto.Doc, inDto.Forcesave));
+    }
+
+    /// <summary>
+    /// 
+    /// </summary>
+    /// <param name="fileId">File ID</param>
+    /// <param name="editingAlone"></param>
+    /// <param name="doc"></param>
+    /// <category>Files</category>
+    /// <returns></returns>
+    [HttpPost("file/{fileId}/startedit")]
+    public async Task<object> StartEditAsync(T fileId, StartEditRequestDto inDto)
+    {
+        return await _fileStorageService.StartEditAsync(fileId, inDto.EditingAlone, inDto.Doc);
+    }
+
+    /// <summary>
+    /// 
+    /// </summary>
+    /// <param name="fileId">File ID</param>
+    /// <param name="tabId"></param>
+    /// <param name="docKeyForTrack"></param>
+    /// <param name="doc"></param>
+    /// <param name="isFinish"></param>
+    /// <category>Files</category>
+    /// <returns></returns>
+    [HttpGet("file/{fileId}/trackeditfile")]
+    public async Task<KeyValuePair<bool, string>> TrackEditFileAsync(T fileId, Guid tabId, string docKeyForTrack, string doc, bool isFinish)
+    {
+        return await _fileStorageService.TrackEditFileAsync(fileId, tabId, docKeyForTrack, doc, isFinish);
+    }
+
+    /// <summary>
+    /// 
+    /// </summary>
+    /// <param name="fileId">File ID</param>
+    /// <param name="version"></param>
+    /// <param name="doc"></param>
+    /// <category>Files</category>
+    /// <returns></returns>
+    [AllowAnonymous]
+    [AllowNotPayment]
+    [HttpGet("file/{fileId}/openedit")]
+    public async Task<ConfigurationDto<T>> OpenEditAsync(T fileId, int version, string doc, bool view)
+    {
+        var docParams = await _documentServiceHelper.GetParamsAsync(fileId, version, doc, true, !view, true);
+        var configuration = docParams.Configuration;
+        var file = docParams.File;
+        configuration.EditorType = EditorType.External;
+
+        if (file.RootFolderType == FolderType.Privacy && await PrivacyRoomSettings.GetEnabledAsync(_settingsManager) || docParams.LocatedInPrivateRoom)
+        {
+            var keyPair = await _encryptionKeyPairDtoHelper.GetKeyPairAsync();
+            if (keyPair != null)
+            {
+                configuration.EditorConfig.EncryptionKeys = new EncryptionKeysConfig
+                {
+                    PrivateKeyEnc = keyPair.PrivateKeyEnc,
+                    PublicKey = keyPair.PublicKey,
+                };
+            }
+        }
+
+        if (!file.Encrypted && !file.ProviderEntry)
+        {
+            await _entryManager.MarkAsRecent(file);
+        }
+
+        configuration.Token = _documentServiceHelper.GetSignature(configuration);
+
+        var result = _mapper.Map<Configuration<T>, ConfigurationDto<T>>(configuration);
+        result.EditorUrl = _commonLinkUtility.GetFullAbsolutePath(_filesLinkUtility.DocServiceApiUrl);
+        result.File = await _fileDtoHelper.GetAsync(file);
+        return result;
+    }
+
+    [HttpGet("file/{fileId}/presigned")]
+    public async Task<DocumentService.FileLink> GetPresignedUriAsync(T fileId)
+    {
+        return await _fileStorageService.GetPresignedUriAsync(fileId);
+    }
+
+    [HttpGet("file/{fileId}/sharedusers")]
+    public async Task<List<MentionWrapper>> SharedUsers(T fileId)
+    {
+        return await _fileStorageService.SharedUsersAsync(fileId);
+    }
+
+    [HttpPost("file/referencedata")]
+    public async Task<FileReference<T>> GetReferenceDataAsync(GetReferenceDataDto<T> inDto)
+    {
+        return await _fileStorageService.GetReferenceDataAsync(inDto.FileKey, inDto.InstanceId, inDto.SourceFileId, inDto.Path);
+    }
+}
+
+public class EditorController : ApiControllerBase
+{
+    private readonly FilesLinkUtility _filesLinkUtility;
+    private readonly MessageService _messageService;
+    private readonly DocumentServiceConnector _documentServiceConnector;
+    private readonly CommonLinkUtility _commonLinkUtility;
+
+    public EditorController(
+        FilesLinkUtility filesLinkUtility,
+        MessageService messageService,
+        DocumentServiceConnector documentServiceConnector,
+        CommonLinkUtility commonLinkUtility,
+        FolderDtoHelper folderDtoHelper,
+        FileDtoHelper fileDtoHelper) : base(folderDtoHelper, fileDtoHelper)
+    {
+        _filesLinkUtility = filesLinkUtility;
+        _messageService = messageService;
+        _documentServiceConnector = documentServiceConnector;
+        _commonLinkUtility = commonLinkUtility;
+    }
+
+
+    /// <summary>
+    ///  Checking document service location
+    /// </summary>
+    /// <param name="docServiceUrl">Document editing service Domain</param>
+    /// <param name="docServiceUrlInternal">Document command service Domain</param>
+    /// <param name="docServiceUrlPortal">Community Server Address</param>
+    /// <returns></returns>
+    [HttpPut("docservice")]
+    public async Task<IEnumerable<string>> CheckDocServiceUrl(CheckDocServiceUrlRequestDto inDto)
+    {
+        _filesLinkUtility.DocServiceUrl = inDto.DocServiceUrl;
+        _filesLinkUtility.DocServiceUrlInternal = inDto.DocServiceUrlInternal;
+        _filesLinkUtility.DocServicePortalUrl = inDto.DocServiceUrlPortal;
+
+        await _messageService.SendAsync(MessageAction.DocumentServiceLocationSetting);
+
+        var https = new Regex(@"^https://", RegexOptions.IgnoreCase);
+        var http = new Regex(@"^http://", RegexOptions.IgnoreCase);
+        if (https.IsMatch(_commonLinkUtility.GetFullAbsolutePath("")) && http.IsMatch(_filesLinkUtility.DocServiceUrl))
+        {
+            throw new Exception("Mixed Active Content is not allowed. HTTPS address for Document Server is required.");
+        }
+
+        return await InternalCheckDocServiceUrlAsync();
+    }
+
+    /// <visible>false</visible>
+    [AllowAnonymous]
+    [HttpGet("docservice")]
+    public async Task<object> GetDocServiceUrlAsync(bool version)
+    {
+        var url = _commonLinkUtility.GetFullAbsolutePath(_filesLinkUtility.DocServiceApiUrl);
+        if (!version)
+        {
+            return url;
+        }
+
+        return await InternalGetDocServiceUrlAsync(url);
+    }
+
+    private async Task<object> InternalGetDocServiceUrlAsync(string url)
+    {
+        var dsVersion = await _documentServiceConnector.GetVersionAsync();
+
+        return new
+        {
+            version = dsVersion,
+            docServiceUrlApi = url,
+        };
+    }
+
+    private async Task<IEnumerable<string>> InternalCheckDocServiceUrlAsync()
+    {
+        await _documentServiceConnector.CheckDocServiceUrlAsync();
+
+        return new[]
+        {
+            _filesLinkUtility.DocServiceUrl,
+            _filesLinkUtility.DocServiceUrlInternal,
+            _filesLinkUtility.DocServicePortalUrl
+        };
+    }
 }