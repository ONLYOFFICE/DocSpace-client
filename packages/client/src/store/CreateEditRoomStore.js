// (c) Copyright Ascensio System SIA 2009-2024
//
// This program is a free software product.
// You can redistribute it and/or modify it under the terms
// of the GNU Affero General Public License (AGPL) version 3 as published by the Free Software
// Foundation. In accordance with Section 7(a) of the GNU AGPL its Section 15 shall be amended
// to the effect that Ascensio System SIA expressly excludes the warranty of non-infringement of
// any third-party rights.
//
// This program is distributed WITHOUT ANY WARRANTY, without even the implied warranty
// of MERCHANTABILITY or FITNESS FOR A PARTICULAR  PURPOSE. For details, see
// the GNU AGPL at: http://www.gnu.org/licenses/agpl-3.0.html
//
// You can contact Ascensio System SIA at Lubanas st. 125a-25, Riga, Latvia, EU, LV-1021.
//
// The  interactive user interfaces in modified source and object code versions of the Program must
// display Appropriate Legal Notices, as required under Section 5 of the GNU AGPL version 3.
//
// Pursuant to Section 7(b) of the License you must retain the original Product logo when
// distributing the program. Pursuant to Section 7(e) we decline to grant you any rights under
// trademark law for use of our trademarks.
//
// All the Product's GUI elements, including illustrations and icon sets, as well as technical writing
// content are licensed under the terms of the Creative Commons Attribution-ShareAlike 4.0
// International. See the License terms at http://creativecommons.org/licenses/by-sa/4.0/legalcode

import { makeAutoObservable } from "mobx";
import isEqual from "lodash/isEqual";

import { toastr } from "@docspace/shared/components/toast";
import { isDesktop } from "@docspace/shared/utils";
import FilesFilter from "@docspace/shared/api/files/filter";
import { getCategoryUrl } from "SRC_DIR/helpers/utils";
import { CategoryType } from "SRC_DIR/helpers/constants";
import { RoomsType } from "@docspace/shared/enums";
import { setWatermarkSettings } from "@docspace/shared/api/rooms";

class CreateEditRoomStore {
  roomParams = null;
  isLoading = null;
  confirmDialogIsLoading = false;
  onClose = null;

  filesStore = null;
  tagsStore = null;
  selectedFolderStore = null;
  filesActionsStore = null;
  thirdPartyStore = null;
  settingsStore = null;
  infoPanelStore = null;
  currentQuotaStore = null;
<<<<<<< HEAD
  watermarksSettings = {};
  initialWatermarksSettings = {};
  isImageType = false;
=======
  dialogsStore = null;
>>>>>>> 94e07e5b

  constructor(
    filesStore,
    filesActionsStore,
    selectedFolderStore,
    tagsStore,
    thirdPartyStore,
    settingsStore,
    infoPanelStore,
    currentQuotaStore,
    clientLoadingStore,
    dialogsStore,
  ) {
    makeAutoObservable(this);

    this.filesStore = filesStore;
    this.tagsStore = tagsStore;
    this.selectedFolderStore = selectedFolderStore;
    this.filesActionsStore = filesActionsStore;
    this.thirdPartyStore = thirdPartyStore;
    this.settingsStore = settingsStore;
    this.infoPanelStore = infoPanelStore;
    this.currentQuotaStore = currentQuotaStore;
    this.clientLoadingStore = clientLoadingStore;
    this.dialogsStore = dialogsStore;
  }

  setRoomParams = (roomParams) => {
    this.roomParams = roomParams;
  };

  setIsLoading = (isLoading) => {
    this.isLoading = isLoading;
  };

  setConfirmDialogIsLoading = (confirmDialogIsLoading) => {
    this.confirmDialogIsLoading = confirmDialogIsLoading;
  };

  setOnClose = (onClose) => {
    this.onClose = onClose;
  };

  setIsRoomCreatedByCurrentUser = (value) => {
    this.isRoomCreatedByCurrentUser = value;
  };

  setInitialWatermarks = (watermarksSettings) => {
    this.initialWatermarksSettings = !watermarksSettings
      ? { enabled: false }
      : watermarksSettings;

    this.initialWatermarksSettings.isImage =
      !!this.initialWatermarksSettings.imageUrl;

    this.setWatermarks(this.initialWatermarksSettings);
  };

  setWatermarks = (object) => {
    for (const [key, value] of Object.entries(object)) {
      this.watermarksSettings[key] = value;
    }
  };

  resetWatermarks = () => {
    this.watermarksSettings = {};
    this.initialWatermarksSettings = {};
  };

  isEqualWatermarkChanges = () => {
    return isEqual(this.watermarksSettings, this.initialWatermarksSettings);
  };

  isNotWatermarkSet = () => {
    if (
      this.watermarksSettings.isImage &&
      !this.watermarksSettings.image &&
      !this.watermarksSettings.imageUrl
    )
      return true;

    if (
      !this.watermarksSettings.isImage &&
      this.watermarksSettings.additions === 0
    )
      return true;

    return false;
  };

  getWatermarkRequest = async (room) => {
    if (!this.watermarksSettings.isImage) {
      return setWatermarkSettings(room.id, {
        enabled: this.watermarksSettings.enabled,
        rotate: this.watermarksSettings.rotate,
        text: this.watermarksSettings.text,
        additions: this.watermarksSettings.additions,
      });
    }

    const watermarkImage = this.watermarksSettings.image;
    const watermarksSettings = this.watermarksSettings;

    const getMeta = (url, onSetInfo) => {
      //url for this.watermarksSettings.image.viewUrl
      const img = new Image();
      const imgUrl = url ?? URL.createObjectURL(watermarkImage);
      img.src = imgUrl;

      img.onload = () => {
        URL.revokeObjectURL(imgUrl);
        onSetInfo(null, img);
      };

      img.onerror = (err) => onSetInfo(err);
    };

    if (!watermarkImage && this.watermarksSettings.imageUrl) {
      return setWatermarkSettings(room.id, {
        enabled: watermarksSettings.enabled,
        imageScale: watermarksSettings.imageScale,
        rotate: watermarksSettings.rotate,
        imageUrl: watermarksSettings.imageUrl,
        // imageId: watermarksSettings.image.id,
        imageWidth: watermarksSettings.imageWidth,
        imageHeight: watermarksSettings.imageHeight,
      });
    }

    const { uploadRoomLogo } = this.filesStore;

    const uploadWatermarkData = new FormData();
    uploadWatermarkData.append(0, watermarkImage);

    const response = await uploadRoomLogo(uploadWatermarkData);

    getMeta(null, (err, img) => {
      if (err) {
        toastr.error(err);
        return;
      }

      return setWatermarkSettings(room.id, {
        enabled: watermarksSettings.enabled,
        imageScale: watermarksSettings.imageScale,
        rotate: watermarksSettings.rotate,
        imageUrl: response.data,
        // imageId: watermarksSettings.image.id,
        imageWidth: img.naturalWidth,
        imageHeight: img.naturalHeight,
      });
    });
  };

  onCreateRoom = async (withConfirm = false, t) => {
    const roomParams = this.roomParams;

    const { createTag } = this.tagsStore;
    const { id: currentFolderId } = this.selectedFolderStore;
    const {
      updateCurrentFolder,
      processCreatingRoomFromData,
      setProcessCreatingRoomFromData,
      setSelectedItems,
    } = this.filesActionsStore;
    const { deleteThirdParty } = this.thirdPartyStore;
    const { withPaging } = this.settingsStore;
    const {
      createRoom,
      createRoomInThirdpary,
      addTagsToRoom,
      calculateRoomLogoParams,
      uploadRoomLogo,
      addLogoToRoom,
      selection,
      bufferSelection,
    } = this.filesStore;
    const { preparingDataForCopyingToRoom } = this.filesActionsStore;

    const { isDefaultRoomsQuotaSet } = this.currentQuotaStore;

    const isThirdparty = roomParams.storageLocation.isThirdparty;
    const quotaLimit =
      isDefaultRoomsQuotaSet && !isThirdparty ? roomParams.quota : null;

    const createRoomData = {
      roomType: roomParams.type,
      title: roomParams.title || t("Common:NewRoom"),
      indexing: roomParams.indexing,
      lifetime: roomParams.lifetime,
      createAsNewFolder: roomParams.createAsNewFolder ?? true,
      ...(quotaLimit && {
        quota: +quotaLimit,
      }),
    };

    const createTagsData = roomParams.tags
      .filter((t) => t.isNew)
      .map((t) => t.name);
    const addTagsData = roomParams.tags.map((tag) => tag.name);

    const storageFolderId = roomParams.storageLocation.storageFolderId;
    const thirdpartyAccount = roomParams.storageLocation.thirdpartyAccount;

    const uploadLogoData = new FormData();
    uploadLogoData.append(0, roomParams.icon.uploadedFile);

    try {
      this.setIsLoading(true);
      withConfirm && this.setConfirmDialogIsLoading(true);

      // create room
      let room =
        isThirdparty && storageFolderId
          ? await createRoomInThirdpary(storageFolderId, createRoomData)
          : await createRoom(createRoomData);

      this.dialogsStore.setIsNewRoomByCurrentUser(true);

      room.isLogoLoading = true;

      const actions = [];

      const requests = [];

      if (this.watermarksSettings.enabled && !this.isNotWatermarkSet()) {
        requests.push(this.getWatermarkRequest(room));
      }

      // delete thirdparty account if not needed
      if (!isThirdparty && storageFolderId)
        requests.push(deleteThirdParty(thirdpartyAccount.providerId));

      await Promise.all(requests);
      // create new tags
      for (let i = 0; i < createTagsData.length; i++) {
        actions.push(createTag(createTagsData[i]));
      }

      if (!!actions.length) await Promise.all(actions);

      // add new tags to room
      if (!!addTagsData.length)
        room = await addTagsToRoom(room.id, addTagsData);

      // calculate and upload logo to room
      if (roomParams.icon.uploadedFile) {
        await uploadRoomLogo(uploadLogoData).then(async (response) => {
          const url = URL.createObjectURL(roomParams.icon.uploadedFile);
          const img = new Image();

          img.onload = async () => {
            const { x, y, zoom } = roomParams.icon;
            try {
              room = await addLogoToRoom(room.id, {
                tmpFile: response.data,
                ...calculateRoomLogoParams(img, x, y, zoom),
              });
            } catch (e) {
              toastr.error(e);
              this.setIsLoading(false);
              this.setConfirmDialogIsLoading(false);
              this.onClose();
            }

            !withPaging && this.onOpenNewRoom(room);
            URL.revokeObjectURL(img.src);
          };
          img.src = url;
        });
      } else !withPaging && this.onOpenNewRoom(room);

      if (processCreatingRoomFromData) {
        const selections =
          selection.length > 0 && selection[0] != null
            ? selection
            : bufferSelection != null
              ? [bufferSelection]
              : [];

        preparingDataForCopyingToRoom(room.id, selections, t).catch((error) =>
          toastr.error(error),
        );
      }

      this.roomIsCreated = true;
    } catch (err) {
      toastr.error(err);
      console.log(err);
      this.setIsLoading(false);
      this.setConfirmDialogIsLoading(false);
      this.onClose();
      this.roomIsCreated = true;
    } finally {
      processCreatingRoomFromData && setProcessCreatingRoomFromData(false);
      if (withPaging) await updateCurrentFolder(null, currentFolderId);
    }
  };

  onOpenNewRoom = async (room) => {
    const { setIsSectionFilterLoading } = this.clientLoadingStore;
    const { setSelection } = this.filesStore;
    const { setView, setIsVisible } = this.infoPanelStore;

    const setIsLoading = (param) => {
      setIsSectionFilterLoading(param);
    };

    const state = {
      isRoot: false,
      title: room.title,
      isRoom: true,
      isPublicRoomType: room.roomType === RoomsType.PublicRoom,
      rootFolderType: room.rootFolderType,
    };

    const newFilter = FilesFilter.getDefault();
    newFilter.folder = room.id;
    setIsLoading(true);

    const path = getCategoryUrl(CategoryType.SharedRoom, room.id);

    setSelection && setSelection([]);

    window.DocSpace.navigate(`${path}?${newFilter.toUrlParams()}`, { state });

    if (isDesktop()) {
      setIsVisible(true);
      setView("info_members");
    }

    this.setIsLoading(false);
    this.setConfirmDialogIsLoading(false);
    this.onClose();
  };
}

export default CreateEditRoomStore;<|MERGE_RESOLUTION|>--- conflicted
+++ resolved
@@ -49,13 +49,10 @@
   settingsStore = null;
   infoPanelStore = null;
   currentQuotaStore = null;
-<<<<<<< HEAD
   watermarksSettings = {};
   initialWatermarksSettings = {};
   isImageType = false;
-=======
   dialogsStore = null;
->>>>>>> 94e07e5b
 
   constructor(
     filesStore,
