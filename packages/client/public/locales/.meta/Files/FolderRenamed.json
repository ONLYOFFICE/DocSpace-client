{
  "key_path": "FolderRenamed",
  "content": "The folder '{{folderTitle}}' is renamed to '{{newFoldedTitle}}'",
  "content_en_sha1_hash": "00e0cd3e6f810877e66c2784d96ec62ae9adc140",
  "created_at": "2025-05-19T21:30:55.695Z",
<<<<<<< HEAD
  "updated_at": "2025-08-29T14:33:37.957Z",
=======
  "updated_at": "2025-09-01T11:05:24.111Z",
>>>>>>> b75318d3
  "comment": {
    "text": "The translation key \"FolderRenamed\" is used to display a success message after renaming a folder, showing the original and new folder titles. This message appears as a toast notification in a UI component.",
    "is_auto": true,
    "updated_at": "2025-05-20T09:39:42.732Z"
  },
  "usage": [
    {
      "file_path": "/packages/client/src/components/GlobalEvents/RenameEvent.js",
      "line_number": 116,
      "context": "})\n : await renameFolder(item.id, value)\n .then(() => completeAction(item, type))\n .then(() => {\n toastr.success(\n t(\"FolderRenamed\", {\n folderTitle: item.title,\n newFoldedTitle: value,\n }),\n );\n })",
      "module": "/packages/client"
    }
  ],
  "languages": {
    "en": {
      "ai_translated": false,
      "ai_model": null,
      "ai_spell_check_issues": [],
      "approved_at": null
    },
    "ar-SA": {
      "ai_translated": false,
      "ai_model": null,
      "ai_spell_check_issues": [],
      "approved_at": null
    },
    "az": {
      "ai_translated": false,
      "ai_model": null,
      "ai_spell_check_issues": [
        {
          "type": "incorrect_translation",
          "description": "The English phrase 'is renamed to' is translated as 'olaraq dəyişdirildi', which is more accurately 'is changed to'. While technically correct, 'olaraq dəyişdirildi' doesn't convey the 'renaming' action as clearly as it could.",
          "suggestion": "'{{folderTitle}}' qovluğunun adı '{{newFoldedTitle}}' adıyla dəyişdirildi"
        }
      ],
      "approved_at": null
    },
    "bg": {
      "ai_translated": false,
      "ai_model": null,
      "ai_spell_check_issues": [],
      "approved_at": null
    },
    "cs": {
      "ai_translated": false,
      "ai_model": null,
      "ai_spell_check_issues": [],
      "approved_at": null
    },
    "de": {
      "ai_translated": false,
      "ai_model": null,
      "ai_spell_check_issues": [],
      "approved_at": null
    },
    "el-GR": {
      "ai_translated": false,
      "ai_model": null,
      "ai_spell_check_issues": [],
      "approved_at": null
    },
    "es": {
      "ai_translated": false,
      "ai_model": null,
      "ai_spell_check_issues": [],
      "approved_at": null
    },
    "fi": {
      "ai_translated": false,
      "ai_model": null,
      "ai_spell_check_issues": [
        {
          "type": "formatting",
          "description": "The single quotes around the variables `{{folderTitle}}` and `{{newFoldedTitle}}` in the English content are not consistently reflected in the Finnish translation. While the original uses single quotes, it's more common to use double quotes in Finnish for similar usage.",
          "suggestion": "Consider changing the single quotes to double quotes: \"Kansio ”{{folderTitle}}” nimettiin uudelleen nimeksi ”{{newFoldedTitle}}”\""
        }
      ],
      "approved_at": null
    },
    "fr": {
      "ai_translated": false,
      "ai_model": null,
      "ai_spell_check_issues": [],
      "approved_at": null
    },
    "hy-AM": {
      "ai_translated": false,
      "ai_model": null,
      "ai_spell_check_issues": [
        {
          "type": "incorrect_translation",
          "description": "The Armenian translation 'Պանակը '{{folderTitle}}'-ից վերանվանվել է'{{newFoldedTitle}}'' is a literal translation but doesn't quite convey the natural phrasing in Armenian. A more natural phrasing would be 'Պանակը վերանվանվել է'{{folderTitle}}'-ից'{{newFoldedTitle}}'' or 'Պանակ '{{folderTitle}}' վերանվանվել է '{{newFoldedTitle}}''",
          "suggestion": "Պանակը վերանվանվել է '{{folderTitle}}'-ից '{{newFoldedTitle}}' կամ Պանակ '{{folderTitle}}' վերանվանվել է '{{newFoldedTitle}}'"
        }
      ],
      "approved_at": null
    },
    "it": {
      "ai_translated": false,
      "ai_model": null,
      "ai_spell_check_issues": [],
      "approved_at": null
    },
    "ja-JP": {
      "ai_translated": false,
      "ai_model": null,
      "ai_spell_check_issues": [
        {
          "type": "formatting",
          "description": "The single quotes around the placeholders in the Japanese translation are inconsistent with English. English uses single quotes, but the Japanese translation uses them as well, which is not idiomatic.",
          "suggestion": "フォルダ'{{folderTitle}}'の名前が'{{newFoldedTitle}}'に変更されます。 -> フォルダ「{{folderTitle}}」の名前が「{{newFoldedTitle}}」に変更されます。"
        }
      ],
      "approved_at": null
    },
    "ko-KR": {
      "ai_translated": false,
      "ai_model": null,
      "ai_spell_check_issues": [
        {
          "type": "incorrect_translation",
          "description": "The English 'renamed to' is not perfectly captured by '으로 변경되었습니다'. While not incorrect, '로 변경되었습니다' is more generic. A more accurate translation would reflect the specific action of renaming, like '이름이 바뀌었습니다' (name changed).",
          "suggestion": "'{{folderTitle}}' 폴더 이름이 '{{newFoldedTitle}}'로 바뀌었습니다"
        }
      ],
      "approved_at": null
    },
    "lo-LA": {
      "ai_translated": false,
      "ai_model": null,
      "ai_spell_check_issues": [],
      "approved_at": null
    },
    "lv": {
      "ai_translated": false,
      "ai_model": null,
      "ai_spell_check_issues": [
        {
          "type": "incorrect_translation",
          "description": "The English term 'renamed' implies a change in name, whereas the Latvian translation 'pārvietota' means 'moved'. This doesn't accurately convey the original meaning.",
          "suggestion": "Consider using 'pārdēvēta' instead of 'pārvietota' to accurately reflect the meaning of 'renamed'."
        }
      ],
      "approved_at": null
    },
    "nl": {
      "ai_translated": false,
      "ai_model": null,
      "ai_spell_check_issues": [],
      "approved_at": null
    },
    "pl": {
      "ai_translated": false,
      "ai_model": null,
      "ai_spell_check_issues": [],
      "approved_at": null
    },
    "pt": {
      "ai_translated": false,
      "ai_model": null,
      "ai_spell_check_issues": [],
      "approved_at": null
    },
    "pt-BR": {
      "ai_translated": false,
      "ai_model": null,
      "ai_spell_check_issues": [],
      "approved_at": null
    },
    "ro": {
      "ai_translated": false,
      "ai_model": null,
      "ai_spell_check_issues": [],
      "approved_at": null
    },
    "ru": {
      "ai_translated": false,
      "ai_model": null,
      "ai_spell_check_issues": [],
      "approved_at": null
    },
    "si": {
      "ai_translated": false,
      "ai_model": null,
      "ai_spell_check_issues": [
        {
          "type": "incorrect_translation",
          "description": "The translation '{{folderTitle}}' බහාලුම '{{newFoldedTitle}}' ලෙස නම් කර ඇත' is a literal translation but sounds unnatural in Sinhala. 'නම් කර ඇත' (nam kar ath) is somewhat formal. A more natural phrasing would use a verb expressing 'is called' or 'is now called'.",
          "suggestion": "'{{folderTitle}}' බහාලුම දැන් '{{newFoldedTitle}}' ලෙස නම් වී ඇත"
        },
        {
          "type": "formatting",
          "description": "The use of single quotes instead of double quotes is inconsistent with standard Sinhala writing conventions for representing titles. While single quotes *can* be used, double quotes are more common and preferred.",
          "suggestion": "'{{folderTitle}}' බහාලුම '{{newFoldedTitle}}' ලෙස නම් කර ඇත"
        }
      ],
      "approved_at": null
    },
    "sk": {
      "ai_translated": false,
      "ai_model": null,
      "ai_spell_check_issues": [],
      "approved_at": null
    },
    "sl": {
      "ai_translated": false,
      "ai_model": null,
      "ai_spell_check_issues": [],
      "approved_at": null
    },
    "sr-Cyrl-RS": {
      "ai_translated": false,
      "ai_model": null,
      "ai_spell_check_issues": [
        {
          "type": "spelling",
          "description": "The word 'Фолдер' is a transliteration of 'Folder' and isn't a native Serbian word. While understandable, it's better to use the Serbian equivalent.",
          "suggestion": "Use 'Папка' instead of 'Фолдер'."
        },
        {
          "type": "formatting",
          "description": "The use of single quotes around placeholders is inconsistent with typical Serbian text formatting. Double quotes are generally preferred.",
          "suggestion": "Change single quotes to double quotes: '{{folderTitle}}' to \"{{folderTitle}}\""
        }
      ],
      "approved_at": null
    },
    "sr-Latn-RS": {
      "ai_translated": false,
      "ai_model": null,
      "ai_spell_check_issues": [],
      "approved_at": null
    },
    "tr": {
      "ai_translated": false,
      "ai_model": null,
      "ai_spell_check_issues": [
        {
          "type": "spelling",
          "description": "The word 'newFoldedTitle' seems to be a typo. It should likely be 'yeniKlasörBaşlığı'.",
          "suggestion": "'yeniKlasörBaşlığı'"
        },
        {
          "type": "incorrect_translation",
          "description": "While 'olarak değiştirildi' is grammatically correct, it's a slightly more formal way to say 'renamed'. A more natural and common phrasing would be 'yenilendi' or 'adını değiştirildi'.",
          "suggestion": "'adını değiştirildi'"
        }
      ],
      "approved_at": null
    },
    "uk-UA": {
      "ai_translated": false,
      "ai_model": null,
      "ai_spell_check_issues": [],
      "approved_at": null
    },
    "vi": {
      "ai_translated": false,
      "ai_model": null,
      "ai_spell_check_issues": [
        {
          "type": "incorrect_translation",
          "description": "The translation 'Thư mục {{folderTitle}}, được đổi tên thành {{newFoldedTitle}}' implies that the folder exists and is then renamed. The English implies the act of renaming itself. A more accurate translation would reflect the action.",
          "suggestion": "Thư mục '{{folderTitle}}' đã được đổi tên thành '{{newFoldedTitle}}'"
        },
        {
          "type": "formatting",
          "description": "The Vietnamese translation lacks single quotes around the folder titles like the English version. Although not strictly incorrect, it would maintain the consistency of the original.",
          "suggestion": "Thư mục '{{folderTitle}}' đã được đổi tên thành '{{newFoldedTitle}}'"
        }
      ],
      "approved_at": null
    },
    "zh-CN": {
      "ai_translated": false,
      "ai_model": null,
      "ai_spell_check_issues": [],
      "approved_at": null
    }
  }
}<|MERGE_RESOLUTION|>--- conflicted
+++ resolved
@@ -3,11 +3,7 @@
   "content": "The folder '{{folderTitle}}' is renamed to '{{newFoldedTitle}}'",
   "content_en_sha1_hash": "00e0cd3e6f810877e66c2784d96ec62ae9adc140",
   "created_at": "2025-05-19T21:30:55.695Z",
-<<<<<<< HEAD
-  "updated_at": "2025-08-29T14:33:37.957Z",
-=======
   "updated_at": "2025-09-01T11:05:24.111Z",
->>>>>>> b75318d3
   "comment": {
     "text": "The translation key \"FolderRenamed\" is used to display a success message after renaming a folder, showing the original and new folder titles. This message appears as a toast notification in a UI component.",
     "is_auto": true,
