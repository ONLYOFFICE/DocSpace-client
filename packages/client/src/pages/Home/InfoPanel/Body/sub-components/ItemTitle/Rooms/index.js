// (c) Copyright Ascensio System SIA 2009-2024
//
// This program is a free software product.
// You can redistribute it and/or modify it under the terms
// of the GNU Affero General Public License (AGPL) version 3 as published by the Free Software
// Foundation. In accordance with Section 7(a) of the GNU AGPL its Section 15 shall be amended
// to the effect that Ascensio System SIA expressly excludes the warranty of non-infringement of
// any third-party rights.
//
// This program is distributed WITHOUT ANY WARRANTY, without even the implied warranty
// of MERCHANTABILITY or FITNESS FOR A PARTICULAR  PURPOSE. For details, see
// the GNU AGPL at: http://www.gnu.org/licenses/agpl-3.0.html
//
// You can contact Ascensio System SIA at Lubanas st. 125a-25, Riga, Latvia, EU, LV-1021.
//
// The  interactive user interfaces in modified source and object code versions of the Program must
// display Appropriate Legal Notices, as required under Section 5 of the GNU AGPL version 3.
//
// Pursuant to Section 7(b) of the License you must retain the original Product logo when
// distributing the program. Pursuant to Section 7(e) we decline to grant you any rights under
// trademark law for use of our trademarks.
//
// All the Product's GUI elements, including illustrations and icon sets, as well as technical writing
// content are licensed under the terms of the Creative Commons Attribution-ShareAlike 4.0
// International. See the License terms at http://creativecommons.org/licenses/by-sa/4.0/legalcode

import { useRef } from "react";
import { withTranslation } from "react-i18next";

import { getTitleWithoutExtension } from "@docspace/shared/utils";
import { Text } from "@docspace/shared/components/text";
import { inject, observer } from "mobx-react";
import PersonPlusReactSvgUrl from "PUBLIC_DIR/images/person+.react.svg?url";
import Planet12ReactSvgUrl from "PUBLIC_DIR/images/icons/12/planet.react.svg?url";
import SearchIconReactSvgUrl from "PUBLIC_DIR/images/search.react.svg?url";
import { IconButton } from "@docspace/shared/components/icon-button";
import { StyledTitle } from "../../../styles/common";
import { RoomIcon } from "@docspace/shared/components/room-icon";
import RoomsContextBtn from "./context-btn";
import { getDefaultAccessUser } from "@docspace/shared/utils/getDefaultAccessUser";
import CalendarComponent from "../Calendar";
import {
  FolderType,
  RoomsType,
  ShareAccessRights,
} from "@docspace/shared/enums";
import Search from "../../Search";

const RoomsItemHeader = ({
  t,
  selection,
  infoPanelSelection,
  setIsMobileHidden,
  isGracePeriod,
  setInvitePanelOptions,
  setQuotaWarningDialogVisible,
  roomsView,
  setSelection,
  setBufferSelection,
  isArchive,
  isShared,
  showSearchBlock,
  setCalendarDay,
  openHistory,
  setShowSearchBlock,
  roomType,
<<<<<<< HEAD
  setIsScrollLocked,
  i18n,
=======
  displayFileExtension,
>>>>>>> 94e07e5b
}) => {
  const itemTitleRef = useRef();

  if (!selection) return null;

  const icon = selection.icon;
  const isLoadedRoomIcon = !!selection.logo?.medium;
  const showDefaultRoomIcon = !isLoadedRoomIcon && selection.isRoom;
  const security = infoPanelSelection ? infoPanelSelection.security : {};
  const canInviteUserInRoomAbility = security?.EditAccess;
  const showPlanetIcon =
    (selection.roomType === RoomsType.PublicRoom ||
      selection.roomType === RoomsType.FormRoom ||
      selection.roomType === RoomsType.CustomRoom) &&
    isShared;

  const badgeUrl = showPlanetIcon ? Planet12ReactSvgUrl : null;
  const isRoomMembersPanel = selection?.isRoom && roomsView === "info_members";

  const isFile = !!selection.fileExst;
  let title = selection.title;

  if (isFile) {
    title = getTitleWithoutExtension(selection, false);
  }

  const onSelectItem = () => {
    setSelection([]);
    setBufferSelection(selection);
  };

  const onClickInviteUsers = () => {
    onSelectItem();
    setIsMobileHidden(true);
    const parentRoomId = infoPanelSelection.id;

    if (isGracePeriod) {
      setQuotaWarningDialogVisible(true);
      return;
    }

    setInvitePanelOptions({
      visible: true,
      roomId: parentRoomId,
      hideSelector: false,
      defaultAccess: getDefaultAccessUser(roomType),
    });
  };

  const onSearchClick = () => setShowSearchBlock(true);

  return (
    <StyledTitle ref={itemTitleRef}>
      {isRoomMembersPanel && showSearchBlock && <Search />}

      <div className="item-icon">
        <RoomIcon
          color={selection.logo?.color}
          title={title}
          isArchive={isArchive}
          showDefault={showDefaultRoomIcon}
          imgClassName={`icon ${selection.isRoom && "is-room"}`}
          imgSrc={icon}
          badgeUrl={badgeUrl ? badgeUrl : ""}
        />
      </div>

      <Text className="text" title={title} dir="auto">
        {title}
        {isFile && displayFileExtension && (
          <span className="file-extension">{selection.fileExst}</span>
        )}
      </Text>

      <div className="info_title-icons">
        {isRoomMembersPanel && (
          <IconButton
            id="info_search"
            className="icon"
            title={t("Common:Search")}
            iconName={SearchIconReactSvgUrl}
            onClick={onSearchClick}
            size={16}
          />
        )}

        {canInviteUserInRoomAbility && isRoomMembersPanel && (
          <IconButton
            id="info_add-user"
            className={"icon"}
            title={t("Common:AddUsers")}
            iconName={PersonPlusReactSvgUrl}
            isFill={true}
            onClick={onClickInviteUsers}
            size={16}
          />
        )}
        {/* TODO: Add a condition so that there is a vdr room when the correct room type is returned from the backend for Calendar */}
        {openHistory && (
          <CalendarComponent
            setCalendarDay={setCalendarDay}
            roomCreationDate={selection.created}
            setIsScrollLocked={setIsScrollLocked}
            locale={i18n.language}
          />
        )}
        <RoomsContextBtn
          selection={selection}
          itemTitleRef={itemTitleRef}
          onSelectItem={onSelectItem}
        />
      </div>
    </StyledTitle>
  );
};

export default inject(
  ({
    currentTariffStatusStore,
    dialogsStore,
    selectedFolderStore,
    filesStore,
    infoPanelStore,
    filesSettingsStore,
  }) => {
    const {
      infoPanelSelection,
      roomsView,
      setIsMobileHidden,
      showSearchBlock,
      setShowSearchBlock,
      setCalendarDay,
      setIsScrollLocked,
    } = infoPanelStore;

    const { displayFileExtension } = filesSettingsStore;

    const selection = infoPanelSelection.length > 1 ? null : infoPanelSelection;
    const isArchive = selection?.rootFolderType === FolderType.Archive;

    const roomType =
      selectedFolderStore.roomType ??
      infoPanelStore.infoPanelSelection?.roomType;

    return {
      selection,
      roomsView,
      infoPanelSelection,
      setIsMobileHidden,
      showSearchBlock,
      setShowSearchBlock,

      isGracePeriod: currentTariffStatusStore.isGracePeriod,

      setInvitePanelOptions: dialogsStore.setInvitePanelOptions,
      setQuotaWarningDialogVisible: dialogsStore.setQuotaWarningDialogVisible,

      setSelection: filesStore.setSelection,
      setBufferSelection: filesStore.setBufferSelection,
      isArchive,
<<<<<<< HEAD
      hasLinks: externalLinks.length,
      setCalendarDay,
      roomType,
      setIsScrollLocked,
=======
      isShared: selection?.shared,
      roomType,

      displayFileExtension,
>>>>>>> 94e07e5b
    };
  },
)(
  withTranslation([
    "Files",
    "Common",
    "Translations",
    "InfoPanel",
    "SharingPanel",
  ])(observer(RoomsItemHeader)),
);<|MERGE_RESOLUTION|>--- conflicted
+++ resolved
@@ -64,12 +64,9 @@
   openHistory,
   setShowSearchBlock,
   roomType,
-<<<<<<< HEAD
   setIsScrollLocked,
   i18n,
-=======
   displayFileExtension,
->>>>>>> 94e07e5b
 }) => {
   const itemTitleRef = useRef();
 
@@ -194,6 +191,7 @@
     filesStore,
     infoPanelStore,
     filesSettingsStore,
+    publicRoomStore,
   }) => {
     const {
       infoPanelSelection,
@@ -206,6 +204,7 @@
     } = infoPanelStore;
 
     const { displayFileExtension } = filesSettingsStore;
+    const { externalLinks } = publicRoomStore;
 
     const selection = infoPanelSelection.length > 1 ? null : infoPanelSelection;
     const isArchive = selection?.rootFolderType === FolderType.Archive;
@@ -230,17 +229,14 @@
       setSelection: filesStore.setSelection,
       setBufferSelection: filesStore.setBufferSelection,
       isArchive,
-<<<<<<< HEAD
       hasLinks: externalLinks.length,
       setCalendarDay,
       roomType,
       setIsScrollLocked,
-=======
       isShared: selection?.shared,
       roomType,
 
       displayFileExtension,
->>>>>>> 94e07e5b
     };
   },
 )(
