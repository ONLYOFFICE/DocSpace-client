/* eslint-disable react/prop-types */
import React from "react";
import Scrollbar from "../scrollbar";

export class CustomScrollbars extends React.Component {
  refSetter = (scrollbarsRef, forwardedRef) => {
    const isFuntion = typeof forwardedRef === "function";

    const ref = scrollbarsRef?.view ?? null;

    if (isFuntion) {
      forwardedRef(ref);
    } else {
      forwardedRef = ref;
    }
  };

  render() {
    const { onScroll, forwardedRef, style, children, className, stype } =
      this.props;
    //console.log("CustomScrollbars", this.props);
    return (
      <Scrollbar
<<<<<<< HEAD
        ref={(scrollbarsRef) => {
          this.refSetter.bind(this, scrollbarsRef, forwardedRef);
        }}
=======
        ref={(scrollbarsRef) => this.refSetter(scrollbarsRef, forwardedRef)}
>>>>>>> 58ace426
        style={{ ...style, overflow: "hidden" }}
        onScroll={onScroll}
        stype={stype}
        className={className}
      >
        {children}
        <div className="additional-scroll-height"></div>
      </Scrollbar>
    );
  }
}

CustomScrollbars.defaultProps = {
  stype: "mediumBlack",
};

const CustomScrollbarsVirtualList = React.forwardRef((props, ref) => (
  <CustomScrollbars {...props} forwardedRef={ref} />
));

export default CustomScrollbarsVirtualList;<|MERGE_RESOLUTION|>--- conflicted
+++ resolved
@@ -21,13 +21,7 @@
     //console.log("CustomScrollbars", this.props);
     return (
       <Scrollbar
-<<<<<<< HEAD
-        ref={(scrollbarsRef) => {
-          this.refSetter.bind(this, scrollbarsRef, forwardedRef);
-        }}
-=======
         ref={(scrollbarsRef) => this.refSetter(scrollbarsRef, forwardedRef)}
->>>>>>> 58ace426
         style={{ ...style, overflow: "hidden" }}
         onScroll={onScroll}
         stype={stype}
