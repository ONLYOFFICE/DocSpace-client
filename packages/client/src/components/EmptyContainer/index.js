// (c) Copyright Ascensio System SIA 2009-2024
//
// This program is a free software product.
// You can redistribute it and/or modify it under the terms
// of the GNU Affero General Public License (AGPL) version 3 as published by the Free Software
// Foundation. In accordance with Section 7(a) of the GNU AGPL its Section 15 shall be amended
// to the effect that Ascensio System SIA expressly excludes the warranty of non-infringement of
// any third-party rights.
//
// This program is distributed WITHOUT ANY WARRANTY, without even the implied warranty
// of MERCHANTABILITY or FITNESS FOR A PARTICULAR  PURPOSE. For details, see
// the GNU AGPL at: http://www.gnu.org/licenses/agpl-3.0.html
//
// You can contact Ascensio System SIA at Lubanas st. 125a-25, Riga, Latvia, EU, LV-1021.
//
// The  interactive user interfaces in modified source and object code versions of the Program must
// display Appropriate Legal Notices, as required under Section 5 of the GNU AGPL version 3.
//
// Pursuant to Section 7(b) of the License you must retain the original Product logo when
// distributing the program. Pursuant to Section 7(e) we decline to grant you any rights under
// trademark law for use of our trademarks.
//
// All the Product's GUI elements, including illustrations and icon sets, as well as technical writing
// content are licensed under the terms of the Creative Commons Attribution-ShareAlike 4.0
// International. See the License terms at http://creativecommons.org/licenses/by-sa/4.0/legalcode
import { useContext } from "react";

import { observer, inject } from "mobx-react";
<<<<<<< HEAD
=======
//import { useLocation } from "react-router-dom";

import { Context } from "@docspace/shared/utils";
import { Events, FileExtensions } from "@docspace/shared/enums";

import RootFolderContainer from "./RootFolderContainer";
>>>>>>> 1b6d4fb1
import EmptyFilterContainer from "./EmptyFilterContainer";
import RoomNoAccessContainer from "./RoomNoAccessContainer";

import EmptyViewContainer from "./sub-components/EmptyViewContainer/EmptyViewContainer";

const linkStyles = {
  isHovered: true,
  type: "action",
  fontWeight: "600",
  className: "empty-folder_link",
  display: "flex",
};

const EmptyContainer = ({
  isFiltered,
  //isLoading,
  parentId,
  theme,
  type,

  isRoomNotFoundOrMoved,
  isRoot,
  isPublicRoom,
  // isEmptyPage,
  roomType,
  parentRoomType,
  folderId,
  isArchiveFolderRoot,
}) => {
  const isRoom = !!roomType;

  const { sectionWidth } = useContext(Context);

  linkStyles.color = theme.filesEmptyContainer.linkColor;

  if (isRoomNotFoundOrMoved) {
    return (
      <RoomNoAccessContainer
        linkStyles={linkStyles}
        sectionWidth={sectionWidth}
      />
    );
  }

  const isRootEmptyPage = parentId === 0 || (isPublicRoom && isRoot);

  if (isFiltered) return <EmptyFilterContainer linkStyles={linkStyles} />;

  return (
    <EmptyViewContainer
      type={roomType}
      folderType={type}
      isFolder={!isRoom && !isRootEmptyPage}
      folderId={folderId}
      isRootEmptyPage={isRootEmptyPage}
      parentRoomType={parentRoomType}
      isArchiveFolderRoot={isArchiveFolderRoot}
    />
  );
};

export default inject(
  ({
    settingsStore,
    filesStore,
    dialogsStore,
    currentQuotaStore,
    selectedFolderStore,
    clientLoadingStore,
    currentTariffStatusStore,
    publicRoomStore,
    treeFoldersStore,
  }) => {
    const { isErrorRoomNotAvailable, isFiltered } = filesStore;
    const { isLoading } = clientLoadingStore;

    const { isPublicRoom } = publicRoomStore;

    const isRoomNotFoundOrMoved =
      isFiltered === null && isErrorRoomNotAvailable;

    const { roomType, id: folderId, parentRoomType } = selectedFolderStore;
    const { isArchiveFolderRoot } = treeFoldersStore;

    const isRoot = selectedFolderStore.pathParts?.length === 1;

    return {
      theme: settingsStore.theme,
      isFiltered,
      isLoading,

      parentId: selectedFolderStore.parentId,
      isRoomNotFoundOrMoved,
      type: selectedFolderStore.type,
      isRoot,
      isPublicRoom,
      roomType,
      parentRoomType,
      folderId,
      isArchiveFolderRoot,
    };
  },
)(observer(EmptyContainer));<|MERGE_RESOLUTION|>--- conflicted
+++ resolved
@@ -26,15 +26,9 @@
 import { useContext } from "react";
 
 import { observer, inject } from "mobx-react";
-<<<<<<< HEAD
-=======
-//import { useLocation } from "react-router-dom";
 
 import { Context } from "@docspace/shared/utils";
-import { Events, FileExtensions } from "@docspace/shared/enums";
 
-import RootFolderContainer from "./RootFolderContainer";
->>>>>>> 1b6d4fb1
 import EmptyFilterContainer from "./EmptyFilterContainer";
 import RoomNoAccessContainer from "./RoomNoAccessContainer";
 
