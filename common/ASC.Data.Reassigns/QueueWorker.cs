/*
 *
 * (c) Copyright Ascensio System Limited 2010-2018
 *
 * This program is freeware. You can redistribute it and/or modify it under the terms of the GNU 
 * General Public License (GPL) version 3 as published by the Free Software Foundation (https://www.gnu.org/copyleft/gpl.html). 
 * In accordance with Section 7(a) of the GNU GPL its Section 15 shall be amended to the effect that 
 * Ascensio System SIA expressly excludes the warranty of non-infringement of any third-party rights.
 *
 * THIS PROGRAM IS DISTRIBUTED WITHOUT ANY WARRANTY; WITHOUT EVEN THE IMPLIED WARRANTY OF MERCHANTABILITY OR
 * FITNESS FOR A PARTICULAR PURPOSE. For more details, see GNU GPL at https://www.gnu.org/copyleft/gpl.html
 *
 * You can contact Ascensio System SIA by email at sales@onlyoffice.com
 *
 * The interactive user interfaces in modified source and object code versions of ONLYOFFICE must display 
 * Appropriate Legal Notices, as required under Section 5 of the GNU GPL version 3.
 *
 * Pursuant to Section 7 § 3(b) of the GNU GPL you must retain the original ONLYOFFICE logo which contains 
 * relevant author attributions when distributing the software. If the display of the logo in its graphic 
 * form is not reasonably feasible for technical reasons, you must include the words "Powered by ONLYOFFICE" 
 * in every copy of the program you distribute. 
 * Pursuant to Section 7 § 3(e) we decline to grant you any rights under trademark law for use of our trademarks.
 *
*/


using System;
using System.Collections.Generic;

using ASC.Common;
using ASC.Common.Threading.Progress;
using ASC.Core.Users;

using Microsoft.AspNetCore.Http;
using Microsoft.Extensions.Options;
using Microsoft.Extensions.Primitives;

namespace ASC.Data.Reassigns
{
    public class QueueWorker
    {
        public static IDictionary<string, StringValues> GetHttpHeaders(HttpRequest httpRequest)
        {
            return httpRequest?.Headers;
        }
    }
    public class QueueWorker<T> where T : class, IProgressItem
    {
        protected readonly ProgressQueue<T> Queue;

        protected IHttpContextAccessor HttpContextAccessor { get; }
        protected IServiceProvider ServiceProvider { get; }

        public QueueWorker(
            IHttpContextAccessor httpContextAccessor,
            IServiceProvider serviceProvider,
            ProgressQueueOptionsManager<T> optionsQueue)
        {
            HttpContextAccessor = httpContextAccessor;
            ServiceProvider = serviceProvider;
            Queue = optionsQueue.Value;
        }

        public string GetProgressItemId(int tenantId, Guid userId)
        {
            return string.Format("{0}_{1}_{2}", tenantId, userId, typeof(T).Name);
        }

        public T GetProgressItemStatus(int tenantId, Guid userId)
        {
            var id = GetProgressItemId(tenantId, userId);
            return Queue.GetStatus(id) as T;
        }

        public void Terminate(int tenantId, Guid userId)
        {
            var item = GetProgressItemStatus(tenantId, userId);

            if (item != null)
                Queue.Remove(item);
        }

        protected IProgressItem Start(int tenantId, Guid userId, Func<T> constructor)
        {
            lock (Queue.SynchRoot)
            {
                var task = GetProgressItemStatus(tenantId, userId);

                if (task != null && task.IsCompleted)
                {
                    Queue.Remove(task);
                    task = null;
                }

                if (task == null)
                {
                    task = constructor();
                    Queue.Add(task);
                }

                if (!Queue.IsStarted)
                    Queue.Start(x => x.RunJob());

                return task;
            }
        }
    }

    public class QueueWorkerReassign : QueueWorker<ReassignProgressItem>
    {
        private QueueWorkerRemove QueueWorkerRemove { get; }
        public QueueWorkerReassign(
            IHttpContextAccessor httpContextAccessor,
            IServiceProvider serviceProvider,
            QueueWorkerRemove queueWorkerRemove,
            ProgressQueueOptionsManager<ReassignProgressItem> optionsQueue) :
            base(httpContextAccessor, serviceProvider, optionsQueue)
        {
            QueueWorkerRemove = queueWorkerRemove;
        }

        public ReassignProgressItem Start(int tenantId, Guid fromUserId, Guid toUserId, Guid currentUserId, bool deleteProfile)
        {
            return Start(tenantId, fromUserId, () => new ReassignProgressItem(ServiceProvider, HttpContextAccessor.HttpContext, this, QueueWorkerRemove, tenantId, fromUserId, toUserId, currentUserId, deleteProfile)) as ReassignProgressItem;
        }
    }
    public class QueueWorkerRemove : QueueWorker<RemoveProgressItem>
    {
        public QueueWorkerRemove(
            IHttpContextAccessor httpContextAccessor,
            IServiceProvider serviceProvider,
            ProgressQueueOptionsManager<RemoveProgressItem> optionsQueue) :
            base(httpContextAccessor, serviceProvider, optionsQueue)
        {
        }

        public RemoveProgressItem Start(int tenantId, UserInfo user, Guid currentUserId, bool notify)
        {
            return Start(tenantId, user.ID, () => new RemoveProgressItem(ServiceProvider, HttpContextAccessor.HttpContext, this, tenantId, user, currentUserId, notify)) as RemoveProgressItem;
        }
    }

    public static class QueueExtension
    {
        public static DIHelper AddQueueWorkerRemoveService(this DIHelper services)
        {
            if (services.TryAddScoped<QueueWorkerRemove>())
            {
<<<<<<< HEAD
                _ = services.TryAddSingleton<ProgressQueueOptionsManager<RemoveProgressItem>>();
                _ = services.TryAddSingleton<ProgressQueue<RemoveProgressItem>>();
                _ = services.AddSingleton<IPostConfigureOptions<ProgressQueue<RemoveProgressItem>>, ConfigureProgressQueue<RemoveProgressItem>>();
=======
                services.AddRemoveProgressItemService();
>>>>>>> 43a085eb
            }

            return services;
        }
        public static DIHelper AddQueueWorkerReassignService(this DIHelper services)
        {
            if (services.TryAddScoped<QueueWorkerReassign>())
            {
<<<<<<< HEAD
                _ = services.TryAddSingleton<ProgressQueueOptionsManager<ReassignProgressItem>>();
                _ = services.TryAddSingleton<ProgressQueue<ReassignProgressItem>>();
                _ = services.AddSingleton<IPostConfigureOptions<ProgressQueue<ReassignProgressItem>>, ConfigureProgressQueue<ReassignProgressItem>>();

=======
>>>>>>> 43a085eb
                return services
                    .AddReassignProgressItemService()
                    .AddQueueWorkerRemoveService();
            }

            return services;
        }
    }
}
<|MERGE_RESOLUTION|>--- conflicted
+++ resolved
@@ -1,179 +1,166 @@
-/*
- *
- * (c) Copyright Ascensio System Limited 2010-2018
- *
- * This program is freeware. You can redistribute it and/or modify it under the terms of the GNU 
- * General Public License (GPL) version 3 as published by the Free Software Foundation (https://www.gnu.org/copyleft/gpl.html). 
- * In accordance with Section 7(a) of the GNU GPL its Section 15 shall be amended to the effect that 
- * Ascensio System SIA expressly excludes the warranty of non-infringement of any third-party rights.
- *
- * THIS PROGRAM IS DISTRIBUTED WITHOUT ANY WARRANTY; WITHOUT EVEN THE IMPLIED WARRANTY OF MERCHANTABILITY OR
- * FITNESS FOR A PARTICULAR PURPOSE. For more details, see GNU GPL at https://www.gnu.org/copyleft/gpl.html
- *
- * You can contact Ascensio System SIA by email at sales@onlyoffice.com
- *
- * The interactive user interfaces in modified source and object code versions of ONLYOFFICE must display 
- * Appropriate Legal Notices, as required under Section 5 of the GNU GPL version 3.
- *
- * Pursuant to Section 7 § 3(b) of the GNU GPL you must retain the original ONLYOFFICE logo which contains 
- * relevant author attributions when distributing the software. If the display of the logo in its graphic 
- * form is not reasonably feasible for technical reasons, you must include the words "Powered by ONLYOFFICE" 
- * in every copy of the program you distribute. 
- * Pursuant to Section 7 § 3(e) we decline to grant you any rights under trademark law for use of our trademarks.
- *
-*/
-
-
-using System;
-using System.Collections.Generic;
-
-using ASC.Common;
-using ASC.Common.Threading.Progress;
-using ASC.Core.Users;
-
-using Microsoft.AspNetCore.Http;
-using Microsoft.Extensions.Options;
-using Microsoft.Extensions.Primitives;
-
-namespace ASC.Data.Reassigns
-{
-    public class QueueWorker
-    {
-        public static IDictionary<string, StringValues> GetHttpHeaders(HttpRequest httpRequest)
-        {
-            return httpRequest?.Headers;
-        }
-    }
-    public class QueueWorker<T> where T : class, IProgressItem
-    {
-        protected readonly ProgressQueue<T> Queue;
-
-        protected IHttpContextAccessor HttpContextAccessor { get; }
-        protected IServiceProvider ServiceProvider { get; }
-
-        public QueueWorker(
-            IHttpContextAccessor httpContextAccessor,
-            IServiceProvider serviceProvider,
-            ProgressQueueOptionsManager<T> optionsQueue)
-        {
-            HttpContextAccessor = httpContextAccessor;
-            ServiceProvider = serviceProvider;
-            Queue = optionsQueue.Value;
-        }
-
-        public string GetProgressItemId(int tenantId, Guid userId)
-        {
-            return string.Format("{0}_{1}_{2}", tenantId, userId, typeof(T).Name);
-        }
-
-        public T GetProgressItemStatus(int tenantId, Guid userId)
-        {
-            var id = GetProgressItemId(tenantId, userId);
-            return Queue.GetStatus(id) as T;
-        }
-
-        public void Terminate(int tenantId, Guid userId)
-        {
-            var item = GetProgressItemStatus(tenantId, userId);
-
-            if (item != null)
-                Queue.Remove(item);
-        }
-
-        protected IProgressItem Start(int tenantId, Guid userId, Func<T> constructor)
-        {
-            lock (Queue.SynchRoot)
-            {
-                var task = GetProgressItemStatus(tenantId, userId);
-
-                if (task != null && task.IsCompleted)
-                {
-                    Queue.Remove(task);
-                    task = null;
-                }
-
-                if (task == null)
-                {
-                    task = constructor();
-                    Queue.Add(task);
-                }
-
-                if (!Queue.IsStarted)
-                    Queue.Start(x => x.RunJob());
-
-                return task;
-            }
-        }
-    }
-
-    public class QueueWorkerReassign : QueueWorker<ReassignProgressItem>
-    {
-        private QueueWorkerRemove QueueWorkerRemove { get; }
-        public QueueWorkerReassign(
-            IHttpContextAccessor httpContextAccessor,
-            IServiceProvider serviceProvider,
-            QueueWorkerRemove queueWorkerRemove,
-            ProgressQueueOptionsManager<ReassignProgressItem> optionsQueue) :
-            base(httpContextAccessor, serviceProvider, optionsQueue)
-        {
-            QueueWorkerRemove = queueWorkerRemove;
-        }
-
-        public ReassignProgressItem Start(int tenantId, Guid fromUserId, Guid toUserId, Guid currentUserId, bool deleteProfile)
-        {
-            return Start(tenantId, fromUserId, () => new ReassignProgressItem(ServiceProvider, HttpContextAccessor.HttpContext, this, QueueWorkerRemove, tenantId, fromUserId, toUserId, currentUserId, deleteProfile)) as ReassignProgressItem;
-        }
-    }
-    public class QueueWorkerRemove : QueueWorker<RemoveProgressItem>
-    {
-        public QueueWorkerRemove(
-            IHttpContextAccessor httpContextAccessor,
-            IServiceProvider serviceProvider,
-            ProgressQueueOptionsManager<RemoveProgressItem> optionsQueue) :
-            base(httpContextAccessor, serviceProvider, optionsQueue)
-        {
-        }
-
-        public RemoveProgressItem Start(int tenantId, UserInfo user, Guid currentUserId, bool notify)
-        {
-            return Start(tenantId, user.ID, () => new RemoveProgressItem(ServiceProvider, HttpContextAccessor.HttpContext, this, tenantId, user, currentUserId, notify)) as RemoveProgressItem;
-        }
-    }
-
-    public static class QueueExtension
-    {
-        public static DIHelper AddQueueWorkerRemoveService(this DIHelper services)
-        {
-            if (services.TryAddScoped<QueueWorkerRemove>())
-            {
-<<<<<<< HEAD
-                _ = services.TryAddSingleton<ProgressQueueOptionsManager<RemoveProgressItem>>();
-                _ = services.TryAddSingleton<ProgressQueue<RemoveProgressItem>>();
-                _ = services.AddSingleton<IPostConfigureOptions<ProgressQueue<RemoveProgressItem>>, ConfigureProgressQueue<RemoveProgressItem>>();
-=======
-                services.AddRemoveProgressItemService();
->>>>>>> 43a085eb
-            }
-
-            return services;
-        }
-        public static DIHelper AddQueueWorkerReassignService(this DIHelper services)
-        {
-            if (services.TryAddScoped<QueueWorkerReassign>())
-            {
-<<<<<<< HEAD
-                _ = services.TryAddSingleton<ProgressQueueOptionsManager<ReassignProgressItem>>();
-                _ = services.TryAddSingleton<ProgressQueue<ReassignProgressItem>>();
-                _ = services.AddSingleton<IPostConfigureOptions<ProgressQueue<ReassignProgressItem>>, ConfigureProgressQueue<ReassignProgressItem>>();
-
-=======
->>>>>>> 43a085eb
-                return services
-                    .AddReassignProgressItemService()
-                    .AddQueueWorkerRemoveService();
-            }
-
-            return services;
-        }
-    }
-}
+/*
+ *
+ * (c) Copyright Ascensio System Limited 2010-2018
+ *
+ * This program is freeware. You can redistribute it and/or modify it under the terms of the GNU 
+ * General Public License (GPL) version 3 as published by the Free Software Foundation (https://www.gnu.org/copyleft/gpl.html). 
+ * In accordance with Section 7(a) of the GNU GPL its Section 15 shall be amended to the effect that 
+ * Ascensio System SIA expressly excludes the warranty of non-infringement of any third-party rights.
+ *
+ * THIS PROGRAM IS DISTRIBUTED WITHOUT ANY WARRANTY; WITHOUT EVEN THE IMPLIED WARRANTY OF MERCHANTABILITY OR
+ * FITNESS FOR A PARTICULAR PURPOSE. For more details, see GNU GPL at https://www.gnu.org/copyleft/gpl.html
+ *
+ * You can contact Ascensio System SIA by email at sales@onlyoffice.com
+ *
+ * The interactive user interfaces in modified source and object code versions of ONLYOFFICE must display 
+ * Appropriate Legal Notices, as required under Section 5 of the GNU GPL version 3.
+ *
+ * Pursuant to Section 7 § 3(b) of the GNU GPL you must retain the original ONLYOFFICE logo which contains 
+ * relevant author attributions when distributing the software. If the display of the logo in its graphic 
+ * form is not reasonably feasible for technical reasons, you must include the words "Powered by ONLYOFFICE" 
+ * in every copy of the program you distribute. 
+ * Pursuant to Section 7 § 3(e) we decline to grant you any rights under trademark law for use of our trademarks.
+ *
+*/
+
+
+using System;
+using System.Collections.Generic;
+
+using ASC.Common;
+using ASC.Common.Threading.Progress;
+using ASC.Core.Users;
+
+using Microsoft.AspNetCore.Http;
+using Microsoft.Extensions.Options;
+using Microsoft.Extensions.Primitives;
+
+namespace ASC.Data.Reassigns
+{
+    public class QueueWorker
+    {
+        public static IDictionary<string, StringValues> GetHttpHeaders(HttpRequest httpRequest)
+        {
+            return httpRequest?.Headers;
+        }
+    }
+    public class QueueWorker<T> where T : class, IProgressItem
+    {
+        protected readonly ProgressQueue<T> Queue;
+
+        protected IHttpContextAccessor HttpContextAccessor { get; }
+        protected IServiceProvider ServiceProvider { get; }
+
+        public QueueWorker(
+            IHttpContextAccessor httpContextAccessor,
+            IServiceProvider serviceProvider,
+            ProgressQueueOptionsManager<T> optionsQueue)
+        {
+            HttpContextAccessor = httpContextAccessor;
+            ServiceProvider = serviceProvider;
+            Queue = optionsQueue.Value;
+        }
+
+        public string GetProgressItemId(int tenantId, Guid userId)
+        {
+            return string.Format("{0}_{1}_{2}", tenantId, userId, typeof(T).Name);
+        }
+
+        public T GetProgressItemStatus(int tenantId, Guid userId)
+        {
+            var id = GetProgressItemId(tenantId, userId);
+            return Queue.GetStatus(id) as T;
+        }
+
+        public void Terminate(int tenantId, Guid userId)
+        {
+            var item = GetProgressItemStatus(tenantId, userId);
+
+            if (item != null)
+                Queue.Remove(item);
+        }
+
+        protected IProgressItem Start(int tenantId, Guid userId, Func<T> constructor)
+        {
+            lock (Queue.SynchRoot)
+            {
+                var task = GetProgressItemStatus(tenantId, userId);
+
+                if (task != null && task.IsCompleted)
+                {
+                    Queue.Remove(task);
+                    task = null;
+                }
+
+                if (task == null)
+                {
+                    task = constructor();
+                    Queue.Add(task);
+                }
+
+                if (!Queue.IsStarted)
+                    Queue.Start(x => x.RunJob());
+
+                return task;
+            }
+        }
+    }
+
+    public class QueueWorkerReassign : QueueWorker<ReassignProgressItem>
+    {
+        private QueueWorkerRemove QueueWorkerRemove { get; }
+        public QueueWorkerReassign(
+            IHttpContextAccessor httpContextAccessor,
+            IServiceProvider serviceProvider,
+            QueueWorkerRemove queueWorkerRemove,
+            ProgressQueueOptionsManager<ReassignProgressItem> optionsQueue) :
+            base(httpContextAccessor, serviceProvider, optionsQueue)
+        {
+            QueueWorkerRemove = queueWorkerRemove;
+        }
+
+        public ReassignProgressItem Start(int tenantId, Guid fromUserId, Guid toUserId, Guid currentUserId, bool deleteProfile)
+        {
+            return Start(tenantId, fromUserId, () => new ReassignProgressItem(ServiceProvider, HttpContextAccessor.HttpContext, this, QueueWorkerRemove, tenantId, fromUserId, toUserId, currentUserId, deleteProfile)) as ReassignProgressItem;
+        }
+    }
+    public class QueueWorkerRemove : QueueWorker<RemoveProgressItem>
+    {
+        public QueueWorkerRemove(
+            IHttpContextAccessor httpContextAccessor,
+            IServiceProvider serviceProvider,
+            ProgressQueueOptionsManager<RemoveProgressItem> optionsQueue) :
+            base(httpContextAccessor, serviceProvider, optionsQueue)
+        {
+        }
+
+        public RemoveProgressItem Start(int tenantId, UserInfo user, Guid currentUserId, bool notify)
+        {
+            return Start(tenantId, user.ID, () => new RemoveProgressItem(ServiceProvider, HttpContextAccessor.HttpContext, this, tenantId, user, currentUserId, notify)) as RemoveProgressItem;
+        }
+    }
+
+    public static class QueueExtension
+    {
+        public static DIHelper AddQueueWorkerRemoveService(this DIHelper services)
+        {
+            if (services.TryAddScoped<QueueWorkerRemove>())
+            {
+                services.AddRemoveProgressItemService();
+            }
+
+            return services;
+        }
+        public static DIHelper AddQueueWorkerReassignService(this DIHelper services)
+        {
+            if (services.TryAddScoped<QueueWorkerReassign>())
+            {
+                return services
+                    .AddReassignProgressItemService()
+                    .AddQueueWorkerRemoveService();
+            }
+
+            return services;
+        }
+    }
+}