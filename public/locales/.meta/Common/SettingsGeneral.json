{
  "key_path": "SettingsGeneral",
  "content": "General",
  "content_en_sha1_hash": "9239ee2cda84eca4c3440e2a7b50148af67da3d4",
  "created_at": "2025-05-19T21:30:48.597Z",
<<<<<<< HEAD
  "updated_at": "2025-06-08T12:02:32.725Z",
=======
  "updated_at": "2025-06-24T16:31:24.399Z",
>>>>>>> 0de93b01
  "comment": {
    "text": "This translation key is used to display the general settings title in the Portal Settings page. It appears as a label on the top level of the settings tree and is also referenced in a data object that lists categories of settings. Translators should provide a clear and concise translation for this key, which will be displayed in the user interface.",
    "is_auto": true,
    "updated_at": "2025-05-20T08:41:28.684Z"
  },
  "usage": [
    {
      "file_path": "/packages/client/src/pages/PortalSettings/Layout/Article/Body/index.js",
      "line_number": 198,
      "context": "switch (tKey) {\n case \"AccessRights\":\n return t(\"Common:AccessRights\");\n case \"Customization\":\n return t(\"Customization\");\n case \"SettingsGeneral\":\n return t(\"SettingsGeneral\");\n case \"StudioTimeLanguageSettings\":\n return t(\"StudioTimeLanguageSettings\");\n case \"CustomTitlesWelcome\":\n return t(\"CustomTitlesWelcome\");",
      "module": "/packages/client"
    },
    {
      "file_path": "/packages/client/src/pages/PortalSettings/categories/common/index.js",
      "line_number": 60,
      "context": "const navigate = useNavigate();\n \n const data = [\n {\n id: \"general\",\n name: t(\"Common:SettingsGeneral\"),\n content: <Customization />,\n },\n {\n id: \"appearance\",\n name: t(\"Appearance\"),",
      "module": "/packages/client"
    },
    {
      "file_path": "/packages/client/src/pages/PortalSettings/utils/settingsTree.js",
      "line_number": 50,
      "context": "{\n id: \"portal-settings_catalog-general\",\n key: \"0-0\",\n icon: \"\",\n link: \"general\",\n tKey: \"SettingsGeneral\",\n isCategory: true,\n children: [\n {\n id: \"portal-settings_catalog-language-and-time-zone\",\n key: \"0-0-0\",",
      "module": "/packages/client"
    }
  ],
  "languages": {
    "en": {
      "ai_translated": false,
      "ai_model": null,
      "ai_spell_check_issues": [],
      "approved_at": null
    },
    "ar-SA": {
      "ai_translated": false,
      "ai_model": null,
      "ai_spell_check_issues": [],
      "approved_at": null
    },
    "az": {
      "ai_translated": false,
      "ai_model": null,
      "ai_spell_check_issues": [],
      "approved_at": null
    },
    "bg": {
      "ai_translated": false,
      "ai_model": null,
      "ai_spell_check_issues": [],
      "approved_at": null
    },
    "cs": {
      "ai_translated": false,
      "ai_model": null,
      "ai_spell_check_issues": [],
      "approved_at": null
    },
    "de": {
      "ai_translated": false,
      "ai_model": null,
      "ai_spell_check_issues": [],
      "approved_at": null
    },
    "el-GR": {
      "ai_translated": false,
      "ai_model": null,
      "ai_spell_check_issues": [],
      "approved_at": null
    },
    "es": {
      "ai_translated": false,
      "ai_model": null,
      "ai_spell_check_issues": [],
      "approved_at": null
    },
    "fi": {
      "ai_translated": false,
      "ai_model": null,
      "ai_spell_check_issues": [],
      "approved_at": null
    },
    "fr": {
      "ai_translated": false,
      "ai_model": null,
      "ai_spell_check_issues": [],
      "approved_at": null
    },
    "hy-AM": {
      "ai_translated": false,
      "ai_model": null,
      "ai_spell_check_issues": [],
      "approved_at": null
    },
    "it": {
      "ai_translated": false,
      "ai_model": null,
      "ai_spell_check_issues": [],
      "approved_at": null
    },
    "ja-JP": {
      "ai_translated": false,
      "ai_model": null,
      "ai_spell_check_issues": [],
      "approved_at": null
    },
    "ko-KR": {
      "ai_translated": false,
      "ai_model": null,
      "ai_spell_check_issues": [],
      "approved_at": null
    },
    "lo-LA": {
      "ai_translated": false,
      "ai_model": null,
      "ai_spell_check_issues": [],
      "approved_at": null
    },
    "lv": {
      "ai_translated": false,
      "ai_model": null,
      "ai_spell_check_issues": [],
      "approved_at": null
    },
    "nl": {
      "ai_translated": false,
      "ai_model": null,
      "ai_spell_check_issues": [],
      "approved_at": null
    },
    "pl": {
      "ai_translated": false,
      "ai_model": null,
      "ai_spell_check_issues": [],
      "approved_at": null
    },
    "pt": {
      "ai_translated": false,
      "ai_model": null,
      "ai_spell_check_issues": [],
      "approved_at": null
    },
    "pt-BR": {
      "ai_translated": false,
      "ai_model": null,
      "ai_spell_check_issues": [],
      "approved_at": null
    },
    "ro": {
      "ai_translated": false,
      "ai_model": null,
      "ai_spell_check_issues": [],
      "approved_at": null
    },
    "ru": {
      "ai_translated": false,
      "ai_model": null,
      "ai_spell_check_issues": [],
      "approved_at": null
    },
    "si": {
      "ai_translated": false,
      "ai_model": null,
      "ai_spell_check_issues": [],
      "approved_at": null
    },
    "sk": {
      "ai_translated": false,
      "ai_model": null,
      "ai_spell_check_issues": [],
      "approved_at": null
    },
    "sl": {
      "ai_translated": false,
      "ai_model": null,
      "ai_spell_check_issues": [],
      "approved_at": null
    },
    "sr-Cyrl-RS": {
      "ai_translated": false,
      "ai_model": null,
      "ai_spell_check_issues": [
        {
          "type": "incorrect_translation",
          "description": "The Serbian (Cyrillic) translation \"Опште\" is not the standard or most accurate translation of \"General\". While technically understandable, it carries a more general meaning and isn't the typical equivalent in this context (settings).",
          "suggestion": "По general, a better translation would be \"Опције\" or \"Основно\" depending on the specific context of the settings menu."
        }
      ],
      "approved_at": null
    },
    "sr-Latn-RS": {
      "ai_translated": false,
      "ai_model": null,
      "ai_spell_check_issues": [],
      "approved_at": null
    },
    "tr": {
      "ai_translated": false,
      "ai_model": null,
      "ai_spell_check_issues": [],
      "approved_at": null
    },
    "uk-UA": {
      "ai_translated": false,
      "ai_model": null,
      "ai_spell_check_issues": [],
      "approved_at": null
    },
    "vi": {
      "ai_translated": false,
      "ai_model": null,
      "ai_spell_check_issues": [
        {
          "type": "incorrect_translation",
          "description": "The translation \"Cài đặt chung\" literally translates to \"Common Settings\" or \"General Settings.\" While understandable, \"General\" in this context (likely referring to a section of settings) is better conveyed with a more concise and commonly used term.",
          "suggestion": "Cài đặt"
        }
      ],
      "approved_at": null
    },
    "zh-CN": {
      "ai_translated": false,
      "ai_model": null,
      "ai_spell_check_issues": [],
      "approved_at": null
    }
  }
}<|MERGE_RESOLUTION|>--- conflicted
+++ resolved
@@ -3,11 +3,7 @@
   "content": "General",
   "content_en_sha1_hash": "9239ee2cda84eca4c3440e2a7b50148af67da3d4",
   "created_at": "2025-05-19T21:30:48.597Z",
-<<<<<<< HEAD
-  "updated_at": "2025-06-08T12:02:32.725Z",
-=======
   "updated_at": "2025-06-24T16:31:24.399Z",
->>>>>>> 0de93b01
   "comment": {
     "text": "This translation key is used to display the general settings title in the Portal Settings page. It appears as a label on the top level of the settings tree and is also referenced in a data object that lists categories of settings. Translators should provide a clear and concise translation for this key, which will be displayed in the user interface.",
     "is_auto": true,
@@ -169,59 +165,65 @@
     "si": {
       "ai_translated": false,
       "ai_model": null,
-      "ai_spell_check_issues": [],
-      "approved_at": null
-    },
-    "sk": {
-      "ai_translated": false,
-      "ai_model": null,
-      "ai_spell_check_issues": [],
-      "approved_at": null
-    },
-    "sl": {
-      "ai_translated": false,
-      "ai_model": null,
-      "ai_spell_check_issues": [],
-      "approved_at": null
-    },
-    "sr-Cyrl-RS": {
-      "ai_translated": false,
-      "ai_model": null,
       "ai_spell_check_issues": [
         {
           "type": "incorrect_translation",
-          "description": "The Serbian (Cyrillic) translation \"Опште\" is not the standard or most accurate translation of \"General\". While technically understandable, it carries a more general meaning and isn't the typical equivalent in this context (settings).",
-          "suggestion": "По general, a better translation would be \"Опције\" or \"Основно\" depending on the specific context of the settings menu."
+          "description": "The Sinhala translation \"සාමාන්‍ය\" (saamānya) while technically meaning 'general' or 'ordinary', doesn't perfectly capture the nuance of 'General' as a section title or category setting. It can be perceived as slightly formal or bland in this context.",
+          "suggestion": "Consider alternatives like \"ගොනාලු\" (gonālu) which more closely represents a settings/configuration section or \"පො allgemeine නෑම\" (pō allgemeine nēma) which might better suit the intent. However, 'සාමාන්‍ය' isn't incorrect, just potentially not the best fit."
         }
       ],
       "approved_at": null
     },
-    "sr-Latn-RS": {
-      "ai_translated": false,
-      "ai_model": null,
-      "ai_spell_check_issues": [],
-      "approved_at": null
-    },
-    "tr": {
-      "ai_translated": false,
-      "ai_model": null,
-      "ai_spell_check_issues": [],
-      "approved_at": null
-    },
-    "uk-UA": {
-      "ai_translated": false,
-      "ai_model": null,
-      "ai_spell_check_issues": [],
-      "approved_at": null
-    },
-    "vi": {
+    "sk": {
+      "ai_translated": false,
+      "ai_model": null,
+      "ai_spell_check_issues": [],
+      "approved_at": null
+    },
+    "sl": {
+      "ai_translated": false,
+      "ai_model": null,
+      "ai_spell_check_issues": [],
+      "approved_at": null
+    },
+    "sr-Cyrl-RS": {
       "ai_translated": false,
       "ai_model": null,
       "ai_spell_check_issues": [
         {
           "type": "incorrect_translation",
-          "description": "The translation \"Cài đặt chung\" literally translates to \"Common Settings\" or \"General Settings.\" While understandable, \"General\" in this context (likely referring to a section of settings) is better conveyed with a more concise and commonly used term.",
-          "suggestion": "Cài đặt"
+          "description": "The Serbian (Cyrillic) translation 'Опште' is not the most accurate translation of 'General'. While it's understandable, a more appropriate and commonly used translation would be 'Опште подешавања' or simply 'Опције'. 'Опште' lacks the specificity of 'General' in this context, which typically refers to general settings.",
+          "suggestion": "Consider using 'Опште подешавања' or 'Опције'."
+        }
+      ],
+      "approved_at": null
+    },
+    "sr-Latn-RS": {
+      "ai_translated": false,
+      "ai_model": null,
+      "ai_spell_check_issues": [],
+      "approved_at": null
+    },
+    "tr": {
+      "ai_translated": false,
+      "ai_model": null,
+      "ai_spell_check_issues": [],
+      "approved_at": null
+    },
+    "uk-UA": {
+      "ai_translated": false,
+      "ai_model": null,
+      "ai_spell_check_issues": [],
+      "approved_at": null
+    },
+    "vi": {
+      "ai_translated": false,
+      "ai_model": null,
+      "ai_spell_check_issues": [
+        {
+          "type": "incorrect_translation",
+          "description": "While \"Cài đặt chung\" is understandable, it directly translates to \"Common Settings\" and isn't the most natural or idiomatic translation for \"General\" in a settings menu. \"Chung\" implies settings that apply broadly, not just a general section.",
+          "suggestion": "Consider \"Tổng quan\" or \"Bao quát\" which better convey the meaning of 'General' as a top-level category in settings."
         }
       ],
       "approved_at": null
