{
  "key_path": "TitleComplete",
  "content": "Check the filled forms and analyze data automatically collected into a spreadsheet. Everything – within one room.",
  "content_en_sha1_hash": "4c9431d01e59d77faab35a63316a049bc247258b",
  "created_at": "2025-05-19T21:30:55.144Z",
<<<<<<< HEAD
  "updated_at": "2025-05-24T10:55:46.742Z",
=======
  "updated_at": "2025-07-10T11:11:07.132Z",
>>>>>>> 4378f47c
  "comment": {
    "text": "The translation key \"TitleComplete\" is used to display a button title that indicates reviewing and analyzing completed forms within one room. This text is likely used in a form-filling dialog or header element to provide context for users. Translators should focus on conveying the idea of completing forms within a specific area.",
    "is_auto": true,
    "updated_at": "2025-05-20T09:40:20.635Z"
  },
  "usage": [
    {
      "file_path": "/packages/shared/components/guidance/configs/form-filling.ts",
      "line_number": 70,
      "context": "],\n },\n {\n id: 4,\n header: t(\"FormFillingTipsDialog:HeaderComplete\"),\n description: t(\"FormFillingTipsDialog:TitleComplete\"),\n key: \"form-filling-complete\",\n placement: \"bottom\",\n position: [\n {\n type: GuidanceElementType.Mixed,",
      "module": "/packages/shared"
    }
  ],
  "languages": {
    "en": {
      "ai_translated": false,
      "ai_model": null,
      "ai_spell_check_issues": [],
      "approved_at": null
    },
    "ar-SA": {
      "ai_translated": false,
      "ai_model": null,
      "ai_spell_check_issues": [
        {
          "type": "formatting",
          "description": "The em-dash (–) used in the English content is not consistently applied in the Arabic translation. It's only used after 'جدول بيانات'.",
          "suggestion": "Consider consistently using an em-dash throughout the Arabic translation to mirror the English formatting: \"تحققوا من النماذج المعبأة وحلّلوا البيانات التي جُمعت تلقائيًا في جدول بيانات – كل ذلك – ضمن غرفة واحدة.\""
        }
      ],
      "approved_at": null
    },
    "az": {
      "ai_translated": false,
      "ai_model": null,
      "ai_spell_check_issues": [
        {
          "type": "incorrect_translation",
          "description": "The English phrase \"Analyze data\" is translated as \"təhlil edin\", which is a general term for 'analyze'. A more specific translation that conveys the meaning of interpreting or examining the data would be better.  'İmkan edin' or 'Öyrənin' could be considered.",
          "suggestion": "Tamamlanmış formaları yoxlayın və elektron cədvəldə avtomatik toplanan məlumatları öyrənin/imkan edin. Hər şey - bir otaqda."
        },
        {
          "type": "formatting",
          "description": "The English original uses an em dash (–) for a stylistic pause. The Azerbaijani translation uses a standard hyphen (-). While not strictly incorrect, using an em dash would maintain closer stylistic fidelity.",
          "suggestion": "Tamamlanmış formaları yoxlayın və elektron cədvəldə avtomatik toplanan məlumatları təhlil edin. Hər şey – bir otaqda."
        }
      ],
      "approved_at": null
    },
    "bg": {
      "ai_translated": false,
      "ai_model": null,
      "ai_spell_check_issues": [],
      "approved_at": null
    },
    "cs": {
      "ai_translated": false,
      "ai_model": null,
      "ai_spell_check_issues": [
        {
          "type": "incorrect_translation",
          "description": "The English phrase \"Everything – within one room\" implies everything related to form filling and data analysis is contained within a single physical space. The Czech translation, \"Vše - v jedné místnosti,\" is too literal and might not convey the intended meaning of comprehensive automation and data integration, which is the likely focus of the original English.",
          "suggestion": "Consider a phrasing that emphasizes the comprehensive nature of the automation and data integration, rather than a strict physical location.  For example: 'Vše - automaticky a pohodlně.' (Everything - automatically and conveniently.) or 'Vše - na jednom místě.' (Everything - in one place.)"
        }
      ],
      "approved_at": null
    },
    "de": {
      "ai_translated": false,
      "ai_model": null,
      "ai_spell_check_issues": [],
      "approved_at": null
    },
    "el-GR": {
      "ai_translated": false,
      "ai_model": null,
      "ai_spell_check_issues": [],
      "approved_at": null
    },
    "es": {
      "ai_translated": false,
      "ai_model": null,
      "ai_spell_check_issues": [
        {
          "type": "incorrect_translation",
          "description": "The phrase 'analyze data' is translated as 'analice los datos'. While technically correct, 'analizar los datos' would be a more natural and commonly used phrasing in Spanish. 'Analizar' is the infinitive form, typically used in this context.",
          "suggestion": "Revise los formularios rellenados y analice los datos recopilados automáticamente en una hoja de cálculo. Todo dentro de una sala."
        }
      ],
      "approved_at": null
    },
    "fi": {
      "ai_translated": false,
      "ai_model": null,
      "ai_spell_check_issues": [],
      "approved_at": null
    },
    "fr": {
      "ai_translated": false,
      "ai_model": null,
      "ai_spell_check_issues": [],
      "approved_at": null
    },
    "hy-AM": {
      "ai_translated": false,
      "ai_model": null,
      "ai_spell_check_issues": [
        {
          "type": "incorrect_translation",
          "description": "The phrase 'Everything – within one room' is translated as 'Ամենը՝ մեկ սենյակում:'. While technically correct, it loses some of the nuance and impact of the English. 'Everything' implies a comprehensive and convenient solution.",
          "suggestion": "Consider a more impactful translation for 'Everything' that conveys the feeling of convenience and comprehensiveness.  Possible suggestions include: 'Բոլորը՝ միասին մի սենյակում' (Everything – together in one room) or 'Բոլորը՝ առանց ջանքի մեկ սենյակում' (Everything – effortlessly in one room)."
        }
      ],
      "approved_at": null
    },
    "it": {
      "ai_translated": false,
      "ai_model": null,
      "ai_spell_check_issues": [],
      "approved_at": null
    },
    "ja-JP": {
      "ai_translated": false,
      "ai_model": null,
      "ai_spell_check_issues": [
        {
          "type": "incorrect_translation",
          "description": "The English phrase \"Analyze data automatically collected into a spreadsheet\" is not accurately reflected in the Japanese translation. The Japanese translation emphasizes saving everything into a single room, which is not the intended meaning of the original English.",
          "suggestion": "記入されたフォームを確認し、収集されたデータを自動的にスプレッドシートで分析できます。 (Confirmation of filled forms, with analysis of collected data automatically in a spreadsheet.)"
        },
        {
          "type": "incorrect_translation",
          "description": "The phrase \"Everything – within one room\" is too literal and doesn't convey the intended meaning. It suggests physical location, which isn't the core message.",
          "suggestion": "すべて、一箇所で管理できます。 (Everything can be managed in one place.)"
        }
      ],
      "approved_at": null
    },
    "ko-KR": {
      "ai_translated": false,
      "ai_model": null,
      "ai_spell_check_issues": [
        {
          "type": "incorrect_translation",
          "description": "The English phrase \"Check the filled forms\" is not accurately conveyed by \"작성된 양식을 확인하고\". The English implies a review or validation of already completed forms, while the Korean suggests checking forms that are being created or written.",
          "suggestion": "작성된 양식을 검토하고"
        },
        {
          "type": "incorrect_translation",
          "description": "The English phrase \"Everything – within one room\" is not completely captured by the Korean. The English emphasizes the convenience of having all functions contained within a single location. The Korean just states 'in one room' which lacks the implied benefit.",
          "suggestion": "모든 기능을 한 공간에서"
        }
      ],
      "approved_at": null
    },
    "lo-LA": {
      "ai_translated": false,
      "ai_model": null,
      "ai_spell_check_issues": [
        {
          "type": "incorrect_translation",
          "description": "The phrase 'automatically collected into a spreadsheet' is not accurately reflected in the Lao translation. 'ອັດຕະນomy' is a direct transliteration of 'automatic' and doesn't convey the meaning of 'collected into a spreadsheet'.",
          "suggestion": "ກວດຟອມທີ່ເຕີມຂໍ້ມູນ ແລະ ວິເຄາະຂໍ້ມູນທີ່ເຕົ້າໂຮມເຂົ້າໃນແຜ່ນເລກໂດຍອັດຕະໂນມັດ (Kuat fom thi tem khom lae wikhao khomun thi taohrom khao nai phaen lek doy attathomat)."
        },
        {
          "type": "spelling",
          "description": "'ອັດຕະນomy' is a misspelling of 'ອັດຕະໂນມັດ'.",
          "suggestion": "ອັດຕະໂນມັດ"
        }
      ],
      "approved_at": null
    },
    "lv": {
      "ai_translated": false,
      "ai_model": null,
      "ai_spell_check_issues": [],
      "approved_at": null
    },
    "nl": {
      "ai_translated": false,
      "ai_model": null,
      "ai_spell_check_issues": [],
      "approved_at": null
    },
    "pl": {
      "ai_translated": false,
      "ai_model": null,
      "ai_spell_check_issues": [],
      "approved_at": null
    },
    "pt": {
      "ai_translated": false,
      "ai_model": null,
      "ai_spell_check_issues": [
        {
          "type": "incorrect_translation",
          "description": "The English phrase 'analyze data automatically collected into a spreadsheet' is not perfectly conveyed by 'analise os dados recolhidos automaticamente numa folha de cálculo'. A more accurate translation would emphasize the automated aspect of data collection. 'Análise os dados coletados automaticamente em uma planilha' or 'Analise os dados que foram coletados automaticamente em uma planilha' would be better.",
          "suggestion": "Analise os dados que foram coletados automaticamente em uma planilha."
        },
        {
          "type": "formatting",
          "description": "The 'Everything - within one room' portion of the English translation isn't perfectly echoed by 'Tudo - dentro de uma sala'. The dash in the original English feels a bit less formal. While not incorrect, a more fluid translation could improve flow.",
          "suggestion": "Tudo em um só lugar."
        }
      ],
      "approved_at": null
    },
    "pt-BR": {
      "ai_translated": false,
      "ai_model": null,
      "ai_spell_check_issues": [],
      "approved_at": null
    },
    "ro": {
      "ai_translated": false,
      "ai_model": null,
      "ai_spell_check_issues": [
        {
          "type": "incorrect_translation",
          "description": "The phrase 'within one room' is translated as 'într-o singură sală,' which literally means 'in a single room.' While understandable, it doesn't quite capture the intended meaning of comprehensive data analysis being done in a single location (e.g., a dedicated workspace).  A better translation might emphasize the centralized nature of the process.",
          "suggestion": "A more appropriate translation for 'within one room' could be 'într-un singur loc' (in a single place) or 'într-un spațiu dedicat' (in a dedicated space)."
        }
      ],
      "approved_at": null
    },
    "ru": {
      "ai_translated": false,
      "ai_model": null,
      "ai_spell_check_issues": [],
      "approved_at": null
    },
    "si": {
      "ai_translated": false,
      "ai_model": null,
      "ai_spell_check_issues": [
        {
          "type": "spelling",
          "description": "The word 'spreadsheet' is transliterated as 'ස්ප්‍රෙඩ්ෂීට් එක'. While understandable, a more Sinhala word might improve readability, such as 'තාක්ෂණ පත්‍රයක්'.",
          "suggestion": "තාක්ෂණ පත්‍රයක්"
        },
        {
          "type": "grammar",
          "description": "The phrase 'එකම කාමරයක් තුළ' could be improved for flow and naturalness. It sounds slightly awkward.",
          "suggestion": "සියල්ලම එකම ස්ථානයේදී"
        },
        {
          "type": "formatting",
          "description": "The dash ('–') in the English source and the Sinhala translation feels disconnected. Consistent use of a Sinhala dash or omitting it altogether might improve the flow.",
          "suggestion": " සියල්ලම එකම ස්ථානයේදී."
        }
      ],
      "approved_at": null
    },
    "sk": {
      "ai_translated": false,
      "ai_model": null,
      "ai_spell_check_issues": [],
      "approved_at": null
    },
    "sl": {
      "ai_translated": false,
      "ai_model": null,
      "ai_spell_check_issues": [],
      "approved_at": null
    },
    "sr-Cyrl-RS": {
      "ai_translated": false,
      "ai_model": null,
      "ai_spell_check_issues": [
        {
          "type": "formatting",
          "description": "The em dash (–) in the English content is translated as a regular hyphen (-). While not technically incorrect, the em dash provides a slight pause and emphasis that a hyphen doesn't convey. Consistency with the original would be preferable.",
          "suggestion": "Replace '-' with '–'."
        }
      ],
      "approved_at": null
    },
    "sr-Latn-RS": {
      "ai_translated": false,
      "ai_model": null,
      "ai_spell_check_issues": [
        {
          "type": "formatting",
          "description": "The em dash (–) in the English content is represented by a different dash in the Serbian translation (– vs. –). This impacts readability and consistency.",
          "suggestion": "Replace the dash in \"tabeli – sve unutar jedne sobe\" with the proper em dash (–)."
        }
      ],
      "approved_at": null
    },
    "tr": {
      "ai_translated": false,
      "ai_model": null,
      "ai_spell_check_issues": [
        {
          "type": "incorrect_translation",
          "description": "The phrase 'Everything – within one room' doesn't quite capture the nuance of the English original. It feels a bit literal and less impactful. The original suggests convenience and centralized data handling.",
          "suggestion": "Doldurulan formları kontrol edin ve otomatik olarak toplanan verileri bir elektronik tabloda analiz edin. Her şey elinizin altında."
        }
      ],
      "approved_at": null
    },
    "uk-UA": {
      "ai_translated": false,
      "ai_model": null,
      "ai_spell_check_issues": [],
      "approved_at": null
    },
    "vi": {
      "ai_translated": false,
      "ai_model": null,
      "ai_spell_check_issues": [
        {
          "type": "incorrect_translation",
          "description": "The phrase \"Everything – within one room\" is a bit awkward and doesn't fully capture the intended meaning of convenience and centralization. While literally correct, it lacks nuance.",
          "suggestion": "Kiểm tra các biểu mẫu đã điền và phân tích dữ liệu được thu thập tự động vào một bảng tính. Tất cả đều được thực hiện – trong một phòng duy nhất."
        }
      ],
      "approved_at": null
    },
    "zh-CN": {
      "ai_translated": false,
      "ai_model": null,
      "ai_spell_check_issues": [
        {
          "type": "incorrect_translation",
          "description": "The phrase \"Everything – within one room\" is translated as \"所有操作均可在同一房间内完成\". While technically correct, it's a bit clunky and loses the succinctness of the original. 'Everything' implies more than just 'operations'.",
          "suggestion": "检查已填写的表单并分析自动收集到电子表格中的数据，所有内容均可在同一房间内处理。"
        }
      ],
      "approved_at": null
    }
  }
}<|MERGE_RESOLUTION|>--- conflicted
+++ resolved
@@ -3,11 +3,7 @@
   "content": "Check the filled forms and analyze data automatically collected into a spreadsheet. Everything – within one room.",
   "content_en_sha1_hash": "4c9431d01e59d77faab35a63316a049bc247258b",
   "created_at": "2025-05-19T21:30:55.144Z",
-<<<<<<< HEAD
-  "updated_at": "2025-05-24T10:55:46.742Z",
-=======
   "updated_at": "2025-07-10T11:11:07.132Z",
->>>>>>> 4378f47c
   "comment": {
     "text": "The translation key \"TitleComplete\" is used to display a button title that indicates reviewing and analyzing completed forms within one room. This text is likely used in a form-filling dialog or header element to provide context for users. Translators should focus on conveying the idea of completing forms within a specific area.",
     "is_auto": true,
@@ -34,8 +30,8 @@
       "ai_spell_check_issues": [
         {
           "type": "formatting",
-          "description": "The em-dash (–) used in the English content is not consistently applied in the Arabic translation. It's only used after 'جدول بيانات'.",
-          "suggestion": "Consider consistently using an em-dash throughout the Arabic translation to mirror the English formatting: \"تحققوا من النماذج المعبأة وحلّلوا البيانات التي جُمعت تلقائيًا في جدول بيانات – كل ذلك – ضمن غرفة واحدة.\""
+          "description": "The Arabic translation uses an em dash (–) which is not the standard for Saudi Arabic. A hyphen (-) or an en dash (–, but rendered correctly) would be more appropriate.",
+          "suggestion": "Replace the em dash (–) with a hyphen (-)."
         }
       ],
       "approved_at": null
@@ -46,13 +42,8 @@
       "ai_spell_check_issues": [
         {
           "type": "incorrect_translation",
-          "description": "The English phrase \"Analyze data\" is translated as \"təhlil edin\", which is a general term for 'analyze'. A more specific translation that conveys the meaning of interpreting or examining the data would be better.  'İmkan edin' or 'Öyrənin' could be considered.",
-          "suggestion": "Tamamlanmış formaları yoxlayın və elektron cədvəldə avtomatik toplanan məlumatları öyrənin/imkan edin. Hər şey - bir otaqda."
-        },
-        {
-          "type": "formatting",
-          "description": "The English original uses an em dash (–) for a stylistic pause. The Azerbaijani translation uses a standard hyphen (-). While not strictly incorrect, using an em dash would maintain closer stylistic fidelity.",
-          "suggestion": "Tamamlanmış formaları yoxlayın və elektron cədvəldə avtomatik toplanan məlumatları təhlil edin. Hər şey – bir otaqda."
+          "description": "The phrase 'Everything – within one room' is not accurately translated. 'Hər şey - bir otaqda' implies 'Everything - in a room', which doesn't capture the nuance of 'within one room' suggesting the entire process happens in a single location. It also doesn't convey the convenience aspect.",
+          "suggestion": "Tamamlanmış formaları yoxlayın və elektron cədvəldə avtomatik toplanan məlumatları təhlil edin. Prosesin hamısı - bir otaqda."
         }
       ],
       "approved_at": null
@@ -69,8 +60,8 @@
       "ai_spell_check_issues": [
         {
           "type": "incorrect_translation",
-          "description": "The English phrase \"Everything – within one room\" implies everything related to form filling and data analysis is contained within a single physical space. The Czech translation, \"Vše - v jedné místnosti,\" is too literal and might not convey the intended meaning of comprehensive automation and data integration, which is the likely focus of the original English.",
-          "suggestion": "Consider a phrasing that emphasizes the comprehensive nature of the automation and data integration, rather than a strict physical location.  For example: 'Vše - automaticky a pohodlně.' (Everything - automatically and conveniently.) or 'Vše - na jednom místě.' (Everything - in one place.)"
+          "description": "The phrase 'Everything - in one room' doesn't quite capture the nuance of 'Everything – within one room'. While 'v jedné místnosti' is literally 'in one room', the original English implies a consolidated, all-encompassing process. A better translation would convey this consolidation.",
+          "suggestion": "Zkontrolujte vyplněné formuláře a analyzujte automaticky shromážděná data do tabulky. Všechny procesy - v jednom místě."
         }
       ],
       "approved_at": null
@@ -93,8 +84,13 @@
       "ai_spell_check_issues": [
         {
           "type": "incorrect_translation",
-          "description": "The phrase 'analyze data' is translated as 'analice los datos'. While technically correct, 'analizar los datos' would be a more natural and commonly used phrasing in Spanish. 'Analizar' is the infinitive form, typically used in this context.",
-          "suggestion": "Revise los formularios rellenados y analice los datos recopilados automáticamente en una hoja de cálculo. Todo dentro de una sala."
+          "description": "The English phrase 'analyze data' is better translated as 'analizar los datos' rather than 'analice los datos'. The latter implies a command/order, while the former is more descriptive.",
+          "suggestion": "Analice -> Analizar"
+        },
+        {
+          "type": "incorrect_translation",
+          "description": "The phrase 'within one room' is a bit awkward in Spanish. A more natural phrasing would be 'todo en un solo lugar'.",
+          "suggestion": "Todo dentro de una sala -> Todo en un solo lugar"
         }
       ],
       "approved_at": null
@@ -117,8 +113,8 @@
       "ai_spell_check_issues": [
         {
           "type": "incorrect_translation",
-          "description": "The phrase 'Everything – within one room' is translated as 'Ամենը՝ մեկ սենյակում:'. While technically correct, it loses some of the nuance and impact of the English. 'Everything' implies a comprehensive and convenient solution.",
-          "suggestion": "Consider a more impactful translation for 'Everything' that conveys the feeling of convenience and comprehensiveness.  Possible suggestions include: 'Բոլորը՝ միասին մի սենյակում' (Everything – together in one room) or 'Բոլորը՝ առանց ջանքի մեկ սենյակում' (Everything – effortlessly in one room)."
+          "description": "The phrase \"Everything – within one room\" is translated as \"Ամենը՝ մեկ սենյակում:\". While technically correct, it loses some of the original's impact and flow. A more natural and impactful translation might emphasize the convenience aspect.",
+          "suggestion": "Consider a translation like \"Ամեն ինչ՝ հարմարավետորեն մեկ վայրում\" (Everything conveniently in one place) to better convey the original meaning and create a more compelling message."
         }
       ],
       "approved_at": null
@@ -135,13 +131,8 @@
       "ai_spell_check_issues": [
         {
           "type": "incorrect_translation",
-          "description": "The English phrase \"Analyze data automatically collected into a spreadsheet\" is not accurately reflected in the Japanese translation. The Japanese translation emphasizes saving everything into a single room, which is not the intended meaning of the original English.",
-          "suggestion": "記入されたフォームを確認し、収集されたデータを自動的にスプレッドシートで分析できます。 (Confirmation of filled forms, with analysis of collected data automatically in a spreadsheet.)"
-        },
-        {
-          "type": "incorrect_translation",
-          "description": "The phrase \"Everything – within one room\" is too literal and doesn't convey the intended meaning. It suggests physical location, which isn't the core message.",
-          "suggestion": "すべて、一箇所で管理できます。 (Everything can be managed in one place.)"
+          "description": "The phrase \"Everything – within one room\" is translated as \"すべてが一つのルームに保存されます\" which implies saving. The English implies everything is accessible in one location (room) rather than stored there.",
+          "suggestion": "記入されたフォームを確認し、自動的にスプレッドシートに収集されたデータを分析できます。すべて、一つの場所でご利用いただけます。"
         }
       ],
       "approved_at": null
@@ -152,13 +143,13 @@
       "ai_spell_check_issues": [
         {
           "type": "incorrect_translation",
-          "description": "The English phrase \"Check the filled forms\" is not accurately conveyed by \"작성된 양식을 확인하고\". The English implies a review or validation of already completed forms, while the Korean suggests checking forms that are being created or written.",
-          "suggestion": "작성된 양식을 검토하고"
-        },
-        {
-          "type": "incorrect_translation",
-          "description": "The English phrase \"Everything – within one room\" is not completely captured by the Korean. The English emphasizes the convenience of having all functions contained within a single location. The Korean just states 'in one room' which lacks the implied benefit.",
-          "suggestion": "모든 기능을 한 공간에서"
+          "description": "The English phrase 'Analyze data automatically collected into a spreadsheet' is not accurately reflected in the Korean translation. '자동으로 수집된 데이터' implies the data is collected *then* analyzed, rather than the simultaneous action suggested by the original. A better phrasing would emphasize the simultaneous analysis.",
+          "suggestion": "룸 하나에서 작성된 양식을 확인하고 스프레드시트에 자동으로 수집되고 분석된 데이터를 확인하세요."
+        },
+        {
+          "type": "formatting",
+          "description": "The original English has a stylistic flow emphasizing the convenience of having everything in one place. The Korean translation loses some of this flow. The sentence structure is slightly less impactful.",
+          "suggestion": "룸 하나에서 작성된 양식을 확인하고, 자동으로 수집되고 분석된 데이터를 스프레드시트에서 확인하세요. 모든 것을 한 곳에서."
         }
       ],
       "approved_at": null
@@ -169,13 +160,13 @@
       "ai_spell_check_issues": [
         {
           "type": "incorrect_translation",
-          "description": "The phrase 'automatically collected into a spreadsheet' is not accurately reflected in the Lao translation. 'ອັດຕະນomy' is a direct transliteration of 'automatic' and doesn't convey the meaning of 'collected into a spreadsheet'.",
-          "suggestion": "ກວດຟອມທີ່ເຕີມຂໍ້ມູນ ແລະ ວິເຄາະຂໍ້ມູນທີ່ເຕົ້າໂຮມເຂົ້າໃນແຜ່ນເລກໂດຍອັດຕະໂນມັດ (Kuat fom thi tem khom lae wikhao khomun thi taohrom khao nai phaen lek doy attathomat)."
-        },
-        {
-          "type": "spelling",
-          "description": "'ອັດຕະນomy' is a misspelling of 'ອັດຕະໂນມັດ'.",
-          "suggestion": "ອັດຕະໂນມັດ"
+          "description": "The word 'automatically' is not accurately conveyed in the Lao translation. 'ອັດຕະນomy' doesn't quite capture the meaning of automated or automatic.",
+          "suggestion": "ກວດຟອມທີ່ເຕີມຂໍ້ມູນ ແລະ ວິເຄາະຂໍ້ມູນທີ່ເຕົ້າໂຮມເຂົ້າໃນແຜ່ນເລກແບບອັດຕະໂນມັດ. (Using 'ອັດຕະໂນມັດ' which means 'automatic') or ວິເຄາະຂໍ້ມູນທີ່ເຕົ້າໂຮມເຂົ້າໃນແຜ່ນເລກດ້ວຍວິທີອັດຕະໂນມັດ (using 'ວິທີອັດຕະໂນມັດ' - automatic method)"
+        },
+        {
+          "type": "formatting",
+          "description": "The Lao translation retains the English formatting ('–' for emphasis), which is not standard Lao practice.",
+          "suggestion": "Remove the dash or replace it with a standard Lao equivalent for emphasis (e.g., a pause in speech, rephrasing)."
         }
       ],
       "approved_at": null
@@ -204,13 +195,8 @@
       "ai_spell_check_issues": [
         {
           "type": "incorrect_translation",
-          "description": "The English phrase 'analyze data automatically collected into a spreadsheet' is not perfectly conveyed by 'analise os dados recolhidos automaticamente numa folha de cálculo'. A more accurate translation would emphasize the automated aspect of data collection. 'Análise os dados coletados automaticamente em uma planilha' or 'Analise os dados que foram coletados automaticamente em uma planilha' would be better.",
-          "suggestion": "Analise os dados que foram coletados automaticamente em uma planilha."
-        },
-        {
-          "type": "formatting",
-          "description": "The 'Everything - within one room' portion of the English translation isn't perfectly echoed by 'Tudo - dentro de uma sala'. The dash in the original English feels a bit less formal. While not incorrect, a more fluid translation could improve flow.",
-          "suggestion": "Tudo em um só lugar."
+          "description": "The English phrase 'automatically collected into a spreadsheet' is not perfectly conveyed by 'recolhidos automaticamente numa folha de cálculo'. While 'recolhidos automaticamente' captures 'automatically collected', the phrasing 'numa folha de cálculo' is more literal and less fluent than a more idiomatic expression that emphasizes the automation aspect. A more natural translation might consider phrasing like 'inseridos automaticamente numa folha de cálculo' or 'registados automaticamente numa folha de cálculo'.",
+          "suggestion": "Consider 'inseridos automaticamente numa folha de cálculo' or 'registados automaticamente numa folha de cálculo'."
         }
       ],
       "approved_at": null
@@ -227,8 +213,13 @@
       "ai_spell_check_issues": [
         {
           "type": "incorrect_translation",
-          "description": "The phrase 'within one room' is translated as 'într-o singură sală,' which literally means 'in a single room.' While understandable, it doesn't quite capture the intended meaning of comprehensive data analysis being done in a single location (e.g., a dedicated workspace).  A better translation might emphasize the centralized nature of the process.",
-          "suggestion": "A more appropriate translation for 'within one room' could be 'într-un singur loc' (in a single place) or 'într-un spațiu dedicat' (in a dedicated space)."
+          "description": "The English phrase \"Everything – within one room\" is not accurately conveyed by \"Totul într-o singură sală.\" While the literal meaning is similar, the English implies convenience and consolidation of all processes in a single place. \"Totul într-o singură sală\" sounds like a physical location constraint rather than a functional benefit.",
+          "suggestion": "Totul – centralizat și ușor accesibil."
+        },
+        {
+          "type": "grammar",
+          "description": "While grammatically correct, the sentence 'Verificați formulare completate și analizaţi datele colectate automat într-o foaie de calcul' is somewhat clunky. A more natural flow could improve readability.",
+          "suggestion": "Verificați formularele completate și analizați datele colectate automat într-o foaie de calcul."
         }
       ],
       "approved_at": null
@@ -244,19 +235,14 @@
       "ai_model": null,
       "ai_spell_check_issues": [
         {
-          "type": "spelling",
-          "description": "The word 'spreadsheet' is transliterated as 'ස්ප්‍රෙඩ්ෂීට් එක'. While understandable, a more Sinhala word might improve readability, such as 'තාක්ෂණ පත්‍රයක්'.",
-          "suggestion": "තාක්ෂණ පත්‍රයක්"
-        },
-        {
-          "type": "grammar",
-          "description": "The phrase 'එකම කාමරයක් තුළ' could be improved for flow and naturalness. It sounds slightly awkward.",
-          "suggestion": "සියල්ලම එකම ස්ථානයේදී"
-        },
-        {
-          "type": "formatting",
-          "description": "The dash ('–') in the English source and the Sinhala translation feels disconnected. Consistent use of a Sinhala dash or omitting it altogether might improve the flow.",
-          "suggestion": " සියල්ලම එකම ස්ථානයේදී."
+          "type": "incorrect_translation",
+          "description": "The phrase \"Check the filled forms\" is translated as \"පිරවුණු ආකෘති පරීක්ෂා කර\". While understandable, a more natural and accurate translation would be something like \"පිරවූ ආකෘතීන් පරීක්ෂා කර\" (pirawaa aakruthin pariksha kara). The use of 'පිරවුණු' (piravaunu) sounds slightly awkward in this context.",
+          "suggestion": "පිරවූ ආකෘතීන් පරීක්ෂා කර"
+        },
+        {
+          "type": "formatting",
+          "description": "The English phrase \"Everything – within one room.\" is translated as \"සියල්ලම –එකම කාමරයක් තුළ.\". The hyphenated structure isn't perfectly mirrored. Consider a slightly more integrated translation.",
+          "suggestion": "සියල්ලම එකම කාමරයක් තුළ"
         }
       ],
       "approved_at": null
@@ -279,8 +265,8 @@
       "ai_spell_check_issues": [
         {
           "type": "formatting",
-          "description": "The em dash (–) in the English content is translated as a regular hyphen (-). While not technically incorrect, the em dash provides a slight pause and emphasis that a hyphen doesn't convey. Consistency with the original would be preferable.",
-          "suggestion": "Replace '-' with '–'."
+          "description": "The em dash (–) in the English content is replaced with a different dash in the Serbian translation (– instead of —). While functionally similar, maintaining consistent formatting would be preferable.",
+          "suggestion": "Replace the dash with a longer em dash (—) for consistency with the English source."
         }
       ],
       "approved_at": null
@@ -291,8 +277,8 @@
       "ai_spell_check_issues": [
         {
           "type": "formatting",
-          "description": "The em dash (–) in the English content is represented by a different dash in the Serbian translation (– vs. –). This impacts readability and consistency.",
-          "suggestion": "Replace the dash in \"tabeli – sve unutar jedne sobe\" with the proper em dash (–)."
+          "description": "The em dash (–) in the English content is not consistently used in the Serbian translation. While it appears once, the rest of the sentence uses a regular hyphen (-).",
+          "suggestion": "Ensure consistent use of the em dash (–) for the equivalent of '–' in the English version, or replace it with a regular hyphen if that's the preferred style."
         }
       ],
       "approved_at": null
@@ -303,8 +289,8 @@
       "ai_spell_check_issues": [
         {
           "type": "incorrect_translation",
-          "description": "The phrase 'Everything – within one room' doesn't quite capture the nuance of the English original. It feels a bit literal and less impactful. The original suggests convenience and centralized data handling.",
-          "suggestion": "Doldurulan formları kontrol edin ve otomatik olarak toplanan verileri bir elektronik tabloda analiz edin. Her şey elinizin altında."
+          "description": "The English phrase 'Everything – within one room' is more loosely translated to 'Hepsi tek bir oda içinde.'  A more accurate translation would convey the idea of all actions/processes happening in a single location or system. It could be interpreted as referring to the room itself, which isn't the intended meaning.",
+          "suggestion": "Hepsi aynı ortamda veya Hepsi tek bir platformda."
         }
       ],
       "approved_at": null
@@ -318,13 +304,7 @@
     "vi": {
       "ai_translated": false,
       "ai_model": null,
-      "ai_spell_check_issues": [
-        {
-          "type": "incorrect_translation",
-          "description": "The phrase \"Everything – within one room\" is a bit awkward and doesn't fully capture the intended meaning of convenience and centralization. While literally correct, it lacks nuance.",
-          "suggestion": "Kiểm tra các biểu mẫu đã điền và phân tích dữ liệu được thu thập tự động vào một bảng tính. Tất cả đều được thực hiện – trong một phòng duy nhất."
-        }
-      ],
+      "ai_spell_check_issues": [],
       "approved_at": null
     },
     "zh-CN": {
@@ -333,8 +313,8 @@
       "ai_spell_check_issues": [
         {
           "type": "incorrect_translation",
-          "description": "The phrase \"Everything – within one room\" is translated as \"所有操作均可在同一房间内完成\". While technically correct, it's a bit clunky and loses the succinctness of the original. 'Everything' implies more than just 'operations'.",
-          "suggestion": "检查已填写的表单并分析自动收集到电子表格中的数据，所有内容均可在同一房间内处理。"
+          "description": "The phrase \"Everything – within one room\" is translated as \"所有操作均可在同一房间内完成.\" While technically correct, it loses the concise and impactful nature of the original. 'Everything' implies a comprehensive and easy process, which is somewhat diluted by the literal translation.",
+          "suggestion": "Consider a translation that conveys the same comprehensive and easy process feel, such as \"所有数据均可在一个房间内轻松处理\" or \"所有内容均可在同一房间内实现\"."
         }
       ],
       "approved_at": null
