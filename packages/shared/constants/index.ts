--- conflicted
+++ resolved
@@ -171,20 +171,10 @@
   "yi",
 ]);
 
-<<<<<<< HEAD
-export const HTML_EXST = [".htm", ".mht", ".html"];
-=======
 export const DEFAULT_FONT_FAMILY = "Open Sans, sans-serif, Arial";
 
 // Contains system fonts used in mac, ios, windows, android and linux
 export const SYSTEM_FONT_FAMILY =
   "-apple-system, system-ui, BlinkMacSystemFont, Segoe UI, Arial, sans-serif, Roboto, Noto Sans Arabic, Geeza Pro, Traditional Arabic, Noto Sans";
 
-export const HTML_EXST = [".htm", ".mht", ".html"];
-
-export const COPY_AS = {
-  PDF: "pdf",
-  DOCX: "DOCXF",
-  DOCXF: "DOCXF",
-} as const;
->>>>>>> 8a202e1d
+export const HTML_EXST = [".htm", ".mht", ".html"];