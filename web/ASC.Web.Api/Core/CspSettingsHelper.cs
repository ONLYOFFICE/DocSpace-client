﻿// (c) Copyright Ascensio System SIA 2010-2022
//
// This program is a free software product.
// You can redistribute it and/or modify it under the terms
// of the GNU Affero General Public License (AGPL) version 3 as published by the Free Software
// Foundation. In accordance with Section 7(a) of the GNU AGPL its Section 15 shall be amended
// to the effect that Ascensio System SIA expressly excludes the warranty of non-infringement of
// any third-party rights.
//
// This program is distributed WITHOUT ANY WARRANTY, without even the implied warranty
// of MERCHANTABILITY or FITNESS FOR A PARTICULAR  PURPOSE. For details, see
// the GNU AGPL at: http://www.gnu.org/licenses/agpl-3.0.html
//
// You can contact Ascensio System SIA at Lubanas st. 125a-25, Riga, Latvia, EU, LV-1021.
//
// The  interactive user interfaces in modified source and object code versions of the Program must
// display Appropriate Legal Notices, as required under Section 5 of the GNU AGPL version 3.
//
// Pursuant to Section 7(b) of the License you must retain the original Product logo when
// distributing the program. Pursuant to Section 7(e) we decline to grant you any rights under
// trademark law for use of our trademarks.
//
// All the Product's GUI elements, including illustrations and icon sets, as well as technical writing
// content are licensed under the terms of the Creative Commons Attribution-ShareAlike 4.0
// International. See the License terms at http://creativecommons.org/licenses/by-sa/4.0/legalcode

using ASC.Data.Storage.S3;
using ASC.Web.Files.Classes;

namespace ASC.Web.Api.Core;

[Scope]
public class CspSettingsHelper
{
    private readonly SettingsManager _settingsManager;
    private readonly FilesLinkUtility _filesLinkUtility;
    private readonly TenantManager _tenantManager;
    private readonly CoreSettings _coreSettings;
    private readonly GlobalStore _globalStore;
    private readonly CoreBaseSettings _coreBaseSettings;
    private readonly IDistributedCache _distributedCache;
    private readonly IHttpContextAccessor _httpContextAccessor;
    private readonly IConfiguration _configuration;

    public CspSettingsHelper(
        SettingsManager settingsManager,
        FilesLinkUtility filesLinkUtility,
        TenantManager tenantManager,
        CoreSettings coreSettings,
        GlobalStore globalStore,
        CoreBaseSettings coreBaseSettings,
        IDistributedCache distributedCache,
        IHttpContextAccessor httpContextAccessor,
        IConfiguration configuration)
    {
        _settingsManager = settingsManager;
        _filesLinkUtility = filesLinkUtility;
        _tenantManager = tenantManager;
        _coreSettings = coreSettings;
        _globalStore = globalStore;
        _coreBaseSettings = coreBaseSettings;
        _distributedCache = distributedCache;
        _httpContextAccessor = httpContextAccessor;
        _configuration = configuration;
    }

    public async Task<string> Save(IEnumerable<string> domains, bool setDefaultIfEmpty)
    {
        var tenant = _tenantManager.GetCurrentTenant();
        var domain = tenant.GetTenantDomain(_coreSettings);
        List<string> headerKeys = new()
        {
            GetKey(domain)
        };

        if (domain == Tenant.LocalHost && tenant.Alias == Tenant.LocalHost)
        {
            var domainsKey = $"{GetKey(domain)}:keys";
            if (_httpContextAccessor.HttpContext != null)
            {
                var keys = new List<string>()
                {
                    GetKey(Tenant.HostName)
                };

                var ips = Dns.GetHostAddresses(Dns.GetHostName(), AddressFamily.InterNetwork);

                foreach (var ip in ips)
                {
                    keys.Add(GetKey(ip.ToString()));
                }

                keys.Add(GetKey(_httpContextAccessor.HttpContext.Connection.RemoteIpAddress.ToString()));
                await _distributedCache.SetStringAsync(domainsKey, string.Join(';', keys));
                headerKeys.AddRange(keys);
            }
            else
            {
                var domainsValue = await _distributedCache.GetStringAsync(domainsKey);

                if (!string.IsNullOrEmpty(domainsValue))
                {
                    headerKeys.AddRange(domainsValue.Split(';'));
                }
            }
        }

        var headerValue = await CreateHeaderAsync(domains, setDefaultIfEmpty);

        if (!string.IsNullOrEmpty(headerValue))
        {
            await Parallel.ForEachAsync(headerKeys, async (headerKey, _) => await _distributedCache.SetStringAsync(headerKey, headerValue));
        }
        else
        {
            await Parallel.ForEachAsync(headerKeys, async (headerKey, _) => await _distributedCache.RemoveAsync(headerKey));
        }

        var current = _settingsManager.Load<CspSettings>();
        current.Domains = domains;
        current.SetDefaultIfEmpty = setDefaultIfEmpty;
        _settingsManager.Save(current);

        return headerValue;
    }

    public CspSettings Load()
    {
        return _settingsManager.Load<CspSettings>();
    }

    public async Task RenameDomain(string oldDomain, string newDomain)
    {
        var oldKey = GetKey(oldDomain);
        var val = await _distributedCache.GetStringAsync(oldKey);
        if (!string.IsNullOrEmpty(val))
        {
            await _distributedCache.RemoveAsync(oldKey);
            await _distributedCache.SetStringAsync(GetKey(newDomain), val);
        }
    }

<<<<<<< HEAD
    public async Task<string> CreateHeaderAsync(IEnumerable<string> domains, bool setDefaultIfEmpty = false)
=======
    public string CreateHeader(IEnumerable<string> domains, bool setDefaultIfEmpty = false, bool currentTenant = true)
>>>>>>> dc27c8d8
    {
        if (domains == null || !domains.Any())
        {
            if (setDefaultIfEmpty)
            {
                domains = Enumerable.Empty<string>();
            }
            else
            {
                return null;
            }
        }

        var options = domains.Select(r => new CspOptions(r)).ToList();

        var defaultOptions = _configuration.GetSection("csp:default").Get<CspOptions>();
        if (!_coreBaseSettings.Standalone && !string.IsNullOrEmpty(_coreBaseSettings.Basedomain))
        {
            defaultOptions.Def.Add($"*.{_coreBaseSettings.Basedomain}");
        }

        if (_globalStore.GetStore(currentTenant) is S3Storage s3Storage && !string.IsNullOrEmpty(s3Storage.CdnDistributionDomain))
        {
            defaultOptions.Img.Add(s3Storage.CdnDistributionDomain);
        }

        options.Add(defaultOptions);

        if (Uri.IsWellFormedUriString(_filesLinkUtility.DocServiceUrl, UriKind.Absolute))
        {
            options.Add(new CspOptions()
            {
                Def = new List<string> { _filesLinkUtility.DocServiceUrl },
                Script = new List<string> { _filesLinkUtility.DocServiceUrl },
            });
        }

        var firebaseDomain = _configuration["firebase:authDomain"];
        if (!string.IsNullOrEmpty(firebaseDomain))
        {
            var firebaseOptions = _configuration.GetSection("csp:firebase").Get<CspOptions>();
            if (firebaseOptions != null)
            {
                firebaseOptions.Def.Add(firebaseDomain);
                options.Add(firebaseOptions);
            }
        }

        if (!string.IsNullOrEmpty(_configuration["web:zendesk-key"]))
        {
            var zenDeskOptions = _configuration.GetSection("csp:zendesk").Get<CspOptions>();
            if (zenDeskOptions != null)
            {
                options.Add(zenDeskOptions);
            }
        }

        if (!string.IsNullOrEmpty(_configuration["files:oform:url"]))
        {
            var oformOptions = _configuration.GetSection("csp:oform").Get<CspOptions>();
            if (oformOptions != null)
            {
                options.Add(oformOptions);
            }
        }

        var csp = new CspBuilder();

        foreach (var domain in options.SelectMany(r => r.Def).Distinct())
        {
            csp.ByDefaultAllow.From(domain);
        }

        foreach (var domain in options.SelectMany(r => r.Script).Distinct())
        {
            csp.AllowScripts.From(domain);
        }

        foreach (var domain in options.SelectMany(r => r.Style).Distinct())
        {
            csp.AllowStyles.From(domain);
        }

        foreach (var domain in options.SelectMany(r => r.Img).Distinct())
        {
            csp.AllowImages.From(domain);
        }

<<<<<<< HEAD
        if (await _globalStore.GetStoreAsync() is S3Storage s3Storage && !string.IsNullOrEmpty(s3Storage.CdnDistributionDomain))
=======
        foreach (var domain in options.SelectMany(r => r.Frame).Distinct())
>>>>>>> dc27c8d8
        {
            csp.AllowFraming.From(domain);
        }

        var (_, headerValue) = csp.BuildCspOptions().ToString(null);
        return headerValue;
    }

    private string GetKey(string domain)
    {
        return $"csp:{domain}";
    }
}

public class CspOptions
{
    public List<string> Script { get; set; } = new List<string>();
    public List<string> Style { get; set; } = new List<string>();
    public List<string> Img { get; set; } = new List<string>();
    public List<string> Frame { get; set; } = new List<string>();
    public List<string> Def { get; set; } = new List<string>();

    public CspOptions()
    {

    }

    public CspOptions(string domain)
    {
        Def = new List<string>() { };
        Script = new List<string>() { domain };
        Style = new List<string>() { domain };
        Img = new List<string>() { domain };
        Frame = new List<string>() { domain };
    }
}<|MERGE_RESOLUTION|>--- conflicted
+++ resolved
@@ -140,11 +140,7 @@
         }
     }
 
-<<<<<<< HEAD
-    public async Task<string> CreateHeaderAsync(IEnumerable<string> domains, bool setDefaultIfEmpty = false)
-=======
-    public string CreateHeader(IEnumerable<string> domains, bool setDefaultIfEmpty = false, bool currentTenant = true)
->>>>>>> dc27c8d8
+    public async Task<string> CreateHeaderAsync(IEnumerable<string> domains, bool setDefaultIfEmpty = false, bool currentTenant = true)
     {
         if (domains == null || !domains.Any())
         {
@@ -166,7 +162,7 @@
             defaultOptions.Def.Add($"*.{_coreBaseSettings.Basedomain}");
         }
 
-        if (_globalStore.GetStore(currentTenant) is S3Storage s3Storage && !string.IsNullOrEmpty(s3Storage.CdnDistributionDomain))
+        if (await _globalStore.GetStoreAsync(currentTenant) is S3Storage s3Storage && !string.IsNullOrEmpty(s3Storage.CdnDistributionDomain))
         {
             defaultOptions.Img.Add(s3Storage.CdnDistributionDomain);
         }
@@ -233,11 +229,7 @@
             csp.AllowImages.From(domain);
         }
 
-<<<<<<< HEAD
-        if (await _globalStore.GetStoreAsync() is S3Storage s3Storage && !string.IsNullOrEmpty(s3Storage.CdnDistributionDomain))
-=======
         foreach (var domain in options.SelectMany(r => r.Frame).Distinct())
->>>>>>> dc27c8d8
         {
             csp.AllowFraming.From(domain);
         }
