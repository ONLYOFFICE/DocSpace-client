// (c) Copyright Ascensio System SIA 2009-2025
//
// This program is a free software product.
// You can redistribute it and/or modify it under the terms
// of the GNU Affero General Public License (AGPL) version 3 as published by the Free Software
// Foundation. In accordance with Section 7(a) of the GNU AGPL its Section 15 shall be amended
// to the effect that Ascensio System SIA expressly excludes the warranty of non-infringement of
// any third-party rights.
//
// This program is distributed WITHOUT ANY WARRANTY, without even the implied warranty
// of MERCHANTABILITY or FITNESS FOR A PARTICULAR  PURPOSE. For details, see
// the GNU AGPL at: http://www.gnu.org/licenses/agpl-3.0.html
//
// You can contact Ascensio System SIA at Lubanas st. 125a-25, Riga, Latvia, EU, LV-1021.
//
// The  interactive user interfaces in modified source and object code versions of the Program must
// display Appropriate Legal Notices, as required under Section 5 of the GNU AGPL version 3.
//
// Pursuant to Section 7(b) of the License you must retain the original Product logo when
// distributing the program. Pursuant to Section 7(e) we decline to grant you any rights under
// trademark law for use of our trademarks.
//
// All the Product's GUI elements, including illustrations and icon sets, as well as technical writing
// content are licensed under the terms of the Creative Commons Attribution-ShareAlike 4.0
// International. See the License terms at http://creativecommons.org/licenses/by-sa/4.0/legalcode

import React from "react";
import {
  EmployeeStatus,
  EmployeeType,
  RoomsType,
  ShareAccessRights,
  FileType,
  FolderType,
} from "../../enums";
import { MergeTypes, Nullable, WithFlag } from "../../types";

import { TFileSecurity, TFolderSecurity } from "../../api/files/types";
import { TRoomSecurity, ICover } from "../../api/rooms/types";
import { TUserGroup } from "../../api/people/types";

import { AvatarRole } from "../avatar";
import { TTabItem } from "../tabs";

import { SelectorAccessRightsMode } from "./Selector.enums";

// header
type THeaderBackButton =
  | {
      onBackClick: () => void;
      withoutBackButton: false;
      withoutBorder: boolean;
    }
  | {
      onBackClick?: undefined;
      withoutBackButton?: undefined;
      withoutBorder?: undefined;
    };

export type TInfoBarData = {
  title: string;
  description: string;
  icon?: string;
  onClose?: VoidFunction;
};

export type TInfoBar = {
  withInfoBar?: boolean;
  infoBarData?: TInfoBarData;
};

export type InfoBarProps = {
  ref?: React.RefObject<HTMLDivElement | null>;
  visible: boolean;
  className?: string;
};

export type BreadCrumbsProps = {
  visible?: boolean;
};

export type HeaderProps = {
  headerLabel: string;
  onCloseClick: () => void;
  isCloseable?: boolean;
} & THeaderBackButton;

export type TSelectorHeader = WithFlag<
  "withHeader",
  {
    withHeader: true;
    headerProps: HeaderProps;
  }
>;

// bread crumbs
type TOnBreadCrumbClick = ({
  e,
  open,
  item,
}: {
  e: React.MouseEvent;
  open: boolean;
  item: TBreadCrumb;
}) => void;

export type TBreadCrumb = {
  id: string | number;
  label: string;
  isRoom?: boolean;
  minWidth?: string;
  roomType?: RoomsType;
  shared?: boolean;
  onClick?: TOnBreadCrumbClick;
  rootFolderType?: FolderType;
};

export type TDisplayedItem = {
  id: string | number;
  label: string;
  isArrow: boolean;
  isList: boolean;
  isRoom?: boolean;
  listItems?: TBreadCrumb[];
};

export type TSelectorBreadCrumbs = WithFlag<
  "withBreadCrumbs",
  {
    withBreadCrumbs: true;
    isBreadCrumbsLoading: boolean;
    breadCrumbs: TBreadCrumb[];
    breadCrumbsLoader: React.ReactNode;
    onSelectBreadCrumb: (item: TBreadCrumb) => void;
    bodyIsLoading: boolean;
  }
>;

// tabs
export type TSelectorTabs = WithFlag<
  "withTabs",
  {
    withTabs: true;
    tabsData: TTabItem[];
    activeTabId: string;
  }
>;

// select all
export type SelectAllProps = {
  show: boolean;
  isLoading: boolean;
  rowLoader: React.ReactNode;
};

export type TSelectorSelectAll = WithFlag<
  "withSelectAll",
  {
    withSelectAll: true;
    selectAllLabel: string;
    selectAllIcon: string;
    onSelectAll: () => void;
  }
>;
// search
export type SearchProps = {
  isSearch: boolean;
};

export type TSelectorSearch = WithFlag<
  "withSearch",
  {
    withSearch: true;
    searchLoader: React.ReactNode;
    isSearchLoading: boolean;
    searchPlaceholder?: string;
    searchValue?: string;
    onSearch: (value: string, callback?: VoidFunction) => void;
    onClearSearch: (callback?: VoidFunction) => void;
  }
>;

// empty screen form room
export type EmptyScreenFormRoomProps = {
  onCreateClickAction: VoidFunction;
  createDefineRoomType: RoomsType;
};

// empty screen
export type EmptyScreenProps = {
  withSearch: boolean;

  items: TSelectorItem[];
  inputItemVisible: boolean;
};

export type TSelectorEmptyScreen = {
  emptyScreenImage: string;
  emptyScreenHeader: string;
  emptyScreenDescription: string;

  searchEmptyScreenImage: string;
  searchEmptyScreenHeader: string;
  searchEmptyScreenDescription: string;
};

// Pagination

type TSelectorPagination = {
  items: TSelectorItem[];
  rowLoader: React.ReactNode;
  hasNextPage: boolean;
  isNextPageLoading: boolean;
  totalItems: number;
  isLoading: boolean;
};

// NewItem
export type NewItemProps = {
  label: string;
  style: React.CSSProperties;
  dropDownItems?: React.ReactElement[];
  onCreateClick?: VoidFunction;
  hotkey?: string;
  inputItemVisible?: boolean;
  listHeight: number;
};

// NewItemDropDown
export type NewItemDropDownProps = {
  dropDownItems: React.ReactElement[];
  isEmpty?: boolean;
  onCloseDropDown: (e?: MouseEvent) => void;
  listHeight?: number;
};

// InputItem
type TBaseInputProps = {
  style: React.CSSProperties;
  placeholder?: string;
  color?: string;
  icon?: string;
};

export type InputItemProps = TBaseInputProps & {
  defaultInputValue: string;
  onAcceptInput: (value: string) => void;
  onCancelInput: VoidFunction;
  roomType?: RoomsType;
  cover?: ICover;
  setInputItemVisible: (value: boolean) => void;
  setSavedInputValue: (value: Nullable<string>) => void;
};

// submit button
export type TOnSubmit = (
  selectedItems: TSelectorItem[],
  access: TAccessRight | null,
  fileName: string,
  isFooterCheckboxChecked: boolean,
) => void | Promise<void>;

export type TSelectorSubmitButton = {
  submitButtonLabel: string;
  disableSubmitButton: boolean;
  onSubmit: TOnSubmit;
  submitButtonId?: string;
};

type TSelectorFooterSubmitButton = Omit<TSelectorSubmitButton, "onSubmit"> & {
  onSubmit: (item?: TSelectorItem | React.MouseEvent) => Promise<void>;
};

// cancel button

export type TSelectorCancelButton = WithFlag<
  "withCancelButton",
  {
    withCancelButton: true;
    cancelButtonLabel: string;
    onCancel: () => void;
    cancelButtonId?: string;
  }
>;

// access rights

export type TAccessRight = {
  key: string;
  label: string;
  description?: string;
  access: string | number;
  isSeparator?: boolean;
};

type TWithAccessRightsProps = {
  withAccessRights: true;
  accessRights: TAccessRight[];
  selectedAccessRight: TAccessRight | null;
  onAccessRightsChange: (access: TAccessRight) => void;
  accessRightsMode?: SelectorAccessRightsMode;
};

export type TSelectorWithAside = WithFlag<
  "useAside",
  {
    useAside: true;
    onClose: VoidFunction;
    withoutBackground?: boolean;
    withBlur?: boolean;
  }
>;

export type TSelectorAccessRights = WithFlag<
  "withAccessRights",
  TWithAccessRightsProps
>;

export type AccessSelectorProps = Omit<
  TWithAccessRightsProps,
  "withAccessRights"
> & {
  footerRef: React.RefObject<HTMLDivElement | null>;
};

// footer input

export type TSelectorInput = WithFlag<
  "withFooterInput",
  {
    withFooterInput: true;
    footerInputHeader: string;
    currentFooterInputValue: string;
  }
>;

export type TSelectorFooterInput = TSelectorInput & {
  setNewFooterInputValue: React.Dispatch<React.SetStateAction<string>>;
};

// footer checkbox

export type TSelectorCheckbox = WithFlag<
  "withFooterCheckbox",
  {
    withFooterCheckbox: true;
    footerCheckboxLabel: string;
    isChecked: boolean;
  }
>;

export type TSelectorFooterCheckbox = TSelectorCheckbox & {
  setIsFooterCheckboxChecked: React.Dispatch<React.SetStateAction<boolean>>;
};

export type TSelectorInfo = WithFlag<
  "withInfo",
  {
    withInfo: true;
    infoText: string;
    withInfoBadge?: boolean;
  }
>;

export type TRenderCustomItem = (
  label: string,
  role?: string,
  email?: string,
  isGroup?: boolean,
  status?: EmployeeStatus,
) => React.ReactNode | null;

export type SelectorProps = TSelectorHeader &
  TInfoBar &
  TSelectorInfo &
  TSelectorTabs &
  TSelectorSelectAll &
  TSelectorEmptyScreen &
  TSelectorSearch &
  TSelectorBreadCrumbs &
  TSelectorSubmitButton &
  TSelectorCancelButton &
  TSelectorAccessRights &
  TSelectorInput &
  TSelectorCheckbox &
  TSelectorWithAside &
  TSelectorPagination & {
    id?: string;
    className?: string;
    style?: React.CSSProperties;

    onSelect?: (
      item: TSelectorItem,
      isDoubleClick: boolean,
      doubleClickCallback: () => Promise<void>,
    ) => void;

    isMultiSelect: boolean;
    selectedItems?: TSelectorItem[];

    disableFirstFetch?: boolean;
    loadNextPage: (startIndex: number) => Promise<void>;

    renderCustomItem?: TRenderCustomItem;

    alwaysShowFooter?: boolean;
    descriptionText?: string;

    withPadding?: boolean;
    injectedElement?: React.ReactElement;

    isSSR?: boolean;
    selectedItem?: TSelectorItem | null; // no multiSelect only
  };

export type BodyProps = TSelectorInfo &
  TSelectorPagination & {
    footerVisible: boolean;
    withHeader?: boolean;
    withPadding?: boolean;

    value?: string;

    isMultiSelect: boolean;

    inputItemVisible: boolean;
    setInputItemVisible: (value: boolean) => void;

    renderCustomItem?: TRenderCustomItem;
    onSelect: (item: TSelectorItem, isDoubleClick: boolean) => void;

    loadMoreItems: (startIndex: number) => void;

    withFooterInput?: boolean;
    withFooterCheckbox?: boolean;
    descriptionText?: string;
    withInfoBadge?: boolean;
    injectedElement?: React.ReactElement;

    isSSR?: boolean;
  };

export type FooterProps = TSelectorFooterSubmitButton &
  TSelectorCancelButton &
  TSelectorAccessRights &
  TSelectorFooterInput &
  TSelectorFooterCheckbox & {
    isMultiSelect: boolean;
    selectedItemsCount: number;
    requestRunning?: boolean;
  };

type TSelectorItemEmpty = {
  avatar?: undefined;
  color?: undefined;
  hasAvatar?: undefined;
  icon?: undefined;
  iconOriginal?: undefined;
  role?: undefined;
  email?: undefined;
  groups?: undefined;
  isOwner?: undefined;
  isAdmin?: undefined;
  isVisitor?: undefined;
  isCollaborator?: undefined;
  isRoomAdmin?: undefined;
  status?: undefined;
  access?: undefined;
  fileExst?: undefined;
  fileType?: undefined;
  shared?: undefined;
  parentId?: undefined;
  rootFolderType?: undefined;
  security?: undefined;
  isFolder?: undefined;
  filesCount?: undefined;
  foldersCount?: undefined;
  roomType?: undefined;
  isGroup?: undefined;
  name?: undefined;
  isCreateNewItem?: undefined;
  onCreateClick?: undefined;
  hotkey?: undefined;
  onBackClick?: undefined;
  dropDownItems?: undefined;
  isInputItem?: undefined;
  defaultInputValue?: undefined;
  onAcceptInput?: undefined;
  onCancelInput?: undefined;
  placeholder?: undefined;
  cover?: undefined;
  userType?: undefined;

  isRoomsOnly?: undefined;
  createDefineRoomType?: undefined;
  isSystem?: undefined;
};

export type TSelectorItemUser = MergeTypes<
  TSelectorItemEmpty,
  {
    email: string;
    isOwner: boolean;
    isAdmin: boolean;
    isVisitor: boolean;
    isCollaborator: boolean;
    isRoomAdmin: boolean;
    avatar: string;
    avatarSmall?: string;
    userName?: string;
    hasAvatar: boolean;
    role: AvatarRole;
    userType: EmployeeType;
    groups?: TUserGroup[];
    status: EmployeeStatus;
    access?: ShareAccessRights | string | number;
  }
>;

export type TSelectorItemFile = MergeTypes<
  TSelectorItemEmpty,
  {
    fileExst: string;
    fileType: FileType;
    parentId: string | number;
    rootFolderType: string | number;
    security: TFileSecurity;
    icon: string;
  }
>;

export type TSelectorItemFolder = MergeTypes<
  TSelectorItemEmpty,
  {
    isFolder: boolean;
    parentId: string | number;
    rootFolderType: string | number;
    filesCount: number;
    foldersCount: number;
    security: TFolderSecurity;
    icon?: string;
    avatar?: string;
  }
>;

export type TSelectorItemRoom = MergeTypes<
  TSelectorItemEmpty,
  {
    isFolder: boolean;
    roomType: RoomsType;
    shared: boolean;
    parentId: string | number;
    rootFolderType: string | number;
    filesCount: number;
    foldersCount: number;
    security: TRoomSecurity;
    icon?: string;
    color?: string;
    iconOriginal?: string;
    cover?: ICover;
    tags?: string[];
    title?: string;
  }
>;

export type TSelectorItemGroup = MergeTypes<
  TSelectorItemEmpty,
  {
    isGroup: boolean;
    isSystem?: boolean;
    name: string;
  }
>;

export type TSelectorItemNew = MergeTypes<
  TSelectorItemEmpty,
  {
    isCreateNewItem: boolean;
    hotkey?: string;
    dropDownItems?: React.ReactElement[];
    onCreateClick?: VoidFunction;
    onBackClick: VoidFunction;

    isRoomsOnly?: boolean;
    createDefineRoomType?: RoomsType;
  }
>;

export type TSelectorItemInput = MergeTypes<
  TSelectorItemEmpty,
  {
    isInputItem: boolean;
    defaultInputValue: string;
    icon?: string;
    color?: string;
    roomType?: RoomsType;
    cover?: ICover;
    placeholder?: string;

    onAcceptInput: (value: string) => void;
    onCancelInput: VoidFunction;
  }
>;

type TSelectorItemType =
  | TSelectorItemUser
  | TSelectorItemFile
  | TSelectorItemFolder
  | TSelectorItemRoom
  | TSelectorItemGroup
  | TSelectorItemNew
  | TSelectorItemInput;

export type TSelectorItem = TSelectorItemType & {
  label: string;

  key?: string;
  id?: string | number;
  displayName?: string;
  isSelected?: boolean;
  isDisabled?: boolean;
  disabledText?: string;
  lifetimeTooltip?: string | null;
  viewUrl?: string;
  isTemplate?: boolean;
  templateAccess?: ShareAccessRights;
  templateIsOwner?: boolean;
<<<<<<< HEAD
  disableMultiSelect?: boolean;
=======
  isSeparator?: boolean;
>>>>>>> d1584f2a
};

export type Data = {
  items: TSelectorItem[];
  onSelect?: (item: TSelectorItem, isDoubleClick: boolean) => void;
  isMultiSelect: boolean;
  isItemLoaded: (index: number) => boolean;
  rowLoader: React.ReactNode;
  renderCustomItem?: TRenderCustomItem;
  setInputItemVisible: (value: boolean) => void;
  inputItemVisible: boolean;
  savedInputValue: Nullable<string>;
  setSavedInputValue: (value: Nullable<string>) => void;
  listHeight: number;
};

export interface ItemProps {
  index: number;
  style: React.CSSProperties;
  data: Data;
}

export type ProvidersProps = {
  emptyScreenProps: TSelectorEmptyScreen;
  breadCrumbsProps: TSelectorBreadCrumbs;
  infoBarProps: TInfoBar;
  searchProps: TSelectorSearch;
  selectAllProps: TSelectorSelectAll & {
    isAllChecked: boolean;
    isAllIndeterminate: boolean;
  };
  tabsProps: TSelectorTabs;
};<|MERGE_RESOLUTION|>--- conflicted
+++ resolved
@@ -625,11 +625,8 @@
   isTemplate?: boolean;
   templateAccess?: ShareAccessRights;
   templateIsOwner?: boolean;
-<<<<<<< HEAD
   disableMultiSelect?: boolean;
-=======
   isSeparator?: boolean;
->>>>>>> d1584f2a
 };
 
 export type Data = {
