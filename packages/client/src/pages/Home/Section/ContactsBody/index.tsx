// (c) Copyright Ascensio System SIA 2009-2025
//
// This program is a free software product.
// You can redistribute it and/or modify it under the terms
// of the GNU Affero General Public License (AGPL) version 3 as published by the Free Software
// Foundation. In accordance with Section 7(a) of the GNU AGPL its Section 15 shall be amended
// to the effect that Ascensio System SIA expressly excludes the warranty of non-infringement of
// any third-party rights.
//
// This program is distributed WITHOUT ANY WARRANTY, without even the implied warranty
// of MERCHANTABILITY or FITNESS FOR A PARTICULAR  PURPOSE. For details, see
// the GNU AGPL at: http://www.gnu.org/licenses/agpl-3.0.html
//
// You can contact Ascensio System SIA at Lubanas st. 125a-25, Riga, Latvia, EU, LV-1021.
//
// The  interactive user interfaces in modified source and object code versions of the Program must
// display Appropriate Legal Notices, as required under Section 5 of the GNU AGPL version 3.
//
// Pursuant to Section 7(b) of the License you must retain the original Product logo when
// distributing the program. Pursuant to Section 7(e) we decline to grant you any rights under
// trademark law for use of our trademarks.
//
// All the Product's GUI elements, including illustrations and icon sets, as well as technical writing
// content are licensed under the terms of the Creative Commons Attribution-ShareAlike 4.0
// International. See the License terms at http://creativecommons.org/licenses/by-sa/4.0/legalcode

import { useEffect, useCallback } from "react";
import { inject, observer } from "mobx-react";
import { useLocation } from "react-router";
import { withTranslation } from "react-i18next";

import { TfaStore } from "@docspace/shared/store/TfaStore";

import withLoader from "SRC_DIR/HOCs/withLoader";
import PeopleStore from "SRC_DIR/store/contacts/PeopleStore";
import FilesActionStore from "SRC_DIR/store/FilesActionsStore";
import UsersStore from "SRC_DIR/store/contacts/UsersStore";
import GroupsStore from "SRC_DIR/store/contacts/GroupsStore";
import DialogStore from "SRC_DIR/store/contacts/DialogStore";
import ContactsHotkeysStore from "SRC_DIR/store/contacts/ContactsHotkeysStore";

import { useAccountsHotkeys } from "../../Hooks";

import Users from "./Users";
import Groups from "./Groups";

type SectionBodyContentProps = {
  currentView: string;
  isUsersLoading?: UsersStore["isUsersLoading"];
  selectUser?: UsersStore["selectUser"];
  setPeopleSelection?: UsersStore["setSelection"];
  setPeopleBufferSelection?: UsersStore["setBufferSelection"];
  setGroupsSelection?: GroupsStore["setSelection"];
  setGroupsBufferSelection?: GroupsStore["setBufferSelection"];
  setChangeOwnerDialogVisible?: DialogStore["setChangeOwnerDialogVisible"];
  enabledHotkeys?: PeopleStore["enabledHotkeys"];
  selectBottom?: ContactsHotkeysStore["selectBottom"];
  selectUpper?: ContactsHotkeysStore["selectUpper"];
  activateHotkeys?: ContactsHotkeysStore["activateHotkeys"];
  setHotkeyCaretStart?: ContactsHotkeysStore["setHotkeyCaretStart"];
  setHotkeyCaret?: ContactsHotkeysStore["setHotkeyCaret"];
  selectAll?: ContactsHotkeysStore["selectAll"];
  deselectAll?: ContactsHotkeysStore["deselectAll"];
  openItem?: ContactsHotkeysStore["openItem"];
  onClickBack?: FilesActionStore["onClickBack"];
  getTfaType?: TfaStore["getTfaType"];
  enableSelection: ContactsHotkeysStore["enableSelection"];
  viewAs: PeopleStore["viewAs"];
  membersSelection: UsersStore["selection"];
  groupsSelection: GroupsStore["selection"];
};

const SectionBodyContent = (props: SectionBodyContentProps) => {
  const {
    currentView,
    setPeopleSelection,
    setGroupsSelection,
    setPeopleBufferSelection,
    setGroupsBufferSelection,
    setChangeOwnerDialogVisible,
    selectUser,
    enabledHotkeys,
    isUsersLoading,
    selectBottom,
    selectUpper,
    activateHotkeys,
    setHotkeyCaretStart,
    setHotkeyCaret,
    selectAll,
    deselectAll,
    openItem,
    onClickBack,
    getTfaType,
    enableSelection,
    viewAs,
    membersSelection,
    groupsSelection,
  } = props;

  const location = useLocation();

<<<<<<< HEAD
  const contactsTab = getContactsView(location);

  const selection =
    contactsTab !== "groups" ? membersSelection : groupsSelection;

=======
>>>>>>> f57acbcc
  useAccountsHotkeys({
    enabledHotkeys: enabledHotkeys!,
    isUsersLoading: isUsersLoading!,
    selectBottom: selectBottom!,
    selectUpper: selectUpper!,
    activateHotkeys: activateHotkeys!,
    selectAll: selectAll!,
    deselectAll: deselectAll!,
    openItem: openItem!,
    onClickBack: onClickBack!,
    enableSelection,
    viewAs,
    selection,
  });

  const onMouseDown = useCallback(
    (e: MouseEvent) => {
      const target = e.target! as HTMLElement;
      if (
        (target.closest(".scroll-body") &&
          !target.closest(".user-item") &&
          !target.closest(".group-item") &&
          !target.closest(".not-selectable") &&
          !target.closest(".info-panel") &&
          !target.closest(".table-container_group-menu")) ||
        target.closest(".files-main-button") ||
        target.closest(".add-button") ||
        target.closest(".search-input-block")
      ) {
        setPeopleSelection!([]);
        setGroupsSelection!([]);
        setPeopleBufferSelection!(null);
        setGroupsBufferSelection!(null);
        window?.getSelection()?.removeAllRanges();
        setHotkeyCaretStart!(null);
        setHotkeyCaret!(null);
      }
    },
    [
      setGroupsBufferSelection,
      setGroupsSelection,
      setHotkeyCaret,
      setHotkeyCaretStart,
      setPeopleBufferSelection,
      setPeopleSelection,
    ],
  );

  useEffect(() => {
    if (location?.state?.openChangeOwnerDialog) {
      setChangeOwnerDialogVisible!(true);
    }

    if (location?.state?.user) {
      selectUser!(location?.state?.user);
    }
  }, [
    location?.state?.openChangeOwnerDialog,
    location?.state?.user,
    selectUser,
    setChangeOwnerDialogVisible,
  ]);

  useEffect(() => {
    getTfaType && getTfaType();
    window.addEventListener("mousedown", onMouseDown);

    return () => window.removeEventListener("mousedown", onMouseDown);
  }, [onMouseDown, getTfaType]);

  return currentView !== "groups" ? <Users /> : <Groups />;
};

export default inject(
  ({
    peopleStore,
    filesActionsStore,
    tfaStore,
  }: {
    peopleStore: PeopleStore;
    filesActionsStore: FilesActionStore;
    tfaStore: TfaStore;
  }) => {
    const {
      usersStore,
      groupsStore,
      dialogStore,
      contactsHotkeysStore,

      enabledHotkeys,
      viewAs,
    } = peopleStore;
    const {
      isFiltered,
      isUsersLoading,

      selectUser,
      setSelection: setPeopleSelection,
      setBufferSelection: setPeopleBufferSelection,
      selection: membersSelection,
    } = usersStore!;

    const {
      setSelection: setGroupsSelection,
      setBufferSelection: setGroupsBufferSelection,
      selection: groupsSelection,
    } = groupsStore!;

    const { setChangeOwnerDialogVisible } = dialogStore!;

    const {
      selectBottom,
      selectUpper,
      activateHotkeys,
      setHotkeyCaretStart,
      setHotkeyCaret,

      selectAll,
      deselectAll,
      openItem,

      enableSelection,
    } = contactsHotkeysStore!;

    const { onClickBack } = filesActionsStore;

    const { getTfaType } = tfaStore;

    return {
      isFiltered,
      setPeopleSelection,
      setGroupsSelection,
      setPeopleBufferSelection,
      setGroupsBufferSelection,
      setChangeOwnerDialogVisible,
      selectUser,
      enabledHotkeys,
      isUsersLoading,

      selectBottom,
      selectUpper,
      activateHotkeys,
      setHotkeyCaretStart,
      setHotkeyCaret,
      selectAll,
      deselectAll,
      openItem,
      onClickBack,

      getTfaType,

      enableSelection,
      viewAs,
      membersSelection,
      groupsSelection,
    };
  },
)(
  withTranslation(["People", "Common", "PeopleTranslations"])(
    withLoader(observer(SectionBodyContent))(),
  ),
);<|MERGE_RESOLUTION|>--- conflicted
+++ resolved
@@ -99,14 +99,9 @@
 
   const location = useLocation();
 
-<<<<<<< HEAD
-  const contactsTab = getContactsView(location);
-
   const selection =
-    contactsTab !== "groups" ? membersSelection : groupsSelection;
-
-=======
->>>>>>> f57acbcc
+    currentView !== "groups" ? membersSelection : groupsSelection;
+
   useAccountsHotkeys({
     enabledHotkeys: enabledHotkeys!,
     isUsersLoading: isUsersLoading!,
