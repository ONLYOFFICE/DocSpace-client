// (c) Copyright Ascensio System SIA 2009-2025
//
// This program is a free software product.
// You can redistribute it and/or modify it under the terms
// of the GNU Affero General Public License (AGPL) version 3 as published by the Free Software
// Foundation. In accordance with Section 7(a) of the GNU AGPL its Section 15 shall be amended
// to the effect that Ascensio System SIA expressly excludes the warranty of non-infringement of
// any third-party rights.
//
// This program is distributed WITHOUT ANY WARRANTY, without even the implied warranty
// of MERCHANTABILITY or FITNESS FOR A PARTICULAR  PURPOSE. For details, see
// the GNU AGPL at: http://www.gnu.org/licenses/agpl-3.0.html
//
// You can contact Ascensio System SIA at Lubanas st. 125a-25, Riga, Latvia, EU, LV-1021.
//
// The  interactive user interfaces in modified source and object code versions of the Program must
// display Appropriate Legal Notices, as required under Section 5 of the GNU AGPL version 3.
//
// Pursuant to Section 7(b) of the License you must retain the original Product logo when
// distributing the program. Pursuant to Section 7(e) we decline to grant you any rights under
// trademark law for use of our trademarks.
//
// All the Product's GUI elements, including illustrations and icon sets, as well as technical writing
// content are licensed under the terms of the Creative Commons Attribution-ShareAlike 4.0
// International. See the License terms at http://creativecommons.org/licenses/by-sa/4.0/legalcode

/** @type {import('next').NextConfig} */

const path = require("path");
const pkg = require("./package.json");
const BannerPlugin = require("webpack").BannerPlugin;
const TerserPlugin = require("terser-webpack-plugin");

const version = pkg.version;

const getBuildDate = () => {
  const timeElapsed = Date.now();
  const today = new Date(timeElapsed);
  return JSON.stringify(today.toISOString().split(".")[0] + "Z");
};

const getBuildYear = () => {
  const timeElapsed = Date.now();
  const today = new Date(timeElapsed);
  return today.getFullYear();
};

const nextConfig = {
  basePath: "/login",
  output: "standalone",
  typescript: {
    ignoreBuildErrors: process.env.TS_ERRORS_IGNORE === "true",
  },
  compiler: {
    styledComponents: true,
  },
  generateBuildId: async () => {
    // This could be anything, using the latest git hash
    return `${pkg.name} - ${pkg.version} `;
  },
  images: {
    unoptimized: true,
  },
  logging: {
    fetches: {
      fullUrl: true,
    },
  },
<<<<<<< HEAD

  webpack(config) {
    // Add resolve configuration for shared package
    config.resolve = {
      ...config.resolve,
      alias: {
        ...config.resolve?.alias,
        "@docspace/shared": path.resolve(__dirname, "../shared"),
      },
    };
=======
  webpack: (config) => {
    console.log("ENV", { env: process.env });

    config.devtool = "source-map";

    if (config.mode === "production") {
      config.optimization = {
        splitChunks: { chunks: "all" },
        minimize: true,
        minimizer: [
          new TerserPlugin({
            terserOptions: {
              format: {
                comments: /\*\s*\(c\)\s+Copyright\s+Ascensio\s+System\s+SIA/i,
              },
            },
            extractComments: false,
            parallel: false,
          }),
        ],
      };

      config.plugins.push(
        new BannerPlugin({
          raw: true,
          banner: `/*
* (c) Copyright Ascensio System SIA 2009-${getBuildYear()}. All rights reserved
*
* https://www.onlyoffice.com/
*
* Version: ${version} (build: ${getBuildDate()})
*/`,
        }),
      );
    }
>>>>>>> 926dc438

    // Grab the existing rule that handles SVG imports
    const fileLoaderRule = config.module.rules.find((rule) =>
      rule.test?.test?.(".svg"),
    );

    const imageRule = config.module.rules.find(
      (rule) => rule.loader === "next-image-loader",
    );
    imageRule.resourceQuery = {
      not: [...fileLoaderRule.resourceQuery.not, /url/],
    };

    // Configure CSS handling
    config.module.rules.push(
      // Existing asset rules
      {
        type: "asset/resource",
        generator: {
          emit: false,
          filename: "static/chunks/[path][name][ext]?[hash]",
        },
        test: /\.(svg|png|jpe?g|gif|ico|woff2)$/i,
        resourceQuery: /url/,
      },
      // SVG handling
      {
        test: /\.svg$/i,
        issuer: fileLoaderRule.issuer,
        resourceQuery: { not: [...fileLoaderRule.resourceQuery.not, /url/] },
        loader: "@svgr/webpack",
        options: {
          prettier: false,
          svgo: true,
          svgoConfig: {
            plugins: [
              {
                name: "preset-default",
                params: {
                  overrides: { removeViewBox: false },
                },
              },
            ],
          },
          titleProp: true,
        },
      },
    );

    // Modify the file loader rule to ignore *.svg, since we have it handled now.
    fileLoaderRule.exclude = /\.svg$/i;

    if (config?.output?.filename)
      config.output.filename = config.output.filename?.replace(
        "[chunkhash]",
        `[contenthash]`,
      );

    return config;
  },
};

module.exports = nextConfig;<|MERGE_RESOLUTION|>--- conflicted
+++ resolved
@@ -66,9 +66,9 @@
       fullUrl: true,
     },
   },
-<<<<<<< HEAD
+  webpack: (config) => {
+    console.log("ENV", { env: process.env });
 
-  webpack(config) {
     // Add resolve configuration for shared package
     config.resolve = {
       ...config.resolve,
@@ -77,9 +77,6 @@
         "@docspace/shared": path.resolve(__dirname, "../shared"),
       },
     };
-=======
-  webpack: (config) => {
-    console.log("ENV", { env: process.env });
 
     config.devtool = "source-map";
 
@@ -113,7 +110,6 @@
         }),
       );
     }
->>>>>>> 926dc438
 
     // Grab the existing rule that handles SVG imports
     const fileLoaderRule = config.module.rules.find((rule) =>
