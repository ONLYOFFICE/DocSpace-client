--- conflicted
+++ resolved
@@ -146,12 +146,9 @@
       exposes: {
         "./app": "./src/Files.jsx",
         "./SharingDialog": "./src/components/panels/SharingDialog",
-<<<<<<< HEAD
+        "./utils": "./src/helpers/utils.js",
         "./SelectFileDialog": "./src/components/panels/SelectFileDialog",
         "./SelectFolderDialog": "./src/components/panels/SelectFolderDialog",
-=======
-        "./utils": "./src/helpers/utils.js",
->>>>>>> f8544179
       },
       shared: {
         ...deps,
