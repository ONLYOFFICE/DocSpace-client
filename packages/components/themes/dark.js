--- conflicted
+++ resolved
@@ -47,13 +47,9 @@
   strongBlue,
   lightGrayishStrongBlue,
   darkRed,
-<<<<<<< HEAD
   darkMain,
+  darkErrorStatus,
   grayBackgroundTextDark,
-=======
-
-  darkErrorStatus,
->>>>>>> d7400c31
 } = globalColors;
 
 const Dark = {
@@ -2804,7 +2800,7 @@
     captcha: {
       border: `1px solid ${darkErrorStatus}`,
       color: darkErrorStatus,
-    },
+  },
   },
 
   facebookButton: {
