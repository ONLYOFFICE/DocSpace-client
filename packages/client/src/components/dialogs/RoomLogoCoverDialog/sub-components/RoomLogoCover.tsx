--- conflicted
+++ resolved
@@ -118,17 +118,11 @@
       <div className="color-select-container">
         <SelectColor
           t={t}
-<<<<<<< HEAD
           selectedColor={roomCoverDialogProps.color}
-          logoColors={logoColors}
+          logoColors={globalColors.logoColors}
           onChangeColor={(color) =>
             setRoomCoverDialogProps({ ...roomCoverDialogProps, color })
           }
-=======
-          selectedColor={color}
-          logoColors={globalColors.logoColors}
-          onChangeColor={setColor}
->>>>>>> 7d576e66
         />
       </div>
       <div className="icon-select-container">
