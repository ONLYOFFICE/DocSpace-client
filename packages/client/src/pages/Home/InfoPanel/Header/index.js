--- conflicted
+++ resolved
@@ -204,13 +204,12 @@
   );
 };
 
-<<<<<<< HEAD
 export default inject(
   ({ settingsStore, treeFoldersStore, infoPanelStore, pluginStore }) => {
     const { infoPanelItemsList } = pluginStore;
 
     const {
-      selection,
+      infoPanelSelection,
       setIsVisible,
       roomsView,
       fileView,
@@ -221,7 +220,6 @@
       getIsAccounts,
       getIsTrash,
       resetView,
-      //selectionParentRoom,
     } = infoPanelStore;
 
     const { myRoomsId, archiveRoomsId } = treeFoldersStore;
@@ -229,7 +227,7 @@
     const { enablePlugins } = settingsStore;
 
     return {
-      selection,
+      selection: infoPanelSelection,
       setIsVisible,
       roomsView,
       fileView,
@@ -246,56 +244,9 @@
       archiveRoomsId,
 
       enablePlugins,
-
-      //  rootFolderType,
-
-      //selectionParentRoom,
     };
   }
 )(
-=======
-export default inject(({ auth, treeFoldersStore, pluginStore }) => {
-  const { infoPanelItemsList } = pluginStore;
-
-  const {
-    infoPanelSelection,
-    setIsVisible,
-    roomsView,
-    fileView,
-    setView,
-    getIsFiles,
-    getIsRooms,
-    getIsGallery,
-    getIsAccounts,
-    getIsTrash,
-    resetView,
-  } = auth.infoPanelStore;
-
-  const { myRoomsId, archiveRoomsId } = treeFoldersStore;
-
-  const { enablePlugins } = auth.settingsStore;
-
-  return {
-    selection: infoPanelSelection,
-    setIsVisible,
-    roomsView,
-    fileView,
-    setView,
-    getIsFiles,
-    getIsRooms,
-    getIsGallery,
-    getIsAccounts,
-    getIsTrash,
-    infoPanelItemsList,
-    resetView,
-
-    myRoomsId,
-    archiveRoomsId,
-
-    enablePlugins,
-  };
-})(
->>>>>>> cace139e
   withTranslation(["Common", "InfoPanel"])(
     InfoPanelHeaderContent
     // withLoader(observer(InfoPanelHeaderContent))(
