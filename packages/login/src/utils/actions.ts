// (c) Copyright Ascensio System SIA 2009-2024
//
// This program is a free software product.
// You can redistribute it and/or modify it under the terms
// of the GNU Affero General Public License (AGPL) version 3 as published by the Free Software
// Foundation. In accordance with Section 7(a) of the GNU AGPL its Section 15 shall be amended
// to the effect that Ascensio System SIA expressly excludes the warranty of non-infringement of
// any third-party rights.
//
// This program is distributed WITHOUT ANY WARRANTY, without even the implied warranty
// of MERCHANTABILITY or FITNESS FOR A PARTICULAR  PURPOSE. For details, see
// the GNU AGPL at: http://www.gnu.org/licenses/agpl-3.0.html
//
// You can contact Ascensio System SIA at Lubanas st. 125a-25, Riga, Latvia, EU, LV-1021.
//
// The  interactive user interfaces in modified source and object code versions of the Program must
// display Appropriate Legal Notices, as required under Section 5 of the GNU AGPL version 3.
//
// Pursuant to Section 7(b) of the License you must retain the original Product logo when
// distributing the program. Pursuant to Section 7(e) we decline to grant you any rights under
// trademark law for use of our trademarks.
//
// All the Product's GUI elements, including illustrations and icon sets, as well as technical writing
// content are licensed under the terms of the Creative Commons Attribution-ShareAlike 4.0
// International. See the License terms at http://creativecommons.org/licenses/by-sa/4.0/legalcode

"use server";

import { cookies, headers } from "next/headers";

import {
  createRequest,
  getBaseUrl,
} from "@docspace/shared/utils/next-ssr-helper";
import { TUser } from "@docspace/shared/api/people/types";
import {
  TCapabilities,
  TCompanyInfo,
  TGetColorTheme,
  TGetSsoSettings,
  TPasswordSettings,
  TPortalCultures,
  TSettings,
  TThirdPartyProvider,
  TTimeZone,
  TVersionBuild,
} from "@docspace/shared/api/settings/types";
import { Encoder } from "@docspace/shared/utils/encoder";
import {
  TConfirmLinkParams,
  TConfirmLinkResult,
  TTfaSecretKeyAndQR,
} from "@/types";
import { TScope } from "@docspace/shared/utils/oauth/types";
import { transformToClientProps } from "@docspace/shared/utils/oauth";
import {
  licenseRequiredHandler,
  settingsHandler,
  colorThemeHandler,
  portalCulturesHandler,
  portalPasswordSettingHandler,
  machineNameHandler,
  portalTimeZoneHandler,
  capabilitiesHandler,
  ssoHandler,
  selfHandler,
  thirdPartyProviderHandler,
  getClientHandler,
  confirmHandler,
<<<<<<< HEAD
  tfaAppHandler,
=======
  scopesHandler,
>>>>>>> 21b37cfa
} from "@docspace/shared/__mocks__/e2e";

const IS_TEST = process.env.E2E_TEST;

export const checkIsAuthenticated = async () => {
  const [request] = createRequest(["/authentication"], [["", ""]], "GET");

  const res = await fetch(request);

  if (!res.ok) return;

  const isAuth = await res.json();

  return isAuth.response as boolean;
};

export async function getSettings() {
  const [getSettings] = createRequest(
    [`/settings?withPassword=true`],
    [["", ""]],
    "GET",
  );

  const settingsRes = IS_TEST
    ? settingsHandler(headers())
    : await fetch(getSettings);

  if (settingsRes.status === 403) return `access-restricted`;

  if (settingsRes.status === 404) return "portal-not-found";

  if (!settingsRes.ok) return;

  const settings = await settingsRes.json();

  return settings.response as TSettings;
}

export async function getVersionBuild() {
  const [getSettings] = createRequest(
    [`/settings/version/build`],
    [["", ""]],
    "GET",
  );

  const res = await fetch(getSettings);

  if (!res.ok) return;

  const versionBuild = await res.json();

  return versionBuild.response as TVersionBuild;
}

export async function getColorTheme() {
  const [getColorTheme] = createRequest(
    [`/settings/colortheme`],
    [["", ""]],
    "GET",
  );

  const res = IS_TEST ? colorThemeHandler() : await fetch(getColorTheme);

  if (!res.ok) return;

  const colorTheme = await res.json();

  return colorTheme.response as TGetColorTheme;
}

export async function getThirdPartyProviders() {
  const [getThirdParty] = createRequest(
    [`/people/thirdparty/providers`],
    [["", ""]],
    "GET",
  );

  const res = IS_TEST
    ? thirdPartyProviderHandler(headers())
    : await fetch(getThirdParty);

  if (!res.ok) return;

  const thirdParty = await res.json();

  return thirdParty.response as TThirdPartyProvider[];
}

export async function getCapabilities() {
  const [getCapabilities] = createRequest([`/capabilities`], [["", ""]], "GET");

  const res = IS_TEST
    ? capabilitiesHandler(headers())
    : await fetch(getCapabilities);

  if (!res.ok) return;

  const capabilities = await res.json();

  return capabilities.response as TCapabilities;
}

export async function getSSO() {
  const [getSSO] = createRequest([`/settings/ssov2`], [["", ""]], "GET");

  const res = IS_TEST ? ssoHandler() : await fetch(getSSO);

  if (!res.ok) return;

  const sso = await res.json();

  return sso.response as TGetSsoSettings;
}

export async function getUser() {
  const hdrs = headers();
  const cookie = hdrs.get("cookie");

  const [getUser] = createRequest([`/people/@self`], [["", ""]], "GET");

  if (!cookie?.includes("asc_auth_key")) return undefined;
  const userRes = IS_TEST ? selfHandler() : await fetch(getUser);

  if (userRes.status === 401) return undefined;

  if (!userRes.ok) return;

  const user = await userRes.json();

  return user.response as TUser;
}

export async function getScopeList() {
  const [getScopeList] = createRequest([`/scopes`], [["", ""]], "GET");

  const scopeList = IS_TEST ? scopesHandler() : await fetch(getScopeList);

  if (!scopeList.ok) return;

  const scopes = await scopeList.json();

  return scopes as TScope[];
}

export async function getOAuthClient(clientId: string) {
  const [getOAuthClient] = createRequest(
    [`/clients/${clientId}/public/info`],
    [["", ""]],
    "GET",
  );

  const oauthClient = IS_TEST
    ? getClientHandler()
    : await fetch(getOAuthClient);

  if (!oauthClient.ok) return;

  const client = await oauthClient.json();

  return transformToClientProps(client);
}

export async function getPortalCultures() {
  const [getPortalCultures] = createRequest(
    [`/settings/cultures`],
    [["", ""]],
    "GET",
  );

  const res = IS_TEST
    ? portalCulturesHandler()
    : await fetch(getPortalCultures);

  if (!res.ok) return;

  const cultures = await res.json();

  return cultures.response as TPortalCultures;
}

export async function getConfig() {
  const baseUrl = getBaseUrl();

  const config = IS_TEST
    ? new Response(JSON.stringify({}))
    : await (await fetch(`${baseUrl}/static/scripts/config.json`)).json();

  return config;
}

export async function getCompanyInfoSettings() {
  const [getCompanyInfoSettings] = createRequest(
    [`/settings/rebranding/company`],
    [["", ""]],
    "GET",
  );

  const res = await fetch(getCompanyInfoSettings);

  if (!res.ok) throw new Error(res.statusText);

  const passwordSettings = await res.json();

  return passwordSettings.response as TCompanyInfo;
}

export async function getPortalPasswordSettings(
  confirmKey: string | null = null,
) {
  const [getPortalPasswordSettings] = createRequest(
    [`/settings/security/password`],
    [confirmKey ? ["Confirm", confirmKey] : ["", ""]],
    "GET",
  );
  const res = IS_TEST
    ? portalPasswordSettingHandler()
    : await fetch(getPortalPasswordSettings);

  if (!res.ok) return;

  const passwordSettings = await res.json();

  return passwordSettings.response as TPasswordSettings;
}

export async function getUserFromConfirm(
  userId: string,
  confirmKey: string | null = null,
) {
  const [getUserFromConfirm] = createRequest(
    [`/people/${userId}`],
    [confirmKey ? ["Confirm", confirmKey] : ["", ""]],
    "GET",
  );

  const res = await fetch(getUserFromConfirm);

  if (!res.ok) return;

  const user = await res.json();

  if (user && user.displayName) {
    user.displayName = Encoder.htmlDecode(user.displayName);
  }

  return user.response as TUser;
}

export async function getMachineName(confirmKey: string | null = null) {
  const [getMachineName] = createRequest(
    [`/settings/machine`],
    [confirmKey ? ["Confirm", confirmKey] : ["", ""]],
    "GET",
  );

  const res = IS_TEST ? machineNameHandler() : await fetch(getMachineName);

  if (!res.ok) throw new Error(res.statusText);

  const machineName = await res.json();

  return machineName.response as string;
}

export async function getIsLicenseRequired() {
  const [getIsLicenseRequired] = createRequest(
    [`/settings/license/required`],
    [["", ""]],
    "GET",
  );

  const res = IS_TEST
    ? licenseRequiredHandler(headers())
    : await fetch(getIsLicenseRequired);

  if (!res.ok) throw new Error(res.statusText);

  const isLicenseRequire = await res.json();

  return isLicenseRequire.response as boolean;
}

export async function getPortalTimeZones(confirmKey: string | null = null) {
  const [getPortalTimeZones] = createRequest(
    [`/settings/timezones`],
    [confirmKey ? ["Confirm", confirmKey] : ["", ""]],
    "GET",
  );

  const res = IS_TEST
    ? portalTimeZoneHandler()
    : await fetch(getPortalTimeZones);

  if (!res.ok) throw new Error(res.statusText);

  const portalTimeZones = await res.json();

  return portalTimeZones.response as TTimeZone[];
}

export async function getTfaSecretKeyAndQR(confirmKey: string | null = null) {
  const [getTfaSecretKeyAndQR] = createRequest(
    [`/settings/tfaapp/setup`],
    [confirmKey ? ["Confirm", confirmKey] : ["", ""]],
    "GET",
  );

  const res = IS_TEST ? tfaAppHandler() : await fetch(getTfaSecretKeyAndQR);

  if (!res.ok) throw new Error(res.statusText);

  const tfaSecretKeyAndQR = await res.json();

  return tfaSecretKeyAndQR.response as TTfaSecretKeyAndQR;
}

export async function checkConfirmLink(data: TConfirmLinkParams) {
  const [checkConfirmLink] = createRequest(
    [`/authentication/confirm`],
    [["Content-Type", "application/json"]],
    "POST",
    JSON.stringify(data),
  );

  const response = IS_TEST
    ? confirmHandler(headers())
    : await fetch(checkConfirmLink);

  if (!response.ok) throw new Error(response.statusText);

  const result = await response.json();

  return result.response as TConfirmLinkResult;
}<|MERGE_RESOLUTION|>--- conflicted
+++ resolved
@@ -67,11 +67,8 @@
   thirdPartyProviderHandler,
   getClientHandler,
   confirmHandler,
-<<<<<<< HEAD
   tfaAppHandler,
-=======
   scopesHandler,
->>>>>>> 21b37cfa
 } from "@docspace/shared/__mocks__/e2e";
 
 const IS_TEST = process.env.E2E_TEST;
