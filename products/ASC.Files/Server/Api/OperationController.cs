﻿// (c) Copyright Ascensio System SIA 2010-2022
//
// This program is a free software product.
// You can redistribute it and/or modify it under the terms
// of the GNU Affero General Public License (AGPL) version 3 as published by the Free Software
// Foundation. In accordance with Section 7(a) of the GNU AGPL its Section 15 shall be amended
// to the effect that Ascensio System SIA expressly excludes the warranty of non-infringement of
// any third-party rights.
//
// This program is distributed WITHOUT ANY WARRANTY, without even the implied warranty
// of MERCHANTABILITY or FITNESS FOR A PARTICULAR  PURPOSE. For details, see
// the GNU AGPL at: http://www.gnu.org/licenses/agpl-3.0.html
//
// You can contact Ascensio System SIA at Lubanas st. 125a-25, Riga, Latvia, EU, LV-1021.
//
// The  interactive user interfaces in modified source and object code versions of the Program must
// display Appropriate Legal Notices, as required under Section 5 of the GNU AGPL version 3.
//
// Pursuant to Section 7(b) of the License you must retain the original Product logo when
// distributing the program. Pursuant to Section 7(e) we decline to grant you any rights under
// trademark law for use of our trademarks.
//
// All the Product's GUI elements, including illustrations and icon sets, as well as technical writing
// content are licensed under the terms of the Creative Commons Attribution-ShareAlike 4.0
// International. See the License terms at http://creativecommons.org/licenses/by-sa/4.0/legalcode

namespace ASC.Files.Api;

public class OperationController : ApiControllerBase
{
    private readonly FileOperationDtoHelper _fileOperationDtoHelper;
    private readonly FileStorageService _fileStorageService;

    public OperationController(
        FileOperationDtoHelper fileOperationDtoHelper,
        FolderDtoHelper folderDtoHelper,
        FileDtoHelper fileDtoHelper,
        FileStorageService fileStorageService) : base(folderDtoHelper, fileDtoHelper)
    {
        _fileOperationDtoHelper = fileOperationDtoHelper;
<<<<<<< HEAD
        _fileStorageService = fileStorageService;
    }

    /// <summary>
    /// Starts the download process of files and folders with the IDs specified in the request.
    /// </summary>
    /// <short>Bulk download</short>
    /// <param type="ASC.Files.Core.ApiModels.RequestDto.DownloadRequestDto, ASC.Files.Core" name="inDto">Request parameters for downloading files</param>
    /// <category>Operations</category>
    /// <returns type="ASC.Files.Core.ApiModels.ResponseDto.FileOperationDto, ASC.Files.Core">List of file operations</returns>
    /// <path>api/2.0/files/fileops/bulkdownload</path>
    /// <httpMethod>PUT</httpMethod>
    /// <collection>list</collection>
    [AllowAnonymous]
=======
        _fileStorageServiceString = fileStorageServiceString;
        _fileStorageService = fileStorageService;
    }

    /// <summary>
    /// Starts the download process of files and folders with the IDs specified in the request.
    /// </summary>
    /// <short>Bulk download</short>
    /// <param type="ASC.Files.Core.ApiModels.RequestDto.DownloadRequestDto, ASC.Files.Core" name="inDto">Request parameters for downloading files</param>
    /// <category>Operations</category>
    /// <returns type="ASC.Files.Core.ApiModels.ResponseDto.FileOperationDto, ASC.Files.Core">List of file operations</returns>
    /// <path>api/2.0/files/fileops/bulkdownload</path>
    /// <httpMethod>PUT</httpMethod>
    /// <collection>list</collection>
>>>>>>> a100fdc3
    [HttpPut("fileops/bulkdownload")]
    public async IAsyncEnumerable<FileOperationDto> BulkDownload(DownloadRequestDto inDto)
    {
        var folders = new Dictionary<JsonElement, string>();
        var files = new Dictionary<JsonElement, string>();

        foreach (var fileId in inDto.FileConvertIds.Where(fileId => !files.ContainsKey(fileId.Key)))
        {
            files.Add(fileId.Key, fileId.Value);
        }

        foreach (var fileId in inDto.FileIds.Where(fileId => !files.ContainsKey(fileId)))
        {
            files.Add(fileId, string.Empty);
        }

        foreach (var folderId in inDto.FolderIds.Where(folderId => !folders.ContainsKey(folderId)))
        {
            folders.Add(folderId, string.Empty);
        }

        foreach (var e in await _fileStorageService.BulkDownloadAsync(folders, files))
        {
            yield return await _fileOperationDtoHelper.GetAsync(e);
        }
<<<<<<< HEAD
    }

    /// <summary>
    /// Copies all the selected files and folders to the folder with the ID specified in the request.
    /// </summary>
    /// <short>Copy to a folder</short>
    /// <category>Operations</category>
    /// <param type="ASC.Files.Core.ApiModels.RequestDto.BatchRequestDto, ASC.Files.Core" name="inDto">Request parameters for copying files</param>
    /// <returns type="ASC.Files.Core.ApiModels.ResponseDto.FileOperationDto, ASC.Files.Core">List of file operations</returns>
    /// <path>api/2.0/files/fileops/copy</path>
    /// <httpMethod>PUT</httpMethod>
=======
    }

    /// <summary>
    /// Copies all the selected files and folders to the folder with the ID specified in the request.
    /// </summary>
    /// <short>Copy to a folder</short>
    /// <category>Operations</category>
    /// <param type="ASC.Files.Core.ApiModels.RequestDto.BatchRequestDto, ASC.Files.Core" name="inDto">Request parameters for copying files</param>
    /// <returns type="ASC.Files.Core.ApiModels.ResponseDto.FileOperationDto, ASC.Files.Core">List of file operations</returns>
    /// <path>api/2.0/files/fileops/copy</path>
    /// <httpMethod>PUT</httpMethod>
>>>>>>> a100fdc3
    /// <collection>list</collection>
    [HttpPut("fileops/copy")]
    public async IAsyncEnumerable<FileOperationDto> CopyBatchItems(BatchRequestDto inDto)
    {
        foreach (var e in await _fileStorageService.MoveOrCopyItemsAsync(inDto.FolderIds.ToList(), inDto.FileIds.ToList(), inDto.DestFolderId, inDto.ConflictResolveType, true, inDto.DeleteAfter))
        {
            yield return await _fileOperationDtoHelper.GetAsync(e);
        }
<<<<<<< HEAD
    }

    /// <summary>
    /// Deletes the files and folders with the IDs specified in the request.
    /// </summary>
    /// <param type="ASC.Files.Core.ApiModels.RequestDto.DeleteBatchRequestDto, ASC.Files.Core" name="inDto">Request parameters for deleting files</param>
    /// <short>Delete files and folders</short>
    /// <category>Operations</category>
    /// <returns type="ASC.Files.Core.ApiModels.ResponseDto.FileOperationDto}, ASC.Files.Core">List of file operations</returns>
    /// <path>api/2.0/files/fileops/delete</path>
    /// <httpMethod>PUT</httpMethod>
=======
    }

    /// <summary>
    /// Deletes the files and folders with the IDs specified in the request.
    /// </summary>
    /// <param type="ASC.Files.Core.ApiModels.RequestDto.DeleteBatchRequestDto, ASC.Files.Core" name="inDto">Request parameters for deleting files</param>
    /// <short>Delete files and folders</short>
    /// <category>Operations</category>
    /// <returns type="ASC.Files.Core.ApiModels.ResponseDto.FileOperationDto}, ASC.Files.Core">List of file operations</returns>
    /// <path>api/2.0/files/fileops/delete</path>
    /// <httpMethod>PUT</httpMethod>
>>>>>>> a100fdc3
    /// <collection>list</collection>
    [HttpPut("fileops/delete")]
    public async IAsyncEnumerable<FileOperationDto> DeleteBatchItems(DeleteBatchRequestDto inDto)
    {
        var tasks = await _fileStorageService.DeleteItemsAsync("delete", inDto.FileIds.ToList(), inDto.FolderIds.ToList(), false, inDto.DeleteAfter, inDto.Immediately);

        foreach (var e in tasks)
        {
            yield return await _fileOperationDtoHelper.GetAsync(e);
        }
<<<<<<< HEAD
    }

    /// <summary>
    /// Deletes all the files and folders from the "Trash" folder.
    /// </summary>
    /// <short>Empty the "Trash" folder</short>
    /// <category>Operations</category>
    /// <returns type="ASC.Files.Core.ApiModels.ResponseDto.FileOperationDto, ASC.Files.Core">List of file operations</returns>
    /// <path>api/2.0/files/fileops/emptytrash</path>
    /// <httpMethod>PUT</httpMethod>
=======
    }

    /// <summary>
    /// Deletes all the files and folders from the "Trash" folder.
    /// </summary>
    /// <short>Empty the "Trash" folder</short>
    /// <category>Operations</category>
    /// <returns type="ASC.Files.Core.ApiModels.ResponseDto.FileOperationDto, ASC.Files.Core">List of file operations</returns>
    /// <path>api/2.0/files/fileops/emptytrash</path>
    /// <httpMethod>PUT</httpMethod>
>>>>>>> a100fdc3
    /// <collection>list</collection>
    [HttpPut("fileops/emptytrash")]
    public async IAsyncEnumerable<FileOperationDto> EmptyTrashAsync()
    {
        var emptyTrash = await _fileStorageService.EmptyTrashAsync();

        foreach (var e in emptyTrash)
        {
            yield return await _fileOperationDtoHelper.GetAsync(e);
        }
<<<<<<< HEAD
    }

    /// <summary>
    ///  Returns a list of all the active operations.
    /// </summary>
    /// <short>Get active operations</short>
    /// <category>Operations</category>
    /// <returns type="ASC.Files.Core.ApiModels.ResponseDto.FileOperationDto, ASC.Files.Core">List of file operations</returns>
    /// <path>api/2.0/files/fileops</path>
    /// <httpMethod>GET</httpMethod>
    /// <collection>list</collection>
    [AllowAnonymous]
=======
    }

    /// <summary>
    ///  Returns a list of all the active operations.
    /// </summary>
    /// <short>Get active operations</short>
    /// <category>Operations</category>
    /// <returns type="ASC.Files.Core.ApiModels.ResponseDto.FileOperationDto, ASC.Files.Core">List of file operations</returns>
    /// <path>api/2.0/files/fileops</path>
    /// <httpMethod>GET</httpMethod>
    /// <collection>list</collection>
>>>>>>> a100fdc3
    [HttpGet("fileops")]
    public async IAsyncEnumerable<FileOperationDto> GetOperationStatuses()
    {
        foreach (var e in _fileStorageService.GetTasksStatuses())
        {
            yield return await _fileOperationDtoHelper.GetAsync(e);
        }
<<<<<<< HEAD
    }

    /// <summary>
    /// Marks the files and folders with the IDs specified in the request as read.
    /// </summary>
    /// <short>Mark as read</short>
    /// <category>Operations</category>
    /// <param type="ASC.Files.Core.ApiModels.RequestDto.BaseBatchRequestDto, ASC.Files.Core" name="inDto">Base batch request parameters</param>
    /// <returns type="ASC.Files.Core.ApiModels.ResponseDto.FileOperationDto, ASC.Files.Core">List of file operations</returns>
    /// <path>api/2.0/files/fileops/markasread</path>
    /// <httpMethod>PUT</httpMethod>
=======
    }

    /// <summary>
    /// Marks the files and folders with the IDs specified in the request as read.
    /// </summary>
    /// <short>Mark as read</short>
    /// <category>Operations</category>
    /// <param type="ASC.Files.Core.ApiModels.RequestDto.BaseBatchRequestDto, ASC.Files.Core" name="inDto">Base batch request parameters</param>
    /// <returns type="ASC.Files.Core.ApiModels.ResponseDto.FileOperationDto, ASC.Files.Core">List of file operations</returns>
    /// <path>api/2.0/files/fileops/markasread</path>
    /// <httpMethod>PUT</httpMethod>
>>>>>>> a100fdc3
    /// <collection>list</collection>
    [HttpPut("fileops/markasread")]
    public async IAsyncEnumerable<FileOperationDto> MarkAsRead(BaseBatchRequestDto inDto)
    {
        foreach (var e in await _fileStorageService.MarkAsReadAsync(inDto.FolderIds.ToList(), inDto.FileIds.ToList()))
        {
            yield return await _fileOperationDtoHelper.GetAsync(e);
        }
<<<<<<< HEAD
    }

    /// <summary>
    /// Moves all the selected files and folders to the folder with the ID specified in the request.
    /// </summary>
    /// <short>Move to a folder</short>
    /// <category>Operations</category>
    /// <param type="ASC.Files.Core.ApiModels.RequestDto.BatchRequestDto, ASC.Files.Core" name="inDto">Request parameters for moving files and folders</param>
    /// <returns type="ASC.Files.Core.ApiModels.ResponseDto.FileOperationDto, ASC.Files.Core">List of file operations</returns>
    /// <path>api/2.0/files/fileops/move</path>
    /// <httpMethod>PUT</httpMethod>
=======
    }

    /// <summary>
    /// Moves all the selected files and folders to the folder with the ID specified in the request.
    /// </summary>
    /// <short>Move to a folder</short>
    /// <category>Operations</category>
    /// <param type="ASC.Files.Core.ApiModels.RequestDto.BatchRequestDto, ASC.Files.Core" name="inDto">Request parameters for moving files and folders</param>
    /// <returns type="ASC.Files.Core.ApiModels.ResponseDto.FileOperationDto, ASC.Files.Core">List of file operations</returns>
    /// <path>api/2.0/files/fileops/move</path>
    /// <httpMethod>PUT</httpMethod>
>>>>>>> a100fdc3
    /// <collection>list</collection>
    [HttpPut("fileops/move")]
    public async IAsyncEnumerable<FileOperationDto> MoveBatchItems(BatchRequestDto inDto)
    {
        foreach (var e in await _fileStorageService.MoveOrCopyItemsAsync(inDto.FolderIds.ToList(), inDto.FileIds.ToList(), inDto.DestFolderId, inDto.ConflictResolveType, false, inDto.DeleteAfter))
        {
            yield return await _fileOperationDtoHelper.GetAsync(e);
        }

<<<<<<< HEAD
    }

    /// <summary>
    /// Checks a batch of files and folders for conflicts when moving or copying them to the folder with the ID specified in the request.
    /// </summary>
    /// <short>Check files and folders for conflicts</short>
    /// <category>Operations</category>
    /// <param type="ASC.Files.Core.ApiModels.RequestDto.BatchRequestDto, ASC.Files.Core" name="inDto">Request parameters for checking files and folders for conflicts</param>
    /// <returns type="ASC.Files.Core.ApiModels.ResponseDto.FileEntryDto, ASC.Files.Core">List of file entry information</returns>
    /// <path>api/2.0/files/fileops/move</path>
    /// <httpMethod>GET</httpMethod>
    /// <collection>list</collection>
    [HttpGet("fileops/move")]
    public async IAsyncEnumerable<FileEntryDto> MoveOrCopyBatchCheckAsync([ModelBinder(BinderType = typeof(BatchModelBinder))] BatchRequestDto inDto)
    {
        await foreach (var e in MoveOrCopyBatchCheckFullAsync(inDto))
        {
            yield return e.EntryFrom;
        }
    }

    /// <summary>
    /// Checks a batch of files and folders for conflicts when moving or copying them to the folder with the ID specified in the request.
    /// This method returns the entry information about both the initial and destination files.
    /// </summary>
    /// <short>Check files and folders for conflicts (full information)</short>
    /// <category>Operations</category>
    /// <param type="ASC.Files.Core.ApiModels.RequestDto.BatchRequestDto, ASC.Files.Core" name="inDto">Request parameters for checking files and folders for conflicts</param>
    /// <returns type="ASC.Files.Core.ApiModels.ResponseDto.MoveDto, ASC.Files.Core">Entry information about initial and destination files</returns>
    /// <path>api/2.0/files/fileops/move/full</path>
    /// <httpMethod>GET</httpMethod>
    /// <collection>list</collection>
    /// <visible>false</visible>
    [HttpGet("fileops/move/full")]
    public async IAsyncEnumerable<MoveDto> MoveOrCopyBatchCheckFullAsync([ModelBinder(BinderType = typeof(BatchModelBinder))] BatchRequestDto inDto)
    {
        var checkedFiles = new List<object>();
        var conflictFiles = new List<object>();
        var checkedFolders = new List<object>();
        var conflictFolders = new List<object>();

        if (inDto.DestFolderId.ValueKind == JsonValueKind.Number)
        {
            ((checkedFiles, conflictFiles), (checkedFolders, conflictFolders)) = await _fileStorageService.MoveOrCopyFilesCheckAsync(inDto.FileIds.ToList(), inDto.FolderIds.ToList(), inDto.DestFolderId.GetInt32());
        }
        else
        {
            ((checkedFiles, conflictFiles), (checkedFolders, conflictFolders)) = await _fileStorageService.MoveOrCopyFilesCheckAsync(inDto.FileIds.ToList(), inDto.FolderIds.ToList(), inDto.DestFolderId.GetString());
        }

        var entries = await _fileStorageService.GetItemsAsync(checkedFiles.OfType<int>().Select(Convert.ToInt32), checkedFiles.OfType<int>().Select(Convert.ToInt32), FilterType.FilesOnly, false, "", "");
        entries.AddRange(await _fileStorageService.GetItemsAsync(checkedFiles.OfType<string>(), checkedFiles.OfType<string>(), FilterType.FilesOnly, false, "", ""));


        var conflictEntries = await _fileStorageService.GetItemsAsync(checkedFiles.OfType<int>().Select(Convert.ToInt32), checkedFiles.OfType<int>().Select(Convert.ToInt32), FilterType.FilesOnly, false, "", "");
        conflictEntries.AddRange(await _fileStorageService.GetItemsAsync(checkedFiles.OfType<string>(), checkedFiles.OfType<string>(), FilterType.FilesOnly, false, "", ""));

        for (var i = 0; i < entries.Count; i++)
        {
            var entry = entries[i];
            var conflictEntry = conflictEntries[i];
            yield return new MoveDto() { EntryFrom = await GetFileEntryWrapperAsync(entry), EntryTo = await GetFileEntryWrapperAsync(conflictEntry) };
        }
    }

    /// <summary>
    /// Finishes all the active operations.
    /// </summary>
    /// <short>Finish active operations</short>
    /// <category>Operations</category>
    /// <returns type="ASC.Files.Core.ApiModels.ResponseDto.FileOperationDto, ASC.Files.Core">List of file operations</returns>
    /// <path>api/2.0/files/fileops/terminate</path>
    /// <httpMethod>PUT</httpMethod>
    /// <collection>list</collection>
    [AllowAnonymous]
    [HttpPut("fileops/terminate")]
    public async IAsyncEnumerable<FileOperationDto> TerminateTasks()
    {
        var tasks = _fileStorageService.TerminateTasks();
=======
    }

    /// <summary>
    /// Checks a batch of files and folders for conflicts when moving or copying them to the folder with the ID specified in the request.
    /// </summary>
    /// <short>Check files and folders for conflicts</short>
    /// <category>Operations</category>
    /// <param type="ASC.Files.Core.ApiModels.RequestDto.BatchRequestDto, ASC.Files.Core" name="inDto">Request parameters for checking files and folders for conflicts</param>
    /// <returns type="ASC.Files.Core.ApiModels.ResponseDto.FileEntryDto, ASC.Files.Core">List of file entry information</returns>
    /// <path>api/2.0/files/fileops/move</path>
    /// <httpMethod>GET</httpMethod>
    /// <collection>list</collection>
    [HttpGet("fileops/move")]
    public async IAsyncEnumerable<FileEntryDto> MoveOrCopyBatchCheckAsync([ModelBinder(BinderType = typeof(BatchModelBinder))] BatchRequestDto inDto)
    {
        List<object> checkedFiles;
        List<object> checkedFolders;

        if (inDto.DestFolderId.ValueKind == JsonValueKind.Number)
        {
            (checkedFiles, checkedFolders) = await _fileStorageServiceString.MoveOrCopyFilesCheckAsync(inDto.FileIds.ToList(), inDto.FolderIds.ToList(), inDto.DestFolderId.GetInt32());
        }
        else
        {
            (checkedFiles, checkedFolders) = await _fileStorageServiceString.MoveOrCopyFilesCheckAsync(inDto.FileIds.ToList(), inDto.FolderIds.ToList(), inDto.DestFolderId.GetString());
        }

        var entries = await _fileStorageServiceString.GetItemsAsync(checkedFiles.OfType<int>().Select(Convert.ToInt32), checkedFiles.OfType<int>().Select(Convert.ToInt32), FilterType.FilesOnly, false, "", "");

        entries.AddRange(await _fileStorageServiceString.GetItemsAsync(checkedFiles.OfType<string>(), checkedFiles.OfType<string>(), FilterType.FilesOnly, false, "", ""));

        foreach (var e in entries)
        {
            yield return await GetFileEntryWrapperAsync(e);
        }
    }
    /// <summary>
    /// Finishes all the active operations.
    /// </summary>
    /// <short>Finish active operations</short>
    /// <category>Operations</category>
    /// <returns type="ASC.Files.Core.ApiModels.ResponseDto.FileOperationDto, ASC.Files.Core">List of file operations</returns>
    /// <path>api/2.0/files/fileops/terminate</path>
    /// <httpMethod>PUT</httpMethod>
    /// <collection>list</collection>
    [HttpPut("fileops/terminate")]
    public async IAsyncEnumerable<FileOperationDto> TerminateTasks()
    {
        var tasks = _fileStorageServiceString.TerminateTasks();
>>>>>>> a100fdc3

        foreach (var e in tasks)
        {
            yield return await _fileOperationDtoHelper.GetAsync(e);
        }
    }
}<|MERGE_RESOLUTION|>--- conflicted
+++ resolved
@@ -38,7 +38,6 @@
         FileStorageService fileStorageService) : base(folderDtoHelper, fileDtoHelper)
     {
         _fileOperationDtoHelper = fileOperationDtoHelper;
-<<<<<<< HEAD
         _fileStorageService = fileStorageService;
     }
 
@@ -53,22 +52,6 @@
     /// <httpMethod>PUT</httpMethod>
     /// <collection>list</collection>
     [AllowAnonymous]
-=======
-        _fileStorageServiceString = fileStorageServiceString;
-        _fileStorageService = fileStorageService;
-    }
-
-    /// <summary>
-    /// Starts the download process of files and folders with the IDs specified in the request.
-    /// </summary>
-    /// <short>Bulk download</short>
-    /// <param type="ASC.Files.Core.ApiModels.RequestDto.DownloadRequestDto, ASC.Files.Core" name="inDto">Request parameters for downloading files</param>
-    /// <category>Operations</category>
-    /// <returns type="ASC.Files.Core.ApiModels.ResponseDto.FileOperationDto, ASC.Files.Core">List of file operations</returns>
-    /// <path>api/2.0/files/fileops/bulkdownload</path>
-    /// <httpMethod>PUT</httpMethod>
-    /// <collection>list</collection>
->>>>>>> a100fdc3
     [HttpPut("fileops/bulkdownload")]
     public async IAsyncEnumerable<FileOperationDto> BulkDownload(DownloadRequestDto inDto)
     {
@@ -94,7 +77,6 @@
         {
             yield return await _fileOperationDtoHelper.GetAsync(e);
         }
-<<<<<<< HEAD
     }
 
     /// <summary>
@@ -106,19 +88,6 @@
     /// <returns type="ASC.Files.Core.ApiModels.ResponseDto.FileOperationDto, ASC.Files.Core">List of file operations</returns>
     /// <path>api/2.0/files/fileops/copy</path>
     /// <httpMethod>PUT</httpMethod>
-=======
-    }
-
-    /// <summary>
-    /// Copies all the selected files and folders to the folder with the ID specified in the request.
-    /// </summary>
-    /// <short>Copy to a folder</short>
-    /// <category>Operations</category>
-    /// <param type="ASC.Files.Core.ApiModels.RequestDto.BatchRequestDto, ASC.Files.Core" name="inDto">Request parameters for copying files</param>
-    /// <returns type="ASC.Files.Core.ApiModels.ResponseDto.FileOperationDto, ASC.Files.Core">List of file operations</returns>
-    /// <path>api/2.0/files/fileops/copy</path>
-    /// <httpMethod>PUT</httpMethod>
->>>>>>> a100fdc3
     /// <collection>list</collection>
     [HttpPut("fileops/copy")]
     public async IAsyncEnumerable<FileOperationDto> CopyBatchItems(BatchRequestDto inDto)
@@ -127,7 +96,6 @@
         {
             yield return await _fileOperationDtoHelper.GetAsync(e);
         }
-<<<<<<< HEAD
     }
 
     /// <summary>
@@ -139,19 +107,6 @@
     /// <returns type="ASC.Files.Core.ApiModels.ResponseDto.FileOperationDto}, ASC.Files.Core">List of file operations</returns>
     /// <path>api/2.0/files/fileops/delete</path>
     /// <httpMethod>PUT</httpMethod>
-=======
-    }
-
-    /// <summary>
-    /// Deletes the files and folders with the IDs specified in the request.
-    /// </summary>
-    /// <param type="ASC.Files.Core.ApiModels.RequestDto.DeleteBatchRequestDto, ASC.Files.Core" name="inDto">Request parameters for deleting files</param>
-    /// <short>Delete files and folders</short>
-    /// <category>Operations</category>
-    /// <returns type="ASC.Files.Core.ApiModels.ResponseDto.FileOperationDto}, ASC.Files.Core">List of file operations</returns>
-    /// <path>api/2.0/files/fileops/delete</path>
-    /// <httpMethod>PUT</httpMethod>
->>>>>>> a100fdc3
     /// <collection>list</collection>
     [HttpPut("fileops/delete")]
     public async IAsyncEnumerable<FileOperationDto> DeleteBatchItems(DeleteBatchRequestDto inDto)
@@ -162,7 +117,6 @@
         {
             yield return await _fileOperationDtoHelper.GetAsync(e);
         }
-<<<<<<< HEAD
     }
 
     /// <summary>
@@ -173,18 +127,6 @@
     /// <returns type="ASC.Files.Core.ApiModels.ResponseDto.FileOperationDto, ASC.Files.Core">List of file operations</returns>
     /// <path>api/2.0/files/fileops/emptytrash</path>
     /// <httpMethod>PUT</httpMethod>
-=======
-    }
-
-    /// <summary>
-    /// Deletes all the files and folders from the "Trash" folder.
-    /// </summary>
-    /// <short>Empty the "Trash" folder</short>
-    /// <category>Operations</category>
-    /// <returns type="ASC.Files.Core.ApiModels.ResponseDto.FileOperationDto, ASC.Files.Core">List of file operations</returns>
-    /// <path>api/2.0/files/fileops/emptytrash</path>
-    /// <httpMethod>PUT</httpMethod>
->>>>>>> a100fdc3
     /// <collection>list</collection>
     [HttpPut("fileops/emptytrash")]
     public async IAsyncEnumerable<FileOperationDto> EmptyTrashAsync()
@@ -195,7 +137,6 @@
         {
             yield return await _fileOperationDtoHelper.GetAsync(e);
         }
-<<<<<<< HEAD
     }
 
     /// <summary>
@@ -208,19 +149,6 @@
     /// <httpMethod>GET</httpMethod>
     /// <collection>list</collection>
     [AllowAnonymous]
-=======
-    }
-
-    /// <summary>
-    ///  Returns a list of all the active operations.
-    /// </summary>
-    /// <short>Get active operations</short>
-    /// <category>Operations</category>
-    /// <returns type="ASC.Files.Core.ApiModels.ResponseDto.FileOperationDto, ASC.Files.Core">List of file operations</returns>
-    /// <path>api/2.0/files/fileops</path>
-    /// <httpMethod>GET</httpMethod>
-    /// <collection>list</collection>
->>>>>>> a100fdc3
     [HttpGet("fileops")]
     public async IAsyncEnumerable<FileOperationDto> GetOperationStatuses()
     {
@@ -228,7 +156,6 @@
         {
             yield return await _fileOperationDtoHelper.GetAsync(e);
         }
-<<<<<<< HEAD
     }
 
     /// <summary>
@@ -240,19 +167,6 @@
     /// <returns type="ASC.Files.Core.ApiModels.ResponseDto.FileOperationDto, ASC.Files.Core">List of file operations</returns>
     /// <path>api/2.0/files/fileops/markasread</path>
     /// <httpMethod>PUT</httpMethod>
-=======
-    }
-
-    /// <summary>
-    /// Marks the files and folders with the IDs specified in the request as read.
-    /// </summary>
-    /// <short>Mark as read</short>
-    /// <category>Operations</category>
-    /// <param type="ASC.Files.Core.ApiModels.RequestDto.BaseBatchRequestDto, ASC.Files.Core" name="inDto">Base batch request parameters</param>
-    /// <returns type="ASC.Files.Core.ApiModels.ResponseDto.FileOperationDto, ASC.Files.Core">List of file operations</returns>
-    /// <path>api/2.0/files/fileops/markasread</path>
-    /// <httpMethod>PUT</httpMethod>
->>>>>>> a100fdc3
     /// <collection>list</collection>
     [HttpPut("fileops/markasread")]
     public async IAsyncEnumerable<FileOperationDto> MarkAsRead(BaseBatchRequestDto inDto)
@@ -261,7 +175,6 @@
         {
             yield return await _fileOperationDtoHelper.GetAsync(e);
         }
-<<<<<<< HEAD
     }
 
     /// <summary>
@@ -273,19 +186,6 @@
     /// <returns type="ASC.Files.Core.ApiModels.ResponseDto.FileOperationDto, ASC.Files.Core">List of file operations</returns>
     /// <path>api/2.0/files/fileops/move</path>
     /// <httpMethod>PUT</httpMethod>
-=======
-    }
-
-    /// <summary>
-    /// Moves all the selected files and folders to the folder with the ID specified in the request.
-    /// </summary>
-    /// <short>Move to a folder</short>
-    /// <category>Operations</category>
-    /// <param type="ASC.Files.Core.ApiModels.RequestDto.BatchRequestDto, ASC.Files.Core" name="inDto">Request parameters for moving files and folders</param>
-    /// <returns type="ASC.Files.Core.ApiModels.ResponseDto.FileOperationDto, ASC.Files.Core">List of file operations</returns>
-    /// <path>api/2.0/files/fileops/move</path>
-    /// <httpMethod>PUT</httpMethod>
->>>>>>> a100fdc3
     /// <collection>list</collection>
     [HttpPut("fileops/move")]
     public async IAsyncEnumerable<FileOperationDto> MoveBatchItems(BatchRequestDto inDto)
@@ -295,7 +195,6 @@
             yield return await _fileOperationDtoHelper.GetAsync(e);
         }
 
-<<<<<<< HEAD
     }
 
     /// <summary>
@@ -311,56 +210,27 @@
     [HttpGet("fileops/move")]
     public async IAsyncEnumerable<FileEntryDto> MoveOrCopyBatchCheckAsync([ModelBinder(BinderType = typeof(BatchModelBinder))] BatchRequestDto inDto)
     {
-        await foreach (var e in MoveOrCopyBatchCheckFullAsync(inDto))
-        {
-            yield return e.EntryFrom;
-        }
-    }
-
-    /// <summary>
-    /// Checks a batch of files and folders for conflicts when moving or copying them to the folder with the ID specified in the request.
-    /// This method returns the entry information about both the initial and destination files.
-    /// </summary>
-    /// <short>Check files and folders for conflicts (full information)</short>
-    /// <category>Operations</category>
-    /// <param type="ASC.Files.Core.ApiModels.RequestDto.BatchRequestDto, ASC.Files.Core" name="inDto">Request parameters for checking files and folders for conflicts</param>
-    /// <returns type="ASC.Files.Core.ApiModels.ResponseDto.MoveDto, ASC.Files.Core">Entry information about initial and destination files</returns>
-    /// <path>api/2.0/files/fileops/move/full</path>
-    /// <httpMethod>GET</httpMethod>
-    /// <collection>list</collection>
-    /// <visible>false</visible>
-    [HttpGet("fileops/move/full")]
-    public async IAsyncEnumerable<MoveDto> MoveOrCopyBatchCheckFullAsync([ModelBinder(BinderType = typeof(BatchModelBinder))] BatchRequestDto inDto)
-    {
-        var checkedFiles = new List<object>();
-        var conflictFiles = new List<object>();
-        var checkedFolders = new List<object>();
-        var conflictFolders = new List<object>();
+        List<object> checkedFiles;
+        List<object> checkedFolders;
 
         if (inDto.DestFolderId.ValueKind == JsonValueKind.Number)
         {
-            ((checkedFiles, conflictFiles), (checkedFolders, conflictFolders)) = await _fileStorageService.MoveOrCopyFilesCheckAsync(inDto.FileIds.ToList(), inDto.FolderIds.ToList(), inDto.DestFolderId.GetInt32());
+            (checkedFiles, checkedFolders) = await _fileStorageService.MoveOrCopyFilesCheckAsync(inDto.FileIds.ToList(), inDto.FolderIds.ToList(), inDto.DestFolderId.GetInt32());
         }
         else
         {
-            ((checkedFiles, conflictFiles), (checkedFolders, conflictFolders)) = await _fileStorageService.MoveOrCopyFilesCheckAsync(inDto.FileIds.ToList(), inDto.FolderIds.ToList(), inDto.DestFolderId.GetString());
+            (checkedFiles, checkedFolders) = await _fileStorageService.MoveOrCopyFilesCheckAsync(inDto.FileIds.ToList(), inDto.FolderIds.ToList(), inDto.DestFolderId.GetString());
         }
 
         var entries = await _fileStorageService.GetItemsAsync(checkedFiles.OfType<int>().Select(Convert.ToInt32), checkedFiles.OfType<int>().Select(Convert.ToInt32), FilterType.FilesOnly, false, "", "");
+
         entries.AddRange(await _fileStorageService.GetItemsAsync(checkedFiles.OfType<string>(), checkedFiles.OfType<string>(), FilterType.FilesOnly, false, "", ""));
 
-
-        var conflictEntries = await _fileStorageService.GetItemsAsync(checkedFiles.OfType<int>().Select(Convert.ToInt32), checkedFiles.OfType<int>().Select(Convert.ToInt32), FilterType.FilesOnly, false, "", "");
-        conflictEntries.AddRange(await _fileStorageService.GetItemsAsync(checkedFiles.OfType<string>(), checkedFiles.OfType<string>(), FilterType.FilesOnly, false, "", ""));
-
-        for (var i = 0; i < entries.Count; i++)
-        {
-            var entry = entries[i];
-            var conflictEntry = conflictEntries[i];
-            yield return new MoveDto() { EntryFrom = await GetFileEntryWrapperAsync(entry), EntryTo = await GetFileEntryWrapperAsync(conflictEntry) };
-        }
-    }
-
+        foreach (var e in entries)
+        {
+            yield return await GetFileEntryWrapperAsync(e);
+        }
+    }
     /// <summary>
     /// Finishes all the active operations.
     /// </summary>
@@ -375,57 +245,6 @@
     public async IAsyncEnumerable<FileOperationDto> TerminateTasks()
     {
         var tasks = _fileStorageService.TerminateTasks();
-=======
-    }
-
-    /// <summary>
-    /// Checks a batch of files and folders for conflicts when moving or copying them to the folder with the ID specified in the request.
-    /// </summary>
-    /// <short>Check files and folders for conflicts</short>
-    /// <category>Operations</category>
-    /// <param type="ASC.Files.Core.ApiModels.RequestDto.BatchRequestDto, ASC.Files.Core" name="inDto">Request parameters for checking files and folders for conflicts</param>
-    /// <returns type="ASC.Files.Core.ApiModels.ResponseDto.FileEntryDto, ASC.Files.Core">List of file entry information</returns>
-    /// <path>api/2.0/files/fileops/move</path>
-    /// <httpMethod>GET</httpMethod>
-    /// <collection>list</collection>
-    [HttpGet("fileops/move")]
-    public async IAsyncEnumerable<FileEntryDto> MoveOrCopyBatchCheckAsync([ModelBinder(BinderType = typeof(BatchModelBinder))] BatchRequestDto inDto)
-    {
-        List<object> checkedFiles;
-        List<object> checkedFolders;
-
-        if (inDto.DestFolderId.ValueKind == JsonValueKind.Number)
-        {
-            (checkedFiles, checkedFolders) = await _fileStorageServiceString.MoveOrCopyFilesCheckAsync(inDto.FileIds.ToList(), inDto.FolderIds.ToList(), inDto.DestFolderId.GetInt32());
-        }
-        else
-        {
-            (checkedFiles, checkedFolders) = await _fileStorageServiceString.MoveOrCopyFilesCheckAsync(inDto.FileIds.ToList(), inDto.FolderIds.ToList(), inDto.DestFolderId.GetString());
-        }
-
-        var entries = await _fileStorageServiceString.GetItemsAsync(checkedFiles.OfType<int>().Select(Convert.ToInt32), checkedFiles.OfType<int>().Select(Convert.ToInt32), FilterType.FilesOnly, false, "", "");
-
-        entries.AddRange(await _fileStorageServiceString.GetItemsAsync(checkedFiles.OfType<string>(), checkedFiles.OfType<string>(), FilterType.FilesOnly, false, "", ""));
-
-        foreach (var e in entries)
-        {
-            yield return await GetFileEntryWrapperAsync(e);
-        }
-    }
-    /// <summary>
-    /// Finishes all the active operations.
-    /// </summary>
-    /// <short>Finish active operations</short>
-    /// <category>Operations</category>
-    /// <returns type="ASC.Files.Core.ApiModels.ResponseDto.FileOperationDto, ASC.Files.Core">List of file operations</returns>
-    /// <path>api/2.0/files/fileops/terminate</path>
-    /// <httpMethod>PUT</httpMethod>
-    /// <collection>list</collection>
-    [HttpPut("fileops/terminate")]
-    public async IAsyncEnumerable<FileOperationDto> TerminateTasks()
-    {
-        var tasks = _fileStorageServiceString.TerminateTasks();
->>>>>>> a100fdc3
 
         foreach (var e in tasks)
         {
