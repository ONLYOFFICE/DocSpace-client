--- conflicted
+++ resolved
@@ -355,16 +355,14 @@
       />
     ),
     pdfFormEditVisible && <PDFFormEditingDialog key="pdf-form-edit-dialog" />,
-<<<<<<< HEAD
     createRoomTemplateDialogVisible && (
       <CreateRoomTemplateDialog key="create-room-template-dialog" />
     ),
     templateAccessSettingsVisible && (
       <TemplateAccessSettingsPanel key="template-access-settings" />
-=======
+    ),
     sharePDFForm.visible && (
       <SharePDFFormDialog key="share-pdf-form-dialog" {...sharePDFForm} />
->>>>>>> 746c7b34
     ),
   ];
 };
