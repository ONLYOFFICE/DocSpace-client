// (c) Copyright Ascensio System SIA 2010-2022
//
// This program is a free software product.
// You can redistribute it and/or modify it under the terms
// of the GNU Affero General Public License (AGPL) version 3 as published by the Free Software
// Foundation. In accordance with Section 7(a) of the GNU AGPL its Section 15 shall be amended
// to the effect that Ascensio System SIA expressly excludes the warranty of non-infringement of
// any third-party rights.
//
// This program is distributed WITHOUT ANY WARRANTY, without even the implied warranty
// of MERCHANTABILITY or FITNESS FOR A PARTICULAR  PURPOSE. For details, see
// the GNU AGPL at: http://www.gnu.org/licenses/agpl-3.0.html
//
// You can contact Ascensio System SIA at Lubanas st. 125a-25, Riga, Latvia, EU, LV-1021.
//
// The  interactive user interfaces in modified source and object code versions of the Program must
// display Appropriate Legal Notices, as required under Section 5 of the GNU AGPL version 3.
//
// Pursuant to Section 7(b) of the License you must retain the original Product logo when
// distributing the program. Pursuant to Section 7(e) we decline to grant you any rights under
// trademark law for use of our trademarks.
//
// All the Product's GUI elements, including illustrations and icon sets, as well as technical writing
// content are licensed under the terms of the Creative Commons Attribution-ShareAlike 4.0
// International. See the License terms at http://creativecommons.org/licenses/by-sa/4.0/legalcode

using IAccount = ASC.Common.Security.Authentication.IAccount;

namespace ASC.Web.Files.Services.WCFService.FileOperations;

public abstract class FileOperation : DistributedTaskProgress
{
    public const string SplitChar = ":";
    public const string Owner = "Owner";
    public const string OpType = "OperationType";
    public const string Src = "Source";
    public const string Progress = "Progress";
    public const string Res = "Result";
    public const string Err = "Error";
    public const string Process = "Processed";
    public const string Finish = "Finished";
    public const string Hold = "Hold";

    protected readonly IPrincipal _principal;
    protected readonly string _culture;

    protected int _processed;
    public int Total { get; set; }
    protected FileOperation(IServiceProvider serviceProvider)
    {
        _principal = serviceProvider.GetService<IHttpContextAccessor>()?.HttpContext?.User ?? CustomSynchronizationContext.CurrentContext.CurrentPrincipal;
        _culture = CultureInfo.CurrentCulture.Name;

<<<<<<< HEAD
        if ((_principal ?? Thread.CurrentPrincipal)?.Identity is IAccount account)
        {
            this[Owner] = account.ID.ToString();
        }
        else
        {
            var externalShare = serviceProvider.GetRequiredService<ExternalShare>();
            externalShare.TryGetSessionId(out var sessionId);
            this[Owner] = sessionId.ToString();
        }

=======
        this[Owner] = ((IAccount)(_principal ?? CustomSynchronizationContext.CurrentContext.CurrentPrincipal).Identity).ID.ToString();
>>>>>>> 28b56972
        this[Src] = _props.ContainsValue(Src) ? this[Src] : "";
        this[Progress] = 0;
        this[Res] = "";
        this[Err] = "";
        this[Process] = 0;
        this[Finish] = false;
    }

    protected void IncrementProgress()
    {
        _processed++;
        var progress = Total != 0 ? 100 * _processed / Total : 0;
        this[Progress] = progress < 100 ? progress : 100;
    }

    protected abstract Task DoJob(IServiceScope serviceScope);
}

internal class ComposeFileOperation<T1, T2> : FileOperation
    where T1 : FileOperationData<string>
    where T2 : FileOperationData<int>
{
    public FileOperation<T1, string> ThirdPartyOperation { get; set; }
    public FileOperation<T2, int> DaoOperation { get; set; }

    public ComposeFileOperation(
        IServiceProvider serviceProvider,
        FileOperation<T1, string> thirdPartyOperation,
        FileOperation<T2, int> daoOperation)
        : base(serviceProvider)
    {
        ThirdPartyOperation = thirdPartyOperation;
        DaoOperation = daoOperation;
        this[Hold] = ThirdPartyOperation[Hold] || DaoOperation[Hold];
    }

    public override async Task RunJob(DistributedTask _, CancellationToken cancellationToken)
    {
        if (ThirdPartyOperation.Files.Any() || ThirdPartyOperation.Folders.Any())
        {
            ThirdPartyOperation.Publication = PublishChanges;
            await ThirdPartyOperation.RunJob(_, cancellationToken);
        }
        else
        {
            ThirdPartyOperation[Finish] = true;
        }

        if (DaoOperation.Files.Any() || DaoOperation.Folders.Any())
        {
            DaoOperation.Publication = PublishChanges;
            await DaoOperation.RunJob(_, cancellationToken);
        }
        else
        {
            DaoOperation[Finish] = true;
        }
    }

    public virtual void PublishChanges(DistributedTask task)
    {
        var thirdpartyTask = ThirdPartyOperation;
        var daoTask = DaoOperation;

        var error1 = thirdpartyTask[Err];
        var error2 = daoTask[Err];

        if (!string.IsNullOrEmpty(error1))
        {
            this[Err] = error1;
        }
        else if (!string.IsNullOrEmpty(error2))
        {
            this[Err] = error2;
        }

        var status1 = thirdpartyTask[Res];
        var status2 = daoTask[Res];

        if (!string.IsNullOrEmpty(status1))
        {
            this[Res] = status1;
        }
        else if (!string.IsNullOrEmpty(status2))
        {
            this[Res] = status2;
        }

        bool finished1 = thirdpartyTask[Finish];
        bool finished2 = daoTask[Finish];

        if (finished1 && finished2)
        {
            this[Finish] = true;
        }

        this[Process] = thirdpartyTask[Process] + daoTask[Process];

        var progress = 0;

        if (ThirdPartyOperation.Total != 0)
        {
            progress += thirdpartyTask[Progress];
        }

        if (DaoOperation.Total != 0)
        {
            progress += daoTask[Progress];
        }

        if (ThirdPartyOperation.Total != 0 && DaoOperation.Total != 0)
        {
            progress /= 2;
        }

        this[Progress] = progress < 100 ? progress : 100;
        PublishChanges();
    }

    protected override Task DoJob(IServiceScope serviceScope)
    {
        throw new NotImplementedException();
    }
}

abstract class FileOperationData<T>
{
    public List<T> Folders { get; private set; }
    public List<T> Files { get; private set; }
    public Tenant Tenant { get; }
    public ExternalShareData ExternalShareData { get; }
    public bool HoldResult { get; set; }

    protected FileOperationData(IEnumerable<T> folders, IEnumerable<T> files, Tenant tenant, ExternalShareData externalShareData, bool holdResult = true)
    {
        Folders = folders?.ToList() ?? new List<T>();
        Files = files?.ToList() ?? new List<T>();
        Tenant = tenant;
        ExternalShareData = externalShareData;
        HoldResult = holdResult;
    }
}

abstract class FileOperation<T, TId> : FileOperation where T : FileOperationData<TId>
{
    protected Tenant CurrentTenant { get; private set; }
    protected FileSecurity FilesSecurity { get; private set; }
    protected IFolderDao<TId> FolderDao { get; private set; }
    protected IFileDao<TId> FileDao { get; private set; }
    protected ITagDao<TId> TagDao { get; private set; }
    protected ILinkDao LinkDao { get; private set; }
    protected IProviderDao ProviderDao { get; private set; }
    protected ILogger Logger { get; private set; }
    protected CancellationToken CancellationToken { get; private set; }
    protected internal List<TId> Folders { get; private set; }
    protected internal List<TId> Files { get; private set; }
    protected ExternalShareData CurrentShareData { get; private set; }

    protected IServiceProvider _serviceProvider;

    protected FileOperation(IServiceProvider serviceProvider, T fileOperationData) : base(serviceProvider)
    {
        _serviceProvider = serviceProvider;
        Files = fileOperationData.Files;
        Folders = fileOperationData.Folders;
        this[Hold] = fileOperationData.HoldResult;
        CurrentTenant = fileOperationData.Tenant;
        CurrentShareData = fileOperationData.ExternalShareData;

        using var scope = _serviceProvider.CreateScope();
        var tenantManager = scope.ServiceProvider.GetService<TenantManager>();
        tenantManager.SetCurrentTenant(CurrentTenant);

        var externalShare = scope.ServiceProvider.GetRequiredService<ExternalShare>();
        externalShare.SetCurrentShareData(CurrentShareData);
        
        var daoFactory = scope.ServiceProvider.GetService<IDaoFactory>();
        FolderDao = daoFactory.GetFolderDao<TId>();

        Total = InitTotalProgressSteps();
        this[Src] = string.Join(SplitChar, Folders.Select(f => "folder_" + f).Concat(Files.Select(f => "file_" + f)).ToArray());
    }

    public override async Task RunJob(DistributedTask _, CancellationToken cancellationToken)
    {
        try
        {
            CancellationToken = cancellationToken;

            await using var scope = _serviceProvider.CreateAsyncScope();
            var scopeClass = scope.ServiceProvider.GetService<FileOperationScope>();
            var (tenantManager, daoFactory, fileSecurity, logger) = scopeClass;
            tenantManager.SetCurrentTenant(CurrentTenant);

<<<<<<< HEAD
            var externalShare = scope.ServiceProvider.GetRequiredService<ExternalShare>();
            externalShare.SetCurrentShareData(CurrentShareData);

            Thread.CurrentPrincipal = _principal;
            Thread.CurrentThread.CurrentCulture = CultureInfo.GetCultureInfo(_culture);
            Thread.CurrentThread.CurrentUICulture = CultureInfo.GetCultureInfo(_culture);
=======
            CustomSynchronizationContext.CurrentContext.CurrentPrincipal = _principal;
            CultureInfo.CurrentCulture = CultureInfo.GetCultureInfo(_culture);
            CultureInfo.CurrentUICulture = CultureInfo.GetCultureInfo(_culture);
>>>>>>> 28b56972

            FolderDao = daoFactory.GetFolderDao<TId>();
            FileDao = daoFactory.GetFileDao<TId>();
            TagDao = daoFactory.GetTagDao<TId>();
            LinkDao = daoFactory.GetLinkDao();
            ProviderDao = daoFactory.ProviderDao;
            FilesSecurity = fileSecurity;

            Logger = logger;

            await DoJob(scope);
        }
        catch (AuthorizingException authError)
        {
            this[Err] = FilesCommonResource.ErrorMassage_SecurityException;
            Logger.ErrorWithException(new SecurityException(this[Err], authError));
        }
        catch (AggregateException ae)
        {
            ae.Flatten().Handle(e => e is TaskCanceledException || e is OperationCanceledException);
        }
        catch (Exception error)
        {
            Logger.ErrorWithException(error);
        }
        finally
        {
            try
            {
                this[Finish] = true;
                PublishTaskInfo();
            }
            catch { /* ignore */ }
        }
    }

    public AsyncServiceScope CreateScopeAsync()
    {
        var scope = _serviceProvider.CreateAsyncScope();
        var tenantManager = scope.ServiceProvider.GetService<TenantManager>();
        tenantManager.SetCurrentTenant(CurrentTenant);
        var externalShare = scope.ServiceProvider.GetRequiredService<ExternalShare>();
        externalShare.SetCurrentShareData(CurrentShareData);

        return scope;
    }

    protected virtual int InitTotalProgressSteps()
    {
        var count = Files.Count;
        Folders.ForEach(f => count += 1 + (FolderDao.CanCalculateSubitems(f) ? FolderDao.GetItemsCountAsync(f).Result : 0));

        return count;
    }

    protected void ProgressStep(TId folderId = default, TId fileId = default)
    {
        if (Equals(folderId, default(TId)) && Equals(fileId, default(TId))
            || !Equals(folderId, default(TId)) && Folders.Contains(folderId)
            || !Equals(fileId, default(TId)) && Files.Contains(fileId))
        {
            IncrementProgress();
            PublishTaskInfo();
        }
    }

    protected bool ProcessedFolder(TId folderId)
    {
        this[Process]++;
        if (Folders.Contains(folderId))
        {
            this[Res] += $"folder_{folderId}{SplitChar}";

            return true;
        }

        return false;
    }

    protected bool ProcessedFile(TId fileId)
    {
        this[Process]++;
        if (Files.Contains(fileId))
        {
            this[Res] += $"file_{fileId}{SplitChar}";

            return true;
        }

        return false;
    }

    protected void PublishTaskInfo()
    {
        PublishChanges();
    }
}

[Scope]
public class FileOperationScope
{
    private readonly TenantManager _tenantManager;
    private readonly IDaoFactory _daoFactory;
    private readonly FileSecurity _fileSecurity;
    private readonly ILogger _options;

    public FileOperationScope(TenantManager tenantManager, IDaoFactory daoFactory, FileSecurity fileSecurity, ILogger<FileOperationScope> options)
    {
        _tenantManager = tenantManager;
        _daoFactory = daoFactory;
        _fileSecurity = fileSecurity;
        _options = options;
    }

    public void Deconstruct(out TenantManager tenantManager, out IDaoFactory daoFactory, out FileSecurity fileSecurity, out ILogger optionsMonitor)
    {
        tenantManager = _tenantManager;
        daoFactory = _daoFactory;
        fileSecurity = _fileSecurity;
        optionsMonitor = _options;
    }
}
<|MERGE_RESOLUTION|>--- conflicted
+++ resolved
@@ -1,396 +1,385 @@
-// (c) Copyright Ascensio System SIA 2010-2022
-//
-// This program is a free software product.
-// You can redistribute it and/or modify it under the terms
-// of the GNU Affero General Public License (AGPL) version 3 as published by the Free Software
-// Foundation. In accordance with Section 7(a) of the GNU AGPL its Section 15 shall be amended
-// to the effect that Ascensio System SIA expressly excludes the warranty of non-infringement of
-// any third-party rights.
-//
-// This program is distributed WITHOUT ANY WARRANTY, without even the implied warranty
-// of MERCHANTABILITY or FITNESS FOR A PARTICULAR  PURPOSE. For details, see
-// the GNU AGPL at: http://www.gnu.org/licenses/agpl-3.0.html
-//
-// You can contact Ascensio System SIA at Lubanas st. 125a-25, Riga, Latvia, EU, LV-1021.
-//
-// The  interactive user interfaces in modified source and object code versions of the Program must
-// display Appropriate Legal Notices, as required under Section 5 of the GNU AGPL version 3.
-//
-// Pursuant to Section 7(b) of the License you must retain the original Product logo when
-// distributing the program. Pursuant to Section 7(e) we decline to grant you any rights under
-// trademark law for use of our trademarks.
-//
-// All the Product's GUI elements, including illustrations and icon sets, as well as technical writing
-// content are licensed under the terms of the Creative Commons Attribution-ShareAlike 4.0
-// International. See the License terms at http://creativecommons.org/licenses/by-sa/4.0/legalcode
-
-using IAccount = ASC.Common.Security.Authentication.IAccount;
-
-namespace ASC.Web.Files.Services.WCFService.FileOperations;
-
-public abstract class FileOperation : DistributedTaskProgress
-{
-    public const string SplitChar = ":";
-    public const string Owner = "Owner";
-    public const string OpType = "OperationType";
-    public const string Src = "Source";
-    public const string Progress = "Progress";
-    public const string Res = "Result";
-    public const string Err = "Error";
-    public const string Process = "Processed";
-    public const string Finish = "Finished";
-    public const string Hold = "Hold";
-
-    protected readonly IPrincipal _principal;
-    protected readonly string _culture;
-
-    protected int _processed;
-    public int Total { get; set; }
-    protected FileOperation(IServiceProvider serviceProvider)
-    {
-        _principal = serviceProvider.GetService<IHttpContextAccessor>()?.HttpContext?.User ?? CustomSynchronizationContext.CurrentContext.CurrentPrincipal;
-        _culture = CultureInfo.CurrentCulture.Name;
-
-<<<<<<< HEAD
-        if ((_principal ?? Thread.CurrentPrincipal)?.Identity is IAccount account)
-        {
-            this[Owner] = account.ID.ToString();
-        }
-        else
-        {
-            var externalShare = serviceProvider.GetRequiredService<ExternalShare>();
-            externalShare.TryGetSessionId(out var sessionId);
-            this[Owner] = sessionId.ToString();
-        }
-
-=======
-        this[Owner] = ((IAccount)(_principal ?? CustomSynchronizationContext.CurrentContext.CurrentPrincipal).Identity).ID.ToString();
->>>>>>> 28b56972
-        this[Src] = _props.ContainsValue(Src) ? this[Src] : "";
-        this[Progress] = 0;
-        this[Res] = "";
-        this[Err] = "";
-        this[Process] = 0;
-        this[Finish] = false;
-    }
-
-    protected void IncrementProgress()
-    {
-        _processed++;
-        var progress = Total != 0 ? 100 * _processed / Total : 0;
-        this[Progress] = progress < 100 ? progress : 100;
-    }
-
-    protected abstract Task DoJob(IServiceScope serviceScope);
-}
-
-internal class ComposeFileOperation<T1, T2> : FileOperation
-    where T1 : FileOperationData<string>
-    where T2 : FileOperationData<int>
-{
-    public FileOperation<T1, string> ThirdPartyOperation { get; set; }
-    public FileOperation<T2, int> DaoOperation { get; set; }
-
-    public ComposeFileOperation(
-        IServiceProvider serviceProvider,
-        FileOperation<T1, string> thirdPartyOperation,
-        FileOperation<T2, int> daoOperation)
-        : base(serviceProvider)
-    {
-        ThirdPartyOperation = thirdPartyOperation;
-        DaoOperation = daoOperation;
-        this[Hold] = ThirdPartyOperation[Hold] || DaoOperation[Hold];
-    }
-
-    public override async Task RunJob(DistributedTask _, CancellationToken cancellationToken)
-    {
-        if (ThirdPartyOperation.Files.Any() || ThirdPartyOperation.Folders.Any())
-        {
-            ThirdPartyOperation.Publication = PublishChanges;
-            await ThirdPartyOperation.RunJob(_, cancellationToken);
-        }
-        else
-        {
-            ThirdPartyOperation[Finish] = true;
-        }
-
-        if (DaoOperation.Files.Any() || DaoOperation.Folders.Any())
-        {
-            DaoOperation.Publication = PublishChanges;
-            await DaoOperation.RunJob(_, cancellationToken);
-        }
-        else
-        {
-            DaoOperation[Finish] = true;
-        }
-    }
-
-    public virtual void PublishChanges(DistributedTask task)
-    {
-        var thirdpartyTask = ThirdPartyOperation;
-        var daoTask = DaoOperation;
-
-        var error1 = thirdpartyTask[Err];
-        var error2 = daoTask[Err];
-
-        if (!string.IsNullOrEmpty(error1))
-        {
-            this[Err] = error1;
-        }
-        else if (!string.IsNullOrEmpty(error2))
-        {
-            this[Err] = error2;
-        }
-
-        var status1 = thirdpartyTask[Res];
-        var status2 = daoTask[Res];
-
-        if (!string.IsNullOrEmpty(status1))
-        {
-            this[Res] = status1;
-        }
-        else if (!string.IsNullOrEmpty(status2))
-        {
-            this[Res] = status2;
-        }
-
-        bool finished1 = thirdpartyTask[Finish];
-        bool finished2 = daoTask[Finish];
-
-        if (finished1 && finished2)
-        {
-            this[Finish] = true;
-        }
-
-        this[Process] = thirdpartyTask[Process] + daoTask[Process];
-
-        var progress = 0;
-
-        if (ThirdPartyOperation.Total != 0)
-        {
-            progress += thirdpartyTask[Progress];
-        }
-
-        if (DaoOperation.Total != 0)
-        {
-            progress += daoTask[Progress];
-        }
-
-        if (ThirdPartyOperation.Total != 0 && DaoOperation.Total != 0)
-        {
-            progress /= 2;
-        }
-
-        this[Progress] = progress < 100 ? progress : 100;
-        PublishChanges();
-    }
-
-    protected override Task DoJob(IServiceScope serviceScope)
-    {
-        throw new NotImplementedException();
-    }
-}
-
-abstract class FileOperationData<T>
-{
-    public List<T> Folders { get; private set; }
-    public List<T> Files { get; private set; }
-    public Tenant Tenant { get; }
-    public ExternalShareData ExternalShareData { get; }
-    public bool HoldResult { get; set; }
-
-    protected FileOperationData(IEnumerable<T> folders, IEnumerable<T> files, Tenant tenant, ExternalShareData externalShareData, bool holdResult = true)
-    {
-        Folders = folders?.ToList() ?? new List<T>();
-        Files = files?.ToList() ?? new List<T>();
-        Tenant = tenant;
-        ExternalShareData = externalShareData;
-        HoldResult = holdResult;
-    }
-}
-
-abstract class FileOperation<T, TId> : FileOperation where T : FileOperationData<TId>
-{
-    protected Tenant CurrentTenant { get; private set; }
-    protected FileSecurity FilesSecurity { get; private set; }
-    protected IFolderDao<TId> FolderDao { get; private set; }
-    protected IFileDao<TId> FileDao { get; private set; }
-    protected ITagDao<TId> TagDao { get; private set; }
-    protected ILinkDao LinkDao { get; private set; }
-    protected IProviderDao ProviderDao { get; private set; }
-    protected ILogger Logger { get; private set; }
-    protected CancellationToken CancellationToken { get; private set; }
-    protected internal List<TId> Folders { get; private set; }
-    protected internal List<TId> Files { get; private set; }
-    protected ExternalShareData CurrentShareData { get; private set; }
-
-    protected IServiceProvider _serviceProvider;
-
-    protected FileOperation(IServiceProvider serviceProvider, T fileOperationData) : base(serviceProvider)
-    {
-        _serviceProvider = serviceProvider;
-        Files = fileOperationData.Files;
-        Folders = fileOperationData.Folders;
-        this[Hold] = fileOperationData.HoldResult;
-        CurrentTenant = fileOperationData.Tenant;
-        CurrentShareData = fileOperationData.ExternalShareData;
-
-        using var scope = _serviceProvider.CreateScope();
-        var tenantManager = scope.ServiceProvider.GetService<TenantManager>();
-        tenantManager.SetCurrentTenant(CurrentTenant);
-
-        var externalShare = scope.ServiceProvider.GetRequiredService<ExternalShare>();
-        externalShare.SetCurrentShareData(CurrentShareData);
-        
-        var daoFactory = scope.ServiceProvider.GetService<IDaoFactory>();
-        FolderDao = daoFactory.GetFolderDao<TId>();
-
-        Total = InitTotalProgressSteps();
-        this[Src] = string.Join(SplitChar, Folders.Select(f => "folder_" + f).Concat(Files.Select(f => "file_" + f)).ToArray());
-    }
-
-    public override async Task RunJob(DistributedTask _, CancellationToken cancellationToken)
-    {
-        try
-        {
-            CancellationToken = cancellationToken;
-
-            await using var scope = _serviceProvider.CreateAsyncScope();
-            var scopeClass = scope.ServiceProvider.GetService<FileOperationScope>();
-            var (tenantManager, daoFactory, fileSecurity, logger) = scopeClass;
-            tenantManager.SetCurrentTenant(CurrentTenant);
-
-<<<<<<< HEAD
-            var externalShare = scope.ServiceProvider.GetRequiredService<ExternalShare>();
-            externalShare.SetCurrentShareData(CurrentShareData);
-
-            Thread.CurrentPrincipal = _principal;
-            Thread.CurrentThread.CurrentCulture = CultureInfo.GetCultureInfo(_culture);
-            Thread.CurrentThread.CurrentUICulture = CultureInfo.GetCultureInfo(_culture);
-=======
-            CustomSynchronizationContext.CurrentContext.CurrentPrincipal = _principal;
-            CultureInfo.CurrentCulture = CultureInfo.GetCultureInfo(_culture);
-            CultureInfo.CurrentUICulture = CultureInfo.GetCultureInfo(_culture);
->>>>>>> 28b56972
-
-            FolderDao = daoFactory.GetFolderDao<TId>();
-            FileDao = daoFactory.GetFileDao<TId>();
-            TagDao = daoFactory.GetTagDao<TId>();
-            LinkDao = daoFactory.GetLinkDao();
-            ProviderDao = daoFactory.ProviderDao;
-            FilesSecurity = fileSecurity;
-
-            Logger = logger;
-
-            await DoJob(scope);
-        }
-        catch (AuthorizingException authError)
-        {
-            this[Err] = FilesCommonResource.ErrorMassage_SecurityException;
-            Logger.ErrorWithException(new SecurityException(this[Err], authError));
-        }
-        catch (AggregateException ae)
-        {
-            ae.Flatten().Handle(e => e is TaskCanceledException || e is OperationCanceledException);
-        }
-        catch (Exception error)
-        {
-            Logger.ErrorWithException(error);
-        }
-        finally
-        {
-            try
-            {
-                this[Finish] = true;
-                PublishTaskInfo();
-            }
-            catch { /* ignore */ }
-        }
-    }
-
-    public AsyncServiceScope CreateScopeAsync()
-    {
-        var scope = _serviceProvider.CreateAsyncScope();
-        var tenantManager = scope.ServiceProvider.GetService<TenantManager>();
-        tenantManager.SetCurrentTenant(CurrentTenant);
-        var externalShare = scope.ServiceProvider.GetRequiredService<ExternalShare>();
-        externalShare.SetCurrentShareData(CurrentShareData);
-
-        return scope;
-    }
-
-    protected virtual int InitTotalProgressSteps()
-    {
-        var count = Files.Count;
-        Folders.ForEach(f => count += 1 + (FolderDao.CanCalculateSubitems(f) ? FolderDao.GetItemsCountAsync(f).Result : 0));
-
-        return count;
-    }
-
-    protected void ProgressStep(TId folderId = default, TId fileId = default)
-    {
-        if (Equals(folderId, default(TId)) && Equals(fileId, default(TId))
-            || !Equals(folderId, default(TId)) && Folders.Contains(folderId)
-            || !Equals(fileId, default(TId)) && Files.Contains(fileId))
-        {
-            IncrementProgress();
-            PublishTaskInfo();
-        }
-    }
-
-    protected bool ProcessedFolder(TId folderId)
-    {
-        this[Process]++;
-        if (Folders.Contains(folderId))
-        {
-            this[Res] += $"folder_{folderId}{SplitChar}";
-
-            return true;
-        }
-
-        return false;
-    }
-
-    protected bool ProcessedFile(TId fileId)
-    {
-        this[Process]++;
-        if (Files.Contains(fileId))
-        {
-            this[Res] += $"file_{fileId}{SplitChar}";
-
-            return true;
-        }
-
-        return false;
-    }
-
-    protected void PublishTaskInfo()
-    {
-        PublishChanges();
-    }
-}
-
-[Scope]
-public class FileOperationScope
-{
-    private readonly TenantManager _tenantManager;
-    private readonly IDaoFactory _daoFactory;
-    private readonly FileSecurity _fileSecurity;
-    private readonly ILogger _options;
-
-    public FileOperationScope(TenantManager tenantManager, IDaoFactory daoFactory, FileSecurity fileSecurity, ILogger<FileOperationScope> options)
-    {
-        _tenantManager = tenantManager;
-        _daoFactory = daoFactory;
-        _fileSecurity = fileSecurity;
-        _options = options;
-    }
-
-    public void Deconstruct(out TenantManager tenantManager, out IDaoFactory daoFactory, out FileSecurity fileSecurity, out ILogger optionsMonitor)
-    {
-        tenantManager = _tenantManager;
-        daoFactory = _daoFactory;
-        fileSecurity = _fileSecurity;
-        optionsMonitor = _options;
-    }
-}
+// (c) Copyright Ascensio System SIA 2010-2022
+//
+// This program is a free software product.
+// You can redistribute it and/or modify it under the terms
+// of the GNU Affero General Public License (AGPL) version 3 as published by the Free Software
+// Foundation. In accordance with Section 7(a) of the GNU AGPL its Section 15 shall be amended
+// to the effect that Ascensio System SIA expressly excludes the warranty of non-infringement of
+// any third-party rights.
+//
+// This program is distributed WITHOUT ANY WARRANTY, without even the implied warranty
+// of MERCHANTABILITY or FITNESS FOR A PARTICULAR  PURPOSE. For details, see
+// the GNU AGPL at: http://www.gnu.org/licenses/agpl-3.0.html
+//
+// You can contact Ascensio System SIA at Lubanas st. 125a-25, Riga, Latvia, EU, LV-1021.
+//
+// The  interactive user interfaces in modified source and object code versions of the Program must
+// display Appropriate Legal Notices, as required under Section 5 of the GNU AGPL version 3.
+//
+// Pursuant to Section 7(b) of the License you must retain the original Product logo when
+// distributing the program. Pursuant to Section 7(e) we decline to grant you any rights under
+// trademark law for use of our trademarks.
+//
+// All the Product's GUI elements, including illustrations and icon sets, as well as technical writing
+// content are licensed under the terms of the Creative Commons Attribution-ShareAlike 4.0
+// International. See the License terms at http://creativecommons.org/licenses/by-sa/4.0/legalcode
+
+using IAccount = ASC.Common.Security.Authentication.IAccount;
+
+namespace ASC.Web.Files.Services.WCFService.FileOperations;
+
+public abstract class FileOperation : DistributedTaskProgress
+{
+    public const string SplitChar = ":";
+    public const string Owner = "Owner";
+    public const string OpType = "OperationType";
+    public const string Src = "Source";
+    public const string Progress = "Progress";
+    public const string Res = "Result";
+    public const string Err = "Error";
+    public const string Process = "Processed";
+    public const string Finish = "Finished";
+    public const string Hold = "Hold";
+
+    protected readonly IPrincipal _principal;
+    protected readonly string _culture;
+
+    protected int _processed;
+    public int Total { get; set; }
+    protected FileOperation(IServiceProvider serviceProvider)
+    {
+        _principal = serviceProvider.GetService<IHttpContextAccessor>()?.HttpContext?.User ?? CustomSynchronizationContext.CurrentContext.CurrentPrincipal;
+        _culture = CultureInfo.CurrentCulture.Name;
+
+        if ((_principal ?? CustomSynchronizationContext.CurrentContext.CurrentPrincipal)?.Identity is IAccount account)
+        {
+            this[Owner] = account.ID.ToString();
+        }
+        else
+        {
+            var externalShare = serviceProvider.GetRequiredService<ExternalShare>();
+            this[Owner] = externalShare.GetSessionId().ToString();
+        }
+
+        this[Src] = _props.ContainsValue(Src) ? this[Src] : "";
+        this[Progress] = 0;
+        this[Res] = "";
+        this[Err] = "";
+        this[Process] = 0;
+        this[Finish] = false;
+    }
+
+    protected void IncrementProgress()
+    {
+        _processed++;
+        var progress = Total != 0 ? 100 * _processed / Total : 0;
+        this[Progress] = progress < 100 ? progress : 100;
+    }
+
+    protected abstract Task DoJob(IServiceScope serviceScope);
+}
+
+internal class ComposeFileOperation<T1, T2> : FileOperation
+    where T1 : FileOperationData<string>
+    where T2 : FileOperationData<int>
+{
+    public FileOperation<T1, string> ThirdPartyOperation { get; set; }
+    public FileOperation<T2, int> DaoOperation { get; set; }
+
+    public ComposeFileOperation(
+        IServiceProvider serviceProvider,
+        FileOperation<T1, string> thirdPartyOperation,
+        FileOperation<T2, int> daoOperation)
+        : base(serviceProvider)
+    {
+        ThirdPartyOperation = thirdPartyOperation;
+        DaoOperation = daoOperation;
+        this[Hold] = ThirdPartyOperation[Hold] || DaoOperation[Hold];
+    }
+
+    public override async Task RunJob(DistributedTask _, CancellationToken cancellationToken)
+    {
+        if (ThirdPartyOperation.Files.Any() || ThirdPartyOperation.Folders.Any())
+        {
+            ThirdPartyOperation.Publication = PublishChanges;
+            await ThirdPartyOperation.RunJob(_, cancellationToken);
+        }
+        else
+        {
+            ThirdPartyOperation[Finish] = true;
+        }
+
+        if (DaoOperation.Files.Any() || DaoOperation.Folders.Any())
+        {
+            DaoOperation.Publication = PublishChanges;
+            await DaoOperation.RunJob(_, cancellationToken);
+        }
+        else
+        {
+            DaoOperation[Finish] = true;
+        }
+    }
+
+    public virtual void PublishChanges(DistributedTask task)
+    {
+        var thirdpartyTask = ThirdPartyOperation;
+        var daoTask = DaoOperation;
+
+        var error1 = thirdpartyTask[Err];
+        var error2 = daoTask[Err];
+
+        if (!string.IsNullOrEmpty(error1))
+        {
+            this[Err] = error1;
+        }
+        else if (!string.IsNullOrEmpty(error2))
+        {
+            this[Err] = error2;
+        }
+
+        var status1 = thirdpartyTask[Res];
+        var status2 = daoTask[Res];
+
+        if (!string.IsNullOrEmpty(status1))
+        {
+            this[Res] = status1;
+        }
+        else if (!string.IsNullOrEmpty(status2))
+        {
+            this[Res] = status2;
+        }
+
+        bool finished1 = thirdpartyTask[Finish];
+        bool finished2 = daoTask[Finish];
+
+        if (finished1 && finished2)
+        {
+            this[Finish] = true;
+        }
+
+        this[Process] = thirdpartyTask[Process] + daoTask[Process];
+
+        var progress = 0;
+
+        if (ThirdPartyOperation.Total != 0)
+        {
+            progress += thirdpartyTask[Progress];
+        }
+
+        if (DaoOperation.Total != 0)
+        {
+            progress += daoTask[Progress];
+        }
+
+        if (ThirdPartyOperation.Total != 0 && DaoOperation.Total != 0)
+        {
+            progress /= 2;
+        }
+
+        this[Progress] = progress < 100 ? progress : 100;
+        PublishChanges();
+    }
+
+    protected override Task DoJob(IServiceScope serviceScope)
+    {
+        throw new NotImplementedException();
+    }
+}
+
+abstract class FileOperationData<T>
+{
+    public List<T> Folders { get; private set; }
+    public List<T> Files { get; private set; }
+    public Tenant Tenant { get; }
+    public ExternalShareData ExternalShareData { get; }
+    public bool HoldResult { get; set; }
+
+    protected FileOperationData(IEnumerable<T> folders, IEnumerable<T> files, Tenant tenant, ExternalShareData externalShareData, bool holdResult = true)
+    {
+        Folders = folders?.ToList() ?? new List<T>();
+        Files = files?.ToList() ?? new List<T>();
+        Tenant = tenant;
+        ExternalShareData = externalShareData;
+        HoldResult = holdResult;
+    }
+}
+
+abstract class FileOperation<T, TId> : FileOperation where T : FileOperationData<TId>
+{
+    protected Tenant CurrentTenant { get; private set; }
+    protected FileSecurity FilesSecurity { get; private set; }
+    protected IFolderDao<TId> FolderDao { get; private set; }
+    protected IFileDao<TId> FileDao { get; private set; }
+    protected ITagDao<TId> TagDao { get; private set; }
+    protected ILinkDao LinkDao { get; private set; }
+    protected IProviderDao ProviderDao { get; private set; }
+    protected ILogger Logger { get; private set; }
+    protected CancellationToken CancellationToken { get; private set; }
+    protected internal List<TId> Folders { get; private set; }
+    protected internal List<TId> Files { get; private set; }
+    protected ExternalShareData CurrentShareData { get; private set; }
+
+    protected IServiceProvider _serviceProvider;
+
+    protected FileOperation(IServiceProvider serviceProvider, T fileOperationData) : base(serviceProvider)
+    {
+        _serviceProvider = serviceProvider;
+        Files = fileOperationData.Files;
+        Folders = fileOperationData.Folders;
+        this[Hold] = fileOperationData.HoldResult;
+        CurrentTenant = fileOperationData.Tenant;
+        CurrentShareData = fileOperationData.ExternalShareData;
+
+        using var scope = _serviceProvider.CreateScope();
+        var tenantManager = scope.ServiceProvider.GetService<TenantManager>();
+        tenantManager.SetCurrentTenant(CurrentTenant);
+
+        var externalShare = scope.ServiceProvider.GetRequiredService<ExternalShare>();
+        externalShare.SetCurrentShareData(CurrentShareData);
+        
+        var daoFactory = scope.ServiceProvider.GetService<IDaoFactory>();
+        FolderDao = daoFactory.GetFolderDao<TId>();
+
+        Total = InitTotalProgressSteps();
+        this[Src] = string.Join(SplitChar, Folders.Select(f => "folder_" + f).Concat(Files.Select(f => "file_" + f)).ToArray());
+    }
+
+    public override async Task RunJob(DistributedTask _, CancellationToken cancellationToken)
+    {
+        try
+        {
+            CancellationToken = cancellationToken;
+
+            await using var scope = _serviceProvider.CreateAsyncScope();
+            var scopeClass = scope.ServiceProvider.GetService<FileOperationScope>();
+            var (tenantManager, daoFactory, fileSecurity, logger) = scopeClass;
+            tenantManager.SetCurrentTenant(CurrentTenant);
+
+            var externalShare = scope.ServiceProvider.GetRequiredService<ExternalShare>();
+            externalShare.SetCurrentShareData(CurrentShareData);
+
+            CustomSynchronizationContext.CurrentContext.CurrentPrincipal = _principal;
+            CultureInfo.CurrentCulture = CultureInfo.GetCultureInfo(_culture);
+            CultureInfo.CurrentUICulture = CultureInfo.GetCultureInfo(_culture);
+
+            FolderDao = daoFactory.GetFolderDao<TId>();
+            FileDao = daoFactory.GetFileDao<TId>();
+            TagDao = daoFactory.GetTagDao<TId>();
+            LinkDao = daoFactory.GetLinkDao();
+            ProviderDao = daoFactory.ProviderDao;
+            FilesSecurity = fileSecurity;
+
+            Logger = logger;
+
+            await DoJob(scope);
+        }
+        catch (AuthorizingException authError)
+        {
+            this[Err] = FilesCommonResource.ErrorMassage_SecurityException;
+            Logger.ErrorWithException(new SecurityException(this[Err], authError));
+        }
+        catch (AggregateException ae)
+        {
+            ae.Flatten().Handle(e => e is TaskCanceledException || e is OperationCanceledException);
+        }
+        catch (Exception error)
+        {
+            Logger.ErrorWithException(error);
+        }
+        finally
+        {
+            try
+            {
+                this[Finish] = true;
+                PublishTaskInfo();
+            }
+            catch { /* ignore */ }
+        }
+    }
+
+    public AsyncServiceScope CreateScopeAsync()
+    {
+        var scope = _serviceProvider.CreateAsyncScope();
+        var tenantManager = scope.ServiceProvider.GetService<TenantManager>();
+        tenantManager.SetCurrentTenant(CurrentTenant);
+        var externalShare = scope.ServiceProvider.GetRequiredService<ExternalShare>();
+        externalShare.SetCurrentShareData(CurrentShareData);
+
+        return scope;
+    }
+
+    protected virtual int InitTotalProgressSteps()
+    {
+        var count = Files.Count;
+        Folders.ForEach(f => count += 1 + (FolderDao.CanCalculateSubitems(f) ? FolderDao.GetItemsCountAsync(f).Result : 0));
+
+        return count;
+    }
+
+    protected void ProgressStep(TId folderId = default, TId fileId = default)
+    {
+        if (Equals(folderId, default(TId)) && Equals(fileId, default(TId))
+            || !Equals(folderId, default(TId)) && Folders.Contains(folderId)
+            || !Equals(fileId, default(TId)) && Files.Contains(fileId))
+        {
+            IncrementProgress();
+            PublishTaskInfo();
+        }
+    }
+
+    protected bool ProcessedFolder(TId folderId)
+    {
+        this[Process]++;
+        if (Folders.Contains(folderId))
+        {
+            this[Res] += $"folder_{folderId}{SplitChar}";
+
+            return true;
+        }
+
+        return false;
+    }
+
+    protected bool ProcessedFile(TId fileId)
+    {
+        this[Process]++;
+        if (Files.Contains(fileId))
+        {
+            this[Res] += $"file_{fileId}{SplitChar}";
+
+            return true;
+        }
+
+        return false;
+    }
+
+    protected void PublishTaskInfo()
+    {
+        PublishChanges();
+    }
+}
+
+[Scope]
+public class FileOperationScope
+{
+    private readonly TenantManager _tenantManager;
+    private readonly IDaoFactory _daoFactory;
+    private readonly FileSecurity _fileSecurity;
+    private readonly ILogger _options;
+
+    public FileOperationScope(TenantManager tenantManager, IDaoFactory daoFactory, FileSecurity fileSecurity, ILogger<FileOperationScope> options)
+    {
+        _tenantManager = tenantManager;
+        _daoFactory = daoFactory;
+        _fileSecurity = fileSecurity;
+        _options = options;
+    }
+
+    public void Deconstruct(out TenantManager tenantManager, out IDaoFactory daoFactory, out FileSecurity fileSecurity, out ILogger optionsMonitor)
+    {
+        tenantManager = _tenantManager;
+        daoFactory = _daoFactory;
+        fileSecurity = _fileSecurity;
+        optionsMonitor = _options;
+    }
+}