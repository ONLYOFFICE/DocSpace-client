--- conflicted
+++ resolved
@@ -35,25 +35,18 @@
 import { getStringFromSearchParams } from "@/utils";
 
 import { GreetingGuestContainer } from "@/components/GreetingContainer";
-<<<<<<< HEAD
+import GuestShareLinkForm from "./page.client";
 import { logger } from "logger.mjs";
-=======
-import GuestShareLinkForm from "./page.client";
->>>>>>> 552ccf3f
 
 type GuestShareLinkProps = {
   searchParams: Promise<{ [key: string]: string }>;
 };
 
 async function Page(props: GuestShareLinkProps) {
-<<<<<<< HEAD
   logger.info("GuestShareLink page");
 
-  const searchParams = await props.searchParams;
-=======
   const { searchParams: sp } = props;
   const searchParams = await sp;
->>>>>>> 552ccf3f
   const uid = searchParams.uid;
   const email = searchParams.email;
   const confirmKey = getStringFromSearchParams(searchParams);
