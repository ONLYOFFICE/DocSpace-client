--- conflicted
+++ resolved
@@ -833,7 +833,6 @@
             <TableGroupMenu {...tableGroupMenuProps} />
           ) : (
             <div className="header-container">
-<<<<<<< HEAD
               <Navigation
                 sectionWidth={context.sectionWidth}
                 showText={showText}
@@ -864,6 +863,11 @@
                 titles={{
                   trash: t("EmptyRecycleBin"),
                   trashWarning: t("TrashErasureWarning"),
+                  actions: isRoomsFolder
+                    ? t("Files:NewRoom")
+                    : t("Common:Actions"),
+                  contextMenu: t("Translations:TitleShowFolderActions"),
+                  infoPanel: t("Common:InfoPanel"),
                 }}
                 withMenu={!isRoomsFolder}
                 onPlusClick={onCreateRoom}
@@ -871,51 +875,6 @@
                 isRoom={isRoom}
                 hideInfoPanel={isSettingsPage}
               />
-=======
-              {isLoading ? (
-                <Loaders.SectionHeader />
-              ) : (
-                <Navigation
-                  sectionWidth={context.sectionWidth}
-                  showText={showText}
-                  isRootFolder={isRootFolder}
-                  canCreate={security?.Create}
-                  title={title}
-                  isDesktop={isDesktop}
-                  isTabletView={isTabletView}
-                  personal={personal}
-                  tReady={tReady}
-                  menuItems={menuItems}
-                  navigationItems={navigationPath}
-                  getContextOptionsPlus={getContextOptionsPlus}
-                  getContextOptionsFolder={getContextOptionsFolder}
-                  onClose={onClose}
-                  onClickFolder={onClickFolder}
-                  isTrashFolder={isRecycleBinFolder}
-                  isRecycleBinFolder={isRecycleBinFolder || isArchiveFolder}
-                  isEmptyFilesList={
-                    isArchiveFolder ? isEmptyArchive : isEmptyFilesList
-                  }
-                  clearTrash={onEmptyTrashAction}
-                  onBackToParentFolder={onClickBack}
-                  toggleInfoPanel={onToggleInfoPanel}
-                  isInfoPanelVisible={isInfoPanelVisible}
-                  titles={{
-                    trash: t("EmptyRecycleBin"),
-                    trashWarning: t("TrashErasureWarning"),
-                    actions: isRoomsFolder
-                      ? t("Files:NewRoom")
-                      : t("Common:Actions"),
-                    contextMenu: t("Translations:TitleShowFolderActions"),
-                    infoPanel: t("Common:InfoPanel"),
-                  }}
-                  withMenu={!isRoomsFolder}
-                  onPlusClick={onCreateRoom}
-                  isEmptyPage={isEmptyPage}
-                  isRoom={isRoom}
-                />
-              )}
->>>>>>> 1f51ac13
             </div>
           )}
         </StyledContainer>
