--- conflicted
+++ resolved
@@ -694,9 +694,6 @@
   OrigDownloadAsIcon,
   "DownloadAsIcon"
 );
-<<<<<<< HEAD
-export const RenameIcon = createStyledIcon(OrigRenameIcon, "RenameIcon");
-=======
 export const RenameIcon = createStyledIcon(
   OrigRenameIcon,
   'RenameIcon'
@@ -705,5 +702,4 @@
 export const DepartmentsGroupIcon = createStyledIcon(
   OrigDepartmentsGroup,
   'DepartmentsGroupIcon'
-);
->>>>>>> 96d0d945
+);