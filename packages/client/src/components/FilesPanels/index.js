--- conflicted
+++ resolved
@@ -140,12 +140,8 @@
     selectFileFormRoomOpenRoot,
     fillPDFDialogData,
     shareCollectSelector,
-<<<<<<< HEAD
     createRoomTemplateDialogVisible,
     templateAccessSettingsVisible,
-  } = props;
-=======
->>>>>>> bc2d7792
 
     setQuotaWarningDialogVisible,
     resetQuotaItem,
@@ -410,17 +406,14 @@
       selectFileFormRoomOpenRoot,
       fillPDFDialogData,
       shareCollectSelector,
-<<<<<<< HEAD
       createRoomTemplateDialogVisible,
       templateAccessSettingsVisible,
-=======
 
       setQuotaWarningDialogVisible,
       setIsNewRoomByCurrentUser,
       setIsNewUserByCurrentUser,
       isNewUserByCurrentUser,
       isNewRoomByCurrentUser,
->>>>>>> bc2d7792
     } = dialogsStore;
 
     const { preparationPortalDialogVisible } = backup;
@@ -509,15 +502,12 @@
       selectFileFormRoomOpenRoot,
       fillPDFDialogData,
       shareCollectSelector,
-<<<<<<< HEAD
       createRoomTemplateDialogVisible,
       templateAccessSettingsVisible,
-=======
 
       setQuotaWarningDialogVisible,
       resetQuotaItem,
       isShowWarningDialog,
->>>>>>> bc2d7792
     };
   },
 )(observer(Panels));