// (c) Copyright Ascensio System SIA 2009-2025
//
// This program is a free software product.
// You can redistribute it and/or modify it under the terms
// of the GNU Affero General Public License (AGPL) version 3 as published by the Free Software
// Foundation. In accordance with Section 7(a) of the GNU AGPL its Section 15 shall be amended
// to the effect that Ascensio System SIA expressly excludes the warranty of non-infringement of
// any third-party rights.
//
// This program is distributed WITHOUT ANY WARRANTY, without even the implied warranty
// of MERCHANTABILITY or FITNESS FOR A PARTICULAR  PURPOSE. For details, see
// the GNU AGPL at: http://www.gnu.org/licenses/agpl-3.0.html
//
// You can contact Ascensio System SIA at Lubanas st. 125a-25, Riga, Latvia, EU, LV-1021.
//
// The  interactive user interfaces in modified source and object code versions of the Program must
// display Appropriate Legal Notices, as required under Section 5 of the GNU AGPL version 3.
//
// Pursuant to Section 7(b) of the License you must retain the original Product logo when
// distributing the program. Pursuant to Section 7(e) we decline to grant you any rights under
// trademark law for use of our trademarks.
//
// All the Product's GUI elements, including illustrations and icon sets, as well as technical writing
// content are licensed under the terms of the Creative Commons Attribution-ShareAlike 4.0
// International. See the License terms at http://creativecommons.org/licenses/by-sa/4.0/legalcode

import React, { useRef } from "react";
import classNames from "classnames";

import { TableCellProps } from "../../Table.types";
import styles from "./TableCell.module.scss";

const TableCell = (props: TableCellProps) => {
  const {
    className,
    forwardedRef,
    style,
    checked,
    hasAccess,
    children,
    value,
<<<<<<< HEAD
    documentTitle,
=======
    dataTestId,
>>>>>>> f57acbcc
  } = props;

  const classes = classNames(
    styles.tableCell,
    className,
    "table-container_cell",
    {
      [styles.checked]: checked,
      [styles.hasAccess]: hasAccess,
    },
  );

  const cellTestId = dataTestId ?? "table-cell";

  return (
    <div
      data-testid={cellTestId}
      className={classes}
      ref={forwardedRef}
      style={style}
      // @ts-expect-error: value used by DnD and maybe somewhere else;
      // TODO: Refactor logic to use data-value
      value={value}
      documentTitle={documentTitle}
    >
      {children}
    </div>
  );
};

export { TableCell };<|MERGE_RESOLUTION|>--- conflicted
+++ resolved
@@ -39,11 +39,8 @@
     hasAccess,
     children,
     value,
-<<<<<<< HEAD
+    dataTestId,
     documentTitle,
-=======
-    dataTestId,
->>>>>>> f57acbcc
   } = props;
 
   const classes = classNames(
