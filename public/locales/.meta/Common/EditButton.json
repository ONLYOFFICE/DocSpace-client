{
  "key_path": "EditButton",
  "content": "Edit",
  "content_en_sha1_hash": "5301648dcf6b53cefc9ed52999aaa92d4603cae0",
  "created_at": "2025-05-19T21:30:44.738Z",
<<<<<<< HEAD
  "updated_at": "2025-06-18T17:11:42.406Z",
=======
  "updated_at": "2025-06-26T19:00:18.177Z",
>>>>>>> 0de93b01
  "comment": {
    "text": "The translation key \"EditButton\" is used to display the label \"Edit\" in various UI elements such as buttons and toggle switches. It is intended to be used in situations where users need to make changes or edits, typically in contexts related to commenting, theme editing, or API key management.",
    "is_auto": true,
    "updated_at": "2025-05-20T09:36:33.581Z"
  },
  "usage": [
    {
      "file_path": "/packages/client/src/pages/Home/InfoPanel/Body/sub-components/CommentEditor.js",
      "line_number": 113,
      "context": ") : null}\n {changeVersionHistoryAbility ? (\n <div className=\"edit_toggle\" onClick={onOpenEditor}>\n <ReactSVG className=\"edit_toggle-icon\" src={PencilReactSvgUrl} />\n <div className=\"property-content edit_toggle-text\">\n {comment ? t(\"Common:EditButton\") : t(\"Common:AddButton\")}\n </div>\n </div>\n ) : null}\n </div>\n ) : (",
      "module": "/packages/client"
    },
    {
      "file_path": "/packages/client/src/pages/PortalSettings/categories/common/appearance.js",
      "line_number": 821,
      "context": "isDisabled={isDisabledSaveButton}\n />\n \n <Button\n className=\"edit-current-theme button\"\n label={t(\"Common:EditButton\")}\n onClick={onClickEdit}\n size={buttonSize}\n isDisabled={isDisabledEditButton}\n />\n {isShowDeleteButton ? (",
      "module": "/packages/client"
    },
    {
      "file_path": "/packages/client/src/pages/PortalSettings/categories/developer-tools/ApiKeys/sub-components/CreateApiKeyDialog/index.tsx",
      "line_number": 549,
      "context": "const createFooter = (\n <>\n <Button\n key=\"OKButton\"\n label={isEdit ? t(\"Common:EditButton\") : t(\"Webhooks:Generate\")}\n size={ButtonSize.normal}\n primary\n onClick={onGenerate}\n scale\n isDisabled={isRequestRunning || editIsDisabled || generateIsDisabled}",
      "module": "/packages/client"
    },
    {
      "file_path": "/packages/client/src/pages/PortalSettings/categories/developer-tools/ApiKeys/sub-components/useContextOptions.ts",
      "line_number": 41,
      "context": "onDeleteApiKey: (id: TApiKey[\"id\"]) => void,\n ) => {\n const contextOptions = [\n {\n key: \"api-key_edit\",\n label: t(\"Common:EditButton\"),\n icon: SettingsReactSvgUrl,\n onClick: () => onEditApiKey(item.id),\n },\n {\n key: \"separator\",",
      "module": "/packages/client"
    },
    {
      "file_path": "/packages/client/src/pages/PortalSettings/categories/integration/SingleSignOn/sub-components/CertificatesTable.js",
      "line_number": 70,
      "context": "const contextOptions = [\n {\n id: \"edit\",\n key: \"edit\",\n label: t(\"Common:EditButton\"),\n icon: AccessEditReactSvgUrl,\n onClick: onEdit,\n },\n {\n id: \"delete\",",
      "module": "/packages/client"
    },
    {
      "file_path": "/packages/client/src/pages/PortalSettings/categories/payments/Wallet/sub-components/AutoPaymentInfo.tsx",
      "line_number": 81,
      "context": "min: formatWalletCurrency(minBalance, 0),\n max: formatWalletCurrency(upToBalance, 0),\n })}{\" \"}\n {isPayer ? (\n <Link onClick={onOpen} textDecoration=\"underline\">\n {t(\"Common:EditButton\")}\n </Link>\n ) : null}\n </Text>\n </div>\n </div>",
      "module": "/packages/client"
    },
    {
      "file_path": "/packages/client/src/pages/PortalSettings/categories/payments/Wallet/sub-components/AutoPayments.tsx",
      "line_number": 335,
      "context": "autoPayments={autoPayments!}\n formatWalletCurrency={formatWalletCurrency}\n />\n <Button\n key=\"EditButton\"\n label={t(\"Common:EditButton\")}\n size={ButtonSize.small}\n onClick={onEditClick}\n isDisabled={isDisabled}\n />\n </div>",
      "module": "/packages/client"
    },
    {
      "file_path": "/packages/client/src/store/ContextOptionsStore.js",
      "line_number": 1750,
      "context": "disabled: false,\n },\n {\n id: \"option_edit-pdf\",\n key: \"edit-pdf\",\n label: t(\"Common:EditButton\"),\n icon: AccessEditReactSvgUrl,\n onClick: () => {\n if (isMobile) {\n toastr.info(t(\"Common:MobileEditPdfNotAvailableInfo\"));\n return;",
      "module": "/packages/client"
    },
    {
      "file_path": "/packages/client/src/store/ContextOptionsStore.js",
      "line_number": 1750,
      "context": "disabled: false,\n },\n {\n id: \"option_edit-pdf\",\n key: \"edit-pdf\",\n label: t(\"Common:EditButton\"),\n icon: AccessEditReactSvgUrl,\n onClick: () => {\n if (isMobile) {\n toastr.info(t(\"Common:MobileEditPdfNotAvailableInfo\"));\n return;",
      "module": "/packages/client"
    },
    {
      "file_path": "/packages/client/src/store/OAuthStore.ts",
      "line_number": 733,
      "context": "}\n \n const editOption = {\n key: \"edit\",\n icon: PencilReactSvgUrl,\n label: t(\"Common:EditButton\"),\n onClick: () => this.editClient(clientId),\n };\n \n const authButtonOption = {\n key: \"auth-button\",",
      "module": "/packages/client"
    },
    {
      "file_path": "/packages/shared/components/badges/index.tsx",
      "line_number": 326,
      "context": "\"badge icons-group is-editing tablet-badge tablet-edit\",\n )}\n onClick={onFilesClick}\n color=\"accent\"\n hoverColor=\"accent\"\n title={t(\"Common:EditButton\")}\n />\n ) : null}\n {item.viewAccessibility?.MustConvert &&\n security &&\n \"Convert\" in security &&",
      "module": "/packages/shared"
    },
    {
      "file_path": "/packages/shared/components/media-viewer/MediaViewer.helpers.tsx",
      "line_number": 62,
      "context": ") => {\n const options: ContextMenuModel[] = [\n {\n id: \"option_edit\",\n key: \"edit\",\n label: t(\"Common:EditButton\"),\n icon: AccessEditReactSvgUrl,\n onClick: () => funcs.onClickLinkEdit?.(item),\n disabled: !item.viewAccessibility.WebEdit,\n },\n {",
      "module": "/packages/shared"
    },
    {
      "file_path": "/packages/management/src/app/spaces/multiple/domain-settings.tsx",
      "line_number": 83,
      "context": "size={\n currentDeviceType === DeviceType.desktop\n ? ButtonSize.small\n : ButtonSize.normal\n }\n label={t(\"Common:EditButton\")}\n primary={true}\n onClick={onEditButtonClick}\n scale={false}\n />\n </StyledDomainSettings>",
      "module": "/packages/management"
    }
  ],
  "languages": {
    "en": {
      "ai_translated": false,
      "ai_model": null,
      "ai_spell_check_issues": [],
      "approved_at": null
    },
    "ar-SA": {
      "ai_translated": false,
      "ai_model": null,
      "ai_spell_check_issues": [],
      "approved_at": null
    },
    "az": {
      "ai_translated": false,
      "ai_model": null,
      "ai_spell_check_issues": [
        {
          "type": "incorrect_translation",
          "description": "The translation \"Redaktə edin\" literally translates to \"Edit it\". The intended meaning is simply \"Edit\". The suffix '-in' implies a command directed at someone, which isn't necessary in this context.",
          "suggestion": "Redaktə"
        }
      ],
      "approved_at": null
    },
    "bg": {
      "ai_translated": false,
      "ai_model": null,
      "ai_spell_check_issues": [],
      "approved_at": null
    },
    "cs": {
      "ai_translated": false,
      "ai_model": null,
      "ai_spell_check_issues": [],
      "approved_at": null
    },
    "de": {
      "ai_translated": false,
      "ai_model": null,
      "ai_spell_check_issues": [],
      "approved_at": null
    },
    "el-GR": {
      "ai_translated": false,
      "ai_model": null,
      "ai_spell_check_issues": [],
      "approved_at": null
    },
    "es": {
      "ai_translated": false,
      "ai_model": null,
      "ai_spell_check_issues": [],
      "approved_at": null
    },
    "fi": {
      "ai_translated": false,
      "ai_model": null,
      "ai_spell_check_issues": [],
      "approved_at": null
    },
    "fr": {
      "ai_translated": false,
      "ai_model": null,
      "ai_spell_check_issues": [],
      "approved_at": null
    },
    "hy-AM": {
      "ai_translated": false,
      "ai_model": null,
      "ai_spell_check_issues": [],
      "approved_at": null
    },
    "it": {
      "ai_translated": false,
      "ai_model": null,
      "ai_spell_check_issues": [],
      "approved_at": null
    },
    "ja-JP": {
      "ai_translated": false,
      "ai_model": null,
      "ai_spell_check_issues": [],
      "approved_at": null
    },
    "ko-KR": {
      "ai_translated": false,
      "ai_model": null,
      "ai_spell_check_issues": [],
      "approved_at": null
    },
    "lo-LA": {
      "ai_translated": false,
      "ai_model": null,
      "ai_spell_check_issues": [],
      "approved_at": null
    },
    "lv": {
      "ai_translated": false,
      "ai_model": null,
      "ai_spell_check_issues": [],
      "approved_at": null
    },
    "nl": {
      "ai_translated": false,
      "ai_model": null,
      "ai_spell_check_issues": [],
      "approved_at": null
    },
    "pl": {
      "ai_translated": false,
      "ai_model": null,
      "ai_spell_check_issues": [],
      "approved_at": null
    },
    "pt": {
      "ai_translated": false,
      "ai_model": null,
      "ai_spell_check_issues": [],
      "approved_at": null
    },
    "pt-BR": {
      "ai_translated": false,
      "ai_model": null,
      "ai_spell_check_issues": [],
      "approved_at": null
    },
    "ro": {
      "ai_translated": false,
      "ai_model": null,
      "ai_spell_check_issues": [],
      "approved_at": null
    },
    "ru": {
      "ai_translated": false,
      "ai_model": null,
      "ai_spell_check_issues": [],
      "approved_at": null
    },
    "si": {
      "ai_translated": false,
      "ai_model": null,
      "ai_spell_check_issues": [],
      "approved_at": null
    },
    "sk": {
      "ai_translated": false,
      "ai_model": null,
      "ai_spell_check_issues": [],
      "approved_at": null
    },
    "sl": {
      "ai_translated": false,
      "ai_model": null,
      "ai_spell_check_issues": [],
      "approved_at": null
    },
    "sr-Cyrl-RS": {
      "ai_translated": false,
      "ai_model": null,
      "ai_spell_check_issues": [],
      "approved_at": null
    },
    "sr-Latn-RS": {
      "ai_translated": false,
      "ai_model": null,
      "ai_spell_check_issues": [],
      "approved_at": null
    },
    "tr": {
      "ai_translated": false,
      "ai_model": null,
      "ai_spell_check_issues": [],
      "approved_at": null
    },
    "uk-UA": {
      "ai_translated": false,
      "ai_model": null,
      "ai_spell_check_issues": [],
      "approved_at": null
    },
    "vi": {
      "ai_translated": false,
      "ai_model": null,
      "ai_spell_check_issues": [],
      "approved_at": null
    },
    "zh-CN": {
      "ai_translated": false,
      "ai_model": null,
      "ai_spell_check_issues": [],
      "approved_at": null
    }
  }
}<|MERGE_RESOLUTION|>--- conflicted
+++ resolved
@@ -3,11 +3,7 @@
   "content": "Edit",
   "content_en_sha1_hash": "5301648dcf6b53cefc9ed52999aaa92d4603cae0",
   "created_at": "2025-05-19T21:30:44.738Z",
-<<<<<<< HEAD
-  "updated_at": "2025-06-18T17:11:42.406Z",
-=======
   "updated_at": "2025-06-26T19:00:18.177Z",
->>>>>>> 0de93b01
   "comment": {
     "text": "The translation key \"EditButton\" is used to display the label \"Edit\" in various UI elements such as buttons and toggle switches. It is intended to be used in situations where users need to make changes or edits, typically in contexts related to commenting, theme editing, or API key management.",
     "is_auto": true,
@@ -58,26 +54,26 @@
     },
     {
       "file_path": "/packages/client/src/store/ContextOptionsStore.js",
-      "line_number": 1750,
+      "line_number": 1747,
       "context": "disabled: false,\n },\n {\n id: \"option_edit-pdf\",\n key: \"edit-pdf\",\n label: t(\"Common:EditButton\"),\n icon: AccessEditReactSvgUrl,\n onClick: () => {\n if (isMobile) {\n toastr.info(t(\"Common:MobileEditPdfNotAvailableInfo\"));\n return;",
       "module": "/packages/client"
     },
     {
       "file_path": "/packages/client/src/store/ContextOptionsStore.js",
-      "line_number": 1750,
+      "line_number": 1747,
       "context": "disabled: false,\n },\n {\n id: \"option_edit-pdf\",\n key: \"edit-pdf\",\n label: t(\"Common:EditButton\"),\n icon: AccessEditReactSvgUrl,\n onClick: () => {\n if (isMobile) {\n toastr.info(t(\"Common:MobileEditPdfNotAvailableInfo\"));\n return;",
       "module": "/packages/client"
     },
     {
       "file_path": "/packages/client/src/store/OAuthStore.ts",
-      "line_number": 733,
+      "line_number": 731,
       "context": "}\n \n const editOption = {\n key: \"edit\",\n icon: PencilReactSvgUrl,\n label: t(\"Common:EditButton\"),\n onClick: () => this.editClient(clientId),\n };\n \n const authButtonOption = {\n key: \"auth-button\",",
       "module": "/packages/client"
     },
     {
       "file_path": "/packages/shared/components/badges/index.tsx",
       "line_number": 326,
-      "context": "\"badge icons-group is-editing tablet-badge tablet-edit\",\n )}\n onClick={onFilesClick}\n color=\"accent\"\n hoverColor=\"accent\"\n title={t(\"Common:EditButton\")}\n />\n ) : null}\n {item.viewAccessibility?.MustConvert &&\n security &&\n \"Convert\" in security &&",
+      "context": "styles.iconBadge,\n \"badge icons-group is-editing tablet-badge tablet-edit\",\n )}\n onClick={onFilesClick}\n hoverColor={theme.filesBadges.hoverIconColor}\n title={t(\"Common:EditButton\")}\n />\n ) : null}\n {item.viewAccessibility?.MustConvert &&\n security &&\n \"Convert\" in security &&",
       "module": "/packages/shared"
     },
     {
@@ -87,9 +83,9 @@
       "module": "/packages/shared"
     },
     {
-      "file_path": "/packages/management/src/app/spaces/multiple/domain-settings.tsx",
-      "line_number": 83,
-      "context": "size={\n currentDeviceType === DeviceType.desktop\n ? ButtonSize.small\n : ButtonSize.normal\n }\n label={t(\"Common:EditButton\")}\n primary={true}\n onClick={onEditButtonClick}\n scale={false}\n />\n </StyledDomainSettings>",
+      "file_path": "/packages/management/src/categories/spaces/sub-components/MultipleSpaces.tsx",
+      "line_number": 98,
+      "context": "</div>\n \n <Button\n className=\"spaces-button\"\n size={buttonSize}\n label={t(\"Common:EditButton\")}\n primary\n onClick={() => setChangeDomainDialogVisible(true)}\n />\n </div>\n </div>",
       "module": "/packages/management"
     }
   ],
@@ -112,7 +108,7 @@
       "ai_spell_check_issues": [
         {
           "type": "incorrect_translation",
-          "description": "The translation \"Redaktə edin\" literally translates to \"Edit it\". The intended meaning is simply \"Edit\". The suffix '-in' implies a command directed at someone, which isn't necessary in this context.",
+          "description": "The translation \"Redaktə edin\" is a command form (\"Edit it\") rather than a simple \"Edit\". The English 'Edit' is often used as a label or text on a button, and doesn't require the imperative form.",
           "suggestion": "Redaktə"
         }
       ],
