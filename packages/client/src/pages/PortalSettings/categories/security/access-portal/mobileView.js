--- conflicted
+++ resolved
@@ -33,14 +33,8 @@
 import { MainContainer } from "../StyledSecurity";
 import MobileCategoryWrapper from "../../../components/MobileCategoryWrapper";
 
-<<<<<<< HEAD
-const MobileView = () => {
+const MobileView = ({ withoutExternalLink }) => {
   const { t } = useTranslation(["Settings", "Common"]);
-=======
-const MobileView = (props) => {
-  const { t, withoutExternalLink } = props;
->>>>>>> 5a913853
-
   const navigate = useNavigate();
 
   useEffect(() => {
