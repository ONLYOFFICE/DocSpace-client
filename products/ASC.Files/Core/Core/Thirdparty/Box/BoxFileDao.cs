<<<<<<< HEAD
// (c) Copyright Ascensio System SIA 2010-2022
//
// This program is a free software product.
// You can redistribute it and/or modify it under the terms
// of the GNU Affero General Public License (AGPL) version 3 as published by the Free Software
// Foundation. In accordance with Section 7(a) of the GNU AGPL its Section 15 shall be amended
// to the effect that Ascensio System SIA expressly excludes the warranty of non-infringement of
// any third-party rights.
//
// This program is distributed WITHOUT ANY WARRANTY, without even the implied warranty
// of MERCHANTABILITY or FITNESS FOR A PARTICULAR  PURPOSE. For details, see
// the GNU AGPL at: http://www.gnu.org/licenses/agpl-3.0.html
//
// You can contact Ascensio System SIA at Lubanas st. 125a-25, Riga, Latvia, EU, LV-1021.
//
// The  interactive user interfaces in modified source and object code versions of the Program must
// display Appropriate Legal Notices, as required under Section 5 of the GNU AGPL version 3.
//
// Pursuant to Section 7(b) of the License you must retain the original Product logo when
// distributing the program. Pursuant to Section 7(e) we decline to grant you any rights under
// trademark law for use of our trademarks.
//
// All the Product's GUI elements, including illustrations and icon sets, as well as technical writing
// content are licensed under the terms of the Creative Commons Attribution-ShareAlike 4.0
// International. See the License terms at http://creativecommons.org/licenses/by-sa/4.0/legalcode

namespace ASC.Files.Core.Core.Thirdparty.Box;

[Scope]
internal class BoxFileDao : ThirdPartyFileDao<BoxFile, BoxFolder, BoxItem>
{
    private readonly TempPath _tempPath;
    private readonly SetupInfo _setupInfo;

    public BoxFileDao(UserManager userManager,
        IDbContextFactory<FilesDbContext> dbContextFactory,
        IDaoSelector<BoxFile, BoxFolder, BoxItem> daoSelector,
        CrossDao crossDao,
        IFileDao<int> fileDao,
        IDaoBase<BoxFile, BoxFolder, BoxItem> dao,
        TempPath tempPath,
        SetupInfo setupInfo) : base(userManager, dbContextFactory, daoSelector, crossDao, fileDao, dao)
    {
        _tempPath = tempPath;
        _setupInfo = setupInfo;
    }

    public override Task<ChunkedUploadSession<string>> CreateUploadSessionAsync(File<string> file, long contentLength)
    {
        if (_setupInfo.ChunkUploadSize > contentLength)
        {
            return Task.FromResult(new ChunkedUploadSession<string>(RestoreIds(file), contentLength) { UseChunks = false });
        }

        var uploadSession = new ChunkedUploadSession<string>(file, contentLength);

        uploadSession.Items["TempPath"] = _tempPath.GetTempFileName();

        uploadSession.File = RestoreIds(uploadSession.File);

        return Task.FromResult(uploadSession);
    }

    public override async Task<File<string>> UploadChunkAsync(ChunkedUploadSession<string> uploadSession, Stream stream, long chunkLength)
    {
        if (!uploadSession.UseChunks)
        {
            if (uploadSession.BytesTotal == 0)
            {
                uploadSession.BytesTotal = chunkLength;
            }

            uploadSession.File = await SaveFileAsync(uploadSession.File, stream);
            uploadSession.BytesUploaded = chunkLength;

            return uploadSession.File;
        }

        var tempPath = uploadSession.GetItemOrDefault<string>("TempPath");
        using (var fs = new FileStream(tempPath, FileMode.Append))
        {
            await stream.CopyToAsync(fs);
        }

        uploadSession.BytesUploaded += chunkLength;

        if (uploadSession.BytesUploaded == uploadSession.BytesTotal)
        {
            using var fs = new FileStream(uploadSession.GetItemOrDefault<string>("TempPath"),
                                           FileMode.Open, FileAccess.Read, System.IO.FileShare.None, 4096, FileOptions.DeleteOnClose);
            uploadSession.File = await SaveFileAsync(uploadSession.File, fs);
        }
        else
        {
            uploadSession.File = RestoreIds(uploadSession.File);
        }

        return uploadSession.File;
    }

    public override Task AbortUploadSessionAsync(ChunkedUploadSession<string> uploadSession)
    {
        if (uploadSession.Items.ContainsKey("TempPath"))
        {
            System.IO.File.Delete(uploadSession.GetItemOrDefault<string>("TempPath"));
        }

        return Task.CompletedTask;
    }

    public override Task<File<string>> FinalizeUploadSessionAsync(ChunkedUploadSession<string> uploadSession)
    {
        throw new NotImplementedException();
    }
=======
// (c) Copyright Ascensio System SIA 2010-2022
//
// This program is a free software product.
// You can redistribute it and/or modify it under the terms
// of the GNU Affero General Public License (AGPL) version 3 as published by the Free Software
// Foundation. In accordance with Section 7(a) of the GNU AGPL its Section 15 shall be amended
// to the effect that Ascensio System SIA expressly excludes the warranty of non-infringement of
// any third-party rights.
//
// This program is distributed WITHOUT ANY WARRANTY, without even the implied warranty
// of MERCHANTABILITY or FITNESS FOR A PARTICULAR  PURPOSE. For details, see
// the GNU AGPL at: http://www.gnu.org/licenses/agpl-3.0.html
//
// You can contact Ascensio System SIA at Lubanas st. 125a-25, Riga, Latvia, EU, LV-1021.
//
// The  interactive user interfaces in modified source and object code versions of the Program must
// display Appropriate Legal Notices, as required under Section 5 of the GNU AGPL version 3.
//
// Pursuant to Section 7(b) of the License you must retain the original Product logo when
// distributing the program. Pursuant to Section 7(e) we decline to grant you any rights under
// trademark law for use of our trademarks.
//
// All the Product's GUI elements, including illustrations and icon sets, as well as technical writing
// content are licensed under the terms of the Creative Commons Attribution-ShareAlike 4.0
// International. See the License terms at http://creativecommons.org/licenses/by-sa/4.0/legalcode

namespace ASC.Files.Core.Core.Thirdparty.Box;

[Scope]
internal class BoxFileDao : ThirdPartyFileDao<BoxFile, BoxFolder, BoxItem>
{
    private readonly TempPath _tempPath;
    private readonly SetupInfo _setupInfo;

    public BoxFileDao(UserManager userManager,
        IDbContextFactory<FilesDbContext> dbContextFactory,
        IDaoSelector<BoxFile, BoxFolder, BoxItem> daoSelector,
        CrossDao crossDao,
        IFileDao<int> fileDao,
        IDaoBase<BoxFile, BoxFolder, BoxItem> dao,
        TempPath tempPath,
        SetupInfo setupInfo) : base(userManager, dbContextFactory, daoSelector, crossDao, fileDao, dao)
    {
        _tempPath = tempPath;
        _setupInfo = setupInfo;
    }

    public override Task<ChunkedUploadSession<string>> CreateUploadSessionAsync(File<string> file, long contentLength)
    {
        if (_setupInfo.ChunkUploadSize > contentLength && contentLength != -1)
        {
            return Task.FromResult(new ChunkedUploadSession<string>(RestoreIds(file), contentLength) { UseChunks = false });
        }

        var uploadSession = new ChunkedUploadSession<string>(file, contentLength);

        uploadSession.Items["TempPath"] = _tempPath.GetTempFileName();

        uploadSession.File = RestoreIds(uploadSession.File);

        return Task.FromResult(uploadSession);
    }

    public override async Task<File<string>> UploadChunkAsync(ChunkedUploadSession<string> uploadSession, Stream stream, long chunkLength)
    {
        if (!uploadSession.UseChunks)
        {
            if (uploadSession.BytesTotal == 0)
            {
                uploadSession.BytesTotal = chunkLength;
            }

            uploadSession.File = await SaveFileAsync(uploadSession.File, stream);
            uploadSession.BytesUploaded = chunkLength;

            return uploadSession.File;
        }

        var tempPath = uploadSession.GetItemOrDefault<string>("TempPath");
        using (var fs = new FileStream(tempPath, FileMode.Append))
        {
            await stream.CopyToAsync(fs);
        }

        uploadSession.BytesUploaded += chunkLength;

        if (uploadSession.BytesUploaded == uploadSession.BytesTotal)
        {
            using var fs = new FileStream(uploadSession.GetItemOrDefault<string>("TempPath"),
                                           FileMode.Open, FileAccess.Read, System.IO.FileShare.None, 4096, FileOptions.DeleteOnClose);
            uploadSession.File = await SaveFileAsync(uploadSession.File, fs);
        }
        else
        {
            uploadSession.File = RestoreIds(uploadSession.File);
        }

        return uploadSession.File;
    }

    public override Task AbortUploadSessionAsync(ChunkedUploadSession<string> uploadSession)
    {
        if (uploadSession.Items.ContainsKey("TempPath"))
        {
            System.IO.File.Delete(uploadSession.GetItemOrDefault<string>("TempPath"));
        }

        return Task.CompletedTask;
    }

    public override Task<File<string>> FinalizeUploadSessionAsync(ChunkedUploadSession<string> uploadSession)
    {
        throw new NotImplementedException();
    }
>>>>>>> df62b386
}<|MERGE_RESOLUTION|>--- conflicted
+++ resolved
@@ -1,4 +1,3 @@
-<<<<<<< HEAD
 // (c) Copyright Ascensio System SIA 2010-2022
 //
 // This program is a free software product.
@@ -113,120 +112,4 @@
     {
         throw new NotImplementedException();
     }
-=======
-// (c) Copyright Ascensio System SIA 2010-2022
-//
-// This program is a free software product.
-// You can redistribute it and/or modify it under the terms
-// of the GNU Affero General Public License (AGPL) version 3 as published by the Free Software
-// Foundation. In accordance with Section 7(a) of the GNU AGPL its Section 15 shall be amended
-// to the effect that Ascensio System SIA expressly excludes the warranty of non-infringement of
-// any third-party rights.
-//
-// This program is distributed WITHOUT ANY WARRANTY, without even the implied warranty
-// of MERCHANTABILITY or FITNESS FOR A PARTICULAR  PURPOSE. For details, see
-// the GNU AGPL at: http://www.gnu.org/licenses/agpl-3.0.html
-//
-// You can contact Ascensio System SIA at Lubanas st. 125a-25, Riga, Latvia, EU, LV-1021.
-//
-// The  interactive user interfaces in modified source and object code versions of the Program must
-// display Appropriate Legal Notices, as required under Section 5 of the GNU AGPL version 3.
-//
-// Pursuant to Section 7(b) of the License you must retain the original Product logo when
-// distributing the program. Pursuant to Section 7(e) we decline to grant you any rights under
-// trademark law for use of our trademarks.
-//
-// All the Product's GUI elements, including illustrations and icon sets, as well as technical writing
-// content are licensed under the terms of the Creative Commons Attribution-ShareAlike 4.0
-// International. See the License terms at http://creativecommons.org/licenses/by-sa/4.0/legalcode
-
-namespace ASC.Files.Core.Core.Thirdparty.Box;
-
-[Scope]
-internal class BoxFileDao : ThirdPartyFileDao<BoxFile, BoxFolder, BoxItem>
-{
-    private readonly TempPath _tempPath;
-    private readonly SetupInfo _setupInfo;
-
-    public BoxFileDao(UserManager userManager,
-        IDbContextFactory<FilesDbContext> dbContextFactory,
-        IDaoSelector<BoxFile, BoxFolder, BoxItem> daoSelector,
-        CrossDao crossDao,
-        IFileDao<int> fileDao,
-        IDaoBase<BoxFile, BoxFolder, BoxItem> dao,
-        TempPath tempPath,
-        SetupInfo setupInfo) : base(userManager, dbContextFactory, daoSelector, crossDao, fileDao, dao)
-    {
-        _tempPath = tempPath;
-        _setupInfo = setupInfo;
-    }
-
-    public override Task<ChunkedUploadSession<string>> CreateUploadSessionAsync(File<string> file, long contentLength)
-    {
-        if (_setupInfo.ChunkUploadSize > contentLength && contentLength != -1)
-        {
-            return Task.FromResult(new ChunkedUploadSession<string>(RestoreIds(file), contentLength) { UseChunks = false });
-        }
-
-        var uploadSession = new ChunkedUploadSession<string>(file, contentLength);
-
-        uploadSession.Items["TempPath"] = _tempPath.GetTempFileName();
-
-        uploadSession.File = RestoreIds(uploadSession.File);
-
-        return Task.FromResult(uploadSession);
-    }
-
-    public override async Task<File<string>> UploadChunkAsync(ChunkedUploadSession<string> uploadSession, Stream stream, long chunkLength)
-    {
-        if (!uploadSession.UseChunks)
-        {
-            if (uploadSession.BytesTotal == 0)
-            {
-                uploadSession.BytesTotal = chunkLength;
-            }
-
-            uploadSession.File = await SaveFileAsync(uploadSession.File, stream);
-            uploadSession.BytesUploaded = chunkLength;
-
-            return uploadSession.File;
-        }
-
-        var tempPath = uploadSession.GetItemOrDefault<string>("TempPath");
-        using (var fs = new FileStream(tempPath, FileMode.Append))
-        {
-            await stream.CopyToAsync(fs);
-        }
-
-        uploadSession.BytesUploaded += chunkLength;
-
-        if (uploadSession.BytesUploaded == uploadSession.BytesTotal)
-        {
-            using var fs = new FileStream(uploadSession.GetItemOrDefault<string>("TempPath"),
-                                           FileMode.Open, FileAccess.Read, System.IO.FileShare.None, 4096, FileOptions.DeleteOnClose);
-            uploadSession.File = await SaveFileAsync(uploadSession.File, fs);
-        }
-        else
-        {
-            uploadSession.File = RestoreIds(uploadSession.File);
-        }
-
-        return uploadSession.File;
-    }
-
-    public override Task AbortUploadSessionAsync(ChunkedUploadSession<string> uploadSession)
-    {
-        if (uploadSession.Items.ContainsKey("TempPath"))
-        {
-            System.IO.File.Delete(uploadSession.GetItemOrDefault<string>("TempPath"));
-        }
-
-        return Task.CompletedTask;
-    }
-
-    public override Task<File<string>> FinalizeUploadSessionAsync(ChunkedUploadSession<string> uploadSession)
-    {
-        throw new NotImplementedException();
-    }
->>>>>>> df62b386
 }