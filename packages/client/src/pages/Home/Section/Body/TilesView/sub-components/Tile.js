--- conflicted
+++ resolved
@@ -39,13 +39,8 @@
 import { isMobile } from "react-device-detect";
 import { withTheme } from "styled-components";
 import { Link } from "@docspace/shared/components/link";
-<<<<<<< HEAD
-import { Loader } from "@docspace/shared/components/loader";
-import { globalColors } from "@docspace/shared/themes";
-=======
 import { Loader, LoaderTypes } from "@docspace/shared/components/loader";
 import { Base, globalColors } from "@docspace/shared/themes";
->>>>>>> 97e61bd7
 import { Tags } from "@docspace/shared/components/tags";
 import { Tag } from "@docspace/shared/components/tag";
 import { getRoomTypeName } from "SRC_DIR/helpers/filesUtils";
