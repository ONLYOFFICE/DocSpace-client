--- conflicted
+++ resolved
@@ -1,13 +1,5 @@
-{
-<<<<<<< HEAD
-	"kafka": {
-		"BootstrapServers": "localhost:9092"
-	}
-}
-=======
-  "kafka": {
-    "BootstrapServers": ""
-  }
-}
-
->>>>>>> 53393590
+{
+	"kafka": {
+    "BootstrapServers": ""
+	}
+}