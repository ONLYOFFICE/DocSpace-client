--- conflicted
+++ resolved
@@ -923,14 +923,9 @@
   }
   .modal-dialog_file-name {
     border-radius: 3px;
-<<<<<<< HEAD
-    ${(props) => props.isChecked && `background:#eceef1;`}
-    cursor: pointer;
-=======
     padding-right: 12px;
     ${(props) => props.isChecked && `background:#F8F9F9;`}
-    cursor: ${(props) => (props.needRowSelection ? "pointer" : "default")};
->>>>>>> e16d7583
+    cursor: pointer;
     border-bottom: 1px solid #eceef1;
     display: grid;
 
@@ -944,17 +939,12 @@
             height: 49px;
             grid-template-areas: "checked-button icon-name full-name" "checked-button icon-name owner-name";
           `}
-<<<<<<< HEAD
-    grid-template-columns: 
-       22px 32px 1fr}
-=======
     grid-template-columns: 22px 33px 1fr;
     ${(props) => props.displayType === "modal" && ` grid-row-gap: 4px;`}
 
     padding-left: ${(props) =>
       props.displayType === "aside" ? "16px" : "12px"};
     box-sizing: border-box;
->>>>>>> e16d7583
   }
 `;
 
