import React from "react";
import { connect } from "react-redux";
import PropTypes from "prop-types";
import { withRouter } from "react-router";
import { withTranslation } from "react-i18next";
import i18n from "./i18n";
import { logout } from "../../store/auth/actions";
import PureStudioLayout from "./PureStudioLayout";
import { changeLanguage } from "../../utils";
import isEqual from "lodash/isEqual";

const getSeparator = id => {
  return {
    separator: true,
    id: id
  };
};

const toModuleWrapper = (item, iconName) => {
  return {
    id: item.id,
    title: item.title,
    iconName: item.iconName || iconName || "PeopleIcon", //TODO: Change to URL
    iconUrl: item.iconUrl,
    notifications: 0,
    url: item.link,
    onClick: e => {
      if (e) {
        window.open(item.link, "_self");
        e.preventDefault();
      }
    },
    onBadgeClick: e => console.log(iconName + " Badge Clicked", e)
  };
};

const getCustomModules = isAdmin => {
  if (!isAdmin) {
    return [];
  } // Temporarily hiding the settings module

  /*  const separator = getSeparator("nav-modules-separator");
    const settingsModuleWrapper = toModuleWrapper(
      {
        id: "settings",
        title: i18n.t('Settings'),
        link: "/settings"
      },
      "SettingsIcon"
    );
  
<<<<<<< HEAD

  return [separator, settingsModuleWrapper, paymentsModuleWrapper];*/

  const paymentsModuleWrapper = toModuleWrapper(
    {
      id: "payments",
      title: i18n.t("Payments"),
      link: "/payments"
    },
    "PaymentsIcon"
  );
  return [paymentsModuleWrapper];
=======
    return [separator, settingsModuleWrapper];*/ return [];
>>>>>>> 916eb043
};

const getAvailableModules = (modules, currentUser) => {
  if (!modules.length) {
    return [];
  }

  const isUserAdmin = currentUser.isAdmin;
  const customModules = getCustomModules(isUserAdmin);
  const separator = getSeparator("nav-products-separator");
  const products = modules.map(m => toModuleWrapper(m));

  return [separator, ...products, ...customModules];
};

const StudioLayoutContainer = withTranslation()(PureStudioLayout);

class StudioLayout extends React.Component {
  constructor(props) {
    super(props);

    changeLanguage(i18n);
  }

  shouldComponentUpdate(nextProps) {
    return !isEqual(this.props, nextProps);
  }

  render() {
    return <StudioLayoutContainer i18n={i18n} {...this.props} />;
  }
}

StudioLayout.displayName = "StudioLayout";

StudioLayout.propTypes = {
  logout: PropTypes.func.isRequired,
  language: PropTypes.string
};

function mapStateToProps(state) {
  const { user, isAuthenticated, isLoaded, modules, settings } = state.auth;
  const { defaultPage, currentProductId } = settings;

  return {
    hasChanges: isAuthenticated && isLoaded,
    availableModules: getAvailableModules(modules, user),
    currentUser: user,
    currentModuleId: currentProductId,
    settings: settings,
    modules: modules,
    defaultPage: defaultPage || "/"
  };
}

export default connect(mapStateToProps, { logout })(withRouter(StudioLayout));<|MERGE_RESOLUTION|>--- conflicted
+++ resolved
@@ -49,7 +49,6 @@
       "SettingsIcon"
     );
   
-<<<<<<< HEAD
 
   return [separator, settingsModuleWrapper, paymentsModuleWrapper];*/
 
@@ -62,9 +61,6 @@
     "PaymentsIcon"
   );
   return [paymentsModuleWrapper];
-=======
-    return [separator, settingsModuleWrapper];*/ return [];
->>>>>>> 916eb043
 };
 
 const getAvailableModules = (modules, currentUser) => {
