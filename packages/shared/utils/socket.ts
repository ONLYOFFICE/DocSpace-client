// (c) Copyright Ascensio System SIA 2009-2024
//
// This program is a free software product.
// You can redistribute it and/or modify it under the terms
// of the GNU Affero General Public License (AGPL) version 3 as published by the Free Software
// Foundation. In accordance with Section 7(a) of the GNU AGPL its Section 15 shall be amended
// to the effect that Ascensio System SIA expressly excludes the warranty of non-infringement of
// any third-party rights.
//
// This program is distributed WITHOUT ANY WARRANTY, without even the implied warranty
// of MERCHANTABILITY or FITNESS FOR A PARTICULAR  PURPOSE. For details, see
// the GNU AGPL at: http://www.gnu.org/licenses/agpl-3.0.html
//
// You can contact Ascensio System SIA at Lubanas st. 125a-25, Riga, Latvia, EU, LV-1021.
//
// The  interactive user interfaces in modified source and object code versions of the Program must
// display Appropriate Legal Notices, as required under Section 5 of the GNU AGPL version 3.
//
// Pursuant to Section 7(b) of the License you must retain the original Product logo when
// distributing the program. Pursuant to Section 7(e) we decline to grant you any rights under
// trademark law for use of our trademarks.
//
// All the Product's GUI elements, including illustrations and icon sets, as well as technical writing
// content are licensed under the terms of the Creative Commons Attribution-ShareAlike 4.0
// International. See the License terms at http://creativecommons.org/licenses/by-sa/4.0/legalcode

/* eslint-disable class-methods-use-this */
/* eslint-disable no-console */
/* eslint-disable no-var */
/* eslint-disable vars-on-top */
/* eslint-disable @typescript-eslint/naming-convention */
/* eslint-disable @typescript-eslint/ban-ts-comment */

import io, { Socket } from "socket.io-client";
import { DefaultEventsMap } from "@socket.io/component-emitter";

<<<<<<< HEAD
import { TUser } from "../api/people/types";
import { TGroup } from "../api/groups/types";

=======
>>>>>>> 0aeeccfd
import { addLog } from ".";

/**
 * Enum representing various socket events used in the application.
 * These events are used for communication between the client and server.
 *
 * @enum {string}
 * @readonly
 */
export const enum SocketEvents {
  Restore = "restore",
  Backup = "backup",
  RestoreBackup = "restore-backup",
  LogoutSession = "s:logout-session",
  ModifyFolder = "s:modify-folder",
  ModifyRoom = "s:modify-room",
  UpdateHistory = "s:update-history",
  RefreshFolder = "refresh-folder",
  MarkAsNewFolder = "s:markasnew-folder",
  MarkAsNewFile = "s:markasnew-file",
  StartEditFile = "s:start-edit-file",
  StopEditFile = "s:stop-edit-file",
  ChangedQuotaUsedValue = "s:change-quota-used-value",
  ChangedQuotaFeatureValue = "s:change-quota-feature-value",
  ChangedQuotaUserUsedValue = "s:change-user-quota-used-value",
<<<<<<< HEAD
  AddUser = "s:add-user",
  UpdateUser = "s:update-user",
  DeleteUser = "s:delete-user",
  AddGroup = "s:add-group",
  UpdateGroup = "s:update-group",
  DeleteGroup = "s:delete-group",
=======
  BackupProgress = "s:backup-progress",
  RestoreProgress = "s:restore-progress",
>>>>>>> 0aeeccfd
}

/**
 * Enum representing the various commands that can be sent over a socket connection.
 *
 * @enum {string}
 * @readonly
 */
export const enum SocketCommands {
  Subscribe = "subscribe",
  Unsubscribe = "unsubscribe",
  RefreshFolder = "refresh-folder",
  RestoreBackup = "restore-backup",
}

/**
 * Represents the configuration for a socket connection.
 *
 * @typedef {Object} TSocketConnection
 * @property {string} url - The URL of the socket server.
 * @property {string} publicRoomKey - The key for the public room.
 */
export type TSocketConnection = {
  url: string;
  publicRoomKey: string;
};

/**
 * Configuration options for the socket connection.
 *
 * @typedef {Object} TConfig
 * @property {boolean} withCredentials - Indicates whether credentials such as cookies should be sent with the request.
 * @property {string[]} transports - List of transport mechanisms to be used (e.g., 'polling', 'websocket').
 * @property {number} eio - Engine.IO protocol version.
 * @property {string} path - Path to the socket endpoint.
 * @property {Object.<string, string>} [query] - Optional query parameters to be included in the connection URL.
 */
export type TConfig = {
  withCredentials: boolean;
  transports: string[];
  eio: number;
  path: string;
  query?: {
    [key: string]: string;
  };
};

/**
 * Represents the data to be emitted through a socket connection with subscribe and unsubscribe commands.
 *
 * @typedef {Object} TSubscribeEmitData
 * @property {string | string[]} roomParts - The parts of the room to which the data is emitted.
 * @property {boolean} [individual] - Optional flag indicating if the emission is for an individual.
 */
export type TSubscribeEmitData = {
  roomParts: string | string[];
  individual?: boolean;
};

/**
 * A mapping between socket commands and their respective data types.
 * Each key corresponds to a command from the `SocketCommands` enum,
 */
export type TEmitEventsDataMap = {
  [SocketCommands.Subscribe]: TSubscribeEmitData;
  [SocketCommands.Unsubscribe]: TSubscribeEmitData;
  [SocketCommands.RefreshFolder]: string;
  [SocketCommands.RestoreBackup]: never;
};

/**
 * Resolves the associated data type for a given socket command.
 * If the provided command exists in `TEmitEventsDataMap`, it returns the associated data type.
 * Otherwise, it resolves to `never`.
 *
 * @template T - A specific socket command from the `SocketCommands` enum.
 * @typedef {any} TEmitData<T>
 */
export type TEmitData<T extends SocketCommands> =
  T extends keyof TEmitEventsDataMap ? TEmitEventsDataMap[T] : never;

/**
 * Represents the structure of an emit event for a socket connection.
 *
 * @typedef {Object} TEmit
 * @property {SocketCommands} command - The command to be sent through the socket.
 * @property {TEmitData<SocketCommands>} [data] - Optional data associated with the command.
 */
export type TEmit = {
  command: SocketCommands;
  data?: TEmitData<SocketCommands>;
};

/**
 * Represents an optional quota configuration.
 *
 * This type can either define a custom quota feature with specific usage and limit,
 * or it can be left undefined to indicate no custom quota.
 *
 * @typedef {Object} TOptQuota
 * @property {string} [customQuotaFeature] - The name of the custom quota feature.
 * @property {number} [usedSpace] - The amount of space used under the custom quota.
 * @property {number} [quotaLimit] - The limit of the custom quota.
 */
type TOptQuota =
  | { customQuotaFeature: string; usedSpace: number; quotaLimit: number }
  | { customQuotaFeature?: never; usedSpace?: never; quotaLimit?: never };

/**
 * Represents the options for a socket operation.
 *
 * @typedef {Object} TOptSocket
 *
 * @property {string} featureId - The ID of the feature.
 * @property {number} value - The value associated with the operation.
 * @property {string} [data] - Optional data related to the operation.
 * @property {"folder" | "file"} [type] - Optional type of the item, either "folder" or "file".
 * @property {string} [id] - Optional ID of the item.
 * @property {"create" | "update" | "delete"} [cmd] - Optional command to be executed, either "create", "update", or "delete".
 *
 * @extends TOptQuota
 */
export type TOptSocket = {
  featureId: string;
  value: number;
  data?: string;
  type?: "folder" | "file";
  id?: string;
  cmd?: "create" | "update" | "delete";
} & TOptQuota;

/**
 * A type defining the mapping between socket events and their respective listener callbacks.
 * The keys represent events from the `SocketEvents` enum, and the values define the types of
 * callbacks associated with those events.
 *
 * Each callback can have specific parameters and a return type, which are defined for each event.
 */
export type TListenEventCallbackMap = {
  [SocketEvents.LogoutSession]: (loginEventId: unknown) => void;
  [SocketEvents.ModifyFolder]: (data?: TOptSocket) => void;
  [SocketEvents.ModifyRoom]: (data: TOptSocket) => void;
  [SocketEvents.UpdateHistory]: (data: {
    id: number | string;
    type: string;
  }) => void;
  [SocketEvents.RefreshFolder]: (id: number) => void;
  [SocketEvents.MarkAsNewFolder]: (data: {
    folderId: number | string;
    count: number;
  }) => void;
  [SocketEvents.MarkAsNewFile]: (data: {
    fileId: number | string;
    count: number;
  }) => void;
  [SocketEvents.StartEditFile]: (id: number | string) => void;
  [SocketEvents.StopEditFile]: (id: number | string) => void;
  [SocketEvents.ChangedQuotaUsedValue]: (data: TOptSocket) => void;
  [SocketEvents.ChangedQuotaFeatureValue]: (data: TOptSocket) => void;
  [SocketEvents.ChangedQuotaUserUsedValue]: (data: TOptSocket) => void;
<<<<<<< HEAD
  [SocketEvents.AddUser]: (data: { id: string; data: TUser }) => void;
  [SocketEvents.UpdateUser]: (data: { id: string; data: TUser }) => void;
  [SocketEvents.DeleteUser]: (data: { id: string }) => void;
  [SocketEvents.AddGroup]: (data: { id: string; data: TGroup }) => void;
  [SocketEvents.UpdateGroup]: (data: { id: string; data: TGroup }) => void;
  [SocketEvents.DeleteGroup]: (data: { id: string }) => void;
=======
  [SocketEvents.RestoreProgress]: (opt: {
    progress: number;
    isCompleted: boolean;
    error: string;
  }) => void;
>>>>>>> 0aeeccfd
};

/**
 * A type representing a default listener for socket events not explicitly defined in `TListenEventCallbackMap`.
 */
export type TUnmappedSocketListener = () => void;

/**
 * A type that resolves the appropriate listener type for a given socket event.
 *
 * If the event is mapped in `TListenEventCallbackMap`, it resolves to the corresponding callback type.
 * Otherwise, it defaults to `TUnmappedSocketListener`.
 */
export type TSocketListener<T extends SocketEvents> =
  T extends keyof TListenEventCallbackMap
    ? TListenEventCallbackMap[T]
    : TUnmappedSocketListener;

/**
 * Represents a callback function to be used with socket events.
 *
 * @typedef {Object} TCallback
 * @property {SocketEvents} eventName - The name of the socket event.
 * @property {TSocketListener<SocketEvents>} callback - The function to be called when the event is triggered.
 */
export type TCallback = {
  eventName: SocketEvents;
  callback: TSocketListener<SocketEvents>;
};

declare global {
  interface Window {
    SOCKET_INSTANCE: SocketHelper | undefined;
  }

  // Extend the globalThis type to include SOCKET_INSTANCE
  var SOCKET_INSTANCE: SocketHelper | undefined;

  // @ts-ignore

  interface globalThis {
    SOCKET_INSTANCE: typeof SOCKET_INSTANCE;
  }
}

const isEmitDataValid = (
  command: SocketCommands,
  data?: TEmitData<SocketCommands>,
) => {
  if (
    command !== SocketCommands.Subscribe &&
    command !== SocketCommands.Unsubscribe
  ) {
    return true;
  }

  if (
    data &&
    typeof data === "object" &&
    "roomParts" in data &&
    data.roomParts?.length
  ) {
    return true;
  }

  return false;
};

/**
 * The `SocketHelper` class is a singleton that manages WebSocket connections and provides methods to interact with the WebSocket server.
 * It handles connection establishment, event registration, and message emission.
 *
 * @class
 * @example
 * // Retrieve the singleton instance
 * const socketHelper = SocketHelper.getInstance();
 *
 * // Establish a connection
 * socketHelper.connect('ws://example.com', 'publicRoomKey');
 *
 * // Emit a message
 * socketHelper.emit('message', { text: 'Hello, World!' });
 *
 * // Register an event listener
 * socketHelper.on('message', (data) => {
 *   console.log('Received message:', data);
 * });
 * // Remove the event listener
 * socketHelper.on('message', (data) => {
 *   console.log('Received message:', data);
 * });
 *
 * @property {SocketHelper} instance - The singleton instance of the SocketHelper class.
 * @property {TSocketConnection | null} connectionSettings - The settings used to establish the WebSocket connection.
 * @property {Socket<DefaultEventsMap, DefaultEventsMap> | null} client - The WebSocket client instance.
 * @property {boolean} isSocketReady - Indicates whether the socket is ready for communication.
 * @property {TCallback[]} callbacks - A queue of callbacks to be registered once the socket is ready.
 * @property {TEmit[]} emits - A queue of messages to be emitted once the socket is ready.
 * @property {Map<string, boolean | undefined>} subscribeEmits - All subscribed items as keys and individuals as value.
 *
 * @method static getInstance - Retrieves the singleton instance of the SocketHelper class.
 * @method private tryConnect - Attempts to establish a WebSocket connection using the provided connection settings.
 * @method get isEnabled - Checks if the socket connection is enabled.
 * @method get isReady - Checks if the socket is ready.
 * @method get socketSubscribers - Gets the list of current socket subscribers.
 * @method get socket - Getter for the socket property.
 * @method public connect - Establishes a WebSocket connection using the provided URL and public room key.
 * @method public emit - Emits a command with associated data to a specified room or globally.
 * @method public on - Registers an event listener for the specified event name.
 */
class SocketHelper {
  private static instance: SocketHelper;

  private connectionSettings?: TSocketConnection | null;

  private client: Socket<DefaultEventsMap, DefaultEventsMap> | null = null;

  private reconnectIntervalId: NodeJS.Timeout | undefined = undefined;

  private maxReconnectRetries: number = 5;

  private currentReconnectRetries: number = 0;

  private isSocketReady: boolean = false;

  private callbacks: TCallback[] = [];

  private emits: TEmit[] = [];

  private subscribeEmits = new Map<string, boolean | undefined>();

  private constructor() {
    this.client = null;
    this.connectionSettings = null;
  }

  /**
   * Retrieves the singleton instance of the SocketHelper class.
   * If an instance already exists, it returns that instance.
   * Otherwise, it creates a new instance and returns it.
   *
   * @returns {SocketHelper} The singleton instance of the SocketHelper class.
   */
  static getInstance() {
    // if (this.instance) return this.instance;

    // this.instance = new SocketHelper();
    // return this.instance;
    if (typeof globalThis !== "undefined" && globalThis.SOCKET_INSTANCE) {
      // [WS] Returning existing global socket instance
      return globalThis.SOCKET_INSTANCE;
    }

    if (!this.instance) {
      // [WS] Creating new socket instance
      this.instance = new SocketHelper();
      if (typeof globalThis !== "undefined")
        globalThis.SOCKET_INSTANCE = this.instance;
    }
    // [WS] Returning existing socket instance
    return this.instance;
  }

  /**
   * Attempts to establish a WebSocket connection using the provided connection settings.
   *
   * - If `connectionSettings` is not defined, the method returns immediately.
   * - Extracts `url` and `publicRoomKey` from `connectionSettings`.
   * - Constructs the WebSocket configuration object with credentials, transport methods, engine version, and path.
   * - If `publicRoomKey` is provided, it adds it to the query parameters of the configuration.
   * - Initializes the WebSocket client with the constructed configuration.
   * - Sets up event listeners for connection events: `connect`, `connect_error`, `disconnect`, `connection-init`.
   */
  private tryConnect() {
    try {
      if (!this.connectionSettings || !this.connectionSettings.url) return;

      const { url, publicRoomKey } = this.connectionSettings;

      const { origin } = window.location;

      const config: TConfig = {
        withCredentials: true,
        transports: ["websocket", "polling"],
        eio: 4,
        path: url,
      };

      if (publicRoomKey) {
        config.query = {
          share: publicRoomKey,
        };
      }

      this.client = io(origin, config);

      this.client.on("connect", () => {
        clearInterval(this.reconnectIntervalId);
        this.currentReconnectRetries = 0;
        addLog("[WS] socket is connected", "socket");
        this.subscribeEmits.forEach((individual, roomParts) => {
          this.client?.emit(SocketCommands.Subscribe, {
            roomParts,
            individual,
          });
        });
      });

      this.client.on("connect_error", (err) =>
        addLog(`[WS] socket connect error: ${err}`, "socket"),
      );

      this.client.on("disconnect", () => {
        this.reconnectIntervalId = setInterval(() => {
          if (this.currentReconnectRetries === this.maxReconnectRetries) {
            clearInterval(this.reconnectIntervalId);
            return;
          }

          if (this.client !== null && this.client.connected === false) {
            this.currentReconnectRetries += 1;
            addLog(
              `[WS] socket reconnect attempt: ${this.currentReconnectRetries}`,
              "socket",
            );
            this.client.connect();
          }
        }, 1000);
        addLog("[WS] socket is disconnected", "socket");
      });

      this.client.on("connection-init", () => {
        addLog("[WS] socket is ready (connection-init)", "socket");

        this.isSocketReady = true;

        if (this.callbacks.length) {
          this.callbacks.forEach(({ eventName, callback }: TCallback) => {
            this.on(eventName, callback);
          });
          this.callbacks = [];
        }

        if (this.emits.length) {
          this.emits.forEach(({ command, data }) => {
            this.emit(command, data);
          });
          this.emits = [];
        }
      });
    } catch (e) {
      console.error("[WS] try connect error", e);
    }
  }

  /**
   * Checks if the socket connection is enabled.
   *
   * @returns {boolean} `true` if the connection settings are not null, indicating that the socket connection is enabled; otherwise, `false`.
   */
  get isEnabled(): boolean {
    return this.connectionSettings !== null;
  }

  /**
   * Checks if the socket is ready.
   *
   * @returns {boolean} - Returns `true` if the socket is ready, otherwise `false`.
   */
  get isReady(): boolean {
    return this.isSocketReady;
  }

  /**
   * Gets the list of current socket subscribers.
   *
   * @returns {Set} A list of subscribers.
   */
  get socketSubscribers(): Set<string> {
    return new Set(this.subscribeEmits.keys());
  }

  /**
   * Getter for the socket property.
   *
   * @returns The client instance associated with the socket.
   */
  get socket() {
    return this.client;
  }

  /**
   * Establishes a WebSocket connection using the provided URL and public room key.
   * Logs the connection settings and attempts to connect.
   *
   * @param url - The WebSocket server URL to connect to.
   * @param publicRoomKey - The key for the public room to join.
   */
  public connect(url: string, publicRoomKey: string) {
    if (!url) return;

    addLog(
      `[WS] connect. Url: ${url}; publicRoomKey: ${publicRoomKey}`,
      "socket",
    );

    this.connectionSettings = { url, publicRoomKey } as TSocketConnection;
    this.tryConnect();
  }

  /**
   * Emits a command with associated data to a specified room or globally.
   * If the socket is not ready, the command is saved in a queue for later emission.
   *
   * @param {T} command - The socket command to be emitted.
   * @param {TEmitData<T>} [data] - Optional data associated with the command. The type of data is resolved based on the command.
   *
   * @returns {void}
   */
  public emit = <T extends SocketCommands>(command: T, data?: TEmitData<T>) => {
    if (!isEmitDataValid(command, data)) return;

    if (!this.isEnabled || !this.isReady || !this.client) {
      addLog(
        `[WS] socket [emit] is not ready -> save in a queue. Command: ${command}, data: ${data}`,
        "socket",
      );
      this.emits.push({ command, data });
      return;
    }

    addLog(`[WS] emit.  Command: ${command}, data: ${data}`, "socket");

    const dataHasRoomParts =
      typeof data === "object" && "roomParts" in data && data.roomParts;

    const ids = !dataHasRoomParts
      ? []
      : typeof data.roomParts === "object"
        ? data.roomParts
        : [data.roomParts];

    ids.forEach((id: string) => {
      if (command === "subscribe") {
        if (this.subscribeEmits.has(id)) return;

        this.subscribeEmits.set(
          id,
          typeof data === "object" && data?.individual,
        );
      }

      if (command === "unsubscribe") {
        this.subscribeEmits.delete(id);
      }
    });

    return this.client.emit(command, data);
  };

  /**
   * Registers an event listener for the specified event name.
   * If the socket is not enabled, not ready, or the client is not available,
   * the event listener is saved in a queue to be registered later.
   *
   * @param eventName - The name of the event to listen for.
   * @param callback - The callback function to be executed when the event is triggered.
   */
  public on = <T extends SocketEvents>(
    eventName: T,
    callback: TSocketListener<T>,
  ) => {
    if (!this.isEnabled || !this.isReady || !this.client) {
      addLog(
        `[WS] socket [on] is not ready -> save in a queue. Event name: ${eventName}`,
        "socket",
      );
      this.callbacks.push({ eventName, callback });
      return;
    }

    addLog(`[WS] on event: ${eventName}`, "socket");

    this.client.on(eventName satisfies string, callback);
  };

  /**
   * Remove an event listener for the specified event name.
   * If the socket is not enabled, not ready, or the client is not available,
   * the event listener is removed from a queue.
   *
   * @param eventName - The name of the event to listen for.
   * @param callback - The callback function to be executed when the event is triggered.
   */
  public off = <T extends SocketEvents>(
    eventName: T,
    callback: TSocketListener<T>,
  ) => {
    if (!this.isEnabled || !this.isReady || !this.client) {
      addLog(
        `[WS] socket [off] is not ready -> remove from a queue. Event name: ${eventName}`,
        "socket",
      );

      this.callbacks = this.callbacks.filter(
        (c) => c.eventName !== eventName || c.callback !== callback,
      );

      return;
    }

    addLog(`[WS] off event: ${eventName}`, "socket");

    this.client.off(eventName satisfies string, callback);
  };
}

export default SocketHelper.getInstance();<|MERGE_RESOLUTION|>--- conflicted
+++ resolved
@@ -34,12 +34,9 @@
 import io, { Socket } from "socket.io-client";
 import { DefaultEventsMap } from "@socket.io/component-emitter";
 
-<<<<<<< HEAD
 import { TUser } from "../api/people/types";
 import { TGroup } from "../api/groups/types";
 
-=======
->>>>>>> 0aeeccfd
 import { addLog } from ".";
 
 /**
@@ -65,17 +62,14 @@
   ChangedQuotaUsedValue = "s:change-quota-used-value",
   ChangedQuotaFeatureValue = "s:change-quota-feature-value",
   ChangedQuotaUserUsedValue = "s:change-user-quota-used-value",
-<<<<<<< HEAD
   AddUser = "s:add-user",
   UpdateUser = "s:update-user",
   DeleteUser = "s:delete-user",
   AddGroup = "s:add-group",
   UpdateGroup = "s:update-group",
   DeleteGroup = "s:delete-group",
-=======
   BackupProgress = "s:backup-progress",
   RestoreProgress = "s:restore-progress",
->>>>>>> 0aeeccfd
 }
 
 /**
@@ -236,20 +230,17 @@
   [SocketEvents.ChangedQuotaUsedValue]: (data: TOptSocket) => void;
   [SocketEvents.ChangedQuotaFeatureValue]: (data: TOptSocket) => void;
   [SocketEvents.ChangedQuotaUserUsedValue]: (data: TOptSocket) => void;
-<<<<<<< HEAD
   [SocketEvents.AddUser]: (data: { id: string; data: TUser }) => void;
   [SocketEvents.UpdateUser]: (data: { id: string; data: TUser }) => void;
   [SocketEvents.DeleteUser]: (data: { id: string }) => void;
   [SocketEvents.AddGroup]: (data: { id: string; data: TGroup }) => void;
   [SocketEvents.UpdateGroup]: (data: { id: string; data: TGroup }) => void;
   [SocketEvents.DeleteGroup]: (data: { id: string }) => void;
-=======
   [SocketEvents.RestoreProgress]: (opt: {
     progress: number;
     isCompleted: boolean;
     error: string;
   }) => void;
->>>>>>> 0aeeccfd
 };
 
 /**
