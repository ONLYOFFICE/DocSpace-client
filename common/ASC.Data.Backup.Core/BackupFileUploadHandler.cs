--- conflicted
+++ resolved
@@ -27,46 +27,6 @@
 namespace ASC.Web.Studio.Core.Backup;
 
 public class BackupFileUploadHandler
-<<<<<<< HEAD
-{
-    public BackupFileUploadHandler(RequestDelegate next)
-    {
-
-    }
-
-    public async Task Invoke(HttpContext context,
-        PermissionContext permissionContext,
-        BackupAjaxHandler backupAjaxHandler)
-    {
-        FileUploadResult result;
-        try
-        {
-            if (context.Request.Form.Files.Count == 0)
-            {
-                result = Error("No files.");
-            }
-
-            if (!await permissionContext.CheckPermissionsAsync(SecutiryConstants.EditPortalSettings))
-            {
-                result = Error("Access denied.");
-            }
-
-            var file = context.Request.Form.Files[0];
-
-            var filePath = await backupAjaxHandler.GetTmpFilePathAsync();
-
-            if (File.Exists(filePath))
-            {
-                File.Delete(filePath);
-            }
-
-            await using (var fileStream = File.Create(filePath))
-            {
-                await file.CopyToAsync(fileStream);
-            }
-
-            result = Success();
-=======
 {
     public BackupFileUploadHandler(RequestDelegate next)
     {
@@ -83,12 +43,12 @@
         BackupFileUploadResult result = null;
         try
         {
-            if (!permissionContext.CheckPermissions(SecutiryConstants.EditPortalSettings))
+            if (!await permissionContext.CheckPermissionsAsync(SecutiryConstants.EditPortalSettings))
             {
                 throw new ArgumentException("Access denied.");
             }
             var tenantId = tenantManager.GetCurrentTenant().Id;
-            var path = backupAjaxHandler.GetTmpFilePath();
+            var path = await backupAjaxHandler.GetTmpFilePathAsync();
             if (context.Request.Query["Init"].ToString() == "true")
             {
                 long.TryParse(context.Request.Query["totalSize"], out var size);
@@ -97,7 +57,7 @@
                     throw new ArgumentException("Total size must be greater than 0.");
                 }
 
-                var maxSize = tenantManager.GetCurrentTenantQuota().MaxTotalSize;
+                var maxSize = (await tenantManager.GetCurrentTenantQuotaAsync()).MaxTotalSize;
                 if (size > maxSize)
                 {
                     throw new ArgumentException(BackupResource.LargeBackup);
@@ -145,42 +105,10 @@
                     result = Success();
                 }
             }
->>>>>>> dee941b6
         }
         catch (Exception error)
         {
             result = Error(error.Message);
-<<<<<<< HEAD
-        }
-
-        await context.Response.WriteAsync(System.Text.Json.JsonSerializer.Serialize(result));
-    }
-
-    private FileUploadResult Success()
-    {
-        return new FileUploadResult
-        {
-            Success = true
-        };
-    }
-
-    private FileUploadResult Error(string messageFormat, params object[] args)
-    {
-        return new FileUploadResult
-        {
-            Success = false,
-            Message = string.Format(messageFormat, args)
-        };
-    }
-}
-
-public static class BackupFileUploadHandlerExtensions
-{
-    public static IApplicationBuilder UseBackupFileUploadHandler(this IApplicationBuilder builder)
-    {
-        return builder.UseMiddleware<BackupFileUploadHandler>();
-    }
-=======
         }
 
         await context.Response.WriteAsync(System.Text.Json.JsonSerializer.Serialize(result, new System.Text.Json.JsonSerializerOptions()
@@ -223,5 +151,4 @@
     {
         return builder.UseMiddleware<BackupFileUploadHandler>();
     }
->>>>>>> dee941b6
 }