import { useState, useEffect } from "react";
import { inject, observer } from "mobx-react";

import ViewHelper from "./helpers/ViewHelper";
import ItemTitle from "./sub-components/ItemTitle";

import { StyledInfoPanelBody } from "./styles/common";

const InfoPanelBodyContent = ({
  infoPanelSelection,
  setNewInfoPanelSelection,
  isItemChanged,
  roomsView,
  fileView,
  getIsFiles,
  getIsRooms,
  getIsAccounts,
  getIsGallery,
  gallerySelected,
  isRootFolder,
  ...props
}) => {
  const [selectedItems, setSelectedItems] = useState(props.selectedItems);
  const [selectedFolder, setSelectedFolder] = useState(props.selectedFolder);

  const isFiles = getIsFiles();
  const isRooms = getIsRooms();
  const isAccounts = getIsAccounts();
  const isGallery = getIsGallery();

  const isSeveralItems = props.selectedItems?.length > 1;

  const isNoItemGallery = isGallery && !gallerySelected;
  const isRoot =
    infoPanelSelection?.isFolder &&
    infoPanelSelection?.id === infoPanelSelection?.rootFolderId;
  const isNoItem =
    !infoPanelSelection ||
    (!isSeveralItems && (isNoItemGallery || (isRoot && !isGallery)));

  const defaultProps = {
    infoPanelSelection,
    isFiles,
    isRooms,
    isAccounts,
    isGallery,
    isRootFolder: selectedFolder.id === selectedFolder.rootFolderId,
    isSeveralItems,
  };

  const viewHelper = new ViewHelper({
    defaultProps: defaultProps,
    detailsProps: {},
    membersProps: {},
    historyProps: { selectedFolder },
    accountsProps: {},
    galleryProps: {},
    pluginProps: { isRooms, roomsView, fileView },
  });

  const getView = () => {
    const currentView = isRooms ? roomsView : fileView;

    if (isNoItem) return viewHelper.NoItemView();
    if (isSeveralItems) return viewHelper.SeveralItemsView();
    if (isGallery) return viewHelper.GalleryView();
    if (isAccounts) return viewHelper.AccountsView();

    switch (currentView) {
      case "info_members":
        return viewHelper.MembersView();
      case "info_history":
        return viewHelper.HistoryView();
      case "info_details":
        return viewHelper.DetailsView();
      case "info_share":
        return viewHelper.ShareView();
    }

    if (currentView.indexOf("info_plugin") > -1) return viewHelper.PluginView();
  };

  //////////////////////////////////////////////////////////

  // Updating SelectedItems only if
  // a) Length of an array changed
  // b) Single chosen item changed
  useEffect(() => {
    const selectedItemsLengthChanged =
      selectedItems.length !== props.selectedItems.length;

    const singleSelectedItemChanged =
      selectedItems[0] &&
      props.selectedItems[0] &&
      isItemChanged(selectedItems[0], props.selectedItems[0]);

    if (selectedItemsLengthChanged || singleSelectedItemChanged)
      setSelectedItems(props.selectedItems);
  }, [props.selectedItems]);

  // Updating SelectedFolder only if
  //   a) Selected folder changed
  useEffect(() => {
    const selectedFolderChanged = isItemChanged(
      selectedFolder,
      props.selectedFolder
    );
    if (selectedFolderChanged) setSelectedFolder(props.selectedFolder);
  }, [props.selectedFolder]);

  // Updating infoPanelSelection after selectFolder change
  // if it is located in another room

  // Setting infoPanelSelection after selectedItems or selectedFolder update
  useEffect(() => {
    setNewInfoPanelSelection();
  }, [selectedItems, selectedFolder]);

  return (
    <StyledInfoPanelBody>
      {!isNoItem && (
        <ItemTitle
          {...defaultProps}
          selectionLength={selectedItems.length}
          isNoItem={isNoItem}
        />
      )}
      {getView()}
    </StyledInfoPanelBody>
  );
};

<<<<<<< HEAD
export default inject(
  ({ selectedFolderStore, oformsStore, infoPanelStore }) => {
    const {
      selection,
      setSelection,
      calculateSelection,
      normalizeSelection,
      isItemChanged,
      selectionParentRoom,
      setSelectionParentRoom,
      roomsView,
      fileView,
      getIsFiles,
      getIsRooms,
      getIsAccounts,
      getIsGallery,
    } = infoPanelStore;

    const { gallerySelected } = oformsStore;

    const { isRootFolder } = selectedFolderStore;

    const selectedItems = infoPanelStore.getSelectedItems();

    const selectedFolder = infoPanelStore.getSelectedFolder();

    return {
      selection,
      setSelection,
      calculateSelection,
      normalizeSelection,
      isItemChanged,

      selectionParentRoom,
      setSelectionParentRoom,
      roomsView,
      fileView,
      getIsFiles,
      getIsRooms,
      getIsAccounts,
      getIsGallery,

      selectedItems,
      selectedFolder,

      isRootFolder,
      gallerySelected,
    };
  }
)(observer(InfoPanelBodyContent));
=======
export default inject(({ auth, selectedFolderStore, oformsStore }) => {
  const {
    infoPanelSelection,
    setNewInfoPanelSelection,
    isItemChanged,
    roomsView,
    fileView,
    getIsFiles,
    getIsRooms,
    getIsAccounts,
    getIsGallery,
    infoPanelSelectedItems,
    getInfoPanelSelectedFolder,
  } = auth.infoPanelStore;

  const { gallerySelected } = oformsStore;
  const { isRootFolder } = selectedFolderStore;

  return {
    infoPanelSelection,
    setNewInfoPanelSelection,
    isItemChanged,

    roomsView,
    fileView,
    getIsFiles,
    getIsRooms,
    getIsAccounts,
    getIsGallery,

    selectedItems: infoPanelSelectedItems,
    selectedFolder: getInfoPanelSelectedFolder(),

    isRootFolder,
    gallerySelected,
  };
})(observer(InfoPanelBodyContent));
>>>>>>> cace139e
<|MERGE_RESOLUTION|>--- conflicted
+++ resolved
@@ -130,42 +130,30 @@
   );
 };
 
-<<<<<<< HEAD
 export default inject(
   ({ selectedFolderStore, oformsStore, infoPanelStore }) => {
     const {
-      selection,
-      setSelection,
-      calculateSelection,
-      normalizeSelection,
+      infoPanelSelection,
+      setNewInfoPanelSelection,
       isItemChanged,
-      selectionParentRoom,
-      setSelectionParentRoom,
       roomsView,
       fileView,
       getIsFiles,
       getIsRooms,
       getIsAccounts,
       getIsGallery,
+      infoPanelSelectedItems,
+      getInfoPanelSelectedFolder,
     } = infoPanelStore;
 
     const { gallerySelected } = oformsStore;
-
     const { isRootFolder } = selectedFolderStore;
 
-    const selectedItems = infoPanelStore.getSelectedItems();
-
-    const selectedFolder = infoPanelStore.getSelectedFolder();
-
     return {
-      selection,
-      setSelection,
-      calculateSelection,
-      normalizeSelection,
+      infoPanelSelection,
+      setNewInfoPanelSelection,
       isItemChanged,
 
-      selectionParentRoom,
-      setSelectionParentRoom,
       roomsView,
       fileView,
       getIsFiles,
@@ -173,50 +161,11 @@
       getIsAccounts,
       getIsGallery,
 
-      selectedItems,
-      selectedFolder,
+      selectedItems: infoPanelSelectedItems,
+      selectedFolder: getInfoPanelSelectedFolder(),
 
       isRootFolder,
       gallerySelected,
     };
   }
-)(observer(InfoPanelBodyContent));
-=======
-export default inject(({ auth, selectedFolderStore, oformsStore }) => {
-  const {
-    infoPanelSelection,
-    setNewInfoPanelSelection,
-    isItemChanged,
-    roomsView,
-    fileView,
-    getIsFiles,
-    getIsRooms,
-    getIsAccounts,
-    getIsGallery,
-    infoPanelSelectedItems,
-    getInfoPanelSelectedFolder,
-  } = auth.infoPanelStore;
-
-  const { gallerySelected } = oformsStore;
-  const { isRootFolder } = selectedFolderStore;
-
-  return {
-    infoPanelSelection,
-    setNewInfoPanelSelection,
-    isItemChanged,
-
-    roomsView,
-    fileView,
-    getIsFiles,
-    getIsRooms,
-    getIsAccounts,
-    getIsGallery,
-
-    selectedItems: infoPanelSelectedItems,
-    selectedFolder: getInfoPanelSelectedFolder(),
-
-    isRootFolder,
-    gallerySelected,
-  };
-})(observer(InfoPanelBodyContent));
->>>>>>> cace139e
+)(observer(InfoPanelBodyContent));