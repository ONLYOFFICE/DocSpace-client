// (c) Copyright Ascensio System SIA 2009-2024
//
// This program is a free software product.
// You can redistribute it and/or modify it under the terms
// of the GNU Affero General Public License (AGPL) version 3 as published by the Free Software
// Foundation. In accordance with Section 7(a) of the GNU AGPL its Section 15 shall be amended
// to the effect that Ascensio System SIA expressly excludes the warranty of non-infringement of
// any third-party rights.
//
// This program is distributed WITHOUT ANY WARRANTY, without even the implied warranty
// of MERCHANTABILITY or FITNESS FOR A PARTICULAR  PURPOSE. For details, see
// the GNU AGPL at: http://www.gnu.org/licenses/agpl-3.0.html
//
// You can contact Ascensio System SIA at Lubanas st. 125a-25, Riga, Latvia, EU, LV-1021.
//
// The  interactive user interfaces in modified source and object code versions of the Program must
// display Appropriate Legal Notices, as required under Section 5 of the GNU AGPL version 3.
//
// Pursuant to Section 7(b) of the License you must retain the original Product logo when
// distributing the program. Pursuant to Section 7(e) we decline to grant you any rights under
// trademark law for use of our trademarks.
//
// All the Product's GUI elements, including illustrations and icon sets, as well as technical writing
// content are licensed under the terms of the Creative Commons Attribution-ShareAlike 4.0
// International. See the License terms at http://creativecommons.org/licenses/by-sa/4.0/legalcode

import MediaDownloadReactSvgUrl from "PUBLIC_DIR/images/media.download.react.svg?url";
import CopyReactSvgUrl from "PUBLIC_DIR/images/copy.react.svg?url";
import React, { useState, useRef, useCallback } from "react";
import { inject, observer } from "mobx-react";
import copy from "copy-to-clipboard";

import { toastr } from "@docspace/shared/components/toast";
import { objectToGetParams } from "@docspace/shared/utils/common";

import { InputBlock } from "@docspace/shared/components/input-block";
import { IconButton } from "@docspace/shared/components/icon-button";
import { DropDown } from "@docspace/shared/components/drop-down";
import { DropDownItem } from "@docspace/shared/components/drop-down-item";
import { getDefaultAccessUser } from "@docspace/shared/utils/getDefaultAccessUser";

import AccessSelector from "../../../AccessSelector";

import {
  StyledBlock,
  StyledSubHeader,
  StyledInviteInput,
  StyledInviteInputContainer,
  StyledToggleButton,
  StyledDescription,
} from "../StyledInvitePanel";
<<<<<<< HEAD
import { PRODUCT_NAME } from "@docspace/shared/constants";
import { globalColors } from "@docspace/shared/themes";
=======
>>>>>>> 116702d2

const ExternalLinks = ({
  t,
  roomId,
  roomType,
  defaultAccess,
  shareLinks,
  setShareLinks,
  setInvitationLinks,
  isOwner,
  onChangeExternalLinksVisible,
  externalLinksVisible,
  setActiveLink,
  activeLink,
  isMobileView,
}) => {
  const [actionLinksVisible, setActionLinksVisible] = useState(false);

  const inputsRef = useRef();

  const toggleLinks = () => {
    if (roomId === -1) {
      const link = shareLinks.find((l) => l.access === +defaultAccess);

      setActiveLink(link);
      copyLink(link.shareLink);
    } else {
      !externalLinksVisible ? editLink() : disableLink();
    }
    onChangeExternalLinksVisible(!externalLinksVisible);
  };

  const disableLink = () => {
    setInvitationLinks(roomId, "Invite", 0, shareLinks[0].id);
    setShareLinks([]);
  };

  const editLink = async () => {
    const type = getDefaultAccessUser(roomType);

    const link = await setInvitationLinks(roomId, "Invite", type);

    const { shareLink, id, title, expirationDate } = link.sharedTo;

    const activeLink = {
      id,
      title,
      shareLink,
      expirationDate,
      access: link.access || defaultAccess,
    };

    copyLink(shareLink);
    setShareLinks([activeLink]);
    setActiveLink(activeLink);
  };

  const onSelectAccess = (access) => {
    let link = null;
    if (roomId === -1) {
      link = shareLinks.find((l) => l.access === access.access);

      setActiveLink(link);
    } else {
      setInvitationLinks(roomId, "Invite", +access.access, shareLinks[0].id);

      link = shareLinks[0];
      setActiveLink(shareLinks[0]);
    }

    copyLink(link.shareLink);
  };

  const copyLink = (link) => {
    if (link) {
      toastr.success(
        `${t("Common:LinkCopySuccess")}. ${t("Translations:LinkValidTime", {
          days_count: 7,
        })}`,
      );
      copy(link);
    }
  };

  const onCopyLink = () => copyLink(activeLink.shareLink);

  const toggleActionLinks = () => {
    setActionLinksVisible(!actionLinksVisible);
  };

  const closeActionLinks = () => {
    setActionLinksVisible(false);
  };

  const shareEmail = useCallback(
    (link) => {
      const { title, shareLink } = link;
      const subject = t("SharingPanel:ShareEmailSubject", { title });
      const body = t("SharingPanel:ShareEmailBody", { title, shareLink });

      const mailtoLink =
        "mailto:" +
        objectToGetParams({
          subject,
          body,
        });

      window.open(mailtoLink, "_self");

      closeActionLinks();
    },
    [closeActionLinks, t],
  );

  const shareTwitter = useCallback(
    (link) => {
      const { shareLink } = link;

      const twitterLink =
        "https://twitter.com/intent/tweet" +
        objectToGetParams({
          text: shareLink,
        });

      window.open(twitterLink, "", "width=1000,height=670");

      closeActionLinks();
    },
    [closeActionLinks],
  );

  return (
    <StyledBlock noPadding ref={inputsRef}>
      <StyledSubHeader inline>
        {t("InviteViaLink")}
        {false && ( //TODO: Change to linksVisible after added link information from backend
          <div style={{ position: "relative" }}>
            <IconButton
              size={16}
              iconName={MediaDownloadReactSvgUrl}
              hoverColor={globalColors.black}
              iconColor={globalColors.gray}
              onClick={toggleActionLinks}
            />
            <DropDown
              open={actionLinksVisible}
              clickOutsideAction={closeActionLinks}
              withBackdrop={false}
              isDefaultMode={false}
              fixedDirection={true}
            >
              <DropDownItem
                label={`${t("Common:ShareVia")} e-mail`}
                onClick={() => shareEmail(activeLink[0])}
              />
              <DropDownItem
                label={`${t("Common:ShareVia")} Twitter`}
                onClick={() => shareTwitter(activeLink[0])}
              />
            </DropDown>
          </div>
        )}
        <StyledToggleButton
          className="invite-via-link"
          isChecked={externalLinksVisible}
          onChange={toggleLinks}
        />
      </StyledSubHeader>
      <StyledDescription>
        {roomId === -1
          ? t("InviteViaLinkDescriptionAccounts", {
              productName: t("Common:ProductName"),
            })
          : t("InviteViaLinkDescriptionRoom")}
      </StyledDescription>
      {externalLinksVisible && (
        <StyledInviteInputContainer key={activeLink.id}>
          <StyledInviteInput isShowCross>
            <InputBlock
              className="input-link"
              iconSize={16}
              iconButtonClassName="copy-link-icon"
              scale
              value={activeLink.shareLink}
              isReadOnly
              iconName={CopyReactSvgUrl}
              onIconClick={onCopyLink}
            />
          </StyledInviteInput>
          <AccessSelector
            className="invite-via-link-access"
            t={t}
            roomType={roomType}
            defaultAccess={activeLink.access}
            onSelectAccess={onSelectAccess}
            containerRef={inputsRef}
            isOwner={isOwner}
            isMobileView={isMobileView}
          />
        </StyledInviteInputContainer>
      )}
    </StyledBlock>
  );
};

export default inject(({ userStore, dialogsStore, filesStore }) => {
  const { isOwner } = userStore.user;
  const { invitePanelOptions } = dialogsStore;
  const { setInvitationLinks } = filesStore;
  const { roomId, hideSelector, defaultAccess } = invitePanelOptions;

  return {
    setInvitationLinks,
    roomId,
    hideSelector,
    defaultAccess,
    isOwner,
  };
})(observer(ExternalLinks));<|MERGE_RESOLUTION|>--- conflicted
+++ resolved
@@ -49,11 +49,7 @@
   StyledToggleButton,
   StyledDescription,
 } from "../StyledInvitePanel";
-<<<<<<< HEAD
-import { PRODUCT_NAME } from "@docspace/shared/constants";
 import { globalColors } from "@docspace/shared/themes";
-=======
->>>>>>> 116702d2
 
 const ExternalLinks = ({
   t,
