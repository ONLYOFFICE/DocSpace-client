// (c) Copyright Ascensio System SIA 2009-2024
//
// This program is a free software product.
// You can redistribute it and/or modify it under the terms
// of the GNU Affero General Public License (AGPL) version 3 as published by the Free Software
// Foundation. In accordance with Section 7(a) of the GNU AGPL its Section 15 shall be amended
// to the effect that Ascensio System SIA expressly excludes the warranty of non-infringement of
// any third-party rights.
//
// This program is distributed WITHOUT ANY WARRANTY, without even the implied warranty
// of MERCHANTABILITY or FITNESS FOR A PARTICULAR  PURPOSE. For details, see
// the GNU AGPL at: http://www.gnu.org/licenses/agpl-3.0.html
//
// You can contact Ascensio System SIA at Lubanas st. 125a-25, Riga, Latvia, EU, LV-1021.
//
// The  interactive user interfaces in modified source and object code versions of the Program must
// display Appropriate Legal Notices, as required under Section 5 of the GNU AGPL version 3.
//
// Pursuant to Section 7(b) of the License you must retain the original Product logo when
// distributing the program. Pursuant to Section 7(e) we decline to grant you any rights under
// trademark law for use of our trademarks.
//
// All the Product's GUI elements, including illustrations and icon sets, as well as technical writing
// content are licensed under the terms of the Creative Commons Attribution-ShareAlike 4.0
// International. See the License terms at http://creativecommons.org/licenses/by-sa/4.0/legalcode

import React, { useCallback } from "react";
import { inject, observer } from "mobx-react";
import { useLocation, useNavigate, useParams } from "react-router-dom";

import { withTranslation } from "react-i18next";
import find from "lodash/find";
import result from "lodash/result";

import { isMobile, isTablet } from "@docspace/shared/utils";
import { RoomsTypeValues } from "@docspace/shared/utils/common";
import FilterInput from "@docspace/shared/components/filter";
import { withLayoutSize } from "@docspace/shared/HOC/withLayoutSize";
import { getUser, getUserById } from "@docspace/shared/api/people";
import RoomsFilter from "@docspace/shared/api/rooms/filter";
import AccountsFilter from "@docspace/shared/api/people/filter";
import GroupsFilter from "@docspace/shared/api/groups/filter";
import FilesFilter from "@docspace/shared/api/files/filter";
import {
  AccountLoginType,
  DeviceType,
  EmployeeStatus,
  EmployeeType,
  FilterGroups,
  FilterKeys,
  FilterSubject,
  FilterType,
  PaymentsType,
  RoomSearchArea,
  RoomsProviderType,
  RoomsType,
} from "@docspace/shared/enums";
import {
  PRODUCT_NAME,
  ROOMS_PROVIDER_TYPE_NAME,
} from "@docspace/shared/constants";

import { getDefaultRoomName } from "SRC_DIR/helpers/filesUtils";

import { SortByFieldName, TableVersions } from "SRC_DIR/helpers/constants";

import ViewRowsReactSvgUrl from "PUBLIC_DIR/images/view-rows.react.svg?url";
import ViewTilesReactSvgUrl from "PUBLIC_DIR/images/view-tiles.react.svg?url";

import { getGroupById } from "@docspace/shared/api/groups";
import { getRoomInfo } from "@docspace/shared/api/rooms";
import { FilterLoader } from "@docspace/shared/skeletons/filter";

const getAccountLoginType = (filterValues) => {
  const accountLoginType = result(
    find(filterValues, (value) => {
      return value.group === "filter-login-type";
    }),
    "key",
  );

  return accountLoginType || null;
};

const getFilterType = (filterValues) => {
  const filterType = result(
    find(filterValues, (value) => {
      return value.group === FilterGroups.filterType;
    }),
    "key",
  );

  return filterType?.toString() ? +filterType : null;
};

const getSubjectFilter = (filterValues) => {
  const subjectFilter = result(
    find(filterValues, (value) => {
      return value.group === FilterGroups.roomFilterOwner;
    }),
    "key",
  );

  return subjectFilter?.toString() ? subjectFilter?.toString() : null;
};

const getAuthorType = (filterValues) => {
  const authorType = result(
    find(filterValues, (value) => {
      return value.group === FilterGroups.filterAuthor;
    }),
    "key",
  );

  return authorType ? authorType : null;
};

const getRoomId = (filterValues) => {
  const filterRoomId = result(
    find(filterValues, (value) => {
      return value.group === FilterGroups.filterRoom;
    }),
    "key",
  );

  return filterRoomId || null;
};

const getSearchParams = (filterValues) => {
  const searchParams = result(
    find(filterValues, (value) => {
      return value.group === FilterGroups.filterFolders;
    }),
    "key",
  );

  return searchParams || FilterKeys.excludeSubfolders;
};

const getType = (filterValues) => {
  const filterType = filterValues.find(
    (value) => value.group === FilterGroups.roomFilterType,
  )?.key;

  const type = filterType;

  return type;
};

const getProviderType = (filterValues) => {
  const filterType = filterValues.find(
    (value) => value.group === FilterGroups.roomFilterProviderType,
  )?.key;

  const type = filterType;

  return type;
};

const getSubjectId = (filterValues) => {
  const filterOwner = result(
    find(filterValues, (value) => {
      return value.group === FilterGroups.roomFilterSubject;
    }),
    "key",
  );

  return filterOwner ? filterOwner : null;
};

const getGroupMemberId = (filterValues, userId) => {
  const filterMember = result(
    find(filterValues, (value) => {
      return value.group === FilterGroups.groupsFilterMember;
    }),
    "key",
  );

  if (!filterMember) {
    return null;
  }

  return filterMember === FilterKeys.me ? userId : filterMember;
};

const getSearchByManager = (filterValues) => {
  return filterValues.some((v) => v.group === FilterGroups.groupsFilterManager);
};

const getStatus = (filterValues) => {
  const employeeStatus = result(
    find(filterValues, (value) => {
      return value.group === "filter-status";
    }),
    "key",
  );

  return employeeStatus ? +employeeStatus : null;
};

const getRole = (filterValues) => {
  const employeeStatus = result(
    find(filterValues, (value) => {
      return value.group === "filter-type";
    }),
    "key",
  );

  return employeeStatus || null;
};

const getPayments = (filterValues) => {
  const employeeStatus = result(
    find(filterValues, (value) => {
      return value.group === "filter-account";
    }),
    "key",
  );

  return employeeStatus || null;
};

const getGroup = (filterValues) => {
  const groupId = result(
    find(filterValues, (value) => {
      return (
        value.group === FilterGroups.filterGroup &&
        value.key !== FilterKeys.withoutGroup
      );
    }),
    "key",
  );

  return groupId || null;
};

const getWithoutGroup = (filterValues) => {
  return filterValues.some((value) => value.key === FilterKeys.withoutGroup);
};

const getFilterContent = (filterValues) => {
  const filterContent = result(
    find(filterValues, (value) => {
      return value.group === FilterGroups.filterContent;
    }),
    "key",
  );

  return filterContent ? filterContent : null;
};

const getTags = (filterValues) => {
  const filterTags = filterValues.find(
    (value) => value.group === FilterGroups.roomFilterTags,
  )?.key;

  const tags = filterTags?.length > 0 ? filterTags : null;

  return tags;
};

const getQuotaFilter = (filterValues) => {
  const filterType = result(
    find(filterValues, (value) => {
      return value.group === FilterGroups.filterQuota;
    }),
    "key",
  );

  return filterType?.toString() ? +filterType : null;
};

const TABLE_COLUMNS = `filesTableColumns_ver-${TableVersions.Files}`;

const COLUMNS_SIZE_INFO_PANEL = `filesColumnsSizeInfoPanel_ver-${TableVersions.Files}`;

const TABLE_ROOMS_COLUMNS = `roomsTableColumns_ver-${TableVersions.Rooms}`;

const TABLE_RECENT_COLUMNS = `recentTableColumns_ver-${TableVersions.Recent}`;

const COLUMNS_ROOMS_SIZE_INFO_PANEL = `roomsColumnsSizeInfoPanel_ver-${TableVersions.Rooms}`;

const TABLE_TRASH_COLUMNS = `trashTableColumns_ver-${TableVersions.Trash}`;

const COLUMNS_TRASH_SIZE_INFO_PANEL = `trashColumnsSizeInfoPanel_ver-${TableVersions.Trash}`;

const TABLE_PEOPLE_COLUMNS = `peopleTableColumns_ver-${TableVersions.People}`;

const COLUMNS_PEOPLE_SIZE_INFO_PANEL = `infoPanelPeopleColumnsSize_ver-${TableVersions.People}`;

const TABLE_GROUPS_COLUMNS = `groupsTableColumns_ver-${TableVersions.Groups}`;

const COLUMNS_GROUPS_SIZE_INFO_PANEL = `infoPanelGroupsColumnsSize_ver-${TableVersions.Groups}`;

const TABLE_INSIDE_GROUP_COLUMNS = `insideGroupTableColumns_ver-${TableVersions.InsideGroup}`;

const COLUMNS_INSIDE_GROUP_SIZE_INFO_PANEL = `infoPanelInsideGroupPeopleColumnsSize_ver-${TableVersions.InsideGroup}`;

const COLUMNS_RECENT_SIZE_INFO_PANEL = `recentColumnsSizeInfoPanel_ver-${TableVersions.Recent}`;

const SectionFilterContent = ({
  t,
  filter,
  roomsFilter,
  isRecentTab,
  isFavoritesFolder,
  sectionWidth,
  viewAs,
  createThumbnails,
  setViewAs,
  setIsLoading,

  fetchTags,
  infoPanelVisible,
  isRooms,
  isTrash,
  userId,
  isPersonalRoom,
  isIndexing,
  isIndexEditingMode,

  providers,

  clearSearch,
  setClearSearch,
  setMainButtonMobileVisible,
  isArchiveFolder,
  canSearchByContent,
  accountsViewAs,
  groups,
  groupsFilter,
  setGroupsFilter,
  insideGroupFilter,
  setInsideGroupFilter,

  accountsFilter,
  setAccountsFilter,
  showFilterLoader,
  isPublicRoom,
  publicRoomKey,
  setRoomsFilter,
  standalone,
  currentDeviceType,
  isRoomAdmin,
  showStorageInfo,
  isDefaultRoomsQuotaSet,
}) => {
  const location = useLocation();
  const { groupId } = useParams();
  const navigate = useNavigate();

  const isAccountsPage = location.pathname.includes("accounts");
  const isPeopleAccounts = location.pathname.includes("accounts/people");
  const isInsideGroup = !!groupId;
  const isGroupsAccounts =
    location.pathname.includes("accounts/groups") && !isInsideGroup;

  const [selectedFilterValues, setSelectedFilterValues] = React.useState(null);

  const onNavigate = (path, filter) => {
    if (isPublicRoom) {
      navigate(`${path}?key=${publicRoomKey}&${filter.toUrlParams()}`);
    } else {
      navigate(`${path}/filter?${filter.toUrlParams()}`);
    }
  };

  const onFilter = React.useCallback(
    (data) => {
      setIsLoading(true);
      if (isPeopleAccounts || isInsideGroup) {
        const status = getStatus(data);

        const role = getRole(data);
        const payments = getPayments(data);
        const accountLoginType = getAccountLoginType(data);
        const quota = getQuotaFilter(data) || null;
        const newFilter = isInsideGroup
          ? insideGroupFilter.clone()
          : accountsFilter.clone();

        newFilter.employeeStatus = status;

        if (quota) {
          newFilter.quotaFilter = quota;
        }
        newFilter.page = 0;

        newFilter.role = role;

        newFilter.payments = payments;

        newFilter.accountLoginType = accountLoginType;

        if (isPeopleAccounts) {
          const group = getGroup(data);
          const withoutGroup = getWithoutGroup(data);

          newFilter.withoutGroup = withoutGroup;
          newFilter.group = group;
        }

        const url = isInsideGroup
          ? `accounts/groups/${groupId}/filter?`
          : `accounts/people/filter?`;

        navigate(`${url}${newFilter.toUrlParams()}`);
      } else if (isGroupsAccounts) {
        const newFilter = groupsFilter.clone();

        const memberId = getGroupMemberId(data, userId);
        const searchByManager = getSearchByManager(data);

        newFilter.page = 0;
        newFilter.userId = memberId;

        if (memberId) {
          newFilter.searchByManager = searchByManager;
        }

        navigate(`accounts/groups/filter?${newFilter.toUrlParams()}`);
      } else if (isRooms) {
        const type = getType(data) || null;

        const subjectId = getSubjectId(data) || null;

        const subjectFilter = getSubjectFilter(data) || null;

        const providerType = getProviderType(data) || null;
        const tags = getTags(data) || null;
        const quota = getQuotaFilter(data) || null;

        const newFilter = roomsFilter.clone();

        newFilter.page = 0;
        newFilter.provider = providerType ? providerType : null;
        newFilter.type = type ? type : null;

        newFilter.subjectFilter = null;
        newFilter.subjectId = null;

        if (quota) {
          newFilter.quotaFilter = quota;
        }

        if (subjectId) {
          newFilter.subjectId = subjectId;

          if (subjectId === FilterKeys.me) {
            newFilter.subjectId = `${userId}`;
          }

          newFilter.subjectFilter = subjectFilter?.toString()
            ? subjectFilter.toString()
            : FilterSubject.Member;
        }

        if (tags) {
          if (!tags?.length) {
            newFilter.tags = null;
            newFilter.withoutTags = true;
          } else {
            newFilter.tags = tags;
            newFilter.withoutTags = false;
          }
        } else {
          newFilter.tags = null;
          newFilter.withoutTags = false;
        }

        const path =
          newFilter.searchArea === RoomSearchArea.Active
            ? "rooms/shared"
            : "rooms/archived";
        navigate(`${path}/filter?${newFilter.toUrlParams(userId)}`);
      } else {
        const filterType = getFilterType(data) || null;

        const authorType = getAuthorType(data);

        const withSubfolders = getSearchParams(data);
        const withContent = getFilterContent(data);

        const roomId = getRoomId(data);

        const newFilter = filter.clone();
        newFilter.page = 0;

        newFilter.filterType = filterType;

        if (authorType === FilterKeys.me || authorType === FilterKeys.other) {
          newFilter.authorType = `user_${userId}`;
          newFilter.excludeSubject = authorType === FilterKeys.other;
        } else {
          newFilter.authorType = authorType ? `user_${authorType}` : null;
          newFilter.excludeSubject = null;
        }

        newFilter.withSubfolders =
          withSubfolders === FilterKeys.excludeSubfolders ? null : "true";

        newFilter.searchInContent = withContent === "true" ? "true" : null;

        const path = location.pathname.split("/filter")[0];
        if (isTrash) {
          newFilter.roomId = roomId;
        }

        onNavigate(path, newFilter);
      }
    },
    [
      isRooms,
      isTrash,
      isRecentTab,
      setIsLoading,
      roomsFilter,
      accountsFilter,
      groupsFilter,
      filter,
      insideGroupFilter,

      isPeopleAccounts,
      isGroupsAccounts,
      groupId,
      location.pathname,
    ],
  );

  const onClearFilter = useCallback(() => {
    if (isAccountsPage) {
      return;
    }
    setIsLoading(true);
    if (isRooms) {
      const newFilter = RoomsFilter.clean();
      newFilter.searchArea = roomsFilter.searchArea;

      const path =
        roomsFilter.searchArea === RoomSearchArea.Active
          ? "rooms/shared"
          : "rooms/archived";

      navigate(`${path}/filter?${newFilter.toUrlParams(userId)}`);
    } else {
      const newFilter = filter.clone();

      newFilter.page = 0;
      newFilter.filterValue = "";

      const path = location.pathname.split("/filter")[0];

      onNavigate(path, newFilter);
    }
  }, [
    isRooms,
    setIsLoading,

    filter,

    roomsFilter,
    isAccountsPage,

    location.pathname,
  ]);

  const onSearch = React.useCallback(
    (data = "") => {
      const searchValue = data?.trim() ?? "";

      if (
        !filter.search &&
        !roomsFilter.filterValue &&
        !accountsFilter.search &&
        !groupsFilter.search &&
        !insideGroupFilter.search &&
        searchValue.length === 0
      )
        return;

      setIsLoading(true);
      if (isAccountsPage) {
        const newFilter = isInsideGroup
          ? insideGroupFilter.clone()
          : isGroupsAccounts
            ? groupsFilter.clone()
            : accountsFilter.clone();
        const subModule = isGroupsAccounts ? "groups" : "people";
        const url = isInsideGroup
          ? `accounts/groups/${groupId}/filter?`
          : `accounts/${subModule}/filter?`;

        newFilter.page = 0;
        newFilter.search = searchValue;

        navigate(`${url}${newFilter.toUrlParams()}`);
      } else if (isRooms) {
        const newFilter = roomsFilter.clone();

        newFilter.page = 0;
        newFilter.filterValue = searchValue;

        const path =
          newFilter.searchArea === RoomSearchArea.Active
            ? "rooms/shared"
            : "rooms/archived";

        navigate(`${path}/filter?${newFilter.toUrlParams(userId)}`);
      } else {
        const newFilter = filter.clone();
        newFilter.page = 0;
        newFilter.search = searchValue;

        const path = location.pathname.split("/filter")[0];

        onNavigate(path, newFilter);
      }
    },
    [
      isRooms,
      isAccountsPage,
      isPeopleAccounts,
      isGroupsAccounts,
      isInsideGroup,
      groupId,
      setIsLoading,

      filter,
      roomsFilter,
      accountsFilter,
      groupsFilter,
      insideGroupFilter,
      location.pathname,
    ],
  );

  const onSort = React.useCallback(
    (sortId, sortDirection) => {
      const sortBy = sortId;
      const sortOrder = sortDirection === "desc" ? "descending" : "ascending";

      let newFilter = null;

      if (isInsideGroup) newFilter = insideGroupFilter.clone();
      else if (isPeopleAccounts) newFilter = accountsFilter.clone();
      else if (isGroupsAccounts) newFilter = groupsFilter.clone();
      else if (isRooms) newFilter = roomsFilter.clone();
      else newFilter = filter.clone();

      newFilter.page = 0;
      newFilter.sortBy = sortBy;
      newFilter.sortOrder = sortOrder;

      setIsLoading(true);

      if (isInsideGroup) {
        setInsideGroupFilter(newFilter);
        navigate(
          `accounts/groups/${groupId}/filter?${newFilter.toUrlParams()}`,
        );
      } else if (isPeopleAccounts) {
        setAccountsFilter(newFilter);
        navigate(`accounts/people/filter?${newFilter.toUrlParams()}`);
      } else if (isGroupsAccounts) {
        setGroupsFilter(newFilter);
        navigate(`accounts/groups/filter?${newFilter.toUrlParams()}`);
      } else if (isRooms) {
        const path =
          newFilter.searchArea === RoomSearchArea.Active
            ? "rooms/shared"
            : "rooms/archived";
        setRoomsFilter(newFilter);
        navigate(`${path}/filter?${newFilter.toUrlParams(userId)}`);
      } else {
        const path = location.pathname.split("/filter")[0];

        onNavigate(path, newFilter);
      }
    },
    [
      isRooms,
      isPeopleAccounts,
      isGroupsAccounts,
      isAccountsPage,
      setIsLoading,
      filter,
      roomsFilter,
      accountsFilter,
      groupsFilter,
      insideGroupFilter,
      groupId,
    ],
  );

  const onChangeViewAs = React.useCallback(
    (view) => {
      if (view === "row") {
        if (
          isMobile() ||
          isTablet() ||
          currentDeviceType !== DeviceType.desktop
        ) {
          setViewAs("row");
        } else {
          setViewAs("table");
        }
      } else {
        setViewAs(view);
      }
    },
    [sectionWidth, infoPanelVisible, setViewAs, currentDeviceType],
  );

  const getSelectedInputValue = React.useCallback(() => {
    return isInsideGroup
      ? insideGroupFilter.search
        ? insideGroupFilter.search
        : ""
      : isPeopleAccounts
        ? accountsFilter.search
          ? accountsFilter.search
          : ""
        : isGroupsAccounts
          ? groupsFilter.search
            ? groupsFilter.search
            : ""
          : isRooms
            ? roomsFilter.filterValue
              ? roomsFilter.filterValue
              : ""
            : filter.search
              ? filter.search
              : "";
  }, [
    isRooms,
    isPeopleAccounts,
    isGroupsAccounts,
    isInsideGroup,
    roomsFilter.filterValue,
    filter.search,
    accountsFilter.search,
    groupsFilter.search,
    insideGroupFilter.search,
  ]);

  const getSelectedSortData = React.useCallback(() => {
    const currentFilter = isInsideGroup
      ? insideGroupFilter
      : isPeopleAccounts
        ? accountsFilter
        : isGroupsAccounts
          ? groupsFilter
          : isRooms
            ? roomsFilter
            : filter;
    return {
      sortDirection: currentFilter.sortOrder === "ascending" ? "asc" : "desc",
      sortId: currentFilter.sortBy,
    };
  }, [
    isRooms,
    isPeopleAccounts,
    isGroupsAccounts,
    isInsideGroup,
    filter.sortOrder,
    filter.sortBy,
    roomsFilter.sortOrder,
    roomsFilter.sortBy,
    accountsFilter.sortOrder,
    accountsFilter.sortBy,
    groupsFilter.sortOrder,
    groupsFilter.sortBy,
    insideGroupFilter.sortOrder,
    insideGroupFilter.sortBy,
  ]);

  const getSelectedFilterData = React.useCallback(async () => {
    const filterValues = [];

    if (isAccountsPage) {
      if (isPeopleAccounts || isInsideGroup) {
        const filter = isInsideGroup ? insideGroupFilter : accountsFilter;
        if (filter.employeeStatus) {
          let label = "";
          const key = filter.employeeStatus;

          switch (key) {
            case EmployeeStatus.Active:
              label = t("Common:Active");
              break;
            case EmployeeStatus.Pending:
              label = t("PeopleTranslations:PendingInviteTitle");
              break;
            case EmployeeStatus.Disabled:
              label = t("PeopleTranslations:DisabledEmployeeStatus");
              break;
          }

          filterValues.push({
            key,
            label,
            group: "filter-status",
          });
        }

        if (filter.role) {
          let label = null;

          switch (+filter.role) {
            case EmployeeType.Admin:
              label = t("Common:PortalAdmin", { productName: PRODUCT_NAME });
              break;
            case EmployeeType.User:
              label = t("Common:RoomAdmin");
              break;
            case EmployeeType.Collaborator:
              label = t("Common:PowerUser");
              break;
            case EmployeeType.Guest:
              label = t("Common:User");
              break;
            default:
              label = "";
          }

          filterValues.push({
            key: +filter.role,
            label: label,
            group: "filter-type",
          });
        }

        if (accountsFilter.quotaFilter) {
          const key = +accountsFilter.quotaFilter;

          const label =
            key === FilterKeys.customQuota
              ? t("Common:CustomQuota")
              : t("Common:DefaultQuota");

          filterValues.push({
            key: accountsFilter.quotaFilter,
            label: label,
            group: FilterGroups.filterQuota,
          });
        }

        if (accountsFilter?.payments?.toString()) {
          filterValues.push({
            key: filter.payments?.toString(),
            label:
              PaymentsType.Paid === filter.payments?.toString()
                ? t("Common:Paid")
                : t("Common:Free"),
            group: "filter-account",
          });
        }

        if (insideGroupFilter?.payments?.toString()) {
          filterValues.push({
            key: filter.payments?.toString(),
            label:
              PaymentsType.Paid === filter.payments?.toString()
                ? t("Common:Paid")
                : t("Common:Free"),
            group: "filter-account",
          });
        }

        if (filter?.accountLoginType?.toString()) {
          const label =
            AccountLoginType.SSO === filter.accountLoginType.toString()
              ? t("Common:SSO")
              : AccountLoginType.LDAP === filter.accountLoginType.toString()
                ? t("Common:LDAP")
                : t("PeopleTranslations:StandardLogin");
          filterValues.push({
            key: filter.accountLoginType.toString(),
            label: label,
            group: "filter-login-type",
          });
        }

        if (isPeopleAccounts && filter.group) {
          const groupId = filter.group;
          const group = await getGroupById(groupId);

          if (group) {
            filterValues.push({
              key: groupId,
              group: FilterGroups.filterGroup,
              label: group.name,
            });
          }
        }

        if (isPeopleAccounts && filter.withoutGroup) {
          filterValues.push({
            key: FilterKeys.withoutGroup,
            label: t("PeopleTranslations:WithoutGroup"),
            group: FilterGroups.filterGroup,
          });
        }
      }

      if (isGroupsAccounts) {
        if (groupsFilter.userId) {
          const memberId = groupsFilter.userId;
          const member = await getUserById(memberId);
          const isMe = userId === groupsFilter.userId;

          const label = isMe ? t("Common:MeLabel") : member.displayName;

          const memberFilterValue = {
            key: isMe ? FilterKeys.me : groupsFilter.userId,
            group: FilterGroups.groupsFilterMember,
            label,
          };

          if (groupsFilter.searchByManager) {
            memberFilterValue.selectedLabel = `${t("Common:HeadOfGroup")}: ${label}`;
          }

          filterValues.push(memberFilterValue);
        }

        if (groupsFilter.searchByManager) {
          filterValues.push({
            key: FilterKeys.byManager,
            group: FilterGroups.groupsFilterManager,
          });
        }
      }

      const currentFilterValues = [];

      setSelectedFilterValues((value) => {
        if (!value) {
          currentFilterValues.push(...filterValues);
          return filterValues.map((f) => ({ ...f }));
        }

        const items = value.map((v) => {
          const item = filterValues.find((f) => f.group === v.group);

          if (item) {
            if (item.isMultiSelect) {
              let isEqual = true;

              item.key.forEach((k) => {
                if (!v.key.includes(k)) {
                  isEqual = false;
                }
              });

              if (isEqual) return item;

              return false;
            } else {
              if (item.key === v.key) return item;
              return false;
            }
          } else {
            return false;
          }
        });

        const newItems = filterValues.filter(
          (v) => !items.find((i) => i.group === v.group),
        );

        items.push(...newItems);

        currentFilterValues.push(...items.filter((i) => i));

        return items.filter((i) => i);
      });

      return currentFilterValues;
    }

    if (isRooms) {
      // if (!roomsFilter.withSubfolders) {
      //   filterValues.push({
      //     key: FilterKeys.excludeSubfolders,
      //     label: "Exclude subfolders",
      //     group: FilterGroups.roomFilterFolders,
      //   });
      // }

      // if (roomsFilter.searchInContent) {
      //   filterValues.push({
      //     key: FilterKeys.withContent,
      //     label: "File contents",
      //     group: FilterGroups.roomFilterContent,
      //   });
      // }

      if (roomsFilter.subjectId) {
        const user = await getUser(roomsFilter.subjectId);
        const isMe = userId === roomsFilter.subjectId;

        let label = isMe ? t("Common:MeLabel") : user.displayName;

        const subject = {
          key: isMe ? FilterKeys.me : roomsFilter.subjectId,
          group: FilterGroups.roomFilterSubject,
          label: label,
        };

        if (roomsFilter.subjectFilter?.toString()) {
          if (roomsFilter.subjectFilter.toString() === FilterSubject.Owner) {
            subject.selectedLabel = t("Common:Owner") + ": " + label;
          }

          filterValues.push(subject);

          filterValues.push({
            key: roomsFilter?.subjectFilter?.toString(),
            group: FilterGroups.roomFilterOwner,
          });
        } else {
          filterValues.push(subject);
        }
      }

      if (roomsFilter.type) {
        const key = +roomsFilter.type;

        const label = getDefaultRoomName(key, t);

        filterValues.push({
          key: key,
          label: label,
          group: FilterGroups.roomFilterType,
        });
      }
      if (roomsFilter.quotaFilter) {
        const key = roomsFilter.quotaFilter;

        const label =
          key === FilterKeys.customQuota
            ? t("Common:CustomQuota")
            : t("Common:DefaultQuota");

        filterValues.push({
          key: roomsFilter.quotaFilter,
          label: label,
          group: FilterGroups.filterQuota,
        });
      }

      if (roomsFilter?.tags?.length > 0) {
        filterValues.push({
          key: roomsFilter.tags,
          group: FilterGroups.roomFilterTags,
          isMultiSelect: true,
        });
      }

      if (roomsFilter.provider) {
        const provider = +roomsFilter.provider;

        const label = ROOMS_PROVIDER_TYPE_NAME[provider];

        filterValues.push({
          key: provider,
          label: label,
          group: FilterGroups.roomFilterProviderType,
        });
      }
    } else {
      if (filter.withSubfolders === "true") {
        filterValues.push({
          key: FilterKeys.withSubfolders,
          label: t("WithSubfolders"),
          group: FilterGroups.filterFolders,
        });
      }

      if (filter.searchInContent) {
        filterValues.push({
          key: "true",
          label: t("FileContents"),
          group: FilterGroups.filterContent,
        });
      }

      if (filter.filterType) {
        let label = "";

        switch (filter.filterType.toString()) {
          case FilterType.DocumentsOnly.toString():
            label = t("Common:Documents");
            break;
          case FilterType.FoldersOnly.toString():
            label = t("Translations:Folders");
            break;
          case FilterType.SpreadsheetsOnly.toString():
            label = t("Translations:Spreadsheets");
            break;
          case FilterType.ArchiveOnly.toString():
            label = t("Archives");
            break;
          case FilterType.PresentationsOnly.toString():
            label = t("Translations:Presentations");
            break;
          case FilterType.ImagesOnly.toString():
            label = t("Images");
            break;
          case FilterType.MediaOnly.toString():
            label = t("Media");
            break;
          case FilterType.FilesOnly.toString():
            label = t("AllFiles");
            break;
          case FilterType.OFormTemplateOnly.toString():
            label = t("FormsTemplates");
            break;
          case FilterType.OFormOnly.toString():
            label = t("Forms");
            break;
        }

        filterValues.push({
          key: `${filter.filterType}`,
          label: label.toLowerCase(),
          group: FilterGroups.filterType,
        });
      }

      if (filter.authorType) {
        const isMe = userId === filter.authorType.replace("user_", "");

        let label = isMe
          ? filter.excludeSubject
            ? t("Common:OtherLabel")
            : t("Common:MeLabel")
          : null;

        if (!isMe) {
          const user = await getUser(filter.authorType.replace("user_", ""));
          label = user.displayName;
        }

        filterValues.push({
          key: isMe
            ? filter.excludeSubject
              ? FilterKeys.other
              : FilterKeys.me
            : filter.authorType.replace("user_", ""),
          group: FilterGroups.filterAuthor,
          label: label,
        });
      }

      if (filter.roomId) {
        const room = await getRoomInfo(filter.roomId);
        const label = room.title;

        filterValues.push({
          key: filter.roomId,
          group: FilterGroups.filterRoom,
          label: label,
        });
      }
    }

    // return filterValues;
    const currentFilterValues = [];

    setSelectedFilterValues((value) => {
      if (!value) {
        currentFilterValues.push(...filterValues);
        return filterValues.map((f) => ({ ...f }));
      }

      const items = value.map((v) => {
        const item = filterValues.find((f) => f.group === v.group);

        if (item) {
          if (item.isMultiSelect) {
            let isEqual = true;

            item.key.forEach((k) => {
              if (!v.key.includes(k)) {
                isEqual = false;
              }
            });

            if (isEqual) return item;

            return false;
          } else {
            if (item.key === v.key) return item;
            return false;
          }
        } else {
          return false;
        }
      });

      const newItems = filterValues.filter(
        (v) => !items.find((i) => i.group === v.group),
      );

      items.push(...newItems);

      currentFilterValues.push(...items.filter((i) => i));

      return items.filter((i) => i);
    });

    return currentFilterValues;
  }, [
    filter.withSubfolders,
    filter.authorType,
    filter.roomId,
    filter.filterType,
    filter.searchInContent,
    filter.excludeSubject,
    roomsFilter.provider,
    roomsFilter.type,
    roomsFilter.subjectId,
    roomsFilter.subjectFilter,
    roomsFilter.tags,
    roomsFilter.tags?.length,
    roomsFilter.excludeSubject,
    roomsFilter.withoutTags,
    roomsFilter.quotaFilter,
    // roomsFilter.withSubfolders,
    // roomsFilter.searchInContent,
    userId,
    isRooms,
    isAccountsPage,

    isPeopleAccounts,
    accountsFilter.employeeStatus,
    accountsFilter.activationStatus,
    accountsFilter.role,
    accountsFilter.payments,
    accountsFilter.group,
    accountsFilter.accountLoginType,
    accountsFilter.withoutGroup,

    isGroupsAccounts,
    groupsFilter.userId,
    groupsFilter.searchByManager,

    isInsideGroup,
    insideGroupFilter.employeeStatus,
    insideGroupFilter.activationStatus,
    insideGroupFilter.role,
    insideGroupFilter.payments,
    insideGroupFilter.accountLoginType,
    t,
  ]);

  const getFilterData = React.useCallback(async () => {
    const quotaFilter = [
      {
        key: FilterGroups.filterQuota,
        group: FilterGroups.filterQuota,
        label: t("Common:StorageQuota"),
        isHeader: true,
        withoutSeparator: true,
        withMultiItems: true,
      },
      {
        id: "filter_custom-quota",
        key: FilterKeys.customQuota,
        group: FilterGroups.filterQuota,
        label: t("Common:CustomQuota"),
      },
      {
        id: "filter_default-quota",
        key: FilterKeys.defaultQuota,
        group: FilterGroups.filterQuota,
        label: t("Common:DefaultQuota"),
      },
    ];
    if (isPeopleAccounts || isInsideGroup) {
      const groupItems = [
        {
          key: FilterGroups.filterGroup,
          group: FilterGroups.filterGroup,
          label: t("Common:Group"),
          isHeader: true,
        },
        {
          id: "filter_group-without-group",
          key: FilterKeys.withoutGroup,
          group: FilterGroups.filterGroup,
          label: t("PeopleTranslations:WithoutGroup"),
        },
        {
          id: "filter_group-other",
          key: FilterKeys.other,
          group: FilterGroups.filterGroup,
          label: t("Common:OtherLabel"),
        },
        {
          id: "filter_group-selected-group",
          key: FilterKeys.selectedGroup,
          group: FilterGroups.filterGroup,
          displaySelectorType: "link",
        },
      ];

      const statusItems = [
        {
          id: "filter_status-user",
          key: "filter-status",
          group: "filter-status",
          label: t("People:UserStatus"),
          isHeader: true,
        },
        {
          id: "filter_status-active",
          key: EmployeeStatus.Active,
          group: "filter-status",
          label: t("Common:Active"),
        },
        {
          id: "filter_status-pending",
          key: EmployeeStatus.Pending,
          group: "filter-status",
          label: t("PeopleTranslations:PendingInviteTitle"),
        },
      ];

      if (!isRoomAdmin)
        statusItems.push({
          id: "filter_status-disabled",
          key: EmployeeStatus.Disabled,
          group: "filter-status",
          label: t("PeopleTranslations:DisabledEmployeeStatus"),
        });

      const typeItems = [
        {
          key: "filter-type",
          group: "filter-type",
          label: t("Common:Type"),
          isHeader: true,
        },
        {
          id: "filter_type-docspace-admin",
          key: EmployeeType.Admin,
          group: "filter-type",
          label: t("Common:PortalAdmin", { productName: PRODUCT_NAME }),
        },
        {
          id: "filter_type-room-admin",
          key: EmployeeType.User,
          group: "filter-type",
          label: t("Common:RoomAdmin"),
        },
        {
          id: "filter_type-room-admin",
          key: EmployeeType.Collaborator,
          group: "filter-type",
          label: t("Common:PowerUser"),
        },
        {
          id: "filter_type-user",
          key: EmployeeType.Guest,
          group: "filter-type",
          label: t("Common:User"),
        },
      ];

      // const roleItems = [
      //   {
      //     key: "filter-role",
      //     group: "filter-role",
      //     label: "Role in room",
      //     isHeader: true,
      //   },
      //   { key: "1", group: "filter-role", label: "Room manager" },
      //   { key: "2", group: "filter-role", label: "Co-worker" },
      //   { key: "3", group: "filter-role", label: "Editor" },
      //   { key: "4", group: "filter-role", label: "Form filler" },
      //   { key: "5", group: "filter-role", label: "Reviewer" },
      //   { key: "6", group: "filter-role", label: "Commentator" },
      //   { key: "7", group: "filter-role", label: "Viewer" },
      // ];

      const accountItems = [
        {
          key: "filter-account",
          group: "filter-account",
          label: t("ConnectDialog:Account"),
          isHeader: true,
          isLast: false,
        },
        {
          key: PaymentsType.Paid,
          group: "filter-account",
          label: t("Common:Paid"),
        },
        {
          key: PaymentsType.Free,
          group: "filter-account",
          label: t("Common:Free"),
        },
      ];

      // const roomItems = [
      //   {
      //     key: "filter-status",
      //     group: "filter-status",
      //     label: t("People:UserStatus"),
      //     isHeader: true,
      //   },
      //   {
      //     key: "1",
      //     group: "filter-status",
      //     label: t("Common:Active"),
      //     isSelector: true,
      //     selectorType: "room",
      //   },
      // ];

      const accountLoginTypeItems = [
        {
          key: "filter-login-type",
          group: "filter-login-type",
          label: t("PeopleTranslations:AccountLoginType"),
          isHeader: true,
          isLast: true,
        },
        {
          key: AccountLoginType.SSO,
          group: "filter-login-type",
          label: t("Common:SSO"),
        },
        {
          key: AccountLoginType.LDAP,
          group: "filter-login-type",
          label: t("Common:LDAP"),
        },
        {
          key: AccountLoginType.STANDART,
          group: "filter-login-type",
          label: t("PeopleTranslations:StandardLogin"),
        },
      ];

      const filterOptions = [];

      isPeopleAccounts && filterOptions.push(...groupItems);
      filterOptions.push(...statusItems);
      filterOptions.push(...typeItems);
      // filterOptions.push(...roleItems);
      if (!standalone) filterOptions.push(...accountItems);
      // filterOptions.push(...roomItems);
      filterOptions.push(...accountLoginTypeItems);
      showStorageInfo &&
        isDefaultRoomsQuotaSet &&
        filterOptions.push(...quotaFilter);
      return filterOptions;
    }

    if (isGroupsAccounts) {
      const memberOptions = [
        {
          key: FilterGroups.groupsFilterMember,
          group: FilterGroups.groupsFilterMember,
          label: t("Common:Member"),
          isHeader: true,
          withoutSeparator: true,
        },
        {
          id: "filter_group-member-me",
          key: FilterKeys.me,
          group: FilterGroups.groupsFilterMember,
          label: t("Common:MeLabel"),
        },
        {
          id: "filter_group-member-other",
          key: FilterKeys.other,
          group: FilterGroups.groupsFilterMember,
          label: t("Common:OtherLabel"),
        },
        {
          id: "filter_group-member-user",
          key: FilterKeys.user,
          group: FilterGroups.groupsFilterMember,
          displaySelectorType: "link",
        },
      ];

      const managerOptions = [
        {
          key: FilterGroups.groupsFilterManager,
          group: FilterGroups.groupsFilterManager,
          isHeader: true,
          withoutHeader: true,
          withoutSeparator: true,
        },
        {
          id: "filter_group-manager",
          key: FilterKeys.byManager,
          group: FilterGroups.groupsFilterManager,
          label: t("Translations:SearchByHeadOfGroup"),
          isDisabled: true,
          isCheckbox: true,
        },
      ];

      const filterOptions = [];

      filterOptions.push(...memberOptions);
      filterOptions.push(...managerOptions);

      return filterOptions;
    }

    let tags = null;
    if (!isPublicRoom) tags = await fetchTags();
    const connectedThirdParty = [];

    providers.forEach((item) => {
      if (connectedThirdParty.includes(item.provider_key)) return;
      connectedThirdParty.push(item.provider_key);
    });

    const isLastTypeOptionsRooms = !connectedThirdParty.length && !tags?.length;

    const folders =
      !isFavoritesFolder && !isRecentTab
        ? [
            {
              id: "filter_type-folders",
              key: FilterType.FoldersOnly.toString(),
              group: FilterGroups.filterType,
              label: t("Translations:Folders").toLowerCase(),
            },
          ]
        : "";

    const images = [
      {
        id: "filter_type-images",
        key: FilterType.ImagesOnly.toString(),
        group: FilterGroups.filterType,
        label: t("Images").toLowerCase(),
      },
    ];

    const archives = [
      {
        id: "filter_type-archive",
        key: FilterType.ArchiveOnly.toString(),
        group: FilterGroups.filterType,
        label: t("Archives").toLowerCase(),
      },
    ];

    const media = [
      {
        id: "filter_type-media",
        key: FilterType.MediaOnly.toString(),
        group: FilterGroups.filterType,
        label: t("Media").toLowerCase(),
      },
    ];

    const typeOptions = isRooms
      ? [
          {
            key: FilterGroups.filterType,
            group: FilterGroups.roomFilterType,
            label: t("Common:Type"),
            isHeader: true,
            isLast: isLastTypeOptionsRooms,
          },
          ...RoomsTypeValues.map((roomType) => {
            switch (roomType) {
              case RoomsType.FillingFormsRoom:
                return {
                  id: "filter_type-filling-form",
                  key: RoomsType.FillingFormsRoom,
                  group: FilterGroups.roomFilterType,
                  label: t("Common:FillingFormRooms"),
                };
              case RoomsType.EditingRoom:
                return {
                  id: "filter_type-collaboration",
                  key: RoomsType.EditingRoom,
                  group: FilterGroups.roomFilterType,
                  label: t("Common:CollaborationRooms"),
                };
              case RoomsType.ReviewRoom:
                return {
                  id: "filter_type-review",
                  key: RoomsType.ReviewRoom,
                  group: FilterGroups.roomFilterType,
                  label: t("Common:Review"),
                };
              case RoomsType.ReadOnlyRoom:
                return {
                  id: "filter_type-view-only",
                  key: RoomsType.ReadOnlyRoom,
                  group: FilterGroups.roomFilterType,
                  label: t("Common:ViewOnlyRooms"),
                };
              case RoomsType.FormRoom:
                return {
                  id: "filter_type-form",
                  key: RoomsType.FormRoom,
                  group: FilterGroups.roomFilterType,
                  label: t("Common:FormRoom"),
                };
              case RoomsType.PublicRoom:
                return {
                  id: "filter_type-public",
                  key: RoomsType.PublicRoom,
                  group: FilterGroups.roomFilterType,
                  label: t("Common:PublicRoom"),
                };
              case RoomsType.VirtualDataRoom:
                return {
                  id: "filter_type-virtual-data",
                  key: RoomsType.VirtualDataRoom,
                  group: FilterGroups.roomFilterType,
<<<<<<< HEAD
                  label: t("VirtualDataRoom"),
=======
                  label: t("Common:VirtualDataRoom"),
>>>>>>> 14a766bb
                };
              case RoomsType.CustomRoom:
              default:
                return {
                  id: "filter_type-custom",
                  key: RoomsType.CustomRoom,
                  group: FilterGroups.roomFilterType,
                  label: t("Common:CustomRooms"),
                };
            }
          }),
        ]
      : [
          {
            key: FilterGroups.filterType,
            group: FilterGroups.filterType,
            label: t("Common:Type"),
            isHeader: true,
            isLast: !isTrash,
          },
          ...folders,
          {
            id: "filter_type-documents",
            key: FilterType.DocumentsOnly.toString(),
            group: FilterGroups.filterType,
            label: t("Common:Documents").toLowerCase(),
          },
          {
            id: "filter_type-presentations",
            key: FilterType.PresentationsOnly.toString(),
            group: FilterGroups.filterType,
            label: t("Translations:Presentations").toLowerCase(),
          },
          {
            id: "filter_type-spreadsheets",
            key: FilterType.SpreadsheetsOnly.toString(),
            group: FilterGroups.filterType,
            label: t("Translations:Spreadsheets").toLowerCase(),
          },
          {
            id: "filter_type-form-templates",
            key: FilterType.OFormTemplateOnly.toString(),
            group: FilterGroups.filterType,
            label: t("FormsTemplates").toLowerCase(),
          },
          {
            id: "filter_type-forms",
            key: FilterType.OFormOnly.toString(),
            group: FilterGroups.filterType,
            label: t("Forms").toLowerCase(),
          },
          ...archives,

          ...images,
          ...media,
          {
            id: "filter_type-all-files",
            key: FilterType.FilesOnly.toString(),
            group: FilterGroups.filterType,
            label: t("AllFiles").toLowerCase(),
          },
        ];

    const subjectOptions = [
      {
        key: FilterGroups.roomFilterSubject,
        group: FilterGroups.roomFilterSubject,
        label: t("Common:Member"),
        isHeader: true,
        withoutSeparator: true,
        withMultiItems: true,
      },
      {
        id: "filter_author-me",
        key: FilterKeys.me,
        group: FilterGroups.roomFilterSubject,
        label: t("Common:MeLabel"),
      },
      {
        id: "filter_author-other",
        key: FilterKeys.other,
        group: FilterGroups.roomFilterSubject,
        label: t("Common:OtherLabel"),
      },
      {
        id: "filter_author-user",
        key: FilterKeys.user,
        group: FilterGroups.roomFilterSubject,
        displaySelectorType: "link",
      },
    ];

    const ownerOptions = [
      {
        key: FilterGroups.roomFilterOwner,
        group: FilterGroups.roomFilterOwner,
        isHeader: true,
        withoutHeader: true,
      },
      {
        id: "filter_author-user",
        key: FilterSubject.Owner,
        group: FilterGroups.roomFilterOwner,
        label: t("Translations:SearchByOwner"),
        isCheckbox: true,
        isDisabled: false,
      },
    ];

    // const foldersOptions = [
    //   {
    //     key: FilterGroups.roomFilterFolders,
    //     group: FilterGroups.roomFilterFolders,
    //     label: "Search",
    //     isHeader: true,
    //     withoutSeparator: true,
    //   },
    //   {
    //     key: "folders",
    //     group: FilterGroups.roomFilterFolders,
    //     label: "",
    //     withOptions: true,
    //     options: [
    //       { key: FilterKeys.withSubfolders, label: "With subfolders" },
    //       { key: FilterKeys.excludeSubfolders, label: "Exclude subfolders" },
    //     ],
    //   },
    // ];

    // const contentOptions = [
    //   {
    //     key: FilterGroups.roomFilterContent,
    //     group: FilterGroups.roomFilterContent,
    //     isHeader: true,
    //     withoutHeader: true,
    //   },
    //   {
    //     key: FilterKeys.withContent,
    //     group: FilterGroups.roomFilterContent,
    //     label: "Search by file contents",
    //     isCheckbox: true,
    //   },
    // ];

    const filterOptions = [];

    if (isRooms) {
      // filterOptions.push(...foldersOptions);
      // filterOptions.push(...contentOptions);

      filterOptions.push(...subjectOptions);
      filterOptions.push(...ownerOptions);

      filterOptions.push(...typeOptions);

      if (tags.length > 0) {
        const tagsOptions = tags.map((tag) => ({
          key: tag,
          group: FilterGroups.roomFilterTags,
          label: tag,
          isMultiSelect: true,
        }));

        const isLast = connectedThirdParty.length === 0;

        filterOptions.push({
          key: FilterGroups.roomFilterTags,
          group: FilterGroups.roomFilterTags,
          label: t("Common:Tags"),
          isHeader: true,
          isLast,
        });

        filterOptions.push(...tagsOptions);
      }

      if (connectedThirdParty.length > 0) {
        const thirdPartyOptions = connectedThirdParty.map((thirdParty) => {
          const key = Object.entries(RoomsProviderType).find(
            (item) => item[0] === thirdParty,
          )[1];

          const label = ROOMS_PROVIDER_TYPE_NAME[key];

          return {
            key,
            group: FilterGroups.roomFilterProviderType,
            label,
          };
        });

        filterOptions.push({
          key: FilterGroups.roomFilterProviderType,
          group: FilterGroups.roomFilterProviderType,
          label: t("Settings:ThirdPartyResource"),
          isHeader: true,
          isLast: true,
        });

        filterOptions.push(...thirdPartyOptions);
      }

      showStorageInfo &&
        isDefaultRoomsQuotaSet &&
        filterOptions.push(...quotaFilter);
    } else {
      if (!isRecentTab && !isFavoritesFolder && !isTrash) {
        const foldersOptions = [
          {
            key: FilterGroups.filterFolders,
            group: FilterGroups.filterFolders,
            label: t("Common:Search"),
            isHeader: true,
            withoutSeparator: true,
          },
          {
            id: "filter_folders",
            key: "folders",
            group: FilterGroups.filterFolders,
            label: "",
            withOptions: true,
            options: [
              {
                id: "filter_folders_exclude-subfolders",
                key: FilterKeys.excludeSubfolders,
                label: t("ExcludeSubfolders"),
              },
              {
                id: "filter_folders_with-subfolders",
                key: FilterKeys.withSubfolders,
                label: t("WithSubfolders"),
              },
            ],
          },
        ];

        const contentOptions = [
          {
            key: FilterGroups.filterContent,
            group: FilterGroups.filterContent,
            isHeader: true,
            withoutHeader: true,
          },
        ];
        canSearchByContent &&
          contentOptions.push({
            id: "filter_search-by-file-contents",
            key: "true",
            group: FilterGroups.filterContent,
            label: t("SearchByContent"),
            isCheckbox: true,
          });

        filterOptions.push(...foldersOptions);
        filterOptions.push(...contentOptions);
      }

      const authorOption = [
        {
          key: FilterGroups.filterAuthor,
          group: FilterGroups.filterAuthor,
          label: t("ByAuthor"),
          isHeader: true,
          withMultiItems: true,
        },
        {
          id: "filter_author-me",
          key: FilterKeys.me,
          group: FilterGroups.filterAuthor,
          label: t("Common:MeLabel"),
        },
        {
          id: "filter_author-other",
          key: FilterKeys.other,
          group: FilterGroups.filterAuthor,
          label: t("Common:OtherLabel"),
        },
        {
          id: "filter_author-user",
          key: FilterKeys.user,
          group: FilterGroups.filterAuthor,
          displaySelectorType: "link",
        },
      ];

      !isPublicRoom && filterOptions.push(...authorOption);
      filterOptions.push(...typeOptions);

      if (isTrash) {
        const roomOption = [
          {
            id: "filter_search-by-room-content-header",
            key: "filter_search-by-room-content-header",
            group: FilterGroups.filterRoom,
            label: t("Common:Room"),
            isHeader: true,
            isLast: true,
          },
          {
            id: "filter_search-by-room-content",
            key: "filter_search-by-room-content",
            group: FilterGroups.filterRoom,
            withoutHeader: true,
            label: t("Common:SelectRoom"),
            displaySelectorType: "button",
            isLast: true,
          },
        ];
        filterOptions.push(...roomOption);
      }
    }
    return filterOptions;
  }, [
    t,
    providers,
    isPersonalRoom,
    isRooms,
    isPeopleAccounts,
    isGroupsAccounts,
    isInsideGroup,
    isFavoritesFolder,
    isRecentTab,
    isTrash,
    isPublicRoom,
  ]);

  const getViewSettingsData = React.useCallback(() => {
    const viewSettings = [
      {
        id: "view-switch_rows",
        value: "row",
        label: t("ViewList"),
        icon: ViewRowsReactSvgUrl,
      },
      {
        id: "view-switch_tiles",
        value: "tile",
        label: t("ViewTiles"),
        icon: ViewTilesReactSvgUrl,
        callback: createThumbnails,
      },
    ];

    return viewSettings;
  }, [createThumbnails]);

  const getSortData = React.useCallback(() => {
    if (isPeopleAccounts || isInsideGroup) {
      const options = [];

      const firstName = {
        id: "sort-by_first-name",
        key: "firstname",
        label: t("Common:FirstName"),
        default: true,
      };

      const lastName = {
        id: "sort-by_last-name",
        key: "lastname",
        label: t("Common:LastName"),
        default: true,
      };

      const type = {
        id: "sort-by_type",
        key: "type",
        label: t("Common:Type"),
        default: true,
      };

      const department = {
        id: "sort-by_department",
        key: "department",
        label: t("Common:Group"),
        default: true,
      };

      const email = {
        id: "sort-by_email",
        key: "email",
        label: t("Common:Email"),
        default: true,
      };

      const storage = {
        id: "sort-quota",
        key: SortByFieldName.UsedSpace,
        label: t("Common:Storage"),
        default: true,
      };

      const hideableColumns = {
        Type: type,
        Department: department,
        Mail: email,
      };

      if (showStorageInfo) {
        hideableColumns.Storage = storage;
      }

      options.push(firstName, lastName);

      if (accountsViewAs === "table") {
        const tableColumns = isInsideGroup
          ? TABLE_INSIDE_GROUP_COLUMNS
          : TABLE_PEOPLE_COLUMNS;

        const columnsSizeInfoPanel = isInsideGroup
          ? COLUMNS_INSIDE_GROUP_SIZE_INFO_PANEL
          : COLUMNS_PEOPLE_SIZE_INFO_PANEL;

        const availableSort = localStorage
          ?.getItem(`${tableColumns}=${userId}`)
          ?.split(",");

        const infoPanelColumnsSize = localStorage
          ?.getItem(`${columnsSizeInfoPanel}=${userId}`)
          ?.split(" ");

        availableSort?.forEach((columnTitle) => {
          if (!hideableColumns[columnTitle]) return;

          if (availableSort?.includes(columnTitle)) {
            const idx = availableSort.findIndex((x) => x === columnTitle);
            const hide =
              infoPanelVisible &&
              infoPanelColumnsSize &&
              infoPanelColumnsSize[idx] === "0px";

            !hide && options.push(hideableColumns[columnTitle]);
          }
        });
      } else {
        options.push(type, department, email);
        if (showStorageInfo) options.push(storage);
      }

      return options;
    }

    if (isGroupsAccounts) {
      const groupsOptions = [];

      const title = {
        id: "sort-by_title",
        key: "title",
        label: t("Common:Title"),
        default: true,
      };

      const manager = {
        id: "sort-by_manager",
        key: "manager",
        label: t("Common:HeadOfGroup"),
        default: true,
      };

      groupsOptions.push(title);

      if (accountsViewAs === "table") {
        const availableSort = localStorage
          ?.getItem(`${TABLE_GROUPS_COLUMNS}=${userId}`)
          ?.split(",");

        const infoPanelColumnsSize = localStorage
          ?.getItem(`${COLUMNS_GROUPS_SIZE_INFO_PANEL}=${userId}`)
          ?.split(" ");

        if (availableSort?.includes("Head of Group")) {
          const idx = availableSort.findIndex((x) => x === "Head of Group");
          const hide =
            infoPanelVisible &&
            infoPanelColumnsSize &&
            infoPanelColumnsSize[idx] === "0px";

          !hide && groupsOptions.push(manager);
        }
      } else {
        groupsOptions.push(manager);
      }

      return groupsOptions;
    }

    const commonOptions = [];

    const name = {
      id: "sort-by_name",
      key: SortByFieldName.Name,
      label: t("Common:Name"),
      default: true,
    };
    const modifiedDate = {
      id: "sort-by_modified",
      key: SortByFieldName.ModifiedDate,
      label: t("Common:LastModifiedDate"),
      default: true,
    };
    const lastOpenedDate = {
      id: "sort-by_last-opened",
      key: SortByFieldName.LastOpened,
      label: t("DateLastOpened"),
      default: true,
    };

    const room = {
      id: "sort-by_room",
      key: SortByFieldName.Room,
      label: t("Common:Room"),
      default: true,
    };
    const authorOption = {
      id: "sort-by_author",
      key: SortByFieldName.Author,
      label: t("ByAuthor"),
      default: true,
    };
    const creationDate = {
      id: "sort-by_created",
      key: SortByFieldName.CreationDate,
      label: t("InfoPanel:CreationDate"),
      default: true,
    };
    const owner = {
      id: "sort-by_owner",
      key: SortByFieldName.Author,
      label: t("Common:Owner"),
      default: true,
    };
    const erasure = {
      id: "sort-by_erasure",
      key: SortByFieldName.ModifiedDate,
      label: t("ByErasure"),
      default: true,
    };
    const tags = {
      id: "sort-by_tags",
      key: SortByFieldName.Tags,
      label: t("Common:Tags"),
      default: true,
    };
    const size = {
      id: "sort-by_size",
      key: SortByFieldName.Size,
      label: t("Common:Size"),
      default: true,
    };
    const type = {
      id: "sort-by_type",
      key: SortByFieldName.Type,
      label: t("Common:Type"),
      default: true,
    };
    const roomType = {
      id: "sort-by_room-type",
      key: SortByFieldName.RoomType,
      label: t("Common:Type"),
      default: true,
    };

    const sortByStorage = {
      id: "sort-by_storage",
      key: SortByFieldName.UsedSpace,
      label: t("Common:Storage"),
      default: true,
    };

    commonOptions.push(name);

    if (viewAs === "table") {
      if (isRooms) {
        const availableSort = localStorage
          ?.getItem(`${TABLE_ROOMS_COLUMNS}=${userId}`)
          ?.split(",");

        const infoPanelColumnsSize = localStorage
          ?.getItem(`${COLUMNS_ROOMS_SIZE_INFO_PANEL}=${userId}`)
          ?.split(" ");

        const hideOption = infoPanelVisible && infoPanelColumnsSize;

        if (availableSort?.includes("Type")) {
          const idx = availableSort.findIndex((x) => x === "Type");
          const hide = hideOption && infoPanelColumnsSize[idx] === "0px";

          !hide && commonOptions.push(roomType);
        }

        if (availableSort?.includes("Tags")) {
          const idx = availableSort.findIndex((x) => x === "Tags");
          const hide = hideOption && infoPanelColumnsSize[idx] === "0px";

          !hide && commonOptions.push(tags);
        }

        if (availableSort?.includes("Owner")) {
          const idx = availableSort.findIndex((x) => x === "Owner");
          const hide = hideOption && infoPanelColumnsSize[idx] === "0px";

          !hide && commonOptions.push(owner);
        }

        if (availableSort?.includes("Activity")) {
          const idx = availableSort.findIndex((x) => x === "Activity");
          const hide = hideOption && infoPanelColumnsSize[idx] === "0px";

          !hide && commonOptions.push(modifiedDate);
        }

        if (showStorageInfo && availableSort?.includes("Storage")) {
          const idx = availableSort.findIndex(
            (x) => x === SortByFieldName.UsedSpace,
          );
          const hide = hideOption && infoPanelColumnsSize[idx] === "0px";

          !hide && commonOptions.push(sortByStorage);
        }
      } else if (isTrash) {
        const availableSort = localStorage
          ?.getItem(`${TABLE_TRASH_COLUMNS}=${userId}`)
          ?.split(",");

        const infoPanelColumnsSize = localStorage
          ?.getItem(`${COLUMNS_TRASH_SIZE_INFO_PANEL}=${userId}`)
          ?.split(" ");

        if (availableSort?.includes("Room")) {
          const idx = availableSort.findIndex((x) => x === "Room");
          const hide =
            infoPanelVisible &&
            infoPanelColumnsSize &&
            infoPanelColumnsSize[idx] === "0px";

          // !hide && commonOptions.push(room);
        }
        if (availableSort?.includes("AuthorTrash")) {
          const idx = availableSort.findIndex((x) => x === "AuthorTrash");
          const hide =
            infoPanelVisible &&
            infoPanelColumnsSize &&
            infoPanelColumnsSize[idx] === "0px";

          // !hide && commonOptions.push(authorOption);
        }
        if (availableSort?.includes("CreatedTrash")) {
          const idx = availableSort.findIndex((x) => x === "CreatedTrash");
          const hide =
            infoPanelVisible &&
            infoPanelColumnsSize &&
            infoPanelColumnsSize[idx] === "0px";

          // !hide && commonOptions.push(creationDate);
        }
        if (availableSort?.includes("Erasure")) {
          const idx = availableSort.findIndex((x) => x === "Erasure");
          const hide =
            infoPanelVisible &&
            infoPanelColumnsSize &&
            infoPanelColumnsSize[idx] === "0px";

          !hide && commonOptions.push(erasure);
        }
        if (availableSort?.includes("SizeTrash")) {
          const idx = availableSort.findIndex((x) => x === "SizeTrash");
          const hide =
            infoPanelVisible &&
            infoPanelColumnsSize &&
            infoPanelColumnsSize[idx] === "0px";

          !hide && commonOptions.push(size);
        }
        if (availableSort?.includes("TypeTrash")) {
          const idx = availableSort.findIndex((x) => x === "TypeTrash");
          const hide =
            infoPanelVisible &&
            infoPanelColumnsSize &&
            infoPanelColumnsSize[idx] === "0px";

          // !hide && commonOptions.push(type);
        }
      } else if (isRecentTab) {
        const availableSort = localStorage
          ?.getItem(`${TABLE_RECENT_COLUMNS}=${userId}`)
          ?.split(",");

        const infoPanelColumnsSize = localStorage
          ?.getItem(`${COLUMNS_RECENT_SIZE_INFO_PANEL}=${userId}`)
          ?.split(" ");

        if (availableSort?.includes("LastOpened")) {
          const idx = availableSort.findIndex((x) => x === "LastOpened");
          const hide =
            infoPanelVisible &&
            infoPanelColumnsSize &&
            infoPanelColumnsSize[idx] === "0px";

          !hide && commonOptions.push(lastOpenedDate);
        }

        if (availableSort?.includes("Size")) {
          const idx = availableSort.findIndex((x) => x === "Size");
          const hide =
            infoPanelVisible &&
            infoPanelColumnsSize &&
            infoPanelColumnsSize[idx] === "0px";

          !hide && commonOptions.push(size);
        }
      } else {
        const availableSort = localStorage
          ?.getItem(`${TABLE_COLUMNS}=${userId}`)
          ?.split(",");

        const infoPanelColumnsSize = localStorage
          ?.getItem(`${COLUMNS_SIZE_INFO_PANEL}=${userId}`)
          ?.split(" ");

        if (availableSort?.includes("Author")) {
          const idx = availableSort.findIndex((x) => x === "Author");
          const hide =
            infoPanelVisible &&
            infoPanelColumnsSize &&
            infoPanelColumnsSize[idx] === "0px";

          // !hide && commonOptions.push(authorOption);
        }
        if (availableSort?.includes("Created")) {
          const idx = availableSort.findIndex((x) => x === "Created");
          const hide =
            infoPanelVisible &&
            infoPanelColumnsSize &&
            infoPanelColumnsSize[idx] === "0px";

          // !hide && commonOptions.push(creationDate);
        }
        if (availableSort?.includes("Modified")) {
          const idx = availableSort.findIndex((x) => x === "Modified");
          const hide =
            infoPanelVisible &&
            infoPanelColumnsSize &&
            infoPanelColumnsSize[idx] === "0px";

          !hide && commonOptions.push(modifiedDate);
        }
        if (availableSort?.includes("Size")) {
          const idx = availableSort.findIndex((x) => x === "Size");
          const hide =
            infoPanelVisible &&
            infoPanelColumnsSize &&
            infoPanelColumnsSize[idx] === "0px";

          !hide && commonOptions.push(size);
        }
        if (availableSort?.includes("Type")) {
          const idx = availableSort.findIndex((x) => x === "Type");
          const hide =
            infoPanelVisible &&
            infoPanelColumnsSize &&
            infoPanelColumnsSize[idx] === "0px";

          // !hide && commonOptions.push(type);
        }
      }
    } else {
      if (isRooms) {
        commonOptions.push(roomType);
        commonOptions.push(tags);
        commonOptions.push(owner);
        commonOptions.push(modifiedDate);
        commonOptions.push(sortByStorage);
      } else if (isTrash) {
        // commonOptions.push(authorOption);
        // commonOptions.push(creationDate);
        commonOptions.push(erasure);
        commonOptions.push(size);
        // commonOptions.push(type);
      } else {
        // commonOptions.push(authorOption);
        // commonOptions.push(creationDate);
        commonOptions.push(modifiedDate);
        commonOptions.push(size);
        // commonOptions.push(type);
      }
    }

    return commonOptions;
  }, [
    isRooms,
    isAccountsPage,
    isPeopleAccounts,
    isGroupsAccounts,
    isInsideGroup,
    t,
    userId,
    infoPanelVisible,
    viewAs,
    accountsViewAs,
    isPersonalRoom,
    isTrash,
  ]);

  const removeSelectedItem = React.useCallback(
    ({ key, group }) => {
      setIsLoading(true);
      if (isPeopleAccounts || isInsideGroup) {
        const newFilter = isInsideGroup
          ? insideGroupFilter.clone()
          : accountsFilter.clone();

        newFilter.page = 0;

        if (group === "filter-status") {
          newFilter.employeeStatus = null;
          newFilter.activationStatus = null;
        }

        if (group === "filter-type") {
          newFilter.role = null;
        }

        if (group === "filter-other") {
          newFilter.group = null;
        }

        if (group === "filter-account") {
          newFilter.payments = null;
        }

        if (group === "filter-login-type") {
          newFilter.accountLoginType = null;
        }
        if (group === FilterGroups.filterQuota) {
          newFilter.quotaFilter = null;
        }
        if (group === FilterGroups.filterGroup && isPeopleAccounts) {
          newFilter.withoutGroup = false;
          newFilter.group = null;
        }

        const url = isInsideGroup
          ? `accounts/groups/${groupId}/filter?`
          : `accounts/people/filter?`;

        navigate(`${url}${newFilter.toUrlParams()}`);
      } else if (isGroupsAccounts) {
        const newFilter = groupsFilter.clone();
        newFilter.page = 0;

        if (group === FilterGroups.groupsFilterManager) {
          newFilter.searchByManager = false;
        }

        if (group === FilterGroups.groupsFilterMember) {
          newFilter.userId = null;
          newFilter.searchByManager = false;
        }

        navigate(`accounts/groups/filter?${newFilter.toUrlParams()}`);
      } else if (isRooms) {
        const newFilter = roomsFilter.clone();

        if (group === FilterGroups.roomFilterProviderType) {
          newFilter.provider = null;
        }

        if (group === FilterGroups.roomFilterType) {
          newFilter.type = null;
        }

        if (group === FilterGroups.filterQuota) {
          newFilter.quotaFilter = null;
        }

        if (group === FilterGroups.roomFilterSubject) {
          newFilter.subjectId = null;
          newFilter.excludeSubject = false;
          newFilter.filterSubject = null;
        }

        if (group === FilterGroups.roomFilterTags) {
          const newTags = newFilter.tags;

          if (newTags?.length > 0) {
            const idx = newTags.findIndex((tag) => tag === key);

            if (idx > -1) {
              newTags.splice(idx, 1);
            }

            newFilter.tags = newTags.length > 0 ? newTags : null;

            newFilter.withoutTags = false;
          } else {
            newFilter.tags = null;
            newFilter.withoutTags = false;
          }
        }

        // if (group === FilterGroups.roomFilterContent) {
        //   newFilter.searchInContent = false;
        // }

        // if (group === FilterGroups.roomFilterFolders) {
        //   newFilter.withSubfolders = true;
        // }

        newFilter.page = 0;

        const path =
          newFilter.searchArea === RoomSearchArea.Active
            ? "rooms/shared"
            : "rooms/archived";

        navigate(`${path}/filter?${newFilter.toUrlParams(userId)}`);
      } else {
        const newFilter = filter.clone();

        if (group === FilterGroups.filterType) {
          newFilter.filterType = null;
        }
        if (group === FilterGroups.filterAuthor) {
          newFilter.authorType = null;
          newFilter.excludeSubject = null;
        }
        if (group === FilterGroups.filterFolders) {
          newFilter.withSubfolders = null;
        }
        if (group === FilterGroups.filterContent) {
          newFilter.searchInContent = null;
        }
        if (group === FilterGroups.filterRoom) {
          newFilter.roomId = null;
        }

        newFilter.page = 0;

        const path = location.pathname.split("/filter")[0];

        onNavigate(path, newFilter);
      }
    },
    [
      isRooms,
      isAccountsPage,
      isPeopleAccounts,
      isGroupsAccounts,
      isInsideGroup,
      groupId,
      setIsLoading,
      roomsFilter,
      filter,
      accountsFilter,
      groupsFilter,
      insideGroupFilter,
    ],
  );

  const onSortButtonClick = (isOpen) => {
    if (currentDeviceType === DeviceType.mobile) {
      setMainButtonMobileVisible(isOpen);
    }
  };

  const clearAll = () => {
    setIsLoading(true);

    if (isAccountsPage) {
      const newFilter = isGroupsAccounts
        ? GroupsFilter.getDefault()
        : AccountsFilter.getDefault();

      const subModule = isGroupsAccounts ? "groups" : "people";
      const url = isInsideGroup
        ? `accounts/groups/${groupId}/filter?`
        : `accounts/${subModule}/filter?`;

      navigate(`${url}${newFilter.toUrlParams()}`);
    } else if (isRooms) {
      const newFilter = RoomsFilter.clean();

      if (isArchiveFolder) {
        newFilter.searchArea = RoomSearchArea.Archive;
      }

      const path =
        newFilter.searchArea === RoomSearchArea.Active
          ? "rooms/shared"
          : "rooms/archived";

      navigate(`${path}/filter?${newFilter.toUrlParams(userId)}`);
    } else {
      const newFilter = FilesFilter.getDefault();

      newFilter.folder = filter.folder;

      const path = location.pathname.split("/filter")[0];

      onNavigate(path, newFilter);
    }
  };

  if (showFilterLoader) return <FilterLoader />;

  return (
    <FilterInput
      onFilter={onFilter}
      getFilterData={getFilterData}
      getSelectedFilterData={getSelectedFilterData}
      onSort={onSort}
      getSortData={getSortData}
      getSelectedSortData={getSelectedSortData}
      viewAs={isAccountsPage ? accountsViewAs : viewAs}
      viewSelectorVisible={!isAccountsPage}
      onChangeViewAs={onChangeViewAs}
      getViewSettingsData={getViewSettingsData}
      onSearch={onSearch}
      onClearFilter={onClearFilter}
      getSelectedInputValue={getSelectedInputValue}
      filterHeader={t("Common:AdvancedFilter")}
      placeholder={t("Common:Search")}
      view={t("Common:View")}
      isFavoritesFolder={isFavoritesFolder}
      isPersonalRoom={isPersonalRoom}
      isRooms={isRooms}
      removeSelectedItem={removeSelectedItem}
      clearAll={clearAll}
      filterTitle={t("Filter")}
      sortByTitle={t("Common:SortBy")}
      clearSearch={clearSearch}
      setClearSearch={setClearSearch}
      onSortButtonClick={onSortButtonClick}
      currentDeviceType={currentDeviceType}
      userId={userId}
      isAccounts={isAccountsPage}
      isPeopleAccounts={isPeopleAccounts}
      isGroupsAccounts={isGroupsAccounts}
      isInsideGroup={isInsideGroup}
      isIndexing={isIndexing}
      isIndexEditingMode={isIndexEditingMode}
      disableThirdParty={isTrash}
    />
  );
};

export default inject(
  ({
    authStore,
    filesStore,
    treeFoldersStore,
    clientLoadingStore,
    tagsStore,
    peopleStore,
    publicRoomStore,
    infoPanelStore,
    userStore,
    settingsStore,
    currentQuotaStore,
    indexingStore,
  }) => {
    const {
      filter,

      roomsFilter,

      setViewAs,
      viewAs,
      createThumbnails,
      setCurrentRoomsFilter,
      setMainButtonMobileVisible,
      thirdPartyStore,
      clearSearch,
      setClearSearch,
      isLoadedEmptyPage,
      filesSettingsStore,
      setRoomsFilter,
    } = filesStore;

    const { providers } = thirdPartyStore;

    const { fetchTags } = tagsStore;
    const { isRoomAdmin } = authStore;
    const { user } = userStore;
    const { standalone, currentDeviceType } = settingsStore;
    const {
      isFavoritesFolder,
      isRecentTab,
      isRoomsFolder,
      isArchiveFolder,
      isPersonalRoom,
      isTrashFolder: isTrash,
    } = treeFoldersStore;

    const isRooms = isRoomsFolder || isArchiveFolder;

    const { isVisible: infoPanelVisible } = infoPanelStore;
    const { showStorageInfo, isDefaultRoomsQuotaSet } = currentQuotaStore;

    const { isIndexing, isIndexEditingMode } = indexingStore;
    const {
      filterStore,

      groupsStore,
      viewAs: accountsViewAs,
    } = peopleStore;

    const {
      groups,
      groupsFilter,
      setGroupsFilter,
      insideGroupFilter,
      setInsideGroupFilter,
    } = groupsStore;

    const { filter: accountsFilter, setFilter: setAccountsFilter } =
      filterStore;
    const { isPublicRoom, publicRoomKey } = publicRoomStore;

    const { canSearchByContent } = filesSettingsStore;

    return {
      isRoomAdmin,
      showStorageInfo,
      isDefaultRoomsQuotaSet,

      user,
      userId: user?.id,

      selectedItem: filter.selectedItem,
      filter,
      roomsFilter,
      viewAs,

      isFavoritesFolder,
      isRecentTab,
      isRooms,
      isTrash,
      isArchiveFolder,
      isIndexing,
      isIndexEditingMode,

      setIsLoading: clientLoadingStore.setIsSectionBodyLoading,
      showFilterLoader: clientLoadingStore.showFilterLoader,

      fetchTags,
      setViewAs,
      createThumbnails,

      isPersonalRoom,
      infoPanelVisible,
      setCurrentRoomsFilter,
      providers,

      isLoadedEmptyPage,

      clearSearch,
      setClearSearch,

      setMainButtonMobileVisible,

      canSearchByContent,

      accountsViewAs,
      groups,
      groupsFilter,
      setGroupsFilter,
      insideGroupFilter,
      setInsideGroupFilter,

      accountsFilter,
      setAccountsFilter,
      isPublicRoom,
      publicRoomKey,
      setRoomsFilter,
      standalone,
      currentDeviceType,
    };
  },
)(
  withLayoutSize(
    withTranslation([
      "Files",
      "Settings",
      "Common",
      "Translations",
      "InfoPanel",
      "People",
      "PeopleTranslations",
      "ConnectDialog",
      "SmartBanner",
    ])(observer(SectionFilterContent)),
  ),
);<|MERGE_RESOLUTION|>--- conflicted
+++ resolved
@@ -1625,11 +1625,7 @@
                   id: "filter_type-virtual-data",
                   key: RoomsType.VirtualDataRoom,
                   group: FilterGroups.roomFilterType,
-<<<<<<< HEAD
-                  label: t("VirtualDataRoom"),
-=======
                   label: t("Common:VirtualDataRoom"),
->>>>>>> 14a766bb
                 };
               case RoomsType.CustomRoom:
               default:
