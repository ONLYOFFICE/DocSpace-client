--- conflicted
+++ resolved
@@ -24,22 +24,22 @@
 // content are licensed under the terms of the Creative Commons Attribution-ShareAlike 4.0
 // International. See the License terms at http://creativecommons.org/licenses/by-sa/4.0/legalcode
 
-using ASC.Notify.Engine;
-
+using ASC.Notify.Engine;
+
 namespace ASC.Data.Backup;
 
 [Singletone(Additional = typeof(NotifyHelperExtension))]
 public class NotifyHelper
 {
-    private readonly IServiceScopeFactory _serviceScopeFactory;
-    private readonly NotifyEngine _notifyEngine;
-    private readonly WorkContext _workContext;
-
+    private readonly IServiceScopeFactory _serviceScopeFactory;
+    private readonly NotifyEngine _notifyEngine;
+    private readonly WorkContext _workContext;
+
     public NotifyHelper(IServiceScopeFactory serviceScopeFactory, NotifyEngine notifyEngine, WorkContext workContext)
     {
-        _serviceScopeFactory = serviceScopeFactory;
-        _notifyEngine = notifyEngine;
-        _workContext = workContext;
+        _serviceScopeFactory = serviceScopeFactory;
+        _notifyEngine = notifyEngine;
+        _workContext = workContext;
     }
 
     public void SendAboutTransferStart(Tenant tenant, string targetRegion, bool notifyUsers)
@@ -57,20 +57,14 @@
         MigrationNotify(tenant, !string.IsNullOrEmpty(targetRegion) ? Actions.MigrationPortalError : Actions.MigrationPortalServerFailure, targetRegion, resultAddress, !notifyOnlyOwner);
     }
 
-    public void SendAboutBackupCompleted(int tenantId, Guid userId)
-    {
-        using var scope = _serviceScopeFactory.CreateScope();
-<<<<<<< HEAD
-        var scopeClass = scope.ServiceProvider.GetService<NotifyHelperScope>();
-        var (userManager, studioNotifyHelper, studioNotifySource, displayUserSettingsHelper, _) = scopeClass;
-        var client = _workContext.NotifyContext.RegisterClient(_notifyEngine, studioNotifySource, scope);
-=======
-        var scopeClass = scope.ServiceProvider.GetService<NotifyHelperScope>();
-        var (userManager, studioNotifyHelper, studioNotifySource, displayUserSettingsHelper, tenantManager, _) = scopeClass;
-        tenantManager.SetCurrentTenant(tenantId);
-
-        var client = WorkContext.NotifyContext.NotifyService.RegisterClient(studioNotifySource, scope);
->>>>>>> c2cfdfd2
+    public void SendAboutBackupCompleted(int tenantId, Guid userId)
+    {
+        using var scope = _serviceScopeFactory.CreateScope();
+        var scopeClass = scope.ServiceProvider.GetService<NotifyHelperScope>();
+        var (userManager, studioNotifyHelper, studioNotifySource, displayUserSettingsHelper, tenantManager, _) = scopeClass;
+        tenantManager.SetCurrentTenant(tenantId);
+
+        var client = _workContext.NotifyContext.RegisterClient(_notifyEngine, studioNotifySource, scope);
 
         client.SendNoticeToAsync(
             Actions.BackupCreated,
@@ -82,17 +76,11 @@
     public void SendAboutRestoreStarted(Tenant tenant, bool notifyAllUsers)
     {
         using var scope = _serviceScopeFactory.CreateScope();
-<<<<<<< HEAD
-        var scopeClass = scope.ServiceProvider.GetService<NotifyHelperScope>();
-        var (userManager, studioNotifyHelper, studioNotifySource, displayUserSettingsHelper, _) = scopeClass;
-        var client = _workContext.NotifyContext.RegisterClient(_notifyEngine, studioNotifySource, scope);
-=======
-        var scopeClass = scope.ServiceProvider.GetService<NotifyHelperScope>();
-        var (userManager, studioNotifyHelper, studioNotifySource, displayUserSettingsHelper, tenantManager, _) = scopeClass;
-        tenantManager.SetCurrentTenant(tenant.Id);
-
-        var client = WorkContext.NotifyContext.NotifyService.RegisterClient(studioNotifySource, scope);
->>>>>>> c2cfdfd2
+        var scopeClass = scope.ServiceProvider.GetService<NotifyHelperScope>();
+        var (userManager, studioNotifyHelper, studioNotifySource, displayUserSettingsHelper, tenantManager, _) = scopeClass;
+        tenantManager.SetCurrentTenant(tenant.Id);
+
+        var client = _workContext.NotifyContext.RegisterClient(_notifyEngine, studioNotifySource, scope);
 
         var owner = userManager.GetUsers(tenant.OwnerId);
         var users =
@@ -111,23 +99,17 @@
         using var scope = _serviceScopeFactory.CreateScope();
         var scopeClass = scope.ServiceProvider.GetService<NotifyHelperScope>();
         var tenantManager = scope.ServiceProvider.GetService<TenantManager>();
-<<<<<<< HEAD
         var commonLinkUtility = scope.ServiceProvider.GetService<CommonLinkUtility>();
-        var (userManager, studioNotifyHelper, studioNotifySource, displayUserSettingsHelper, authManager) = scopeClass;
-        var client = _workContext.NotifyContext.RegisterClient(_notifyEngine, studioNotifySource, scope);
-=======
-        var commonLinkUtility = scope.ServiceProvider.GetService<CommonLinkUtility>();
-        var (userManager, _, studioNotifySource, _, _, authManager) = scopeClass;
-        var client = WorkContext.NotifyContext.NotifyService.RegisterClient(studioNotifySource, scope);
->>>>>>> c2cfdfd2
+        var (userManager, _, studioNotifySource, _, _, authManager) = scopeClass;
+        var client = _workContext.NotifyContext.RegisterClient(_notifyEngine, studioNotifySource, scope);
 
         var users = notifyAllUsers
             ? userManager.GetUsers(EmployeeStatus.Active)
-            : new[] { userManager.GetUsers(tenantManager.GetCurrentTenant().OwnerId) };
-
-        foreach (var user in users)
-        {
-            var hash = authManager.GetUserPasswordStamp(user.Id).ToString("s");
+            : new[] { userManager.GetUsers(tenantManager.GetCurrentTenant().OwnerId) };
+
+        foreach (var user in users)
+        {
+            var hash = authManager.GetUserPasswordStamp(user.Id).ToString("s");
             var confirmationUrl = commonLinkUtility.GetConfirmationUrl(user.Email, ConfirmType.PasswordChange, hash);
 
             Func<string> greenButtonText = () => BackupResource.ButtonSetPassword;
@@ -144,21 +126,15 @@
     private void MigrationNotify(Tenant tenant, INotifyAction action, string region, string url, bool notify, int? toTenantId = null)
     {
         using var scope = _serviceScopeFactory.CreateScope();
-<<<<<<< HEAD
-        var scopeClass = scope.ServiceProvider.GetService<NotifyHelperScope>();
-        var (userManager, studioNotifyHelper, studioNotifySource, _, authManager) = scopeClass;
-        var client = _workContext.NotifyContext.RegisterClient(_notifyEngine, studioNotifySource, scope);
-=======
-        var scopeClass = scope.ServiceProvider.GetService<NotifyHelperScope>();
-        var (userManager, studioNotifyHelper, studioNotifySource, _, _, authManager) = scopeClass;
-        var client = WorkContext.NotifyContext.NotifyService.RegisterClient(studioNotifySource, scope);
->>>>>>> c2cfdfd2
+        var scopeClass = scope.ServiceProvider.GetService<NotifyHelperScope>();
+        var (userManager, studioNotifyHelper, studioNotifySource, _, _, authManager) = scopeClass;
+        var client = _workContext.NotifyContext.RegisterClient(_notifyEngine, studioNotifySource, scope);
         var commonLinkUtility = scope.ServiceProvider.GetService<CommonLinkUtility>();
 
         var users = userManager.GetUsers()
             .Where(u => notify ? u.ActivationStatus.HasFlag(EmployeeActivationStatus.Activated) : u.IsOwner(tenant))
-            .ToArray();
-
+            .ToArray();
+
         if (users.Length > 0)
         {
             var args = CreateArgs(scope, region, url);
@@ -166,33 +142,33 @@
             {
                 foreach (var user in users)
                 {
-                    var currentArgs = new List<ITagValue>(args);
-
-                    var newTenantId = toTenantId.HasValue ? toTenantId.Value : tenant.Id;
-                    var hash = authManager.GetUserPasswordStamp(user.Id).ToString("s");
+                    var currentArgs = new List<ITagValue>(args);
+
+                    var newTenantId = toTenantId.HasValue ? toTenantId.Value : tenant.Id;
+                    var hash = authManager.GetUserPasswordStamp(user.Id).ToString("s");
                     var confirmationUrl = url + "/" + commonLinkUtility.GetConfirmationUrlRelative(newTenantId, user.Email, ConfirmType.PasswordChange, hash);
 
                     Func<string> greenButtonText = () => BackupResource.ButtonSetPassword;
-                    currentArgs.Add(TagValues.GreenButton(greenButtonText, confirmationUrl));
-
-                    client.SendNoticeToAsync(
-                        action,
-                        null,
-                        new IRecipient[] { user },
-                        new[] { StudioNotifyService.EMailSenderName },
-                        currentArgs.ToArray());
-                }
-            }
-            else
-            {
-                client.SendNoticeToAsync(
-                    action,
-                    null,
-                    users.Select(u => studioNotifyHelper.ToRecipient(u.Id)).ToArray(),
-                    new[] { StudioNotifyService.EMailSenderName },
-                    args.ToArray());
-            }
-        }
+                    currentArgs.Add(TagValues.GreenButton(greenButtonText, confirmationUrl));
+
+                    client.SendNoticeToAsync(
+                        action,
+                        null,
+                        new IRecipient[] { user },
+                        new[] { StudioNotifyService.EMailSenderName },
+                        currentArgs.ToArray());
+                }
+            }
+            else
+            {
+                client.SendNoticeToAsync(
+                    action,
+                    null,
+                    users.Select(u => studioNotifyHelper.ToRecipient(u.Id)).ToArray(),
+                    new[] { StudioNotifyService.EMailSenderName },
+                    args.ToArray());
+            }
+        }
     }
 
     private List<ITagValue> CreateArgs(IServiceScope scope, string region, string url)
@@ -222,21 +198,21 @@
     private readonly StudioNotifyHelper _studioNotifyHelper;
     private readonly StudioNotifySource _studioNotifySource;
     private readonly DisplayUserSettingsHelper _displayUserSettingsHelper;
-    private TenantManager TenantManager { get; }
+    private TenantManager TenantManager { get; }
 
     public NotifyHelperScope(
         UserManager userManager,
         StudioNotifyHelper studioNotifyHelper,
         StudioNotifySource studioNotifySource,
         DisplayUserSettingsHelper displayUserSettingsHelper,
-            TenantManager tenantManager,
+            TenantManager tenantManager,
         AuthManager authManager)
     {
         _userManager = userManager;
         _studioNotifyHelper = studioNotifyHelper;
         _studioNotifySource = studioNotifySource;
         _displayUserSettingsHelper = displayUserSettingsHelper;
-        TenantManager = tenantManager;
+        TenantManager = tenantManager;
         _authManager = authManager;
     }
 
@@ -245,14 +221,14 @@
         out StudioNotifyHelper studioNotifyHelper,
         out StudioNotifySource studioNotifySource,
         out DisplayUserSettingsHelper displayUserSettingsHelper,
-            out TenantManager tenantManager,
-            out AuthManager authManager)
+            out TenantManager tenantManager,
+            out AuthManager authManager)
     {
         userManager = _userManager;
         studioNotifyHelper = _studioNotifyHelper;
         studioNotifySource = _studioNotifySource;
         displayUserSettingsHelper = _displayUserSettingsHelper;
-        tenantManager = TenantManager;
+        tenantManager = TenantManager;
         authManager = _authManager;
     }
 }
