--- conflicted
+++ resolved
@@ -58,11 +58,7 @@
           className="text-container_body"
           fontSize="12px"
           fontWeight={400}
-<<<<<<< HEAD
-          as="div"
-=======
           as={bodyAs}
->>>>>>> 746c7b34
         >
           {bodyText}
         </Text>
