// (c) Copyright Ascensio System SIA 2009-2025
//
// This program is a free software product.
// You can redistribute it and/or modify it under the terms
// of the GNU Affero General Public License (AGPL) version 3 as published by the Free Software
// Foundation. In accordance with Section 7(a) of the GNU AGPL its Section 15 shall be amended
// to the effect that Ascensio System SIA expressly excludes the warranty of non-infringement of
// any third-party rights.
//
// This program is distributed WITHOUT ANY WARRANTY, without even the implied warranty
// of MERCHANTABILITY or FITNESS FOR A PARTICULAR  PURPOSE. For details, see
// the GNU AGPL at: http://www.gnu.org/licenses/agpl-3.0.html
//
// You can contact Ascensio System SIA at Lubanas st. 125a-25, Riga, Latvia, EU, LV-1021.
//
// The  interactive user interfaces in modified source and object code versions of the Program must
// display Appropriate Legal Notices, as required under Section 5 of the GNU AGPL version 3.
//
// Pursuant to Section 7(b) of the License you must retain the original Product logo when
// distributing the program. Pursuant to Section 7(e) we decline to grant you any rights under
// trademark law for use of our trademarks.
//
// All the Product's GUI elements, including illustrations and icon sets, as well as technical writing
// content are licensed under the terms of the Creative Commons Attribution-ShareAlike 4.0
// International. See the License terms at http://creativecommons.org/licenses/by-sa/4.0/legalcode

import { makeAutoObservable } from "mobx";
import { isMobile } from "react-device-detect";

import { combineUrl } from "@docspace/shared/utils/combineUrl";
import {
  EmployeeStatus,
  EmployeeType,
  FilterSubject,
} from "@docspace/shared/enums";
import { TTranslation } from "@docspace/shared/types";
import RoomsFilter from "@docspace/shared/api/rooms/filter";
import { TContextMenuValueTypeOnClick } from "@docspace/shared/components/context-menu/ContextMenu.types";
import { SettingsStore } from "@docspace/shared/store/SettingsStore";
import { TfaStore } from "@docspace/shared/store/TfaStore";
import { UserStore } from "@docspace/shared/store/UserStore";
import { CurrentQuotasStore } from "@docspace/shared/store/CurrentQuotaStore";
import { checkDialogsOpen } from "@docspace/shared/utils/checkDialogsOpen";
import { getUserTypeTranslation } from "@docspace/shared/utils/common";
import { reassignmentNecessary } from "@docspace/shared/api/people";

import PencilReactSvgUrl from "PUBLIC_DIR/images/pencil.react.svg?url";
import ChangeMailReactSvgUrl from "PUBLIC_DIR/images/email.react.svg?url";
import ChangeSecurityReactSvgUrl from "PUBLIC_DIR/images/change.security.react.svg?url";
import FolderReactSvgUrl from "PUBLIC_DIR/images/folder.react.svg?url";
import EnableReactSvgUrl from "PUBLIC_DIR/images/enable.react.svg?url";
import RemoveReactSvgUrl from "PUBLIC_DIR/images/remove.react.svg?url";
import DelDataReactSvgUrl from "PUBLIC_DIR/images/del_data.react.svg?url";
import TrashReactSvgUrl from "PUBLIC_DIR/images/icons/16/trash.react.svg?url";
import InfoOutlineReactSvgUrl from "PUBLIC_DIR/images/info.outline.react.svg?url";
import RestoreAuthReactSvgUrl from "PUBLIC_DIR/images/restore.auth.react.svg?url";
import DisableReactSvgUrl from "PUBLIC_DIR/images/disable.react.svg?url";
import ProfileReactSvgUrl from "PUBLIC_DIR/images/profile.react.svg?url";
import RefreshReactSvgUrl from "PUBLIC_DIR/images/icons/16/refresh.react.svg?url";
import InviteAgainReactSvgUrl from "PUBLIC_DIR/images/invite.again.react.svg?url";
import ChangeToEmployeeReactSvgUrl from "PUBLIC_DIR/images/change.to.employee.react.svg?url";
import DeleteReactSvgUrl from "PUBLIC_DIR/images/delete.react.svg?url";
import ReassignDataReactSvgUrl from "PUBLIC_DIR/images/reassign.data.svg?url";
import PersonAdminReactSvgUrl from "PUBLIC_DIR/images/person.admin.react.svg?url";
import PersonManagerReactSvgUrl from "PUBLIC_DIR/images/person.manager.react.svg?url";
import PersonDefaultReactSvgUrl from "PUBLIC_DIR/images/person.default.react.svg?url";
import PersonUserReactSvgUrl from "PUBLIC_DIR/images/person.user.react.svg?url";
import GroupReactSvgUrl from "PUBLIC_DIR/images/group.react.svg?url";
import CatalogUserReactSvgUrl from "PUBLIC_DIR/images/icons/16/catalog.user.react.svg?url";

import { getCategoryUrl } from "SRC_DIR/helpers/utils";
import { CategoryType } from "SRC_DIR/helpers/constants";
import {
  createGroup,
  onDeletePersonalDataClick,
  onInviteAgainClick,
  onInviteMultipleAgain,
} from "SRC_DIR/helpers/contacts";

import InfoPanelStore from "../InfoPanelStore";
import ProfileActionsStore from "../ProfileActionsStore";
import DialogsStore from "../DialogsStore";
import SettingsSetupStore from "../SettingsSetupStore";

import UsersStore from "./UsersStore";
import DialogStore from "./DialogStore";
import TargetUserStore from "./TargetUserStore";

const PROXY_HOMEPAGE_URL = combineUrl(window.ClientConfig?.proxy?.url, "/");

type TItem = ReturnType<UsersStore["getPeopleListItem"]>;

class ContactsConextOptionsStore {
  constructor(
    public profileActionsStore: ProfileActionsStore,
    public infoPanelStore: InfoPanelStore,
    public userStore: UserStore,
    public tfaStore: TfaStore,
    public settingsStore: SettingsStore,
    public usersStore: UsersStore,
    public dialogStore: DialogStore,
    public targetUserStore: TargetUserStore,
    public dialogsStore: DialogsStore,
    public currentQuotaStore: CurrentQuotasStore,
    public setup: SettingsSetupStore,
  ) {
    this.settingsStore = settingsStore;
    this.infoPanelStore = infoPanelStore;
    this.profileActionsStore = profileActionsStore;
    this.userStore = userStore;
    this.tfaStore = tfaStore;
    this.usersStore = usersStore;
    this.dialogStore = dialogStore;
    this.targetUserStore = targetUserStore;
    this.dialogsStore = dialogsStore;
    this.currentQuotaStore = currentQuotaStore;
    this.setup = setup;
    makeAutoObservable(this);
  }

  onChangeType = (e: TContextMenuValueTypeOnClick) => {
    const action =
      "action" in e && e.action
        ? e.action
        : // @ts-expect-error TODO: need fix typing
          e?.currentTarget?.dataset?.action;

    const { getUsersToMakeEmployees } = this.usersStore!;

    this.usersStore.changeType(
      +action as EmployeeType,
      getUsersToMakeEmployees,
    );
  };

  onChangeStatus = (status: EmployeeStatus) => {
    const users = [];

    if (status === EmployeeStatus.Active) {
      const { getUsersToActivate } = this.usersStore;

      users.push(...getUsersToActivate);
    } else {
      const { getUsersToDisable } = this.usersStore;

      users.push(...getUsersToDisable);
    }

    this.usersStore.changeStatus(status, users);
  };

  toggleChangeOwnerDialog = () => {
    const { setChangeOwnerDialogVisible } = this.dialogStore;

    setChangeOwnerDialogVisible(true);
  };

  getUserContextOptions = (t: TTranslation, options: string[], item: TItem) => {
    const { contactsTab } = this.usersStore;
    const isGuests = contactsTab === "guests";
    const { isRoomAdmin } = this.userStore.user!;

    const contextMenu = options.map((option) => {
      switch (option) {
        case "separator-1":
          return { key: option, isSeparator: true };
        case "separator-2":
          return { key: option, isSeparator: true };

        case "profile":
          return {
            id: "option_profile",
            key: option,
            icon: ProfileReactSvgUrl,
            label: t("Common:Profile"),
            onClick: this.profileActionsStore.onProfileClick,
          };

        case "change-name":
          return {
            id: "option_change-name",
            key: option,
            icon: PencilReactSvgUrl,
            label: t("PeopleTranslations:NameChangeButton"),
            onClick: this.toggleChangeNameDialog,
          };
        case "change-email":
          return {
            id: "option_change-email",
            key: option,
            icon: ChangeMailReactSvgUrl,
            label: t("PeopleTranslations:EmailChangeButton"),
            onClick: () => this.toggleChangeEmailDialog(item),
          };
        case "change-password":
          return {
            id: "option_change-password",
            key: option,
            icon: ChangeSecurityReactSvgUrl,
            label: t("PeopleTranslations:PasswordChangeButton"),
            onClick: () => this.toggleChangePasswordDialog(item),
          };
        case "change-owner":
          return {
            id: "option_change-owner",
            key: option,
            icon: RefreshReactSvgUrl,
            label: t("Translations:OwnerChange"),
            onClick: () => this.toggleChangeOwnerDialog(),
          };
        case "room-list":
          return {
            key: option,
            icon: FolderReactSvgUrl,
            label: t("Common:RoomList"),
            onClick: () => this.openUserRoomList(item),
          };
        case "enable":
          return {
            id: "option_enable",
            key: option,
            icon: EnableReactSvgUrl,
            label: t("PeopleTranslations:EnableUserButton"),
            onClick: () => this.onEnableClick(item),
          };
        case "disable":
          return {
            id: "option_disable",
            key: option,
            icon: RemoveReactSvgUrl,
            label: t("PeopleTranslations:DisableUserButton"),
            onClick: () => this.onDisableClick(item),
          };
        case "reassign-data":
          return {
            id: "option_reassign-data",
            key: option,
            icon: ReassignDataReactSvgUrl,
            label: t("DataReassignmentDialog:ReassignData"),
            onClick: () => this.toggleDataReassignmentDialog(item),
          };
        case "delete-personal-data":
          return {
            id: "option_delete-personal-data",
            key: option,
            icon: DelDataReactSvgUrl,
            label: t("PeopleTranslations:RemoveData"),
            onClick: () => onDeletePersonalDataClick(t),
          };
        case "delete-user":
          return {
            id: "option_delete-user",
            key: option,
            icon: TrashReactSvgUrl,
            label: item.isVisitor
              ? t("DeleteProfileEverDialog:DeleteGuest")
              : t("DeleteProfileEverDialog:DeleteUser"),
            onClick: () => this.toggleDeleteProfileEverDialog([item]),
          };

        case "details":
          return {
            id: "option_details",
            key: option,
            icon: InfoOutlineReactSvgUrl,
            label: t("Common:Info"),
            onClick: () => this.onDetailsClick(item),
          };

        case "invite-again":
          return {
            id: "option_invite-again",
            key: option,
            icon: InviteAgainReactSvgUrl,
            label: t("LblInviteAgain"),
            onClick: () => onInviteAgainClick(item, t),
          };
        case "reset-auth":
          return {
            id: "option_reset-auth",
            key: option,
            icon: RestoreAuthReactSvgUrl,
            label: t("PeopleTranslations:ResetAuth"),
            onClick: () => this.onResetAuth(item),
            disabled: this.tfaStore.tfaSettings !== "app",
          };
        case "change-type":
          return {
            id: "option_change-type",
            key: option,
            icon: ChangeToEmployeeReactSvgUrl,
            label: t("ChangeUserTypeDialog:ChangeUserTypeButton"),
            onClick:
              isGuests && isRoomAdmin
                ? () =>
                    this.usersStore.changeType(
                      EmployeeType.User,
                      this.usersStore.getUsersToMakeEmployees,
                    )
                : null,
            withDropDown: !isRoomAdmin,
            items: isRoomAdmin ? null : this.getUsersChangeTypeOptions(t, item),
          };
        case "remove-guest":
          return {
            id: "option_remove-guests",
            key: option,
            label: t("Common:Remove"),
            onClick: () => this.dialogStore.setRemoveGuestDialogVisible(true),
            icon: DisableReactSvgUrl,
          };
        default:
          break;
      }

      return undefined;
    });

    return contextMenu;
  };

  getUsersChangeTypeOptions = (
    t: TTranslation,
    item?: ReturnType<UsersStore["getPeopleListItem"]>,
  ) => {
    const { userSelectionRole, selectionUsersRights, contactsTab } =
      this.usersStore;

    const isGuests = contactsTab === "guests";

    const { isOwner: isUserOwner, isAdmin: isUserAdmin } = this.userStore.user!;

    const { isCollaborator, isRoomAdmin, isAdmin, isVisitor } =
      item ?? selectionUsersRights;

    const options = [];

    const adminOption = {
      id: "menu_change-user_administrator",
      className: "group-menu_drop-down",
      label: getUserTypeTranslation(EmployeeType.Admin, t),
      title: getUserTypeTranslation(EmployeeType.Admin, t),
      icon: isGuests ? PersonAdminReactSvgUrl : null,
      badgeLabel: isGuests ? t("Common:Paid") : undefined,
      isPaidBadge: isGuests,
      onClick: (e: TContextMenuValueTypeOnClick) => this.onChangeType(e),
      "data-action": EmployeeType.Admin,
      action: EmployeeType.Admin,
      key: EmployeeType.Admin,
      isActive: item ? isAdmin : userSelectionRole === EmployeeType.Admin,
    };

    const roomAdminOption = {
      id: "menu_change-user_manager",
      className: "group-menu_drop-down",
      label: getUserTypeTranslation(EmployeeType.RoomAdmin, t),
      title: getUserTypeTranslation(EmployeeType.RoomAdmin, t),
      icon: isGuests ? PersonManagerReactSvgUrl : null,
      badgeLabel: isGuests ? t("Common:Paid") : undefined,
      isPaidBadge: isGuests,
      onClick: (e: TContextMenuValueTypeOnClick) => this.onChangeType(e),
      "data-action": EmployeeType.RoomAdmin,
      action: EmployeeType.RoomAdmin,
      key: EmployeeType.RoomAdmin,
      isActive: item
        ? isRoomAdmin
        : userSelectionRole === EmployeeType.RoomAdmin,
    };

    const userOption = {
      id: "menu_change-collaborator",
      key: EmployeeType.User,
      label: getUserTypeTranslation(EmployeeType.User, t),
      title: getUserTypeTranslation(EmployeeType.User, t),
      icon: isGuests ? CatalogUserReactSvgUrl : null,
      "data-action": EmployeeType.User,
      action: EmployeeType.User,
      onClick: (e: TContextMenuValueTypeOnClick) => this.onChangeType(e),
      isActive: item ? isCollaborator : userSelectionRole === EmployeeType.User,
    };

<<<<<<< HEAD
    const guestOption = {
      id: "menu_change-guest",
      key: EmployeeType.Guest,
      label: getUserTypeTranslation(EmployeeType.Guest, t),
      title: getUserTypeTranslation(EmployeeType.Guest, t),
      "data-action": EmployeeType.Guest,
      action: EmployeeType.Guest,
      onClick: (e: TContextMenuValueTypeOnClick) => this.onChangeType(e),
      isActive: item ? isVisitor : userSelectionRole === EmployeeType.Guest,
    };
=======
    if (
      (isRoomAdmin || isCollaborator || isAdmin || isVisitor) &&
      isUserOwner
    ) {
      options.push(adminOption);
>>>>>>> 0966e898

    if (isUserAdmin) {
      if (isUserOwner) {
        options.push(adminOption);
      }

<<<<<<< HEAD
=======
    if ((isCollaborator || isVisitor) && isUserAdmin) {
>>>>>>> 0966e898
      options.push(roomAdminOption);
      options.push(userOption);
      options.push(guestOption);
    }

    return options;
  };

  getUserGroupContextOptions = (t: TTranslation) => {
    const { onChangeStatus } = this;

    const {
      hasUsersToMakeEmployees,
      hasUsersToActivate,
      hasUsersToDisable,
      hasUsersToInvite,
      hasOnlyOneUserToRemove,
      contactsTab,
    } = this.usersStore;
    const {
      setSendInviteDialogVisible,
      setDeleteProfileDialogVisible,
      setRemoveGuestDialogVisible,
    } = this.dialogStore;

    const isGuests = contactsTab === "guests";

    const { isRoomAdmin } = this.userStore.user!;

    const { setIsVisible, isVisible } = this.infoPanelStore;

    const options = this.getUsersChangeTypeOptions(t);

    const menu = [
      {
        key: "cm-change-type",
        label: t("ChangeUserTypeDialog:ChangeUserTypeButton"),
        disabled: !hasUsersToMakeEmployees,
        icon: ChangeToEmployeeReactSvgUrl,
        onClick:
          isGuests && isRoomAdmin
            ? () =>
                this.usersStore.changeType(
                  EmployeeType.User,
                  this.usersStore.getUsersToMakeEmployees,
                )
            : null,
        withDropDown: !isRoomAdmin,
        items: isRoomAdmin ? null : options,
      },
      {
        key: "cm-info",
        label: t("Common:Info"),
        disabled: isVisible,
        onClick: () => setIsVisible(true),
        icon: InfoOutlineReactSvgUrl,
      },
      {
        key: "cm-invite",
        label: t("Common:Invite"),
        disabled: !hasUsersToInvite,
        onClick: () => setSendInviteDialogVisible(true),
        icon: InviteAgainReactSvgUrl,
      },
      {
        key: "cm-enable",
        label: t("Common:Enable"),
        disabled: !hasUsersToActivate || (isRoomAdmin && isGuests),
        onClick: () => onChangeStatus(EmployeeStatus.Active),
        icon: EnableReactSvgUrl,
      },
      {
        key: "cm-disable",
        label: t("PeopleTranslations:DisableUserButton"),
        disabled: !hasUsersToDisable || (isRoomAdmin && isGuests),
        onClick: () => onChangeStatus(EmployeeStatus.Disabled),
        icon: DisableReactSvgUrl,
      },
      {
        key: "cm-delete",
        label: t("Common:Delete"),
        disabled: !hasOnlyOneUserToRemove || (isRoomAdmin && isGuests),
        onClick: () => setDeleteProfileDialogVisible(true),
        icon: DeleteReactSvgUrl,
      },
      {
        key: "cm-remove",
        label: t("Common:Remove"),
        disabled: !isGuests || !isRoomAdmin,
        onClick: () => setRemoveGuestDialogVisible(true),
        icon: DisableReactSvgUrl,
      },
    ];

    return menu;
  };

  getModel = (item: TItem, t: TTranslation) => {
    const { selection } = this.usersStore;

    const { options } = item;

    const contextOptionsProps =
      options && options.length > 0
        ? selection.length > 1
          ? this.getUserGroupContextOptions(t)
          : this.getUserContextOptions(t, options, item)
        : [];

    return contextOptionsProps;
  };

  openUserRoomList = (user: TItem) => {
    const filter = RoomsFilter.getDefault();

    filter.subjectId = user.id;
    filter.subjectFilter = FilterSubject.Member;

    const { id } = this.userStore.user!;

    const filterParamsStr = filter.toUrlParams(id);
    const url = getCategoryUrl(CategoryType.Shared);
    const type = this.settingsStore.isDesktopClient ? "_self" : "_blank";

    window.open(
      combineUrl(PROXY_HOMEPAGE_URL, `${url}?${filterParamsStr}`),
      type,
    );
  };

  toggleChangeNameDialog = () => {
    const { setChangeNameVisible } = this.targetUserStore;

    setChangeNameVisible(true);
  };

  toggleChangeEmailDialog = (item: TItem) => {
    const { setDialogData, setChangeEmailVisible } = this.dialogStore;

    setDialogData(item);
    setChangeEmailVisible(true);
  };

  toggleChangePasswordDialog = (item: TItem) => {
    const { setDialogData } = this.dialogStore;
    const { setChangePasswordVisible } = this.targetUserStore;
    const { email } = item;

    setDialogData({
      email,
    });
    setChangePasswordVisible(true);
  };

  onEnableClick = (item: TItem) => {
    const { changeStatus } = this.usersStore;

    changeStatus(EmployeeStatus.Active, [item]);
  };

  onDisableClick = (item: TItem) => {
    const { changeStatus } = this.usersStore;

    changeStatus(EmployeeStatus.Disabled, [item]);
  };

  toggleDeleteProfileEverDialog = (item: TItem[]) => {
    const { setDialogData, setDeleteProfileDialogVisible, closeDialogs } =
      this.dialogStore;

    closeDialogs();

    setDialogData(item);
    setDeleteProfileDialogVisible(true);
  };

  toggleDataReassignmentDialog = (item: TItem) => {
    const { setDialogData, setDataReassignmentDialogVisible, closeDialogs } =
      this.dialogStore;

    if (!this.setup) return;

    const {
      dataReassignment,
      dataReassignmentProgress,
      dataReassignmentTerminate,
    } = this.setup;

    const {
      id,
      displayName,
      userName,
      avatar,
      statusType,
      isCollaborator,
      isVisitor,
    } = item;

    closeDialogs();

    setDialogData({
      user: {
        id,
        avatar,
        displayName,
        statusType,
        userName,
        isCollaborator,
        isVisitor,
      },
      reassignUserData: dataReassignment,
      getReassignmentProgress: dataReassignmentProgress,
      cancelReassignment: dataReassignmentTerminate,
    });

    setDataReassignmentDialogVisible(true);
  };

  onDetailsClick = (item: TItem) => {
    const { setIsVisible } = this.infoPanelStore;
    const { setBufferSelection } = this.usersStore;
    setBufferSelection(item);
    setIsVisible(true);
  };

  onResetAuth = (item: TItem) => {
    const { setDialogData, setResetAuthDialogVisible } = this.dialogStore;

    setResetAuthDialogVisible(true);
    setDialogData(item.id);
  };

  get contactsCanCreate() {
    const isInsideGroup = this.usersStore.contactsTab === "inside_group";

    const isCollaborator = this.userStore.user?.isCollaborator;

    const canCreate = !isInsideGroup && !isCollaborator;

    return canCreate;
  }

  getContactsModel = (t: TTranslation, isSectionMenu: boolean) => {
    const { isRoomAdmin, isOwner, isAdmin } = this.userStore.user!;

    const someDialogIsOpen = checkDialogsOpen();

    if (
      !this.contactsCanCreate ||
      (isSectionMenu && (isMobile || someDialogIsOpen))
    )
      return null;

    const accountsUserOptions = [
      isOwner && {
        id: "accounts-add_administrator",
        className: "main-button_drop-down",
        icon: PersonAdminReactSvgUrl,
        label: t("Common:PortalAdmin", {
          productName: t("Common:ProductName"),
        }),
        onClick: () => this.inviteUser(EmployeeType.Admin),
        "data-type": EmployeeType.Admin,
        action: EmployeeType.Admin,
        key: "administrator",
      },
      isAdmin && {
        id: "accounts-add_manager",
        className: "main-button_drop-down",
        icon: PersonManagerReactSvgUrl,
        label: t("Common:RoomAdmin"),
        onClick: () => this.inviteUser(EmployeeType.RoomAdmin),
        "data-type": EmployeeType.RoomAdmin,
        action: EmployeeType.RoomAdmin,
        key: "manager",
      },
      {
        id: "accounts-add_collaborator",
        className: "main-button_drop-down",
        icon: PersonDefaultReactSvgUrl,
        label: t("Common:User"),
        onClick: () => this.inviteUser(EmployeeType.User),
        "data-type": EmployeeType.User,
        action: EmployeeType.User,
        key: "collaborator",
      },
      {
        key: "separator",
        isSeparator: true,
      },
      {
        id: "accounts-add_invite-again",
        className: "main-button_drop-down",
        icon: InviteAgainReactSvgUrl,
        label: t("People:LblInviteAgain"),
        onClick: () => onInviteMultipleAgain(t),
        "data-action": "invite-again",
        key: "invite-again",
      },
    ];

    const accountsFullOptions = [
      {
        id: "actions_invite_user",
        className: "main-button_drop-down",
        icon: PersonUserReactSvgUrl,
        label: t("Common:Invite"),
        key: "new-user",
        openByDefault: true,
        items: accountsUserOptions,
      },
      {
        id: "create_group",
        className: "main-button_drop-down",
        icon: GroupReactSvgUrl,
        label: t("PeopleTranslations:CreateGroup"),
        onClick: createGroup,
        action: "group",
        key: "group",
      },
    ];

    return isRoomAdmin ? accountsUserOptions : accountsFullOptions;
  };

  inviteUser = (userType: EmployeeType) => {
    const { setQuotaWarningDialogVisible, setInvitePanelOptions } =
      this.dialogsStore;

    if (this.currentQuotaStore.showWarningDialog(userType as number)) {
      setQuotaWarningDialogVisible(true);
      return;
    }

    setInvitePanelOptions({
      visible: true,
      roomId: -1,
      hideSelector: true,
      defaultAccess: userType,
    });
  };
}

export default ContactsConextOptionsStore;<|MERGE_RESOLUTION|>--- conflicted
+++ resolved
@@ -379,7 +379,6 @@
       isActive: item ? isCollaborator : userSelectionRole === EmployeeType.User,
     };
 
-<<<<<<< HEAD
     const guestOption = {
       id: "menu_change-guest",
       key: EmployeeType.Guest,
@@ -390,23 +389,12 @@
       onClick: (e: TContextMenuValueTypeOnClick) => this.onChangeType(e),
       isActive: item ? isVisitor : userSelectionRole === EmployeeType.Guest,
     };
-=======
-    if (
-      (isRoomAdmin || isCollaborator || isAdmin || isVisitor) &&
-      isUserOwner
-    ) {
-      options.push(adminOption);
->>>>>>> 0966e898
 
     if (isUserAdmin) {
       if (isUserOwner) {
         options.push(adminOption);
       }
 
-<<<<<<< HEAD
-=======
-    if ((isCollaborator || isVisitor) && isUserAdmin) {
->>>>>>> 0966e898
       options.push(roomAdminOption);
       options.push(userOption);
       options.push(guestOption);
