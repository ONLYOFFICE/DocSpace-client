--- conflicted
+++ resolved
@@ -154,10 +154,7 @@
             TenantAlias = Tenant.Alias,
             EnableAdmMess = studioAdminMessageSettings.Enable || await _tenantExtra.IsNotPaidAsync(),
             LegalTerms = _setupInfo.LegalTerms,
-<<<<<<< HEAD
             CookieSettingsEnabled = tenantCookieSettings.Enabled
-=======
->>>>>>> 4fa8de79
         };
 
         if (!_authContext.IsAuthenticated && (await _externalShare.GetSessionIdAsync() != default || await _externalShare.GetLinkIdAsync() != default))
