// (c) Copyright Ascensio System SIA 2009-2024
//
// This program is a free software product.
// You can redistribute it and/or modify it under the terms
// of the GNU Affero General Public License (AGPL) version 3 as published by the Free Software
// Foundation. In accordance with Section 7(a) of the GNU AGPL its Section 15 shall be amended
// to the effect that Ascensio System SIA expressly excludes the warranty of non-infringement of
// any third-party rights.
//
// This program is distributed WITHOUT ANY WARRANTY, without even the implied warranty
// of MERCHANTABILITY or FITNESS FOR A PARTICULAR  PURPOSE. For details, see
// the GNU AGPL at: http://www.gnu.org/licenses/agpl-3.0.html
//
// You can contact Ascensio System SIA at Lubanas st. 125a-25, Riga, Latvia, EU, LV-1021.
//
// The  interactive user interfaces in modified source and object code versions of the Program must
// display Appropriate Legal Notices, as required under Section 5 of the GNU AGPL version 3.
//
// Pursuant to Section 7(b) of the License you must retain the original Product logo when
// distributing the program. Pursuant to Section 7(e) we decline to grant you any rights under
// trademark law for use of our trademarks.
//
// All the Product's GUI elements, including illustrations and icon sets, as well as technical writing
// content are licensed under the terms of the Creative Commons Attribution-ShareAlike 4.0
// International. See the License terms at http://creativecommons.org/licenses/by-sa/4.0/legalcode

import React, { useCallback } from "react";
import { inject, observer } from "mobx-react";
import { useLocation, useNavigate, useParams } from "react-router-dom";

import { withTranslation } from "react-i18next";
import find from "lodash/find";
import result from "lodash/result";

import { isMobile, isTablet } from "@docspace/shared/utils";
import { RoomsTypeValues } from "@docspace/shared/utils/common";
import FilterInput from "@docspace/shared/components/filter";
import { withLayoutSize } from "@docspace/shared/HOC/withLayoutSize";
import { getUser, getUserById } from "@docspace/shared/api/people";
import RoomsFilter from "@docspace/shared/api/rooms/filter";

import FilesFilter from "@docspace/shared/api/files/filter";
import {
  AccountLoginType,
  DeviceType,
  EmployeeStatus,
  EmployeeType,
  FilterGroups,
  FilterKeys,
  FilterSubject,
  FilterType,
  PaymentsType,
  RoomSearchArea,
  RoomsProviderType,
  RoomsType,
} from "@docspace/shared/enums";
import { ROOMS_PROVIDER_TYPE_NAME } from "@docspace/shared/constants";

import { getRoomTypeName } from "SRC_DIR/helpers/filesUtils";

import { SortByFieldName } from "SRC_DIR/helpers/constants";

import ViewRowsReactSvgUrl from "PUBLIC_DIR/images/view-rows.react.svg?url";
import ViewTilesReactSvgUrl from "PUBLIC_DIR/images/view-tiles.react.svg?url";

import { getRoomInfo } from "@docspace/shared/api/rooms";
import { FilterLoader } from "@docspace/shared/skeletons/filter";

import { useContactsFilter } from "./useContacts";

const getFilterType = (filterValues) => {
  const filterType = result(
    find(filterValues, (value) => {
      return value.group === FilterGroups.filterType;
    }),
    "key",
  );

  return filterType?.toString() ? +filterType : null;
};

const getSubjectFilter = (filterValues) => {
  const subjectFilter = result(
    find(filterValues, (value) => {
      return value.group === FilterGroups.roomFilterOwner;
    }),
    "key",
  );

  return subjectFilter?.toString() ? subjectFilter?.toString() : null;
};

const getAuthorType = (filterValues) => {
  const authorType = result(
    find(filterValues, (value) => {
      return value.group === FilterGroups.filterAuthor;
    }),
    "key",
  );

  return authorType ? authorType : null;
};

const getRoomId = (filterValues) => {
  const filterRoomId = result(
    find(filterValues, (value) => {
      return value.group === FilterGroups.filterRoom;
    }),
    "key",
  );

  return filterRoomId || null;
};

const getSearchParams = (filterValues) => {
  const searchParams = result(
    find(filterValues, (value) => {
      return value.group === FilterGroups.filterFolders;
    }),
    "key",
  );

  return searchParams || FilterKeys.excludeSubfolders;
};

const getType = (filterValues) => {
  const filterType = filterValues.find(
    (value) => value.group === FilterGroups.roomFilterType,
  )?.key;

  const type = filterType;

  return type;
};

const getProviderType = (filterValues) => {
  const filterType = filterValues.find(
    (value) => value.group === FilterGroups.roomFilterProviderType,
  )?.key;

  const type = filterType;

  return type;
};

const getSubjectId = (filterValues) => {
  const filterOwner = result(
    find(filterValues, (value) => {
      return value.group === FilterGroups.roomFilterSubject;
    }),
    "key",
  );

  return filterOwner ? filterOwner : null;
};

const getFilterContent = (filterValues) => {
  const filterContent = result(
    find(filterValues, (value) => {
      return value.group === FilterGroups.filterContent;
    }),
    "key",
  );

  return filterContent ? filterContent : null;
};

const getTags = (filterValues) => {
  const filterTags = filterValues.find(
    (value) => value.group === FilterGroups.roomFilterTags,
  )?.key;

  const tags = filterTags?.length > 0 ? filterTags : null;

  return tags;
};

const getQuotaFilter = (filterValues) => {
  const filterType = result(
    find(filterValues, (value) => {
      return value.group === FilterGroups.filterQuota;
    }),
    "key",
  );

  return filterType?.toString() ? +filterType : null;
};

const SectionFilterContent = ({
  t,
  filter,
  roomsFilter,
  isRecentTab,
  isFavoritesFolder,
  sectionWidth,
  viewAs,
  createThumbnails,
  setViewAs,
  setIsLoading,

  fetchTags,
  infoPanelVisible,
  isRooms,
  isTrash,
  userId,
  isPersonalRoom,
  isIndexing,
  isIndexEditingMode,

  fetchThirdPartyProviders,

  clearSearch,
  setClearSearch,
  setMainButtonMobileVisible,
  isArchiveFolder,
  canSearchByContent,

  //contacts
  contactsViewAs,
  contactsTab,
  groups,

  //groups
  groupsFilter,
  setGroupsFilter,

  // users
  usersFilter,
  setUsersFilter,

  showFilterLoader,
  isPublicRoom,
  publicRoomKey,
  setRoomsFilter,
  standalone,
  currentDeviceType,
  isRoomAdmin,
  showStorageInfo,
  isDefaultRoomsQuotaSet,
}) => {
  const location = useLocation();
  const navigate = useNavigate();

  const isContactsPage = location.pathname.includes("accounts");
  const isContactsPeoplePage = contactsTab === "people";
  const isContactsInsideGroupPage = contactsTab === "inside_group";
  const isContactsGroupsPage = contactsTab === "groups";
  const isContactsGuestsPage = contactsTab === "guests";

  const [selectedFilterValues, setSelectedFilterValues] = React.useState(null);

  const {
    onContactsFilter,
    onContactsSearch,
    onContactsSort,
    getContactsSelectedInputValue,
    getContactsSelectedSortData,
    getContactsSelectedFilterData,
    getContactsFilterData,
    getContactsSortData,
    removeContactsSelectedItem,
    clearAllContacts,
  } = useContactsFilter({
    contactsTab,
    usersFilter,
    setUsersFilter,
    groupsFilter,
    setGroupsFilter,
    userId,
    t,
    isRoomAdmin,
    standalone,
    showStorageInfo,
    isDefaultRoomsQuotaSet,
  });

  const onNavigate = (path, filter) => {
    if (isPublicRoom) {
      navigate(`${path}?key=${publicRoomKey}&${filter.toUrlParams()}`);
    } else {
      navigate(`${path}/filter?${filter.toUrlParams()}`);
    }
  };

  const onFilter = React.useCallback(
    (data) => {
      setIsLoading(true);
      if (isContactsPage) {
        onContactsFilter(data);
      } else if (isRooms) {
        const type = getType(data) || null;

        const subjectId = getSubjectId(data) || null;

        const subjectFilter = getSubjectFilter(data) || null;

        const providerType = getProviderType(data) || null;
        const tags = getTags(data) || null;
        const quota = getQuotaFilter(data) || null;

        const newFilter = roomsFilter.clone();

        newFilter.page = 0;
        newFilter.provider = providerType ? providerType : null;
        newFilter.type = type ? type : null;

        newFilter.subjectFilter = null;
        newFilter.subjectId = null;

        if (quota) {
          newFilter.quotaFilter = quota;
        }

        if (subjectId) {
          newFilter.subjectId = subjectId;

          if (subjectId === FilterKeys.me) {
            newFilter.subjectId = `${userId}`;
          }

          newFilter.subjectFilter = subjectFilter?.toString()
            ? subjectFilter.toString()
            : FilterSubject.Member;
        }

        if (tags) {
          if (!tags?.length) {
            newFilter.tags = null;
            newFilter.withoutTags = true;
          } else {
            newFilter.tags = tags;
            newFilter.withoutTags = false;
          }
        } else {
          newFilter.tags = null;
          newFilter.withoutTags = false;
        }

        const path =
          newFilter.searchArea === RoomSearchArea.Active
            ? "rooms/shared"
            : "rooms/archived";
        navigate(
          `${path}/filter?${newFilter.toUrlParams(userId)}&hash=${new Date().getTime()}`,
        );
      } else {
        const filterType = getFilterType(data) || null;

        const authorType = getAuthorType(data);

        const withSubfolders = getSearchParams(data);
        const withContent = getFilterContent(data);

        const roomId = getRoomId(data);

        const newFilter = filter.clone();
        newFilter.page = 0;

        newFilter.filterType = filterType;

        if (authorType === FilterKeys.me || authorType === FilterKeys.other) {
          newFilter.authorType = `user_${userId}`;
          newFilter.excludeSubject = authorType === FilterKeys.other;
        } else {
          newFilter.authorType = authorType ? `user_${authorType}` : null;
          newFilter.excludeSubject = null;
        }

        newFilter.withSubfolders =
          withSubfolders === FilterKeys.excludeSubfolders ? null : "true";

        newFilter.searchInContent = withContent === "true" ? "true" : null;

        const path = location.pathname.split("/filter")[0];
        if (isTrash) {
          newFilter.roomId = roomId;
        }

        onNavigate(path, newFilter);
      }
    },
    [
      isRooms,
      isTrash,
      isRecentTab,
      setIsLoading,
      roomsFilter,
      filter,

      onContactsFilter,

      location.pathname,
    ],
  );

  const onClearFilter = useCallback(() => {
    if (isContactsPage) {
      return;
    }

    setIsLoading(true);
    if (isRooms) {
      const newFilter = RoomsFilter.clean();
      newFilter.searchArea = roomsFilter.searchArea;

      const path =
        roomsFilter.searchArea === RoomSearchArea.Active
          ? "rooms/shared"
          : "rooms/archived";

      navigate(`${path}/filter?${newFilter.toUrlParams(userId)}`);
    } else {
      const newFilter = filter.clone();

      newFilter.page = 0;
      newFilter.filterValue = "";

      const path = location.pathname.split("/filter")[0];

      onNavigate(path, newFilter);
    }
  }, [
    isRooms,
    setIsLoading,

    filter,

    roomsFilter,
    isContactsPage,

    location.pathname,
  ]);

  const onSearch = React.useCallback(
    (data = "") => {
      const searchValue = data?.trim() ?? "";

      if (
        !filter.search &&
        !roomsFilter.filterValue &&
        !usersFilter.search &&
        !groupsFilter.search &&
        searchValue.length === 0
      )
        return;

      setIsLoading(true);
      if (isContactsPage) {
        onContactsSearch(searchValue);
      } else if (isRooms) {
        const newFilter = roomsFilter.clone();

        newFilter.page = 0;
        newFilter.filterValue = searchValue;

        const path =
          newFilter.searchArea === RoomSearchArea.Active
            ? "rooms/shared"
            : "rooms/archived";

        navigate(`${path}/filter?${newFilter.toUrlParams(userId)}`);
      } else {
        const newFilter = filter.clone();
        newFilter.page = 0;
        newFilter.search = searchValue;

        const path = location.pathname.split("/filter")[0];

        onNavigate(path, newFilter);
      }
    },
    [
      isRooms,
      isContactsPage,

      setIsLoading,

      filter,
      roomsFilter,

      location.pathname,

      onContactsSearch,
    ],
  );

  const onSort = React.useCallback(
    (sortId, sortDirection) => {
      const sortBy = sortId;
      const sortOrder = sortDirection === "desc" ? "descending" : "ascending";
      setIsLoading(true);

      if (isContactsPage) {
        return onContactsSort(sortBy, sortOrder);
      }

      let newFilter = null;

      if (isRooms) newFilter = roomsFilter.clone();
      else newFilter = filter.clone();

      newFilter.page = 0;
      newFilter.sortBy = sortBy;
      newFilter.sortOrder = sortOrder;

      if (isRooms) {
        const path =
          newFilter.searchArea === RoomSearchArea.Active
            ? "rooms/shared"
            : "rooms/archived";
        setRoomsFilter(newFilter);
        navigate(`${path}/filter?${newFilter.toUrlParams(userId)}`);
      } else {
        const path = location.pathname.split("/filter")[0];

        onNavigate(path, newFilter);
      }
    },
    [
      isRooms,

      isContactsPage,
      setIsLoading,
      filter,
      roomsFilter,

      onContactsSort,
    ],
  );

  const onChangeViewAs = React.useCallback(
    (view) => {
      if (view === "row") {
        if (
          isMobile() ||
          isTablet() ||
          currentDeviceType !== DeviceType.desktop
        ) {
          setViewAs("row");
        } else {
          setViewAs("table");
        }
      } else {
        setViewAs(view);
      }
    },
    [sectionWidth, infoPanelVisible, setViewAs, currentDeviceType],
  );

  const getSelectedInputValue = React.useCallback(() => {
    return isContactsPage
      ? getContactsSelectedInputValue()
      : isRooms
        ? roomsFilter.filterValue
          ? roomsFilter.filterValue
          : ""
        : filter.search
          ? filter.search
          : "";
  }, [
    isRooms,
    isContactsPage,
    roomsFilter.filterValue,
    filter.search,
    usersFilter.search,
  ]);

  const getSelectedSortData = React.useCallback(() => {
    const currentFilter = isContactsPage
      ? getContactsSelectedSortData()
      : isRooms
        ? roomsFilter
        : filter;
    return {
      sortDirection: currentFilter.sortOrder === "ascending" ? "asc" : "desc",
      sortId: currentFilter.sortBy,
    };
  }, [
    isRooms,
    isContactsPage,
    filter.sortOrder,
    filter.sortBy,
    roomsFilter.sortOrder,
    roomsFilter.sortBy,
    getContactsSelectedSortData,
  ]);

  const getSelectedFilterData = React.useCallback(async () => {
    const filterValues = isContactsPage
      ? await getContactsSelectedFilterData()
      : [];

    if (isRooms) {
      // if (!roomsFilter.withSubfolders) {
      //   filterValues.push({
      //     key: FilterKeys.excludeSubfolders,
      //     label: "Exclude subfolders",
      //     group: FilterGroups.roomFilterFolders,
      //   });
      // }

      // if (roomsFilter.searchInContent) {
      //   filterValues.push({
      //     key: FilterKeys.withContent,
      //     label: "File contents",
      //     group: FilterGroups.roomFilterContent,
      //   });
      // }

      if (roomsFilter.subjectId) {
        const user = await getUser(roomsFilter.subjectId);
        const isMe = userId === roomsFilter.subjectId;

        let label = isMe ? t("Common:MeLabel") : user.displayName;

        const subject = {
          key: isMe ? FilterKeys.me : roomsFilter.subjectId,
          group: FilterGroups.roomFilterSubject,
          label: label,
        };

        if (roomsFilter.subjectFilter?.toString()) {
          if (roomsFilter.subjectFilter.toString() === FilterSubject.Owner) {
            subject.selectedLabel = t("Common:Owner") + ": " + label;
          }

          filterValues.push(subject);

          filterValues.push({
            key: roomsFilter?.subjectFilter?.toString(),
            group: FilterGroups.roomFilterOwner,
          });
        } else {
          filterValues.push(subject);
        }
      }

      if (roomsFilter.type) {
        const key = +roomsFilter.type;

        const label = getRoomTypeName(key, t);

        filterValues.push({
          key: key,
          label: label,
          group: FilterGroups.roomFilterType,
        });
      }
      if (roomsFilter.quotaFilter) {
        const key = roomsFilter.quotaFilter;

        const label =
          key === FilterKeys.customQuota
            ? t("Common:CustomQuota")
            : t("Common:DefaultQuota");

        filterValues.push({
          key: roomsFilter.quotaFilter,
          label: label,
          group: FilterGroups.filterQuota,
        });
      }

      if (roomsFilter?.tags?.length > 0) {
        filterValues.push({
          key: roomsFilter.tags,
          group: FilterGroups.roomFilterTags,
          isMultiSelect: true,
        });
      }

      if (roomsFilter.provider) {
        const provider = +roomsFilter.provider;

        const label = ROOMS_PROVIDER_TYPE_NAME[provider];

        filterValues.push({
          key: provider,
          label: label,
          group: FilterGroups.roomFilterProviderType,
        });
      }
    } else if (!isContactsPage) {
      if (filter.withSubfolders === "true") {
        filterValues.push({
          key: FilterKeys.withSubfolders,
          label: t("WithSubfolders"),
          group: FilterGroups.filterFolders,
        });
      }

      if (filter.searchInContent) {
        filterValues.push({
          key: "true",
          label: t("FileContents"),
          group: FilterGroups.filterContent,
        });
      }

      if (filter.filterType) {
        let label = "";

        switch (filter.filterType.toString()) {
          case FilterType.DocumentsOnly.toString():
            label = t("Common:Documents");
            break;
          case FilterType.FoldersOnly.toString():
            label = t("Translations:Folders");
            break;
          case FilterType.SpreadsheetsOnly.toString():
            label = t("Translations:Spreadsheets");
            break;
          case FilterType.ArchiveOnly.toString():
            label = t("Archives");
            break;
          case FilterType.PresentationsOnly.toString():
            label = t("Translations:Presentations");
            break;
          case FilterType.ImagesOnly.toString():
            label = t("Images");
            break;
          case FilterType.MediaOnly.toString():
            label = t("Media");
            break;
          case FilterType.FilesOnly.toString():
            label = t("Translations:Files");
            break;
          case FilterType.Pdf.toString():
            label = t("Forms");
            break;
        }

        filterValues.push({
          key: `${filter.filterType}`,
          label: label.toLowerCase(),
          group: FilterGroups.filterType,
        });
      }

      if (filter.authorType) {
        const isMe = userId === filter.authorType.replace("user_", "");

        let label = isMe
          ? filter.excludeSubject
            ? t("Common:OtherLabel")
            : t("Common:MeLabel")
          : null;

        if (!isMe) {
          const user = await getUser(filter.authorType.replace("user_", ""));
          label = user.displayName;
        }

        filterValues.push({
          key: isMe
            ? filter.excludeSubject
              ? FilterKeys.other
              : FilterKeys.me
            : filter.authorType.replace("user_", ""),
          group: FilterGroups.filterAuthor,
          label: label,
        });
      }

      if (filter.roomId) {
        const room = await getRoomInfo(filter.roomId);
        const label = room.title;

        filterValues.push({
          key: filter.roomId,
          group: FilterGroups.filterRoom,
          label: label,
        });
      }
    }

    // return filterValues;
    const currentFilterValues = [];

    setSelectedFilterValues((value) => {
      if (!value) {
        currentFilterValues.push(...filterValues);
        return filterValues.map((f) => ({ ...f }));
      }

      const items = value.map((v) => {
        const item = filterValues.find((f) => f.group === v.group);

        if (item) {
          if (item.isMultiSelect) {
            let isEqual = true;

            item.key.forEach((k) => {
              if (!v.key.includes(k)) {
                isEqual = false;
              }
            });

            if (isEqual) return item;

            return false;
          } else {
            if (item.key === v.key) return item;
            return false;
          }
        } else {
          return false;
        }
      });

      const newItems = filterValues.filter(
        (v) => !items.find((i) => i.group === v.group),
      );

      items.push(...newItems);

      currentFilterValues.push(...items.filter((i) => i));

      return items.filter((i) => i);
    });

    return currentFilterValues;
  }, [
    filter.withSubfolders,
    filter.authorType,
    filter.roomId,
    filter.filterType,
    filter.searchInContent,
    filter.excludeSubject,
    roomsFilter.provider,
    roomsFilter.type,
    roomsFilter.subjectId,
    roomsFilter.subjectFilter,
    roomsFilter.tags,
    roomsFilter.tags?.length,
    roomsFilter.excludeSubject,
    roomsFilter.withoutTags,
    roomsFilter.quotaFilter,
    // roomsFilter.withSubfolders,
    // roomsFilter.searchInContent,
    userId,
    isRooms,

    isContactsPage,

    getContactsSelectedFilterData,

    t,
  ]);

  const getFilterData = React.useCallback(async () => {
    const quotaFilter = [
      {
        key: FilterGroups.filterQuota,
        group: FilterGroups.filterQuota,
        label: t("Common:StorageQuota"),
        isHeader: true,
        withoutSeparator: true,
        withMultiItems: true,
      },
      {
        id: "filter_custom-quota",
        key: FilterKeys.customQuota,
        group: FilterGroups.filterQuota,
        label: t("Common:CustomQuota"),
      },
      {
        id: "filter_default-quota",
        key: FilterKeys.defaultQuota,
        group: FilterGroups.filterQuota,
        label: t("Common:DefaultQuota"),
      },
    ];
<<<<<<< HEAD
    if (isPeopleAccounts || isInsideGroup) {
      const groupItems = [
        {
          key: FilterGroups.filterGroup,
          group: FilterGroups.filterGroup,
          label: t("Common:Group"),
          isHeader: true,
        },
        {
          id: "filter_group-without-group",
          key: FilterKeys.withoutGroup,
          group: FilterGroups.filterGroup,
          label: t("PeopleTranslations:WithoutGroup"),
        },
        {
          id: "filter_group-other",
          key: FilterKeys.other,
          group: FilterGroups.filterGroup,
          label: t("Common:OtherLabel"),
        },
        {
          id: "filter_group-selected-group",
          key: FilterKeys.selectedGroup,
          group: FilterGroups.filterGroup,
          displaySelectorType: "link",
        },
      ];

      const statusItems = [
        {
          id: "filter_status-user",
          key: "filter-status",
          group: "filter-status",
          label: t("Common:UserStatus"),
          isHeader: true,
        },
        {
          id: "filter_status-active",
          key: EmployeeStatus.Active,
          group: "filter-status",
          label: t("Common:Active"),
        },
        {
          id: "filter_status-pending",
          key: EmployeeStatus.Pending,
          group: "filter-status",
          label: t("PeopleTranslations:PendingInviteTitle"),
        },
      ];

      if (!isRoomAdmin)
        statusItems.push({
          id: "filter_status-disabled",
          key: EmployeeStatus.Disabled,
          group: "filter-status",
          label: t("PeopleTranslations:DisabledEmployeeStatus"),
        });

      const typeItems = [
        {
          key: "filter-type",
          group: "filter-type",
          label: t("Common:Type"),
          isHeader: true,
        },
        {
          id: "filter_type-docspace-admin",
          key: EmployeeType.Admin,
          group: "filter-type",
          label: t("Common:PortalAdmin", {
            productName: t("Common:ProductName"),
          }),
        },
        {
          id: "filter_type-room-admin",
          key: EmployeeType.User,
          group: "filter-type",
          label: t("Common:RoomAdmin"),
        },
        {
          id: "filter_type-room-admin",
          key: EmployeeType.Collaborator,
          group: "filter-type",
          label: t("Common:PowerUser"),
        },
        {
          id: "filter_type-user",
          key: EmployeeType.Guest,
          group: "filter-type",
          label: t("Common:User"),
        },
      ];

      // const roleItems = [
      //   {
      //     key: "filter-role",
      //     group: "filter-role",
      //     label: "Role in room",
      //     isHeader: true,
      //   },
      //   { key: "1", group: "filter-role", label: "Room manager" },
      //   { key: "2", group: "filter-role", label: "Co-worker" },
      //   { key: "3", group: "filter-role", label: "Editor" },
      //   { key: "4", group: "filter-role", label: "Form filler" },
      //   { key: "5", group: "filter-role", label: "Reviewer" },
      //   { key: "6", group: "filter-role", label: "Commentator" },
      //   { key: "7", group: "filter-role", label: "Viewer" },
      // ];

      const accountItems = [
        {
          key: "filter-account",
          group: "filter-account",
          label: t("ConnectDialog:Account"),
          isHeader: true,
          isLast: false,
        },
        {
          key: PaymentsType.Paid,
          group: "filter-account",
          label: t("Common:Paid"),
        },
        {
          key: PaymentsType.Free,
          group: "filter-account",
          label: t("Common:Free"),
        },
      ];

      // const roomItems = [
      //   {
      //     key: "filter-status",
      //     group: "filter-status",
      //     label: t("Common:UserStatus"),
      //     isHeader: true,
      //   },
      //   {
      //     key: "1",
      //     group: "filter-status",
      //     label: t("Common:Active"),
      //     isSelector: true,
      //     selectorType: "room",
      //   },
      // ];

      const accountLoginTypeItems = [
        {
          key: "filter-login-type",
          group: "filter-login-type",
          label: t("PeopleTranslations:AccountLoginType"),
          isHeader: true,
          isLast: true,
        },
        {
          key: AccountLoginType.SSO,
          group: "filter-login-type",
          label: t("Common:SSO"),
        },
        {
          key: AccountLoginType.LDAP,
          group: "filter-login-type",
          label: t("Common:LDAP"),
        },
        {
          key: AccountLoginType.STANDART,
          group: "filter-login-type",
          label: t("PeopleTranslations:StandardLogin"),
        },
      ];

      const filterOptions = [];
=======
>>>>>>> aba6cc22

    if (isContactsPage) return getContactsFilterData(quotaFilter);

    let tags = null;
    let providers = [];
    if (!isPublicRoom) {
      const res = await Promise.all([fetchTags(), fetchThirdPartyProviders()]);
      tags = res[0];
      providers = res[1];
    }
    const connectedThirdParty = [];

    providers.forEach((item) => {
      if (connectedThirdParty.includes(item.provider_key)) return;
      connectedThirdParty.push(item.provider_key);
    });

    const isLastTypeOptionsRooms = !connectedThirdParty.length && !tags?.length;

    const folders =
      !isFavoritesFolder && !isRecentTab
        ? [
            {
              id: "filter_type-folders",
              key: FilterType.FoldersOnly.toString(),
              group: FilterGroups.filterType,
              label: t("Translations:Folders").toLowerCase(),
            },
          ]
        : "";

    const images = [
      {
        id: "filter_type-images",
        key: FilterType.ImagesOnly.toString(),
        group: FilterGroups.filterType,
        label: t("Images").toLowerCase(),
      },
    ];

    const archives = [
      {
        id: "filter_type-archive",
        key: FilterType.ArchiveOnly.toString(),
        group: FilterGroups.filterType,
        label: t("Archives").toLowerCase(),
      },
    ];

    const media = [
      {
        id: "filter_type-media",
        key: FilterType.MediaOnly.toString(),
        group: FilterGroups.filterType,
        label: t("Media").toLowerCase(),
      },
    ];

    const typeOptions = isRooms
      ? [
          {
            key: FilterGroups.filterType,
            group: FilterGroups.roomFilterType,
            label: t("Common:Type"),
            isHeader: true,
            isLast: isLastTypeOptionsRooms,
          },
          ...RoomsTypeValues.map((roomType) => {
            switch (roomType) {
              case RoomsType.FillingFormsRoom:
                return {
                  id: "filter_type-filling-form",
                  key: RoomsType.FillingFormsRoom,
                  group: FilterGroups.roomFilterType,
                  label: t("Common:FillingFormRooms"),
                };
              case RoomsType.EditingRoom:
                return {
                  id: "filter_type-collaboration",
                  key: RoomsType.EditingRoom,
                  group: FilterGroups.roomFilterType,
                  label: t("Common:CollaborationRooms"),
                };
              case RoomsType.ReviewRoom:
                return {
                  id: "filter_type-review",
                  key: RoomsType.ReviewRoom,
                  group: FilterGroups.roomFilterType,
                  label: t("Common:Review"),
                };
              case RoomsType.ReadOnlyRoom:
                return {
                  id: "filter_type-view-only",
                  key: RoomsType.ReadOnlyRoom,
                  group: FilterGroups.roomFilterType,
                  label: t("Common:ViewOnlyRooms"),
                };
              case RoomsType.FormRoom:
                return {
                  id: "filter_type-form",
                  key: RoomsType.FormRoom,
                  group: FilterGroups.roomFilterType,
                  label: t("Common:FormRoom"),
                };
              case RoomsType.PublicRoom:
                return {
                  id: "filter_type-public",
                  key: RoomsType.PublicRoom,
                  group: FilterGroups.roomFilterType,
                  label: t("Common:PublicRoom"),
                };
              case RoomsType.VirtualDataRoom:
                return {
                  id: "filter_type-virtual-data",
                  key: RoomsType.VirtualDataRoom,
                  group: FilterGroups.roomFilterType,
                  label: t("Common:VirtualDataRoom"),
                };
              case RoomsType.CustomRoom:
              default:
                return {
                  id: "filter_type-custom",
                  key: RoomsType.CustomRoom,
                  group: FilterGroups.roomFilterType,
                  label: t("Common:CustomRooms"),
                };
            }
          }),
        ]
      : [
          {
            key: FilterGroups.filterType,
            group: FilterGroups.filterType,
            label: t("Common:Type"),
            isHeader: true,
            isLast: !isTrash,
          },
          ...folders,
          {
            id: "filter_type-all-files",
            key: FilterType.FilesOnly.toString(),
            group: FilterGroups.filterType,
            label: t("Translations:Files").toLowerCase(),
          },
          {
            id: "filter_type-documents",
            key: FilterType.DocumentsOnly.toString(),
            group: FilterGroups.filterType,
            label: t("Common:Documents").toLowerCase(),
          },
          {
            id: "filter_type-spreadsheets",
            key: FilterType.SpreadsheetsOnly.toString(),
            group: FilterGroups.filterType,
            label: t("Translations:Spreadsheets").toLowerCase(),
          },
          {
            id: "filter_type-presentations",
            key: FilterType.PresentationsOnly.toString(),
            group: FilterGroups.filterType,
            label: t("Translations:Presentations").toLowerCase(),
          },
          {
            id: "filter_type-forms",
            key: FilterType.Pdf.toString(),
            group: FilterGroups.filterType,
            label: t("Forms").toLowerCase(),
          },
          ...archives,
          ...images,
          ...media,
        ];

    const subjectOptions = [
      {
        key: FilterGroups.roomFilterSubject,
        group: FilterGroups.roomFilterSubject,
        label: t("Common:Member"),
        isHeader: true,
        withoutSeparator: true,
        withMultiItems: true,
      },
      {
        id: "filter_author-me",
        key: FilterKeys.me,
        group: FilterGroups.roomFilterSubject,
        label: t("Common:MeLabel"),
      },
      {
        id: "filter_author-other",
        key: FilterKeys.other,
        group: FilterGroups.roomFilterSubject,
        label: t("Common:OtherLabel"),
      },
      {
        id: "filter_author-user",
        key: FilterKeys.user,
        group: FilterGroups.roomFilterSubject,
        displaySelectorType: "link",
      },
    ];

    const ownerOptions = [
      {
        key: FilterGroups.roomFilterOwner,
        group: FilterGroups.roomFilterOwner,
        isHeader: true,
        withoutHeader: true,
      },
      {
        id: "filter_author-user",
        key: FilterSubject.Owner,
        group: FilterGroups.roomFilterOwner,
        label: t("Translations:SearchByOwner"),
        isCheckbox: true,
        isDisabled: false,
      },
    ];

    // const foldersOptions = [
    //   {
    //     key: FilterGroups.roomFilterFolders,
    //     group: FilterGroups.roomFilterFolders,
    //     label: "Search",
    //     isHeader: true,
    //     withoutSeparator: true,
    //   },
    //   {
    //     key: "folders",
    //     group: FilterGroups.roomFilterFolders,
    //     label: "",
    //     withOptions: true,
    //     options: [
    //       { key: FilterKeys.withSubfolders, label: "With subfolders" },
    //       { key: FilterKeys.excludeSubfolders, label: "Exclude subfolders" },
    //     ],
    //   },
    // ];

    // const contentOptions = [
    //   {
    //     key: FilterGroups.roomFilterContent,
    //     group: FilterGroups.roomFilterContent,
    //     isHeader: true,
    //     withoutHeader: true,
    //   },
    //   {
    //     key: FilterKeys.withContent,
    //     group: FilterGroups.roomFilterContent,
    //     label: "Search by file contents",
    //     isCheckbox: true,
    //   },
    // ];

    const filterOptions = [];

    if (isRooms) {
      // filterOptions.push(...foldersOptions);
      // filterOptions.push(...contentOptions);

      filterOptions.push(...subjectOptions);
      filterOptions.push(...ownerOptions);

      filterOptions.push(...typeOptions);

      if (tags.length > 0) {
        const tagsOptions = tags.map((tag) => ({
          key: tag,
          group: FilterGroups.roomFilterTags,
          label: tag,
          isMultiSelect: true,
        }));

        const isLast = connectedThirdParty.length === 0;

        filterOptions.push({
          key: FilterGroups.roomFilterTags,
          group: FilterGroups.roomFilterTags,
          label: t("Common:Tags"),
          isHeader: true,
          isLast,
        });

        filterOptions.push(...tagsOptions);
      }

      if (connectedThirdParty.length > 0) {
        const thirdPartyOptions = connectedThirdParty.map((thirdParty) => {
          const key = Object.entries(RoomsProviderType).find(
            (item) => item[0] === thirdParty,
          )[1];

          const label = ROOMS_PROVIDER_TYPE_NAME[key];

          return {
            key,
            group: FilterGroups.roomFilterProviderType,
            label,
          };
        });

        filterOptions.push({
          key: FilterGroups.roomFilterProviderType,
          group: FilterGroups.roomFilterProviderType,
          label: t("Settings:ThirdPartyResource"),
          isHeader: true,
          isLast: true,
        });

        filterOptions.push(...thirdPartyOptions);
      }

      showStorageInfo &&
        isDefaultRoomsQuotaSet &&
        filterOptions.push(...quotaFilter);
    } else {
      if (!isRecentTab && !isFavoritesFolder && !isTrash) {
        const foldersOptions = [
          {
            key: FilterGroups.filterFolders,
            group: FilterGroups.filterFolders,
            label: t("Common:Search"),
            isHeader: true,
            withoutSeparator: true,
          },
          {
            id: "filter_folders",
            key: "folders",
            group: FilterGroups.filterFolders,
            label: "",
            withOptions: true,
            options: [
              {
                id: "filter_folders_exclude-subfolders",
                key: FilterKeys.excludeSubfolders,
                label: t("ExcludeSubfolders"),
              },
              {
                id: "filter_folders_with-subfolders",
                key: FilterKeys.withSubfolders,
                label: t("WithSubfolders"),
              },
            ],
          },
        ];

        const contentOptions = [
          {
            key: FilterGroups.filterContent,
            group: FilterGroups.filterContent,
            isHeader: true,
            withoutHeader: true,
          },
        ];
        canSearchByContent &&
          contentOptions.push({
            id: "filter_search-by-file-contents",
            key: "true",
            group: FilterGroups.filterContent,
            label: t("SearchByContent"),
            isCheckbox: true,
          });

        filterOptions.push(...foldersOptions);
        filterOptions.push(...contentOptions);
      }

      const authorOption = [
        {
          key: FilterGroups.filterAuthor,
          group: FilterGroups.filterAuthor,
          label: t("ByAuthor"),
          isHeader: true,
          withMultiItems: true,
        },
        {
          id: "filter_author-me",
          key: FilterKeys.me,
          group: FilterGroups.filterAuthor,
          label: t("Common:MeLabel"),
        },
        {
          id: "filter_author-other",
          key: FilterKeys.other,
          group: FilterGroups.filterAuthor,
          label: t("Common:OtherLabel"),
        },
        {
          id: "filter_author-user",
          key: FilterKeys.user,
          group: FilterGroups.filterAuthor,
          displaySelectorType: "link",
        },
      ];

      !isPublicRoom && filterOptions.push(...authorOption);
      filterOptions.push(...typeOptions);

      if (isTrash) {
        const roomOption = [
          {
            id: "filter_search-by-room-content-header",
            key: "filter_search-by-room-content-header",
            group: FilterGroups.filterRoom,
            label: t("Common:Room"),
            isHeader: true,
            isLast: true,
          },
          {
            id: "filter_search-by-room-content",
            key: "filter_search-by-room-content",
            group: FilterGroups.filterRoom,
            withoutHeader: true,
            label: t("Common:SelectRoom"),
            displaySelectorType: "button",
            isLast: true,
          },
        ];
        filterOptions.push(...roomOption);
      }
    }
    return filterOptions;
  }, [
    t,
    isPersonalRoom,
    isRooms,
    isContactsPage,
    isFavoritesFolder,
    isRecentTab,
    isTrash,
    isPublicRoom,
    getContactsFilterData,
  ]);

  const getViewSettingsData = React.useCallback(() => {
    const viewSettings = [
      {
        id: "view-switch_rows",
        value: "row",
        label: t("ViewList"),
        icon: ViewRowsReactSvgUrl,
      },
      {
        id: "view-switch_tiles",
        value: "tile",
        label: t("ViewTiles"),
        icon: ViewTilesReactSvgUrl,
        callback: createThumbnails,
      },
    ];

    return viewSettings;
  }, [createThumbnails]);

  const getSortData = React.useCallback(() => {
    if (isContactsPage) return getContactsSortData();

    const commonOptions = [];

    const name = {
      id: "sort-by_name",
      key: SortByFieldName.Name,
      label: t("Common:Name"),
      default: true,
    };
    const modifiedDate = {
      id: "sort-by_modified",
      key: SortByFieldName.ModifiedDate,
      label: t("Common:LastModifiedDate"),
      default: true,
    };
    const activityDate = {
      id: "sort-by_activity",
      key: SortByFieldName.ModifiedDate,
      label: t("Common:LastActivityDate"),
      default: true,
    };
    const lastOpenedDate = {
      id: "sort-by_last-opened",
      key: SortByFieldName.LastOpened,
      label: t("DateLastOpened"),
      default: true,
    };

    const room = {
      id: "sort-by_room",
      key: SortByFieldName.Room,
      label: t("Common:Room"),
      default: true,
    };
    const authorOption = {
      id: "sort-by_author",
      key: SortByFieldName.Author,
      label: t("ByAuthor"),
      default: true,
    };
    const creationDate = {
      id: "sort-by_created",
      key: SortByFieldName.CreationDate,
      label: t("InfoPanel:CreationDate"),
      default: true,
    };
    const owner = {
      id: "sort-by_owner",
      key: SortByFieldName.Author,
      label: t("Common:Owner"),
      default: true,
    };
    const erasure = {
      id: "sort-by_erasure",
      key: SortByFieldName.ModifiedDate,
      label: t("ByErasure"),
      default: true,
    };
    const tags = {
      id: "sort-by_tags",
      key: SortByFieldName.Tags,
      label: t("Common:Tags"),
      default: true,
    };
    const size = {
      id: "sort-by_size",
      key: SortByFieldName.Size,
      label: t("Common:Size"),
      default: true,
    };
    const type = {
      id: "sort-by_type",
      key: SortByFieldName.Type,
      label: t("Common:Type"),
      default: true,
    };
    const roomType = {
      id: "sort-by_room-type",
      key: SortByFieldName.RoomType,
      label: t("Common:Type"),
      default: true,
    };

    const sortByStorage = {
      id: "sort-by_storage",
      key: SortByFieldName.UsedSpace,
      label: t("Common:Storage"),
      default: true,
    };

    commonOptions.push(name);

    if (isRooms) {
      commonOptions.push(roomType);
      commonOptions.push(tags);
      commonOptions.push(owner);
      commonOptions.push(activityDate);
      showStorageInfo && commonOptions.push(sortByStorage);
    } else if (isTrash) {
      // commonOptions.push(authorOption);
      // commonOptions.push(creationDate);
      commonOptions.push(erasure);
      commonOptions.push(size);
      // commonOptions.push(type);
    } else {
      // commonOptions.push(authorOption);
      // commonOptions.push(creationDate);
      commonOptions.push(modifiedDate);
      commonOptions.push(size);
      // commonOptions.push(type);
      isRecentTab && commonOptions.push(lastOpenedDate);
    }

    return commonOptions;
  }, [
    isRooms,
    isContactsPage,

    t,
    userId,
    infoPanelVisible,
    viewAs,
    isPersonalRoom,
    isTrash,
    getContactsSortData,
  ]);

  const removeSelectedItem = React.useCallback(
    ({ key, group }) => {
      setIsLoading(true);
      if (isContactsPage) {
        removeContactsSelectedItem(group);
      } else if (isRooms) {
        const newFilter = roomsFilter.clone();

        if (group === FilterGroups.roomFilterProviderType) {
          newFilter.provider = null;
        }

        if (group === FilterGroups.roomFilterType) {
          newFilter.type = null;
        }

        if (group === FilterGroups.filterQuota) {
          newFilter.quotaFilter = null;
        }

        if (group === FilterGroups.roomFilterSubject) {
          newFilter.subjectId = null;
          newFilter.excludeSubject = false;
          newFilter.filterSubject = null;
        }

        if (group === FilterGroups.roomFilterTags) {
          const newTags = newFilter.tags;

          if (newTags?.length > 0) {
            const idx = newTags.findIndex((tag) => tag === key);

            if (idx > -1) {
              newTags.splice(idx, 1);
            }

            newFilter.tags = newTags.length > 0 ? newTags : null;

            newFilter.withoutTags = false;
          } else {
            newFilter.tags = null;
            newFilter.withoutTags = false;
          }
        }

        // if (group === FilterGroups.roomFilterContent) {
        //   newFilter.searchInContent = false;
        // }

        // if (group === FilterGroups.roomFilterFolders) {
        //   newFilter.withSubfolders = true;
        // }

        newFilter.page = 0;

        const path =
          newFilter.searchArea === RoomSearchArea.Active
            ? "rooms/shared"
            : "rooms/archived";

        navigate(`${path}/filter?${newFilter.toUrlParams(userId)}`);
      } else {
        const newFilter = filter.clone();

        if (group === FilterGroups.filterType) {
          newFilter.filterType = null;
        }
        if (group === FilterGroups.filterAuthor) {
          newFilter.authorType = null;
          newFilter.excludeSubject = null;
        }
        if (group === FilterGroups.filterFolders) {
          newFilter.withSubfolders = null;
        }
        if (group === FilterGroups.filterContent) {
          newFilter.searchInContent = null;
        }
        if (group === FilterGroups.filterRoom) {
          newFilter.roomId = null;
        }

        newFilter.page = 0;

        const path = location.pathname.split("/filter")[0];

        onNavigate(path, newFilter);
      }
    },
    [
      isRooms,
      isContactsPage,
      removeContactsSelectedItem,
      setIsLoading,
      roomsFilter,
      filter,
    ],
  );

  const onSortButtonClick = (isOpen) => {
    if (currentDeviceType === DeviceType.mobile) {
      setMainButtonMobileVisible(isOpen);
    }
  };

  const clearAll = () => {
    setIsLoading(true);

    if (isContactsPage) {
      clearAllContacts();
    } else if (isRooms) {
      const newFilter = RoomsFilter.clean();

      if (isArchiveFolder) {
        newFilter.searchArea = RoomSearchArea.Archive;
      }

      const path =
        newFilter.searchArea === RoomSearchArea.Active
          ? "rooms/shared"
          : "rooms/archived";

      navigate(`${path}/filter?${newFilter.toUrlParams(userId)}`);
    } else {
      const newFilter = FilesFilter.getDefault();

      newFilter.folder = filter.folder;

      const path = location.pathname.split("/filter")[0];

      onNavigate(path, newFilter);
    }
  };

  if (showFilterLoader) return <FilterLoader />;

  return (
    <FilterInput
      onFilter={onFilter}
      getFilterData={getFilterData}
      getSelectedFilterData={getSelectedFilterData}
      onSort={onSort}
      getSortData={getSortData}
      getSelectedSortData={getSelectedSortData}
      viewAs={isContactsPage ? contactsViewAs : viewAs}
      viewSelectorVisible={!isContactsPage}
      onChangeViewAs={onChangeViewAs}
      getViewSettingsData={getViewSettingsData}
      onSearch={onSearch}
      onClearFilter={onClearFilter}
      getSelectedInputValue={getSelectedInputValue}
      filterHeader={t("Common:AdvancedFilter")}
      placeholder={t("Common:Search")}
      view={t("Common:View")}
      isFavoritesFolder={isFavoritesFolder}
      isPersonalRoom={isPersonalRoom}
      isRooms={isRooms}
      removeSelectedItem={removeSelectedItem}
      clearAll={clearAll}
      filterTitle={t("Filter")}
      sortByTitle={t("Common:SortBy")}
      clearSearch={clearSearch}
      setClearSearch={setClearSearch}
      onSortButtonClick={onSortButtonClick}
      currentDeviceType={currentDeviceType}
      userId={userId}
      isIndexing={isIndexing}
      isIndexEditingMode={isIndexEditingMode}
      disableThirdParty={isTrash}
      isContactsPage={isContactsPage}
      isContactsPeoplePage={isContactsPeoplePage}
      isContactsGroupsPage={isContactsGroupsPage}
      isContactsInsideGroupPage={isContactsInsideGroupPage}
      isContactsGuestsPage={isContactsGuestsPage}
    />
  );
};

export default inject(
  ({
    authStore,
    filesStore,
    treeFoldersStore,
    clientLoadingStore,
    tagsStore,
    peopleStore,
    publicRoomStore,
    infoPanelStore,
    userStore,
    settingsStore,
    currentQuotaStore,
    indexingStore,
    selectedFolderStore,
  }) => {
    const {
      filter,

      roomsFilter,

      setViewAs,
      viewAs,
      createThumbnails,
      setCurrentRoomsFilter,
      setMainButtonMobileVisible,
      thirdPartyStore,
      clearSearch,
      setClearSearch,
      isLoadedEmptyPage,
      filesSettingsStore,
      setRoomsFilter,
    } = filesStore;

    const { fetchThirdPartyProviders } = thirdPartyStore;

    const { fetchTags } = tagsStore;
    const { isRoomAdmin } = authStore;
    const { user } = userStore;
    const { standalone, currentDeviceType } = settingsStore;
    const {
      isFavoritesFolder,
      isRecentTab,
      isRoomsFolder,
      isArchiveFolder,
      isPersonalRoom,
      isTrashFolder: isTrash,
    } = treeFoldersStore;

    const isRooms = isRoomsFolder || isArchiveFolder;

    const { isVisible: infoPanelVisible } = infoPanelStore;
    const { showStorageInfo, isDefaultRoomsQuotaSet } = currentQuotaStore;

    const { isIndexEditingMode } = indexingStore;
    const { isIndexedFolder } = selectedFolderStore;

    const { usersStore, groupsStore, viewAs: contactsViewAs } = peopleStore;

    const { groups, groupsFilter, setGroupsFilter } = groupsStore;

    const {
      filter: usersFilter,
      setFilter: setUsersFilter,
      contactsTab,
    } = usersStore;

    const { isPublicRoom, publicRoomKey } = publicRoomStore;

    const { canSearchByContent } = filesSettingsStore;

    return {
      isRoomAdmin,
      showStorageInfo,
      isDefaultRoomsQuotaSet,

      user,
      userId: user?.id,

      selectedItem: filter.selectedItem,
      filter,
      roomsFilter,
      viewAs,

      isFavoritesFolder,
      isRecentTab,
      isRooms,
      isTrash,
      isArchiveFolder,
      isIndexing: isIndexedFolder,
      isIndexEditingMode,

      setIsLoading: clientLoadingStore.setIsSectionBodyLoading,
      showFilterLoader: clientLoadingStore.showFilterLoader,

      fetchTags,
      setViewAs,
      createThumbnails,

      isPersonalRoom,
      infoPanelVisible,
      setCurrentRoomsFilter,
      fetchThirdPartyProviders,

      isLoadedEmptyPage,

      clearSearch,
      setClearSearch,

      setMainButtonMobileVisible,

      canSearchByContent,

      contactsViewAs,
      contactsTab,
      groups,
      groupsFilter,
      setGroupsFilter,

      usersFilter,
      setUsersFilter,

      isPublicRoom,
      publicRoomKey,
      setRoomsFilter,
      standalone,
      currentDeviceType,
    };
  },
)(
  withLayoutSize(
    withTranslation([
      "Files",
      "Settings",
      "Common",
      "Translations",
      "InfoPanel",
      "People",
      "PeopleTranslations",
      "ConnectDialog",
      "SmartBanner",
    ])(observer(SectionFilterContent)),
  ),
);<|MERGE_RESOLUTION|>--- conflicted
+++ resolved
@@ -871,180 +871,6 @@
         label: t("Common:DefaultQuota"),
       },
     ];
-<<<<<<< HEAD
-    if (isPeopleAccounts || isInsideGroup) {
-      const groupItems = [
-        {
-          key: FilterGroups.filterGroup,
-          group: FilterGroups.filterGroup,
-          label: t("Common:Group"),
-          isHeader: true,
-        },
-        {
-          id: "filter_group-without-group",
-          key: FilterKeys.withoutGroup,
-          group: FilterGroups.filterGroup,
-          label: t("PeopleTranslations:WithoutGroup"),
-        },
-        {
-          id: "filter_group-other",
-          key: FilterKeys.other,
-          group: FilterGroups.filterGroup,
-          label: t("Common:OtherLabel"),
-        },
-        {
-          id: "filter_group-selected-group",
-          key: FilterKeys.selectedGroup,
-          group: FilterGroups.filterGroup,
-          displaySelectorType: "link",
-        },
-      ];
-
-      const statusItems = [
-        {
-          id: "filter_status-user",
-          key: "filter-status",
-          group: "filter-status",
-          label: t("Common:UserStatus"),
-          isHeader: true,
-        },
-        {
-          id: "filter_status-active",
-          key: EmployeeStatus.Active,
-          group: "filter-status",
-          label: t("Common:Active"),
-        },
-        {
-          id: "filter_status-pending",
-          key: EmployeeStatus.Pending,
-          group: "filter-status",
-          label: t("PeopleTranslations:PendingInviteTitle"),
-        },
-      ];
-
-      if (!isRoomAdmin)
-        statusItems.push({
-          id: "filter_status-disabled",
-          key: EmployeeStatus.Disabled,
-          group: "filter-status",
-          label: t("PeopleTranslations:DisabledEmployeeStatus"),
-        });
-
-      const typeItems = [
-        {
-          key: "filter-type",
-          group: "filter-type",
-          label: t("Common:Type"),
-          isHeader: true,
-        },
-        {
-          id: "filter_type-docspace-admin",
-          key: EmployeeType.Admin,
-          group: "filter-type",
-          label: t("Common:PortalAdmin", {
-            productName: t("Common:ProductName"),
-          }),
-        },
-        {
-          id: "filter_type-room-admin",
-          key: EmployeeType.User,
-          group: "filter-type",
-          label: t("Common:RoomAdmin"),
-        },
-        {
-          id: "filter_type-room-admin",
-          key: EmployeeType.Collaborator,
-          group: "filter-type",
-          label: t("Common:PowerUser"),
-        },
-        {
-          id: "filter_type-user",
-          key: EmployeeType.Guest,
-          group: "filter-type",
-          label: t("Common:User"),
-        },
-      ];
-
-      // const roleItems = [
-      //   {
-      //     key: "filter-role",
-      //     group: "filter-role",
-      //     label: "Role in room",
-      //     isHeader: true,
-      //   },
-      //   { key: "1", group: "filter-role", label: "Room manager" },
-      //   { key: "2", group: "filter-role", label: "Co-worker" },
-      //   { key: "3", group: "filter-role", label: "Editor" },
-      //   { key: "4", group: "filter-role", label: "Form filler" },
-      //   { key: "5", group: "filter-role", label: "Reviewer" },
-      //   { key: "6", group: "filter-role", label: "Commentator" },
-      //   { key: "7", group: "filter-role", label: "Viewer" },
-      // ];
-
-      const accountItems = [
-        {
-          key: "filter-account",
-          group: "filter-account",
-          label: t("ConnectDialog:Account"),
-          isHeader: true,
-          isLast: false,
-        },
-        {
-          key: PaymentsType.Paid,
-          group: "filter-account",
-          label: t("Common:Paid"),
-        },
-        {
-          key: PaymentsType.Free,
-          group: "filter-account",
-          label: t("Common:Free"),
-        },
-      ];
-
-      // const roomItems = [
-      //   {
-      //     key: "filter-status",
-      //     group: "filter-status",
-      //     label: t("Common:UserStatus"),
-      //     isHeader: true,
-      //   },
-      //   {
-      //     key: "1",
-      //     group: "filter-status",
-      //     label: t("Common:Active"),
-      //     isSelector: true,
-      //     selectorType: "room",
-      //   },
-      // ];
-
-      const accountLoginTypeItems = [
-        {
-          key: "filter-login-type",
-          group: "filter-login-type",
-          label: t("PeopleTranslations:AccountLoginType"),
-          isHeader: true,
-          isLast: true,
-        },
-        {
-          key: AccountLoginType.SSO,
-          group: "filter-login-type",
-          label: t("Common:SSO"),
-        },
-        {
-          key: AccountLoginType.LDAP,
-          group: "filter-login-type",
-          label: t("Common:LDAP"),
-        },
-        {
-          key: AccountLoginType.STANDART,
-          group: "filter-login-type",
-          label: t("PeopleTranslations:StandardLogin"),
-        },
-      ];
-
-      const filterOptions = [];
-=======
->>>>>>> aba6cc22
 
     if (isContactsPage) return getContactsFilterData(quotaFilter);
 
