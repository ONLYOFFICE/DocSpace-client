// (c) Copyright Ascensio System SIA 2009-2024
//
// This program is a free software product.
// You can redistribute it and/or modify it under the terms
// of the GNU Affero General Public License (AGPL) version 3 as published by the Free Software
// Foundation. In accordance with Section 7(a) of the GNU AGPL its Section 15 shall be amended
// to the effect that Ascensio System SIA expressly excludes the warranty of non-infringement of
// any third-party rights.
//
// This program is distributed WITHOUT ANY WARRANTY, without even the implied warranty
// of MERCHANTABILITY or FITNESS FOR A PARTICULAR  PURPOSE. For details, see
// the GNU AGPL at: http://www.gnu.org/licenses/agpl-3.0.html
//
// You can contact Ascensio System SIA at Lubanas st. 125a-25, Riga, Latvia, EU, LV-1021.
//
// The  interactive user interfaces in modified source and object code versions of the Program must
// display Appropriate Legal Notices, as required under Section 5 of the GNU AGPL version 3.
//
// Pursuant to Section 7(b) of the License you must retain the original Product logo when
// distributing the program. Pursuant to Section 7(e) we decline to grant you any rights under
// trademark law for use of our trademarks.
//
// All the Product's GUI elements, including illustrations and icon sets, as well as technical writing
// content are licensed under the terms of the Creative Commons Attribution-ShareAlike 4.0
// International. See the License terms at http://creativecommons.org/licenses/by-sa/4.0/legalcode

import { makeAutoObservable } from "mobx";
import { TableVersions } from "SRC_DIR/helpers/constants";
import { getContactsView } from "SRC_DIR/helpers/contacts";

const TABLE_COLUMNS = `filesTableColumns_ver-${TableVersions.Files}`;
const TABLE_PEOPLE_COLUMNS = `peopleTableColumns_ver-${TableVersions.People}`;
const TABLE_GUESTS_COLUMNS = `guestsTableColumns_ver-${TableVersions.Guests}`;
const TABLE_GROUPS_COLUMNS = `groupsTableColumns_ver-${TableVersions.Groups}`;
const TABLE_INSIDE_GROUP_COLUMNS = `insideGroupTableColumns_ver-${TableVersions.InsideGroup}`;
const TABLE_ROOMS_COLUMNS = `roomsTableColumns_ver-${TableVersions.Rooms}`;
const TABLE_TEMPLATES_ROOM_COLUMNS = `templatesRoomsTableColumns_ver-${TableVersions.Rooms}`;
const TABLE_TRASH_COLUMNS = `trashTableColumns_ver-${TableVersions.Trash}`;
const TABLE_RECENT_COLUMNS = `recentTableColumns_ver-${TableVersions.Recent}`;
const TABLE_VDR_INDEXING_COLUMNS = `vdrIndexingColumns_ver-${TableVersions.Rooms}`;

const COLUMNS_SIZE = `filesColumnsSize_ver-${TableVersions.Files}`;
const COLUMNS_ROOMS_SIZE = `roomsColumnsSize_ver-${TableVersions.Rooms}`;
const COLUMNS_TEMPLATES_ROOM_SIZE = `templatesRoomsColumnsSize_ver-${TableVersions.Rooms}`;
const COLUMNS_TRASH_SIZE = `trashColumnsSize_ver-${TableVersions.Trash}`;
const COLUMNS_RECENT_SIZE = `recentColumnsSize_ver-${TableVersions.Recent}`;
const COLUMNS_VDR_INDEXING_SIZE = `vdrIndexingColumnsSize_ver-${TableVersions.Rooms}`;
const COLUMNS_PEOPLE_SIZE = `peopleColumnsSize_ver-${TableVersions.People}`;
const COLUMNS_GUESTS_SIZE = `guestsColumnsSize_ver-${TableVersions.Guests}`;
const COLUMNS_GROUPS_SIZE = `groupsColumnsSize_ver-${TableVersions.Groups}`;
const COLUMNS_INSIDE_GROUPS_SIZE = `insideGroupColumnsSize_ver-${TableVersions.InsideGroup}`;

const COLUMNS_SIZE_INFO_PANEL = `filesColumnsSizeInfoPanel_ver-${TableVersions.Files}`;
const COLUMNS_ROOMS_SIZE_INFO_PANEL = `roomsColumnsSizeInfoPanel_ver-${TableVersions.Rooms}`;
const COLUMNS_TEMPLATES_ROOM_SIZE_INFO_PANEL = `templatesRoomsColumnsSizeInfoPanel_ver-${TableVersions.Rooms}`;
const COLUMNS_TRASH_SIZE_INFO_PANEL = `trashColumnsSizeInfoPanel_ver-${TableVersions.Trash}`;
const COLUMNS_RECENT_SIZE_INFO_PANEL = `recentColumnsSizeInfoPanel_ver-${TableVersions.Recent}`;
const COLUMNS_VDR_INDEXING_SIZE_INFO_PANEL = `vdrIndexingColumnsSizeInfoPanel_ver-${TableVersions.Rooms}`;
const COLUMNS_PEOPLE_INFO_PANEL_SIZE = `infoPanelPeopleColumnsSize_ver-${TableVersions.People}`;
const COLUMNS_GUESTS_INFO_PANEL_SIZE = `infoPanelGuestsColumnsSize_ver-${TableVersions.Guests}`;
const COLUMNS_GROUPS_INFO_PANEL_SIZE = `infoPanelGuestsColumnsSize_ver-${TableVersions.Groups}`;
const COLUMNS_INSIDE_GROUPS_INFO_PANEL_SIZE = `infoPanelInsideGroupPeopleColumnsSize_ver-${TableVersions.InsideGroup}`;

class TableStore {
  authStore;
  treeFoldersStore;
  userStore;
  settingsStore;
  selectedFolderStore;
  peopleStore;

  roomColumnNameIsEnabled = true; // always true
  roomColumnTypeIsEnabled = false;
  roomColumnTagsIsEnabled = true;
  roomColumnOwnerIsEnabled = false;
  roomColumnActivityIsEnabled = true;
  roomQuotaColumnIsEnable = false;

  nameColumnIsEnabled = true; // always true
  authorColumnIsEnabled = false;
  roomColumnIsEnabled = true;
  erasureColumnIsEnabled = true;
  createdColumnIsEnabled = false;
  modifiedColumnIsEnabled = true;
  sizeColumnIsEnabled = true;
  typeColumnIsEnabled = true;
  typeColumnIsEnabled = false;
  quickButtonsColumnIsEnabled = true;

  authorRecentColumnIsEnabled = true;
  modifiedRecentColumnIsEnabled = false;
  createdRecentColumnIsEnabled = false;
  sizeRecentColumnIsEnabled = true;
  typeRecentColumnIsEnabled = false;
  lastOpenedColumnIsEnabled = true;
  contentColumnsIsEnabled = true;

  authorTrashColumnIsEnabled = true;
  createdTrashColumnIsEnabled = false;
  sizeTrashColumnIsEnabled = true;
  typeTrashColumnIsEnabled = false;

  peopleGroupsColumnIsEnabled = true;
  managerGroupsColumnIsEnabled = true;

  typePeopleColumnIsEnabled = true;
  groupPeopleColumnIsEnabled = true;
  emailPeopleColumnIsEnabled = true;
  storagePeopleColumnIsEnabled = true;

  inviterGuestsColumnIsEnabled = true;
  emailGuestsColumnIsEnabled = true;
  invitedDateGuestsColumnIsEnabled = true;

  typeInsideGroupColumnIsEnabled = true;
  groupInsideGroupColumnIsEnabled = true;
  emailInsideGroupColumnIsEnabled = true;
  storageInsideGroupColumnIsEnabled = true;

  indexVDRColumnIsEnabled = true; // always true
  authorVDRColumnIsEnabled = true;
  modifiedVDRColumnIsEnabled = true;
  createdVDRColumnIsEnabled = false;
  sizeVDRColumnIsEnabled = true;
  typeVDRColumnIsEnabled = false;

  constructor(
    authStore,
    treeFoldersStore,
    userStore,
    settingsStore,
    indexingStore,
    selectedFolderStore,
    peopleStore,
  ) {
    makeAutoObservable(this);

    this.authStore = authStore;
    this.treeFoldersStore = treeFoldersStore;
    this.userStore = userStore;
    this.settingsStore = settingsStore;
    this.indexingStore = indexingStore;
    this.selectedFolderStore = selectedFolderStore;
    this.peopleStore = peopleStore;
  }

  setRoomColumnType = (enable) => {
    this.roomColumnTypeIsEnabled = enable;
  };

  setTemplatesContent = (enable) => {
    this.contentColumnsIsEnabled = enable;
  };

  setRoomColumnTags = (enable) => {
    this.roomColumnTagsIsEnabled = enable;
  };

  setRoomColumnOwner = (enable) => {
    this.roomColumnOwnerIsEnabled = enable;
  };

  setRoomColumnActivity = (enable) => {
    this.roomColumnActivityIsEnabled = enable;
  };

  setRoomColumnQuota = (enable) => {
    this.roomQuotaColumnIsEnable = enable;
  };

  setAuthorColumn = (enable) => {
    this.authorColumnIsEnabled = enable;
  };

  setAuthorRecentColumn = (enable) => {
    this.authorRecentColumnIsEnabled = enable;
  };

  setAuthorVDRColumn = (enable) => {
    this.authorVDRColumnIsEnabled = enable;
  };

  setCreatedColumn = (enable) => {
    this.createdColumnIsEnabled = enable;
  };

  setCreatedRecentColumn = (enable) => {
    this.createdRecentColumnIsEnabled = enable;
  };

  setCreatedVDRColumn = (enable) => {
    this.createdVDRColumnIsEnabled = enable;
  };

  setModifiedColumn = (enable) => {
    this.modifiedColumnIsEnabled = enable;
  };

  setModifiedRecentColumn = (enable) => {
    this.modifiedRecentColumnIsEnabled = enable;
  };

  setModifiedVDRColumn = (enable) => {
    this.modifiedVDRColumnIsEnabled = enable;
  };

  setRoomColumn = (enable) => {
    this.roomColumnIsEnabled = enable;
  };

  setErasureColumn = (enable) => {
    this.erasureColumnIsEnabled = enable;
  };

  setSizeColumn = (enable) => {
    this.sizeColumnIsEnabled = enable;
  };

  setSizeRecentColumn = (enable) => {
    this.sizeRecentColumnIsEnabled = enable;
  };

  setSizeVDRColumn = (enable) => {
    this.sizeVDRColumnIsEnabled = enable;
  };

  setTypeColumn = (enable) => {
    this.typeColumnIsEnabled = enable;
  };

  setTypeRecentColumn = (enable) => {
    this.typeRecentColumnIsEnabled = enable;
  };

  setTypeVDRColumn = (enable) => {
    this.typeVDRColumnIsEnabled = enable;
  };

  setQuickButtonsColumn = (enable) => {
    this.quickButtonsColumnIsEnabled = enable;
  };

  setAuthorTrashColumn = (enable) => (this.authorTrashColumnIsEnabled = enable);
  setCreatedTrashColumn = (enable) =>
    (this.createdTrashColumnIsEnabled = enable);
  setSizeTrashColumn = (enable) => (this.sizeTrashColumnIsEnabled = enable);
  setTypeTrashColumn = (enable) => (this.typeTrashColumnIsEnabled = enable);
  setLastOpenedColumn = (enable) => (this.lastOpenedColumnIsEnabled = enable);

  setGroupsColumnPeople = (enable) =>
    (this.peopleGroupsColumnIsEnabled = enable);
  setGroupsColumnManager = (enable) =>
    (this.managerGroupsColumnIsEnabled = enable);

  setPeopleColumnType = (enable) => (this.typePeopleColumnIsEnabled = enable);
  setPeopleColumnEmail = (enable) => (this.emailPeopleColumnIsEnabled = enable);
  setPeopleColumnGroup = (enable) => (this.groupPeopleColumnIsEnabled = enable);
  setPeopleColumnStorage = (enable) =>
    (this.storagePeopleColumnIsEnabled = enable);

  setGuestsColumnInviter = (enable) =>
    (this.inviterGuestsColumnIsEnabled = enable);
  setGuestsColumnEmail = (enable) => (this.emailGuestsColumnIsEnabled = enable);
  setGuestsColumnInvitedDate = (enable) =>
    (this.invitedDateGuestsColumnIsEnabled = enable);

  setInsideGroupColumnType = (enable) =>
    (this.typeInsideGroupColumnIsEnabled = enable);
  setInsideGroupColumnEmail = (enable) =>
    (this.emailInsideGroupColumnIsEnabled = enable);
  setInsideGroupColumnGroup = (enable) =>
    (this.groupInsideGroupColumnIsEnabled = enable);
  setInsideGroupColumnStorage = (enable) =>
    (this.storageInsideGroupColumnIsEnabled = enable);

  setColumnsEnable = (frameTableColumns, isRecentTab) => {
    const { contactsTab } = this.peopleStore.usersStore;
    const storageColumns = localStorage.getItem(this.tableStorageName);
    const splitColumns = storageColumns
      ? storageColumns.split(",")
      : frameTableColumns
        ? frameTableColumns.split(",")
        : null;

    if (splitColumns) {
<<<<<<< HEAD
      const {
        isRoomsFolder,
        isArchiveFolder,
        isTrashFolder,
        getIsAccountsPeople,
        getIsAccountsGroups,
        getIsAccountsInsideGroup,
        isTemplatesFolder,
      } = this.treeFoldersStore;
=======
      const { isRoomsFolder, isArchiveFolder, isTrashFolder } =
        this.treeFoldersStore;

      const contactsView = getContactsView();

      const isContactsPeople = !contactsTab
        ? contactsView === "people"
        : contactsTab === "people";
      const isContactsGuests = !contactsTab
        ? contactsView === "guests"
        : contactsTab === "guests";
      const isContactsGroups = !contactsTab
        ? contactsView === "groups"
        : contactsTab === "groups";
      const isContactsInsideGroup = !contactsTab
        ? contactsView === "inside_group"
        : contactsTab === "inside_group";

>>>>>>> 811d6e73
      const isRooms = isRoomsFolder || isArchiveFolder;

      if (isTemplatesFolder) {
        this.setRoomColumnType(splitColumns.includes("Type"));
        this.setTemplatesContent(splitColumns.includes("Content"));
        this.setRoomColumnOwner(splitColumns.includes("Owner"));
        return;
      }

      if (isRooms) {
        this.setRoomColumnType(splitColumns.includes("Type"));
        this.setRoomColumnTags(splitColumns.includes("Tags"));
        this.setRoomColumnOwner(splitColumns.includes("Owner"));
        this.setRoomColumnActivity(splitColumns.includes("Activity"));
        this.setRoomColumnQuota(splitColumns.includes("Storage"));
        return;
      }

      if (isContactsGroups) {
        this.setGroupsColumnPeople(splitColumns.includes("People"));
        this.setGroupsColumnManager(splitColumns.includes("Head of Group"));
        return;
      }

      if (isContactsPeople) {
        this.setPeopleColumnType(splitColumns.includes("Type"));
        this.setPeopleColumnEmail(splitColumns.includes("Mail"));
        this.setPeopleColumnGroup(splitColumns.includes("Department"));
        this.setPeopleColumnStorage(splitColumns.includes("Storage"));
        return;
      }

      if (isContactsGuests) {
        this.setGuestsColumnEmail(splitColumns.includes("Mail"));
        this.setGuestsColumnInviter(splitColumns.includes("Inviter"));
        this.setGuestsColumnInvitedDate(splitColumns.includes("InvitedDate"));

        return;
      }

      if (isContactsInsideGroup) {
        this.setInsideGroupColumnType(splitColumns.includes("Type"));
        this.setInsideGroupColumnEmail(splitColumns.includes("Mail"));
        this.setInsideGroupColumnGroup(splitColumns.includes("Department"));
        this.setInsideGroupColumnStorage(splitColumns.includes("Storage"));
        return;
      }

      if (isTrashFolder) {
        this.setRoomColumn(splitColumns.includes("Room"));
        this.setAuthorTrashColumn(splitColumns.includes("AuthorTrash"));
        this.setCreatedTrashColumn(splitColumns.includes("CreatedTrash"));
        this.setErasureColumn(splitColumns.includes("Erasure"));
        this.setSizeTrashColumn(splitColumns.includes("SizeTrash"));
        this.setTypeTrashColumn(splitColumns.includes("TypeTrash"));
        return;
      }

      if (isRecentTab) {
        this.setModifiedRecentColumn(splitColumns.includes("ModifiedRecent"));
        this.setAuthorRecentColumn(splitColumns.includes("AuthorRecent"));
        this.setCreatedRecentColumn(splitColumns.includes("CreatedRecent"));
        this.setLastOpenedColumn(splitColumns.includes("LastOpened"));
        this.setSizeRecentColumn(splitColumns.includes("SizeRecent"));
        this.setTypeRecentColumn(splitColumns.includes("TypeRecent"));
        this.setQuickButtonsColumn(splitColumns.includes("QuickButtons"));
        return;
      }

      if (this.selectedFolderStore.isIndexedFolder) {
        this.setAuthorVDRColumn(splitColumns.includes("AuthorIndexing"));
        this.setCreatedVDRColumn(splitColumns.includes("CreatedIndexing"));
        this.setModifiedVDRColumn(splitColumns.includes("ModifiedIndexing"));
        this.setSizeVDRColumn(splitColumns.includes("SizeIndexing"));
        this.setTypeVDRColumn(splitColumns.includes("TypeIndexing"));
      }

      this.setModifiedColumn(splitColumns.includes("Modified"));
      this.setAuthorColumn(splitColumns.includes("Author"));
      this.setCreatedColumn(splitColumns.includes("Created"));
      this.setSizeColumn(splitColumns.includes("Size"));
      this.setTypeColumn(splitColumns.includes("Type"));
      this.setLastOpenedColumn(splitColumns.includes("LastOpened"));
      this.setQuickButtonsColumn(splitColumns.includes("QuickButtons"));
    }
  };

  setColumnEnable = (key) => {
    const { isRoomsFolder, isArchiveFolder } = this.treeFoldersStore;

    const { contactsTab } = this.peopleStore.usersStore;

    const contactsView = getContactsView();

    const isContactsPeople = !contactsTab
      ? contactsView === "people"
      : contactsTab === "people";
    const isContactsInsideGroup = !contactsTab
      ? contactsView === "inside_group"
      : contactsTab === "inside_group";

    const isRooms = isRoomsFolder || isArchiveFolder;

    switch (key) {
      case "Room":
        this.setRoomColumn(!this.roomColumnIsEnabled);
        return;

      case "Author":
        this.setAuthorColumn(!this.authorColumnIsEnabled);
        return;
      case "AuthorTrash":
        this.setAuthorTrashColumn(!this.authorTrashColumnIsEnabled);
        return;
      case "AuthorRecent":
        this.setAuthorRecentColumn(!this.authorRecentColumnIsEnabled);
        return;
      case "AuthorIndexing":
        this.setAuthorVDRColumn(!this.authorVDRColumnIsEnabled);
        return;
      case "Created":
        this.setCreatedColumn(!this.createdColumnIsEnabled);
        return;
      case "CreatedTrash":
        this.setCreatedTrashColumn(!this.createdTrashColumnIsEnabled);
        return;
      case "CreatedRecent":
        this.setCreatedRecentColumn(!this.createdRecentColumnIsEnabled);
        return;
      case "CreatedIndexing":
        this.setCreatedVDRColumn(!this.createdVDRColumnIsEnabled);
        return;

      case "Department":
        if (isContactsPeople)
          this.setPeopleColumnGroup(!this.groupPeopleColumnIsEnabled);
        else
          this.setInsideGroupColumnGroup(!this.groupInsideGroupColumnIsEnabled);
        return;

      case "Modified":
        this.setModifiedColumn(!this.modifiedColumnIsEnabled);
        return;
      case "ModifiedRecent":
        this.setModifiedRecentColumn(!this.modifiedRecentColumnIsEnabled);
        return;
      case "ModifiedIndexing":
        this.setModifiedVDRColumn(!this.modifiedVDRColumnIsEnabled);
        return;

      case "Erasure":
        this.setErasureColumn(!this.erasureColumnIsEnabled);
        return;

      case "Size":
        this.setSizeColumn(!this.sizeColumnIsEnabled);
        return;
      case "SizeTrash":
        this.setSizeTrashColumn(!this.sizeTrashColumnIsEnabled);
        return;
      case "SizeRecent":
        this.setSizeRecentColumn(!this.sizeRecentColumnIsEnabled);
        return;

      case "SizeIndexing":
        this.setSizeVDRColumn(!this.sizeVDRColumnIsEnabled);
        return;

      case "Type":
        isRooms
          ? this.setRoomColumnType(!this.roomColumnTypeIsEnabled)
          : isContactsPeople
            ? this.setPeopleColumnType(!this.typePeopleColumnIsEnabled)
            : isContactsInsideGroup
              ? this.setInsideGroupColumnType(
                  !this.typeInsideGroupColumnIsEnabled,
                )
              : this.setTypeColumn(!this.typeColumnIsEnabled);
        return;

      case "Content":
        this.setTemplatesContent(!this.contentColumnsIsEnabled);

      case "TypeTrash":
        this.setTypeTrashColumn(!this.typeTrashColumnIsEnabled);
        return;

      case "TypeRecent":
        this.setTypeRecentColumn(!this.typeRecentColumnIsEnabled);
        return;

      case "TypeIndexing":
        this.setTypeVDRColumn(!this.typeVDRColumnIsEnabled);
        return;

      case "QuickButtons":
        this.setQuickButtonsColumn(!this.quickButtonsColumnIsEnabled);
        return;

      case "Owner":
        this.setRoomColumnOwner(!this.roomColumnOwnerIsEnabled);
        return;

      case "Tags":
        this.setRoomColumnTags(!this.roomColumnTagsIsEnabled);
        return;

      case "Activity":
        this.setRoomColumnActivity(!this.roomColumnActivityIsEnabled);
        return;

      case "LastOpened":
        this.setLastOpenedColumn(!this.lastOpenedColumnIsEnabled);
        return;

      case "Mail":
        if (isContactsPeople)
          this.setPeopleColumnEmail(!this.emailPeopleColumnIsEnabled);
        else if (isContactsInsideGroup)
          this.setInsideGroupColumnEmail(!this.emailInsideGroupColumnIsEnabled);
        else this.setGuestsColumnEmail(!this.emailGuestsColumnIsEnabled);

        return;

      case "InvitedDate":
        this.setGuestsColumnInvitedDate(!this.invitedDateGuestsColumnIsEnabled);
        return;

      case "Storage":
        isContactsPeople
          ? this.setPeopleColumnStorage(!this.storagePeopleColumnIsEnabled)
          : isContactsInsideGroup
            ? this.setInsideGroupColumnStorage(
                !this.storageInsideGroupColumnIsEnabled,
              )
            : this.setRoomColumnQuota(!this.roomQuotaColumnIsEnable);
        return;

      case "Inviter":
        this.setGuestsColumnInviter(!this.inviterGuestsColumnIsEnabled);
        return;

      case "People":
        this.setGroupsColumnPeople(!this.peopleGroupsColumnIsEnabled);
        return;

      case "Head of Group":
        this.setGroupsColumnManager(!this.managerGroupsColumnIsEnabled);
        return;

      default:
        return;
    }
  };

  getColumns = (defaultColumns, isRecentTab) => {
    const { isFrame, frameConfig } = this.settingsStore;
    const storageColumns = localStorage.getItem(this.tableStorageName);
    const splitColumns = storageColumns && storageColumns.split(",");
    const frameTableColumns = frameConfig?.viewTableColumns;

    const columns = [];

    if (splitColumns) {
      this.setColumnsEnable(null, isRecentTab);

      for (let col of defaultColumns) {
        const column = splitColumns.find((key) => key === col.key);
        column ? (col.enable = true) : (col.enable = false);

        columns.push(col);
      }
      return columns;
    } else if (isFrame && frameTableColumns) {
      this.setColumnsEnable(frameTableColumns);

      const frameTableArray = frameTableColumns.split(",");
      return defaultColumns.map((col) => {
        col.enable = frameTableArray.includes(col.key) ? true : false;
        return col;
      });
    } else {
      return defaultColumns;
    }
  };

  // Column names
  get tableStorageName() {
<<<<<<< HEAD
    const {
      isRoomsFolder,
      isArchiveFolder,
      isTrashFolder,
      getIsAccountsPeople,
      getIsAccountsGroups,
      isRecentTab,
      getIsAccountsInsideGroup,
      isTemplatesFolder,
    } = this.treeFoldersStore;
=======
    const { isRoomsFolder, isArchiveFolder, isTrashFolder, isRecentTab } =
      this.treeFoldersStore;

    const { contactsTab } = this.peopleStore.usersStore;
    const { isIndexedFolder } = this.selectedFolderStore;

    const contactsView = getContactsView();

    const isContactsPeople = !contactsTab
      ? contactsView === "people"
      : contactsTab === "people";
    const isContactsGuests = !contactsTab
      ? contactsView === "guests"
      : contactsTab === "guests";
    const isContactsGroups = !contactsTab
      ? contactsView === "groups"
      : contactsTab === "groups";
    const isContactsInsideGroup = !contactsTab
      ? contactsView === "inside_group"
      : contactsTab === "inside_group";
>>>>>>> 811d6e73

    const isRooms = isRoomsFolder || isArchiveFolder;
    const userId = this.userStore.user?.id;
    const isFrame = this.settingsStore.isFrame;
    const isDocumentsFolder = !isRooms;

<<<<<<< HEAD
    let tableStorageName;

    if (isTemplatesFolder)
      tableStorageName = `${TABLE_TEMPLATES_ROOM_COLUMNS}=${userId}`;
    else if (isRooms) tableStorageName = `${TABLE_ROOMS_COLUMNS}=${userId}`;
    else if (getIsAccountsPeople())
      tableStorageName = `${TABLE_ACCOUNTS_PEOPLE_COLUMNS}=${userId}`;
    else if (getIsAccountsGroups())
      tableStorageName = `${TABLE_ACCOUNTS_GROUPS_COLUMNS}=${userId}`;
    else if (getIsAccountsInsideGroup())
      tableStorageName = `${TABLE_ACCOUNTS_INSIDE_GROUP_COLUMNS}=${userId}`;
    else if (isTrashFolder)
      tableStorageName = `${TABLE_TRASH_COLUMNS}=${userId}`;
    else if (isRecentTab)
      tableStorageName = `${TABLE_RECENT_COLUMNS}=${userId}`;
    else tableStorageName = `${TABLE_COLUMNS}=${userId}`;

    return isFrame ? `SDK_${tableStorageName}` : tableStorageName;
=======
    const tableStorageName = isRooms
      ? `${TABLE_ROOMS_COLUMNS}=${userId}`
      : isContactsPeople
        ? `${TABLE_PEOPLE_COLUMNS}=${userId}`
        : isContactsGuests
          ? `${TABLE_GUESTS_COLUMNS}=${userId}`
          : isContactsGroups
            ? `${TABLE_GROUPS_COLUMNS}=${userId}`
            : isContactsInsideGroup
              ? `${TABLE_INSIDE_GROUP_COLUMNS}=${userId}`
              : isTrashFolder
                ? `${TABLE_TRASH_COLUMNS}=${userId}`
                : isRecentTab
                  ? `${TABLE_RECENT_COLUMNS}=${userId}`
                  : isIndexedFolder
                    ? `${TABLE_VDR_INDEXING_COLUMNS}=${userId}`
                    : isDocumentsFolder
                      ? `${TABLE_COLUMNS}=${userId}`
                      : "";

    return isFrame && tableStorageName
      ? `SDK_${tableStorageName}`
      : tableStorageName;
>>>>>>> 811d6e73
  }

  // Table column sizes
  get columnStorageName() {
<<<<<<< HEAD
    const {
      isRoomsFolder,
      isArchiveFolder,
      isTrashFolder,
      isRecentTab,
      isTemplatesFolder,
    } = this.treeFoldersStore;
=======
    const { isRoomsFolder, isArchiveFolder, isTrashFolder, isRecentTab } =
      this.treeFoldersStore;

    const { contactsTab } = this.peopleStore.usersStore;
    const { isIndexedFolder } = this.selectedFolderStore;

    const contactsView = getContactsView();

    const isContactsPeople = !contactsTab
      ? contactsView === "people"
      : contactsTab === "people";
    const isContactsGuests = !contactsTab
      ? contactsView === "guests"
      : contactsTab === "guests";
    const isContactsGroups = !contactsTab
      ? contactsView === "groups"
      : contactsTab === "groups";
    const isContactsInsideGroup = !contactsTab
      ? contactsView === "inside_group"
      : contactsTab === "inside_group";

>>>>>>> 811d6e73
    const isRooms = isRoomsFolder || isArchiveFolder;
    const userId = this.userStore.user?.id;
    const isFrame = this.settingsStore.isFrame;
    const isDocumentsFolder = !isRooms;

<<<<<<< HEAD
    let columnStorageName;

    if (isTemplatesFolder)
      columnStorageName = `${COLUMNS_TEMPLATES_ROOM_SIZE}=${userId}`;
    else if (isRooms) columnStorageName = `${COLUMNS_ROOMS_SIZE}=${userId}`;
    else if (isTrashFolder)
      columnStorageName = `${COLUMNS_TRASH_SIZE}=${userId}`;
    else if (isRecentTab)
      columnStorageName = `${COLUMNS_RECENT_SIZE}=${userId}`;
    else columnStorageName = `${COLUMNS_SIZE}=${userId}`;

    return isFrame ? `SDK_${columnStorageName}` : columnStorageName;
=======
    const columnStorageName = isRooms
      ? `${COLUMNS_ROOMS_SIZE}=${userId}`
      : isTrashFolder
        ? `${COLUMNS_TRASH_SIZE}=${userId}`
        : isRecentTab
          ? `${COLUMNS_RECENT_SIZE}=${userId}`
          : isIndexedFolder
            ? `${COLUMNS_VDR_INDEXING_SIZE}=${userId}`
            : isContactsPeople
              ? `${COLUMNS_PEOPLE_SIZE}=${userId}`
              : isContactsGuests
                ? `${COLUMNS_GUESTS_SIZE}=${userId}`
                : isContactsInsideGroup
                  ? `${COLUMNS_INSIDE_GROUPS_SIZE}=${userId}`
                  : isContactsGroups
                    ? `${COLUMNS_GROUPS_SIZE}=${userId}`
                    : isDocumentsFolder
                      ? `${COLUMNS_SIZE}=${userId}`
                      : "";

    return isFrame && columnStorageName
      ? `SDK_${columnStorageName}`
      : columnStorageName;
>>>>>>> 811d6e73
  }

  // Column names for info-panel
  get columnInfoPanelStorageName() {
<<<<<<< HEAD
    const {
      isRoomsFolder,
      isArchiveFolder,
      isTrashFolder,
      isRecentTab,
      isTemplatesFolder,
    } = this.treeFoldersStore;
=======
    const { isRoomsFolder, isArchiveFolder, isTrashFolder, isRecentTab } =
      this.treeFoldersStore;

    const { isIndexedFolder } = this.selectedFolderStore;
    const { contactsTab } = this.peopleStore.usersStore;

    const contactsView = getContactsView();

    const isContactsPeople = !contactsTab
      ? contactsView === "people"
      : contactsTab === "people";
    const isContactsGuests = !contactsTab
      ? contactsView === "guests"
      : contactsTab === "guests";
    const isContactsGroups = !contactsTab
      ? contactsView === "groups"
      : contactsTab === "groups";
    const isContactsInsideGroup = !contactsTab
      ? contactsView === "inside_group"
      : contactsTab === "inside_group";

>>>>>>> 811d6e73
    const isRooms = isRoomsFolder || isArchiveFolder;
    const userId = this.userStore.user?.id;
    const isFrame = this.settingsStore.isFrame;
    const isDocumentsFolder = !isRooms;

<<<<<<< HEAD
    let columnInfoPanelStorageName;

    if (isTemplatesFolder)
      columnInfoPanelStorageName = `${COLUMNS_TEMPLATES_ROOM_SIZE_INFO_PANEL}=${userId}`;
    else if (isRooms)
      columnInfoPanelStorageName = `${COLUMNS_ROOMS_SIZE_INFO_PANEL}=${userId}`;
    else if (isTrashFolder)
      columnInfoPanelStorageName = `${COLUMNS_TRASH_SIZE_INFO_PANEL}=${userId}`;
    else if (isRecentTab)
      columnInfoPanelStorageName = `${COLUMNS_RECENT_SIZE_INFO_PANEL}=${userId}`;
    else columnInfoPanelStorageName = `${COLUMNS_SIZE_INFO_PANEL}=${userId}`;

    return isFrame
=======
    const columnInfoPanelStorageName = isRooms
      ? `${COLUMNS_ROOMS_SIZE_INFO_PANEL}=${userId}`
      : isTrashFolder
        ? `${COLUMNS_TRASH_SIZE_INFO_PANEL}=${userId}`
        : isRecentTab
          ? `${COLUMNS_RECENT_SIZE_INFO_PANEL}=${userId}`
          : isIndexedFolder
            ? `${COLUMNS_VDR_INDEXING_SIZE_INFO_PANEL}=${userId}`
            : isContactsPeople
              ? `${COLUMNS_PEOPLE_INFO_PANEL_SIZE}=${userId}`
              : isContactsGuests
                ? `${COLUMNS_GUESTS_INFO_PANEL_SIZE}=${userId}`
                : isContactsInsideGroup
                  ? `${COLUMNS_INSIDE_GROUPS_INFO_PANEL_SIZE}=${userId}`
                  : isContactsGroups
                    ? `${COLUMNS_GROUPS_INFO_PANEL_SIZE}=${userId}`
                    : isDocumentsFolder
                      ? `${COLUMNS_SIZE_INFO_PANEL}=${userId}`
                      : "";

    return isFrame && columnInfoPanelStorageName
>>>>>>> 811d6e73
      ? `SDK_${columnInfoPanelStorageName}`
      : columnInfoPanelStorageName;
  }
}

export default TableStore;<|MERGE_RESOLUTION|>--- conflicted
+++ resolved
@@ -34,14 +34,13 @@
 const TABLE_GROUPS_COLUMNS = `groupsTableColumns_ver-${TableVersions.Groups}`;
 const TABLE_INSIDE_GROUP_COLUMNS = `insideGroupTableColumns_ver-${TableVersions.InsideGroup}`;
 const TABLE_ROOMS_COLUMNS = `roomsTableColumns_ver-${TableVersions.Rooms}`;
-const TABLE_TEMPLATES_ROOM_COLUMNS = `templatesRoomsTableColumns_ver-${TableVersions.Rooms}`;
 const TABLE_TRASH_COLUMNS = `trashTableColumns_ver-${TableVersions.Trash}`;
 const TABLE_RECENT_COLUMNS = `recentTableColumns_ver-${TableVersions.Recent}`;
 const TABLE_VDR_INDEXING_COLUMNS = `vdrIndexingColumns_ver-${TableVersions.Rooms}`;
+const TABLE_TEMPLATES_ROOM_COLUMNS = `templatesRoomsTableColumns_ver-${TableVersions.Rooms}`;
 
 const COLUMNS_SIZE = `filesColumnsSize_ver-${TableVersions.Files}`;
 const COLUMNS_ROOMS_SIZE = `roomsColumnsSize_ver-${TableVersions.Rooms}`;
-const COLUMNS_TEMPLATES_ROOM_SIZE = `templatesRoomsColumnsSize_ver-${TableVersions.Rooms}`;
 const COLUMNS_TRASH_SIZE = `trashColumnsSize_ver-${TableVersions.Trash}`;
 const COLUMNS_RECENT_SIZE = `recentColumnsSize_ver-${TableVersions.Recent}`;
 const COLUMNS_VDR_INDEXING_SIZE = `vdrIndexingColumnsSize_ver-${TableVersions.Rooms}`;
@@ -49,10 +48,10 @@
 const COLUMNS_GUESTS_SIZE = `guestsColumnsSize_ver-${TableVersions.Guests}`;
 const COLUMNS_GROUPS_SIZE = `groupsColumnsSize_ver-${TableVersions.Groups}`;
 const COLUMNS_INSIDE_GROUPS_SIZE = `insideGroupColumnsSize_ver-${TableVersions.InsideGroup}`;
+const COLUMNS_TEMPLATES_ROOM_SIZE = `templatesRoomsColumnsSize_ver-${TableVersions.Rooms}`;
 
 const COLUMNS_SIZE_INFO_PANEL = `filesColumnsSizeInfoPanel_ver-${TableVersions.Files}`;
 const COLUMNS_ROOMS_SIZE_INFO_PANEL = `roomsColumnsSizeInfoPanel_ver-${TableVersions.Rooms}`;
-const COLUMNS_TEMPLATES_ROOM_SIZE_INFO_PANEL = `templatesRoomsColumnsSizeInfoPanel_ver-${TableVersions.Rooms}`;
 const COLUMNS_TRASH_SIZE_INFO_PANEL = `trashColumnsSizeInfoPanel_ver-${TableVersions.Trash}`;
 const COLUMNS_RECENT_SIZE_INFO_PANEL = `recentColumnsSizeInfoPanel_ver-${TableVersions.Recent}`;
 const COLUMNS_VDR_INDEXING_SIZE_INFO_PANEL = `vdrIndexingColumnsSizeInfoPanel_ver-${TableVersions.Rooms}`;
@@ -60,6 +59,7 @@
 const COLUMNS_GUESTS_INFO_PANEL_SIZE = `infoPanelGuestsColumnsSize_ver-${TableVersions.Guests}`;
 const COLUMNS_GROUPS_INFO_PANEL_SIZE = `infoPanelGuestsColumnsSize_ver-${TableVersions.Groups}`;
 const COLUMNS_INSIDE_GROUPS_INFO_PANEL_SIZE = `infoPanelInsideGroupPeopleColumnsSize_ver-${TableVersions.InsideGroup}`;
+const COLUMNS_TEMPLATES_ROOM_SIZE_INFO_PANEL = `templatesRoomsColumnsSizeInfoPanel_ver-${TableVersions.Rooms}`;
 
 class TableStore {
   authStore;
@@ -283,19 +283,12 @@
         : null;
 
     if (splitColumns) {
-<<<<<<< HEAD
       const {
         isRoomsFolder,
         isArchiveFolder,
         isTrashFolder,
-        getIsAccountsPeople,
-        getIsAccountsGroups,
-        getIsAccountsInsideGroup,
         isTemplatesFolder,
       } = this.treeFoldersStore;
-=======
-      const { isRoomsFolder, isArchiveFolder, isTrashFolder } =
-        this.treeFoldersStore;
 
       const contactsView = getContactsView();
 
@@ -312,7 +305,6 @@
         ? contactsView === "inside_group"
         : contactsTab === "inside_group";
 
->>>>>>> 811d6e73
       const isRooms = isRoomsFolder || isArchiveFolder;
 
       if (isTemplatesFolder) {
@@ -601,20 +593,13 @@
 
   // Column names
   get tableStorageName() {
-<<<<<<< HEAD
     const {
       isRoomsFolder,
       isArchiveFolder,
       isTrashFolder,
-      getIsAccountsPeople,
-      getIsAccountsGroups,
       isRecentTab,
-      getIsAccountsInsideGroup,
       isTemplatesFolder,
     } = this.treeFoldersStore;
-=======
-    const { isRoomsFolder, isArchiveFolder, isTrashFolder, isRecentTab } =
-      this.treeFoldersStore;
 
     const { contactsTab } = this.peopleStore.usersStore;
     const { isIndexedFolder } = this.selectedFolderStore;
@@ -633,62 +618,41 @@
     const isContactsInsideGroup = !contactsTab
       ? contactsView === "inside_group"
       : contactsTab === "inside_group";
->>>>>>> 811d6e73
 
     const isRooms = isRoomsFolder || isArchiveFolder;
     const userId = this.userStore.user?.id;
     const isFrame = this.settingsStore.isFrame;
     const isDocumentsFolder = !isRooms;
 
-<<<<<<< HEAD
     let tableStorageName;
 
     if (isTemplatesFolder)
       tableStorageName = `${TABLE_TEMPLATES_ROOM_COLUMNS}=${userId}`;
     else if (isRooms) tableStorageName = `${TABLE_ROOMS_COLUMNS}=${userId}`;
-    else if (getIsAccountsPeople())
-      tableStorageName = `${TABLE_ACCOUNTS_PEOPLE_COLUMNS}=${userId}`;
-    else if (getIsAccountsGroups())
-      tableStorageName = `${TABLE_ACCOUNTS_GROUPS_COLUMNS}=${userId}`;
-    else if (getIsAccountsInsideGroup())
-      tableStorageName = `${TABLE_ACCOUNTS_INSIDE_GROUP_COLUMNS}=${userId}`;
+    else if (isContactsPeople)
+      tableStorageName = `${TABLE_PEOPLE_COLUMNS}=${userId}`;
+    else if (isContactsGuests)
+      tableStorageName = `${TABLE_GUESTS_COLUMNS}=${userId}`;
+    else if (isContactsGroups)
+      tableStorageName = `${TABLE_GROUPS_COLUMNS}=${userId}`;
+    else if (isContactsInsideGroup)
+      tableStorageName = `${TABLE_INSIDE_GROUP_COLUMNS}=${userId}`;
     else if (isTrashFolder)
       tableStorageName = `${TABLE_TRASH_COLUMNS}=${userId}`;
     else if (isRecentTab)
       tableStorageName = `${TABLE_RECENT_COLUMNS}=${userId}`;
-    else tableStorageName = `${TABLE_COLUMNS}=${userId}`;
-
-    return isFrame ? `SDK_${tableStorageName}` : tableStorageName;
-=======
-    const tableStorageName = isRooms
-      ? `${TABLE_ROOMS_COLUMNS}=${userId}`
-      : isContactsPeople
-        ? `${TABLE_PEOPLE_COLUMNS}=${userId}`
-        : isContactsGuests
-          ? `${TABLE_GUESTS_COLUMNS}=${userId}`
-          : isContactsGroups
-            ? `${TABLE_GROUPS_COLUMNS}=${userId}`
-            : isContactsInsideGroup
-              ? `${TABLE_INSIDE_GROUP_COLUMNS}=${userId}`
-              : isTrashFolder
-                ? `${TABLE_TRASH_COLUMNS}=${userId}`
-                : isRecentTab
-                  ? `${TABLE_RECENT_COLUMNS}=${userId}`
-                  : isIndexedFolder
-                    ? `${TABLE_VDR_INDEXING_COLUMNS}=${userId}`
-                    : isDocumentsFolder
-                      ? `${TABLE_COLUMNS}=${userId}`
-                      : "";
+    else if (isIndexedFolder)
+      tableStorageName = `${TABLE_VDR_INDEXING_COLUMNS}=${userId}`;
+    else if (isDocumentsFolder) tableStorageName = `${TABLE_COLUMNS}=${userId}`;
+    else tableStorageName = "";
 
     return isFrame && tableStorageName
       ? `SDK_${tableStorageName}`
       : tableStorageName;
->>>>>>> 811d6e73
   }
 
   // Table column sizes
   get columnStorageName() {
-<<<<<<< HEAD
     const {
       isRoomsFolder,
       isArchiveFolder,
@@ -696,9 +660,6 @@
       isRecentTab,
       isTemplatesFolder,
     } = this.treeFoldersStore;
-=======
-    const { isRoomsFolder, isArchiveFolder, isTrashFolder, isRecentTab } =
-      this.treeFoldersStore;
 
     const { contactsTab } = this.peopleStore.usersStore;
     const { isIndexedFolder } = this.selectedFolderStore;
@@ -718,13 +679,11 @@
       ? contactsView === "inside_group"
       : contactsTab === "inside_group";
 
->>>>>>> 811d6e73
     const isRooms = isRoomsFolder || isArchiveFolder;
     const userId = this.userStore.user?.id;
     const isFrame = this.settingsStore.isFrame;
     const isDocumentsFolder = !isRooms;
 
-<<<<<<< HEAD
     let columnStorageName;
 
     if (isTemplatesFolder)
@@ -734,39 +693,26 @@
       columnStorageName = `${COLUMNS_TRASH_SIZE}=${userId}`;
     else if (isRecentTab)
       columnStorageName = `${COLUMNS_RECENT_SIZE}=${userId}`;
-    else columnStorageName = `${COLUMNS_SIZE}=${userId}`;
-
-    return isFrame ? `SDK_${columnStorageName}` : columnStorageName;
-=======
-    const columnStorageName = isRooms
-      ? `${COLUMNS_ROOMS_SIZE}=${userId}`
-      : isTrashFolder
-        ? `${COLUMNS_TRASH_SIZE}=${userId}`
-        : isRecentTab
-          ? `${COLUMNS_RECENT_SIZE}=${userId}`
-          : isIndexedFolder
-            ? `${COLUMNS_VDR_INDEXING_SIZE}=${userId}`
-            : isContactsPeople
-              ? `${COLUMNS_PEOPLE_SIZE}=${userId}`
-              : isContactsGuests
-                ? `${COLUMNS_GUESTS_SIZE}=${userId}`
-                : isContactsInsideGroup
-                  ? `${COLUMNS_INSIDE_GROUPS_SIZE}=${userId}`
-                  : isContactsGroups
-                    ? `${COLUMNS_GROUPS_SIZE}=${userId}`
-                    : isDocumentsFolder
-                      ? `${COLUMNS_SIZE}=${userId}`
-                      : "";
+    else if (isIndexedFolder)
+      columnStorageName = `${COLUMNS_VDR_INDEXING_SIZE}=${userId}`;
+    else if (isContactsPeople)
+      columnStorageName = `${COLUMNS_PEOPLE_SIZE}=${userId}`;
+    else if (isContactsGuests)
+      columnStorageName = `${COLUMNS_GUESTS_SIZE}=${userId}`;
+    else if (isContactsInsideGroup)
+      columnStorageName = `${COLUMNS_INSIDE_GROUPS_SIZE}=${userId}`;
+    else if (isContactsGroups)
+      columnStorageName = `${COLUMNS_GROUPS_SIZE}=${userId}`;
+    else if (isDocumentsFolder) columnStorageName = `${COLUMNS_SIZE}=${userId}`;
+    else columnStorageName = "";
 
     return isFrame && columnStorageName
       ? `SDK_${columnStorageName}`
       : columnStorageName;
->>>>>>> 811d6e73
   }
 
   // Column names for info-panel
   get columnInfoPanelStorageName() {
-<<<<<<< HEAD
     const {
       isRoomsFolder,
       isArchiveFolder,
@@ -774,9 +720,6 @@
       isRecentTab,
       isTemplatesFolder,
     } = this.treeFoldersStore;
-=======
-    const { isRoomsFolder, isArchiveFolder, isTrashFolder, isRecentTab } =
-      this.treeFoldersStore;
 
     const { isIndexedFolder } = this.selectedFolderStore;
     const { contactsTab } = this.peopleStore.usersStore;
@@ -796,13 +739,11 @@
       ? contactsView === "inside_group"
       : contactsTab === "inside_group";
 
->>>>>>> 811d6e73
     const isRooms = isRoomsFolder || isArchiveFolder;
     const userId = this.userStore.user?.id;
     const isFrame = this.settingsStore.isFrame;
     const isDocumentsFolder = !isRooms;
 
-<<<<<<< HEAD
     let columnInfoPanelStorageName;
 
     if (isTemplatesFolder)
@@ -813,32 +754,21 @@
       columnInfoPanelStorageName = `${COLUMNS_TRASH_SIZE_INFO_PANEL}=${userId}`;
     else if (isRecentTab)
       columnInfoPanelStorageName = `${COLUMNS_RECENT_SIZE_INFO_PANEL}=${userId}`;
-    else columnInfoPanelStorageName = `${COLUMNS_SIZE_INFO_PANEL}=${userId}`;
-
-    return isFrame
-=======
-    const columnInfoPanelStorageName = isRooms
-      ? `${COLUMNS_ROOMS_SIZE_INFO_PANEL}=${userId}`
-      : isTrashFolder
-        ? `${COLUMNS_TRASH_SIZE_INFO_PANEL}=${userId}`
-        : isRecentTab
-          ? `${COLUMNS_RECENT_SIZE_INFO_PANEL}=${userId}`
-          : isIndexedFolder
-            ? `${COLUMNS_VDR_INDEXING_SIZE_INFO_PANEL}=${userId}`
-            : isContactsPeople
-              ? `${COLUMNS_PEOPLE_INFO_PANEL_SIZE}=${userId}`
-              : isContactsGuests
-                ? `${COLUMNS_GUESTS_INFO_PANEL_SIZE}=${userId}`
-                : isContactsInsideGroup
-                  ? `${COLUMNS_INSIDE_GROUPS_INFO_PANEL_SIZE}=${userId}`
-                  : isContactsGroups
-                    ? `${COLUMNS_GROUPS_INFO_PANEL_SIZE}=${userId}`
-                    : isDocumentsFolder
-                      ? `${COLUMNS_SIZE_INFO_PANEL}=${userId}`
-                      : "";
+    else if (isIndexedFolder)
+      columnInfoPanelStorageName = `${COLUMNS_VDR_INDEXING_SIZE_INFO_PANEL}=${userId}`;
+    else if (isContactsPeople)
+      columnInfoPanelStorageName = `${COLUMNS_PEOPLE_INFO_PANEL_SIZE}=${userId}`;
+    else if (isContactsGuests)
+      columnInfoPanelStorageName = `${COLUMNS_GUESTS_INFO_PANEL_SIZE}=${userId}`;
+    else if (isContactsInsideGroup)
+      columnInfoPanelStorageName = `${COLUMNS_INSIDE_GROUPS_INFO_PANEL_SIZE}=${userId}`;
+    else if (isContactsGroups)
+      columnInfoPanelStorageName = `${COLUMNS_GROUPS_INFO_PANEL_SIZE}=${userId}`;
+    else if (isDocumentsFolder)
+      columnInfoPanelStorageName = `${COLUMNS_SIZE_INFO_PANEL}=${userId}`;
+    else columnInfoPanelStorageName = "";
 
     return isFrame && columnInfoPanelStorageName
->>>>>>> 811d6e73
       ? `SDK_${columnInfoPanelStorageName}`
       : columnInfoPanelStorageName;
   }
