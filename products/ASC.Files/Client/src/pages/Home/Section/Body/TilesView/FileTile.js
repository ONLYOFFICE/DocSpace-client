--- conflicted
+++ resolved
@@ -7,18 +7,11 @@
 import FilesTileContent from './FilesTileContent';
 import { withRouter } from 'react-router-dom';
 
-<<<<<<< HEAD
 import withFileActions from '../../../../../HOCs/withFileActions';
 import withContextOptions from '../../../../../HOCs/withContextOptions';
 import withQuickButtons from '../../../../../HOCs/withQuickButtons';
 import ItemIcon from '../../../../../components/ItemIcon';
-=======
-import withFileActions from "../../../../../HOCs/withFileActions";
-import withContextOptions from "../../../../../HOCs/withContextOptions";
-import withQuickButtons from "../../../../../HOCs/withQuickButtons";
-import ItemIcon from "../../../../../components/ItemIcon";
-import withBadges from "../../../../../HOCs/withBadges";
->>>>>>> e010268e
+import withBadges from '../../../../../HOCs/withBadges';
 
 const FileTile = (props) => {
   const {
@@ -85,23 +78,11 @@
           isEdit={isEdit}
           title={
             item.isFolder
-<<<<<<< HEAD
               ? t('Translations:TitleShowFolderActions')
               : t('Translations:TitleShowActions')
           }>
           <FilesTileContent item={item} sectionWidth={sectionWidth} onFilesClick={onFilesClick} />
-=======
-              ? t("Translations:TitleShowFolderActions")
-              : t("Translations:TitleShowActions")
-          }
-        >
-          <FilesTileContent
-            item={item}
-            sectionWidth={sectionWidth}
-            onFilesClick={onFilesClick}
-          />
           {badgesComponent}
->>>>>>> e010268e
         </Tile>
       </DragAndDrop>
     </div>
@@ -112,17 +93,9 @@
   const { getIcon } = formatsStore.iconFormatsStore;
   return { getIcon };
 })(
-<<<<<<< HEAD
-  withTranslation('Home')(
-    withFileActions(withContextOptions(withRouter(withQuickButtons(observer(FilesTile))))),
+  withTranslation(['Home', 'VersionBadge'])(
+    withFileActions(
+      withContextOptions(withRouter(withBadges(withQuickButtons(observer(FileTile))))),
+    ),
   ),
-=======
-  withTranslation(["Home", "VersionBadge"])(
-    withFileActions(
-      withContextOptions(
-        withRouter(withBadges(withQuickButtons(observer(FileTile))))
-      )
-    )
-  )
->>>>>>> e010268e
 );