{
  "key_path": "UpgradeNow",
  "content": "Upgrade now",
  "content_en_sha1_hash": "09a80c7a63cdefe5e5c7bccdc6bf4b894b15c07c",
  "created_at": "2025-05-19T21:30:53.741Z",
<<<<<<< HEAD
  "updated_at": "2025-06-08T12:02:32.817Z",
=======
  "updated_at": "2025-06-26T19:00:18.241Z",
>>>>>>> 0de93b01
  "comment": {
    "text": "This translation key \"UpgradeNow\" is used to display a button label that encourages users to upgrade their plan. It appears on a payment-related button in the PortalSettings page and should be translated to prompt users to take action, such as paying for an upgraded service.",
    "is_auto": true,
    "updated_at": "2025-05-20T09:43:04.176Z"
  },
  "usage": [
    {
      "file_path": "/packages/client/src/pages/PortalSettings/categories/payments/SaaS/sub-components/UpdatePlanButtonContainer.js",
      "line_number": 257,
      "context": "const payTariffButton = () => {\n return canPayTariff ? (\n <Button\n className=\"upgrade-now-button\"\n label={t(\"UpgradeNow\")}\n size=\"medium\"\n primary\n isDisabled={isLessCountThanAcceptable || isLoading || isDisabled}\n onClick={goToStripePortal}\n isLoading={isLoading}",
      "module": "/packages/client"
    },
    {
      "file_path": "/packages/client/src/pages/PortalSettings/categories/payments/SaaS/sub-components/UpdatePlanButtonContainer.js",
      "line_number": 257,
      "context": "const payTariffButton = () => {\n return canPayTariff ? (\n <Button\n className=\"upgrade-now-button\"\n label={t(\"UpgradeNow\")}\n size=\"medium\"\n primary\n isDisabled={isLessCountThanAcceptable || isLoading || isDisabled}\n onClick={goToStripePortal}\n isLoading={isLoading}",
      "module": "/packages/client"
    },
    {
      "file_path": "/packages/client/src/pages/PortalSettings/categories/payments/SaaS/sub-components/UpdatePlanButtonContainer.js",
      "line_number": 257,
      "context": "const payTariffButton = () => {\n return canPayTariff ? (\n <Button\n className=\"upgrade-now-button\"\n label={t(\"UpgradeNow\")}\n size=\"medium\"\n primary\n isDisabled={isLessCountThanAcceptable || isLoading || isDisabled}\n onClick={goToStripePortal}\n isLoading={isLoading}",
      "module": "/packages/client"
    },
    {
      "file_path": "/packages/client/src/pages/PortalSettings/categories/payments/SaaS/sub-components/UpdatePlanButtonContainer.js",
      "line_number": 257,
      "context": "const payTariffButton = () => {\n return canPayTariff ? (\n <Button\n className=\"upgrade-now-button\"\n label={t(\"UpgradeNow\")}\n size=\"medium\"\n primary\n isDisabled={isLessCountThanAcceptable || isLoading || isDisabled}\n onClick={goToStripePortal}\n isLoading={isLoading}",
      "module": "/packages/client"
    }
  ],
  "languages": {
    "en": {
      "ai_translated": false,
      "ai_model": null,
      "ai_spell_check_issues": [],
      "approved_at": null
    },
    "ar-SA": {
      "ai_translated": false,
      "ai_model": null,
      "ai_spell_check_issues": [],
      "approved_at": null
    },
    "az": {
      "ai_translated": false,
      "ai_model": null,
      "ai_spell_check_issues": [],
      "approved_at": null
    },
    "bg": {
      "ai_translated": false,
      "ai_model": null,
      "ai_spell_check_issues": [],
      "approved_at": null
    },
    "cs": {
      "ai_translated": false,
      "ai_model": null,
      "ai_spell_check_issues": [],
      "approved_at": null
    },
    "de": {
      "ai_translated": false,
      "ai_model": null,
      "ai_spell_check_issues": [],
      "approved_at": null
    },
    "el-GR": {
      "ai_translated": false,
      "ai_model": null,
      "ai_spell_check_issues": [],
      "approved_at": null
    },
    "es": {
      "ai_translated": false,
      "ai_model": null,
      "ai_spell_check_issues": [],
      "approved_at": null
    },
    "fi": {
      "ai_translated": false,
      "ai_model": null,
      "ai_spell_check_issues": [],
      "approved_at": null
    },
    "fr": {
      "ai_translated": false,
      "ai_model": null,
      "ai_spell_check_issues": [],
      "approved_at": null
    },
    "hy-AM": {
      "ai_translated": false,
      "ai_model": null,
      "ai_spell_check_issues": [],
      "approved_at": null
    },
    "it": {
      "ai_translated": false,
      "ai_model": null,
      "ai_spell_check_issues": [],
      "approved_at": null
    },
    "ja-JP": {
      "ai_translated": false,
      "ai_model": null,
      "ai_spell_check_issues": [],
      "approved_at": null
    },
    "ko-KR": {
      "ai_translated": false,
      "ai_model": null,
      "ai_spell_check_issues": [],
      "approved_at": null
    },
    "lo-LA": {
      "ai_translated": false,
      "ai_model": null,
      "ai_spell_check_issues": [],
      "approved_at": null
    },
    "lv": {
      "ai_translated": false,
      "ai_model": null,
      "ai_spell_check_issues": [],
      "approved_at": null
    },
    "nl": {
      "ai_translated": false,
      "ai_model": null,
      "ai_spell_check_issues": [],
      "approved_at": null
    },
    "pl": {
      "ai_translated": false,
      "ai_model": null,
      "ai_spell_check_issues": [],
      "approved_at": null
    },
    "pt": {
      "ai_translated": false,
      "ai_model": null,
      "ai_spell_check_issues": [
        {
          "type": "incorrect_translation",
          "description": "While \"Aumentar\" can mean 'to increase' or 'to upgrade', \"Atualizar agora\" would be a more accurate and natural translation of 'Upgrade now' in a context likely referring to software or service updates. 'Aumentar' implies a quantitative increase, whereas 'Atualizar' implies a version upgrade.",
          "suggestion": "Atualizar agora"
        }
      ],
      "approved_at": null
    },
    "pt-BR": {
      "ai_translated": false,
      "ai_model": null,
      "ai_spell_check_issues": [],
      "approved_at": null
    },
    "ro": {
      "ai_translated": false,
      "ai_model": null,
      "ai_spell_check_issues": [],
      "approved_at": null
    },
    "ru": {
      "ai_translated": false,
      "ai_model": null,
      "ai_spell_check_issues": [],
      "approved_at": null
    },
    "si": {
      "ai_translated": false,
      "ai_model": null,
      "ai_spell_check_issues": [
        {
          "type": "incorrect_translation",
          "description": "The translation 'උත්ශ්‍රේණි කරන්න' while understandable, isn't the most natural or common way to translate 'Upgrade now' in Sinhala. It's a bit literal.",
          "suggestion": "A better translation would be 'නැවතාලන්න' (Nāvaṭalānnā) or 'යාවත්ථම කරන්න' (Yāvaṭṭhamakaraṇṇa) - these convey the meaning of 'Upgrade' more accurately in context."
        }
      ],
      "approved_at": null
    },
    "sk": {
      "ai_translated": false,
      "ai_model": null,
      "ai_spell_check_issues": [],
      "approved_at": null
    },
    "sl": {
      "ai_translated": false,
      "ai_model": null,
      "ai_spell_check_issues": [],
      "approved_at": null
    },
    "sr-Cyrl-RS": {
      "ai_translated": false,
      "ai_model": null,
      "ai_spell_check_issues": [
        {
          "type": "incorrect_translation",
          "description": "The Serbian (Cyrillic) translation \"Надогради сада\" is not a correct translation of \"Upgrade now\". \"Надогради\" means \"re-grade\" or \"re-evaluate\", which doesn't align with the meaning of 'upgrade'.",
          "suggestion": "A more accurate translation would be \"Ажурирај сада\" (Ažuriraj sada) or \"Побољшај сада\" (Poboljšaj sada)."
        }
      ],
      "approved_at": null
    },
    "sr-Latn-RS": {
      "ai_translated": false,
      "ai_model": null,
      "ai_spell_check_issues": [
        {
          "type": "incorrect_translation",
          "description": "The translation 'Nadogradi sada' isn't the most natural or commonly used way to say 'Upgrade now' in Serbian. While technically understandable, it's a bit awkward.",
          "suggestion": "Azuriraj sada"
        }
      ],
      "approved_at": null
    },
    "tr": {
      "ai_translated": false,
      "ai_model": null,
      "ai_spell_check_issues": [
        {
          "type": "incorrect_translation",
          "description": "The translation \"Şimdi Yükselt\" doesn't fully convey the meaning of \"Upgrade now\". 'Yükselt' often implies an elevation or increase in value, rather than a software or feature upgrade. A more appropriate translation would depend on the specific context of the upgrade, but options like 'Şimdi yükselt' (more generic) or 'Şimdi güncelle' (for software updates) are better.",
          "suggestion": "Şimdi güncelle"
        }
      ],
      "approved_at": null
    },
    "uk-UA": {
      "ai_translated": false,
      "ai_model": null,
      "ai_spell_check_issues": [
        {
          "type": "incorrect_translation",
          "description": "The translation \"Підвищити зараз\" does not accurately convey the meaning of \"Upgrade now.\" \"Підвищити\" implies an increase or elevation, which isn't the intended meaning of 'upgrade'. The correct translation should convey the sense of advancing to a newer version or level.",
          "suggestion": "Оновити зараз"
        }
      ],
      "approved_at": null
    },
    "vi": {
      "ai_translated": false,
      "ai_model": null,
      "ai_spell_check_issues": [],
      "approved_at": null
    },
    "zh-CN": {
      "ai_translated": false,
      "ai_model": null,
      "ai_spell_check_issues": [],
      "approved_at": null
    }
  }
}<|MERGE_RESOLUTION|>--- conflicted
+++ resolved
@@ -3,11 +3,7 @@
   "content": "Upgrade now",
   "content_en_sha1_hash": "09a80c7a63cdefe5e5c7bccdc6bf4b894b15c07c",
   "created_at": "2025-05-19T21:30:53.741Z",
-<<<<<<< HEAD
-  "updated_at": "2025-06-08T12:02:32.817Z",
-=======
   "updated_at": "2025-06-26T19:00:18.241Z",
->>>>>>> 0de93b01
   "comment": {
     "text": "This translation key \"UpgradeNow\" is used to display a button label that encourages users to upgrade their plan. It appears on a payment-related button in the PortalSettings page and should be translated to prompt users to take action, such as paying for an upgraded service.",
     "is_auto": true,
@@ -133,7 +129,13 @@
     "lv": {
       "ai_translated": false,
       "ai_model": null,
-      "ai_spell_check_issues": [],
+      "ai_spell_check_issues": [
+        {
+          "type": "incorrect_translation",
+          "description": "'Atjaunot' translates to 'Restore' or 'Renew', not 'Upgrade'. While 'Upgrade' can sometimes be understood as 'atjaunot', it's not the most accurate translation in this context.",
+          "suggestion": "Upgrade - Augšupēt"
+        }
+      ],
       "approved_at": null
     },
     "nl": {
@@ -154,8 +156,8 @@
       "ai_spell_check_issues": [
         {
           "type": "incorrect_translation",
-          "description": "While \"Aumentar\" can mean 'to increase' or 'to upgrade', \"Atualizar agora\" would be a more accurate and natural translation of 'Upgrade now' in a context likely referring to software or service updates. 'Aumentar' implies a quantitative increase, whereas 'Atualizar' implies a version upgrade.",
-          "suggestion": "Atualizar agora"
+          "description": "'Aumentar agora' doesn't perfectly convey the meaning of 'Upgrade now'. 'Upgrade' implies an improvement or advancement, while 'aumentar' primarily means 'to increase'.",
+          "suggestion": "Consider 'Atualizar agora' or 'Melhorar agora' to better reflect the meaning of 'Upgrade now'."
         }
       ],
       "approved_at": null
@@ -184,8 +186,8 @@
       "ai_spell_check_issues": [
         {
           "type": "incorrect_translation",
-          "description": "The translation 'උත්ශ්‍රේණි කරන්න' while understandable, isn't the most natural or common way to translate 'Upgrade now' in Sinhala. It's a bit literal.",
-          "suggestion": "A better translation would be 'නැවතාලන්න' (Nāvaṭalānnā) or 'යාවත්ථම කරන්න' (Yāvaṭṭhamakaraṇṇa) - these convey the meaning of 'Upgrade' more accurately in context."
+          "description": "The translation 'උත්ශ්‍රේණි කරන්න' doesn't perfectly convey the meaning of 'Upgrade now'. 'Upgrade' can refer to improving something, not just ranking or classifying.  A more accurate translation might focus on improvement or enhancement.",
+          "suggestion": "Consider alternatives like 'නැග්‍රාදිය යාවත්කාලීකරණය කරන්න' (Nägradiya yāvatkālikaraṇa karanna - Upgrade/Update) or 'වැඩිදියුණු කරන්න' (Vadidiyaḷu karaṇa - Improve)."
         }
       ],
       "approved_at": null
@@ -208,8 +210,8 @@
       "ai_spell_check_issues": [
         {
           "type": "incorrect_translation",
-          "description": "The Serbian (Cyrillic) translation \"Надогради сада\" is not a correct translation of \"Upgrade now\". \"Надогради\" means \"re-grade\" or \"re-evaluate\", which doesn't align with the meaning of 'upgrade'.",
-          "suggestion": "A more accurate translation would be \"Ажурирај сада\" (Ažuriraj sada) or \"Побољшај сада\" (Poboljšaj sada)."
+          "description": "The Serbian (Cyrillic) translation 'Надогради сада' is not a correct translation of 'Upgrade now'. It seems to be a combination of words and doesn't accurately convey the meaning of an upgrade.",
+          "suggestion": "The correct translation would be 'Надгради сада' (Nadgradi sada)."
         }
       ],
       "approved_at": null
@@ -220,8 +222,8 @@
       "ai_spell_check_issues": [
         {
           "type": "incorrect_translation",
-          "description": "The translation 'Nadogradi sada' isn't the most natural or commonly used way to say 'Upgrade now' in Serbian. While technically understandable, it's a bit awkward.",
-          "suggestion": "Azuriraj sada"
+          "description": "The translation \"Nadogradi sada\" while understandable, isn't the most natural or idiomatic translation of \"Upgrade now.\" It implies making something better rather than initiating an upgrade process.",
+          "suggestion": "Consider 'Ažuriraj sada' or 'Nadgradite sada' for a more accurate and common translation, depending on the specific context. 'Ažuriraj sada' is generally the preferred option."
         }
       ],
       "approved_at": null
@@ -232,8 +234,8 @@
       "ai_spell_check_issues": [
         {
           "type": "incorrect_translation",
-          "description": "The translation \"Şimdi Yükselt\" doesn't fully convey the meaning of \"Upgrade now\". 'Yükselt' often implies an elevation or increase in value, rather than a software or feature upgrade. A more appropriate translation would depend on the specific context of the upgrade, but options like 'Şimdi yükselt' (more generic) or 'Şimdi güncelle' (for software updates) are better.",
-          "suggestion": "Şimdi güncelle"
+          "description": "The Turkish translation 'Şimdi Yükselt' doesn't perfectly capture the nuance of 'Upgrade now'. 'Yükselt' implies an elevation or increase, while 'Upgrade' refers to a software or product enhancement. A more accurate translation would convey the action of improving or updating.",
+          "suggestion": "Şimdi Güncelle"
         }
       ],
       "approved_at": null
@@ -244,7 +246,7 @@
       "ai_spell_check_issues": [
         {
           "type": "incorrect_translation",
-          "description": "The translation \"Підвищити зараз\" does not accurately convey the meaning of \"Upgrade now.\" \"Підвищити\" implies an increase or elevation, which isn't the intended meaning of 'upgrade'. The correct translation should convey the sense of advancing to a newer version or level.",
+          "description": "The translation 'Підвищити зараз' doesn't accurately convey the meaning of 'Upgrade now'. 'Підвищити' implies increasing or elevating something, not upgrading.",
           "suggestion": "Оновити зараз"
         }
       ],
