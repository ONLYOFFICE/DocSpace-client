--- conflicted
+++ resolved
@@ -804,15 +804,6 @@
 
     const hasInfoPanel = contextOptions.includes("show-info");
 
-<<<<<<< HEAD
-    const separator0 =
-      hasInfoPanel || !isMedia
-        ? {
-            key: "separator0",
-            isSeparator: true,
-          }
-        : false;
-=======
     //const emailSendIsDisabled = true;
     const showSeparator0 =
       (hasInfoPanel || !isMedia) && !this.publicRoomStore.isPublicRoom; // || !emailSendIsDisabled;
@@ -823,7 +814,6 @@
           isSeparator: true,
         }
       : false;
->>>>>>> e435a1ba
 
     const onlyShowVersionHistory =
       !contextOptions.includes("finalize-version") &&
@@ -965,6 +955,8 @@
       t
     );
 
+    console.log(item);
+
     const withOpen = item.id !== this.selectedFolderStore.id;
 
     const optionsModel = [
@@ -1145,13 +1137,8 @@
         onClick: () => this.lockFile(item, t),
         disabled: false,
       },
-<<<<<<< HEAD
-      {
-        key: "separator2",
-=======
       !this.publicRoomStore.isPublicRoom && {
         key: "separator1",
->>>>>>> e435a1ba
         isSeparator: true,
       },
       {
