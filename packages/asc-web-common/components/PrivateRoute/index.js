/* eslint-disable react/prop-types */
import React, { useEffect } from "react";
import { Redirect, Route } from "react-router-dom";
//import Loader from "@appserver/components/loader";
//import PageLayout from "../PageLayout";
// import Error401 from "studio/Error401";
// import Error404 from "studio/Error404";
import AppLoader from "../AppLoader";
import { inject, observer } from "mobx-react";
import { isMe } from "../../utils";
import combineUrl from "../../utils/combineUrl";
import { AppServerConfig } from "../../constants";

const PrivateRoute = ({ component: Component, ...rest }) => {
  const {
    isAdmin,
    isAuthenticated,
    isLoaded,
    restricted,
    allowForMe,
    user,
    computedMatch,
    setModuleInfo,
    modules,
    currentProductId,
    wizardCompleted,
    personal,
    location,
  } = rest;

  const { params, path } = computedMatch;
  const { userId } = params;

  const renderComponent = (props) => {
    if (isLoaded && !isAuthenticated) {
<<<<<<< HEAD
      if (personal && process.env.NODE_ENV === "production") {
=======
      if (personal) {
>>>>>>> bf066291
        window.location.replace("/");
        return <></>;
      }

      console.log("PrivateRoute render Redirect to login", rest);
      return (
        <Redirect
          to={{
            pathname: combineUrl(
              AppServerConfig.proxyURL,
              wizardCompleted ? "/login" : "/wizard"
            ),
            state: { from: props.location },
          }}
        />
      );
    }

    if (location.pathname === "/" && personal) {
      return (
        <Redirect
          to={{
            pathname: "/products/files",
            state: { from: props.location },
          }}
        />
      );
    }

    if (!isLoaded) {
      return <AppLoader />;
    }

    // const userLoaded = !isEmpty(user);
    // if (!userLoaded) {
    //   return <Component {...props} />;
    // }

    // if (!userLoaded) {
    //   console.log("PrivateRoute render Loader", rest);
    //   return (
    //     <PageLayout>
    //       <PageLayout.SectionBody>
    //         <Loader className="pageLoader" type="rombs" size="40px" />
    //       </PageLayout.SectionBody>
    //     </PageLayout>
    //   );
    // }

    if (
      !restricted ||
      isAdmin ||
      (allowForMe && userId && isMe(user, userId))
    ) {
      // console.log(
      //   "PrivateRoute render Component",
      //   rest,
      //   Component.name || Component.displayName
      // );
      return <Component {...props} {...rest} />;
    }

    if (restricted) {
      console.log("PrivateRoute render Error401", rest);
      return (
        <Redirect
          to={{
            pathname: "/error401",
            state: { from: props.location },
          }}
        />
      );
    }

    console.log("PrivateRoute render Error404", rest);
    return (
      <Redirect
        to={{
          pathname: "/error404",
          state: { from: props.location },
        }}
      />
    );
  };

  useEffect(() => {
    if (!isLoaded) return;

    let currentModule;

    if (path === "" || path === "/") {
      currentModule = {
        id: "home",
        origLink: "/",
      };
    } else if (path.startsWith("/my")) {
      currentModule = {
        id: "f4d98afd-d336-4332-8778-3c6945c81ea0",
        origLink: "/products/people",
      };
    } else {
      currentModule = modules.find((m) => m.link.startsWith(path));
    }

    if (!currentModule) return;

    const { id, origLink, link } = currentModule;

    setModuleInfo(origLink || link, id);
  }, [path, modules, isLoaded]);

  //console.log("PrivateRoute render", rest);
  return <Route {...rest} render={renderComponent} />;
};

export default inject(({ auth }) => {
  const {
    userStore,
    isAuthenticated,
    isLoaded,
    isAdmin,
    settingsStore,
    moduleStore,
  } = auth;
  const { user } = userStore;
  const { modules } = moduleStore;
  const { setModuleInfo, wizardCompleted, personal } = settingsStore;

  return {
    modules,
    user,
    isAuthenticated,
    isAdmin,
    isLoaded,
    setModuleInfo,
    wizardCompleted,

    personal,
  };
})(observer(PrivateRoute));<|MERGE_RESOLUTION|>--- conflicted
+++ resolved
@@ -33,11 +33,7 @@
 
   const renderComponent = (props) => {
     if (isLoaded && !isAuthenticated) {
-<<<<<<< HEAD
-      if (personal && process.env.NODE_ENV === "production") {
-=======
       if (personal) {
->>>>>>> bf066291
         window.location.replace("/");
         return <></>;
       }
