import React from "react";
import copy from "copy-to-clipboard";
import styled, { css } from "styled-components";
import { withRouter } from "react-router";
import toastr from "studio/toastr";
import Loaders from "@appserver/common/components/Loaders";
import Headline from "@appserver/common/components/Headline";
import { FilterType, FileAction } from "@appserver/common/constants";
import { withTranslation } from "react-i18next";
import { isMobile } from "react-device-detect";
import ContextMenuButton from "@appserver/components/context-menu-button";
import DropDownItem from "@appserver/components/drop-down-item";
import GroupButtonsMenu from "@appserver/components/group-buttons-menu";
import IconButton from "@appserver/components/icon-button";
import { tablet, desktop } from "@appserver/components/utils/device";
import { Consumer } from "@appserver/components/utils/context";
import { inject, observer } from "mobx-react";

const StyledContainer = styled.div`
  .header-container {
    position: relative;
    ${(props) =>
      props.title &&
      css`
        display: grid;
        grid-template-columns: ${(props) =>
          props.isRootFolder
            ? "auto auto 1fr"
            : props.canCreate
            ? "auto auto auto auto 1fr"
            : "auto auto auto 1fr"};

        @media ${tablet} {
          grid-template-columns: ${(props) =>
            props.isRootFolder
              ? "1fr auto"
              : props.canCreate
              ? "auto 1fr auto auto"
              : "auto 1fr auto"};
        }
      `}
    align-items: center;
    max-width: calc(100vw - 32px);

    @media ${tablet} {
      .headline-header {
        margin-left: -1px;
      }
    }
    .arrow-button {
      margin-right: 15px;
      min-width: 17px;

      @media ${tablet} {
        padding: 8px 0 8px 8px;
        margin-left: -8px;
        margin-right: 16px;
      }
    }

    .add-button {
      margin-bottom: -1px;
      margin-left: 16px;

      @media ${tablet} {
        margin-left: auto;

        & > div:first-child {
          padding: 8px 8px 8px 8px;
          margin-right: -8px;
        }
      }
    }

    .option-button {
      margin-bottom: -1px;

      @media (min-width: 1024px) {
        margin-left: 8px;
      }

      @media ${tablet} {
        & > div:first-child {
          padding: 8px 8px 8px 8px;
          margin-right: -8px;
        }
      }
    }
  }

  .group-button-menu-container {
    margin: 0 -16px;
    -webkit-tap-highlight-color: rgba(0, 0, 0, 0);
    padding-bottom: 56px;

    ${isMobile &&
    css`
      position: sticky;
    `}

    ${(props) =>
      !props.isTabletView
        ? props.width &&
          isMobile &&
          css`
            width: ${props.width + 40 + "px"};
          `
        : props.width &&
          isMobile &&
          css`
            width: ${props.width + 32 + "px"};
          `}

    @media ${tablet} {
      padding-bottom: 0;
      ${!isMobile &&
      css`
        height: 56px;
      `}
      & > div:first-child {
        ${(props) =>
          !isMobile &&
          props.width &&
          css`
            width: ${props.width + 16 + "px"};
          `}

        position: absolute;
        ${(props) =>
          !props.isDesktop &&
          css`
            top: 56px;
          `}
        z-index: 180;
      }
    }

    @media ${desktop} {
      margin: 0 -24px;
    }
  }
`;

class SectionHeaderContent extends React.Component {
  constructor(props) {
    super(props);
  }

  onCreate = (format) => {
    this.props.setAction({
      type: FileAction.Create,
      extension: format,
      id: -1,
    });
  };

  createDocument = () => this.onCreate("docx");

  createSpreadsheet = () => this.onCreate("xlsx");

  createPresentation = () => this.onCreate("pptx");

  createFolder = () => this.onCreate();

  uploadToFolder = () => console.log("Upload To Folder click");

  getContextOptionsPlus = () => {
    const { t } = this.props;

    return [
      {
        key: "new-document",
        label: t("NewDocument"),
        onClick: this.createDocument,
      },
      {
        key: "new-spreadsheet",
        label: t("NewSpreadsheet"),
        onClick: this.createSpreadsheet,
      },
      {
        key: "new-presentation",
        label: t("NewPresentation"),
        onClick: this.createPresentation,
      },
      {
        key: "new-folder",
        label: t("NewFolder"),
        onClick: this.createFolder,
      },
      { key: "separator", isSeparator: true },
      {
        key: "make-invitation-link",
        label: t("UploadToFolder"),
        onClick: this.uploadToFolder,
        disabled: true,
      },
    ];
  };

  createLinkForPortalUsers = () => {
    const { currentFolderId } = this.props;
    const { t } = this.props;

    copy(
      `${window.location.origin}/products/files/filter?folder=${currentFolderId}`
    );

    toastr.success(t("Translations:LinkCopySuccess"));
  };

  onMoveAction = () => this.props.setMoveToPanelVisible(true);
  onCopyAction = () => this.props.setCopyPanelVisible(true);
  downloadAction = () =>
    this.props
      .downloadAction(this.props.t("Translations:ArchivingData"))
      .catch((err) => toastr.error(err));

  renameAction = () => console.log("renameAction click");
  onOpenSharingPanel = () => this.props.setSharingPanelVisible(true);

  onDeleteAction = () => {
    const {
      t,
      deleteAction,
      confirmDelete,
      setDeleteDialogVisible,
      isThirdPartySelection,
    } = this.props;

    if (confirmDelete || isThirdPartySelection) {
      setDeleteDialogVisible(true);
    } else {
      const translations = {
        deleteOperation: t("Translations:DeleteOperation"),
        deleteFromTrash: t("Translations:DeleteFromTrash"),
        deleteSelectedElem: t("Translations:DeleteSelectedElem"),
      };

      deleteAction(translations).catch((err) => toastr.error(err));
    }
  };

<<<<<<< HEAD
  onDeleteFavorite = () => {
    const { t } = this.props;
    const items = this.props.selection.map((item) => item.id);
    this.props
      .setFavoriteAction("remove", items)
      .then(() => toastr.success(t("RemovedFromFavorites")))
      .catch((err) => toastr.error(err));
  };

  onEmptyTrashAction = () => this.props.setEmptyTrashDialogVisible(true);

=======
>>>>>>> 43ee204e
  getContextOptionsFolder = () => {
    const { t } = this.props;
    return [
      {
        key: "sharing-settings",
        label: t("SharingSettings"),
        onClick: this.onOpenSharingPanel,
        disabled: true,
      },
      {
        key: "link-portal-users",
        label: t("LinkForPortalUsers"),
        onClick: this.createLinkForPortalUsers,
        disabled: false,
      },
      { key: "separator-2", isSeparator: true },
      {
        key: "move-to",
        label: t("MoveTo"),
        onClick: this.onMoveAction,
        disabled: true,
      },
      {
        key: "copy",
        label: t("Translations:Copy"),
        onClick: this.onCopyAction,
        disabled: true,
      },
      {
        key: "download",
        label: t("Common:Download"),
        onClick: this.downloadAction,
        disabled: true,
      },
      {
        key: "rename",
        label: t("Rename"),
        onClick: this.renameAction,
        disabled: true,
      },
      {
        key: "delete",
        label: t("Common:Delete"),
        onClick: this.onDeleteAction,
        disabled: true,
      },
    ];
  };

  onBackToParentFolder = () => {
    const { setIsLoading, parentId, filter, fetchFiles } = this.props;
    setIsLoading(true);
    fetchFiles(parentId, filter).finally(() => setIsLoading(false));
  };

  onCheck = (checked) => {
    this.props.setSelected(checked ? "all" : "none");
  };

  onSelect = (item) => {
    this.props.setSelected(item.key);
  };

  onClose = () => {
    this.props.setSelected("close");
  };

  getMenuItems = () => {
<<<<<<< HEAD
    const {
      t,
      selectionCount,
      isAccessedSelected,
      isWebEditSelected,
      isViewedSelected,
      // isMediaSelected,
      deleteDialogVisible,
      isRecycleBin,
      isThirdPartyRootSelection,
      isPrivacy,
      isFavoritesFolder,
      isRecentFolder,
      isShareFolder,
      personal,
    } = this.props;
=======
    const { t, getHeaderMenu } = this.props;

    const headerMenu = getHeaderMenu(t);
>>>>>>> 43ee204e

    let menu = [
      {
        label: t("Common:Select"),
        isDropdown: true,
        isSeparator: true,
        isSelect: true,
        fontWeight: "bold",
        children: [
          <DropDownItem key="all" label={t("All")} data-index={0} />,
          <DropDownItem
            key={FilterType.FoldersOnly}
            label={t("Translations:Folders")}
            data-index={1}
          />,
          <DropDownItem
            key={FilterType.DocumentsOnly}
            label={t("Common:Documents")}
            data-index={2}
          />,
          <DropDownItem
            key={FilterType.PresentationsOnly}
            label={t("Translations:Presentations")}
            data-index={3}
          />,
          <DropDownItem
            key={FilterType.SpreadsheetsOnly}
            label={t("Translations:Spreadsheets")}
            data-index={4}
          />,
          <DropDownItem
            key={FilterType.ImagesOnly}
            label={t("Images")}
            data-index={5}
          />,
          <DropDownItem
            key={FilterType.MediaOnly}
            label={t("Media")}
            data-index={6}
          />,
          <DropDownItem
            key={FilterType.ArchiveOnly}
            label={t("Archives")}
            data-index={7}
          />,
          <DropDownItem
            key={FilterType.FilesOnly}
            label={t("AllFiles")}
            data-index={8}
          />,
        ],
        onSelect: this.onSelect,
      },
<<<<<<< HEAD
      {
        label: t("Share"),
        disabled:
          isFavoritesFolder ||
          isRecentFolder ||
          !isAccessedSelected ||
          selectionCount > 1,
        onClick: this.onOpenSharingPanel,
      },
      {
        label: t("Common:Download"),
        disabled: !selectionCount,
        onClick: this.downloadAction,
      },
      {
        label: t("Translations:DownloadAs"),
        disabled: !selectionCount || !isWebEditSelected,
        onClick: this.downloadAsAction,
      },
      {
        label: t("MoveTo"),
        disabled:
          isFavoritesFolder ||
          isRecentFolder ||
          !isAccessedSelected ||
          !selectionCount ||
          isThirdPartyRootSelection,
        onClick: this.onMoveAction,
      },
      {
        label: t("Translations:Copy"),
        disabled: !selectionCount,
        onClick: this.onCopyAction,
      },
      {
        label: t("Common:Delete"),
        disabled:
          !selectionCount || !deleteDialogVisible || isThirdPartyRootSelection,
        onClick: this.onDeleteAction,
      },
    ];

    if (isRecycleBin) {
      menu.push({
        label: t("EmptyRecycleBin"),
        onClick: this.onEmptyTrashAction,
      });

      menu.splice(4, 2, {
        label: t("Translations:Restore"),
        onClick: this.onMoveAction,
      });
    }

    if (isFavoritesFolder) {
      menu.splice(6, 1);
      menu.push({
        label: t("Common:Delete"),
        alt: t("RemoveFromFavorites"),
        onClick: this.onDeleteFavorite,
      });
    }

    if (isPrivacy) {
      menu.splice(1, 1);
      menu.splice(2, 1);
      menu.splice(3, 1);
    }

    if (isShareFolder) {
      menu.splice(4, 1);
    }

    if (isRecentFolder) {
      menu.splice(6, 1);
    }

    if (isRecentFolder || isFavoritesFolder) {
      menu.splice(4, 1);
    }

    if (personal) {
      menu.splice(1, 1);
    }
=======
    ];

    menu = [...menu, ...headerMenu];
>>>>>>> 43ee204e

    return menu;
  };

  render() {
    //console.log("Body header render");

    const {
      t,
      tReady,
      isHeaderVisible,
      isHeaderChecked,
      isHeaderIndeterminate,
      isRootFolder,
      title,
      canCreate,
      isDesktop,
      isTabletView,
      personal,
      viewAs,
    } = this.props;

    const menuItems = this.getMenuItems();

    return (
      <Consumer>
        {(context) => (
          <StyledContainer
            width={context.sectionWidth}
            isRootFolder={isRootFolder}
            canCreate={canCreate}
            title={title}
            isDesktop={isDesktop}
            isTabletView={isTabletView}
          >
            {isHeaderVisible && viewAs !== "table" ? (
              <div className="group-button-menu-container">
                <GroupButtonsMenu
                  checked={isHeaderChecked}
                  isIndeterminate={isHeaderIndeterminate}
                  onChange={this.onCheck}
                  menuItems={menuItems}
                  visible={isHeaderVisible}
                  moreLabel={t("Common:More")}
                  closeTitle={t("Common:CloseButton")}
                  onClose={this.onClose}
                  selected={menuItems[0].label}
                  sectionWidth={context.sectionWidth}
                />
              </div>
            ) : (
              <div className="header-container">
                {!title || !tReady ? (
                  <Loaders.SectionHeader />
                ) : (
                  <>
                    {!isRootFolder && (
                      <IconButton
                        iconName="/static/images/arrow.path.react.svg"
                        size="17"
                        color="#A3A9AE"
                        hoverColor="#657077"
                        isFill={true}
                        onClick={this.onBackToParentFolder}
                        className="arrow-button"
                      />
                    )}
                    <Headline
                      className="headline-header"
                      type="content"
                      truncate={true}
                    >
                      {title}
                    </Headline>
                    {!isRootFolder && canCreate ? (
                      <>
                        <ContextMenuButton
                          className="add-button"
                          directionX="right"
                          iconName="images/plus.svg"
                          size={17}
                          color="#A3A9AE"
                          hoverColor="#657077"
                          isFill
                          getData={this.getContextOptionsPlus}
                          isDisabled={false}
                        />
                        {!personal && (
                          <ContextMenuButton
                            className="option-button"
                            directionX="right"
                            iconName="images/vertical-dots.react.svg"
                            size={17}
                            color="#A3A9AE"
                            hoverColor="#657077"
                            isFill
                            getData={this.getContextOptionsFolder}
                            isDisabled={false}
                          />
                        )}
                      </>
                    ) : (
                      canCreate && (
                        <ContextMenuButton
                          className="add-button"
                          directionX="right"
                          iconName="images/plus.svg"
                          size={17}
                          color="#A3A9AE"
                          hoverColor="#657077"
                          isFill
                          getData={this.getContextOptionsPlus}
                          isDisabled={false}
                        />
                      )
                    )}
                  </>
                )}
              </div>
            )}
          </StyledContainer>
        )}
      </Consumer>
    );
  }
}

export default inject(
  ({
    auth,
    filesStore,
    dialogsStore,
    selectedFolderStore,
    filesActionsStore,
    settingsStore,
  }) => {
    const {
      setSelected,
      fileActionStore,
      fetchFiles,
      filter,
      canCreate,
      isHeaderVisible,
      isHeaderIndeterminate,
      isHeaderChecked,
<<<<<<< HEAD
      userAccess,
      isAccessedSelected,
      isThirdPartyRootSelection,
      isThirdPartySelection,
      isWebEditSelected,
      setIsLoading,
      isViewedSelected,
      isMediaSelected,
=======
      setIsLoading,
      viewAs,
>>>>>>> 43ee204e
    } = filesStore;
    const { setAction } = fileActionStore;
    const {
      setSharingPanelVisible,
      setMoveToPanelVisible,
      setCopyPanelVisible,
      setDeleteDialogVisible,
    } = dialogsStore;

<<<<<<< HEAD
    const {
      deleteAction,
      downloadAction,
      setFavoriteAction,
    } = filesActionsStore;
=======
    const { deleteAction, downloadAction, getHeaderMenu } = filesActionsStore;
>>>>>>> 43ee204e

    return {
      isDesktop: auth.settingsStore.isDesktopClient,
      isRootFolder: selectedFolderStore.parentId === 0,
      title: selectedFolderStore.title,
      parentId: selectedFolderStore.parentId,
      currentFolderId: selectedFolderStore.id,
      filter,
      canCreate,
      isHeaderVisible,
      isHeaderIndeterminate,
      isHeaderChecked,
<<<<<<< HEAD
      deleteDialogVisible: userAccess,
      isAccessedSelected,
      isThirdPartyRootSelection,
      isThirdPartySelection,
      isWebEditSelected,
      isViewedSelected,
      isMediaSelected,
=======
>>>>>>> 43ee204e
      isTabletView: auth.settingsStore.isTabletView,
      confirmDelete: settingsStore.confirmDelete,
      personal: auth.settingsStore.personal,
      viewAs,

      setSelected,
      setAction,
      setIsLoading,
      fetchFiles,
      setSharingPanelVisible,
      setMoveToPanelVisible,
      setCopyPanelVisible,
      deleteAction,
      setDeleteDialogVisible,
      downloadAction,
<<<<<<< HEAD
      setFavoriteAction,
      selection,
=======
      getHeaderMenu,
>>>>>>> 43ee204e
    };
  }
)(
  withTranslation(["Home", "Common", "Translations"])(
    withRouter(observer(SectionHeaderContent))
  )
);<|MERGE_RESOLUTION|>--- conflicted
+++ resolved
@@ -241,20 +241,8 @@
     }
   };
 
-<<<<<<< HEAD
-  onDeleteFavorite = () => {
-    const { t } = this.props;
-    const items = this.props.selection.map((item) => item.id);
-    this.props
-      .setFavoriteAction("remove", items)
-      .then(() => toastr.success(t("RemovedFromFavorites")))
-      .catch((err) => toastr.error(err));
-  };
-
   onEmptyTrashAction = () => this.props.setEmptyTrashDialogVisible(true);
 
-=======
->>>>>>> 43ee204e
   getContextOptionsFolder = () => {
     const { t } = this.props;
     return [
@@ -323,28 +311,9 @@
   };
 
   getMenuItems = () => {
-<<<<<<< HEAD
-    const {
-      t,
-      selectionCount,
-      isAccessedSelected,
-      isWebEditSelected,
-      isViewedSelected,
-      // isMediaSelected,
-      deleteDialogVisible,
-      isRecycleBin,
-      isThirdPartyRootSelection,
-      isPrivacy,
-      isFavoritesFolder,
-      isRecentFolder,
-      isShareFolder,
-      personal,
-    } = this.props;
-=======
     const { t, getHeaderMenu } = this.props;
 
     const headerMenu = getHeaderMenu(t);
->>>>>>> 43ee204e
 
     let menu = [
       {
@@ -398,96 +367,9 @@
         ],
         onSelect: this.onSelect,
       },
-<<<<<<< HEAD
-      {
-        label: t("Share"),
-        disabled:
-          isFavoritesFolder ||
-          isRecentFolder ||
-          !isAccessedSelected ||
-          selectionCount > 1,
-        onClick: this.onOpenSharingPanel,
-      },
-      {
-        label: t("Common:Download"),
-        disabled: !selectionCount,
-        onClick: this.downloadAction,
-      },
-      {
-        label: t("Translations:DownloadAs"),
-        disabled: !selectionCount || !isWebEditSelected,
-        onClick: this.downloadAsAction,
-      },
-      {
-        label: t("MoveTo"),
-        disabled:
-          isFavoritesFolder ||
-          isRecentFolder ||
-          !isAccessedSelected ||
-          !selectionCount ||
-          isThirdPartyRootSelection,
-        onClick: this.onMoveAction,
-      },
-      {
-        label: t("Translations:Copy"),
-        disabled: !selectionCount,
-        onClick: this.onCopyAction,
-      },
-      {
-        label: t("Common:Delete"),
-        disabled:
-          !selectionCount || !deleteDialogVisible || isThirdPartyRootSelection,
-        onClick: this.onDeleteAction,
-      },
     ];
 
-    if (isRecycleBin) {
-      menu.push({
-        label: t("EmptyRecycleBin"),
-        onClick: this.onEmptyTrashAction,
-      });
-
-      menu.splice(4, 2, {
-        label: t("Translations:Restore"),
-        onClick: this.onMoveAction,
-      });
-    }
-
-    if (isFavoritesFolder) {
-      menu.splice(6, 1);
-      menu.push({
-        label: t("Common:Delete"),
-        alt: t("RemoveFromFavorites"),
-        onClick: this.onDeleteFavorite,
-      });
-    }
-
-    if (isPrivacy) {
-      menu.splice(1, 1);
-      menu.splice(2, 1);
-      menu.splice(3, 1);
-    }
-
-    if (isShareFolder) {
-      menu.splice(4, 1);
-    }
-
-    if (isRecentFolder) {
-      menu.splice(6, 1);
-    }
-
-    if (isRecentFolder || isFavoritesFolder) {
-      menu.splice(4, 1);
-    }
-
-    if (personal) {
-      menu.splice(1, 1);
-    }
-=======
-    ];
-
     menu = [...menu, ...headerMenu];
->>>>>>> 43ee204e
 
     return menu;
   };
@@ -633,19 +515,9 @@
       isHeaderVisible,
       isHeaderIndeterminate,
       isHeaderChecked,
-<<<<<<< HEAD
-      userAccess,
-      isAccessedSelected,
-      isThirdPartyRootSelection,
       isThirdPartySelection,
-      isWebEditSelected,
-      setIsLoading,
-      isViewedSelected,
-      isMediaSelected,
-=======
       setIsLoading,
       viewAs,
->>>>>>> 43ee204e
     } = filesStore;
     const { setAction } = fileActionStore;
     const {
@@ -655,15 +527,7 @@
       setDeleteDialogVisible,
     } = dialogsStore;
 
-<<<<<<< HEAD
-    const {
-      deleteAction,
-      downloadAction,
-      setFavoriteAction,
-    } = filesActionsStore;
-=======
     const { deleteAction, downloadAction, getHeaderMenu } = filesActionsStore;
->>>>>>> 43ee204e
 
     return {
       isDesktop: auth.settingsStore.isDesktopClient,
@@ -676,16 +540,7 @@
       isHeaderVisible,
       isHeaderIndeterminate,
       isHeaderChecked,
-<<<<<<< HEAD
-      deleteDialogVisible: userAccess,
-      isAccessedSelected,
-      isThirdPartyRootSelection,
       isThirdPartySelection,
-      isWebEditSelected,
-      isViewedSelected,
-      isMediaSelected,
-=======
->>>>>>> 43ee204e
       isTabletView: auth.settingsStore.isTabletView,
       confirmDelete: settingsStore.confirmDelete,
       personal: auth.settingsStore.personal,
@@ -701,12 +556,7 @@
       deleteAction,
       setDeleteDialogVisible,
       downloadAction,
-<<<<<<< HEAD
-      setFavoriteAction,
-      selection,
-=======
       getHeaderMenu,
->>>>>>> 43ee204e
     };
   }
 )(
