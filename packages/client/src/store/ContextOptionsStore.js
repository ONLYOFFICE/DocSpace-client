﻿import HistoryReactSvgUrl from "ASSETS_DIR/images/history.react.svg?url";
import HistoryFinalizedReactSvgUrl from "ASSETS_DIR/images/history-finalized.react.svg?url";
import MoveReactSvgUrl from "ASSETS_DIR/images/move.react.svg?url";
import CheckBoxReactSvgUrl from "ASSETS_DIR/images/check-box.react.svg?url";
import FolderReactSvgUrl from "ASSETS_DIR/images/folder.react.svg?url";
import ReconnectSvgUrl from "ASSETS_DIR/images/reconnect.svg?url";
import SettingsReactSvgUrl from "ASSETS_DIR/images/settings.react.svg?url";
import FileActionsOwnerReactSvgUrl from "ASSETS_DIR/images/file.actions.owner.react.svg?url";
import FolderLocationReactSvgUrl from "ASSETS_DIR/images/folder.location.react.svg?url";
import TickRoundedSvgUrl from "ASSETS_DIR/images/tick.rounded.svg?url";
import FavoritesReactSvgUrl from "ASSETS_DIR/images/favorites.react.svg?url";
import DownloadReactSvgUrl from "ASSETS_DIR/images/download.react.svg?url";
import DownloadAsReactSvgUrl from "ASSETS_DIR/images/download-as.react.svg?url";
import RenameReactSvgUrl from "ASSETS_DIR/images/rename.react.svg?url";
import RemoveSvgUrl from "ASSETS_DIR/images/remove.svg?url";
import SubtractReactSvgUrl from "ASSETS_DIR/images/subtract.react.svg?url";
import TrashReactSvgUrl from "ASSETS_DIR/images/trash.react.svg?url";
import LockedReactSvgUrl from "PUBLIC_DIR/images/locked.react.svg?url";
import CopyReactSvgUrl from "PUBLIC_DIR/images/copy.react.svg?url";
import DuplicateReactSvgUrl from "PUBLIC_DIR/images/duplicate.react.svg?url";
import FormFillRectSvgUrl from "PUBLIC_DIR/images/form.fill.rect.svg?url";
import AccessEditReactSvgUrl from "PUBLIC_DIR/images/access.edit.react.svg?url";
import EyeReactSvgUrl from "PUBLIC_DIR/images/eye.react.svg?url";
import FormPlusReactSvgUrl from "PUBLIC_DIR/images/form.plus.react.svg?url";
import PersonReactSvgUrl from "PUBLIC_DIR/images/person.react.svg?url";
import InfoOutlineReactSvgUrl from "PUBLIC_DIR/images/info.outline.react.svg?url";
import PinReactSvgUrl from "PUBLIC_DIR/images/pin.react.svg?url";
import UnpinReactSvgUrl from "PUBLIC_DIR/images/unpin.react.svg?url";
import ShareReactSvgUrl from "PUBLIC_DIR/images/share.react.svg?url";
import InvitationLinkReactSvgUrl from "PUBLIC_DIR/images/invitation.link.react.svg?url";
import MailReactSvgUrl from "PUBLIC_DIR/images/mail.react.svg?url";
import RoomArchiveSvgUrl from "PUBLIC_DIR/images/room.archive.svg?url";
import { makeAutoObservable } from "mobx";
import copy from "copy-to-clipboard";
import saveAs from "file-saver";
import { isMobile } from "react-device-detect";
import config from "PACKAGE_FILE";
import toastr from "@docspace/components/toast/toastr";
import { ShareAccessRights } from "@docspace/common/constants";
import combineUrl from "@docspace/common/utils/combineUrl";
import {
  isMobile as isMobileUtils,
  isTablet as isTabletUtils,
} from "@docspace/components/utils/device";
import { Events } from "@docspace/common/constants";
import { getContextMenuItems } from "SRC_DIR/helpers/plugins";
import { connectedCloudsTypeTitleTranslation } from "@docspace/client/src/helpers/filesUtils";
import { getOAuthToken } from "@docspace/common/utils";

class ContextOptionsStore {
  authStore;
  dialogsStore;
  filesActionsStore;
  filesStore;
  mediaViewerDataStore;
  treeFoldersStore;
  uploadDataStore;
  versionHistoryStore;
  settingsStore;
  selectedFolderStore;

  constructor(
    authStore,
    dialogsStore,
    filesActionsStore,
    filesStore,
    mediaViewerDataStore,
    treeFoldersStore,
    uploadDataStore,
    versionHistoryStore,
    settingsStore,
    selectedFolderStore
  ) {
    makeAutoObservable(this);
    this.authStore = authStore;
    this.dialogsStore = dialogsStore;
    this.filesActionsStore = filesActionsStore;
    this.filesStore = filesStore;
    this.mediaViewerDataStore = mediaViewerDataStore;
    this.treeFoldersStore = treeFoldersStore;
    this.uploadDataStore = uploadDataStore;
    this.versionHistoryStore = versionHistoryStore;
    this.settingsStore = settingsStore;
    this.selectedFolderStore = selectedFolderStore;
  }

  onOpenFolder = (item) => {
    const { id, folderId, fileExst } = item;
    const locationId = !fileExst ? id : folderId;
    this.filesActionsStore.openLocationAction(locationId);
  };

  onClickLinkFillForm = (item) => {
    return this.gotoDocEditor(false, item);
  };

  onClickReconnectStorage = async (item, t) => {
    const { thirdPartyStore } = this.settingsStore;

    const { openConnectWindow, connectItems } = thirdPartyStore;

    const {
      setRoomCreation,
      setConnectItem,
      setConnectDialogVisible,
      setIsConnectDialogReconnect,
      setSaveAfterReconnectOAuth,
    } = this.dialogsStore;

    setIsConnectDialogReconnect(true);

    setRoomCreation(true);

    const provider = connectItems.find(
      (connectItem) => connectItem.providerName === item.providerKey
    );

    const itemThirdParty = {
      title: connectedCloudsTypeTitleTranslation(provider.providerName, t),
      customer_title: "NOTITLE",
      provider_key: provider.providerName,
      link: provider.oauthHref,
    };

    if (provider.isOauth) {
      let authModal = window.open(
        "",
        "Authorization",
        "height=600, width=1020"
      );
      await openConnectWindow(provider.providerName, authModal)
        .then(getOAuthToken)
        .then((token) => {
          authModal.close();
          setConnectItem({
            ...itemThirdParty,
            token,
          });

          setSaveAfterReconnectOAuth(true);
        })
        .catch((err) => {
          if (!err) return;
          toastr.error(err);
        });
    } else {
      setConnectItem(itemThirdParty);
      setConnectDialogVisible(true);
    }
  };

  onClickMakeForm = (item, t) => {
    const {
      setConvertPasswordDialogVisible,
      setFormCreationInfo,
    } = this.dialogsStore;
    const { title, id, folderId, fileExst } = item;

    const newTitle =
      title.substring(0, title.length - fileExst.length) +
      this.settingsStore.extsWebRestrictedEditing[0];

    this.uploadDataStore.copyAsAction(id, newTitle, folderId).catch((err) => {
      if (err.indexOf("password") == -1) {
        toastr.error(err, t("Common:Warning"));
        return;
      }

      toastr.error(t("Translations:FileProtected"), t("Common:Warning"));
      setFormCreationInfo({
        newTitle,
        fromExst: fileExst,
        toExst: this.settingsStore.extsWebRestrictedEditing[0],
        fileInfo: item,
      });
      setConvertPasswordDialogVisible(true);
    });
  };

  onOpenLocation = (item) => {
    const { parentId, folderId, fileExst } = item;
    const locationId = !fileExst ? parentId : folderId;
    this.filesActionsStore.openLocationAction(locationId);
  };

  onOwnerChange = () => {
    this.dialogsStore.setChangeOwnerPanelVisible(true);
  };

  onMoveAction = () => {
    this.dialogsStore.setMoveToPanelVisible(true);
  };

  onCopyAction = () => {
    this.dialogsStore.setCopyPanelVisible(true);
  };

  showVersionHistory = (id, security) => {
    const {
      fetchFileVersions,
      setIsVerHistoryPanel,
    } = this.versionHistoryStore;

    if (this.treeFoldersStore.isRecycleBinFolder) return;

    fetchFileVersions(id + "", security);
    setIsVerHistoryPanel(true);
  };

  finalizeVersion = async (id) => {
    let timer = null;
    try {
      timer = setTimeout(() => {
        this.filesActionsStore.setIsLoading(true);
      }, 200);
      await this.filesActionsStore.finalizeVersionAction(id);
    } catch (err) {
      toastr.error(err);
    } finally {
      this.filesActionsStore.setIsLoading(false);
      clearTimeout(timer);
    }
  };

  onClickFavorite = (e, id, t) => {
    const data = (e.currentTarget && e.currentTarget.dataset) || e;
    const { action } = data;

    this.filesActionsStore
      .setFavoriteAction(action, id)
      .then(() =>
        action === "mark"
          ? toastr.success(t("MarkedAsFavorite"))
          : toastr.success(t("RemovedFromFavorites"))
      )
      .catch((err) => toastr.error(err));
  };

  lockFile = (item, t) => {
    const { id, locked } = item;
    const {
      setSelection: setInfoPanelSelection,
    } = this.authStore.infoPanelStore;

    this.filesActionsStore
      .lockFileAction(id, !locked)
      .then(() =>
        locked
          ? toastr.success(t("Translations:FileUnlocked"))
          : toastr.success(t("Translations:FileLocked"))
      )
      .then(() => setInfoPanelSelection({ ...item, locked: !locked }))
      .catch((err) => toastr.error(err));
  };

  onClickLinkForPortal = (item, t) => {
    const { fileExst, canOpenPlayer, webUrl, id } = item;

    const isFile = !!fileExst;
    copy(
      isFile
        ? canOpenPlayer
          ? `${window.location.href}&preview=${id}`
          : webUrl
        : `${window.location.origin + config.homepage}/filter?folder=${id}` //TODO: Change url by category
    );

    toastr.success(t("Translations:LinkCopySuccess"));
  };

  onCopyLink = (item, t) => {
    const { href } = item;

    if (href) {
      copy(href);

      return toastr.success(t("Translations:LinkCopySuccess"));
    }

    const { canConvert } = this.settingsStore;

    const { getItemUrl } = this.filesStore;

    const needConvert = canConvert(item.fileExst);

    const canOpenPlayer =
      item.viewAccessability?.ImageView || item.viewAccessability?.MediaView;

    const url = getItemUrl(
      item.id,
      item.isRoom || item.isFolder,
      needConvert,
      canOpenPlayer
    );

    copy(url);

    toastr.success(t("Translations:LinkCopySuccess"));
  };

  onClickLinkEdit = (item) => {
    const { setConvertItem, setConvertDialogVisible } = this.dialogsStore;
    const canConvert = item.viewAccessability?.Convert;

    if (canConvert) {
      setConvertItem(item);
      setConvertDialogVisible(true);
    } else {
      this.gotoDocEditor(false, item);
    }
  };

  onPreviewClick = (item) => {
    this.gotoDocEditor(true, item);
  };

  gotoDocEditor = (preview = false, item) => {
    const { isDesktopClient } = this.authStore.settingsStore;

    const { id, providerKey, fileExst } = item;

    const urlFormation = preview
      ? combineUrl(
          window.DocSpaceConfig?.proxy?.url,
          config.homepage,
          `/doceditor?fileId=${encodeURIComponent(id)}&action=view`
        )
      : null;

    let tab =
      !isDesktopClient && fileExst
        ? window.open(
            combineUrl(
              window.DocSpaceConfig?.proxy?.url,
              config.homepage,
              `/doceditor`
            ),
            "_blank"
          )
        : null;

    this.filesStore.openDocEditor(id, providerKey, tab, urlFormation);
  };

  isPwa = () => {
    return ["fullscreen", "standalone", "minimal-ui"].some(
      (displayMode) =>
        window.matchMedia("(display-mode: " + displayMode + ")").matches
    );
  };

  onClickDownload = (item, t) => {
    const { fileExst, contentLength, viewUrl } = item;
    const isFile = !!fileExst && contentLength;

    if (this.isPwa()) {
      const xhr = new XMLHttpRequest();
      xhr.open("GET", viewUrl);
      xhr.responseType = "blob";

      xhr.onload = () => {
        saveAs(xhr.response, item.title);
      };

      xhr.onerror = () => {
        console.error("download failed", viewUrl);
      };

      xhr.send();
      return;
    }

    isFile
      ? window.open(viewUrl, "_self")
      : this.filesActionsStore
          .downloadAction(t("Translations:ArchivingData"))
          .catch((err) => toastr.error(err));
  };

  onClickDownloadAs = () => {
    this.dialogsStore.setDownloadDialogVisible(true);
  };

  onDuplicate = (item, t) => {
    this.filesActionsStore
      .duplicateAction(item, t("Common:CopyOperation"))
      .catch((err) => toastr.error(err));
  };

  onClickRename = (item) => {
    const event = new Event(Events.RENAME);

    event.item = item;

    window.dispatchEvent(event);
  };

  onChangeThirdPartyInfo = (providerKey) => {
    this.filesActionsStore.setThirdpartyInfo(providerKey);
  };

  onMediaFileClick = (fileId, item) => {
    const itemId = typeof fileId !== "object" ? fileId : item.id;
    this.mediaViewerDataStore.setMediaViewerData({ visible: true, id: itemId });
  };

  onClickDelete = (item, t) => {
    const {
      setRemoveItem,
      setDeleteThirdPartyDialogVisible,
    } = this.dialogsStore;

    const { id, title, providerKey, rootFolderId, isFolder, isRoom } = item;

    const isRootThirdPartyFolder = providerKey && id === rootFolderId;

    if (isRootThirdPartyFolder) {
      const splitItem = id.split("-");
      setRemoveItem({ id: splitItem[splitItem.length - 1], title });
      setDeleteThirdPartyDialogVisible(true);
      return;
    }

    const translations = {
      deleteOperation: t("Translations:DeleteOperation"),
      successRemoveFile: t("Files:FileRemoved"),
      successRemoveFolder: t("Files:FolderRemoved"),
      successRemoveRoom: t("Files:RoomRemoved"),
      successRemoveRooms: t("Files:RoomsRemoved"),
    };

    this.filesActionsStore.deleteItemAction(
      id,
      translations,
      !isFolder,
      providerKey,
      isRoom
    );
  };

  onClickShare = () => {
    setTimeout(() => {
      this.dialogsStore.setSharingPanelVisible(true);
    }, 10); //TODO: remove delay after fix context menu callback
  };

  onClickMarkRead = (item) => {
    const { markAsRead } = this.filesActionsStore;

    item.fileExst
      ? markAsRead([], [item.id], item)
      : markAsRead([item.id], [], item);
  };

  onClickUnsubscribe = () => {
    const { setDeleteDialogVisible, setUnsubscribe } = this.dialogsStore;

    setUnsubscribe(true);
    setDeleteDialogVisible(true);
  };

  filterModel = (model, filter) => {
    let options = [];
    let index = 0;
    const last = model.length;

    for (index; index < last; index++) {
      if (filter.includes(model[index].key)) {
        options[index] = model[index];
        if (model[index].items) {
          options[index].items = model[index].items.filter((item) =>
            filter.includes(item.key)
          );
        }
      }
    }

    return options;
  };

  onShowInfoPanel = (item) => {
    const { setSelection, setIsVisible } = this.authStore.infoPanelStore;

    setSelection(item);
    setIsVisible(true);
  };

  onClickEditRoom = (item) => {
    const event = new Event(Events.ROOM_EDIT);
    event.item = item;
    window.dispatchEvent(event);
  };

  onClickInviteUsers = (e) => {
    const data = (e.currentTarget && e.currentTarget.dataset) || e;

    const { action } = data;

    const { isGracePeriod } = this.authStore.currentTariffStatusStore;
    const { isFreeTariff } = this.authStore.currentQuotaStore;

    if (isGracePeriod) {
      this.dialogsStore.setInviteUsersWarningDialogVisible(true);
    } else {
      this.dialogsStore.setInvitePanelOptions({
        visible: true,
        roomId: action ? action : e,
        hideSelector: false,
        defaultAccess: ShareAccessRights.ReadOnly,
      });
    }
  };

  onClickPin = (e, id, t) => {
    const data = (e.currentTarget && e.currentTarget.dataset) || e;
    const { action } = data;

    this.filesActionsStore.setPinAction(action, id, t);
  };

  onClickArchive = (e) => {
    const data = (e.currentTarget && e.currentTarget.dataset) || e;
    const { action } = data;

    const { setArchiveDialogVisible, setArchiveAction } = this.dialogsStore;

    setArchiveAction(action);
    setArchiveDialogVisible(true);
  };

  onSelect = (item) => {
    const { onSelectItem } = this.filesActionsStore;

    onSelectItem({ id: item.id, isFolder: item.isFolder }, true, false);
  };

  getFilesContextOptions = (item, t) => {
    const { contextOptions } = item;
    const { id, rootFolderId } = this.selectedFolderStore;
    const { enablePlugins } = this.authStore.settingsStore;

    const isRootThirdPartyFolder =
      item.providerKey && item.id === item.rootFolderId;

    const isRootRoom = item.isRoom && rootFolderId === id;
    const isShareable = item.canShare;

    const isMedia =
      item.viewAccessability?.ImageView || item.viewAccessability?.MediaView;
    const isCanWebEdit = item.viewAccessability?.WebEdit;
    const hasInfoPanel = contextOptions.includes("show-info");

    const emailSendIsDisabled = true;
    const showSeparator0 = hasInfoPanel || !isMedia || !emailSendIsDisabled;

    const separator0 = showSeparator0
      ? {
          key: "separator0",
          isSeparator: true,
        }
      : false;

    const blockAction = isCanWebEdit
      ? {
          id: "option_block-unblock-version",
          key: "block-unblock-version",
          label: t("UnblockVersion"),
          icon: LockedReactSvgUrl,
          onClick: () => this.lockFile(item, t),
          disabled: false,
        }
      : false;

    const onlyShowVersionHistory =
      !contextOptions.includes("finalize-version") &&
      contextOptions.includes("show-version-history");

    const versionActions = !isMedia
      ? !isMobile && !isMobileUtils() && !isTabletUtils()
        ? onlyShowVersionHistory
          ? [
              {
                id: "option_show-version-history",
                key: "show-version-history",
                label: t("ShowVersionHistory"),
<<<<<<< HEAD
                icon: HistoryReactSvgUrl,
                onClick: () => this.showVersionHistory(item.id, item.access),
=======
                icon: "images/history.react.svg",
                onClick: () => this.showVersionHistory(item.id, item.security),
>>>>>>> 0dc14746
                disabled: false,
              },
            ]
          : [
              {
                id: "option_version",
                key: "version",
                label: t("VersionHistory"),
                icon: HistoryFinalizedReactSvgUrl,
                items: [
                  {
                    id: "option_finalize-version",
                    key: "finalize-version",
                    label: t("FinalizeVersion"),
<<<<<<< HEAD
                    icon: HistoryFinalizedReactSvgUrl,
                    onClick: () => this.finalizeVersion(item.id, item.access),
=======
                    icon: "images/history-finalized.react.svg",
                    onClick: () => this.finalizeVersion(item.id, item.security),
>>>>>>> 0dc14746
                    disabled: false,
                  },
                  {
                    id: "option_version-history",
                    key: "show-version-history",
                    label: t("ShowVersionHistory"),
                    icon: HistoryReactSvgUrl,
                    onClick: () =>
                      this.showVersionHistory(item.id, item.security),
                    disabled: false,
                  },
                ],
              },
            ]
        : [
            {
              id: "option_finalize-version",
              key: "finalize-version",
              label: t("FinalizeVersion"),
              icon: HistoryFinalizedReactSvgUrl,
              onClick: () => this.finalizeVersion(item.id),
              disabled: false,
            },
            {
              id: "option_version-history",
              key: "show-version-history",
              label: t("ShowVersionHistory"),
<<<<<<< HEAD
              icon: HistoryReactSvgUrl,
              onClick: () => this.showVersionHistory(item.id, item.access),
=======
              icon: "images/history.react.svg",
              onClick: () => this.showVersionHistory(item.id, item.security),
>>>>>>> 0dc14746
              disabled: false,
            },
          ]
      : [];

    const moveActions =
      !isMobile && !isMobileUtils() && !isTabletUtils()
        ? [
            {
              id: "option_move-or-copy",
              key: "move",
              label: t("MoveOrCopy"),
              icon: CopyReactSvgUrl,
              items: [
                {
                  id: "option_move-to",
                  key: "move-to",
                  label: t("MoveTo"),
                  icon: MoveReactSvgUrl,
                  onClick: this.onMoveAction,
                  disabled: false,
                },
                {
                  id: "option_copy-to",
                  key: "copy-to",
                  label: t("Translations:Copy"),
                  icon: CopyReactSvgUrl,
                  onClick: this.onCopyAction,
                  disabled: false,
                },
                {
                  id: "option_create-copy",
                  key: "copy",
                  label: t("Common:Duplicate"),
                  icon: DuplicateReactSvgUrl,
                  onClick: () => this.onDuplicate(item, t),
                  disabled: false,
                },
              ],
            },
          ]
        : [
            {
              id: "option_move-to",
              key: "move-to",
              label: t("MoveTo"),
              icon: MoveReactSvgUrl,
              onClick: this.onMoveAction,
              disabled: false,
            },
            {
              id: "option_copy-to",
              key: "copy-to",
              label: t("Translations:Copy"),
              icon: CopyReactSvgUrl,
              onClick: this.onCopyAction,
              disabled: false,
            },
            {
              id: "option_create-copy",
              key: "copy",
              label: t("Common:Duplicate"),
              icon: DuplicateReactSvgUrl,
              onClick: () => this.onDuplicate(item, t),
              disabled: false,
            },
          ];

    const pinOptions = isRootRoom
      ? [
          {
            id: "option_pin-room",
            key: "pin-room",
            label: t("PinToTop"),
            icon: PinReactSvgUrl,
            onClick: (e) => this.onClickPin(e, item.id, t),
            disabled: false,
            "data-action": "pin",
            action: "pin",
          },
          {
            id: "option_unpin-room",
            key: "unpin-room",
            label: t("Unpin"),
            icon: UnpinReactSvgUrl,
            onClick: (e) => this.onClickPin(e, item.id, t),
            disabled: false,
            "data-action": "unpin",
            action: "unpin",
          },
        ]
      : [];

    const optionsModel = [
      {
        id: "option_select",
        key: "select",
        label: t("Common:SelectAction"),
        icon: CheckBoxReactSvgUrl,
        onClick: () => this.onSelect(item),
        disabled: false,
      },
      {
        id: "option_open",
        key: "open",
        label: t("Open"),
        icon: FolderReactSvgUrl,
        onClick: () => this.onOpenFolder(item),
        disabled: false,
      },
      {
        id: "option_fill-form",
        key: "fill-form",
        label: t("Common:FillFormButton"),
        icon: FormFillRectSvgUrl,
        onClick: () => this.onClickLinkFillForm(item),
        disabled: false,
      },
      {
        id: "option_edit",
        key: "edit",
        label: t("Common:EditButton"),
        icon: AccessEditReactSvgUrl,
        onClick: () => this.onClickLinkEdit(item),
        disabled: false,
      },
      {
        id: "option_preview",
        key: "preview",
        label: t("Common:Preview"),
        icon: EyeReactSvgUrl,
        onClick: () => this.onPreviewClick(item),
        disabled: false,
      },
      {
        id: "option_view",
        key: "view",
        label: t("Common:View"),
        icon: EyeReactSvgUrl,
        onClick: (fileId) => this.onMediaFileClick(fileId, item),
        disabled: false,
      },
      {
        id: "option_make-form",
        key: "make-form",
        label: t("Common:MakeForm"),
        icon: FormPlusReactSvgUrl,
        onClick: () => this.onClickMakeForm(item, t),
        disabled: false,
      },
      separator0,
      {
        id: "option_reconnect-storage",
        key: "reconnect-storage",
        label: t("Common:ReconnectStorage"),
        icon: ReconnectSvgUrl,
        onClick: () => this.onClickReconnectStorage(item, t),
        disabled: false,
      },
      {
        id: "option_edit-room",
        key: "edit-room",
        label: t("EditRoom"),
        icon: SettingsReactSvgUrl,
        onClick: () => this.onClickEditRoom(item),
        disabled: false,
      },
      {
        id: "option_invite-users-to-room",
        key: "invite-users-to-room",
        label: t("Common:InviteUsers"),
        icon: PersonReactSvgUrl,
        onClick: (e) => this.onClickInviteUsers(e),
        disabled: false,
        action: item.id,
      },
      {
        id: "option_room-info",
        key: "room-info",
        label: t("Common:Info"),
        icon: InfoOutlineReactSvgUrl,
        onClick: () => this.onShowInfoPanel(item),
        disabled: false,
      },
      ...pinOptions,
      {
        id: "option_sharing-settings",
        key: "sharing-settings",
        label: t("SharingPanel:SharingSettingsTitle"),
        icon: ShareReactSvgUrl,
        onClick: this.onClickShare,
        disabled: !isShareable,
      },
      {
        id: "option_owner-change",
        key: "owner-change",
        label: t("Translations:OwnerChange"),
        icon: FileActionsOwnerReactSvgUrl,
        onClick: this.onOwnerChange,
        disabled: false,
      },
      {
        id: "option_link-for-portal-users",
        key: "link-for-portal-users",
        label: t("LinkForPortalUsers"),
        icon: InvitationLinkReactSvgUrl,
        onClick: () => this.onClickLinkForPortal(item, t),
        disabled: false,
      },
      {
        id: "option_link-for-room-members",
        key: "link-for-room-members",
        label: t("LinkForRoomMembers"),
        icon: "/static/images/invitation.link.react.svg",
        onClick: () => this.onCopyLink(item, t),
        disabled: false,
      },
      {
        id: "option_send-by-email",
        key: "send-by-email",
        label: t("SendByEmail"),
        icon: MailReactSvgUrl,
        disabled: emailSendIsDisabled,
      },
      ...versionActions,
      {
        id: "option_show-info",
        key: "show-info",
<<<<<<< HEAD
        label: t("Common:Info"),
        icon: InfoOutlineReactSvgUrl,
=======
        label: t("InfoPanel:ViewDetails"),
        icon: "/static/images/info.outline.react.svg",
>>>>>>> 0dc14746
        onClick: () => this.onShowInfoPanel(item),
        disabled: false,
      },
      blockAction,
      {
        key: "separator1",
        isSeparator: true,
      },
      {
        id: "option_open-location",
        key: "open-location",
        label: t("OpenLocation"),
        icon: FolderLocationReactSvgUrl,
        onClick: () => this.onOpenLocation(item),
        disabled: false,
      },
      {
        id: "option_mark-read",
        key: "mark-read",
        label: t("MarkRead"),
        icon: TickRoundedSvgUrl,
        onClick: () => this.onClickMarkRead(item),
        disabled: false,
      },
      {
        id: "option_mark-as-favorite",
        key: "mark-as-favorite",
        label: t("MarkAsFavorite"),
        icon: FavoritesReactSvgUrl,
        onClick: (e) => this.onClickFavorite(e, item.id, t),
        disabled: false,
        "data-action": "mark",
        action: "mark",
      },
      {
        id: "option_remove-from-favorites",
        key: "remove-from-favorites",
        label: t("RemoveFromFavorites"),
        icon: FavoritesReactSvgUrl,
        onClick: (e) => this.onClickFavorite(e, item.id, t),
        disabled: false,
        "data-action": "remove",
        action: "remove",
      },
      {
        id: "option_download",
        key: "download",
        label: t("Common:Download"),
        icon: DownloadReactSvgUrl,
        onClick: () => this.onClickDownload(item, t),
        disabled: false,
      },
      {
        id: "option_download-as",
        key: "download-as",
        label: t("Translations:DownloadAs"),
        icon: DownloadAsReactSvgUrl,
        onClick: this.onClickDownloadAs,
        disabled: false,
      },
      ...moveActions,
      {
        id: "option_restore",
        key: "restore",
        label: t("Common:Restore"),
        icon: MoveReactSvgUrl,
        onClick: this.onMoveAction,
        disabled: false,
      },
      {
        id: "option_rename",
        key: "rename",
        label: t("Rename"),
        icon: RenameReactSvgUrl,
        onClick: () => this.onClickRename(item),
        disabled: false,
      },
      {
        key: "separator2",
        isSeparator: true,
      },
      {
        id: "option_unsubscribe",
        key: "unsubscribe",
        label: t("RemoveFromList"),
        icon: RemoveSvgUrl,
        onClick: this.onClickUnsubscribe,
        disabled: false,
      },
      {
        id: "option_change-thirdparty-info",
        key: "change-thirdparty-info",
        label: t("Translations:ThirdPartyInfo"),
        icon: AccessEditReactSvgUrl,
        onClick: () => this.onChangeThirdPartyInfo(item.providerKey),
        disabled: false,
      },
      {
        id: "option_archive-room",
        key: "archive-room",
        label: t("Archived"),
        icon: RoomArchiveSvgUrl,
        onClick: (e) => this.onClickArchive(e),
        disabled: false,
        "data-action": "archive",
        action: "archive",
      },
      {
        id: "option_unarchive-room",
        key: "unarchive-room",
        label: t("Common:Restore"),
        icon: SubtractReactSvgUrl,
        onClick: (e) => this.onClickArchive(e),
        disabled: false,
        "data-action": "unarchive",
        action: "unarchive",
      },
      {
        id: "option_delete",
        key: "delete",
        label: isRootThirdPartyFolder
          ? t("Common:Disconnect")
          : t("Common:Delete"),
        icon: TrashReactSvgUrl,
        onClick: () => this.onClickDelete(item, t),
        disabled: false,
      },
    ];

    const options = this.filterModel(optionsModel, contextOptions);

    if (enablePlugins) {
      const pluginOptions = getContextMenuItems();

      if (pluginOptions) {
        pluginOptions.forEach((option) => {
          if (contextOptions.includes(option.key)) {
            const value = option.value;
            if (!value.onClick) {
              options.splice(value.position, 0, {
                key: option.key,
                ...value,
              });
            } else {
              options.splice(value.position, 0, {
                key: option.key,
                label: value.label,
                icon: value.icon,
                onClick: () => value.onClick(item),
              });
            }
          }
        });
      }
    }
    return options;
  };

  getGroupContextOptions = (t) => {
    const { personal } = this.authStore.settingsStore;
    const { selection } = this.filesStore;
    const { setDeleteDialogVisible } = this.dialogsStore;
    const {
      isRecycleBinFolder,
      isRoomsFolder,
      isArchiveFolder,
    } = this.treeFoldersStore;

    const {
      pinRooms,
      unpinRooms,

      deleteRooms,
    } = this.filesActionsStore;

    if (isRoomsFolder || isArchiveFolder) {
      const isPinOption = selection.filter((item) => !item.pinned).length > 0;

      const canDelete =
        selection.findIndex((k) => k.contextOptions.includes("delete")) !== -1;

      const canArchiveRoom =
        selection.findIndex((k) =>
          k.contextOptions.includes("archive-room")
        ) !== -1;

      const canRestoreRoom =
        selection.findIndex((k) =>
          k.contextOptions.includes("unarchive-room")
        ) !== -1;

      let archiveOptions;

      const pinOption = isPinOption
        ? {
            key: "pin-room",
            label: t("PinToTop"),
            icon: PinReactSvgUrl,
            onClick: pinRooms,
            disabled: false,
          }
        : {
            key: "unpin-room",
            label: t("Unpin"),
            icon: UnpinReactSvgUrl,
            onClick: unpinRooms,
            disabled: false,
          };

      if (canArchiveRoom) {
        archiveOptions = {
          key: "archive-room",
          label: t("Archived"),
          icon: RoomArchiveSvgUrl,
          onClick: (e) => this.onClickArchive(e),
          disabled: false,
          "data-action": "archive",
          action: "archive",
        };
      }
      if (canRestoreRoom) {
        archiveOptions = {
          key: "unarchive-room",
          label: t("Common:Restore"),
          icon: SubtractReactSvgUrl,
          onClick: (e) => this.onClickArchive(e),
          disabled: false,
          "data-action": "unarchive",
          action: "unarchive",
        };
      }

      const options = [];

      if (!isArchiveFolder) {
        options.push(pinOption);
        options.push({
          key: "separator0",
          isSeparator: true,
        });
      }

      options.push(archiveOptions);

      canDelete &&
        options.push({
          key: "delete-rooms",
          label: t("Common:Delete"),
          icon: TrashReactSvgUrl,
          onClick: () => deleteRooms(t),
        });

      return options;
    }

    const downloadAs =
      selection.findIndex((k) => k.contextOptions.includes("download-as")) !==
      -1;

    const sharingItems =
      selection.filter(
        (k) => k.contextOptions.includes("sharing-settings") && k.canShare
      ).length && !personal;

    const favoriteItems = selection.filter((k) =>
      k.contextOptions.includes("mark-as-favorite")
    );

    const moveItems = selection.filter((k) =>
      k.contextOptions.includes("move-to")
    ).length;

    const copyItems = selection.filter((k) =>
      k.contextOptions.includes("copy-to")
    ).length;

    const restoreItems = selection.filter((k) =>
      k.contextOptions.includes("restore")
    ).length;

    const removeFromFavoriteItems = selection.filter((k) =>
      k.contextOptions.includes("remove-from-favorites")
    );

    const deleteItems = selection.filter((k) =>
      k.contextOptions.includes("delete")
    ).length;

    const isRootThirdPartyFolder = selection.some(
      (x) => x.providerKey && x.id === x.rootFolderId
    );

    const favoriteItemsIds = favoriteItems.map((item) => item.id);

    const removeFromFavoriteItemsIds = removeFromFavoriteItems.map(
      (item) => item.id
    );

    const options = [
      {
        key: "sharing-settings",
        label: t("SharingPanel:SharingSettingsTitle"),
        icon: ShareReactSvgUrl,
        onClick: this.onClickShare,
        disabled: !sharingItems,
      },
      {
        key: "separator0",
        isSeparator: true,
        disabled: !sharingItems,
      },
      {
        key: "mark-as-favorite",
        label: t("MarkAsFavorite"),
        icon: FavoritesReactSvgUrl,
        onClick: (e) => this.onClickFavorite(e, favoriteItemsIds, t),
        disabled: !favoriteItems.length,
        "data-action": "mark",
        action: "mark",
      },
      {
        key: "remove-from-favorites",
        label: t("RemoveFromFavorites"),
        icon: FavoritesReactSvgUrl,
        onClick: (e) => this.onClickFavorite(e, removeFromFavoriteItemsIds, t),
        disabled: favoriteItems.length || !removeFromFavoriteItems.length,
        "data-action": "remove",
        action: "remove",
      },
      {
        key: "download",
        label: t("Common:Download"),
        icon: DownloadReactSvgUrl,
        onClick: () =>
          this.filesActionsStore
            .downloadAction(t("Translations:ArchivingData"))
            .catch((err) => toastr.error(err)),
        disabled: false,
      },
      {
        key: "download-as",
        label: t("Translations:DownloadAs"),
        icon: DownloadAsReactSvgUrl,
        onClick: this.onClickDownloadAs,
        disabled: !downloadAs,
      },
      {
        key: "move-to",
        label: t("MoveTo"),
        icon: MoveReactSvgUrl,
        onClick: this.onMoveAction,
        disabled: isRecycleBinFolder || !moveItems,
      },
      {
        key: "copy-to",
        label: t("Translations:Copy"),
        icon: CopyReactSvgUrl,
        onClick: this.onCopyAction,
        disabled: isRecycleBinFolder || !copyItems,
      },
      {
        key: "restore",
        label: t("Common:Restore"),
        icon: MoveReactSvgUrl,
        onClick: this.onMoveAction,
        disabled: !isRecycleBinFolder || !restoreItems,
      },
      {
        key: "separator1",
        isSeparator: true,
        disabled: !deleteItems || isRootThirdPartyFolder,
      },
      {
        key: "delete",
        label: t("Common:Delete"),
        icon: TrashReactSvgUrl,
        onClick: () => {
          if (this.settingsStore.confirmDelete) {
            setDeleteDialogVisible(true);
          } else {
            const translations = {
              deleteOperation: t("Translations:DeleteOperation"),
              deleteFromTrash: t("Translations:DeleteFromTrash"),
              deleteSelectedElem: t("Translations:DeleteSelectedElem"),
              FileRemoved: t("Files:FileRemoved"),
              FolderRemoved: t("Files:FolderRemoved"),
            };

            this.filesActionsStore
              .deleteAction(translations)
              .catch((err) => toastr.error(err));
          }
        },
        disabled: !deleteItems || isRootThirdPartyFolder,
      },
    ];

    return options;
  };

  getModel = (item, t) => {
    const { selection } = this.filesStore;

    const { fileExst, contextOptions } = item;

    const contextOptionsProps =
      contextOptions && contextOptions.length > 0
        ? selection.length > 1
          ? this.getGroupContextOptions(t)
          : this.getFilesContextOptions(item, t)
        : [];

    return contextOptionsProps;
  };
}

export default ContextOptionsStore;<|MERGE_RESOLUTION|>--- conflicted
+++ resolved
@@ -583,13 +583,8 @@
                 id: "option_show-version-history",
                 key: "show-version-history",
                 label: t("ShowVersionHistory"),
-<<<<<<< HEAD
                 icon: HistoryReactSvgUrl,
-                onClick: () => this.showVersionHistory(item.id, item.access),
-=======
-                icon: "images/history.react.svg",
                 onClick: () => this.showVersionHistory(item.id, item.security),
->>>>>>> 0dc14746
                 disabled: false,
               },
             ]
@@ -604,13 +599,8 @@
                     id: "option_finalize-version",
                     key: "finalize-version",
                     label: t("FinalizeVersion"),
-<<<<<<< HEAD
                     icon: HistoryFinalizedReactSvgUrl,
-                    onClick: () => this.finalizeVersion(item.id, item.access),
-=======
-                    icon: "images/history-finalized.react.svg",
                     onClick: () => this.finalizeVersion(item.id, item.security),
->>>>>>> 0dc14746
                     disabled: false,
                   },
                   {
@@ -638,13 +628,8 @@
               id: "option_version-history",
               key: "show-version-history",
               label: t("ShowVersionHistory"),
-<<<<<<< HEAD
               icon: HistoryReactSvgUrl,
-              onClick: () => this.showVersionHistory(item.id, item.access),
-=======
-              icon: "images/history.react.svg",
               onClick: () => this.showVersionHistory(item.id, item.security),
->>>>>>> 0dc14746
               disabled: false,
             },
           ]
@@ -873,13 +858,8 @@
       {
         id: "option_show-info",
         key: "show-info",
-<<<<<<< HEAD
-        label: t("Common:Info"),
+        label: t("InfoPanel:ViewDetails"),
         icon: InfoOutlineReactSvgUrl,
-=======
-        label: t("InfoPanel:ViewDetails"),
-        icon: "/static/images/info.outline.react.svg",
->>>>>>> 0dc14746
         onClick: () => this.onShowInfoPanel(item),
         disabled: false,
       },
