{
  "Owner": "Owner",
  "SharingSettingsTitle": "Sharing settings",
  "LinkText": "Add users",
  "AddGroupsForSharingButton": "Add groups",
  "AddButton": "Save",
  "AccessRightsFullAccess": "Full access",
  "AddShareMessage": "Add message",
  "LinkCopySuccess": "Link has been copied to the clipboard",

  "Notify users": "Notify users",
  "CopyExternalLink": "Copy external link",
  "CopyInternalLink": "Copy internal link",
  "ShareVia": "Share via",
  "Embedding": "Embedding",
  "ExternalLink": "External link",
  "InternalLink": "Internal link",
<<<<<<< HEAD
  "EncryptedFileSaving": "Saving encrypted file",
  "EncryptedFileSharing": "File <strong>{{title}}</strong> successfully shared"
=======

  "FullAccess": "Full access",
  "ReadOnly": "Read only",
  "Review": "Review",
  "Comment": "Comment",
  "FormFilling": "Form filling",
  "DenyAccess": "Deny access",
  "CustomFilter": "Custom filter",

  "ShareEveryone": "Everyone",
  "ShareEmailSubject": "You have been granted access to the {{itemName}} document",
  "ShareEmailBody": "You have been granted access to the {{itemName}} document. Click the link below to open the document right now: {{shareLink}}"
>>>>>>> 6bfe9340
}<|MERGE_RESOLUTION|>--- conflicted
+++ resolved
@@ -15,10 +15,9 @@
   "Embedding": "Embedding",
   "ExternalLink": "External link",
   "InternalLink": "Internal link",
-<<<<<<< HEAD
+
   "EncryptedFileSaving": "Saving encrypted file",
-  "EncryptedFileSharing": "File <strong>{{title}}</strong> successfully shared"
-=======
+  "EncryptedFileSharing": "File <strong>{{title}}</strong> successfully shared",
 
   "FullAccess": "Full access",
   "ReadOnly": "Read only",
@@ -31,5 +30,4 @@
   "ShareEveryone": "Everyone",
   "ShareEmailSubject": "You have been granted access to the {{itemName}} document",
   "ShareEmailBody": "You have been granted access to the {{itemName}} document. Click the link below to open the document right now: {{shareLink}}"
->>>>>>> 6bfe9340
 }