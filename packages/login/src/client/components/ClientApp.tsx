import React from "react";
import { useSSR, useTranslation } from "react-i18next";
import toastr from "@docspace/components/toast/toastr";
import ErrorBoundary from "./ErrorBoundary";
import App from "../App";
import i18n from "../i18n";
import { I18nextProvider } from "react-i18next";
import { inject, observer, Provider as MobxProvider } from "mobx-react";
import ThemeProvider from "@docspace/components/theme-provider";
import store from "client/store";
import { BrowserRouter } from "react-router-dom";
import GlobalStyles from "./GlobalStyle";

interface IClientApp extends IInitialState {
  initialLanguage: string;
  initialI18nStoreASC: any;
  isDesktopEditor: boolean;
  theme: IUserTheme;
  setTheme: (theme: IUserTheme) => void;
}

const ThemeProviderWrapper = inject(({ auth }, props) => {
  const { currentColorScheme } = props;
  const { settingsStore } = auth;
<<<<<<< HEAD
  const { theme, interfaceDirection } = settingsStore;

  return { theme: { ...theme, interfaceDirection }, currentColorScheme };
=======
  const { i18n } = useTranslation();

  return {
    theme: {
      ...settingsStore.theme,
      interfaceDirection: i18n.dir(),
    },
  };
>>>>>>> 0d870f8e
})(observer(ThemeProvider));

const ClientApp: React.FC<IClientApp> = ({
  initialLanguage,
  initialI18nStoreASC,
  ...rest
}) => {
  useSSR(initialI18nStoreASC, initialLanguage);
  const { currentColorScheme } = rest;
  return (
    <BrowserRouter forceRefresh={true}>
      <MobxProvider {...store}>
        <I18nextProvider i18n={i18n}>
<<<<<<< HEAD
          <ThemeProviderWrapper currentColorScheme={currentColorScheme}>
=======
          <ThemeProviderWrapper>
            <GlobalStyles />
>>>>>>> 0d870f8e
            <App {...rest} />
          </ThemeProviderWrapper>
        </I18nextProvider>
      </MobxProvider>
    </BrowserRouter>
  );
};

const ClientAppWrapper: React.FC<IClientApp> = (props) => {
  const onError = (errorInfo: any) => {
    toastr.error(errorInfo);
  };
  return (
    <ErrorBoundary onError={onError}>
      <ClientApp {...props} />
    </ErrorBoundary>
  );
};

export default ClientAppWrapper;<|MERGE_RESOLUTION|>--- conflicted
+++ resolved
@@ -22,11 +22,6 @@
 const ThemeProviderWrapper = inject(({ auth }, props) => {
   const { currentColorScheme } = props;
   const { settingsStore } = auth;
-<<<<<<< HEAD
-  const { theme, interfaceDirection } = settingsStore;
-
-  return { theme: { ...theme, interfaceDirection }, currentColorScheme };
-=======
   const { i18n } = useTranslation();
 
   return {
@@ -34,8 +29,8 @@
       ...settingsStore.theme,
       interfaceDirection: i18n.dir(),
     },
+    currentColorScheme,
   };
->>>>>>> 0d870f8e
 })(observer(ThemeProvider));
 
 const ClientApp: React.FC<IClientApp> = ({
@@ -49,12 +44,7 @@
     <BrowserRouter forceRefresh={true}>
       <MobxProvider {...store}>
         <I18nextProvider i18n={i18n}>
-<<<<<<< HEAD
           <ThemeProviderWrapper currentColorScheme={currentColorScheme}>
-=======
-          <ThemeProviderWrapper>
-            <GlobalStyles />
->>>>>>> 0d870f8e
             <App {...rest} />
           </ThemeProviderWrapper>
         </I18nextProvider>
