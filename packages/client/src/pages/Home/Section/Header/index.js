﻿import FolderLockedReactSvgUrl from "PUBLIC_DIR/images/folder.locked.react.svg?url";
import ActionsDocumentsReactSvgUrl from "PUBLIC_DIR/images/actions.documents.react.svg?url";
import SpreadsheetReactSvgUrl from "PUBLIC_DIR/images/spreadsheet.react.svg?url";
import ActionsPresentationReactSvgUrl from "PUBLIC_DIR/images/actions.presentation.react.svg?url";
import FormReactSvgUrl from "PUBLIC_DIR/images/access.form.react.svg?url";
import FormBlankReactSvgUrl from "PUBLIC_DIR/images/form.blank.react.svg?url";
import FormFileReactSvgUrl from "PUBLIC_DIR/images/form.file.react.svg?url";
import FormGalleryReactSvgUrl from "PUBLIC_DIR/images/form.gallery.react.svg?url";
import CatalogFolderReactSvgUrl from "PUBLIC_DIR/images/catalog.folder.react.svg?url";
import ActionsUploadReactSvgUrl from "PUBLIC_DIR/images/actions.upload.react.svg?url";
import ClearTrashReactSvgUrl from "PUBLIC_DIR/images/clear.trash.react.svg?url";
import ReconnectSvgUrl from "PUBLIC_DIR/images/reconnect.svg?url";
import SettingsReactSvgUrl from "PUBLIC_DIR/images/catalog.settings.react.svg?url";
import CopyToReactSvgUrl from "PUBLIC_DIR/images/copyTo.react.svg?url";
import DownloadReactSvgUrl from "PUBLIC_DIR/images/download.react.svg?url";
import MoveReactSvgUrl from "PUBLIC_DIR/images/move.react.svg?url";
import RenameReactSvgUrl from "PUBLIC_DIR/images/rename.react.svg?url";
import ShareReactSvgUrl from "PUBLIC_DIR/images/share.react.svg?url";
import InvitationLinkReactSvgUrl from "PUBLIC_DIR/images/invitation.link.react.svg?url";
import InfoOutlineReactSvgUrl from "PUBLIC_DIR/images/info.outline.react.svg?url";
import PersonReactSvgUrl from "PUBLIC_DIR/images/person.react.svg?url";
import RoomArchiveSvgUrl from "PUBLIC_DIR/images/room.archive.svg?url";
import CopyReactSvgUrl from "PUBLIC_DIR/images/copy.react.svg?url";
import CatalogTrashReactSvgUrl from "PUBLIC_DIR/images/catalog.trash.react.svg?url";
import PersonAdminReactSvgUrl from "PUBLIC_DIR/images/person.admin.react.svg?url";
import PersonManagerReactSvgUrl from "PUBLIC_DIR/images/person.manager.react.svg?url";
import PersonUserReactSvgUrl from "PUBLIC_DIR/images/person.user.react.svg?url";
import InviteAgainReactSvgUrl from "PUBLIC_DIR/images/invite.again.react.svg?url";
import PublicRoomIconUrl from "PUBLIC_DIR/images/public-room.react.svg?url";
import PluginMoreReactSvgUrl from "PUBLIC_DIR/images/plugin.more.react.svg?url";
import LeaveRoomSvgUrl from "PUBLIC_DIR/images/logout.react.svg?url";
import CatalogRoomsReactSvgUrl from "PUBLIC_DIR/images/catalog.rooms.react.svg?url";

import React from "react";
import { inject, observer } from "mobx-react";
import { withTranslation } from "react-i18next";
import { isMobile, isTablet } from "react-device-detect";
import styled, { css } from "styled-components";
import copy from "copy-to-clipboard";
import { useNavigate, useLocation } from "react-router-dom";

import Loaders from "@docspace/common/components/Loaders";
import Navigation from "@docspace/shared/components/navigation";
import FilesFilter from "@docspace/shared/api/files/filter";
import { resendInvitesAgain } from "@docspace/shared/api/people";

import { DropDownItem } from "@docspace/shared/components/drop-down-item";
import { tablet, mobile, Consumer } from "@docspace/shared/utils";

import { toastr } from "@docspace/shared/components/toast";
import { TableGroupMenu } from "@docspace/shared/components/table";
import {
  Events,
  EmployeeType,
  RoomsType,
  DeviceType,
  FolderType,
  ShareAccessRights,
} from "@docspace/shared/enums";

import { CategoryType } from "SRC_DIR/helpers/constants";
import {
  getCategoryTypeByFolderType,
  getCategoryUrl,
} from "SRC_DIR/helpers/utils";
import { getLogoFromPath } from "@docspace/shared/utils";
import TariffBar from "SRC_DIR/components/TariffBar";

const StyledContainer = styled.div`
  width: 100%;
  min-height: 33px;

  .table-container_group-menu {
    ${(props) =>
      props.theme.interfaceDirection === "rtl"
        ? css`
            margin: 0 -20px 0 0;
          `
        : css`
            margin: 0 0 0 -20px;
          `}
    -webkit-tap-highlight-color: rgba(0, 0, 0, 0);

    width: calc(100% + 40px);
    height: 68px;

    @media ${tablet} {
      height: 61px;
      ${(props) =>
        props.theme.interfaceDirection === "rtl"
          ? css`
              margin: 0 -16px 0 0;
            `
          : css`
              margin: 0 0 0 -16px;
            `}
      width: calc(100% + 32px);
    }

    @media ${mobile} {
      height: 52px !important;

      ${(props) =>
        props.theme.interfaceDirection === "rtl"
          ? css`
              margin: 0 -16px 0 0;
            `
          : css`
              margin: 0 0 0 -16px;
            `}
      width: calc(100% + 32px);
    }
  }

  .header-container {
    min-height: 33px;

    ${(props) =>
      props.hideContextMenuInsideArchiveRoom &&
      `.option-button {
      display: none;}`}

    @media ${tablet} {
      height: 61px;
    }

    @media ${mobile} {
      height: 53px;
    }
  }
`;

const SectionHeaderContent = (props) => {
  const {
    currentFolderId,
    setSelectFileDialogVisible,
    t,
    isPrivacyFolder,
    isRoomsFolder,
    enablePlugins,
    mainButtonItemsList,
    security,
    setIsFolderActions,
    setBufferSelection,
    setMoveToPanelVisible,
    tReady,
    isInfoPanelVisible,
    isRootFolder,
    title,
    showHeaderLoader,
    isDesktop,
    isTabletView,
    personal,
    navigationPath,
    getHeaderMenu,
    isRecycleBinFolder,
    isArchiveFolder,
    isEmptyFilesList,
    isHeaderVisible,
    isHeaderChecked,
    isHeaderIndeterminate,
    showText,
    oformsFilter,

    isEmptyArchive,

    isRoom,
    isGroupMenuBlocked,

    onClickBack,
    hideContextMenuInsideArchiveRoom,
    activeFiles,
    activeFolders,
    selectedFolder,
    setCopyPanelVisible,
    setSharingPanelVisible,
    deleteAction,
    confirmDelete,
    setDeleteDialogVisible,
    isThirdPartySelection,

    getFolderInfo,

    setEmptyTrashDialogVisible,
    setRestoreAllPanelVisible,
    isGracePeriod,
    setInviteUsersWarningDialogVisible,
    setArchiveAction,
    setRestoreAllArchive,
    setRestoreRoomDialogVisible,
    setArchiveDialogVisible,
    onCopyLink,

    setSelected,
    cbMenuItems,
    getCheckboxItemLabel,
    getCheckboxItemId,
    setSelectedNode,
    setIsLoading,

    moveToRoomsPage,
    setIsInfoPanelVisible,

    getAccountsHeaderMenu,
    isAccountsHeaderVisible,
    isAccountsHeaderIndeterminate,
    isAccountsHeaderChecked,
    accountsCbMenuItems,
    getAccountsMenuItemId,
    getAccountsCheckboxItemLabel,
    setAccountsSelected,
    isOwner,
    isCollaborator,
    setInvitePanelOptions,
    isEmptyPage,

    isLoading,

    emptyTrashInProgress,
    categoryType,
    isPublicRoom,
    theme,
    whiteLabelLogoUrls,
    setRoomSharingPanelVisible,
    downloadAction,
    isPublicRoomType,
    isCustomRoomType,
    primaryLink,
    getPrimaryLink,
    setExternalLink,
    moveToPublicRoom,
    currentDeviceType,
    isFrame,
    onClickArchive,
    setLeaveRoomDialogVisible,
    inRoom,
    onClickCreateRoom,
  } = props;

  const navigate = useNavigate();
  const location = useLocation();

  const isAccountsPage = location.pathname.includes("/accounts");

  const isSettingsPage = location.pathname.includes("/settings");

  const onCreate = (format) => {
    const event = new Event(Events.CREATE);

    const payload = {
      extension: format,
      id: -1,
    };

    event.payload = payload;

    window.dispatchEvent(event);
  };

  const onCreateRoom = () => {
    if (isGracePeriod) {
      setInviteUsersWarningDialogVisible(true);
      return;
    }

    const event = new Event(Events.ROOM_CREATE);
    window.dispatchEvent(event);
  };

  const createDocument = () => onCreate("docx");

  const createSpreadsheet = () => onCreate("xlsx");

  const createPresentation = () => onCreate("pptx");

  const createForm = () => onCreate("docxf");

  const createFormFromFile = () => {
    setSelectFileDialogVisible(true);
  };

  const onShowGallery = () => {
    const initOformFilter = (
      oformsFilter || oformsFilter.getDefault()
    ).toUrlParams();
    navigate(`/form-gallery/${currentFolderId}/filter?${initOformFilter}`);
  };

  const createFolder = () => onCreate();

  // TODO: add privacy room check for files
  const onUploadAction = (type) => {
    const element =
      type === "file"
        ? document.getElementById("customFileInput")
        : document.getElementById("customFolderInput");

    element?.click();
  };

  const getContextOptionsPlus = () => {
    if (isAccountsPage) {
      return [
        isOwner && {
          id: "accounts-add_administrator",
          className: "main-button_drop-down",
          icon: PersonAdminReactSvgUrl,
          label: t("Common:DocSpaceAdmin"),
          onClick: onInvite,
          "data-type": EmployeeType.Admin,
          key: "administrator",
        },
        {
          id: "accounts-add_manager",
          className: "main-button_drop-down",
          icon: PersonManagerReactSvgUrl,
          label: t("Common:RoomAdmin"),
          onClick: onInvite,
          "data-type": EmployeeType.User,
          key: "manager",
        },
        {
          id: "accounts-add_collaborator",
          className: "main-button_drop-down",
          icon: PersonReactSvgUrl,
          label: t("Common:PowerUser"),
          onClick: onInvite,
          "data-type": EmployeeType.Collaborator,
          key: "collaborator",
        },
        {
          id: "accounts-add_user",
          className: "main-button_drop-down",
          icon: PersonUserReactSvgUrl,
          label: t("Common:User"),
          onClick: onInvite,
          "data-type": EmployeeType.Guest,
          key: "user",
        },
        {
          key: "separator",
          isSeparator: true,
        },
        {
          id: "accounts-add_invite-again",
          className: "main-button_drop-down",
          icon: InviteAgainReactSvgUrl,
          label: t("People:LblInviteAgain"),
          onClick: onInviteAgain,
          "data-action": "invite-again",
          key: "invite-again",
        },
      ];
    }

    const options = isRoomsFolder
      ? [
          {
            key: "new-room",
            label: t("NewRoom"),
            onClick: onCreateRoom,
            icon: FolderLockedReactSvgUrl,
          },
        ]
      : [
          {
            id: "personal_new-documnet",
            key: "new-document",
            label: t("Common:NewDocument"),
            onClick: createDocument,
            icon: ActionsDocumentsReactSvgUrl,
          },
          {
            id: "personal_new-spreadsheet",
            key: "new-spreadsheet",
            label: t("Common:NewSpreadsheet"),
            onClick: createSpreadsheet,
            icon: SpreadsheetReactSvgUrl,
          },
          {
            id: "personal_new-presentation",
            key: "new-presentation",
            label: t("Common:NewPresentation"),
            onClick: createPresentation,
            icon: ActionsPresentationReactSvgUrl,
          },
          {
            id: "personal_form-template",
            icon: FormReactSvgUrl,
            label: t("Translations:NewForm"),
            key: "new-form-base",
            items: [
              {
                id: "personal_template_black",
                key: "new-form",
                label: t("Translations:SubNewForm"),
                icon: FormBlankReactSvgUrl,
                onClick: createForm,
              },
              {
                id: "personal_template_new-form-file",
                key: "new-form-file",
                label: t("Translations:SubNewFormFile"),
                icon: FormFileReactSvgUrl,
                onClick: createFormFromFile,
                disabled: isPrivacyFolder,
              },
              {
                id: "personal_template_oforms-gallery",
                key: "oforms-gallery",
                label: t("Common:OFORMsGallery"),
                icon: FormGalleryReactSvgUrl,
                onClick: onShowGallery,
                disabled: isPrivacyFolder || (isMobile && isTablet),
              },
            ],
          },
          {
            id: "personal_new-folder",
            key: "new-folder",
            label: t("Common:NewFolder"),
            onClick: createFolder,
            icon: CatalogFolderReactSvgUrl,
          },
          { key: "separator", isSeparator: true },
          {
            key: "upload-files",
            label: t("Article:UploadFiles"),
            onClick: () => onUploadAction("file"),
            icon: ActionsUploadReactSvgUrl,
          },
          {
            key: "upload-folder",
            label: t("Article:UploadFolder"),
            onClick: () => onUploadAction("folder"),
            icon: ActionsUploadReactSvgUrl,
          },
        ];

    if (mainButtonItemsList && enablePlugins) {
      const pluginItems = [];

      mainButtonItemsList.forEach((option) => {
        pluginItems.push({
          key: option.key,
          ...option.value,
        });
      });

      options.splice(5, 0, {
        id: "actions_more-plugins",
        className: "main-button_drop-down",
        icon: PluginMoreReactSvgUrl,
        label: t("Common:More"),
        disabled: false,
        key: "more-plugins",
        items: pluginItems,
      });
    }

    return options;
  };

  const createLinkForPortalUsers = () => {
    copy(
      `${window.location.origin}/filter?folder=${currentFolderId}` //TODO: Change url by category
    );

    toastr.success(t("Translations:LinkCopySuccess"));
  };

  const onMoveAction = () => {
    setIsFolderActions(true);
    setBufferSelection(selectedFolder);
    return setMoveToPanelVisible(true);
  };

  const onCopyAction = () => {
    setIsFolderActions(true);
    setBufferSelection(selectedFolder);
    return setCopyPanelVisible(true);
  };

  const onDownloadAction = () => {
    downloadAction(t("Translations:ArchivingData"), selectedFolder, [
      currentFolderId,
    ]).catch((err) => toastr.error(err));
  };

  const onClickArchiveAction = (e) => {
    setBufferSelection(selectedFolder);
    onClickArchive(e);
  };

  const onLeaveRoom = () => {
    setLeaveRoomDialogVisible(true);
  };

  const renameAction = () => {
    const event = new Event(Events.RENAME);

    event.item = selectedFolder;

    window.dispatchEvent(event);
  };

  const onOpenSharingPanel = () => {
    setBufferSelection(selectedFolder);
    setIsFolderActions(true);
    return setSharingPanelVisible(true);
  };

  const onDeleteAction = () => {
    setIsFolderActions(true);

    if (confirmDelete || isThirdPartySelection) {
      getFolderInfo(currentFolderId).then((data) => {
        setBufferSelection(data);
        setDeleteDialogVisible(true);
      });
    } else {
      const translations = {
        deleteOperation: t("Translations:DeleteOperation"),
        deleteFromTrash: t("Translations:DeleteFromTrash"),
        deleteSelectedElem: t("Translations:DeleteSelectedElem"),
        FolderRemoved: t("Files:FolderRemoved"),
      };

      deleteAction(translations, [selectedFolder], true).catch((err) =>
        toastr.error(err)
      );
    }
  };

  const onEmptyTrashAction = () => {
    const isExistActiveItems = [...activeFiles, ...activeFolders].length > 0;

    if (isExistActiveItems || emptyTrashInProgress) return;

    setEmptyTrashDialogVisible(true);
  };

  const onRestoreAllAction = () => {
    setRestoreAllPanelVisible;
    const isExistActiveItems = [...activeFiles, ...activeFolders].length > 0;

    if (isExistActiveItems) return;

    setRestoreAllPanelVisible(true);
  };

  const onRestoreAllArchiveAction = () => {
    const isExistActiveItems = [...activeFiles, ...activeFolders].length > 0;

    if (isExistActiveItems) return;

    if (isGracePeriod) {
      setInviteUsersWarningDialogVisible(true);
      return;
    }

    setRestoreAllArchive(true);
    setRestoreRoomDialogVisible(true);
  };

  const onShowInfo = () => {
    const { setIsInfoPanelVisible } = props;
    setIsInfoPanelVisible(true);
  };

  const onToggleInfoPanel = () => {
    setIsInfoPanelVisible(!isInfoPanelVisible);
  };

  const onCopyLinkAction = () => {
    onCopyLink && onCopyLink({ ...selectedFolder, isFolder: true }, t);
  };

  const onDownloadAll = () => {
    onDownloadAction();
  };

  const onShareRoom = () => {
    setRoomSharingPanelVisible(true);
  };

  const getContextOptionsFolder = () => {
    const {
      t,
      isRoom,
      isRecycleBinFolder,
      isArchiveFolder,
      isPersonalRoom,

      selectedFolder,

      onClickEditRoom,
      onClickInviteUsers,
      onShowInfoPanel,
      onClickReconnectStorage,

      canRestoreAll,
      canDeleteAll,

      security,
      haveLinksRight,
      isPublicRoomType,
      isPublicRoom,
    } = props;

    if (isPublicRoom) {
      return [
        security?.Download && {
          key: "public-room_edit",
          label: t("Files:DownloadAll"),
          icon: DownloadReactSvgUrl,
          onClick: onDownloadAll,
        },
        security?.Download && {
          key: "public-room_separator",
          isSeparator: true,
        },
        {
          key: "public-room_share",
          label: t("Files:ShareRoom"),
          icon: ShareReactSvgUrl,
          onClick: onShareRoom,
        },
      ];
    }

    const isDisabled = isRecycleBinFolder || isRoom;

    if (isArchiveFolder) {
      return [
        {
          id: "header_option_empty-archive",
          key: "empty-archive",
          label: t("ArchiveAction"),
          onClick: onEmptyTrashAction,
          disabled: !canDeleteAll,
          icon: ClearTrashReactSvgUrl,
        },
        {
          id: "header_option_restore-all",
          key: "restore-all",
          label: t("RestoreAll"),
          onClick: onRestoreAllArchiveAction,
          disabled: !canRestoreAll,
          icon: MoveReactSvgUrl,
        },
      ];
    }

    return [
      {
        id: "header_option_sharing-settings",
        key: "sharing-settings",
        label: t("SharingPanel:SharingSettingsTitle"),
        onClick: onOpenSharingPanel,
        disabled: true,
        icon: ShareReactSvgUrl,
      },
      {
        id: "header_option_link-portal-users",
        key: "link-portal-users",
        label: t("LinkForPortalUsers"),
        onClick: createLinkForPortalUsers,
        disabled: true,
        icon: InvitationLinkReactSvgUrl,
      },
      {
        id: "header_option_link-for-room-members",
        key: "link-for-room-members",
        label: t("Files:CopyLink"),
        onClick: onCopyLinkAction,
        disabled:
          isRecycleBinFolder ||
          isPersonalRoom ||
          ((isPublicRoomType || isCustomRoomType) && haveLinksRight),
        icon: InvitationLinkReactSvgUrl,
      },
      {
        id: "header_option_empty-trash",
        key: "empty-trash",
        label: t("RecycleBinAction"),
        onClick: onEmptyTrashAction,
        disabled: !isRecycleBinFolder,
        icon: ClearTrashReactSvgUrl,
      },
      {
        id: "header_option_restore-all",
        key: "restore-all",
        label: t("RestoreAll"),
        onClick: onRestoreAllAction,
        disabled: !isRecycleBinFolder,
        icon: MoveReactSvgUrl,
      },
      {
        id: "header_option_show-info",
        key: "show-info",
        label: t("Common:Info"),
        onClick: onShowInfo,
        disabled: isDisabled,
        icon: InfoOutlineReactSvgUrl,
      },
      {
        id: "header_option_reconnect-storage",
        key: "reconnect-storage",
        label: t("Common:ReconnectStorage"),
        icon: ReconnectSvgUrl,
        onClick: () => onClickReconnectStorage(selectedFolder, t),
        disabled: !selectedFolder.providerKey || !isRoom,
      },
      {
        id: "header_option_edit-room",
        key: "edit-room",
        label: t("EditRoom"),
        icon: SettingsReactSvgUrl,
        onClick: () => onClickEditRoom(selectedFolder),
        disabled: !isRoom || !security?.EditRoom,
      },
      {
        id: "header_option_copy-external-link",
        key: "copy-external-link",
        label: t("Files:CopyGeneralLink"),
        icon: CopyToReactSvgUrl,
        onClick: async () => {
          if (primaryLink) {
            copy(primaryLink.sharedTo.shareLink);
            toastr.success(t("Translations:LinkCopySuccess"));
          } else {
            const link = await getPrimaryLink(currentFolderId);
            if (link) {
              copy(link.sharedTo.shareLink);
              toastr.success(t("Files:LinkSuccessfullyCreatedAndCopied"));
              setExternalLink(link);
            }
          }
        },
        disabled: (!isPublicRoomType && !isCustomRoomType) || !haveLinksRight,
      },
      {
        id: "header_option_invite-users-to-room",
        key: "invite-users-to-room",
        label: t("Common:InviteUsers"),
        icon: PersonReactSvgUrl,
        onClick: () =>
          onClickInviteUsers(selectedFolder.id, selectedFolder.roomType),
        disabled: !isRoom || !security?.EditAccess,
      },
      {
        id: "header_option_room-info",
        key: "room-info",
        label: t("Common:Info"),
        icon: InfoOutlineReactSvgUrl,
        onClick: onToggleInfoPanel,
        disabled: !isRoom,
      },
      {
        id: "header_option_separator-2",
        key: "separator-2",
        isSeparator: true,
        disabled: isRecycleBinFolder,
      },
      {
        id: "header_option_archive-room",
        key: "archive-room",
        label: t("MoveToArchive"),
        icon: RoomArchiveSvgUrl,
        onClick: onClickArchiveAction,
        disabled: !isRoom || !security?.Move,
        "data-action": "archive",
        action: "archive",
      },
      {
        id: "option_create-room",
        label: t("Files:CreateRoom"),
        key: "create-room",
        icon: CatalogRoomsReactSvgUrl,
        onClick: () => {
          onClickCreateRoom({ title: selectedFolder.title, isFolder: true });
        },
        disabled:
          isCollaborator || selectedFolder.rootFolderType !== FolderType.USER,
      },
      {
        id: "option_leave-room",
        key: "leave-room",
        label: t("LeaveTheRoom"),
        icon: LeaveRoomSvgUrl,
        onClick: onLeaveRoom,
        disabled: isArchiveFolder || !inRoom || isPublicRoom,
      },
      {
        id: "header_option_download",
        key: "download",
        label: t("Common:Download"),
        onClick: onDownloadAction,
        disabled: !security?.Download,
        icon: DownloadReactSvgUrl,
      },
      {
        id: "header_option_move-to",
        key: "move-to",
        label: t("Common:MoveTo"),
        onClick: onMoveAction,
        disabled: isDisabled || !security?.MoveTo,
        icon: MoveReactSvgUrl,
      },
      {
        id: "header_option_copy",
        key: "copy",
        label: t("Common:Copy"),
        onClick: onCopyAction,
        disabled: isDisabled || !security?.CopyTo,
        icon: CopyReactSvgUrl,
      },
      {
        id: "header_option_rename",
        key: "rename",
        label: t("Common:Rename"),
        onClick: renameAction,
        disabled: isDisabled || !security?.Rename,
        icon: RenameReactSvgUrl,
      },
      {
        id: "header_option_separator-3",
        key: "separator-3",
        isSeparator: true,
        disabled: isDisabled || !security?.Delete,
      },
      {
        id: "header_option_delete",
        key: "delete",
        label: t("Common:Delete"),
        onClick: onDeleteAction,
        disabled: isDisabled || !security?.Delete,
        icon: CatalogTrashReactSvgUrl,
      },
    ];
  };

  const onSelect = (e) => {
    const key = e.currentTarget.dataset.key;

    isAccountsPage ? setAccountsSelected(key) : setSelected(key);
  };

  const onClose = () => {
    setSelected("close");
  };

  const getMenuItems = () => {
    const checkboxOptions = isAccountsPage ? (
      <>
        {accountsCbMenuItems.map((key) => {
          const label = getAccountsCheckboxItemLabel(t, key);
          const id = getAccountsMenuItemId(key);
          return (
            <DropDownItem
              id={id}
              key={key}
              label={label}
              data-key={key}
              onClick={onSelect}
            />
          );
        })}
      </>
    ) : (
      <>
        {cbMenuItems.map((key) => {
          const label = getCheckboxItemLabel(t, key);
          const id = getCheckboxItemId(key);
          return (
            <DropDownItem
              id={id}
              key={key}
              label={label}
              data-key={key}
              onClick={onSelect}
            />
          );
        })}
      </>
    );

    return checkboxOptions;
  };

  const onChange = (checked) => {
    isAccountsPage
      ? setAccountsSelected(checked ? "all" : "none")
      : setSelected(checked ? "all" : "none");
  };

  const onClickFolder = (id, isRootRoom) => {
    if (isPublicRoom) {
      return moveToPublicRoom(id);
    }

    if (isRootRoom) {
      return moveToRoomsPage();
    }

    setSelectedNode(id);

    const rootFolderType = selectedFolder.rootFolderType;

    const path = getCategoryUrl(
      getCategoryTypeByFolderType(rootFolderType, id),
      id
    );

    const filter = FilesFilter.getDefault();

    filter.folder = id;

    const itemIdx = selectedFolder.navigationPath.findIndex((v) => v.id === id);

    const state = {
      title: selectedFolder.navigationPath[itemIdx]?.title || "",
      isRoot: itemIdx === selectedFolder.navigationPath.length - 1,
      isRoom: selectedFolder.navigationPath[itemIdx]?.isRoom || false,
      rootFolderType: rootFolderType,
      isPublicRoomType: selectedFolder.navigationPath[itemIdx]?.isRoom
        ? selectedFolder.navigationPath[itemIdx]?.roomType ===
          RoomsType.PublicRoom
        : false,
      rootRoomTitle:
        selectedFolder.navigationPath.length > 1 &&
        selectedFolder.navigationPath[1]?.isRoom
          ? selectedFolder.navigationPath[1].title
          : "",
    };

    setSelected("none");
    setIsLoading(true);

    window.DocSpace.navigate(`${path}?${filter.toUrlParams()}`, { state });
  };

  const onInvite = (e) => {
    const type = e.item["data-type"];

    if (isGracePeriod) {
      setInviteUsersWarningDialogVisible(true);
      return;
    }

    setInvitePanelOptions({
      visible: true,
      roomId: -1,
      hideSelector: true,
      defaultAccess: type,
    });
  };

  const onInviteAgain = React.useCallback(() => {
    resendInvitesAgain()
      .then(() =>
        toastr.success(t("PeopleTranslations:SuccessSentMultipleInvitatios"))
      )
      .catch((err) => toastr.error(err));
  }, [resendInvitesAgain]);

  const headerMenu = isAccountsPage
    ? getAccountsHeaderMenu(t)
    : getHeaderMenu(t);

  const menuItems = getMenuItems();

  let tableGroupMenuVisible = headerMenu.length;
  const tableGroupMenuProps = {
    checkboxOptions: menuItems,
    onChange,
    headerMenu,
    isInfoPanelVisible,
    toggleInfoPanel: onToggleInfoPanel,
    isMobileView: currentDeviceType === DeviceType.mobile,
  };

  if (isAccountsPage) {
    tableGroupMenuVisible =
      isAccountsHeaderVisible &&
      tableGroupMenuVisible &&
      headerMenu.some((x) => !x.disabled);
    tableGroupMenuProps.isChecked = isAccountsHeaderChecked;
    tableGroupMenuProps.isIndeterminate = isAccountsHeaderIndeterminate;
    tableGroupMenuProps.withoutInfoPanelToggler = false;
  } else {
    tableGroupMenuVisible = isHeaderVisible && tableGroupMenuVisible;
    tableGroupMenuProps.isChecked = isHeaderChecked;
    tableGroupMenuProps.isIndeterminate = isHeaderIndeterminate;
    tableGroupMenuProps.isBlocked = isGroupMenuBlocked;
    tableGroupMenuProps.withoutInfoPanelToggler = isPublicRoom;
  }

  const stateTitle = location?.state?.title;
  const stateCanCreate = location?.state?.canCreate;
  const stateIsRoot = location?.state?.isRoot;
  const stateIsRoom = location?.state?.isRoom;
  const stateRootRoomTitle = location?.state?.rootRoomTitle;
  const stateIsPublicRoomType = location?.state?.isPublicRoomType;

  const isRoot =
    isLoading && typeof stateIsRoot === "boolean"
      ? stateIsRoot
      : isRootFolder || isAccountsPage || isSettingsPage;

  const currentTitle = isSettingsPage
    ? t("Common:Settings")
    : isAccountsPage
      ? t("Common:Accounts")
      : isLoading && stateTitle
        ? stateTitle
        : title;

  const currentCanCreate =
    isLoading && location?.state?.hasOwnProperty("canCreate")
      ? stateCanCreate
      : security?.Create;

  const currentRootRoomTitle =
    isLoading && stateRootRoomTitle
      ? stateRootRoomTitle
      : navigationPath?.length > 1 &&
        navigationPath[navigationPath?.length - 2].title;

  const currentIsPublicRoomType =
    isLoading && typeof stateIsPublicRoomType === "boolean"
      ? stateIsPublicRoomType
      : isPublicRoomType;

  const isCurrentRoom =
    isLoading && typeof stateIsRoom === "boolean" ? stateIsRoom : isRoom;

  if (showHeaderLoader) return <Loaders.SectionHeader />;

  const insideTheRoom =
    (categoryType === CategoryType.SharedRoom ||
      categoryType === CategoryType.Archive) &&
    !isCurrentRoom;

  const logo = !theme.isBase
    ? getLogoFromPath(whiteLabelLogoUrls[0]?.path?.dark)
    : getLogoFromPath(whiteLabelLogoUrls[0]?.path?.light);
  const burgerLogo = !theme.isBase
    ? getLogoFromPath(whiteLabelLogoUrls[5]?.path?.dark)
    : getLogoFromPath(whiteLabelLogoUrls[5]?.path?.light);

  return (
    <Consumer key="header">
      {(context) => (
        <StyledContainer
          isRecycleBinFolder={isRecycleBinFolder}
          hideContextMenuInsideArchiveRoom={hideContextMenuInsideArchiveRoom}
        >
          {tableGroupMenuVisible ? (
            <TableGroupMenu {...tableGroupMenuProps} />
          ) : (
            <div className="header-container">
              <Navigation
                sectionWidth={context.sectionWidth}
                showText={showText}
                isRootFolder={isRoot}
                canCreate={
                  (currentCanCreate || isAccountsPage) &&
                  !isSettingsPage &&
                  !isPublicRoom
                }
                rootRoomTitle={currentRootRoomTitle}
                title={currentTitle}
                isDesktop={isDesktop}
                isTabletView={isTabletView}
                personal={personal}
                tReady={tReady}
                menuItems={menuItems}
                navigationItems={navigationPath}
                getContextOptionsPlus={getContextOptionsPlus}
                getContextOptionsFolder={getContextOptionsFolder}
                onClose={onClose}
                onClickFolder={onClickFolder}
                isTrashFolder={isRecycleBinFolder}
                isEmptyFilesList={
                  isArchiveFolder ? isEmptyArchive : isEmptyFilesList
                }
                clearTrash={onEmptyTrashAction}
                onBackToParentFolder={onClickBack}
                toggleInfoPanel={onToggleInfoPanel}
                isInfoPanelVisible={isInfoPanelVisible}
                titles={{
                  trash: t("EmptyRecycleBin"),
                  trashWarning: t("TrashErasureWarning"),
                  actions: isRoomsFolder
                    ? t("Files:NewRoom")
                    : t("Common:Actions"),
                  contextMenu: t("Translations:TitleShowFolderActions"),
                  infoPanel: t("Common:InfoPanel"),
                }}
                withMenu={!isRoomsFolder}
                onPlusClick={onCreateRoom}
                isEmptyPage={isEmptyPage}
                isRoom={isCurrentRoom || isAccountsPage}
                hideInfoPanel={isSettingsPage || isPublicRoom}
                withLogo={isPublicRoom && logo}
                burgerLogo={isPublicRoom && burgerLogo}
                isPublicRoom={isPublicRoom}
                titleIcon={
                  currentIsPublicRoomType && !isPublicRoom && PublicRoomIconUrl
                }
                showRootFolderTitle={insideTheRoom}
                currentDeviceType={currentDeviceType}
                isFrame={isFrame}
                tariffBar={<TariffBar />}
              />
            </div>
          )}
        </StyledContainer>
      )}
    </Consumer>
  );
};

export default inject(
  ({
    filesStore,
    peopleStore,
    dialogsStore,
    selectedFolderStore,
    treeFoldersStore,
    filesActionsStore,
    filesSettingsStore,
    clientLoadingStore,
    publicRoomStore,
    contextOptionsStore,
    oformsStore,
    pluginStore,
    infoPanelStore,
    userStore,
    currentTariffStatusStore,
    settingsStore,
  }) => {
<<<<<<< HEAD
    const isOwner = userStore.user?.isOwner;
    const isAdmin = userStore.user?.isAdmin;
=======
    const isOwner = auth.userStore.user?.isOwner;
    const isAdmin = auth.userStore.user?.isAdmin;
    const isCollaborator = auth?.userStore?.user?.isCollaborator;
>>>>>>> d1e88bab

    const {
      setSelected,

      isHeaderVisible,
      isHeaderIndeterminate,
      isHeaderChecked,
      isThirdPartySelection,
      cbMenuItems,
      getCheckboxItemLabel,
      getCheckboxItemId,
      isEmptyFilesList,
      getFolderInfo,
      setBufferSelection,

      activeFiles,
      activeFolders,

      roomsForRestore,
      roomsForDelete,

      isEmptyPage,

      clearFiles,
      categoryType,
      getPrimaryLink,
    } = filesStore;

    const {
      setIsSectionFilterLoading,
      showHeaderLoader,

      isLoading,
    } = clientLoadingStore;

    const setIsLoading = (param) => {
      setIsSectionFilterLoading(param);
    };

    const { mainButtonItemsList } = pluginStore;

    const {
      setSharingPanelVisible,
      setMoveToPanelVisible,
      setCopyPanelVisible,
      setDeleteDialogVisible,
      setEmptyTrashDialogVisible,
      setSelectFileDialogVisible,
      setIsFolderActions,
      setRestoreAllPanelVisible,
      setRestoreRoomDialogVisible,
      setRestoreAllArchive,
      setInvitePanelOptions,
      setInviteUsersWarningDialogVisible,
      setRoomSharingPanelVisible,
      setLeaveRoomDialogVisible,
    } = dialogsStore;

    const {
      isRecycleBinFolder,
      isPrivacyFolder,
      isRoomsFolder,
      isArchiveFolder,
      isPersonalRoom,
      isArchiveFolderRoot,
    } = treeFoldersStore;

    const {
      deleteAction,
      downloadAction,
      getHeaderMenu,
      isGroupMenuBlocked,
      moveToRoomsPage,
      onClickBack,
      emptyTrashInProgress,
      moveToPublicRoom,
      onClickCreateRoom,
    } = filesActionsStore;

    const { oformsFilter } = oformsStore;

    const { setIsVisible, isVisible } = infoPanelStore;

    const {
      title,
      id,
      roomType,
      pathParts,
      navigationPath,
      security,
      inRoom,
      access,
      canCopyPublicLink,
    } = selectedFolderStore;

    const selectedFolder = { ...selectedFolderStore };

    const {
      enablePlugins,
      theme,
      whiteLabelLogoUrls,
      isFrame,
      currentDeviceType,
    } = settingsStore;
    const { isGracePeriod } = currentTariffStatusStore;

    const isRoom = !!roomType;
    const isPublicRoomType = roomType === RoomsType.PublicRoom;
    const isCustomRoomType = roomType === RoomsType.CustomRoom;

    const {
      onClickEditRoom,
      onClickInviteUsers,
      onShowInfoPanel,
      onClickArchive,
      onClickReconnectStorage,
      onCopyLink,
    } = contextOptionsStore;

    const canRestoreAll = isArchiveFolder && roomsForRestore.length > 0;

    const canDeleteAll = isArchiveFolder && roomsForDelete.length > 0;

    const isEmptyArchive = !canRestoreAll && !canDeleteAll;

    const hideContextMenuInsideArchiveRoom = isArchiveFolderRoot
      ? !isArchiveFolder
      : false;

    const {
      selectionStore,
      headerMenuStore,
      getHeaderMenu: getAccountsHeaderMenu,
    } = peopleStore;

    const {
      isHeaderVisible: isAccountsHeaderVisible,
      isHeaderIndeterminate: isAccountsHeaderIndeterminate,
      isHeaderChecked: isAccountsHeaderChecked,
      cbMenuItems: accountsCbMenuItems,
      getMenuItemId: getAccountsMenuItemId,
      getCheckboxItemLabel: getAccountsCheckboxItemLabel,
    } = headerMenuStore;

    const { setSelected: setAccountsSelected } = selectionStore;

    let folderPath = navigationPath;

    if (isFrame && !!pathParts) {
      folderPath = navigationPath.filter((item) => !item.isRootRoom);
    }

    const isRoot = isFrame
      ? pathParts?.length === 1 || pathParts?.length === 2
      : pathParts?.length === 1;

    const { isPublicRoom, primaryLink, setExternalLink } = publicRoomStore;

    return {
      isGracePeriod,
      setInviteUsersWarningDialogVisible,
      showText: settingsStore.showText,
      isDesktop: settingsStore.isDesktopClient,
      showHeaderLoader,
      isLoading,
      isRootFolder: isPublicRoom && !folderPath?.length ? true : isRoot,
      isPersonalRoom,
      title,
      isRoom,
      currentFolderId: id,

      navigationPath: folderPath,
      oformsFilter,

      setIsInfoPanelVisible: setIsVisible,
      isInfoPanelVisible: isVisible,
      isHeaderVisible,
      isHeaderIndeterminate,
      isHeaderChecked,
      isThirdPartySelection,
      isTabletView: settingsStore.isTabletView,
      confirmDelete: filesSettingsStore.confirmDelete,
      personal: settingsStore.personal,
      cbMenuItems,
      setSelectedNode: treeFoldersStore.setSelectedNode,
      getFolderInfo,

      setSelected,
      security,
      canCopyPublicLink,

      setSharingPanelVisible,
      setMoveToPanelVisible,
      setCopyPanelVisible,
      setBufferSelection,
      setIsFolderActions,
      deleteAction,
      setDeleteDialogVisible,
      downloadAction,
      getHeaderMenu,
      getCheckboxItemLabel,
      getCheckboxItemId,
      setSelectFileDialogVisible,

      isRecycleBinFolder,
      setEmptyTrashDialogVisible,
      isEmptyFilesList,
      isEmptyArchive,
      isPrivacyFolder,
      isArchiveFolder,
      hideContextMenuInsideArchiveRoom,

      setIsLoading,

      activeFiles,
      activeFolders,

      isRoomsFolder,

      enablePlugins,
      mainButtonItemsList,

      setRestoreAllPanelVisible,

      setRestoreRoomDialogVisible,
      setRestoreAllArchive,

      selectedFolder,

      onClickEditRoom,
      onClickCreateRoom,
      onClickInviteUsers,
      onShowInfoPanel,
      onClickArchive,
      onCopyLink,

      isEmptyArchive,
      canRestoreAll,
      canDeleteAll,
      isGroupMenuBlocked,

      moveToRoomsPage,
      onClickBack,
      isPublicRoomType,
      isCustomRoomType,
      isPublicRoom,
      primaryLink,
      getPrimaryLink,
      setExternalLink,

      moveToPublicRoom,

      getAccountsHeaderMenu,
      isAccountsHeaderVisible,
      isAccountsHeaderIndeterminate,
      isAccountsHeaderChecked,
      accountsCbMenuItems,
      getAccountsMenuItemId,
      getAccountsCheckboxItemLabel,
      setAccountsSelected,
      isOwner,
      isAdmin,
      isCollaborator,
      setInvitePanelOptions,
      isEmptyPage,

      clearFiles,
      emptyTrashInProgress,
      categoryType,
      theme,
      whiteLabelLogoUrls,
      setRoomSharingPanelVisible,
      isFrame,
      currentDeviceType,
      setLeaveRoomDialogVisible,
      inRoom,
    };
  }
)(
  withTranslation([
    "Files",
    "Common",
    "Translations",
    "InfoPanel",
    "SharingPanel",
    "Article",
    "People",
    "PeopleTranslations",
    "ChangeUserTypeDialog",
  ])(observer(SectionHeaderContent))
);<|MERGE_RESOLUTION|>--- conflicted
+++ resolved
@@ -1142,14 +1142,9 @@
     currentTariffStatusStore,
     settingsStore,
   }) => {
-<<<<<<< HEAD
     const isOwner = userStore.user?.isOwner;
     const isAdmin = userStore.user?.isAdmin;
-=======
-    const isOwner = auth.userStore.user?.isOwner;
-    const isAdmin = auth.userStore.user?.isAdmin;
-    const isCollaborator = auth?.userStore?.user?.isCollaborator;
->>>>>>> d1e88bab
+    const isCollaborator = userStore.user?.isCollaborator;
 
     const {
       setSelected,
