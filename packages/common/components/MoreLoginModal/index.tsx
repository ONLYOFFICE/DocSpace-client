--- conflicted
+++ resolved
@@ -1,15 +1,8 @@
 import React from "react";
-<<<<<<< HEAD
-import { ModalDialog } from "@docspace/shared/components";
-import { Text } from "@docspace/shared/components";
-import { Button } from "@docspace/shared/components";
-import { PROVIDERS_DATA } from "@docspace/shared/constants";
-=======
 import { ModalDialog } from "@docspace/shared/components/modal-dialog";
 import { Text } from "@docspace/shared/components/text";
 import { Button } from "@docspace/shared/components/button";
-import { providersData } from "../../constants";
->>>>>>> 4433391c
+import { PROVIDERS_DATA } from "@docspace/shared/constants";
 import styled, { css } from "styled-components";
 import { ReactSVG } from "react-svg";
 import { getProviderTranslation } from "../../utils";
