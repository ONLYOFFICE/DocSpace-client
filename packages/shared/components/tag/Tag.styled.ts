--- conflicted
+++ resolved
@@ -108,7 +108,6 @@
 
 StyledTag.defaultProps = { theme: Base };
 
-<<<<<<< HEAD
 const StyledDropdownIcon = styled(ReactSVG)`
   display: flex;
   align-items: center;
@@ -133,6 +132,8 @@
 
 const StyledDropdownText = styled(Text)<{ removeTagIcon?: boolean }>`
   line-height: 30px;
+  display: block;
+  pointer-events: none;
   ${(props) =>
     !props.removeTagIcon &&
     css`
@@ -144,13 +145,6 @@
             margin-left: 8px !important;
           `}
     `}
-
-=======
-const StyledDropdownText = styled(Text)`
-  line-height: 30px;
->>>>>>> d90ad9d9
-  display: block;
-  pointer-events: none;
 `;
 
-export { StyledTag, StyledDropdownText };+export { StyledTag, StyledDropdownText, StyledDropdownIcon };