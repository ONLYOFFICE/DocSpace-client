// (c) Copyright Ascensio System SIA 2009-2025
//
// This program is a free software product.
// You can redistribute it and/or modify it under the terms
// of the GNU Affero General Public License (AGPL) version 3 as published by the Free Software
// Foundation. In accordance with Section 7(a) of the GNU AGPL its Section 15 shall be amended
// to the effect that Ascensio System SIA expressly excludes the warranty of non-infringement of
// any third-party rights.
//
// This program is distributed WITHOUT ANY WARRANTY, without even the implied warranty
// of MERCHANTABILITY or FITNESS FOR A PARTICULAR  PURPOSE. For details, see
// the GNU AGPL at: http://www.gnu.org/licenses/agpl-3.0.html
//
// You can contact Ascensio System SIA at Lubanas st. 125a-25, Riga, Latvia, EU, LV-1021.
//
// The  interactive user interfaces in modified source and object code versions of the Program must
// display Appropriate Legal Notices, as required under Section 5 of the GNU AGPL version 3.
//
// Pursuant to Section 7(b) of the License you must retain the original Product logo when
// distributing the program. Pursuant to Section 7(e) we decline to grant you any rights under
// trademark law for use of our trademarks.
//
// All the Product's GUI elements, including illustrations and icon sets, as well as technical writing
// content are licensed under the terms of the Creative Commons Attribution-ShareAlike 4.0
// International. See the License terms at http://creativecommons.org/licenses/by-sa/4.0/legalcode

import React, { useMemo, useState, useCallback, useEffect } from "react";

import { useTranslation } from "react-i18next";
import { inject, observer } from "mobx-react";

import {
  Events,
  FilesSelectorFilterTypes,
  FilterType,
} from "@docspace/shared/enums";

import { Guidance } from "@docspace/shared/components/guidance";

import {
  UploadPanel,
  VersionHistoryPanel,
  HotkeysPanel,
  InvitePanel,
  EditLinkPanel,
  EmbeddingPanel,
} from "../panels";
import {
  ConnectDialog,
  DeleteThirdPartyDialog,
  EmptyTrashDialog,
  DeleteDialog,
  DownloadDialog,
  ConflictResolveDialog,
  ConvertDialog,
  InviteQuotaWarningDialog,
  CreateRoomConfirmDialog,
  SubmitToFormGallery,
  EditGroupMembersDialog,
  ChangeQuotaDialog,
  UnsavedChangesDialog,
  DeleteLinkDialog,
  MoveToPublicRoom,
  BackupToPublicRoom,
  SettingsPluginDialog,
  PluginDialog,
  DeletePluginDialog,
  ShareFolderDialog,
  RoomLogoCoverDialog,
  GuestReleaseTipDialog,
  FormFillingTipsDialog,
  DeleteVersionDialog,
  CancelOperationDialog,
} from "../dialogs";
import ConvertPasswordDialog from "../dialogs/ConvertPasswordDialog";
import ArchiveDialog from "../dialogs/ArchiveDialog";
import RestoreRoomDialog from "../dialogs/RestoreRoomDialog";
import PreparationPortalDialog from "../dialogs/PreparationPortalDialog";
import CreateRoomTemplateDialog from "../dialogs/CreateRoomTemplate/CreateRoomTemplate";
import FilesSelector from "../FilesSelector";

import LeaveRoomDialog from "../dialogs/LeaveRoomDialog";
import ChangeRoomOwnerPanel from "../panels/ChangeRoomOwnerPanel";
import ReorderIndexDialog from "../dialogs/ReorderIndexDialog";
import LifetimeDialog from "../dialogs/LifetimeDialog";
import { SharePDFFormDialog } from "../dialogs/SharePDFFormDialog";
import { FillPDFDialog } from "../dialogs/FillPDFDialog";
import { ShareCollectSelector } from "../ShareCollectSelector";

import { PasswordEntryDialog } from "../dialogs/PasswordEntryDialog";
import CloseEditIndexDialog from "../dialogs/CloseEditIndexDialog";
import TemplateAccessSettingsPanel from "../panels/TemplateAccessSettingsPanel";

const Panels = (props) => {
  const {
    uploadPanelVisible,
    copyPanelVisible,
    moveToPanelVisible,
    restorePanelVisible,
    connectDialogVisible,
    deleteThirdPartyDialogVisible,
    versionHistoryPanelVisible,
    deleteDialogVisible,
    lifetimeDialogVisible,
    downloadDialogVisible,
    emptyTrashDialogVisible,
    conflictResolveDialogVisible,
    convertDialogVisible,
    createMasterForm,
    selectFileDialogVisible,
    setSelectFileDialogVisible,
    selectFileFormRoomDialogVisible,
    selectFileFormRoomFilterParam,
    setSelectFileFormRoomDialogVisible,
    copyFromTemplateForm,
    hotkeyPanelVisible,
    invitePanelVisible,
    convertPasswordDialogVisible,
    createRoomConfirmDialogVisible,
    confirmDialogIsLoading,
    restoreAllPanelVisible,
    archiveDialogVisible,
    inviteQuotaWarningDialogVisible,
    preparationPortalDialogVisible,
    restoreRoomDialogVisible,
    submitToGalleryDialogVisible,
    editGroupMembersDialogVisible,
    changeQuotaDialogVisible,
    editLinkPanelIsVisible,
    unsavedChangesDialogVisible,
    deleteLinkDialogVisible,
    embeddingPanelData,
    moveToPublicRoomVisible,
    backupToPublicRoomVisible,
    settingsPluginDialogVisible,
    pluginDialogVisible,
    leaveRoomDialogVisible,
    changeRoomOwnerIsVisible,
    deletePluginDialogVisible,
    shareFolderDialogVisible,
    selectFileFormRoomOpenRoot,
    reorderDialogVisible,
    fillPDFDialogData,
    shareCollectSelector,
    createRoomTemplateDialogVisible,
    templateAccessSettingsVisible,

    setQuotaWarningDialogVisible,
    resetQuotaItem,
    isShowWarningDialog,
    roomLogoCoverDialogVisible,
    welcomeFormFillingTipsVisible,
    passwordEntryDialogDate,
    guestReleaseTipDialogVisible,
    closeEditIndexDialogVisible,
    deleteVersionDialogVisible,
<<<<<<< HEAD
    setFormFillingTipsDialog,
    formFillingTipsVisible,
    viewAs,
    userId,
    getRefElement,
    config,
=======
    operationCancelVisible,
>>>>>>> 52275272
  } = props;

  const [sharePDFForm, setSharePDFForm] = useState({
    visible: false,
    data: null,
    onClose: null,
  });

  const { t } = useTranslation(["Translations", "Common", "PDFFormDialog"]);

  const onClose = () => {
    setSelectFileDialogVisible(false);
  };

  const onCloseFileFormRoomDialog = () => {
    setSelectFileFormRoomDialogVisible(false);
  };

  const descriptionTextFileFormRoomDialog = useMemo(() => {
    const text = {
      [FilesSelectorFilterTypes.DOCX]: t("Common:SelectDOCXFormat"),
      // [FilesSelectorFilterTypes.DOCXF]: t("Common:SelectDOCXFFormat"),
      [FilesSelectorFilterTypes.PDF]: t("Common:SelectPDFFormat"),
      [FilterType.PDFForm]: t("Common:SelectPDFFormat"),
    };

    return text[selectFileFormRoomFilterParam];
  }, [selectFileFormRoomFilterParam, t]);

  const handleSharePDFForm = useCallback(
    /**
     * @param {CustomEvent} event
     */
    (event) => {
      const { file } = event.detail;

      setSharePDFForm({
        visible: true,
        file,
        onClose: () => {
          setSharePDFForm({ visible: false, onClose: null, file: null });
        },
      });
    },
    [],
  );

  useEffect(() => {
    window.addEventListener(Events.Share_PDF_Form, handleSharePDFForm);

    return () => {
      window.removeEventListener(Events.Share_PDF_Form, handleSharePDFForm);
    };
  }, [handleSharePDFForm]);

  useEffect(() => {
    if (isShowWarningDialog) {
      setQuotaWarningDialogVisible(true);

      resetQuotaItem();
    }
    return () => {
      resetQuotaItem();
    };
  }, [isShowWarningDialog]);

  const onCloseGuidance = () => {
    setFormFillingTipsDialog(false);
    window.localStorage.setItem(`closedFormFillingTips-${userId}`, "true");
  };

  return [
    settingsPluginDialogVisible && (
      <SettingsPluginDialog
        isVisible={settingsPluginDialogVisible}
        key="settings-plugin-dialog"
      />
    ),
    deletePluginDialogVisible && (
      <DeletePluginDialog
        isVisible={deletePluginDialogVisible}
        key="delete-plugin-dialog"
      />
    ),
    pluginDialogVisible && (
      <PluginDialog isVisible={pluginDialogVisible} key="plugin-dialog" />
    ),
    guestReleaseTipDialogVisible && (
      <GuestReleaseTipDialog key="guest-release-tip-dialog" />
    ),
    uploadPanelVisible && <UploadPanel key="upload-panel" />,
    (moveToPanelVisible ||
      copyPanelVisible ||
      restorePanelVisible ||
      restoreAllPanelVisible) && (
      <FilesSelector
        key="files-selector"
        isMove={moveToPanelVisible}
        isCopy={copyPanelVisible}
        isRestore={restorePanelVisible}
        isRestoreAll={restoreAllPanelVisible}
      />
    ),
    connectDialogVisible && <ConnectDialog key="connect-dialog" />,
    deleteThirdPartyDialogVisible && (
      <DeleteThirdPartyDialog key="thirdparty-delete-dialog" />
    ),
    versionHistoryPanelVisible && (
      <VersionHistoryPanel key="version-history-panel" />
    ),
    deleteDialogVisible && <DeleteDialog key="delete-dialog" />,
    lifetimeDialogVisible && <LifetimeDialog key="delete-dialog" />,
    emptyTrashDialogVisible && <EmptyTrashDialog key="empty-trash-dialog" />,
    downloadDialogVisible && <DownloadDialog key="download-dialog" />,

    conflictResolveDialogVisible && (
      <ConflictResolveDialog key="conflict-resolve-dialog" />
    ),
    convertDialogVisible && <ConvertDialog key="convert-dialog" />,

    // createRoomDialogVisible && <CreateRoomDialog key="create-room-dialog" />,
    (createRoomConfirmDialogVisible || confirmDialogIsLoading) && (
      <CreateRoomConfirmDialog key="create-room-confirm-dialog" />
    ),
    selectFileDialogVisible && (
      <FilesSelector
        key="select-file-dialog"
        filterParam={FilesSelectorFilterTypes.DOCX}
        isPanelVisible={selectFileDialogVisible}
        onSelectFile={createMasterForm}
        onClose={onClose}
      />
    ),

    selectFileFormRoomDialogVisible && (
      <FilesSelector
        isFormRoom
        isPanelVisible
        key="select-file-form-room-dialog"
        onClose={onCloseFileFormRoomDialog}
        openRoot={selectFileFormRoomOpenRoot}
        onSelectFile={(file) => copyFromTemplateForm(file, t)}
        filterParam={selectFileFormRoomFilterParam}
        descriptionText={descriptionTextFileFormRoomDialog}
      />
    ),

    hotkeyPanelVisible && <HotkeysPanel key="hotkey-panel" />,
    invitePanelVisible && <InvitePanel key="invite-panel" />,
    convertPasswordDialogVisible && (
      <ConvertPasswordDialog key="convert-password-dialog" />
    ),
    archiveDialogVisible && <ArchiveDialog key="archive-dialog" />,
    restoreRoomDialogVisible && <RestoreRoomDialog key="archive-dialog" />,
    inviteQuotaWarningDialogVisible && (
      <InviteQuotaWarningDialog key="invite-users-warning-dialog" />
    ),
    preparationPortalDialogVisible && (
      <PreparationPortalDialog key="preparation-portal-dialog" />
    ),
    submitToGalleryDialogVisible && (
      <SubmitToFormGallery key="submit-to-form-gallery-dialog" />
    ),
    editGroupMembersDialogVisible && (
      <EditGroupMembersDialog key="edit-group-members-dialog" />
    ),
    changeQuotaDialogVisible && <ChangeQuotaDialog key="change-quota-dialog" />,
    editLinkPanelIsVisible && <EditLinkPanel key="edit-link-panel" />,
    unsavedChangesDialogVisible && (
      <UnsavedChangesDialog key="unsaved-dialog" />
    ),
    deleteLinkDialogVisible && <DeleteLinkDialog key="delete-link-dialog" />,
    embeddingPanelData.visible && <EmbeddingPanel key="embedding-panel" />,
    moveToPublicRoomVisible && (
      <MoveToPublicRoom key="move-to-public-room-panel" />
    ),
    backupToPublicRoomVisible && (
      <BackupToPublicRoom key="backup-to-public-room-panel" />
    ),
    leaveRoomDialogVisible && <LeaveRoomDialog key="leave-room-dialog" />,
    changeRoomOwnerIsVisible && (
      <ChangeRoomOwnerPanel key="change-room-owner" />
    ),
    shareFolderDialogVisible && <ShareFolderDialog key="share-folder-dialog" />,
    reorderDialogVisible && <ReorderIndexDialog key="reorder-index-dialog" />,
    createRoomTemplateDialogVisible && (
      <CreateRoomTemplateDialog key="create-room-template-dialog" />
    ),
    templateAccessSettingsVisible && (
      <TemplateAccessSettingsPanel key="template-access-settings" />
    ),
    sharePDFForm.visible && (
      <SharePDFFormDialog key="share-pdf-form-dialog" {...sharePDFForm} />
    ),
    fillPDFDialogData.visible && (
      <FillPDFDialog key="fill-pdf-form-dialog" {...fillPDFDialogData} />
    ),
    shareCollectSelector.visible && (
      <ShareCollectSelector
        key="share-collect-dialog"
        {...shareCollectSelector}
      />
    ),
    roomLogoCoverDialogVisible && (
      <RoomLogoCoverDialog key="room-logo-cover-dialog" />
    ),
    passwordEntryDialogDate.visible && (
      <PasswordEntryDialog
        key="password-entry-dialog"
        item={passwordEntryDialogDate.item}
        isDownload={passwordEntryDialogDate.isDownload}
      />
    ),
    closeEditIndexDialogVisible && (
      <CloseEditIndexDialog key="close-edit-index-dialog-dialog" />
    ),
    deleteVersionDialogVisible && (
      <DeleteVersionDialog key="delete-version-dialog" />
    ),
<<<<<<< HEAD
    welcomeFormFillingTipsVisible && (
      <FormFillingTipsDialog key="form-filling_tips_dialog" />
    ),

    formFillingTipsVisible && (
      <Guidance
        viewAs={viewAs}
        onClose={onCloseGuidance}
        getRefElement={getRefElement}
        config={config}
      />
=======
    operationCancelVisible && (
      <CancelOperationDialog key="cancel-operation-dialog" />
>>>>>>> 52275272
    ),
  ];
};

export default inject(
  ({
    settingsStore,
    dialogsStore,
    uploadDataStore,
    versionHistoryStore,
    backup,
    createEditRoomStore,
    pluginStore,
    currentQuotaStore,
    filesActionsStore,
    filesStore,
    userStore,
    guidanceStore,
  }) => {
    const {
      copyPanelVisible,
      moveToPanelVisible,
      restorePanelVisible,
      connectDialogVisible,
      deleteThirdPartyDialogVisible,
      deleteDialogVisible,
      lifetimeDialogVisible,
      downloadDialogVisible,
      emptyTrashDialogVisible,
      conflictResolveDialogVisible,
      convertDialogVisible,
      createRoomDialogVisible,
      createRoomConfirmDialogVisible,
      convertPasswordDialogVisible,
      connectItem, // TODO:
      restoreAllPanelVisible,
      archiveDialogVisible,
      restoreRoomDialogVisible,
      welcomeFormFillingTipsVisible,

      unsavedChangesDialogVisible,
      createMasterForm,
      selectFileDialogVisible,
      setSelectFileDialogVisible,
      selectFileFormRoomDialogVisible,
      selectFileFormRoomFilterParam,
      setSelectFileFormRoomDialogVisible,
      invitePanelOptions,
      inviteQuotaWarningDialogVisible,
      changeQuotaDialogVisible,
      submitToGalleryDialogVisible,
      editGroupMembersDialogVisible,
      editLinkPanelIsVisible,
      deleteLinkDialogVisible,
      embeddingPanelData,
      moveToPublicRoomVisible,
      backupToPublicRoomVisible,
      leaveRoomDialogVisible,
      changeRoomOwnerIsVisible,
      shareFolderDialogVisible,
      selectFileFormRoomOpenRoot,
      reorderDialogVisible,
      fillPDFDialogData,
      shareCollectSelector,
      roomLogoCoverDialogVisible,
      createRoomTemplateDialogVisible,
      templateAccessSettingsVisible,

      setQuotaWarningDialogVisible,
      setIsNewRoomByCurrentUser,
      setIsNewUserByCurrentUser,
      isNewUserByCurrentUser,
      isNewRoomByCurrentUser,
      passwordEntryDialogDate,
      guestReleaseTipDialogVisible,
      closeEditIndexDialogVisible,
<<<<<<< HEAD

      setFormFillingTipsDialog,
      formFillingTipsVisible,
=======
      operationCancelVisible,
>>>>>>> 52275272
    } = dialogsStore;

    const { viewAs } = filesStore;

    const { preparationPortalDialogVisible } = backup;
    const { copyFromTemplateForm } = filesActionsStore;

    const { uploadPanelVisible } = uploadDataStore;
    const {
      isVisible: versionHistoryPanelVisible,
      deleteVersionDialogVisible,
    } = versionHistoryStore;
    const { hotkeyPanelVisible } = settingsStore;
    const { confirmDialogIsLoading } = createEditRoomStore;
    const { isRoomsTariffAlmostLimit, isUserTariffAlmostLimit } =
      currentQuotaStore;

    const {
      settingsPluginDialogVisible,
      deletePluginDialogVisible,
      pluginDialogVisible,
    } = pluginStore;

    const { getRefElement, config } = guidanceStore;

    const isAccounts = window.location.href.indexOf("accounts/people") !== -1;
    const resetQuotaItem = () => {
      if (isNewUserByCurrentUser) setIsNewUserByCurrentUser(false);
      if (isNewRoomByCurrentUser) setIsNewRoomByCurrentUser(false);
    };

    const closeItems = JSON.parse(localStorage.getItem("warning-dialog")) || [];

    const isShowWarningDialog = isAccounts
      ? isUserTariffAlmostLimit &&
        !closeItems.includes("user-quota") &&
        isNewUserByCurrentUser
      : isRoomsTariffAlmostLimit &&
        !closeItems.includes("room-quota") &&
        isNewRoomByCurrentUser;

    return {
      preparationPortalDialogVisible,
      uploadPanelVisible,
      copyPanelVisible,
      moveToPanelVisible,
      restorePanelVisible,
      connectDialogVisible: connectDialogVisible || !!connectItem, // TODO:
      deleteThirdPartyDialogVisible,
      versionHistoryPanelVisible,
      deleteDialogVisible,
      lifetimeDialogVisible,
      downloadDialogVisible,
      emptyTrashDialogVisible,
      conflictResolveDialogVisible,
      convertDialogVisible,
      createRoomDialogVisible,
      createRoomConfirmDialogVisible,
      convertPasswordDialogVisible,
      selectFileDialogVisible,
      createMasterForm,
      setSelectFileDialogVisible,
      selectFileFormRoomDialogVisible,
      selectFileFormRoomFilterParam,
      setSelectFileFormRoomDialogVisible,
      copyFromTemplateForm,
      hotkeyPanelVisible,
      restoreAllPanelVisible,
      invitePanelVisible: invitePanelOptions.visible,
      archiveDialogVisible,
      inviteQuotaWarningDialogVisible,
      confirmDialogIsLoading,
      restoreRoomDialogVisible,
      submitToGalleryDialogVisible,
      editGroupMembersDialogVisible,
      changeQuotaDialogVisible,
      editLinkPanelIsVisible,
      unsavedChangesDialogVisible,
      deleteLinkDialogVisible,
      embeddingPanelData,
      moveToPublicRoomVisible,
      backupToPublicRoomVisible,
      settingsPluginDialogVisible,
      pluginDialogVisible,
      leaveRoomDialogVisible,
      changeRoomOwnerIsVisible,
      deletePluginDialogVisible,
      shareFolderDialogVisible,
      selectFileFormRoomOpenRoot,
      reorderDialogVisible,
      fillPDFDialogData,
      shareCollectSelector,
      roomLogoCoverDialogVisible,
      createRoomTemplateDialogVisible,
      templateAccessSettingsVisible,

      setQuotaWarningDialogVisible,
      welcomeFormFillingTipsVisible,
      resetQuotaItem,
      isShowWarningDialog,
      passwordEntryDialogDate,
      guestReleaseTipDialogVisible,
      closeEditIndexDialogVisible,
      deleteVersionDialogVisible,
<<<<<<< HEAD
      setFormFillingTipsDialog,
      formFillingTipsVisible,
      viewAs,
      userId: userStore?.user?.id,
      getRefElement,
      config,
=======
      operationCancelVisible,
>>>>>>> 52275272
    };
  },
)(observer(Panels));<|MERGE_RESOLUTION|>--- conflicted
+++ resolved
@@ -154,16 +154,13 @@
     guestReleaseTipDialogVisible,
     closeEditIndexDialogVisible,
     deleteVersionDialogVisible,
-<<<<<<< HEAD
+    operationCancelVisible,
     setFormFillingTipsDialog,
     formFillingTipsVisible,
     viewAs,
     userId,
     getRefElement,
     config,
-=======
-    operationCancelVisible,
->>>>>>> 52275272
   } = props;
 
   const [sharePDFForm, setSharePDFForm] = useState({
@@ -383,7 +380,9 @@
     deleteVersionDialogVisible && (
       <DeleteVersionDialog key="delete-version-dialog" />
     ),
-<<<<<<< HEAD
+    operationCancelVisible && (
+      <CancelOperationDialog key="cancel-operation-dialog" />
+    ),
     welcomeFormFillingTipsVisible && (
       <FormFillingTipsDialog key="form-filling_tips_dialog" />
     ),
@@ -395,10 +394,6 @@
         getRefElement={getRefElement}
         config={config}
       />
-=======
-    operationCancelVisible && (
-      <CancelOperationDialog key="cancel-operation-dialog" />
->>>>>>> 52275272
     ),
   ];
 };
@@ -475,13 +470,10 @@
       passwordEntryDialogDate,
       guestReleaseTipDialogVisible,
       closeEditIndexDialogVisible,
-<<<<<<< HEAD
+      operationCancelVisible,
 
       setFormFillingTipsDialog,
       formFillingTipsVisible,
-=======
-      operationCancelVisible,
->>>>>>> 52275272
     } = dialogsStore;
 
     const { viewAs } = filesStore;
@@ -586,16 +578,13 @@
       guestReleaseTipDialogVisible,
       closeEditIndexDialogVisible,
       deleteVersionDialogVisible,
-<<<<<<< HEAD
+      operationCancelVisible,
       setFormFillingTipsDialog,
       formFillingTipsVisible,
       viewAs,
       userId: userStore?.user?.id,
       getRefElement,
       config,
-=======
-      operationCancelVisible,
->>>>>>> 52275272
     };
   },
 )(observer(Panels));