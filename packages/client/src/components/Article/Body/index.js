--- conflicted
+++ resolved
@@ -120,14 +120,6 @@
 
           path = getCategoryUrl(CategoryType.Personal);
 
-<<<<<<< HEAD
-          console.log("my path params", path, params);
-
-          if (activeItemId === myFolderId && folderId === selectedFolderId)
-            return;
-
-=======
->>>>>>> 116702d2
           break;
         case archiveFolderId:
           const archiveFilter = RoomsFilter.getDefault(
