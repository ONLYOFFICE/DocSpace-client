// (c) Copyright Ascensio System SIA 2009-2024
//
// This program is a free software product.
// You can redistribute it and/or modify it under the terms
// of the GNU Affero General Public License (AGPL) version 3 as published by the Free Software
// Foundation. In accordance with Section 7(a) of the GNU AGPL its Section 15 shall be amended
// to the effect that Ascensio System SIA expressly excludes the warranty of non-infringement of
// any third-party rights.
//
// This program is distributed WITHOUT ANY WARRANTY, without even the implied warranty
// of MERCHANTABILITY or FITNESS FOR A PARTICULAR  PURPOSE. For details, see
// the GNU AGPL at: http://www.gnu.org/licenses/agpl-3.0.html
//
// You can contact Ascensio System SIA at Lubanas st. 125a-25, Riga, Latvia, EU, LV-1021.
//
// The  interactive user interfaces in modified source and object code versions of the Program must
// display Appropriate Legal Notices, as required under Section 5 of the GNU AGPL version 3.
//
// Pursuant to Section 7(b) of the License you must retain the original Product logo when
// distributing the program. Pursuant to Section 7(e) we decline to grant you any rights under
// trademark law for use of our trademarks.
//
// All the Product's GUI elements, including illustrations and icon sets, as well as technical writing
// content are licensed under the terms of the Creative Commons Attribution-ShareAlike 4.0
// International. See the License terms at http://creativecommons.org/licenses/by-sa/4.0/legalcode

"use client";

<<<<<<< HEAD
import { useState, useCallback, useEffect } from "react";
import { useTranslation } from "react-i18next";
import { useTheme } from "styled-components";

import { ThemeKeys, WhiteLabelLogoType } from "@docspace/shared/enums";
import {
  COOKIE_EXPIRATION_YEAR,
  LANGUAGE,
  PROVIDERS_DATA,
} from "@docspace/shared/constants";
import {
  getBgPattern,
  getLoginLink,
  getLogoUrl,
  getOAuthToken,
} from "@docspace/shared/utils/common";
import RecoverAccessModalDialog from "@docspace/shared/components/recover-access-modal-dialog/RecoverAccessModalDialog";
import { Scrollbar } from "@docspace/shared/components/scrollbar";
import { ColorTheme, ThemeId } from "@docspace/shared/components/color-theme";
import { FormWrapper } from "@docspace/shared/components/form-wrapper";
import { Link, LinkType } from "@docspace/shared/components/link";
import { SocialButtonsGroup } from "@docspace/shared/components/social-buttons-group";
import { Text } from "@docspace/shared/components/text";

import SSOIcon from "PUBLIC_DIR/images/sso.react.svg?url";

import { LoginProps } from "@/types";
import useRecoverDialog from "@/hooks/useRecoverDialog";

import GreetingContainer from "../GreetingContainer";
import Register from "../Register";
import LoginForm from "../LoginForm";
=======
import { LoginContext } from "./Login.context";
>>>>>>> 699282d3

import { LoginContent, LoginFormWrapper } from "./Login.styled";
import { LoginValueContext, LoginDispatchContext } from "./Login.context";

<<<<<<< HEAD
import LanguageCombobox from "./LanguageCombobox";

const Login = ({
  searchParams,
  settings,
  capabilities,
  thirdPartyProvider,
  isAuthenticated,
  timers,
  systemTheme,
  cultures,
}: LoginProps) => {
  const [isLoading, setIsLoading] = useState(false);

  const [invitationLinkData, setInvitationLinkData] = useState({
    email: "",
    roomName: "",
    firstName: "",
    lastName: "",
    type: "",
  });

  console.log("api res", settings, capabilities, thirdPartyProvider);

  const { t, i18n } = useTranslation(["Login", "Common"]);
  const currentCulture = i18n.language;

  const {
    recoverDialogVisible,
    recoverDialogEmailPlaceholder,
    recoverDialogTextBody,
    openRecoverDialog,
    closeRecoverDialog,
  } = useRecoverDialog({});

  useEffect(() => {
    console.log("Login page API requests timings:", { ...timers });
  }, [timers]);

  useEffect(() => {
    if (searchParams) {
      if (!searchParams.loginData) return;

      const fromBinaryStr = (encodeString: string) => {
        const decodeStr = atob(encodeString);

        const decoder = new TextDecoder();
        const charCodeArray = Uint8Array.from(
          { length: decodeStr.length },
          (element, index) => decodeStr.charCodeAt(index),
        );

        return decoder.decode(charCodeArray);
      };

      const encodeString = searchParams.loginData;

      const decodeString = fromBinaryStr(encodeString);
      const queryParams = JSON.parse(decodeString);

      setInvitationLinkData(queryParams);
      window.history.replaceState({}, document.title, window.location.pathname);
    }
  }, [searchParams]);

  const ssoExists = () => {
    if (capabilities?.ssoUrl) return true;
    else return false;
  };

  const oauthDataExists = () => {
    if (!capabilities?.oauthEnabled) return false;

    let existProviders = 0;
    if (thirdPartyProvider && thirdPartyProvider.length > 0)
      thirdPartyProvider?.map((item) => {
        if (!(item.provider in PROVIDERS_DATA)) return;
        existProviders++;
      });

    return !!existProviders;
  };

  const onSocialButtonClick = useCallback(
    (e: React.MouseEvent<HTMLButtonElement | HTMLElement>) => {
      const target = e.target as HTMLElement;
      let targetElement = target;

      if (
        !(targetElement instanceof HTMLButtonElement) &&
        target.parentElement
      ) {
        targetElement = target.parentElement;
      }

      const providerName = targetElement.dataset.providername;
      let url = targetElement.dataset.url || "";

      try {
        //Lifehack for Twitter
        if (providerName == "twitter") {
          url += "authCallback";
        }

        const tokenGetterWin =
          window["AscDesktopEditor"] !== undefined
            ? (window.location.href = url)
            : window.open(
                url,
                "login",
                "width=800,height=500,status=no,toolbar=no,menubar=no,resizable=yes,scrollbars=no,popup=yes",
              );

        getOAuthToken(tokenGetterWin).then((code) => {
          const token = window.btoa(
            JSON.stringify({
              auth: providerName,
              mode: "popup",
              callback: "authCallback",
            }),
          );

          if (tokenGetterWin && typeof tokenGetterWin !== "string")
            tokenGetterWin.location.href = getLoginLink(token, code);
        });
      } catch (err) {
        console.log(err);
      }
    },
    [],
  );

  const isDark = systemTheme === ThemeKeys.DarkStr;

  const logoUrl = getLogoUrl(WhiteLabelLogoType.LoginPage, isDark);

  const ssoProps = ssoExists()
    ? {
        ssoUrl: capabilities?.ssoUrl,
        ssoLabel: capabilities?.ssoLabel,
        ssoSVG: SSOIcon as string,
      }
    : {};

  const isRegisterContainerVisible = settings?.enabledJoin;

  console.log("settings", settings);

  return (
    <>
      <Scrollbar id="customScrollBar">
        <LanguageCombobox cultures={cultures} currentCulture={currentCulture} />

        <LoginContent>
          <ColorTheme
            themeId={ThemeId.LinkForgotPassword}
            isRegisterContainerVisible={isRegisterContainerVisible}
          >
            <GreetingContainer
              roomName={invitationLinkData.roomName}
              firstName={invitationLinkData.firstName}
              lastName={invitationLinkData.lastName}
              logoUrl={logoUrl}
              greetingSettings={settings?.greetingSettings}
              type={invitationLinkData.type}
            />
            <FormWrapper id="login-form">
              <LoginForm
                isLoading={isLoading}
                setIsLoading={setIsLoading}
                hashSettings={settings?.passwordHash}
                isDesktop={
                  typeof window !== "undefined" &&
                  window["AscDesktopEditor"] !== undefined
                }
                match={searchParams}
                openRecoverDialog={openRecoverDialog}
                enableAdmMess={settings?.enableAdmMess ?? false}
                cookieSettingsEnabled={settings?.cookieSettingsEnabled ?? false}
                emailFromInvitation={invitationLinkData.email}
                currentCulture={currentCulture}
              />
              {(oauthDataExists() || ssoExists()) && (
                <>
                  <div className="line">
                    <Text className="or-label">
                      {t("Common:orContinueWith")}
                    </Text>
                  </div>
                  <SocialButtonsGroup
                    providers={thirdPartyProvider}
                    onClick={onSocialButtonClick}
                    t={t}
                    isDisabled={isLoading}
                    {...ssoProps}
                  />
                </>
              )}
              {settings?.enableAdmMess && (
                <Link
                  fontWeight={600}
                  fontSize="13px"
                  type={LinkType.action}
                  isHovered
                  className="login-link recover-link"
                  onClick={openRecoverDialog}
                >
                  {t("RecoverAccess")}
                </Link>
              )}
            </FormWrapper>
          </ColorTheme>
        </LoginContent>
        {isRegisterContainerVisible && (
          <Register
            id="login_register"
            enabledJoin
            trustedDomains={settings.trustedDomains}
            trustedDomainsType={settings.trustedDomainsType}
            isAuthenticated={isAuthenticated ?? false}
          />
        )}
      </Scrollbar>
      {recoverDialogVisible && (
        <RecoverAccessModalDialog
          visible={recoverDialogVisible}
          onClose={closeRecoverDialog}
          textBody={recoverDialogTextBody}
          emailPlaceholderText={recoverDialogEmailPlaceholder}
          id="recover-access-modal"
        />
      )}
    </>
  );
=======
export {
  LoginContent,
  LoginFormWrapper,
  LoginValueContext,
  LoginDispatchContext,
};

const Login = ({ children }: { children: React.ReactNode }) => {
  return <LoginContext>{children}</LoginContext>;
>>>>>>> 699282d3
};

export default Login;<|MERGE_RESOLUTION|>--- conflicted
+++ resolved
@@ -26,282 +26,11 @@
 
 "use client";
 
-<<<<<<< HEAD
-import { useState, useCallback, useEffect } from "react";
-import { useTranslation } from "react-i18next";
-import { useTheme } from "styled-components";
-
-import { ThemeKeys, WhiteLabelLogoType } from "@docspace/shared/enums";
-import {
-  COOKIE_EXPIRATION_YEAR,
-  LANGUAGE,
-  PROVIDERS_DATA,
-} from "@docspace/shared/constants";
-import {
-  getBgPattern,
-  getLoginLink,
-  getLogoUrl,
-  getOAuthToken,
-} from "@docspace/shared/utils/common";
-import RecoverAccessModalDialog from "@docspace/shared/components/recover-access-modal-dialog/RecoverAccessModalDialog";
-import { Scrollbar } from "@docspace/shared/components/scrollbar";
-import { ColorTheme, ThemeId } from "@docspace/shared/components/color-theme";
-import { FormWrapper } from "@docspace/shared/components/form-wrapper";
-import { Link, LinkType } from "@docspace/shared/components/link";
-import { SocialButtonsGroup } from "@docspace/shared/components/social-buttons-group";
-import { Text } from "@docspace/shared/components/text";
-
-import SSOIcon from "PUBLIC_DIR/images/sso.react.svg?url";
-
-import { LoginProps } from "@/types";
-import useRecoverDialog from "@/hooks/useRecoverDialog";
-
-import GreetingContainer from "../GreetingContainer";
-import Register from "../Register";
-import LoginForm from "../LoginForm";
-=======
 import { LoginContext } from "./Login.context";
->>>>>>> 699282d3
 
 import { LoginContent, LoginFormWrapper } from "./Login.styled";
 import { LoginValueContext, LoginDispatchContext } from "./Login.context";
 
-<<<<<<< HEAD
-import LanguageCombobox from "./LanguageCombobox";
-
-const Login = ({
-  searchParams,
-  settings,
-  capabilities,
-  thirdPartyProvider,
-  isAuthenticated,
-  timers,
-  systemTheme,
-  cultures,
-}: LoginProps) => {
-  const [isLoading, setIsLoading] = useState(false);
-
-  const [invitationLinkData, setInvitationLinkData] = useState({
-    email: "",
-    roomName: "",
-    firstName: "",
-    lastName: "",
-    type: "",
-  });
-
-  console.log("api res", settings, capabilities, thirdPartyProvider);
-
-  const { t, i18n } = useTranslation(["Login", "Common"]);
-  const currentCulture = i18n.language;
-
-  const {
-    recoverDialogVisible,
-    recoverDialogEmailPlaceholder,
-    recoverDialogTextBody,
-    openRecoverDialog,
-    closeRecoverDialog,
-  } = useRecoverDialog({});
-
-  useEffect(() => {
-    console.log("Login page API requests timings:", { ...timers });
-  }, [timers]);
-
-  useEffect(() => {
-    if (searchParams) {
-      if (!searchParams.loginData) return;
-
-      const fromBinaryStr = (encodeString: string) => {
-        const decodeStr = atob(encodeString);
-
-        const decoder = new TextDecoder();
-        const charCodeArray = Uint8Array.from(
-          { length: decodeStr.length },
-          (element, index) => decodeStr.charCodeAt(index),
-        );
-
-        return decoder.decode(charCodeArray);
-      };
-
-      const encodeString = searchParams.loginData;
-
-      const decodeString = fromBinaryStr(encodeString);
-      const queryParams = JSON.parse(decodeString);
-
-      setInvitationLinkData(queryParams);
-      window.history.replaceState({}, document.title, window.location.pathname);
-    }
-  }, [searchParams]);
-
-  const ssoExists = () => {
-    if (capabilities?.ssoUrl) return true;
-    else return false;
-  };
-
-  const oauthDataExists = () => {
-    if (!capabilities?.oauthEnabled) return false;
-
-    let existProviders = 0;
-    if (thirdPartyProvider && thirdPartyProvider.length > 0)
-      thirdPartyProvider?.map((item) => {
-        if (!(item.provider in PROVIDERS_DATA)) return;
-        existProviders++;
-      });
-
-    return !!existProviders;
-  };
-
-  const onSocialButtonClick = useCallback(
-    (e: React.MouseEvent<HTMLButtonElement | HTMLElement>) => {
-      const target = e.target as HTMLElement;
-      let targetElement = target;
-
-      if (
-        !(targetElement instanceof HTMLButtonElement) &&
-        target.parentElement
-      ) {
-        targetElement = target.parentElement;
-      }
-
-      const providerName = targetElement.dataset.providername;
-      let url = targetElement.dataset.url || "";
-
-      try {
-        //Lifehack for Twitter
-        if (providerName == "twitter") {
-          url += "authCallback";
-        }
-
-        const tokenGetterWin =
-          window["AscDesktopEditor"] !== undefined
-            ? (window.location.href = url)
-            : window.open(
-                url,
-                "login",
-                "width=800,height=500,status=no,toolbar=no,menubar=no,resizable=yes,scrollbars=no,popup=yes",
-              );
-
-        getOAuthToken(tokenGetterWin).then((code) => {
-          const token = window.btoa(
-            JSON.stringify({
-              auth: providerName,
-              mode: "popup",
-              callback: "authCallback",
-            }),
-          );
-
-          if (tokenGetterWin && typeof tokenGetterWin !== "string")
-            tokenGetterWin.location.href = getLoginLink(token, code);
-        });
-      } catch (err) {
-        console.log(err);
-      }
-    },
-    [],
-  );
-
-  const isDark = systemTheme === ThemeKeys.DarkStr;
-
-  const logoUrl = getLogoUrl(WhiteLabelLogoType.LoginPage, isDark);
-
-  const ssoProps = ssoExists()
-    ? {
-        ssoUrl: capabilities?.ssoUrl,
-        ssoLabel: capabilities?.ssoLabel,
-        ssoSVG: SSOIcon as string,
-      }
-    : {};
-
-  const isRegisterContainerVisible = settings?.enabledJoin;
-
-  console.log("settings", settings);
-
-  return (
-    <>
-      <Scrollbar id="customScrollBar">
-        <LanguageCombobox cultures={cultures} currentCulture={currentCulture} />
-
-        <LoginContent>
-          <ColorTheme
-            themeId={ThemeId.LinkForgotPassword}
-            isRegisterContainerVisible={isRegisterContainerVisible}
-          >
-            <GreetingContainer
-              roomName={invitationLinkData.roomName}
-              firstName={invitationLinkData.firstName}
-              lastName={invitationLinkData.lastName}
-              logoUrl={logoUrl}
-              greetingSettings={settings?.greetingSettings}
-              type={invitationLinkData.type}
-            />
-            <FormWrapper id="login-form">
-              <LoginForm
-                isLoading={isLoading}
-                setIsLoading={setIsLoading}
-                hashSettings={settings?.passwordHash}
-                isDesktop={
-                  typeof window !== "undefined" &&
-                  window["AscDesktopEditor"] !== undefined
-                }
-                match={searchParams}
-                openRecoverDialog={openRecoverDialog}
-                enableAdmMess={settings?.enableAdmMess ?? false}
-                cookieSettingsEnabled={settings?.cookieSettingsEnabled ?? false}
-                emailFromInvitation={invitationLinkData.email}
-                currentCulture={currentCulture}
-              />
-              {(oauthDataExists() || ssoExists()) && (
-                <>
-                  <div className="line">
-                    <Text className="or-label">
-                      {t("Common:orContinueWith")}
-                    </Text>
-                  </div>
-                  <SocialButtonsGroup
-                    providers={thirdPartyProvider}
-                    onClick={onSocialButtonClick}
-                    t={t}
-                    isDisabled={isLoading}
-                    {...ssoProps}
-                  />
-                </>
-              )}
-              {settings?.enableAdmMess && (
-                <Link
-                  fontWeight={600}
-                  fontSize="13px"
-                  type={LinkType.action}
-                  isHovered
-                  className="login-link recover-link"
-                  onClick={openRecoverDialog}
-                >
-                  {t("RecoverAccess")}
-                </Link>
-              )}
-            </FormWrapper>
-          </ColorTheme>
-        </LoginContent>
-        {isRegisterContainerVisible && (
-          <Register
-            id="login_register"
-            enabledJoin
-            trustedDomains={settings.trustedDomains}
-            trustedDomainsType={settings.trustedDomainsType}
-            isAuthenticated={isAuthenticated ?? false}
-          />
-        )}
-      </Scrollbar>
-      {recoverDialogVisible && (
-        <RecoverAccessModalDialog
-          visible={recoverDialogVisible}
-          onClose={closeRecoverDialog}
-          textBody={recoverDialogTextBody}
-          emailPlaceholderText={recoverDialogEmailPlaceholder}
-          id="recover-access-modal"
-        />
-      )}
-    </>
-  );
-=======
 export {
   LoginContent,
   LoginFormWrapper,
@@ -311,7 +40,6 @@
 
 const Login = ({ children }: { children: React.ReactNode }) => {
   return <LoginContext>{children}</LoginContext>;
->>>>>>> 699282d3
 };
 
 export default Login;