import React from "react";
import PropTypes from "prop-types";
<<<<<<< HEAD
import { PageLayout, utils, store, toastr, Loaders } from "@appserver/common";
=======
import { PageLayout, toastr, Loaders } from "asc-web-common";
>>>>>>> a586f8fe
import {
  ArticleHeaderContent,
  ArticleMainButtonContent,
  ArticleBodyContent,
} from "../../Article";
import { SectionHeaderContent, SectionBodyContent } from "./Section";
import { withRouter } from "react-router";

import { inject, observer } from "mobx-react";
import { withTranslation } from "react-i18next";

class Profile extends React.Component {
  componentDidMount() {
    const {
      match,
      fetchProfile,
      profile,
      location,
      t,
      setDocumentTitle,
    } = this.props;
    const { userId } = match.params;

    setDocumentTitle(t("Profile"));
    this.documentElement = document.getElementsByClassName("hidingHeader");
    const queryString = ((location && location.search) || "").slice(1);
    const queryParams = queryString.split("&");
    const arrayOfQueryParams = queryParams.map((queryParam) =>
      queryParam.split("=")
    );
    const linkParams = Object.fromEntries(arrayOfQueryParams);

    if (linkParams.email_change && linkParams.email_change === "success") {
      toastr.success(t("ChangeEmailSuccess"));
    }
    if (!profile) {
      fetchProfile(userId);
    }

    if (!profile && this.documentElement) {
      for (var i = 0; i < this.documentElement.length; i++) {
        this.documentElement[i].style.transition = "none";
  }
    }
  }

  componentDidUpdate(prevProps) {
    const { match, fetchProfile, profile } = this.props;
    const { userId } = match.params;
    const prevUserId = prevProps.match.params.userId;

    if (userId !== undefined && userId !== prevUserId) {
      fetchProfile(userId);
    }

    if (profile && this.documentElement) {
      for (var i = 0; i < this.documentElement.length; i++) {
        this.documentElement[i].style.transition = "";
  }
    }
  }

  componentWillUnmount() {
    this.props.resetProfile();
  }

  render() {
    //console.log("Profile render");

    const { profile, isVisitor, isAdmin, isLoaded } = this.props;

    return (
      <PageLayout withBodyAutoFocus={true} isLoaded={isLoaded}>
        {!isVisitor && (
          <PageLayout.ArticleHeader>
            <ArticleHeaderContent />
          </PageLayout.ArticleHeader>
        )}
        {!isVisitor && isAdmin && (
          <PageLayout.ArticleMainButton>
            <ArticleMainButtonContent />
          </PageLayout.ArticleMainButton>
        )}
        {!isVisitor && (
          <PageLayout.ArticleBody>
            <ArticleBodyContent />
          </PageLayout.ArticleBody>
        )}

        <PageLayout.SectionHeader>
          {profile ? <SectionHeaderContent /> : <Loaders.SectionHeader />}
        </PageLayout.SectionHeader>

        <PageLayout.SectionBody>
          {profile ? <SectionBodyContent /> : <Loaders.ProfileView />}
        </PageLayout.SectionBody>
      </PageLayout>
    );
  }
}

Profile.propTypes = {
  fetchProfile: PropTypes.func.isRequired,
  history: PropTypes.object.isRequired,
  isLoaded: PropTypes.bool,
  match: PropTypes.object.isRequired,
  profile: PropTypes.object,
  isAdmin: PropTypes.bool,
  language: PropTypes.string,
};

export default inject(({ auth, peopleStore }) => ({
  setDocumentTitle: auth.setDocumentTitle,
  isVisitor: auth.userStore.user.isVisitor,
  isLoaded: auth.isLoaded,
  isAdmin: auth.isAdmin,
  language: auth.language,
  resetProfile: peopleStore.targetUserStore.resetTargetUser,
  fetchProfile: peopleStore.targetUserStore.getTargetUser,
  profile: peopleStore.targetUserStore.targetUser,
}))(observer(withRouter(withTranslation("Profile")(Profile))));<|MERGE_RESOLUTION|>--- conflicted
+++ resolved
@@ -1,10 +1,6 @@
 import React from "react";
 import PropTypes from "prop-types";
-<<<<<<< HEAD
-import { PageLayout, utils, store, toastr, Loaders } from "@appserver/common";
-=======
-import { PageLayout, toastr, Loaders } from "asc-web-common";
->>>>>>> a586f8fe
+import { PageLayout, toastr, Loaders } from "@appserver/common";
 import {
   ArticleHeaderContent,
   ArticleMainButtonContent,
