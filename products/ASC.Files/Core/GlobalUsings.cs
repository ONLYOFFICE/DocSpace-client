﻿// (c) Copyright Ascensio System SIA 2010-2022
//
// This program is a free software product.
// You can redistribute it and/or modify it under the terms
// of the GNU Affero General Public License (AGPL) version 3 as published by the Free Software
// Foundation. In accordance with Section 7(a) of the GNU AGPL its Section 15 shall be amended
// to the effect that Ascensio System SIA expressly excludes the warranty of non-infringement of
// any third-party rights.
//
// This program is distributed WITHOUT ANY WARRANTY, without even the implied warranty
// of MERCHANTABILITY or FITNESS FOR A PARTICULAR  PURPOSE. For details, see
// the GNU AGPL at: http://www.gnu.org/licenses/agpl-3.0.html
//
// You can contact Ascensio System SIA at Lubanas st. 125a-25, Riga, Latvia, EU, LV-1021.
//
// The  interactive user interfaces in modified source and object code versions of the Program must
// display Appropriate Legal Notices, as required under Section 5 of the GNU AGPL version 3.
//
// Pursuant to Section 7(b) of the License you must retain the original Product logo when
// distributing the program. Pursuant to Section 7(e) we decline to grant you any rights under
// trademark law for use of our trademarks.
//
// All the Product's GUI elements, including illustrations and icon sets, as well as technical writing
// content are licensed under the terms of the Creative Commons Attribution-ShareAlike 4.0
// International. See the License terms at http://creativecommons.org/licenses/by-sa/4.0/legalcode

global using System.Collections;
global using System.Collections.Concurrent;
global using System.Diagnostics;
global using System.Diagnostics.CodeAnalysis;
global using System.Globalization;
global using System.Linq.Expressions;
global using System.Net;
global using System.Net.Http.Headers;
global using System.Net.Mime;
global using System.Reflection;
global using System.Runtime.Serialization;
global using System.Security;
global using System.Security.Principal;
global using System.Text;
global using System.Text.Json;
global using System.Text.Json.Serialization;
global using System.Text.RegularExpressions;
global using System.Web;
global using System.Xml;

global using AppLimit.CloudComputing.SharpBox;
global using AppLimit.CloudComputing.SharpBox.Exceptions;
global using AppLimit.CloudComputing.SharpBox.StorageProvider;
global using AppLimit.CloudComputing.SharpBox.StorageProvider.DropBox;

global using ASC.Api.Collections;
global using ASC.Api.Core;
global using ASC.Api.Utils;
global using ASC.Common;
global using ASC.Common.Caching;
global using ASC.Common.Log;
global using ASC.Common.Mapping;
global using ASC.Common.Security.Authentication;
global using ASC.Common.Security.Authorizing;
global using ASC.Common.Threading;
global using ASC.Common.Utils;
global using ASC.Common.Web;
global using ASC.Core;
global using ASC.Core.ChunkedUploader;
global using ASC.Core.Common;
global using ASC.Core.Common.Configuration;
global using ASC.Core.Common.EF;
global using ASC.Core.Common.EF.Context;
global using ASC.Core.Common.EF.Model;
global using ASC.Core.Common.Settings;
global using ASC.Core.Notify.Signalr;
global using ASC.Core.Tenants;
global using ASC.Core.Users;
global using ASC.Data.Storage;
global using ASC.ElasticSearch;
global using ASC.ElasticSearch.Core;
global using ASC.ElasticSearch.Service;
global using ASC.EventBus.Events;
global using ASC.FederatedLogin;
global using ASC.FederatedLogin.Helpers;
global using ASC.FederatedLogin.LoginProviders;
global using ASC.FederatedLogin.Profile;
global using ASC.Files.Core;
global using ASC.Files.Core.ApiModels.RequestDto;
global using ASC.Files.Core.ApiModels.ResponseDto;
global using ASC.Files.Core.Core.Entries;
global using ASC.Files.Core.Data;
global using ASC.Files.Core.EF;
<<<<<<< HEAD
global using ASC.Files.Core.Log;
=======
global using ASC.Files.Core.IntegrationEvents.Events;
>>>>>>> 426e14b2
global using ASC.Files.Core.Mapping;
global using ASC.Files.Core.Resources;
global using ASC.Files.Core.Security;
global using ASC.Files.Core.Services.NotifyService;
global using ASC.Files.Core.Services.OFormService;
global using ASC.Files.Core.Thirdparty;
global using ASC.Files.Thirdparty;
global using ASC.Files.Thirdparty.Box;
global using ASC.Files.Thirdparty.Dropbox;
global using ASC.Files.Thirdparty.GoogleDrive;
global using ASC.Files.Thirdparty.OneDrive;
global using ASC.Files.Thirdparty.ProviderDao;
global using ASC.Files.Thirdparty.SharePoint;
global using ASC.Files.Thirdparty.Sharpbox;
global using ASC.MessagingSystem.Core;
global using ASC.MessagingSystem.Models;
global using ASC.Notify.Model;
global using ASC.Notify.Patterns;
global using ASC.Notify.Recipients;
global using ASC.Security.Cryptography;
global using ASC.Web.Api.Models;
global using ASC.Web.Core;
global using ASC.Web.Core.Files;
global using ASC.Web.Core.ModuleManagement.Common;
global using ASC.Web.Core.PublicResources;
global using ASC.Web.Core.Subscriptions;
global using ASC.Web.Core.Users;
global using ASC.Web.Core.Utility.Skins;
global using ASC.Web.Core.WhiteLabel;
global using ASC.Web.Files.Api;
global using ASC.Web.Files.Classes;
global using ASC.Web.Files.Configuration;
global using ASC.Web.Files.Core;
global using ASC.Web.Files.Core.Compress;
global using ASC.Web.Files.Core.Entries;
global using ASC.Web.Files.Core.Search;
global using ASC.Web.Files.Helpers;
global using ASC.Web.Files.HttpHandlers;
global using ASC.Web.Files.Services.DocumentService;
global using ASC.Web.Files.Services.FFmpegService;
global using ASC.Web.Files.Services.WCFService;
global using ASC.Web.Files.Services.WCFService.FileOperations;
global using ASC.Web.Files.ThirdPartyApp;
global using ASC.Web.Files.Utils;
global using ASC.Web.Studio.Core;
global using ASC.Web.Studio.Core.Notify;
global using ASC.Web.Studio.UserControls.Statistics;
global using ASC.Web.Studio.Utility;

global using AutoMapper;

global using Box.V2;
global using Box.V2.Auth;
global using Box.V2.Config;
global using Box.V2.Models;

global using DocuSign.eSign.Api;
global using DocuSign.eSign.Client;
global using DocuSign.eSign.Model;

global using Dropbox.Api;
global using Dropbox.Api.Files;

global using Google;
global using Google.Apis.Auth.OAuth2;
global using Google.Apis.Auth.OAuth2.Flows;
global using Google.Apis.Auth.OAuth2.Responses;
global using Google.Apis.Drive.v3;
global using Google.Apis.Services;

global using ICSharpCode.SharpZipLib.GZip;
global using ICSharpCode.SharpZipLib.Tar;
global using ICSharpCode.SharpZipLib.Zip;

global using JWT.Exceptions;

global using Microsoft.AspNetCore.Builder;
global using Microsoft.AspNetCore.Http;
global using Microsoft.AspNetCore.Mvc;
global using Microsoft.AspNetCore.Mvc.Filters;
global using Microsoft.AspNetCore.Mvc.ModelBinding;
global using Microsoft.EntityFrameworkCore;
global using Microsoft.EntityFrameworkCore.Infrastructure;
global using Microsoft.EntityFrameworkCore.Metadata;
global using Microsoft.EntityFrameworkCore.Migrations;
global using Microsoft.EntityFrameworkCore.Storage;
global using Microsoft.Extensions.Configuration;
global using Microsoft.Extensions.DependencyInjection;
global using Microsoft.Extensions.Hosting;
global using Microsoft.Extensions.Logging;
global using Microsoft.Extensions.Options;
global using Microsoft.Extensions.Primitives;
global using Microsoft.Graph;
global using Microsoft.OneDrive.Sdk;
global using Microsoft.SharePoint.Client;

global using Nest;

global using Newtonsoft.Json;
global using Newtonsoft.Json.Linq;

global using ProtoBuf;

global using static ASC.Files.Core.Data.AbstractDao;
global using static ASC.Web.Core.Files.DocumentService;
global using static ASC.Web.Files.Services.DocumentService.DocumentServiceTracker;
global using static ASC.Web.Files.Utils.FileTracker;

global using HttpException = ASC.Common.Web.HttpException;
global using SecurityContext = ASC.Core.SecurityContext;
global using Constants = ASC.Core.Users.Constants;
global using UserInfo = ASC.Core.Users.UserInfo;
global using FilesDbContext = ASC.Files.Core.EF.FilesDbContext;
global using MySqlFilesDbContext = ASC.Files.Core.EF.MySqlFilesDbContext;
global using PostgreSqlFilesDbContext = ASC.Files.Core.EF.PostgreSqlFilesDbContext;
global using FileShare = ASC.Files.Core.Security.FileShare;
global using Tag = ASC.Files.Core.Tag;
global using Thumbnail = ASC.Files.Core.Thumbnail;
global using FileType = ASC.Web.Core.Files.FileType;
global using Token = ASC.Web.Files.ThirdPartyApp.Token;
global using FileShareLink = ASC.Web.Files.Utils.FileShareLink;
global using ModelSnapshot = Microsoft.EntityFrameworkCore.Infrastructure.ModelSnapshot;
global using LogLevel = Microsoft.Extensions.Logging.LogLevel;
global using ContentType = System.Net.Mime.ContentType;
global using JsonSerializer = System.Text.Json.JsonSerializer;
global using JsonTokenType = System.Text.Json.JsonTokenType;
global using JsonConverter = System.Text.Json.Serialization.JsonConverter;
global using JsonConverterAttribute = System.Text.Json.Serialization.JsonConverterAttribute;
global using JsonIgnoreAttribute = System.Text.Json.Serialization.JsonIgnoreAttribute;
<|MERGE_RESOLUTION|>--- conflicted
+++ resolved
@@ -1,60 +1,60 @@
-﻿// (c) Copyright Ascensio System SIA 2010-2022
-//
-// This program is a free software product.
-// You can redistribute it and/or modify it under the terms
-// of the GNU Affero General Public License (AGPL) version 3 as published by the Free Software
-// Foundation. In accordance with Section 7(a) of the GNU AGPL its Section 15 shall be amended
-// to the effect that Ascensio System SIA expressly excludes the warranty of non-infringement of
-// any third-party rights.
-//
-// This program is distributed WITHOUT ANY WARRANTY, without even the implied warranty
-// of MERCHANTABILITY or FITNESS FOR A PARTICULAR  PURPOSE. For details, see
-// the GNU AGPL at: http://www.gnu.org/licenses/agpl-3.0.html
-//
-// You can contact Ascensio System SIA at Lubanas st. 125a-25, Riga, Latvia, EU, LV-1021.
-//
-// The  interactive user interfaces in modified source and object code versions of the Program must
-// display Appropriate Legal Notices, as required under Section 5 of the GNU AGPL version 3.
-//
-// Pursuant to Section 7(b) of the License you must retain the original Product logo when
-// distributing the program. Pursuant to Section 7(e) we decline to grant you any rights under
-// trademark law for use of our trademarks.
-//
-// All the Product's GUI elements, including illustrations and icon sets, as well as technical writing
-// content are licensed under the terms of the Creative Commons Attribution-ShareAlike 4.0
-// International. See the License terms at http://creativecommons.org/licenses/by-sa/4.0/legalcode
-
+﻿// (c) Copyright Ascensio System SIA 2010-2022
+//
+// This program is a free software product.
+// You can redistribute it and/or modify it under the terms
+// of the GNU Affero General Public License (AGPL) version 3 as published by the Free Software
+// Foundation. In accordance with Section 7(a) of the GNU AGPL its Section 15 shall be amended
+// to the effect that Ascensio System SIA expressly excludes the warranty of non-infringement of
+// any third-party rights.
+//
+// This program is distributed WITHOUT ANY WARRANTY, without even the implied warranty
+// of MERCHANTABILITY or FITNESS FOR A PARTICULAR  PURPOSE. For details, see
+// the GNU AGPL at: http://www.gnu.org/licenses/agpl-3.0.html
+//
+// You can contact Ascensio System SIA at Lubanas st. 125a-25, Riga, Latvia, EU, LV-1021.
+//
+// The  interactive user interfaces in modified source and object code versions of the Program must
+// display Appropriate Legal Notices, as required under Section 5 of the GNU AGPL version 3.
+//
+// Pursuant to Section 7(b) of the License you must retain the original Product logo when
+// distributing the program. Pursuant to Section 7(e) we decline to grant you any rights under
+// trademark law for use of our trademarks.
+//
+// All the Product's GUI elements, including illustrations and icon sets, as well as technical writing
+// content are licensed under the terms of the Creative Commons Attribution-ShareAlike 4.0
+// International. See the License terms at http://creativecommons.org/licenses/by-sa/4.0/legalcode
+
 global using System.Collections;
 global using System.Collections.Concurrent;
-global using System.Diagnostics;
-global using System.Diagnostics.CodeAnalysis;
+global using System.Diagnostics;
+global using System.Diagnostics.CodeAnalysis;
 global using System.Globalization;
 global using System.Linq.Expressions;
 global using System.Net;
 global using System.Net.Http.Headers;
 global using System.Net.Mime;
 global using System.Reflection;
-global using System.Runtime.Serialization;
+global using System.Runtime.Serialization;
 global using System.Security;
 global using System.Security.Principal;
 global using System.Text;
 global using System.Text.Json;
 global using System.Text.Json.Serialization;
 global using System.Text.RegularExpressions;
-global using System.Web;
-global using System.Xml;
-
+global using System.Web;
+global using System.Xml;
+
 global using AppLimit.CloudComputing.SharpBox;
 global using AppLimit.CloudComputing.SharpBox.Exceptions;
 global using AppLimit.CloudComputing.SharpBox.StorageProvider;
 global using AppLimit.CloudComputing.SharpBox.StorageProvider.DropBox;
-
+
 global using ASC.Api.Collections;
 global using ASC.Api.Core;
 global using ASC.Api.Utils;
 global using ASC.Common;
 global using ASC.Common.Caching;
-global using ASC.Common.Log;
+global using ASC.Common.Log;
 global using ASC.Common.Mapping;
 global using ASC.Common.Security.Authentication;
 global using ASC.Common.Security.Authorizing;
@@ -76,23 +76,20 @@
 global using ASC.ElasticSearch;
 global using ASC.ElasticSearch.Core;
 global using ASC.ElasticSearch.Service;
-global using ASC.EventBus.Events;
+global using ASC.EventBus.Events;
 global using ASC.FederatedLogin;
 global using ASC.FederatedLogin.Helpers;
 global using ASC.FederatedLogin.LoginProviders;
 global using ASC.FederatedLogin.Profile;
 global using ASC.Files.Core;
-global using ASC.Files.Core.ApiModels.RequestDto;
+global using ASC.Files.Core.ApiModels.RequestDto;
 global using ASC.Files.Core.ApiModels.ResponseDto;
-global using ASC.Files.Core.Core.Entries;
+global using ASC.Files.Core.Core.Entries;
 global using ASC.Files.Core.Data;
-global using ASC.Files.Core.EF;
-<<<<<<< HEAD
+global using ASC.Files.Core.EF;
+global using ASC.Files.Core.IntegrationEvents.Events;
 global using ASC.Files.Core.Log;
-=======
-global using ASC.Files.Core.IntegrationEvents.Events;
->>>>>>> 426e14b2
-global using ASC.Files.Core.Mapping;
+global using ASC.Files.Core.Mapping;
 global using ASC.Files.Core.Resources;
 global using ASC.Files.Core.Security;
 global using ASC.Files.Core.Services.NotifyService;
@@ -140,34 +137,34 @@
 global using ASC.Web.Studio.Core.Notify;
 global using ASC.Web.Studio.UserControls.Statistics;
 global using ASC.Web.Studio.Utility;
-
+
 global using AutoMapper;
-
+
 global using Box.V2;
 global using Box.V2.Auth;
 global using Box.V2.Config;
 global using Box.V2.Models;
-
+
 global using DocuSign.eSign.Api;
 global using DocuSign.eSign.Client;
 global using DocuSign.eSign.Model;
-
+
 global using Dropbox.Api;
 global using Dropbox.Api.Files;
-
+
 global using Google;
 global using Google.Apis.Auth.OAuth2;
 global using Google.Apis.Auth.OAuth2.Flows;
 global using Google.Apis.Auth.OAuth2.Responses;
 global using Google.Apis.Drive.v3;
 global using Google.Apis.Services;
-
+
 global using ICSharpCode.SharpZipLib.GZip;
 global using ICSharpCode.SharpZipLib.Tar;
 global using ICSharpCode.SharpZipLib.Zip;
-
+
 global using JWT.Exceptions;
-
+
 global using Microsoft.AspNetCore.Builder;
 global using Microsoft.AspNetCore.Http;
 global using Microsoft.AspNetCore.Mvc;
@@ -180,26 +177,26 @@
 global using Microsoft.EntityFrameworkCore.Storage;
 global using Microsoft.Extensions.Configuration;
 global using Microsoft.Extensions.DependencyInjection;
-global using Microsoft.Extensions.Hosting;
-global using Microsoft.Extensions.Logging;
+global using Microsoft.Extensions.Hosting;
+global using Microsoft.Extensions.Logging;
 global using Microsoft.Extensions.Options;
 global using Microsoft.Extensions.Primitives;
 global using Microsoft.Graph;
 global using Microsoft.OneDrive.Sdk;
 global using Microsoft.SharePoint.Client;
-
+
 global using Nest;
-
+
 global using Newtonsoft.Json;
 global using Newtonsoft.Json.Linq;
-
-global using ProtoBuf;
-
+
+global using ProtoBuf;
+
 global using static ASC.Files.Core.Data.AbstractDao;
 global using static ASC.Web.Core.Files.DocumentService;
 global using static ASC.Web.Files.Services.DocumentService.DocumentServiceTracker;
 global using static ASC.Web.Files.Utils.FileTracker;
-
+
 global using HttpException = ASC.Common.Web.HttpException;
 global using SecurityContext = ASC.Core.SecurityContext;
 global using Constants = ASC.Core.Users.Constants;
@@ -220,4 +217,4 @@
 global using JsonTokenType = System.Text.Json.JsonTokenType;
 global using JsonConverter = System.Text.Json.Serialization.JsonConverter;
 global using JsonConverterAttribute = System.Text.Json.Serialization.JsonConverterAttribute;
-global using JsonIgnoreAttribute = System.Text.Json.Serialization.JsonIgnoreAttribute;
+global using JsonIgnoreAttribute = System.Text.Json.Serialization.JsonIgnoreAttribute;