import React from "react";
import { withRouter } from "react-router";
import { inject, observer } from "mobx-react";

import { withTranslation } from "react-i18next";

import { isArrayEqual } from "@docspace/components/utils/array";

import { isMobileOnly } from "react-device-detect";

import { isMobile } from "@docspace/components/utils/device";
import withLoading from "SRC_DIR/HOCs/withLoading";

import {
  //getKeyByLink,
  settingsTree,
  getSelectedLinkByKey,
  //selectKeyOfTreeElement,
  getCurrentSettingsCategory,
} from "../../../utils";

import CatalogItem from "@docspace/components/catalog-item";
import LoaderArticleBody from "./loaderArticleBody";

const getTreeItems = (data, path, t) => {
  const maptKeys = (tKey) => {
    switch (tKey) {
      case "AccessRights":
        return t("AccessRights");
      case "ManagementCategoryCommon":
        return t("ManagementCategoryCommon");
      case "Customization":
        return t("Customization");
      case "StudioTimeLanguageSettings":
        return t("StudioTimeLanguageSettings");
      case "CustomTitles":
        return t("CustomTitles");
      case "TeamTemplate":
        return t("TeamTemplate");
      case "ManagementCategorySecurity":
        return t("ManagementCategorySecurity");
      case "PortalAccess":
        return t("PortalAccess");
      case "TwoFactorAuth":
        return t("TwoFactorAuth");
      case "ManagementCategoryIntegration":
        return t("ManagementCategoryIntegration");
      case "ThirdPartyAuthorization":
        return t("ThirdPartyAuthorization");
      case "Migration":
        return t("Migration");
      case "Backup":
        return t("Backup");
      case "Payments":
        return t("Payments");
      case "SingleSignOn":
        return t("SingleSignOn");
      default:
        throw new Error("Unexpected translation key");
    }
  };
  return data.map((item) => {
    if (item.children && item.children.length && !item.isCategory) {
      return (
        <TreeNode
          title={
            <Text className="inherit-title-link header">
              {maptKeys(item.tKey)}
            </Text>
          }
          key={item.key}
          icon={item.icon && <ReactSVG className="tree_icon" src={item.icon} />}
          disableSwitch={true}
        >
          {getTreeItems(item.children, path, t)}
        </TreeNode>
      );
    }
    const link = path + getSelectedLinkByKey(item.key, settingsTree);
    return (
      <TreeNode
        key={item.key}
        title={
          <Link className="inherit-title-link" href={link}>
            {maptKeys(item.tKey)}
          </Link>
        }
        icon={item.icon && <ReactSVG src={item.icon} className="tree_icon" />}
        disableSwitch={true}
      />
    );
  });
};

class ArticleBodyContent extends React.Component {
  constructor(props) {
    super(props);

    const fullSettingsUrl = props.match.url;
    const locationPathname = props.location.pathname;

    const fullSettingsUrlLength = fullSettingsUrl.length;
    const resultPath = locationPathname.slice(fullSettingsUrlLength + 1);
    const arrayOfParams = resultPath.split("/");

    let link = "";
    const selectedItem = arrayOfParams[arrayOfParams.length - 1];
    if (
      selectedItem === "owner" ||
      selectedItem === "admins" ||
      selectedItem === "modules"
    ) {
      link = `/${resultPath}`;
    } else if (selectedItem === "accessrights") {
      link = `/${resultPath}/owner`;
    }
    const CurrentSettingsCategoryKey = getCurrentSettingsCategory(
      arrayOfParams,
      settingsTree
    );

    if (link === "") {
      link = getSelectedLinkByKey(CurrentSettingsCategoryKey, settingsTree);
    }

    this.state = {
      selectedKeys: [CurrentSettingsCategoryKey],
    };
  }

  componentDidUpdate(prevProps, prevState) {
    const { tReady, setIsLoadedArticleBody } = this.props;

    if (tReady) setIsLoadedArticleBody(true);

    if (!isArrayEqual(prevState.selectedKeys, this.state.selectedKeys)) {
      const { selectedKeys } = this.state;

      const { match, history } = this.props;
      const settingsPath = getSelectedLinkByKey(selectedKeys[0], settingsTree);
      const newPath = match.path + settingsPath;
      history.push(newPath);
    }
  }

  onSelect = (value) => {
    const { selectedKeys } = this.state;

    const { toggleArticleOpen } = this.props;

    if (isArrayEqual([value], selectedKeys)) {
      return;
    }

    this.setState({ selectedKeys: [value + "-0"] });

    if (isMobileOnly || isMobile()) {
      toggleArticleOpen();
    }
  };

  mapKeys = (tKey) => {
    const { t } = this.props;
    switch (tKey) {
      case "AccessRights":
        return t("Common:AccessRights");
      case "Common:Common":
        return t("Common:Common");
      case "Customization":
        return t("Customization");
      case "StudioTimeLanguageSettings":
        return t("StudioTimeLanguageSettings");
      case "CustomTitlesWelcome":
        return t("CustomTitlesWelcome");
      case "TeamTemplate":
        return t("TeamTemplate");
      case "ManagementCategorySecurity":
        return t("ManagementCategorySecurity");
      case "PortalAccess":
        return t("PortalAccess");
      case "TwoFactorAuth":
        return t("TwoFactorAuth");
      case "ManagementCategoryIntegration":
        return t("ManagementCategoryIntegration");
      case "ThirdPartyAuthorization":
        return t("ThirdPartyAuthorization");
      case "Migration":
        return t("Migration");
      case "Backup":
        return t("Backup");
      case "Payments":
        return t("Payments");
      case "ManagementCategoryDataManagement":
        return t("ManagementCategoryDataManagement");
      case "RestoreBackup":
        return t("RestoreBackup");
      default:
        throw new Error("Unexpected translation key");
    }
  };

  catalogItems = () => {
    const { selectedKeys } = this.state;
    const { showText, isNotPaidPeriod, t } = this.props;

    const items = [];
    let resultTree = [...settingsTree];

    if (isNotPaidPeriod) {
      resultTree = [...settingsTree].filter((e) => {
        return e.tKey === "Backup" || e.tKey === "Payments";
      });
    }
    resultTree.map((item) => {
      items.push(
        <CatalogItem
          key={item.key}
          id={item.key}
          icon={item.icon}
          showText={showText}
          text={this.mapKeys(item.tKey)}
          value={item.link}
          isActive={item.key + "-0" === selectedKeys[0]}
          onClick={() => this.onSelect(item.key)}
        />
      );
    });

    const settingsHeader = (
      <CatalogItem
        key={"settings-header"}
        isHeader={true}
        isFirstHeader={true}
        showText={showText}
        text={`${t("Common:Settings")}`}
      />
    );

    items.unshift(settingsHeader);

    return items;
  };

  render() {
    const items = this.catalogItems();
    const { isLoadedArticleBody } = this.props;

    return !isLoadedArticleBody ? <LoaderArticleBody /> : <>{items}</>;
  }
}

export default inject(({ auth, common }) => {
<<<<<<< HEAD
  const { isLoaded, setIsLoadedArticleBody } = common;
  const { currentTariffStatusStore } = auth;
  const { isNotPaidPeriod } = currentTariffStatusStore;
=======
  const { isLoadedArticleBody, setIsLoadedArticleBody } = common;

>>>>>>> 09a02a24
  return {
    showText: auth.settingsStore.showText,
    toggleArticleOpen: auth.settingsStore.toggleArticleOpen,
    isLoadedArticleBody,
    setIsLoadedArticleBody,
    isNotPaidPeriod,
  };
})(
  withLoading(
    withRouter(
      withTranslation(["Settings", "Common"])(observer(ArticleBodyContent))
    )
  )
);<|MERGE_RESOLUTION|>--- conflicted
+++ resolved
@@ -250,14 +250,9 @@
 }
 
 export default inject(({ auth, common }) => {
-<<<<<<< HEAD
-  const { isLoaded, setIsLoadedArticleBody } = common;
+  const { isLoadedArticleBody, setIsLoadedArticleBody } = common;
   const { currentTariffStatusStore } = auth;
   const { isNotPaidPeriod } = currentTariffStatusStore;
-=======
-  const { isLoadedArticleBody, setIsLoadedArticleBody } = common;
-
->>>>>>> 09a02a24
   return {
     showText: auth.settingsStore.showText,
     toggleArticleOpen: auth.settingsStore.toggleArticleOpen,
