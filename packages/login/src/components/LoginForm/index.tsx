--- conflicted
+++ resolved
@@ -40,10 +40,6 @@
 import { useTheme } from "styled-components";
 import { useSearchParams, useRouter } from "next/navigation";
 import { Id } from "react-toastify";
-<<<<<<< HEAD
-=======
-import { useSearchParams, useParams } from "next/navigation";
->>>>>>> 970c2fd3
 
 import { Text } from "@docspace/shared/components/text";
 import { Button, ButtonSize } from "@docspace/shared/components/button";
@@ -97,12 +93,8 @@
   const toastId = useRef<Id>();
 
   const searchParams = useSearchParams();
-<<<<<<< HEAD
   const router = useRouter();
 
-=======
-  const params = useParams();
->>>>>>> 970c2fd3
   const theme = useTheme();
 
   const { t, ready, i18n } = useTranslation(["Login", "Common"]);
@@ -334,14 +326,7 @@
         }
         return res;
       })
-<<<<<<< HEAD
-      .then((res?: string | object) => {
-        const isLoginData = sessionStorage.getItem("loginData");
-        if (isLoginData) sessionStorage.removeItem("loginData");
-
-=======
-      .then((res: string | object) => {
->>>>>>> 970c2fd3
+      .then((res: string | object | undefined) => {
         const isConfirm = typeof res === "string" && res.includes("confirm");
         const redirectPath =
           referenceUrl || sessionStorage.getItem("referenceUrl");
