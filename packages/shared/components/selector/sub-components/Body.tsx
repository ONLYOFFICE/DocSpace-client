import React from "react";
import { isMobileOnly, isIOS } from "react-device-detect";
import InfiniteLoader from "react-window-infinite-loader";
import { FixedSizeList as List } from "react-window";

import { CustomScrollbarsVirtualList, Scrollbar } from "../../scrollbar";
import { Text } from "../../text";

import { Search } from "./Search";
import { SelectAll } from "./SelectAll";
import { EmptyScreen } from "./EmptyScreen";
import { BreadCrumbs } from "./BreadCrumbs";

import { StyledBody, StyledTabs } from "../Selector.styled";
import { BodyProps } from "../Selector.types";
import { Item } from "./Item";

const CONTAINER_PADDING = 16;
const HEADER_HEIGHT = 54;
const BREAD_CRUMBS_HEIGHT = 38;
const SEARCH_HEIGHT = 44;
const BODY_DESCRIPTION_TEXT_HEIGHT = 32;
const SELECT_ALL_HEIGHT = 61;
const FOOTER_HEIGHT = 73;
const FOOTER_WITH_NEW_NAME_HEIGHT = 145;
const FOOTER_WITH_CHECKBOX_HEIGHT = 181;

const Body = ({
  footerVisible,
  isSearch,
  isAllIndeterminate,
  isAllChecked,
  searchPlaceholder,
  setIsSearch,
  searchValue,
  onSearch,
  onClearSearch,
  items,
  onSelect,
  isMultiSelect,
  withSelectAll,
  selectAllLabel,
  selectAllIcon,
  onSelectAll,
  emptyScreenImage,
  emptyScreenHeader,
  emptyScreenDescription,
  searchEmptyScreenImage,
  searchEmptyScreenHeader,
  searchEmptyScreenDescription,
  loadMoreItems,
  hasNextPage,
  totalItems,
  renderCustomItem,
  isLoading,
  searchLoader,
  rowLoader,
  withBreadCrumbs,
  breadCrumbs,
  onSelectBreadCrumb,
  breadCrumbsLoader,
  withSearch,
  isBreadCrumbsLoading,
  isSearchLoading,
  withFooterInput,
  withFooterCheckbox,
  descriptionText,
  withHeader,

  withTabs,
  tabsData,
  activeTabId,
}: BodyProps) => {
  const [bodyHeight, setBodyHeight] = React.useState(0);

  const bodyRef = React.useRef<HTMLDivElement>(null);
  const listOptionsRef = React.useRef<null | InfiniteLoader>(null);

  const itemsCount = hasNextPage ? items.length + 1 : items.length;

  const resetCache = React.useCallback(() => {
    if (listOptionsRef && listOptionsRef.current) {
      listOptionsRef.current.resetloadMoreItemsCache(true);
    }
  }, []);

  const onBodyResize = React.useCallback(
    (e?: Event) => {
      const target = e ? (e.target as VisualViewport) : null;
      if (target && target.height && isMobileOnly && isIOS) {
        let height = target.height - 64 - HEADER_HEIGHT;

        if (footerVisible) {
          height -= withFooterCheckbox
            ? FOOTER_WITH_CHECKBOX_HEIGHT
            : withFooterInput
              ? FOOTER_WITH_NEW_NAME_HEIGHT
              : FOOTER_HEIGHT;
        }
        setBodyHeight(height);
        return;
      }
      if (bodyRef && bodyRef.current) {
        setBodyHeight(bodyRef.current.offsetHeight);
      }
    },
    [footerVisible, withFooterCheckbox, withFooterInput],
  );

  const isItemLoaded = React.useCallback(
    (index: number) => {
      return !hasNextPage || index < itemsCount;
    },
    [hasNextPage, itemsCount],
  );

  React.useEffect(() => {
    window.addEventListener("resize", onBodyResize);
    if (isMobileOnly && isIOS)
      window.visualViewport?.addEventListener("resize", onBodyResize);
    return () => {
      window.removeEventListener("resize", onBodyResize);
      window.visualViewport?.removeEventListener("resize", onBodyResize);
    };
  }, [onBodyResize]);

  React.useEffect(() => {
    onBodyResize();
  }, [isLoading, footerVisible, onBodyResize]);

  React.useEffect(() => {
    resetCache();
  }, [resetCache, hasNextPage]);

  let listHeight = bodyHeight - CONTAINER_PADDING;

  if (withSearch || isSearch || itemsCount > 0) listHeight -= SEARCH_HEIGHT;

  if (withBreadCrumbs) listHeight -= BREAD_CRUMBS_HEIGHT;

  if (isMultiSelect && withSelectAll && !isSearch)
    listHeight -= SELECT_ALL_HEIGHT;

  if (descriptionText) listHeight -= BODY_DESCRIPTION_TEXT_HEIGHT;

  return (
    <StyledBody
      ref={bodyRef}
      footerHeight={
        withFooterCheckbox
          ? FOOTER_WITH_CHECKBOX_HEIGHT
          : withFooterInput
            ? FOOTER_WITH_NEW_NAME_HEIGHT
            : FOOTER_HEIGHT
      }
      className="selector_body"
      headerHeight={HEADER_HEIGHT}
      footerVisible={footerVisible}
      withHeader={withHeader}
      withTabs={withTabs}
    >
      {withBreadCrumbs ? (
        isBreadCrumbsLoading ? (
          breadCrumbsLoader
        ) : (
          <BreadCrumbs
            breadCrumbs={breadCrumbs}
            onSelectBreadCrumb={onSelectBreadCrumb}
            isLoading={isLoading}
          />
        )
      ) : null}

<<<<<<< HEAD
      {(withSearch && isSearchLoading) || isBreadCrumbsLoading ? (
=======
      {withTabs && tabsData && (
        <StyledTabs
          startSelect={0}
          data={tabsData}
          forsedActiveItemId={activeTabId}
        />
      )}

      {isSearchLoading || isBreadCrumbsLoading ? (
>>>>>>> cde5c71b
        searchLoader
      ) : withSearch ||
        (itemsCount > 0 && withSearch) ||
        (withSearch && isSearch) ? (
        <Search
          placeholder={searchPlaceholder}
          value={searchValue}
          onSearch={onSearch}
          onClearSearch={onClearSearch}
          setIsSearch={setIsSearch}
        />
      ) : null}

      {isLoading ? (
        <Scrollbar style={{ height: listHeight }}>{rowLoader}</Scrollbar>
      ) : itemsCount === 0 ? (
        <EmptyScreen
          withSearch={isSearch}
          image={emptyScreenImage}
          header={emptyScreenHeader}
          description={emptyScreenDescription}
          searchImage={searchEmptyScreenImage}
          searchHeader={searchEmptyScreenHeader}
          searchDescription={searchEmptyScreenDescription}
        />
      ) : (
        <>
          {!!descriptionText && (
            <Text className="body-description-text">{descriptionText}</Text>
          )}
          {isMultiSelect && withSelectAll && !isSearch && (
            <SelectAll
              label={selectAllLabel}
              icon={selectAllIcon}
              isChecked={isAllChecked}
              isIndeterminate={isAllIndeterminate}
              onSelectAll={onSelectAll}
              isLoading={isLoading}
              rowLoader={rowLoader}
            />
          )}

          {bodyHeight && (
            <InfiniteLoader
              ref={listOptionsRef}
              isItemLoaded={isItemLoaded}
              itemCount={totalItems}
              loadMoreItems={loadMoreItems}
            >
              {({ onItemsRendered, ref }) => (
                <List
                  className="items-list"
                  height={listHeight}
                  width="100%"
                  itemCount={itemsCount}
                  itemData={{
                    items,
                    onSelect,
                    isMultiSelect: isMultiSelect || false,
                    rowLoader,
                    isItemLoaded,
                    renderCustomItem,
                  }}
                  itemSize={48}
                  onItemsRendered={onItemsRendered}
                  ref={ref}
                  outerElementType={CustomScrollbarsVirtualList}
                >
                  {Item}
                </List>
              )}
            </InfiniteLoader>
          )}
        </>
      )}
    </StyledBody>
  );
};

export { Body };<|MERGE_RESOLUTION|>--- conflicted
+++ resolved
@@ -171,9 +171,6 @@
         )
       ) : null}
 
-<<<<<<< HEAD
-      {(withSearch && isSearchLoading) || isBreadCrumbsLoading ? (
-=======
       {withTabs && tabsData && (
         <StyledTabs
           startSelect={0}
@@ -183,7 +180,6 @@
       )}
 
       {isSearchLoading || isBreadCrumbsLoading ? (
->>>>>>> cde5c71b
         searchLoader
       ) : withSearch ||
         (itemsCount > 0 && withSearch) ||
