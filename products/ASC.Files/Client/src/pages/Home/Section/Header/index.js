--- conflicted
+++ resolved
@@ -111,7 +111,7 @@
 
       @media (min-width: 1024px) {
         margin-left: 8px;
-      }
+  }
 
       @media ${tablet} {
         & > div:first-child {
@@ -568,13 +568,9 @@
       setIsLoading,
       cbMenuItems,
       getCheckboxItemLabel,
-<<<<<<< HEAD
-      getFolderInfo,
+      isEmptyFilesList,      getFolderInfo,
       setBufferSelection,
       viewAs,
-=======
-      isEmptyFilesList,
->>>>>>> 14783ee1
     } = filesStore;
     const { setAction } = fileActionStore;
     const {
@@ -582,12 +578,9 @@
       setMoveToPanelVisible,
       setCopyPanelVisible,
       setDeleteDialogVisible,
-<<<<<<< HEAD
-      setIsFolderActions,
-=======
       setEmptyTrashDialogVisible,
       setSelectFileDialogVisible,
->>>>>>> 14783ee1
+      setIsFolderActions,
     } = dialogsStore;
 
     const { isRecycleBinFolder, isPrivacyFolder } = treeFoldersStore;
@@ -626,17 +619,13 @@
       downloadAction,
       getHeaderMenu,
       getCheckboxItemLabel,
-<<<<<<< HEAD
-      viewAs,
-=======
       setSelectFileDialogVisible,
 
       isRecycleBinFolder,
       setEmptyTrashDialogVisible,
       isEmptyFilesList,
       isPrivacyFolder,
->>>>>>> 14783ee1
-    };
+      viewAs,    };
   }
 )(
   withTranslation(["Home", "Common", "Translations"])(
