// (c) Copyright Ascensio System SIA 2009-2024
//
// This program is a free software product.
// You can redistribute it and/or modify it under the terms
// of the GNU Affero General Public License (AGPL) version 3 as published by the Free Software
// Foundation. In accordance with Section 7(a) of the GNU AGPL its Section 15 shall be amended
// to the effect that Ascensio System SIA expressly excludes the warranty of non-infringement of
// any third-party rights.
//
// This program is distributed WITHOUT ANY WARRANTY, without even the implied warranty
// of MERCHANTABILITY or FITNESS FOR A PARTICULAR  PURPOSE. For details, see
// the GNU AGPL at: http://www.gnu.org/licenses/agpl-3.0.html
//
// You can contact Ascensio System SIA at Lubanas st. 125a-25, Riga, Latvia, EU, LV-1021.
//
// The  interactive user interfaces in modified source and object code versions of the Program must
// display Appropriate Legal Notices, as required under Section 5 of the GNU AGPL version 3.
//
// Pursuant to Section 7(b) of the License you must retain the original Product logo when
// distributing the program. Pursuant to Section 7(e) we decline to grant you any rights under
// trademark law for use of our trademarks.
//
// All the Product's GUI elements, including illustrations and icon sets, as well as technical writing
// content are licensed under the terms of the Creative Commons Attribution-ShareAlike 4.0
// International. See the License terms at http://creativecommons.org/licenses/by-sa/4.0/legalcode

import { useState, useEffect, useCallback, useRef } from "react";
import { Trans } from "react-i18next";
import { inject, observer } from "mobx-react";

import { FileAction } from "@docspace/shared/enums";
import { Events } from "@docspace/shared/enums";
import { toastr } from "@docspace/shared/components/toast";

import CreateEvent from "./CreateEvent";
import RenameEvent from "./RenameEvent";
import CreateRoomEvent from "./CreateRoomEvent";
import EditRoomEvent from "./EditRoomEvent";
import CreateGroupEvent from "./GroupEvents/CreateGroupEvent";
import EditGroupEvent from "./GroupEvents/EditGroupEvent";
import ChangeUserTypeEvent from "./ChangeUserTypeEvent";
import CreatePluginFile from "./CreatePluginFileEvent";
import ChangeQuotaEvent from "./ChangeQuotaEvent";
<<<<<<< HEAD
import CreateRoomTemplateEvent from "./CreateRoomTemplateEvent";
=======
import { CreatedPDFFormDialog } from "../dialogs/CreatedPDFFormDialog";

>>>>>>> bc2d7792
const GlobalEvents = ({ enablePlugins, eventListenerItemsList }) => {
  const [createDialogProps, setCreateDialogProps] = useState({
    visible: false,
    id: null,
    type: null,
    extension: null,
    title: "",
    templateId: null,
    fromTemplate: null,
    onClose: null,
    toForm: false,
  });

  const [renameDialogProps, setRenameDialogProps] = useState({
    visible: false,
    item: null,
    onClose: null,
  });

  const [createRoomDialogProps, setCreateRoomDialogProps] = useState({
    title: "",
    visible: false,
    onClose: null,
  });

  const [editRoomDialogProps, setEditRoomDialogProps] = useState({
    visible: false,
    item: null,
    onClose: null,
  });

  const [createGroupDialogProps, setCreateGroupDialogProps] = useState({
    visible: false,
    onClose: null,
  });

  const [editGroupDialogProps, setEditGroupDialogProps] = useState({
    visible: false,
    onClose: null,
  });

  const [changeUserTypeDialog, setChangeUserTypeDialogProps] = useState({
    visible: false,
    onClose: null,
  });
  const [changeQuotaDialog, setChangeQuotaDialogProps] = useState({
    visible: false,
    type: null,
    ids: null,
    bodyDescription: null,
    headerTitle: null,
  });
  const [createPluginFileDialog, setCreatePluginFileProps] = useState({
    visible: false,
    props: null,
    onClose: null,
  });
  const [createRoomTemplateDialog, setCreateRoomTemplateDialog] = useState({
    visible: false,
    props: null,
    onClose: null,
  });

  const [createPDFFormFile, setCreatePDFFormFile] = useState({
    visible: false,
    file: null,
    localKey: "",
    onClose: null,
  });

  const eventHandlersList = useRef([]);

  const onCreate = useCallback((e) => {
    const { payload } = e;

    const visible = payload.id ? true : false;

    setCreateDialogProps({
      visible: visible,
      id: payload.id,
      type: FileAction.Create,
      extension: payload.extension,
      title: payload.title || null,
      templateId: payload.templateId || null,
      fromTemplate: payload.fromTemplate || null,
      withoutDialog: payload.withoutDialog ?? false,
      preview: payload.preview ?? false,
      actionEdit: payload.edit ?? false,
      openEditor: payload.openEditor ?? true,
      toForm: payload.toForm ?? false,
      onClose: () => {
        setCreateDialogProps({
          visible: false,
          id: null,
          type: null,
          extension: null,
          title: "",
          templateId: null,
          fromTemplate: null,
          onClose: null,
          withoutDialog: false,
          preview: false,
          actionEdit: false,
          openEditor: true,
          toForm: false,
        });
      },
    });
  }, []);

  const onRename = useCallback((e) => {
    const visible = e.item ? true : false;

    setRenameDialogProps({
      visible: visible,
      type: FileAction.Rename,
      item: e.item,
      onClose: () => {
        setRenameDialogProps({
          visible: false,
          type: null,
          item: null,
        });
      },
    });
  }, []);

  const onCreateRoom = useCallback((e) => {
    setCreateRoomDialogProps({
      title: e?.title,
      visible: true,
      startRoomType: e?.payload?.startRoomType,
      onClose: () =>
        setCreateRoomDialogProps({
          visible: false,
          onClose: null,
          startRoomType: undefined,
        }),
    });
  }, []);

  const onEditRoom = useCallback((e) => {
    const visible = !!e.item;

    setEditRoomDialogProps({
      visible: visible,
      item: e.item,
      onClose: () => {
        setEditRoomDialogProps({
          visible: false,
          item: null,
          onClose: null,
        });
      },
    });
  }, []);

  const onCreateGroup = useCallback((e) => {
    setCreateGroupDialogProps({
      title: e?.title,
      visible: true,
      onClose: () =>
        setCreateGroupDialogProps({ title: "", visible: false, onClose: null }),
    });
  }, []);

  const onEditGroup = useCallback((e) => {
    const visible = !!e.item;

    setEditGroupDialogProps({
      visible: visible,
      item: e.item,
      onClose: () => {
        setEditGroupDialogProps({
          visible: false,
          item: null,
          onClose: null,
        });
      },
    });
  }, []);

  const onChangeUserType = useCallback((e) => {
    setChangeUserTypeDialogProps({
      visible: true,
      onClose: () => {
        setChangeUserTypeDialogProps({ visible: false, onClose: null });
      },
    });
  }, []);

  const onCreatePluginFileDialog = useCallback(
    (e) => {
      if (!enablePlugins) return;

      const { payload } = e;
      setCreatePluginFileProps({
        ...payload,
        visible: true,
        onClose: () => {
          payload.onClose && payload.onClose();
          setCreatePluginFileProps({ visible: false, onClose: null });
        },
      });
    },
    [enablePlugins],
  );

  const handleCreatePDFFormFile = useCallback(
    /**
     * @typedef {Object} DetailType
     * @property {import("@docspace/shared/api/files/types").TFile} file
     * @property {boolean} show
     * @property {string} localKey
     * @param {CustomEvent<DetailType>} event
     */
    (event) => {
      const { file, show, localKey } = event.detail;

      if (!show) {
        return toastr.success(
          <Trans
            ns="PDFFormDialog"
            i18nKey="PDFFormIsReadyToast"
            components={{ 1: <strong /> }}
            values={{ filename: file.title }}
          />,
        );
      }

      setCreatePDFFormFile({
        visible: true,
        file,
        localKey,
        onClose: () => {
          setCreatePDFFormFile({
            visible: false,
            onClose: null,
            file: null,
            localKey: "",
          });
        },
      });
    },
    [],
  );

  const onChangeQuota = useCallback((e) => {
    const { payload } = e;

    setChangeQuotaDialogProps({
      visible: payload.visible,
      type: payload.type,
      ids: payload.ids,
      bodyDescription: payload.bodyDescriptionKey,
      headerTitle: payload.headerKey,
      successCallback: payload.successCallback,
      abortCallback: payload.abortCallback,
      onClose: () => {
        setChangeQuotaDialogProps({
          visible: false,
          type: null,
          ids: null,
          bodyDescription: null,
          headerTitle: null,
          successCallback: null,
          abortCallback: null,
          onClose: null,
        });
      },
    });
  }, []);

<<<<<<< HEAD
  const onCreateRoomTemplate = (e) => {
    const visible = e.item ? true : false;

    setCreateRoomTemplateDialog({
      visible: visible,
      item: e.item,
      onClose: () => {
        setCreateRoomTemplateDialog({
          visible: false,
          item: null,
        });
      },
    });
  };
=======
  useEffect(() => {
    window.addEventListener(
      Events.CREATE_PDF_FORM_FILE,
      handleCreatePDFFormFile,
    );

    return () => {
      window.removeEventListener(
        Events.CREATE_PDF_FORM_FILE,
        handleCreatePDFFormFile,
      );
    };
  }, [handleCreatePDFFormFile]);
>>>>>>> bc2d7792

  useEffect(() => {
    window.addEventListener(Events.CREATE, onCreate);
    window.addEventListener(Events.RENAME, onRename);
    window.addEventListener(Events.ROOM_CREATE, onCreateRoom);
    window.addEventListener(Events.ROOM_EDIT, onEditRoom);
    window.addEventListener(Events.CHANGE_USER_TYPE, onChangeUserType);
    window.addEventListener(Events.GROUP_CREATE, onCreateGroup);
    window.addEventListener(Events.GROUP_EDIT, onEditGroup);
    window.addEventListener(Events.CHANGE_QUOTA, onChangeQuota);
    window.addEventListener(Events.CREATE_ROOM_TEMPLATE, onCreateRoomTemplate);
    if (enablePlugins) {
      window.addEventListener(
        Events.CREATE_PLUGIN_FILE,
        onCreatePluginFileDialog,
      );

      if (eventListenerItemsList) {
        eventListenerItemsList.forEach((item) => {
          const eventHandler = (e) => {
            item.eventHandler(e);
          };

          eventHandlersList.current.push(eventHandler);

          window.addEventListener(item.eventType, eventHandler);
        });
      }
    }

    return () => {
      window.removeEventListener(Events.CREATE, onCreate);
      window.removeEventListener(Events.RENAME, onRename);
      window.removeEventListener(Events.ROOM_CREATE, onCreateRoom);
      window.removeEventListener(Events.ROOM_EDIT, onEditRoom);
      window.removeEventListener(Events.CHANGE_USER_TYPE, onChangeUserType);
      window.removeEventListener(Events.GROUP_CREATE, onCreateGroup);
      window.removeEventListener(Events.GROUP_EDIT, onEditGroup);
      window.addEventListener(
        Events.CREATE_ROOM_TEMPLATE,
        onCreateRoomTemplate,
      );

      if (enablePlugins) {
        window.removeEventListener(
          Events.CREATE_PLUGIN_FILE,
          onCreatePluginFileDialog,
        );

        if (eventListenerItemsList) {
          eventListenerItemsList.forEach((item, index) => {
            window.removeEventListener(
              item.eventType,
              eventHandlersList.current[index],
            );
          });
        }
      }
    };
  }, [
    onRename,
    onCreate,
    onCreateRoom,
    onEditRoom,
    onCreateGroup,
    onEditGroup,
    onChangeUserType,
    onCreatePluginFileDialog,
    enablePlugins,
  ]);

  return [
    createDialogProps.visible && (
      <CreateEvent key={Events.CREATE} {...createDialogProps} />
    ),
    renameDialogProps.visible && (
      <RenameEvent key={Events.RENAME} {...renameDialogProps} />
    ),
    createRoomDialogProps.visible && (
      <CreateRoomEvent key={Events.ROOM_CREATE} {...createRoomDialogProps} />
    ),
    editRoomDialogProps.visible && (
      <EditRoomEvent key={Events.ROOM_EDIT} {...editRoomDialogProps} />
    ),
    createGroupDialogProps.visible && (
      <CreateGroupEvent key={Events.GROUP_CREATE} {...createGroupDialogProps} />
    ),
    editGroupDialogProps.visible && (
      <EditGroupEvent key={Events.GROUP_EDIT} {...editGroupDialogProps} />
    ),
    changeUserTypeDialog.visible && (
      <ChangeUserTypeEvent
        key={Events.CHANGE_USER_TYPE}
        {...changeUserTypeDialog}
      />
    ),
    createPluginFileDialog.visible && (
      <CreatePluginFile
        key={Events.CREATE_PLUGIN_FILE}
        {...createPluginFileDialog}
      />
    ),
    createRoomTemplateDialog.visible && (
      <CreateRoomTemplateEvent
        key={Events.CREATE_PLUGIN_FILE}
        {...createRoomTemplateDialog}
      />
    ),
    changeQuotaDialog.visible && (
      <ChangeQuotaEvent key={Events.CHANGE_QUOTA} {...changeQuotaDialog} />
    ),
    createPDFFormFile.visible && !createDialogProps.visible && (
      <CreatedPDFFormDialog
        key="created-pdf-form-dialog"
        {...createPDFFormFile}
      />
    ),
  ];
};

export default inject(({ settingsStore, pluginStore }) => {
  const { enablePlugins } = settingsStore;

  const { eventListenerItemsList } = pluginStore;

  return { enablePlugins, eventListenerItemsList };
})(observer(GlobalEvents));<|MERGE_RESOLUTION|>--- conflicted
+++ resolved
@@ -41,12 +41,9 @@
 import ChangeUserTypeEvent from "./ChangeUserTypeEvent";
 import CreatePluginFile from "./CreatePluginFileEvent";
 import ChangeQuotaEvent from "./ChangeQuotaEvent";
-<<<<<<< HEAD
 import CreateRoomTemplateEvent from "./CreateRoomTemplateEvent";
-=======
 import { CreatedPDFFormDialog } from "../dialogs/CreatedPDFFormDialog";
 
->>>>>>> bc2d7792
 const GlobalEvents = ({ enablePlugins, eventListenerItemsList }) => {
   const [createDialogProps, setCreateDialogProps] = useState({
     visible: false,
@@ -320,7 +317,6 @@
     });
   }, []);
 
-<<<<<<< HEAD
   const onCreateRoomTemplate = (e) => {
     const visible = e.item ? true : false;
 
@@ -335,7 +331,8 @@
       },
     });
   };
-=======
+
+
   useEffect(() => {
     window.addEventListener(
       Events.CREATE_PDF_FORM_FILE,
@@ -349,7 +346,6 @@
       );
     };
   }, [handleCreatePDFFormFile]);
->>>>>>> bc2d7792
 
   useEffect(() => {
     window.addEventListener(Events.CREATE, onCreate);
