--- conflicted
+++ resolved
@@ -1,15 +1,11 @@
-import React, { useEffect } from "react";
+﻿import React, { useEffect } from "react";
 import { Text, Link } from "asc-web-components";
 import { PageLayout } from "asc-web-common";
 import { useTranslation } from "react-i18next";
 import version from "../../../../package.json";
 import styled from "styled-components";
 import { Trans } from "react-i18next";
-<<<<<<< HEAD
-=======
 import { isMobile } from "react-device-detect";
-import { createI18N } from "../../../helpers/i18n";
->>>>>>> dd362f37
 import { setDocumentTitle } from "../../../helpers/utils";
 
 const BodyStyle = styled.div`
