
<<<<<<< HEAD
import { SET_USERS, SET_ADMINS, SET_OWNER, SET_FILTER, SET_LOGO_TEXT, SET_LOGO_SIZES, SET_LOGO_URLS } from "./actions";
import { api } from "asc-web-common";
const { Filter } = api;
=======
import { SET_USERS, SET_ADMINS, SET_OWNER, SET_OPTIONS, SET_FILTER, SET_LOGO_TEXT, SET_LOGO_SIZES, SET_LOGO_URLS } from "./actions";
import Filter from "./filter";
>>>>>>> 629d426a

const initialState = {
  common: {
    whiteLabel: {
      logoSizes: [],
      logoText: null,
      logoUrls: []
    }
  },
  security: {
    accessRight: {
      options: [],
      users: [],
      admins: [],
      owner: {},
      filter: Filter.getDefault()
    }
  },
};

const peopleReducer = (state = initialState, action) => {
  switch (action.type) {
    case SET_OPTIONS:
      return Object.assign({}, state, {
        security: Object.assign({}, state.security, {
          accessRight: Object.assign({}, state.security.accessRight, {
            options: action.options
          })
        })
      });
    case SET_USERS:
      return Object.assign({}, state, {
        security: Object.assign({}, state.security, {
          accessRight: Object.assign({}, state.security.accessRight, {
            users: action.users
          })
        })
      });
    case SET_ADMINS:
      return Object.assign({}, state, {
        security: Object.assign({}, state.security, {
          accessRight: Object.assign({}, state.security.accessRight, {
            admins: action.admins
          })
        })
      });
    case SET_OWNER:
      return Object.assign({}, state, {
        security: Object.assign({}, state.security, {
          accessRight: Object.assign({}, state.security.accessRight, {
            owner: action.owner
          })
        })
      });
    case SET_FILTER:
      return Object.assign({}, state, {
        security: Object.assign({}, state.security, {
          accessRight: Object.assign({}, state.security.accessRight, {
            filter: action.filter
          })
        })
      });

    case SET_LOGO_TEXT:
      return Object.assign({}, state, {
        common: {
          ...state.common, whiteLabel: { ...state.common.whiteLabel, logoText: action.text }
        }
      });

    case SET_LOGO_SIZES:
      return Object.assign({}, state, {
        common: {
          ...state.common, whiteLabel: { ...state.common.whiteLabel, logoSizes: action.sizes, }
        }
      });

    case SET_LOGO_URLS:
      return Object.assign({}, state, {
        common: {
          ...state.common, whiteLabel: { ...state.common.whiteLabel, logoUrls: action.urls }
        }
      });

    default:
      return state;
  }
};


export default peopleReducer;<|MERGE_RESOLUTION|>--- conflicted
+++ resolved
@@ -1,12 +1,7 @@
 
-<<<<<<< HEAD
-import { SET_USERS, SET_ADMINS, SET_OWNER, SET_FILTER, SET_LOGO_TEXT, SET_LOGO_SIZES, SET_LOGO_URLS } from "./actions";
+import { SET_USERS, SET_ADMINS, SET_OWNER, SET_OPTIONS, SET_FILTER, SET_LOGO_TEXT, SET_LOGO_SIZES, SET_LOGO_URLS } from "./actions";
 import { api } from "asc-web-common";
 const { Filter } = api;
-=======
-import { SET_USERS, SET_ADMINS, SET_OWNER, SET_OPTIONS, SET_FILTER, SET_LOGO_TEXT, SET_LOGO_SIZES, SET_LOGO_URLS } from "./actions";
-import Filter from "./filter";
->>>>>>> 629d426a
 
 const initialState = {
   common: {
