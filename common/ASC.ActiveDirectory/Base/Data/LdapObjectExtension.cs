﻿// (c) Copyright Ascensio System SIA 2010-2022
//
// This program is a free software product.
// You can redistribute it and/or modify it under the terms
// of the GNU Affero General Public License (AGPL) version 3 as published by the Free Software
// Foundation. In accordance with Section 7(a) of the GNU AGPL its Section 15 shall be amended
// to the effect that Ascensio System SIA expressly excludes the warranty of non-infringement of
// any third-party rights.
//
// This program is distributed WITHOUT ANY WARRANTY, without even the implied warranty
// of MERCHANTABILITY or FITNESS FOR A PARTICULAR  PURPOSE. For details, see
// the GNU AGPL at: http://www.gnu.org/licenses/agpl-3.0.html
//
// You can contact Ascensio System SIA at Lubanas st. 125a-25, Riga, Latvia, EU, LV-1021.
//
// The  interactive user interfaces in modified source and object code versions of the Program must
// display Appropriate Legal Notices, as required under Section 5 of the GNU AGPL version 3.
//
// Pursuant to Section 7(b) of the License you must retain the original Product logo when
// distributing the program. Pursuant to Section 7(e) we decline to grant you any rights under
// trademark law for use of our trademarks.
//
// All the Product's GUI elements, including illustrations and icon sets, as well as technical writing
// content are licensed under the terms of the Creative Commons Attribution-ShareAlike 4.0
// International. See the License terms at http://creativecommons.org/licenses/by-sa/4.0/legalcode

using Mapping = ASC.ActiveDirectory.Base.Settings.LdapSettings.MappingFields;

namespace ASC.ActiveDirectory.Base.Data;
/// <summary>
/// LDAP object extensions class
/// </summary>
[Scope]
public class LdapObjectExtension
{
    private readonly TenantUtil _tenantUtil;
    private readonly SettingsManager _settingsManager;
    private readonly ILogger<LdapObjectExtension> _logger;

    public LdapObjectExtension(TenantUtil tenantUtil, SettingsManager settingsManager, ILogger<LdapObjectExtension> logger)
    {
        _tenantUtil = tenantUtil;
        _settingsManager = settingsManager;
        _logger = logger;
    }
    public string GetAttribute(LdapObject ldapObject, string attribute)
    {
        if (string.IsNullOrEmpty(attribute))
        {
            return string.Empty;
        }

        try
        {
            return ldapObject.GetValue(attribute) as string;
        }
        catch (Exception e)
        {
            _logger.ErrorCanNotGetAttribute(attribute, ldapObject.DistinguishedName, e);

            return string.Empty;
        }
    }

    public List<string> GetAttributes(LdapObject ldapObject, string attribute)
    {
        var list = new List<string>();

        if (string.IsNullOrEmpty(attribute))
        {
            return list;
        }

        try
        {
            return ldapObject.GetValues(attribute);
        }
        catch (Exception e)
        {

            _logger.ErrorCanNotGetAttributes(attribute, ldapObject.DistinguishedName, e);

            return list;
        }
    }

    private const int MAX_NUMBER_OF_SYMBOLS = 64;
    private const string EXT_MOB_PHONE = "extmobphone";
    private const string EXT_MAIL = "extmail";
    private const string EXT_PHONE = "extphone";
    private const string EXT_SKYPE = "extskype";

    private List<string> GetContacts(LdapObject ldapUser, Mapping key, LdapSettings settings)
    {
        if (!settings.LdapMapping.ContainsKey(key))
        {
            return null;
        }

        var bindings = settings.LdapMapping[key].Split(',').Select(x => x.Trim()).ToArray();
        if (bindings.Length > 1)
        {
            var list = new List<string>();
            foreach (var bind in bindings)
            {
                list.AddRange(GetAttributes(ldapUser, bind));
            }
            return list;
        }
        else
        {
            return GetAttributes(ldapUser, bindings[0]);
        }
    }

    private void PopulateContacts(List<string> Contacts, string type, List<string> values)
    {
        if (values == null || !values.Any())
        {
            return;
        }

        foreach (var val in values)
        {
            Contacts.Add(type);
            Contacts.Add(val);
        }
    }

    public UserInfo ToUserInfo(LdapObject ldapUser, LdapUserImporter ldapUserImporter)
    {
        var settings = ldapUserImporter.Settings;
        var resource = ldapUserImporter.Resource;

        var userName = GetAttribute(ldapUser, settings.LoginAttribute);

        var firstName = settings.LdapMapping.ContainsKey(Mapping.FirstNameAttribute) ? GetAttribute(ldapUser, settings.LdapMapping[Mapping.FirstNameAttribute]) : string.Empty;
        var secondName = settings.LdapMapping.ContainsKey(Mapping.SecondNameAttribute) ? GetAttribute(ldapUser, settings.LdapMapping[Mapping.SecondNameAttribute]) : string.Empty;
        var birthDay = settings.LdapMapping.ContainsKey(Mapping.BirthDayAttribute) ? GetAttribute(ldapUser, settings.LdapMapping[Mapping.BirthDayAttribute]) : string.Empty;
        var gender = settings.LdapMapping.ContainsKey(Mapping.GenderAttribute) ? GetAttribute(ldapUser, settings.LdapMapping[Mapping.GenderAttribute]) : string.Empty;
        var primaryPhone = settings.LdapMapping.ContainsKey(Mapping.MobilePhoneAttribute) ? GetAttribute(ldapUser, settings.LdapMapping[Mapping.MobilePhoneAttribute]) : string.Empty;
        var mail = settings.LdapMapping.ContainsKey(Mapping.MailAttribute) ? GetAttribute(ldapUser, settings.LdapMapping[Mapping.MailAttribute]) : string.Empty;
        var title = settings.LdapMapping.ContainsKey(Mapping.TitleAttribute) ? GetAttribute(ldapUser, settings.LdapMapping[Mapping.TitleAttribute]) : string.Empty;
        var location = settings.LdapMapping.ContainsKey(Mapping.LocationAttribute) ? GetAttribute(ldapUser, settings.LdapMapping[Mapping.LocationAttribute]) : string.Empty;

        var phones = GetContacts(ldapUser, Mapping.AdditionalPhone, settings);
        var mobilePhones = GetContacts(ldapUser, Mapping.AdditionalMobilePhone, settings);
        var emails = GetContacts(ldapUser, Mapping.AdditionalMail, settings);
        var skype = GetContacts(ldapUser, Mapping.Skype, settings);

<<<<<<< HEAD
        var quotaSettings = _settingsManager.LoadForTenant<UserQuotaSettings>(_tenantManager.GetCurrentTenant().Id);
        var quota = settings.LdapMapping.ContainsKey(Mapping.UserQuotaLimit) ? ByteConverter.ConvertSizeToBytes(GetAttribute(ldapUser, settings.LdapMapping[Mapping.UserQuotaLimit])) : quotaSettings.DefaultUserQuota;
=======
        var quotaSettings = _settingsManager.Load<UserQuotaSettings>();
        var quota = settings.LdapMapping.ContainsKey(Mapping.UserQuotaLimit) ? GetAttribute(ldapUser, settings.LdapMapping[Mapping.UserQuotaLimit]) : quotaSettings.DefaultUserQuota;
>>>>>>> 7803fdb3

        if (string.IsNullOrEmpty(userName))
        {
            throw new Exception("LDAP LoginAttribute is empty");
        }

        var contacts = new List<string>();

        PopulateContacts(contacts, EXT_PHONE, phones);
        PopulateContacts(contacts, EXT_MOB_PHONE, mobilePhones);
        PopulateContacts(contacts, EXT_MAIL, emails);
        PopulateContacts(contacts, EXT_SKYPE, skype);

        var user = new UserInfo
        {
            Id = Guid.Empty,
            UserName = userName,
            Sid = ldapUser.Sid,
            ActivationStatus = settings.SendWelcomeEmail && !string.IsNullOrEmpty(mail) ? EmployeeActivationStatus.Pending : EmployeeActivationStatus.NotActivated,
            Status = ldapUser.IsDisabled ? EmployeeStatus.Terminated : EmployeeStatus.Active,
            Title = !string.IsNullOrEmpty(title) ? title : string.Empty,
            Location = !string.IsNullOrEmpty(location) ? location : string.Empty,
            WorkFromDate = _tenantUtil.DateTimeNow(),
            ContactsList = contacts,
            QuotaLimit = quotaSettings.EnableUserQuota ? quota : -1
        };

        if (!string.IsNullOrEmpty(firstName))
        {
            user.FirstName = firstName.Length > MAX_NUMBER_OF_SYMBOLS
                ? firstName.Substring(0, MAX_NUMBER_OF_SYMBOLS)
                : firstName;
        }
        else
        {
            user.FirstName = resource.FirstName;
        }

        if (!string.IsNullOrEmpty(secondName))
        {
            user.LastName = secondName.Length > MAX_NUMBER_OF_SYMBOLS
                ? secondName.Substring(0, MAX_NUMBER_OF_SYMBOLS)
                : secondName;
        }
        else
        {
            user.LastName = resource.LastName;
        }

        if (!string.IsNullOrEmpty(birthDay))
        {
            DateTime date;
            if (DateTime.TryParse(birthDay, out date))
            {
                user.BirthDate = date;
            }
        }

        if (!string.IsNullOrEmpty(gender))
        {
            bool b;
            if (bool.TryParse(gender, out b))
            {
                user.Sex = b;
            }
            else
            {
                switch (gender.ToLowerInvariant())
                {
                    case "male":
                    case "m":
                        user.Sex = true;
                        break;
                    case "female":
                    case "f":
                        user.Sex = false;
                        break;
                }
            }
        }

        if (string.IsNullOrEmpty(mail))
        {
            user.Email = userName.Contains("@") ? userName : string.Format("{0}@{1}", userName, ldapUserImporter.LDAPDomain);
            user.ActivationStatus = EmployeeActivationStatus.AutoGenerated;
        }
        else
        {
            user.Email = mail;
        }

        user.MobilePhone = string.IsNullOrEmpty(primaryPhone)
            ? null : primaryPhone;

        return user;
    }

    public GroupInfo ToGroupInfo(LdapObject ldapGroup, LdapSettings settings)
    {
        var name = GetAttribute(ldapGroup, settings.GroupNameAttribute);

        if (string.IsNullOrEmpty(name))
        {
            throw new Exception("LDAP GroupNameAttribute is empty");
        }

        var group = new GroupInfo
        {
            Name = name,
            Sid = ldapGroup.Sid
        };

        return group;
    }

    public string GetDomainFromDn(LdapObject ldapObject)
    {
        if (ldapObject == null || string.IsNullOrEmpty(ldapObject.DistinguishedName))
        {
            return null;
        }

        return LdapUtils.DistinguishedNameToDomain(ldapObject.DistinguishedName);
    }
}<|MERGE_RESOLUTION|>--- conflicted
+++ resolved
@@ -148,13 +148,8 @@
         var emails = GetContacts(ldapUser, Mapping.AdditionalMail, settings);
         var skype = GetContacts(ldapUser, Mapping.Skype, settings);
 
-<<<<<<< HEAD
-        var quotaSettings = _settingsManager.LoadForTenant<UserQuotaSettings>(_tenantManager.GetCurrentTenant().Id);
+        var quotaSettings = _settingsManager.Load<UserQuotaSettings>();
         var quota = settings.LdapMapping.ContainsKey(Mapping.UserQuotaLimit) ? ByteConverter.ConvertSizeToBytes(GetAttribute(ldapUser, settings.LdapMapping[Mapping.UserQuotaLimit])) : quotaSettings.DefaultUserQuota;
-=======
-        var quotaSettings = _settingsManager.Load<UserQuotaSettings>();
-        var quota = settings.LdapMapping.ContainsKey(Mapping.UserQuotaLimit) ? GetAttribute(ldapUser, settings.LdapMapping[Mapping.UserQuotaLimit]) : quotaSettings.DefaultUserQuota;
->>>>>>> 7803fdb3
 
         if (string.IsNullOrEmpty(userName))
         {
