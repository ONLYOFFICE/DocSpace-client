--- conflicted
+++ resolved
@@ -3,19 +3,11 @@
   "content": "Set the default storage quota for {{aiAgents}} in this {{productName}}. It can be adjusted later in the settings or customized individually when creating each {{aiAgent}}.",
   "content_en_sha1_hash": "0b464c6f59c8a1f568d8cf6788d5def210229e8d",
   "created_at": "2025-12-19T13:03:37.711Z",
-<<<<<<< HEAD
-  "updated_at": "2025-12-19T13:04:05.902Z",
-  "comment": {
-    "text": "",
-    "is_auto": false,
-    "updated_at": null
-=======
   "updated_at": "2025-12-22T10:09:37.054Z",
   "comment": {
     "text": "This text describes the ability to set a default storage quota for AI agents within the product. It appears as a subtitle or toggle description in the Portal Settings, specifically in the storage management section, and indicates that the quota can be adjusted later. Translators should ensure the phrasing accurately reflects the adjustability of this default setting.",
     "is_auto": true,
     "updated_at": "2025-12-22T10:09:37.054Z"
->>>>>>> 7bd0b0d7
   },
   "usage": [
     {
