// (c) Copyright Ascensio System SIA 2009-2024
//
// This program is a free software product.
// You can redistribute it and/or modify it under the terms
// of the GNU Affero General Public License (AGPL) version 3 as published by the Free Software
// Foundation. In accordance with Section 7(a) of the GNU AGPL its Section 15 shall be amended
// to the effect that Ascensio System SIA expressly excludes the warranty of non-infringement of
// any third-party rights.
//
// This program is distributed WITHOUT ANY WARRANTY, without even the implied warranty
// of MERCHANTABILITY or FITNESS FOR A PARTICULAR  PURPOSE. For details, see
// the GNU AGPL at: http://www.gnu.org/licenses/agpl-3.0.html
//
// You can contact Ascensio System SIA at Lubanas st. 125a-25, Riga, Latvia, EU, LV-1021.
//
// The  interactive user interfaces in modified source and object code versions of the Program must
// display Appropriate Legal Notices, as required under Section 5 of the GNU AGPL version 3.
//
// Pursuant to Section 7(b) of the License you must retain the original Product logo when
// distributing the program. Pursuant to Section 7(e) we decline to grant you any rights under
// trademark law for use of our trademarks.
//
// All the Product's GUI elements, including illustrations and icon sets, as well as technical writing
// content are licensed under the terms of the Creative Commons Attribution-ShareAlike 4.0
// International. See the License terms at http://creativecommons.org/licenses/by-sa/4.0/legalcode

import React from "react";
import axios from "axios";
import { useNavigate, useParams } from "react-router-dom";

import FilesFilter from "@docspace/shared/api/files/filter";
import RoomsFilter from "@docspace/shared/api/rooms/filter";
import { getUserById } from "@docspace/shared/api/people";
import { CREATED_FORM_KEY, MEDIA_VIEW_URL } from "@docspace/shared/constants";

import {
  Events,
  FolderType,
  RoomSearchArea,
  RoomsType,
} from "@docspace/shared/enums";
<<<<<<< HEAD
import { getObjectByLocation } from "@docspace/shared/utils/location";
import { useParams } from "react-router-dom";
=======
import { getObjectByLocation } from "@docspace/shared/utils/common";
import { hasOwnProperty } from "@docspace/shared/utils/object";
>>>>>>> 01208999

import { getCategoryType, getCategoryUrl } from "SRC_DIR/helpers/category";
import { CategoryType } from "SRC_DIR/helpers/constants";
import { toastr } from "@docspace/shared/components/toast";

const useFiles = ({
  t,

  dragging,
  setDragging,
  disableDrag,
  createFoldersTree,
  startUpload,

  fetchFiles,
  fetchRooms,
  setIsLoading,

  isContactsPage,
  isSettingsPage,

  location,

  playlist,

  getFileInfo,
  setToPreviewFile,
  setIsPreview,

  setIsUpdatingRowItem,

  gallerySelected,
  folderSecurity,
  userId,

  scrollToTop,
  selectedFolderStore,
  wsCreatedPDFForm,
}) => {
  const navigate = useNavigate();
  const { id } = useParams();

  const fetchDefaultFiles = () => {
    const filter = FilesFilter.getDefault();

    const url = getCategoryUrl(CategoryType.Personal);

    navigate(`${url}?${filter.toUrlParams()}`);
  };

  const fetchDefaultRooms = () => {
    const filter = RoomsFilter.getDefault(userId, RoomSearchArea.Active);

    const categoryType = getCategoryType(location);

    const url = getCategoryUrl(categoryType);

    filter.searchArea =
      categoryType === CategoryType.Shared
        ? RoomSearchArea.Active
        : RoomSearchArea.Archive;

    navigate(`${url}?${filter.toUrlParams()}`);
  };

  const onDrop = (files, uploadToFolder) => {
    if (
      folderSecurity &&
      hasOwnProperty(folderSecurity, "Create") &&
      !folderSecurity.Create
    )
      return;

    dragging && setDragging(false);

    if (disableDrag) return;

    createFoldersTree(t, files, uploadToFolder)
      .then((f) => {
        if (f.length > 0) startUpload(f, null, t);
      })
      .catch((err) => {
        toastr.error(err);
      });
  };

  React.useEffect(() => {
    if (isContactsPage || isSettingsPage) return;

    if (location.pathname === "/") setIsLoading(true, true, true);
    else setIsLoading(true, false, false);

    const categoryType = getCategoryType(location);

    let filterObj = null;
    let isRooms = false;

    if (
      window.location.href.indexOf(MEDIA_VIEW_URL) > 1 &&
      playlist.length < 1
    ) {
      setTimeout(() => {
        getFileInfo(id)
          .then((data) => {
            const canOpenPlayer =
              data.viewAccessibility.ImageView ||
              data.viewAccessibility.MediaView;
            const file = { ...data, canOpenPlayer };
            setToPreviewFile(file, true);
            setIsPreview(true);
          })
          .catch((err) => {
            toastr.error(err);
            fetchDefaultFiles();
          });
      }, 1);

      return setIsLoading(false);
    }

    if (window.location.href.indexOf(MEDIA_VIEW_URL) > 1)
      return setIsLoading(false);

    const isRoomFolder = getObjectByLocation(window.location)?.folder;

    if (
      (categoryType == CategoryType.Shared ||
        categoryType == CategoryType.SharedRoom ||
        categoryType == CategoryType.Archive) &&
      !isRoomFolder
    ) {
      filterObj = RoomsFilter.getFilter(window.location);

      isRooms = true;

      if (!filterObj) {
        fetchDefaultRooms();

        return;
      }
    } else {
      filterObj = FilesFilter.getFilter(window.location);

      if (!filterObj) {
        fetchDefaultFiles();

        return;
      }
    }

    if (!filterObj) return;

    let dataObj = { filter: filterObj };

    if (filterObj && filterObj.authorType) {
      const authorType = filterObj.authorType;
      const indexOfUnderscore = authorType.indexOf("_");
      const type = authorType.slice(0, indexOfUnderscore);
      const itemId = authorType.slice(indexOfUnderscore + 1);

      if (itemId) {
        dataObj = {
          type,
          itemId,
          filter: filterObj,
        };
      } else {
        filterObj.authorType = null;
        dataObj = { filter: filterObj };
      }
    }

    if (filterObj && filterObj.subjectId) {
      const type = "user";
      const itemId = filterObj.subjectId;

      if (itemId) {
        dataObj = {
          type,
          itemId,
          filter: filterObj,
        };
      } else {
        filterObj.subjectId = null;
        dataObj = { filter: filterObj };
      }
    }

    if (!dataObj) return;

    const { filter, itemId, type } = dataObj;
    let newFilter = filter
      ? filter.clone()
      : isRooms
        ? RoomsFilter.getDefault(userId, filterObj.searchArea)
        : FilesFilter.getDefault();
    const requests = [Promise.resolve(newFilter)];

    if (type === "user") {
      requests.push(getUserById(itemId));
    }

    axios
      .all(requests)
      .catch(() => {
        if (isRooms) {
          Promise.resolve(RoomsFilter.getDefault(userId, filterObj.searchArea));
        } else {
          Promise.resolve(FilesFilter.getDefault());
        }

        // console.warn("Filter restored by default", err);
      })
      .then((data) => {
        newFilter = data[0];
        const result = data[1];
        if (result) {
          const newType = result.displayName ? "user" : "group";
          const selectedItem = {
            key: result.id,
            label: newType === "user" ? result.displayName : result.name,
            type: newType,
          };
          if (!isRooms) {
            newFilter.selectedItem = selectedItem;
          }
        }

        if (newFilter) {
          if (isRooms) {
            return fetchRooms(
              null,
              newFilter,
              undefined,
              undefined,
              undefined,
              true,
            );
          }
          const folderId = newFilter.folder;
          return fetchFiles(folderId, newFilter)?.finally(() => {
            const itemData = sessionStorage.getItem(CREATED_FORM_KEY);
            if (itemData) {
              wsCreatedPDFForm({
                data: itemData,
              });
              sessionStorage.removeItem(CREATED_FORM_KEY);
            }
          });
        }

        return Promise.resolve();
      })
      .then(() => {
        if (gallerySelected) {
          setIsUpdatingRowItem(false);

          const event = new Event(Events.CREATE);

          const isFormRoom =
            selectedFolderStore.roomType === RoomsType.FormRoom ||
            selectedFolderStore.parentRoomType === FolderType.FormRoom;

          const payload = {
            extension: "pdf",
            id: -1,
            fromTemplate: true,
            title: gallerySelected.attributes.name_form,
            openEditor: !isFormRoom,
            edit: !isFormRoom,
          };

          event.payload = payload;

          window.dispatchEvent(event);
        }
      })
      .finally(() => {
        scrollToTop();
        setIsLoading(false);
      });
  }, [isContactsPage, isSettingsPage, location.pathname, location.search]);

  return { onDrop };
};

export default useFiles;<|MERGE_RESOLUTION|>--- conflicted
+++ resolved
@@ -39,13 +39,10 @@
   RoomSearchArea,
   RoomsType,
 } from "@docspace/shared/enums";
-<<<<<<< HEAD
 import { getObjectByLocation } from "@docspace/shared/utils/location";
 import { useParams } from "react-router-dom";
-=======
 import { getObjectByLocation } from "@docspace/shared/utils/common";
 import { hasOwnProperty } from "@docspace/shared/utils/object";
->>>>>>> 01208999
 
 import { getCategoryType, getCategoryUrl } from "SRC_DIR/helpers/category";
 import { CategoryType } from "SRC_DIR/helpers/constants";
