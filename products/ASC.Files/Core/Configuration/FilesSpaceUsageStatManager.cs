--- conflicted
+++ resolved
@@ -1,157 +1,151 @@
-// (c) Copyright Ascensio System SIA 2010-2022
-//
-// This program is a free software product.
-// You can redistribute it and/or modify it under the terms
-// of the GNU Affero General Public License (AGPL) version 3 as published by the Free Software
-// Foundation. In accordance with Section 7(a) of the GNU AGPL its Section 15 shall be amended
-// to the effect that Ascensio System SIA expressly excludes the warranty of non-infringement of
-// any third-party rights.
-//
-// This program is distributed WITHOUT ANY WARRANTY, without even the implied warranty
-// of MERCHANTABILITY or FITNESS FOR A PARTICULAR  PURPOSE. For details, see
-// the GNU AGPL at: http://www.gnu.org/licenses/agpl-3.0.html
-//
-// You can contact Ascensio System SIA at Lubanas st. 125a-25, Riga, Latvia, EU, LV-1021.
-//
-// The  interactive user interfaces in modified source and object code versions of the Program must
-// display Appropriate Legal Notices, as required under Section 5 of the GNU AGPL version 3.
-//
-// Pursuant to Section 7(b) of the License you must retain the original Product logo when
-// distributing the program. Pursuant to Section 7(e) we decline to grant you any rights under
-// trademark law for use of our trademarks.
-//
-// All the Product's GUI elements, including illustrations and icon sets, as well as technical writing
-// content are licensed under the terms of the Creative Commons Attribution-ShareAlike 4.0
-// International. See the License terms at http://creativecommons.org/licenses/by-sa/4.0/legalcode
-
-namespace ASC.Web.Files;
-
-[Scope(Additional = typeof(FilesSpaceUsageStatExtension))]
-public class FilesSpaceUsageStatManager : SpaceUsageStatManager, IUserSpaceUsage
-{
-    private readonly IDbContextFactory<FilesDbContext> _dbContextFactory;
-    private readonly TenantManager _tenantManager;
-    private readonly UserManager _userManager;
-    private readonly UserPhotoManager _userPhotoManager;
-    private readonly DisplayUserSettingsHelper _displayUserSettingsHelper;
-    private readonly CommonLinkUtility _commonLinkUtility;
-    private readonly GlobalFolderHelper _globalFolderHelper;
-    private readonly PathProvider _pathProvider;
-    private readonly IDaoFactory _daoFactory;
-    private readonly GlobalFolder _globalFolder;
-    private readonly FileMarker _fileMarker;
-
-    public FilesSpaceUsageStatManager(
-        IDbContextFactory<FilesDbContext> dbContextFactory,
-        TenantManager tenantManager,
-        UserManager userManager,
-        UserPhotoManager userPhotoManager,
-        DisplayUserSettingsHelper displayUserSettingsHelper,
-        CommonLinkUtility commonLinkUtility,
-        GlobalFolderHelper globalFolderHelper,
-        PathProvider pathProvider,
-        IDaoFactory daoFactory,
-        GlobalFolder globalFolder,
-        FileMarker fileMarker)
-    {
-        _dbContextFactory = dbContextFactory;
-        _tenantManager = tenantManager;
-        _userManager = userManager;
-        _userPhotoManager = userPhotoManager;
-        _displayUserSettingsHelper = displayUserSettingsHelper;
-        _commonLinkUtility = commonLinkUtility;
-        _globalFolderHelper = globalFolderHelper;
-        _pathProvider = pathProvider;
-        _daoFactory = daoFactory;
-        _globalFolder = globalFolder;
-        _fileMarker = fileMarker;
-    }
-
-    public override async ValueTask<List<UsageSpaceStatItem>> GetStatDataAsync()
-    {
-        var tenant = await _tenantManager.GetCurrentTenantAsync();
-        using var filesDbContext = _dbContextFactory.CreateDbContext();
-        var myFiles = filesDbContext.Files
-            .Join(filesDbContext.Tree, a => a.ParentId, b => b.FolderId, (file, tree) => new { file, tree })
-            .Join(filesDbContext.BunchObjects, a => a.tree.ParentId.ToString(), b => b.LeftNode, (fileTree, bunch) => new { fileTree.file, fileTree.tree, bunch })
-            .Where(r => r.file.TenantId == r.bunch.TenantId)
-            .Where(r => r.file.TenantId == tenant.Id)
-            .Where(r => r.bunch.RightNode.StartsWith("files/my/") || r.bunch.RightNode.StartsWith("files/trash/"))
-            .GroupBy(r => r.file.CreateBy)
-            .Select(r => new { CreateBy = r.Key, Size = r.Sum(a => a.file.ContentLength) });
-
-        var commonFiles = filesDbContext.Files
-            .Join(filesDbContext.Tree, a => a.ParentId, b => b.FolderId, (file, tree) => new { file, tree })
-            .Join(filesDbContext.BunchObjects, a => a.tree.ParentId.ToString(), b => b.LeftNode, (fileTree, bunch) => new { fileTree.file, fileTree.tree, bunch })
-            .Where(r => r.file.TenantId == r.bunch.TenantId)
-            .Where(r => r.file.TenantId == tenant.Id)
-            .Where(r => r.bunch.RightNode.StartsWith("files/common/"))
-            .GroupBy(r => Constants.LostUser.Id)
-            .Select(r => new { CreateBy = Constants.LostUser.Id, Size = r.Sum(a => a.file.ContentLength) });
-
-        return await myFiles.Union(commonFiles)
-            .AsAsyncEnumerable()
-            .GroupByAwait(
-            async r => await Task.FromResult(r.CreateBy),
-            async r => await Task.FromResult(r.Size),
-            async (userId, items) =>
-            {
-                var user = await _userManager.GetUsersAsync(userId);
-                var item = new UsageSpaceStatItem { SpaceUsage = await items.SumAsync() };
-                if (user.Equals(Constants.LostUser))
-                {
-                    item.Name = FilesUCResource.CorporateFiles;
-                    item.ImgUrl = _pathProvider.GetImagePath("corporatefiles_big.png");
-                    item.Url = await _pathProvider.GetFolderUrlByIdAsync(await _globalFolderHelper.FolderCommonAsync);
-                }
-                else
-                {
-                    item.Name = user.DisplayUserName(false, _displayUserSettingsHelper);
-                    item.ImgUrl = await user.GetSmallPhotoURL(_userPhotoManager);
-                    item.Url = user.GetUserProfilePageURL(_commonLinkUtility);
-                    item.Disabled = user.Status == EmployeeStatus.Terminated;
-                }
-                return item;
-            })
-            .OrderByDescending(i => i.SpaceUsage)
-            .ToListAsync();
-
-    }
-
-
-    public async Task<long> GetUserSpaceUsageAsync(Guid userId)
-    {
-<<<<<<< HEAD
-        var tenantId = (await _tenantManager.GetCurrentTenantAsync()).Id;
-        var my = await _globalFolder.GetFolderMyAsync(_fileMarker, _daoFactory);
-        var trash = await _globalFolder.GetFolderTrashAsync<int>(_daoFactory);
-=======
-        var tenantId = _tenantManager.GetCurrentTenant().Id;
-        var my = _globalFolder.GetFolderMy(_fileMarker, _daoFactory);
-        var trash = await _globalFolder.GetFolderTrashAsync(_daoFactory);
->>>>>>> 0b31d564
-
-        using var filesDbContext = _dbContextFactory.CreateDbContext();
-        return await filesDbContext.Files
-            .Where(r => r.TenantId == tenantId && r.CreateBy == userId && (r.ParentId == my || r.ParentId == trash))
-            .SumAsync(r => r.ContentLength);
-    }
-
-    public async Task RecalculateUserQuota(int TenantId, Guid userId)
-    {
-        await _tenantManager.SetCurrentTenantAsync(TenantId);
-        var size = await GetUserSpaceUsageAsync(userId);
-
-        await _tenantManager.SetTenantQuotaRowAsync(
-           new TenantQuotaRow { Tenant = TenantId, Path = $"/{FileConstant.ModuleId}/", Counter = size, Tag = WebItemManager.DocumentsProductID.ToString(), UserId = userId, LastModified = DateTime.UtcNow },
-           false);
-    }
-}
-
-public static class FilesSpaceUsageStatExtension
-{
-    public static void Register(DIHelper services)
-    {
-        services.ServiceCollection.AddBaseDbContextPool<FilesDbContext>();
-    }
+// (c) Copyright Ascensio System SIA 2010-2022
+//
+// This program is a free software product.
+// You can redistribute it and/or modify it under the terms
+// of the GNU Affero General Public License (AGPL) version 3 as published by the Free Software
+// Foundation. In accordance with Section 7(a) of the GNU AGPL its Section 15 shall be amended
+// to the effect that Ascensio System SIA expressly excludes the warranty of non-infringement of
+// any third-party rights.
+//
+// This program is distributed WITHOUT ANY WARRANTY, without even the implied warranty
+// of MERCHANTABILITY or FITNESS FOR A PARTICULAR  PURPOSE. For details, see
+// the GNU AGPL at: http://www.gnu.org/licenses/agpl-3.0.html
+//
+// You can contact Ascensio System SIA at Lubanas st. 125a-25, Riga, Latvia, EU, LV-1021.
+//
+// The  interactive user interfaces in modified source and object code versions of the Program must
+// display Appropriate Legal Notices, as required under Section 5 of the GNU AGPL version 3.
+//
+// Pursuant to Section 7(b) of the License you must retain the original Product logo when
+// distributing the program. Pursuant to Section 7(e) we decline to grant you any rights under
+// trademark law for use of our trademarks.
+//
+// All the Product's GUI elements, including illustrations and icon sets, as well as technical writing
+// content are licensed under the terms of the Creative Commons Attribution-ShareAlike 4.0
+// International. See the License terms at http://creativecommons.org/licenses/by-sa/4.0/legalcode
+
+namespace ASC.Web.Files;
+
+[Scope(Additional = typeof(FilesSpaceUsageStatExtension))]
+public class FilesSpaceUsageStatManager : SpaceUsageStatManager, IUserSpaceUsage
+{
+    private readonly IDbContextFactory<FilesDbContext> _dbContextFactory;
+    private readonly TenantManager _tenantManager;
+    private readonly UserManager _userManager;
+    private readonly UserPhotoManager _userPhotoManager;
+    private readonly DisplayUserSettingsHelper _displayUserSettingsHelper;
+    private readonly CommonLinkUtility _commonLinkUtility;
+    private readonly GlobalFolderHelper _globalFolderHelper;
+    private readonly PathProvider _pathProvider;
+    private readonly IDaoFactory _daoFactory;
+    private readonly GlobalFolder _globalFolder;
+    private readonly FileMarker _fileMarker;
+
+    public FilesSpaceUsageStatManager(
+        IDbContextFactory<FilesDbContext> dbContextFactory,
+        TenantManager tenantManager,
+        UserManager userManager,
+        UserPhotoManager userPhotoManager,
+        DisplayUserSettingsHelper displayUserSettingsHelper,
+        CommonLinkUtility commonLinkUtility,
+        GlobalFolderHelper globalFolderHelper,
+        PathProvider pathProvider,
+        IDaoFactory daoFactory,
+        GlobalFolder globalFolder,
+        FileMarker fileMarker)
+    {
+        _dbContextFactory = dbContextFactory;
+        _tenantManager = tenantManager;
+        _userManager = userManager;
+        _userPhotoManager = userPhotoManager;
+        _displayUserSettingsHelper = displayUserSettingsHelper;
+        _commonLinkUtility = commonLinkUtility;
+        _globalFolderHelper = globalFolderHelper;
+        _pathProvider = pathProvider;
+        _daoFactory = daoFactory;
+        _globalFolder = globalFolder;
+        _fileMarker = fileMarker;
+    }
+
+    public override async ValueTask<List<UsageSpaceStatItem>> GetStatDataAsync()
+    {
+        var tenant = await _tenantManager.GetCurrentTenantAsync();
+        using var filesDbContext = _dbContextFactory.CreateDbContext();
+        var myFiles = filesDbContext.Files
+            .Join(filesDbContext.Tree, a => a.ParentId, b => b.FolderId, (file, tree) => new { file, tree })
+            .Join(filesDbContext.BunchObjects, a => a.tree.ParentId.ToString(), b => b.LeftNode, (fileTree, bunch) => new { fileTree.file, fileTree.tree, bunch })
+            .Where(r => r.file.TenantId == r.bunch.TenantId)
+            .Where(r => r.file.TenantId == tenant.Id)
+            .Where(r => r.bunch.RightNode.StartsWith("files/my/") || r.bunch.RightNode.StartsWith("files/trash/"))
+            .GroupBy(r => r.file.CreateBy)
+            .Select(r => new { CreateBy = r.Key, Size = r.Sum(a => a.file.ContentLength) });
+
+        var commonFiles = filesDbContext.Files
+            .Join(filesDbContext.Tree, a => a.ParentId, b => b.FolderId, (file, tree) => new { file, tree })
+            .Join(filesDbContext.BunchObjects, a => a.tree.ParentId.ToString(), b => b.LeftNode, (fileTree, bunch) => new { fileTree.file, fileTree.tree, bunch })
+            .Where(r => r.file.TenantId == r.bunch.TenantId)
+            .Where(r => r.file.TenantId == tenant.Id)
+            .Where(r => r.bunch.RightNode.StartsWith("files/common/"))
+            .GroupBy(r => Constants.LostUser.Id)
+            .Select(r => new { CreateBy = Constants.LostUser.Id, Size = r.Sum(a => a.file.ContentLength) });
+
+        return await myFiles.Union(commonFiles)
+            .AsAsyncEnumerable()
+            .GroupByAwait(
+            async r => await Task.FromResult(r.CreateBy),
+            async r => await Task.FromResult(r.Size),
+            async (userId, items) =>
+            {
+                var user = await _userManager.GetUsersAsync(userId);
+                var item = new UsageSpaceStatItem { SpaceUsage = await items.SumAsync() };
+                if (user.Equals(Constants.LostUser))
+                {
+                    item.Name = FilesUCResource.CorporateFiles;
+                    item.ImgUrl = _pathProvider.GetImagePath("corporatefiles_big.png");
+                    item.Url = await _pathProvider.GetFolderUrlByIdAsync(await _globalFolderHelper.FolderCommonAsync);
+                }
+                else
+                {
+                    item.Name = user.DisplayUserName(false, _displayUserSettingsHelper);
+                    item.ImgUrl = await user.GetSmallPhotoURL(_userPhotoManager);
+                    item.Url = user.GetUserProfilePageURL(_commonLinkUtility);
+                    item.Disabled = user.Status == EmployeeStatus.Terminated;
+                }
+                return item;
+            })
+            .OrderByDescending(i => i.SpaceUsage)
+            .ToListAsync();
+
+    }
+
+
+    public async Task<long> GetUserSpaceUsageAsync(Guid userId)
+    {
+        var tenantId = (await _tenantManager.GetCurrentTenantAsync()).Id;
+        var my = await _globalFolder.GetFolderMyAsync(_fileMarker, _daoFactory);
+        var trash = await _globalFolder.GetFolderTrashAsync(_daoFactory);
+
+        using var filesDbContext = _dbContextFactory.CreateDbContext();
+        return await filesDbContext.Files
+            .Where(r => r.TenantId == tenantId && r.CreateBy == userId && (r.ParentId == my || r.ParentId == trash))
+            .SumAsync(r => r.ContentLength);
+    }
+
+    public async Task RecalculateUserQuota(int TenantId, Guid userId)
+    {
+        await _tenantManager.SetCurrentTenantAsync(TenantId);
+        var size = await GetUserSpaceUsageAsync(userId);
+
+        await _tenantManager.SetTenantQuotaRowAsync(
+           new TenantQuotaRow { Tenant = TenantId, Path = $"/{FileConstant.ModuleId}/", Counter = size, Tag = WebItemManager.DocumentsProductID.ToString(), UserId = userId, LastModified = DateTime.UtcNow },
+           false);
+    }
+}
+
+public static class FilesSpaceUsageStatExtension
+{
+    public static void Register(DIHelper services)
+    {
+        services.ServiceCollection.AddBaseDbContextPool<FilesDbContext>();
+    }
 }