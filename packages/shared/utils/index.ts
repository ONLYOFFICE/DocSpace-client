// (c) Copyright Ascensio System SIA 2009-2024
//
// This program is a free software product.
// You can redistribute it and/or modify it under the terms
// of the GNU Affero General Public License (AGPL) version 3 as published by the Free Software
// Foundation. In accordance with Section 7(a) of the GNU AGPL its Section 15 shall be amended
// to the effect that Ascensio System SIA expressly excludes the warranty of non-infringement of
// any third-party rights.
//
// This program is distributed WITHOUT ANY WARRANTY, without even the implied warranty
// of MERCHANTABILITY or FITNESS FOR A PARTICULAR  PURPOSE. For details, see
// the GNU AGPL at: http://www.gnu.org/licenses/agpl-3.0.html
//
// You can contact Ascensio System SIA at Lubanas st. 125a-25, Riga, Latvia, EU, LV-1021.
//
// The  interactive user interfaces in modified source and object code versions of the Program must
// display Appropriate Legal Notices, as required under Section 5 of the GNU AGPL version 3.
//
// Pursuant to Section 7(b) of the License you must retain the original Product logo when
// distributing the program. Pursuant to Section 7(e) we decline to grant you any rights under
// trademark law for use of our trademarks.
//
// All the Product's GUI elements, including illustrations and icon sets, as well as technical writing
// content are licensed under the terms of the Creative Commons Attribution-ShareAlike 4.0
// International. See the License terms at http://creativecommons.org/licenses/by-sa/4.0/legalcode

"use client";

import moment from "moment-timezone";

import { isArrayEqual } from "./array";
import * as email from "./email";
import { EmailSettings, parseAddress, parseAddresses, getParts } from "./email";
import useId from "./useId";
import {
  getCorrectTextAlign,
  getCorrectBorderRadius,
  getCorrectFourValuesStyle,
} from "./rtlUtils";
import * as useClickOutside from "./useClickOutside";
import { trimSeparator } from "./trimSeparator";
import getCorrectDate from "./getCorrectDate";
import { handleAnyClick } from "./event";
import { getTextColor } from "./getTextColor";

import DomHelpers from "./domHelpers";
import ObjectUtils from "./objectUtils";
import {
  size,
  mobile,
  mobileMore,
  tablet,
  desktop,
  transitionalScreenSize,
  isMobile,
  isTablet,
  isDesktop,
  isTouchDevice,
  checkIsSSR,
  INFO_PANEL_WIDTH,
  isMobileDevice,
} from "./device";
import { getCookie } from "./cookie";
import { Context, Provider, Consumer } from "./context";
import commonIconsStyles, { IconSizeType } from "./common-icons-style";
import { classNames } from "./classNames";
import { getBannerAttribute, getLanguage } from "./banner";
import { NoUserSelect, TextUserSelect } from "./commonStyles";
import { commonInputStyles } from "./commonInputStyles";
import { commonTextStyles } from "./commonTextStyles";
import {
  RoomsTypeValues,
  RoomsTypes,
  getSystemTheme,
  getEditorTheme,
  getLogoFromPath,
  isBetaLanguage,
  getLogoUrl,
} from "./common";
import { DeviceType } from "../enums";
import { TFile } from "../api/files/types";
import { onEdgeScrolling, clearEdgeScrollingTimer } from "./edgeScrolling";
import type { TRoom } from "../api/rooms/types";
import { injectDefaultTheme } from "./injectDefaultTheme";
<<<<<<< HEAD
=======
import { getFromSessionStorage } from "./getFromSessionStorage";
import { saveToSessionStorage } from "./saveToSessionStorage";
>>>>>>> 7ceaeb47

export {
  isBetaLanguage,
  getLogoFromPath,
  getSystemTheme,
  getEditorTheme,
  RoomsTypeValues,
  RoomsTypes,
  parseAddresses,
  getParts,
  NoUserSelect,
  TextUserSelect,
  commonInputStyles,
  commonTextStyles,
  INFO_PANEL_WIDTH,
  EmailSettings,
  parseAddress,
  desktop,
  checkIsSSR,
  getLanguage,
  isArrayEqual,
  getBannerAttribute,
  classNames,
  commonIconsStyles,
  IconSizeType,
  Context,
  Provider,
  Consumer,
  getCookie,
  size,
  mobile,
  mobileMore,
  tablet,
  transitionalScreenSize,
  isMobile,
  isTablet,
  isDesktop,
  isTouchDevice,
  getCorrectTextAlign,
  getCorrectBorderRadius,
  getCorrectFourValuesStyle,
  email,
  useId,
  useClickOutside,
  trimSeparator,
  getCorrectDate,
  handleAnyClick,
  DomHelpers,
  ObjectUtils,
  getLogoUrl,
  isMobileDevice,
  onEdgeScrolling,
  clearEdgeScrollingTimer,
  injectDefaultTheme,
  getTextColor,
  getFromSessionStorage,
  saveToSessionStorage,
};

export const getModalType = () => {
  return window.innerWidth < size.desktop ? "aside" : "modal";
};

export const isValidDate = (date: Date) => {
  return moment(date).tz(window.timezone).year() !== 9999;
};

export const presentInArray = (
  array: string[],
  search: string,
  caseInsensitive = false,
) => {
  const pattern = caseInsensitive ? search.toLowerCase() : search;
  const result = array?.findIndex((item) => item === pattern);
  return result !== -1;
};

export const getDeviceTypeByWidth = (width: number): DeviceType => {
  if (width <= size.mobile) return DeviceType.mobile;

  if (isTablet(width)) return DeviceType.tablet;

  return DeviceType.desktop;
};

export const getTitleWithoutExtension = (
  item: TFile,
  fromTemplate: boolean,
) => {
  const titleWithoutExst = item.title.split(".").slice(0, -1).join(".");
  return titleWithoutExst && item.fileExst && !fromTemplate
    ? titleWithoutExst
    : item.title;
};

export const getLastColumn = (
  tableStorageName: string,
  storageColumnsSize?: string,
  isIndexedFolder?: boolean,
) => {
  if (!tableStorageName) return;

  const storageColumns = localStorage.getItem(tableStorageName);
  if (!storageColumns) return;

  const columns = storageColumns.split(",");
  const filterColumns = columns.filter(
    (column) => column !== "false" && column !== "QuickButtons",
  );
  let hideColumnsTable = false;

  if (storageColumnsSize) {
    const enabledColumn = storageColumnsSize
      .split(" ")
      .filter((_, index, array) => {
        if (isIndexedFolder) {
          return index !== 0 && index !== 1 && index !== array.length - 1;
        }
        return index !== 0 && index !== array.length - 1;
      })
      .find((item) => item !== "0px");

    hideColumnsTable = !enabledColumn;
  }

  if (hideColumnsTable) {
    return isIndexedFolder ? filterColumns[1] : filterColumns[0];
  }

  if (filterColumns.length > 0) {
    return filterColumns[filterColumns.length - 1];
  }
  return null;
};

export const isLockedSharedRoom = (item?: TRoom) => {
  if (!item) return false;

  return Boolean(item.external && item.passwordProtected && !item.expired);
};

export const addLog = (log: string, category: "socket") => {
  if (!window.ClientConfig?.logs.enableLogs) return;

  if (window.ClientConfig.logs.logsToConsole) console.log(log);
  else {
    if (!window.logs) window.logs = { socket: [] };

    if (!window.logs[category]) window.logs[category] = [];

    window.logs[category].push(log);
  }
};<|MERGE_RESOLUTION|>--- conflicted
+++ resolved
@@ -82,11 +82,8 @@
 import { onEdgeScrolling, clearEdgeScrollingTimer } from "./edgeScrolling";
 import type { TRoom } from "../api/rooms/types";
 import { injectDefaultTheme } from "./injectDefaultTheme";
-<<<<<<< HEAD
-=======
 import { getFromSessionStorage } from "./getFromSessionStorage";
 import { saveToSessionStorage } from "./saveToSessionStorage";
->>>>>>> 7ceaeb47
 
 export {
   isBetaLanguage,
