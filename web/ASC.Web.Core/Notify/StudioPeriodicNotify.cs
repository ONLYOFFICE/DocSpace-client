--- conflicted
+++ resolved
@@ -1,710 +1,644 @@
-// (c) Copyright Ascensio System SIA 2010-2022
-//
-// This program is a free software product.
-// You can redistribute it and/or modify it under the terms
-// of the GNU Affero General Public License (AGPL) version 3 as published by the Free Software
-// Foundation. In accordance with Section 7(a) of the GNU AGPL its Section 15 shall be amended
-// to the effect that Ascensio System SIA expressly excludes the warranty of non-infringement of
-// any third-party rights.
-//
-// This program is distributed WITHOUT ANY WARRANTY, without even the implied warranty
-// of MERCHANTABILITY or FITNESS FOR A PARTICULAR  PURPOSE. For details, see
-// the GNU AGPL at: http://www.gnu.org/licenses/agpl-3.0.html
-//
-// You can contact Ascensio System SIA at Lubanas st. 125a-25, Riga, Latvia, EU, LV-1021.
-//
-// The  interactive user interfaces in modified source and object code versions of the Program must
-// display Appropriate Legal Notices, as required under Section 5 of the GNU AGPL version 3.
-//
-// Pursuant to Section 7(b) of the License you must retain the original Product logo when
-// distributing the program. Pursuant to Section 7(e) we decline to grant you any rights under
-// trademark law for use of our trademarks.
-//
-// All the Product's GUI elements, including illustrations and icon sets, as well as technical writing
-// content are licensed under the terms of the Creative Commons Attribution-ShareAlike 4.0
-// International. See the License terms at http://creativecommons.org/licenses/by-sa/4.0/legalcode
-
-namespace ASC.Web.Studio.Core.Notify;
-
-[Scope]
-public class StudioPeriodicNotify
-{
-    private readonly NotifyEngineQueue _notifyEngineQueue;
-    private readonly WorkContext _workContext;
-    private readonly TenantManager _tenantManager;
-    private readonly UserManager _userManager;
-    private readonly StudioNotifyHelper _studioNotifyHelper;
-    private readonly ITariffService _tariffService;
-    private readonly TenantExtra _tenantExtra;
-    private readonly AuthContext _authContext;
-    private readonly CommonLinkUtility _commonLinkUtility;
-    private readonly ApiSystemHelper _apiSystemHelper;
-    private readonly SetupInfo _setupInfo;
-    private readonly SettingsManager _settingsManager;
-    private readonly CoreBaseSettings _coreBaseSettings;
-    private readonly DisplayUserSettingsHelper _displayUserSettingsHelper;
-    private readonly AuthManager _authManager;
-    private readonly SecurityContext _securityContext;
-    private readonly ILogger _log;
-
-    public StudioPeriodicNotify(
-        ILoggerProvider log,
-        NotifyEngineQueue notifyEngineQueue,
-        WorkContext workContext,
-        TenantManager tenantManager,
-        UserManager userManager,
-        StudioNotifyHelper studioNotifyHelper,
-        ITariffService tariffService,
-        TenantExtra tenantExtra,
-        AuthContext authContext,
-        CommonLinkUtility commonLinkUtility,
-        ApiSystemHelper apiSystemHelper,
-        SetupInfo setupInfo,
-        SettingsManager settingsManager,
-        CoreBaseSettings coreBaseSettings,
-        DisplayUserSettingsHelper displayUserSettingsHelper,
-        AuthManager authManager,
-        SecurityContext securityContext)
-    {
-        _notifyEngineQueue = notifyEngineQueue;
-        _workContext = workContext;
-        _tenantManager = tenantManager;
-        _userManager = userManager;
-        _studioNotifyHelper = studioNotifyHelper;
-        _tariffService = tariffService;
-        _tenantExtra = tenantExtra;
-        _authContext = authContext;
-        _commonLinkUtility = commonLinkUtility;
-        _apiSystemHelper = apiSystemHelper;
-        _setupInfo = setupInfo;
-        _settingsManager = settingsManager;
-        _coreBaseSettings = coreBaseSettings;
-        _displayUserSettingsHelper = displayUserSettingsHelper;
-        _authManager = authManager;
-        _securityContext = securityContext;
-        _log = log.CreateLogger("ASC.Notify");
-    }
-
-    public async Task SendSaasLettersAsync(string senderName, DateTime scheduleDate)
-    {
-        _log.InformationStartSendSaasTariffLetters();
-
-        var activeTenants = await _tenantManager.GetTenantsAsync();
-
-        if (activeTenants.Count <= 0)
-        {
-            _log.InformationEndSendSaasTariffLetters();
-        }
-
-        await InternalSendSaasLettersAsync(senderName, scheduleDate, activeTenants);
-    }
-
-    private async Task InternalSendSaasLettersAsync(string senderName, DateTime scheduleDate, List<Tenant> activeTenants)
-    {
-        var nowDate = scheduleDate.Date;
-
-        foreach (var tenant in activeTenants)
-        {
-            try
-            {
-                await _tenantManager.SetCurrentTenantAsync(tenant.Id);
-                var client = _workContext.NotifyContext.RegisterClient(_notifyEngineQueue, _studioNotifyHelper.NotifySource);
-
-                var tariff = await _tariffService.GetTariffAsync(tenant.Id);
-                var quota = await _tenantManager.GetTenantQuotaAsync(tenant.Id);
-                var createdDate = tenant.CreationDateTime.Date;
-
-                var dueDateIsNotMax = tariff.DueDate != DateTime.MaxValue;
-                var dueDate = tariff.DueDate.Date;
-
-                var delayDueDateIsNotMax = tariff.DelayDueDate != DateTime.MaxValue;
-                var delayDueDate = tariff.DelayDueDate.Date;
-
-                INotifyAction action = null;
-                var paymentMessage = true;
-
-                var toadmins = false;
-                var tousers = false;
-                var toowner = false;
-                var topayer = false;
-<<<<<<< HEAD
-
-                Func<string> greenButtonText = () => string.Empty;
-=======
-
-                Func<CultureInfo, string> greenButtonText = (c) => string.Empty;
->>>>>>> e790b13d
-                var greenButtonUrl = string.Empty;
-
-                if (quota.Free)
-                {
-                }
-                else if (quota.Trial)
-                {
-                    #region After registration letters
-
-                    #region 1 days after registration to admins SAAS TRIAL
-
-                    if (createdDate.AddDays(1) == nowDate)
-                    {
-                        action = Actions.SaasAdminModulesV1;
-                        paymentMessage = false;
-                        toadmins = true;
-
-                        greenButtonText = (c) => WebstudioNotifyPatternResource.ResourceManager.GetString("ButtonConfigureRightNow", c);
-                        greenButtonUrl = _commonLinkUtility.GetFullAbsolutePath("~/portal-settings/");
-                    }
-
-                    #endregion
-
-                    #region 7 days after registration to admins and users SAAS TRIAL
-
-                    else if (createdDate.AddDays(7) == nowDate)
-                    {
-                        action = Actions.SaasAdminUserDocsTipsV1;
-                        paymentMessage = false;
-                        toadmins = true;
-                        tousers = true;
-<<<<<<< HEAD
-
-                        greenButtonText = () => WebstudioNotifyPatternResource.ButtonCollaborateDocSpace;
-                        greenButtonUrl = _commonLinkUtility.GetFullAbsolutePath("~").TrimEnd('/');
-=======
-
-                        greenButtonText = (c) => WebstudioNotifyPatternResource.ResourceManager.GetString("ButtonCollaborateDocSpace", c);
-                        greenButtonUrl = _commonLinkUtility.GetFullAbsolutePath("~").TrimEnd('/');
->>>>>>> e790b13d
-                    }
-
-                    #endregion
-
-                    #region 14 days after registration to admins and users SAAS TRIAL
-
-                    else if (createdDate.AddDays(14) == nowDate)
-                    {
-                        action = Actions.SaasAdminUserAppsTipsV1;
-                        paymentMessage = false;
-                        toadmins = true;
-                        tousers = true;
-                    }
-
-                    #endregion
-
-                    #endregion
-
-                    #region 6 months after SAAS TRIAL expired
-
-                    else if (dueDateIsNotMax && dueDate.AddMonths(6) == nowDate)
-                    {
-                        action = Actions.SaasAdminTrialWarningAfterHalfYearV1;
-                        toowner = true;
-<<<<<<< HEAD
-
-                        greenButtonText = () => WebstudioNotifyPatternResource.ButtonLeaveFeedback;
-=======
-
-                        greenButtonText = (c) => WebstudioNotifyPatternResource.ResourceManager.GetString("ButtonLeaveFeedback", c);
->>>>>>> e790b13d
-
-                        var owner = await _userManager.GetUsersAsync(tenant.OwnerId);
-                        greenButtonUrl = _setupInfo.TeamlabSiteRedirect + "/remove-portal-feedback-form.aspx#" +
-                                  HttpUtility.UrlEncode(Convert.ToBase64String(
-                                      Encoding.UTF8.GetBytes("{\"firstname\":\"" + owner.FirstName +
-                                                                         "\",\"lastname\":\"" + owner.LastName +
-                                                                         "\",\"alias\":\"" + tenant.Alias +
-                                                                         "\",\"email\":\"" + owner.Email + "\"}")));
-                    }
-                    else if (dueDateIsNotMax && dueDate.AddMonths(6).AddDays(7) <= nowDate)
-                    {
-                        await _tenantManager.RemoveTenantAsync(tenant.Id, true);
-
-                        if (!string.IsNullOrEmpty(_apiSystemHelper.ApiCacheUrl))
-                        {
-                            await _apiSystemHelper.RemoveTenantFromCacheAsync(tenant.Alias, _authContext.CurrentAccount.ID);
-                        }
-                    }
-
-                    #endregion
-
-                }
-
-                else if (tariff.State >= TariffState.Paid)
-                {
-                    #region Payment warning letters
-
-                    #region 3 days before grace period
-
-                    if (dueDateIsNotMax && dueDate.AddDays(-3) == nowDate)
-                    {
-                        action = Actions.SaasOwnerPaymentWarningGracePeriodBeforeActivation;
-                        toowner = true;
-<<<<<<< HEAD
-                        topayer = true;
-                        greenButtonText = () => WebstudioNotifyPatternResource.ButtonVisitPaymentsSection;
-=======
-                        topayer = true;
-                        greenButtonText = (c) => WebstudioNotifyPatternResource.ResourceManager.GetString("ButtonVisitPaymentsSection", c);
->>>>>>> e790b13d
-                        greenButtonUrl = _commonLinkUtility.GetFullAbsolutePath("~/portal-settings/payments/portal-payments");
-                    }
-
-                    #endregion
-
-                    #region grace period activation
-
-                    else if (dueDateIsNotMax && dueDate == nowDate)
-                    {
-                        action = Actions.SaasOwnerPaymentWarningGracePeriodActivation;
-                        toowner = true;
-<<<<<<< HEAD
-                        topayer = true;
-                        greenButtonText = () => WebstudioNotifyPatternResource.ButtonVisitPaymentsSection;
-=======
-                        topayer = true;
-                        greenButtonText = (c) => WebstudioNotifyPatternResource.ResourceManager.GetString("ButtonVisitPaymentsSection", c);
->>>>>>> e790b13d
-                        greenButtonUrl = _commonLinkUtility.GetFullAbsolutePath("~/portal-settings/payments/portal-payments");
-                    }
-
-                    #endregion
-
-                    #region grace period last day
-
-                    else if (tariff.State == TariffState.Delay && delayDueDateIsNotMax && delayDueDate.AddDays(-1) == nowDate)
-                    {
-                        action = Actions.SaasOwnerPaymentWarningGracePeriodLastDay;
-                        toowner = true;
-<<<<<<< HEAD
-                        topayer = true;
-                        greenButtonText = () => WebstudioNotifyPatternResource.ButtonVisitPaymentsSection;
-=======
-                        topayer = true;
-                        greenButtonText = (c) => WebstudioNotifyPatternResource.ResourceManager.GetString("ButtonVisitPaymentsSection", c);
->>>>>>> e790b13d
-                        greenButtonUrl = _commonLinkUtility.GetFullAbsolutePath("~/portal-settings/payments/portal-payments");
-                    }
-
-                    #endregion
-
-                    #region grace period expired
-
-                    else if (tariff.State == TariffState.Delay && delayDueDateIsNotMax && delayDueDate == nowDate)
-                    {
-                        action = Actions.SaasOwnerPaymentWarningGracePeriodExpired;
-                        toowner = true;
-<<<<<<< HEAD
-                        topayer = true;
-                        greenButtonText = () => WebstudioNotifyPatternResource.ButtonVisitPaymentsSection;
-=======
-                        topayer = true;
-                        greenButtonText = (c) => WebstudioNotifyPatternResource.ResourceManager.GetString("ButtonVisitPaymentsSection", c);
->>>>>>> e790b13d
-                        greenButtonUrl = _commonLinkUtility.GetFullAbsolutePath("~/portal-settings/payments/portal-payments");
-                    }
-
-                    #endregion
-
-                    #region 6 months after SAAS PAID expired
-
-                    else if (tariff.State == TariffState.NotPaid && dueDateIsNotMax && dueDate.AddMonths(6) == nowDate)
-                    {
-                        action = Actions.SaasAdminTrialWarningAfterHalfYearV1;
-                        toowner = true;
-<<<<<<< HEAD
-
-                        greenButtonText = () => WebstudioNotifyPatternResource.ButtonLeaveFeedback;
-=======
-
-                        greenButtonText = (c) => WebstudioNotifyPatternResource.ResourceManager.GetString("ButtonLeaveFeedback", c);
->>>>>>> e790b13d
-
-                        var owner = await _userManager.GetUsersAsync(tenant.OwnerId);
-                        greenButtonUrl = _setupInfo.TeamlabSiteRedirect + "/remove-portal-feedback-form.aspx#" +
-                                  HttpUtility.UrlEncode(Convert.ToBase64String(
-                                      Encoding.UTF8.GetBytes("{\"firstname\":\"" + owner.FirstName +
-                                                                         "\",\"lastname\":\"" + owner.LastName +
-                                                                         "\",\"alias\":\"" + tenant.Alias +
-                                                                         "\",\"email\":\"" + owner.Email + "\"}")));
-                    }
-                    else if (tariff.State == TariffState.NotPaid && dueDateIsNotMax && dueDate.AddMonths(6).AddDays(7) <= nowDate)
-                    {
-                        await _tenantManager.RemoveTenantAsync(tenant.Id, true);
-
-                        if (!string.IsNullOrEmpty(_apiSystemHelper.ApiCacheUrl))
-                        {
-                            await _apiSystemHelper.RemoveTenantFromCacheAsync(tenant.Alias, _authContext.CurrentAccount.ID);
-                        }
-                    }
-
-                    #endregion
-
-                    #endregion
-                }
-
-
-                if (action == null)
-                {
-                    continue;
-                }
-
-                var users = toowner
-                                    ? new List<UserInfo> { await _userManager.GetUsersAsync(tenant.OwnerId) }
-                                    : await _studioNotifyHelper.GetRecipientsAsync(toadmins, tousers, false);
-
-                if (topayer)
-                {
-                    var payerId = (await _tariffService.GetTariffAsync(tenant.Id)).CustomerId;
-                    var payer = await _userManager.GetUserByEmailAsync(payerId);
-
-                    if (payer.Id != ASC.Core.Users.Constants.LostUser.Id && !users.Any(u => u.Id == payer.Id))
-                    {
-                        users = users.Concat(new[] { payer });
-                    }
-                }
-                var asyncUsers = users.ToAsyncEnumerable();
-                await foreach (var u in asyncUsers.WhereAwait(async u => paymentMessage || await _studioNotifyHelper.IsSubscribedToNotifyAsync(u, Actions.PeriodicNotify)))
-                {
-                    var culture = string.IsNullOrEmpty(u.CultureName) ? tenant.GetCulture() : u.GetCulture();
-                    CultureInfo.CurrentCulture = culture;
-                    CultureInfo.CurrentUICulture = culture;
-                    var rquota = await _tenantExtra.GetRightQuota() ?? TenantQuota.Default;
-
-                    await client.SendNoticeToAsync(
-                        action,
-                            new[] { await _studioNotifyHelper.ToRecipientAsync(u.Id) },
-                        new[] { senderName },
-                        new TagValue(Tags.UserName, u.FirstName.HtmlEncode()),
-                            new TagValue(Tags.ActiveUsers, (await _userManager.GetUsersAsync()).Length),
-                        new TagValue(Tags.Price, rquota.Price),
-                        new TagValue(Tags.PricePeriod, UserControlsCommonResource.TariffPerMonth),
-                        new TagValue(Tags.DueDate, dueDate.ToLongDateString()),
-                        new TagValue(Tags.DelayDueDate, (delayDueDateIsNotMax ? delayDueDate : dueDate).ToLongDateString()),
-                        TagValues.GreenButton(greenButtonText(culture), greenButtonUrl),
-                        new TagValue(Tags.PaymentDelay, _tariffService.GetPaymentDelay()),
-                        new TagValue(CommonTags.Footer, await _userManager.IsDocSpaceAdminAsync(u) ? "common" : "social"));
-                }
-            }
-            catch (Exception err)
-            {
-                _log.ErrorSendSaasLettersAsync(err);
-            }
-        }
-
-        _log.InformationEndSendSaasTariffLetters();
-    }
-
-    public async Task SendEnterpriseLettersAsync(string senderName, DateTime scheduleDate)
-    {
-        var nowDate = scheduleDate.Date;
-
-        _log.InformationStartSendTariffEnterpriseLetters();
-
-        var activeTenants = await _tenantManager.GetTenantsAsync();
-
-        if (activeTenants.Count <= 0)
-        {
-            _log.InformationEndSendTariffEnterpriseLetters();
-            return;
-        }
-
-        foreach (var tenant in activeTenants)
-        {
-            try
-            {
-                var defaultRebranding = await MailWhiteLabelSettings.IsDefaultAsync(_settingsManager);
-                await _tenantManager.SetCurrentTenantAsync(tenant.Id);
-                var client = _workContext.NotifyContext.RegisterClient(_notifyEngineQueue, _studioNotifyHelper.NotifySource);
-
-                var tariff = await _tariffService.GetTariffAsync(tenant.Id);
-                var quota = await _tenantManager.GetTenantQuotaAsync(tenant.Id);
-                var createdDate = tenant.CreationDateTime.Date;
-
-                var actualEndDate = tariff.DueDate != DateTime.MaxValue ? tariff.DueDate : tariff.LicenseDate;
-                var dueDateIsNotMax = actualEndDate != DateTime.MaxValue;
-                var dueDate = actualEndDate.Date;
-
-                var delayDueDateIsNotMax = tariff.DelayDueDate != DateTime.MaxValue;
-                var delayDueDate = tariff.DelayDueDate.Date;
-
-                INotifyAction action = null;
-                var paymentMessage = true;
-
-                var toadmins = false;
-                var tousers = false;
-<<<<<<< HEAD
-
-                Func<string> greenButtonText = () => string.Empty;
-=======
-
-                Func<CultureInfo, string> greenButtonText = (c) => string.Empty;
->>>>>>> e790b13d
-                var greenButtonUrl = string.Empty;
-
-
-                if (quota.Trial && defaultRebranding)
-                {
-                    #region After registration letters
-
-                    #region 7 days after registration to admins and users ENTERPRISE TRIAL + defaultRebranding
-
-                    if (createdDate.AddDays(7) == nowDate)
-                    {
-                        action = Actions.EnterpriseAdminUserDocsTipsV1;
-                        paymentMessage = false;
-                        toadmins = true;
-<<<<<<< HEAD
-                        tousers = true;
-                        greenButtonText = () => WebstudioNotifyPatternResource.ButtonCollaborateDocSpace;
-                        greenButtonUrl = _commonLinkUtility.GetFullAbsolutePath("~").TrimEnd('/');
-=======
-                        tousers = true;
-                        greenButtonText = (c) => WebstudioNotifyPatternResource.ResourceManager.GetString("ButtonCollaborateDocSpace", c);
-                        greenButtonUrl = _commonLinkUtility.GetFullAbsolutePath("~").TrimEnd('/');
->>>>>>> e790b13d
-                    }
-
-                    #endregion
-
-                    #region 14 days after registration to admins and users ENTERPRISE TRIAL + defaultRebranding
-
-                    else if (createdDate.AddDays(14) == nowDate)
-                    {
-                        action = Actions.EnterpriseAdminUserAppsTipsV1;
-                        paymentMessage = false;
-                        toadmins = true;
-                        tousers = true;
-                    }
-
-                    #endregion
-
-                    #endregion
-
-                }
-
-                if (action == null)
-                {
-                    continue;
-                }
-
-                var users = await _studioNotifyHelper.GetRecipientsAsync(toadmins, tousers, false);
-
-                await foreach (var u in users.ToAsyncEnumerable().WhereAwait(async u => paymentMessage || await _studioNotifyHelper.IsSubscribedToNotifyAsync(u, Actions.PeriodicNotify)))
-                {
-                    var culture = string.IsNullOrEmpty(u.CultureName) ? tenant.GetCulture() : u.GetCulture();
-                    CultureInfo.CurrentCulture = culture;
-                    CultureInfo.CurrentUICulture = culture;
-
-                    var rquota = await _tenantExtra.GetRightQuota() ?? TenantQuota.Default;
-
-                    await client.SendNoticeToAsync(
-                        action,
-                            new[] { await _studioNotifyHelper.ToRecipientAsync(u.Id) },
-                        new[] { senderName },
-                        new TagValue(Tags.UserName, u.FirstName.HtmlEncode()),
-                            new TagValue(Tags.ActiveUsers, (await _userManager.GetUsersAsync()).Length),
-                        new TagValue(Tags.Price, rquota.Price),
-                        new TagValue(Tags.PricePeriod, UserControlsCommonResource.TariffPerMonth),
-                        new TagValue(Tags.DueDate, dueDate.ToLongDateString()),
-                        new TagValue(Tags.DelayDueDate, (delayDueDateIsNotMax ? delayDueDate : dueDate).ToLongDateString()),
-                        TagValues.GreenButton(greenButtonText(culture), greenButtonUrl));
-                }
-            }
-            catch (Exception err)
-            {
-                _log.ErrorSendEnterpriseLetters(err);
-            }
-        }
-
-        _log.InformationEndSendTariffEnterpriseLetters();
-    }
-
-    public async Task SendOpensourceLettersAsync(string senderName, DateTime scheduleDate)
-    {
-        var nowDate = scheduleDate.Date;
-
-        _log.InformationStartSendOpensourceTariffLetters();
-
-        var activeTenants = await _tenantManager.GetTenantsAsync();
-
-        if (activeTenants.Count <= 0)
-        {
-            _log.InformationEndSendOpensourceTariffLetters();
-            return;
-        }
-
-        foreach (var tenant in activeTenants)
-        {
-            try
-            {
-                await _tenantManager.SetCurrentTenantAsync(tenant.Id);
-                var client = _workContext.NotifyContext.RegisterClient(_notifyEngineQueue, _studioNotifyHelper.NotifySource);
-
-                var createdDate = tenant.CreationDateTime.Date;
-
-
-                #region After registration letters
-
-                #region 7 days after registration to admins
-
-                if (createdDate.AddDays(7) == nowDate)
-                {
-<<<<<<< HEAD
-                    var users = await _studioNotifyHelper.GetRecipientsAsync(true, true, false);
-                    var greenButtonText = () => WebstudioNotifyPatternResource.ButtonCollaborateDocSpace;
-=======
-                    var users = _studioNotifyHelper.GetRecipients(true, true, false);
->>>>>>> e790b13d
-                    var greenButtonUrl = _commonLinkUtility.GetFullAbsolutePath("~").TrimEnd('/');
-
-                    await foreach (var u in users.ToAsyncEnumerable().WhereAwait(async u => await _studioNotifyHelper.IsSubscribedToNotifyAsync(u, Actions.PeriodicNotify)))
-                    {
-                        var culture = string.IsNullOrEmpty(u.CultureName) ? tenant.GetCulture() : u.GetCulture();
-<<<<<<< HEAD
-                        CultureInfo.CurrentCulture = culture;
-                        CultureInfo.CurrentUICulture = culture;
-
-                        await client.SendNoticeToAsync(
-                                await _userManager.IsDocSpaceAdminAsync(u) ? Actions.OpensourceAdminDocsTipsV1 : Actions.OpensourceUserDocsTipsV1,
-                                new[] { await _studioNotifyHelper.ToRecipientAsync(u.Id) },
-=======
-                        Thread.CurrentThread.CurrentCulture = culture;
-                        Thread.CurrentThread.CurrentUICulture = culture;
-                        var greenButtonText = WebstudioNotifyPatternResource.ButtonCollaborateDocSpace;
-                        client.SendNoticeToAsync(
-                                _userManager.IsDocSpaceAdmin(u) ? Actions.OpensourceAdminDocsTipsV1 : Actions.OpensourceUserDocsTipsV1,
-                                new[] { _studioNotifyHelper.ToRecipient(u.Id) },
->>>>>>> e790b13d
-                            new[] { senderName },
-                                new TagValue(Tags.UserName, u.DisplayUserName(_displayUserSettingsHelper)),
-                            new TagValue(CommonTags.Footer, "opensource"),
-                            TagValues.GreenButton(greenButtonText, greenButtonUrl));
-                    }
-                }
-                #endregion
-
-                #endregion
-            }
-            catch (Exception err)
-            {
-                _log.ErrorSendOpensourceLetters(err);
-            }
-        }
-
-        _log.InformationEndSendOpensourceTariffLetters();
-    }
-
-    public async Task SendPersonalLettersAsync(string senderName, DateTime scheduleDate)
-    {
-        _log.InformationStartSendLettersPersonal();
-
-        var activeTenants = await _tenantManager.GetTenantsAsync();
-
-        foreach (var tenant in activeTenants)
-        {
-            try
-            {
-                var greenButtonText = string.Empty;
-                var greenButtonUrl = string.Empty;
-
-                var sendCount = 0;
-
-                await _tenantManager.SetCurrentTenantAsync(tenant.Id);
-                var client = _workContext.NotifyContext.RegisterClient(_notifyEngineQueue, _studioNotifyHelper.NotifySource);
-
-                _log.InformationCurrentTenant(tenant.Id);
-
-                var users = await _userManager.GetUsersAsync(EmployeeStatus.Active);
-
-                await foreach (var user in users.ToAsyncEnumerable().WhereAwait(async u => await _studioNotifyHelper.IsSubscribedToNotifyAsync(u, Actions.PeriodicNotify)))
-                {
-                    INotifyAction action;
-
-                    await _securityContext.AuthenticateMeWithoutCookieAsync(await _authManager.GetAccountByIDAsync(tenant.Id, user.Id));
-
-                    var culture = tenant.GetCulture();
-                    if (!string.IsNullOrEmpty(user.CultureName))
-                    {
-                        try
-                        {
-                            culture = user.GetCulture();
-                        }
-                        catch (CultureNotFoundException exception)
-                        {
-
-                            _log.ErrorSendPersonalLetters(exception);
-                        }
-                    }
-
-                    CultureInfo.CurrentCulture = culture;
-                    CultureInfo.CurrentUICulture = culture;
-
-                    var dayAfterRegister = (int)scheduleDate.Date.Subtract(user.CreateDate.Date).TotalDays;
-
-                    switch (dayAfterRegister)
-                    {
-                        case 14:
-                            action = Actions.PersonalAfterRegistration14V1;
-                            break;
-                        default:
-                            continue;
-                    }
-
-                    if (action == null)
-                    {
-                        continue;
-                    }
-
-                    _log.InformationSendLetterPersonal(action.ID, user.Email, culture, tenant.Id, user.GetCulture(), user.CreateDate, scheduleDate.Date);
-
-                    sendCount++;
-
-                    await client.SendNoticeToAsync(
-                      action,
-                      null,
-                         await _studioNotifyHelper.RecipientFromEmailAsync(user.Email, true),
-                      new[] { senderName },
-                      TagValues.PersonalHeaderStart(),
-                      TagValues.PersonalHeaderEnd(),
-                      TagValues.GreenButton(greenButtonText, greenButtonUrl),
-                          new TagValue(CommonTags.Footer, _coreBaseSettings.CustomMode ? "personalCustomMode" : "personal"));
-                }
-
-                _log.InformationTotalSendCount(sendCount);
-            }
-            catch (Exception err)
-            {
-                _log.ErrorSendPersonalLetters(err);
-            }
-        }
-
-        _log.InformationEndSendLettersPersonal();
-    }
-
-    public static async Task<bool> ChangeSubscriptionAsync(Guid userId, StudioNotifyHelper studioNotifyHelper)
-    {
-        var recipient = await studioNotifyHelper.ToRecipientAsync(userId);
-
-        var isSubscribe = await studioNotifyHelper.IsSubscribedToNotifyAsync(recipient, Actions.PeriodicNotify);
-
-        await studioNotifyHelper.SubscribeToNotifyAsync(recipient, Actions.PeriodicNotify, !isSubscribe);
-
-        return !isSubscribe;
-    }
-
-    private CultureInfo GetCulture(UserInfo user)
-    {
-        CultureInfo culture = null;
-
-        if (!string.IsNullOrEmpty(user.CultureName))
-        {
-            culture = user.GetCulture();
-        }
-
-        if (culture == null)
-        {
-            culture = _tenantManager.GetCurrentTenant(false)?.GetCulture();
-        }
-
-        return culture;
-    }
-}
+// (c) Copyright Ascensio System SIA 2010-2022
+//
+// This program is a free software product.
+// You can redistribute it and/or modify it under the terms
+// of the GNU Affero General Public License (AGPL) version 3 as published by the Free Software
+// Foundation. In accordance with Section 7(a) of the GNU AGPL its Section 15 shall be amended
+// to the effect that Ascensio System SIA expressly excludes the warranty of non-infringement of
+// any third-party rights.
+//
+// This program is distributed WITHOUT ANY WARRANTY, without even the implied warranty
+// of MERCHANTABILITY or FITNESS FOR A PARTICULAR  PURPOSE. For details, see
+// the GNU AGPL at: http://www.gnu.org/licenses/agpl-3.0.html
+//
+// You can contact Ascensio System SIA at Lubanas st. 125a-25, Riga, Latvia, EU, LV-1021.
+//
+// The  interactive user interfaces in modified source and object code versions of the Program must
+// display Appropriate Legal Notices, as required under Section 5 of the GNU AGPL version 3.
+//
+// Pursuant to Section 7(b) of the License you must retain the original Product logo when
+// distributing the program. Pursuant to Section 7(e) we decline to grant you any rights under
+// trademark law for use of our trademarks.
+//
+// All the Product's GUI elements, including illustrations and icon sets, as well as technical writing
+// content are licensed under the terms of the Creative Commons Attribution-ShareAlike 4.0
+// International. See the License terms at http://creativecommons.org/licenses/by-sa/4.0/legalcode
+
+namespace ASC.Web.Studio.Core.Notify;
+
+[Scope]
+public class StudioPeriodicNotify
+{
+    private readonly NotifyEngineQueue _notifyEngineQueue;
+    private readonly WorkContext _workContext;
+    private readonly TenantManager _tenantManager;
+    private readonly UserManager _userManager;
+    private readonly StudioNotifyHelper _studioNotifyHelper;
+    private readonly ITariffService _tariffService;
+    private readonly TenantExtra _tenantExtra;
+    private readonly AuthContext _authContext;
+    private readonly CommonLinkUtility _commonLinkUtility;
+    private readonly ApiSystemHelper _apiSystemHelper;
+    private readonly SetupInfo _setupInfo;
+    private readonly SettingsManager _settingsManager;
+    private readonly CoreBaseSettings _coreBaseSettings;
+    private readonly DisplayUserSettingsHelper _displayUserSettingsHelper;
+    private readonly AuthManager _authManager;
+    private readonly SecurityContext _securityContext;
+    private readonly ILogger _log;
+
+    public StudioPeriodicNotify(
+        ILoggerProvider log,
+        NotifyEngineQueue notifyEngineQueue,
+        WorkContext workContext,
+        TenantManager tenantManager,
+        UserManager userManager,
+        StudioNotifyHelper studioNotifyHelper,
+        ITariffService tariffService,
+        TenantExtra tenantExtra,
+        AuthContext authContext,
+        CommonLinkUtility commonLinkUtility,
+        ApiSystemHelper apiSystemHelper,
+        SetupInfo setupInfo,
+        SettingsManager settingsManager,
+        CoreBaseSettings coreBaseSettings,
+        DisplayUserSettingsHelper displayUserSettingsHelper,
+        AuthManager authManager,
+        SecurityContext securityContext)
+    {
+        _notifyEngineQueue = notifyEngineQueue;
+        _workContext = workContext;
+        _tenantManager = tenantManager;
+        _userManager = userManager;
+        _studioNotifyHelper = studioNotifyHelper;
+        _tariffService = tariffService;
+        _tenantExtra = tenantExtra;
+        _authContext = authContext;
+        _commonLinkUtility = commonLinkUtility;
+        _apiSystemHelper = apiSystemHelper;
+        _setupInfo = setupInfo;
+        _settingsManager = settingsManager;
+        _coreBaseSettings = coreBaseSettings;
+        _displayUserSettingsHelper = displayUserSettingsHelper;
+        _authManager = authManager;
+        _securityContext = securityContext;
+        _log = log.CreateLogger("ASC.Notify");
+    }
+
+    public async Task SendSaasLettersAsync(string senderName, DateTime scheduleDate)
+    {
+        _log.InformationStartSendSaasTariffLetters();
+
+        var activeTenants = await _tenantManager.GetTenantsAsync();
+
+        if (activeTenants.Count <= 0)
+        {
+            _log.InformationEndSendSaasTariffLetters();
+        }
+
+        await InternalSendSaasLettersAsync(senderName, scheduleDate, activeTenants);
+    }
+
+    private async Task InternalSendSaasLettersAsync(string senderName, DateTime scheduleDate, List<Tenant> activeTenants)
+    {
+        var nowDate = scheduleDate.Date;
+
+        foreach (var tenant in activeTenants)
+        {
+            try
+            {
+                await _tenantManager.SetCurrentTenantAsync(tenant.Id);
+                var client = _workContext.NotifyContext.RegisterClient(_notifyEngineQueue, _studioNotifyHelper.NotifySource);
+
+                var tariff = await _tariffService.GetTariffAsync(tenant.Id);
+                var quota = await _tenantManager.GetTenantQuotaAsync(tenant.Id);
+                var createdDate = tenant.CreationDateTime.Date;
+
+                var dueDateIsNotMax = tariff.DueDate != DateTime.MaxValue;
+                var dueDate = tariff.DueDate.Date;
+
+                var delayDueDateIsNotMax = tariff.DelayDueDate != DateTime.MaxValue;
+                var delayDueDate = tariff.DelayDueDate.Date;
+
+                INotifyAction action = null;
+                var paymentMessage = true;
+
+                var toadmins = false;
+                var tousers = false;
+                var toowner = false;
+                var topayer = false;
+
+                Func<CultureInfo, string> greenButtonText = (c) => string.Empty;
+                var greenButtonUrl = string.Empty;
+
+                if (quota.Free)
+                {
+                }
+                else if (quota.Trial)
+                {
+                    #region After registration letters
+
+                    #region 1 days after registration to admins SAAS TRIAL
+
+                    if (createdDate.AddDays(1) == nowDate)
+                    {
+                        action = Actions.SaasAdminModulesV1;
+                        paymentMessage = false;
+                        toadmins = true;
+
+                        greenButtonText = (c) => WebstudioNotifyPatternResource.ResourceManager.GetString("ButtonConfigureRightNow", c);
+                        greenButtonUrl = _commonLinkUtility.GetFullAbsolutePath("~/portal-settings/");
+                    }
+
+                    #endregion
+
+                    #region 7 days after registration to admins and users SAAS TRIAL
+
+                    else if (createdDate.AddDays(7) == nowDate)
+                    {
+                        action = Actions.SaasAdminUserDocsTipsV1;
+                        paymentMessage = false;
+                        toadmins = true;
+                        tousers = true;
+
+                        greenButtonText = (c) => WebstudioNotifyPatternResource.ResourceManager.GetString("ButtonCollaborateDocSpace", c);
+                        greenButtonUrl = _commonLinkUtility.GetFullAbsolutePath("~").TrimEnd('/');
+                    }
+
+                    #endregion
+
+                    #region 14 days after registration to admins and users SAAS TRIAL
+
+                    else if (createdDate.AddDays(14) == nowDate)
+                    {
+                        action = Actions.SaasAdminUserAppsTipsV1;
+                        paymentMessage = false;
+                        toadmins = true;
+                        tousers = true;
+                    }
+
+                    #endregion
+
+                    #endregion
+
+                    #region 6 months after SAAS TRIAL expired
+
+                    else if (dueDateIsNotMax && dueDate.AddMonths(6) == nowDate)
+                    {
+                        action = Actions.SaasAdminTrialWarningAfterHalfYearV1;
+                        toowner = true;
+
+                        greenButtonText = (c) => WebstudioNotifyPatternResource.ResourceManager.GetString("ButtonLeaveFeedback", c);
+
+                        var owner = await _userManager.GetUsersAsync(tenant.OwnerId);
+                        greenButtonUrl = _setupInfo.TeamlabSiteRedirect + "/remove-portal-feedback-form.aspx#" +
+                                  HttpUtility.UrlEncode(Convert.ToBase64String(
+                                      Encoding.UTF8.GetBytes("{\"firstname\":\"" + owner.FirstName +
+                                                                         "\",\"lastname\":\"" + owner.LastName +
+                                                                         "\",\"alias\":\"" + tenant.Alias +
+                                                                         "\",\"email\":\"" + owner.Email + "\"}")));
+                    }
+                    else if (dueDateIsNotMax && dueDate.AddMonths(6).AddDays(7) <= nowDate)
+                    {
+                        await _tenantManager.RemoveTenantAsync(tenant.Id, true);
+
+                        if (!string.IsNullOrEmpty(_apiSystemHelper.ApiCacheUrl))
+                        {
+                            await _apiSystemHelper.RemoveTenantFromCacheAsync(tenant.Alias, _authContext.CurrentAccount.ID);
+                        }
+                    }
+
+                    #endregion
+
+                }
+
+                else if (tariff.State >= TariffState.Paid)
+                {
+                    #region Payment warning letters
+
+                    #region 3 days before grace period
+
+                    if (dueDateIsNotMax && dueDate.AddDays(-3) == nowDate)
+                    {
+                        action = Actions.SaasOwnerPaymentWarningGracePeriodBeforeActivation;
+                        toowner = true;
+                        topayer = true;
+                        greenButtonText = (c) => WebstudioNotifyPatternResource.ResourceManager.GetString("ButtonVisitPaymentsSection", c);
+                        greenButtonUrl = _commonLinkUtility.GetFullAbsolutePath("~/portal-settings/payments/portal-payments");
+                    }
+
+                    #endregion
+
+                    #region grace period activation
+
+                    else if (dueDateIsNotMax && dueDate == nowDate)
+                    {
+                        action = Actions.SaasOwnerPaymentWarningGracePeriodActivation;
+                        toowner = true;
+                        topayer = true;
+                        greenButtonText = (c) => WebstudioNotifyPatternResource.ResourceManager.GetString("ButtonVisitPaymentsSection", c);
+                        greenButtonUrl = _commonLinkUtility.GetFullAbsolutePath("~/portal-settings/payments/portal-payments");
+                    }
+
+                    #endregion
+
+                    #region grace period last day
+
+                    else if (tariff.State == TariffState.Delay && delayDueDateIsNotMax && delayDueDate.AddDays(-1) == nowDate)
+                    {
+                        action = Actions.SaasOwnerPaymentWarningGracePeriodLastDay;
+                        toowner = true;
+                        topayer = true;
+                        greenButtonText = (c) => WebstudioNotifyPatternResource.ResourceManager.GetString("ButtonVisitPaymentsSection", c);
+                        greenButtonUrl = _commonLinkUtility.GetFullAbsolutePath("~/portal-settings/payments/portal-payments");
+                    }
+
+                    #endregion
+
+                    #region grace period expired
+
+                    else if (tariff.State == TariffState.Delay && delayDueDateIsNotMax && delayDueDate == nowDate)
+                    {
+                        action = Actions.SaasOwnerPaymentWarningGracePeriodExpired;
+                        toowner = true;
+                        topayer = true;
+                        greenButtonText = (c) => WebstudioNotifyPatternResource.ResourceManager.GetString("ButtonVisitPaymentsSection", c);
+                        greenButtonUrl = _commonLinkUtility.GetFullAbsolutePath("~/portal-settings/payments/portal-payments");
+                    }
+
+                    #endregion
+
+                    #region 6 months after SAAS PAID expired
+
+                    else if (tariff.State == TariffState.NotPaid && dueDateIsNotMax && dueDate.AddMonths(6) == nowDate)
+                    {
+                        action = Actions.SaasAdminTrialWarningAfterHalfYearV1;
+                        toowner = true;
+
+                        greenButtonText = (c) => WebstudioNotifyPatternResource.ResourceManager.GetString("ButtonLeaveFeedback", c);
+
+                        var owner = await _userManager.GetUsersAsync(tenant.OwnerId);
+                        greenButtonUrl = _setupInfo.TeamlabSiteRedirect + "/remove-portal-feedback-form.aspx#" +
+                                  HttpUtility.UrlEncode(Convert.ToBase64String(
+                                      Encoding.UTF8.GetBytes("{\"firstname\":\"" + owner.FirstName +
+                                                                         "\",\"lastname\":\"" + owner.LastName +
+                                                                         "\",\"alias\":\"" + tenant.Alias +
+                                                                         "\",\"email\":\"" + owner.Email + "\"}")));
+                    }
+                    else if (tariff.State == TariffState.NotPaid && dueDateIsNotMax && dueDate.AddMonths(6).AddDays(7) <= nowDate)
+                    {
+                        await _tenantManager.RemoveTenantAsync(tenant.Id, true);
+
+                        if (!string.IsNullOrEmpty(_apiSystemHelper.ApiCacheUrl))
+                        {
+                            await _apiSystemHelper.RemoveTenantFromCacheAsync(tenant.Alias, _authContext.CurrentAccount.ID);
+                        }
+                    }
+
+                    #endregion
+
+                    #endregion
+                }
+
+
+                if (action == null)
+                {
+                    continue;
+                }
+
+                var users = toowner
+                                    ? new List<UserInfo> { await _userManager.GetUsersAsync(tenant.OwnerId) }
+                                    : await _studioNotifyHelper.GetRecipientsAsync(toadmins, tousers, false);
+
+                if (topayer)
+                {
+                    var payerId = (await _tariffService.GetTariffAsync(tenant.Id)).CustomerId;
+                    var payer = await _userManager.GetUserByEmailAsync(payerId);
+
+                    if (payer.Id != ASC.Core.Users.Constants.LostUser.Id && !users.Any(u => u.Id == payer.Id))
+                    {
+                        users = users.Concat(new[] { payer });
+                    }
+                }
+                var asyncUsers = users.ToAsyncEnumerable();
+                await foreach (var u in asyncUsers.WhereAwait(async u => paymentMessage || await _studioNotifyHelper.IsSubscribedToNotifyAsync(u, Actions.PeriodicNotify)))
+                {
+                    var culture = string.IsNullOrEmpty(u.CultureName) ? tenant.GetCulture() : u.GetCulture();
+                    CultureInfo.CurrentCulture = culture;
+                    CultureInfo.CurrentUICulture = culture;
+                    var rquota = await _tenantExtra.GetRightQuota() ?? TenantQuota.Default;
+
+                    await client.SendNoticeToAsync(
+                        action,
+                            new[] { await _studioNotifyHelper.ToRecipientAsync(u.Id) },
+                        new[] { senderName },
+                        new TagValue(Tags.UserName, u.FirstName.HtmlEncode()),
+                            new TagValue(Tags.ActiveUsers, (await _userManager.GetUsersAsync()).Length),
+                        new TagValue(Tags.Price, rquota.Price),
+                        new TagValue(Tags.PricePeriod, UserControlsCommonResource.TariffPerMonth),
+                        new TagValue(Tags.DueDate, dueDate.ToLongDateString()),
+                        new TagValue(Tags.DelayDueDate, (delayDueDateIsNotMax ? delayDueDate : dueDate).ToLongDateString()),
+                        TagValues.GreenButton(greenButtonText(culture), greenButtonUrl),
+                        new TagValue(Tags.PaymentDelay, _tariffService.GetPaymentDelay()),
+                        new TagValue(CommonTags.Footer, await _userManager.IsDocSpaceAdminAsync(u) ? "common" : "social"));
+                }
+            }
+            catch (Exception err)
+            {
+                _log.ErrorSendSaasLettersAsync(err);
+            }
+        }
+
+        _log.InformationEndSendSaasTariffLetters();
+    }
+
+    public async Task SendEnterpriseLettersAsync(string senderName, DateTime scheduleDate)
+    {
+        var nowDate = scheduleDate.Date;
+
+        _log.InformationStartSendTariffEnterpriseLetters();
+
+        var activeTenants = await _tenantManager.GetTenantsAsync();
+
+        if (activeTenants.Count <= 0)
+        {
+            _log.InformationEndSendTariffEnterpriseLetters();
+            return;
+        }
+
+        foreach (var tenant in activeTenants)
+        {
+            try
+            {
+                var defaultRebranding = await MailWhiteLabelSettings.IsDefaultAsync(_settingsManager);
+                await _tenantManager.SetCurrentTenantAsync(tenant.Id);
+                var client = _workContext.NotifyContext.RegisterClient(_notifyEngineQueue, _studioNotifyHelper.NotifySource);
+
+                var tariff = await _tariffService.GetTariffAsync(tenant.Id);
+                var quota = await _tenantManager.GetTenantQuotaAsync(tenant.Id);
+                var createdDate = tenant.CreationDateTime.Date;
+
+                var actualEndDate = tariff.DueDate != DateTime.MaxValue ? tariff.DueDate : tariff.LicenseDate;
+                var dueDateIsNotMax = actualEndDate != DateTime.MaxValue;
+                var dueDate = actualEndDate.Date;
+
+                var delayDueDateIsNotMax = tariff.DelayDueDate != DateTime.MaxValue;
+                var delayDueDate = tariff.DelayDueDate.Date;
+
+                INotifyAction action = null;
+                var paymentMessage = true;
+
+                var toadmins = false;
+                var tousers = false;
+
+                Func<CultureInfo, string> greenButtonText = (c) => string.Empty;
+                var greenButtonUrl = string.Empty;
+
+
+                if (quota.Trial && defaultRebranding)
+                {
+                    #region After registration letters
+
+                    #region 7 days after registration to admins and users ENTERPRISE TRIAL + defaultRebranding
+
+                    if (createdDate.AddDays(7) == nowDate)
+                    {
+                        action = Actions.EnterpriseAdminUserDocsTipsV1;
+                        paymentMessage = false;
+                        toadmins = true;
+                        tousers = true;
+                        greenButtonText = (c) => WebstudioNotifyPatternResource.ResourceManager.GetString("ButtonCollaborateDocSpace", c);
+                        greenButtonUrl = _commonLinkUtility.GetFullAbsolutePath("~").TrimEnd('/');
+                    }
+
+                    #endregion
+
+                    #region 14 days after registration to admins and users ENTERPRISE TRIAL + defaultRebranding
+
+                    else if (createdDate.AddDays(14) == nowDate)
+                    {
+                        action = Actions.EnterpriseAdminUserAppsTipsV1;
+                        paymentMessage = false;
+                        toadmins = true;
+                        tousers = true;
+                    }
+
+                    #endregion
+
+                    #endregion
+
+                }
+
+                if (action == null)
+                {
+                    continue;
+                }
+
+                var users = await _studioNotifyHelper.GetRecipientsAsync(toadmins, tousers, false);
+
+                await foreach (var u in users.ToAsyncEnumerable().WhereAwait(async u => paymentMessage || await _studioNotifyHelper.IsSubscribedToNotifyAsync(u, Actions.PeriodicNotify)))
+                {
+                    var culture = string.IsNullOrEmpty(u.CultureName) ? tenant.GetCulture() : u.GetCulture();
+                    CultureInfo.CurrentCulture = culture;
+                    CultureInfo.CurrentUICulture = culture;
+
+                    var rquota = await _tenantExtra.GetRightQuota() ?? TenantQuota.Default;
+
+                    await client.SendNoticeToAsync(
+                        action,
+                            new[] { await _studioNotifyHelper.ToRecipientAsync(u.Id) },
+                        new[] { senderName },
+                        new TagValue(Tags.UserName, u.FirstName.HtmlEncode()),
+                            new TagValue(Tags.ActiveUsers, (await _userManager.GetUsersAsync()).Length),
+                        new TagValue(Tags.Price, rquota.Price),
+                        new TagValue(Tags.PricePeriod, UserControlsCommonResource.TariffPerMonth),
+                        new TagValue(Tags.DueDate, dueDate.ToLongDateString()),
+                        new TagValue(Tags.DelayDueDate, (delayDueDateIsNotMax ? delayDueDate : dueDate).ToLongDateString()),
+                        TagValues.GreenButton(greenButtonText(culture), greenButtonUrl));
+                }
+            }
+            catch (Exception err)
+            {
+                _log.ErrorSendEnterpriseLetters(err);
+            }
+        }
+
+        _log.InformationEndSendTariffEnterpriseLetters();
+    }
+
+    public async Task SendOpensourceLettersAsync(string senderName, DateTime scheduleDate)
+    {
+        var nowDate = scheduleDate.Date;
+
+        _log.InformationStartSendOpensourceTariffLetters();
+
+        var activeTenants = await _tenantManager.GetTenantsAsync();
+
+        if (activeTenants.Count <= 0)
+        {
+            _log.InformationEndSendOpensourceTariffLetters();
+            return;
+        }
+
+        foreach (var tenant in activeTenants)
+        {
+            try
+            {
+                await _tenantManager.SetCurrentTenantAsync(tenant.Id);
+                var client = _workContext.NotifyContext.RegisterClient(_notifyEngineQueue, _studioNotifyHelper.NotifySource);
+
+                var createdDate = tenant.CreationDateTime.Date;
+
+
+                #region After registration letters
+
+                #region 7 days after registration to admins
+
+                if (createdDate.AddDays(7) == nowDate)
+                {
+                    var users = await _studioNotifyHelper.GetRecipientsAsync(true, true, false);
+                    var greenButtonUrl = _commonLinkUtility.GetFullAbsolutePath("~").TrimEnd('/');
+
+                    await foreach (var u in users.ToAsyncEnumerable().WhereAwait(async u => await _studioNotifyHelper.IsSubscribedToNotifyAsync(u, Actions.PeriodicNotify)))
+                    {
+                        var culture = string.IsNullOrEmpty(u.CultureName) ? tenant.GetCulture() : u.GetCulture();
+                        Thread.CurrentThread.CurrentCulture = culture;
+                        Thread.CurrentThread.CurrentUICulture = culture;
+                        var greenButtonText = WebstudioNotifyPatternResource.ButtonCollaborateDocSpace;
+                        await client.SendNoticeToAsync(
+                                await _userManager.IsDocSpaceAdminAsync(u) ? Actions.OpensourceAdminDocsTipsV1 : Actions.OpensourceUserDocsTipsV1,
+                                new[] { await _studioNotifyHelper.ToRecipientAsync(u.Id) },
+                            new[] { senderName },
+                                new TagValue(Tags.UserName, u.DisplayUserName(_displayUserSettingsHelper)),
+                            new TagValue(CommonTags.Footer, "opensource"),
+                            TagValues.GreenButton(greenButtonText, greenButtonUrl));
+                    }
+                }
+                #endregion
+
+                #endregion
+            }
+            catch (Exception err)
+            {
+                _log.ErrorSendOpensourceLetters(err);
+            }
+        }
+
+        _log.InformationEndSendOpensourceTariffLetters();
+    }
+
+    public async Task SendPersonalLettersAsync(string senderName, DateTime scheduleDate)
+    {
+        _log.InformationStartSendLettersPersonal();
+
+        var activeTenants = await _tenantManager.GetTenantsAsync();
+
+        foreach (var tenant in activeTenants)
+        {
+            try
+            {
+                var greenButtonText = string.Empty;
+                var greenButtonUrl = string.Empty;
+
+                var sendCount = 0;
+
+                await _tenantManager.SetCurrentTenantAsync(tenant.Id);
+                var client = _workContext.NotifyContext.RegisterClient(_notifyEngineQueue, _studioNotifyHelper.NotifySource);
+
+                _log.InformationCurrentTenant(tenant.Id);
+
+                var users = await _userManager.GetUsersAsync(EmployeeStatus.Active);
+
+                await foreach (var user in users.ToAsyncEnumerable().WhereAwait(async u => await _studioNotifyHelper.IsSubscribedToNotifyAsync(u, Actions.PeriodicNotify)))
+                {
+                    INotifyAction action;
+
+                    await _securityContext.AuthenticateMeWithoutCookieAsync(await _authManager.GetAccountByIDAsync(tenant.Id, user.Id));
+
+                    var culture = tenant.GetCulture();
+                    if (!string.IsNullOrEmpty(user.CultureName))
+                    {
+                        try
+                        {
+                            culture = user.GetCulture();
+                        }
+                        catch (CultureNotFoundException exception)
+                        {
+
+                            _log.ErrorSendPersonalLetters(exception);
+                        }
+                    }
+
+                    CultureInfo.CurrentCulture = culture;
+                    CultureInfo.CurrentUICulture = culture;
+
+                    var dayAfterRegister = (int)scheduleDate.Date.Subtract(user.CreateDate.Date).TotalDays;
+
+                    switch (dayAfterRegister)
+                    {
+                        case 14:
+                            action = Actions.PersonalAfterRegistration14V1;
+                            break;
+                        default:
+                            continue;
+                    }
+
+                    if (action == null)
+                    {
+                        continue;
+                    }
+
+                    _log.InformationSendLetterPersonal(action.ID, user.Email, culture, tenant.Id, user.GetCulture(), user.CreateDate, scheduleDate.Date);
+
+                    sendCount++;
+
+                    await client.SendNoticeToAsync(
+                      action,
+                      null,
+                         await _studioNotifyHelper.RecipientFromEmailAsync(user.Email, true),
+                      new[] { senderName },
+                      TagValues.PersonalHeaderStart(),
+                      TagValues.PersonalHeaderEnd(),
+                      TagValues.GreenButton(greenButtonText, greenButtonUrl),
+                          new TagValue(CommonTags.Footer, _coreBaseSettings.CustomMode ? "personalCustomMode" : "personal"));
+                }
+
+                _log.InformationTotalSendCount(sendCount);
+            }
+            catch (Exception err)
+            {
+                _log.ErrorSendPersonalLetters(err);
+            }
+        }
+
+        _log.InformationEndSendLettersPersonal();
+    }
+
+    public static async Task<bool> ChangeSubscriptionAsync(Guid userId, StudioNotifyHelper studioNotifyHelper)
+    {
+        var recipient = await studioNotifyHelper.ToRecipientAsync(userId);
+
+        var isSubscribe = await studioNotifyHelper.IsSubscribedToNotifyAsync(recipient, Actions.PeriodicNotify);
+
+        await studioNotifyHelper.SubscribeToNotifyAsync(recipient, Actions.PeriodicNotify, !isSubscribe);
+
+        return !isSubscribe;
+    }
+
+    private CultureInfo GetCulture(UserInfo user)
+    {
+        CultureInfo culture = null;
+
+        if (!string.IsNullOrEmpty(user.CultureName))
+        {
+            culture = user.GetCulture();
+        }
+
+        if (culture == null)
+        {
+            culture = _tenantManager.GetCurrentTenant(false)?.GetCulture();
+        }
+
+        return culture;
+    }
+}