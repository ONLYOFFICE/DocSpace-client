--- conflicted
+++ resolved
@@ -203,9 +203,6 @@
   onNavigationButtonClick?: () => void;
   tariffBar: React.ReactElement;
   showNavigationButton: boolean;
-<<<<<<< HEAD
   titleIconTooltip?: string;
-=======
   onContextOptionsClick?: () => void;
->>>>>>> d40881ec
 }