﻿<Project Sdk="Microsoft.NET.Sdk">
  <PropertyGroup>
    <ProductVersion>9.0.30729</ProductVersion>
    <ProjectGuid>{A51D0454-4AFA-46DE-89D4-B03D37E1816C}</ProjectGuid>
    <TargetFramework>net6.0</TargetFramework>
    <FileUpgradeFlags />
    <UpgradeBackupLocation />
    <AssemblyTitle>ASC.Core.Common</AssemblyTitle>
    <Company>Ascensio System SIA</Company>
    <Product>ASC.Core.Common</Product>
    <Copyright>(c) Ascensio System SIA. All rights reserved</Copyright>
    <AppendTargetFrameworkToOutputPath>false</AppendTargetFrameworkToOutputPath>
    <ProduceReferenceAssembly>false</ProduceReferenceAssembly>
  </PropertyGroup>
  <PropertyGroup Condition=" '$(Configuration)|$(Platform)' == 'Debug|AnyCPU' ">
    <DebugType>full</DebugType>
  </PropertyGroup>
  <PropertyGroup Condition=" '$(Configuration)|$(Platform)' == 'Release|AnyCPU' ">
    <DebugType>none</DebugType>
  </PropertyGroup>
  <ItemGroup>
    <ProjectReference Include="..\ASC.Common\ASC.Common.csproj" />
  </ItemGroup>
  <ItemGroup>
    <Service Include="{508349b6-6b84-4df5-91f0-309beebad82d}" />
    <Service Include="{82A7F48D-3B50-4B1E-B82E-3ADA8210C358}" />
  </ItemGroup>
  <ItemGroup>
    <Compile Remove="Notify\Jabber\IReverseJabberService.cs" />
  </ItemGroup>
  <ItemGroup>
    <None Remove="protos\az_record_cache.proto" />
    <None Remove="protos\consumer_cache_item.proto" />
    <None Remove="protos\create_client_proto.proto" />
    <None Remove="protos\disable_client_proto.proto" />
    <None Remove="protos\encryption_settings_proto.proto" />
    <None Remove="protos\group_cache_item.proto" />
    <None Remove="protos\notify_invoke.proto" />
    <None Remove="protos\notify_message.proto" />
    <None Remove="protos\quota_cache_item.proto" />
    <None Remove="protos\register_user_proto.proto" />
    <None Remove="protos\settings_cache_item.proto" />
    <None Remove="protos\subscription_method_cache.proto" />
    <None Remove="protos\subscription_record.proto" />
    <None Remove="protos\tenant_cache_item.proto" />
    <None Remove="protos\tenant_setting.proto" />
    <None Remove="protos\user_group_ref_cache_item.proto" />
    <None Remove="protos\user_info_cache_item.proto" />
    <None Remove="protos\user_photo_cache_item.proto" />
  </ItemGroup>
  <ItemGroup>
    <PackageReference Include="AWSSDK.Core" Version="3.7.6.2" />
    <PackageReference Include="AWSSDK.SimpleEmail" Version="3.7.0.119" />
    <PackageReference Include="Grpc.Tools" Version="2.43.0">
      <PrivateAssets>all</PrivateAssets>
      <IncludeAssets>runtime; build; native; contentfiles; analyzers; buildtransitive</IncludeAssets>
    </PackageReference>
<<<<<<< HEAD
    <PackageReference Include="MailKit" Version="2.5.1" />
    <PackageReference Include="Microsoft.Extensions.Http" Version="6.0.0" />
    <PackageReference Include="Npgsql.EntityFrameworkCore.PostgreSQL" Version="6.0.0" />
    <PackageReference Include="Pomelo.EntityFrameworkCore.MySql" Version="6.0.0" />
=======
    <PackageReference Include="MailKit" Version="3.1.1" />
    <PackageReference Include="Npgsql.EntityFrameworkCore.PostgreSQL" Version="6.0.3" />
    <PackageReference Include="Pomelo.EntityFrameworkCore.MySql" Version="6.0.1" />
>>>>>>> 4661ee96
    <PackageReference Include="Telegram.Bot" Version="15.7.1" />
  </ItemGroup>
  <ItemGroup>
    <Protobuf Include="protos\create_client_proto.proto" />
    <Protobuf Include="protos\encryption_settings_proto.proto" />
    <Protobuf Include="protos\notify_invoke.proto" />
    <Protobuf Include="protos\notify_message.proto" />
    <Protobuf Include="protos\disable_client_proto.proto" />
    <Protobuf Include="protos\register_user_proto.proto" />
    <Protobuf Include="protos\settings_cache_item.proto" />
    <Protobuf Include="protos\consumer_cache_item.proto" />
    <Protobuf Include="protos\tenant_cache_item.proto" />
    <Protobuf Include="protos\group_cache_item.proto" />
    <Protobuf Include="protos\user_group_ref_cache_item.proto" />
    <Protobuf Include="protos\user_info_cache_item.proto" />
    <Protobuf Include="protos\user_photo_cache_item.proto" />
    <Protobuf Include="protos\tenant_setting.proto" />
    <Protobuf Include="protos\subscription_method_cache.proto" />
    <Protobuf Include="protos\subscription_record.proto" />
    <Protobuf Include="protos\tariff_cache_item.proto" />
    <Protobuf Include="protos\az_record_cache.proto" />
    <Protobuf Include="protos\quota_cache_item.proto" />
  </ItemGroup>
  <ItemGroup>
    <Folder Include="Migrations\MySql\DbContextMySql\" />
    <Folder Include="Migrations\MySql\NotifyDbContextMySql\" />
  </ItemGroup>
</Project><|MERGE_RESOLUTION|>--- conflicted
+++ resolved
@@ -55,16 +55,10 @@
       <PrivateAssets>all</PrivateAssets>
       <IncludeAssets>runtime; build; native; contentfiles; analyzers; buildtransitive</IncludeAssets>
     </PackageReference>
-<<<<<<< HEAD
-    <PackageReference Include="MailKit" Version="2.5.1" />
+    <PackageReference Include="MailKit" Version="3.1.1" />
     <PackageReference Include="Microsoft.Extensions.Http" Version="6.0.0" />
-    <PackageReference Include="Npgsql.EntityFrameworkCore.PostgreSQL" Version="6.0.0" />
-    <PackageReference Include="Pomelo.EntityFrameworkCore.MySql" Version="6.0.0" />
-=======
-    <PackageReference Include="MailKit" Version="3.1.1" />
     <PackageReference Include="Npgsql.EntityFrameworkCore.PostgreSQL" Version="6.0.3" />
     <PackageReference Include="Pomelo.EntityFrameworkCore.MySql" Version="6.0.1" />
->>>>>>> 4661ee96
     <PackageReference Include="Telegram.Bot" Version="15.7.1" />
   </ItemGroup>
   <ItemGroup>
