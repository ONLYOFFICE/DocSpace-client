--- conflicted
+++ resolved
@@ -97,11 +97,8 @@
   isSSR,
 
   hideBackButton,
-<<<<<<< HEAD
   withErrorFooter,
-=======
   isLimitReached,
->>>>>>> afd3eb0a
 }: BodyProps) => {
   const infoBarRef = useRef<HTMLDivElement>(null);
   const injectedElementRef = useRef<HTMLElement>(null);
