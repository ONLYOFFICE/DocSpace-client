// (c) Copyright Ascensio System SIA 2009-2024
//
// This program is a free software product.
// You can redistribute it and/or modify it under the terms
// of the GNU Affero General Public License (AGPL) version 3 as published by the Free Software
// Foundation. In accordance with Section 7(a) of the GNU AGPL its Section 15 shall be amended
// to the effect that Ascensio System SIA expressly excludes the warranty of non-infringement of
// any third-party rights.
//
// This program is distributed WITHOUT ANY WARRANTY, without even the implied warranty
// of MERCHANTABILITY or FITNESS FOR A PARTICULAR  PURPOSE. For details, see
// the GNU AGPL at: http://www.gnu.org/licenses/agpl-3.0.html
//
// You can contact Ascensio System SIA at Lubanas st. 125a-25, Riga, Latvia, EU, LV-1021.
//
// The  interactive user interfaces in modified source and object code versions of the Program must
// display Appropriate Legal Notices, as required under Section 5 of the GNU AGPL version 3.
//
// Pursuant to Section 7(b) of the License you must retain the original Product logo when
// distributing the program. Pursuant to Section 7(e) we decline to grant you any rights under
// trademark law for use of our trademarks.
//
// All the Product's GUI elements, including illustrations and icon sets, as well as technical writing
// content are licensed under the terms of the Creative Commons Attribution-ShareAlike 4.0
// International. See the License terms at http://creativecommons.org/licenses/by-sa/4.0/legalcode

import React from "react";
import { useTheme } from "styled-components";
import { useTranslation } from "react-i18next";

import EmptyScreenFilterAltSvgUrl from "PUBLIC_DIR/images/empty_screen_filter_alt.svg?url";
import EmptyScreenFilterAltDarkSvgUrl from "PUBLIC_DIR/images/empty_screen_filter_alt_dark.svg?url";
import EmptyScreenAltSvgUrl from "PUBLIC_DIR/images/empty_screen_alt.svg?url";
import EmptyScreenAltSvgDarkUrl from "PUBLIC_DIR/images/empty_screen_alt_dark.svg?url";

import { TRoomSecurity } from "../../api/rooms/types";
import { TFileSecurity, TFolder, TFolderSecurity } from "../../api/files/types";

import { FolderType, RoomsType, DeviceType } from "../../enums";

import { Selector, TSelectorItem } from "../../components/selector";
import { Aside } from "../../components/aside";
import { Backdrop } from "../../components/backdrop";
import { Portal } from "../../components/portal";
import {
  RowLoader,
  SearchLoader,
  BreadCrumbsLoader,
} from "../../skeletons/selector";
import {
  TBreadCrumb,
  TSelectorBreadCrumbs,
  TSelectorCancelButton,
  TSelectorCheckbox,
  TSelectorHeader,
  TSelectorInput,
  TSelectorSearch,
  TSelectorSubmitButton,
} from "../../components/selector/Selector.types";

import useFilesHelper from "./hooks/useFilesHelper";
import useLoadersHelper from "./hooks/useLoadersHelper";
import useRoomsHelper from "./hooks/useRoomsHelper";
import useRootHelper from "./hooks/useRootHelper";
import useSocketHelper from "./hooks/useSocketHelper";
import useFilesSettings from "./hooks/useFilesSettings";

import { FilesSelectorProps } from "./FilesSelector.types";

const FilesSelector = ({
  socketHelper,
  socketSubscribers,
  disabledItems,
  filterParam,
  getIcon: getIconProp,
  treeFolders,
  onSetBaseFolderPath,
  isUserOnly,
  isRoomsOnly,
  openRoot,
  isThirdParty,
  rootThirdPartyId,
  roomsFolderId,
  currentFolderId,
  parentId,
  rootFolderType,
  onSubmit,
  onCancel,
  getIsDisabled,
  withHeader,
  headerLabel,
  submitButtonLabel,
  withCancelButton,
  withFooterInput,
  withFooterCheckbox,
  footerInputHeader,
  currentFooterInputValue,
  footerCheckboxLabel,
  descriptionText,
  submitButtonId,
  cancelButtonId,
  embedded,
  isPanelVisible,
  currentDeviceType,
  getFilesArchiveError,
  setIsDataReady,
  withSearch: withSearchProp,
  withBreadCrumbs: withBreadCrumbsProp,
  filesSettings,
  cancelButtonLabel,
<<<<<<< HEAD
  titleIconTooltip,
=======

  withCreate,
  createDefineRoomLabel,
  createDefineRoomType,
>>>>>>> 47d70ea8
}: FilesSelectorProps) => {
  const theme = useTheme();
  const { t } = useTranslation(["Common"]);

  const [breadCrumbs, setBreadCrumbs] = React.useState<TBreadCrumb[]>([]);
  const [items, setItems] = React.useState<TSelectorItem[]>([]);

  const [selectedItemType, setSelectedItemType] = React.useState<
    "rooms" | "files" | undefined
  >(undefined);
  const [selectedItemId, setSelectedItemId] = React.useState<
    number | string | undefined
  >(undefined);
  const [selectedItemSecurity, setSelectedItemSecurity] = React.useState<
    TRoomSecurity | TFolderSecurity | TFileSecurity | undefined
  >(undefined);
  const [selectedTreeNode, setSelectedTreeNode] = React.useState({} as TFolder);
  const [selectedFileInfo, setSelectedFileInfo] = React.useState<{
    id: number | string;
    title: string;
    path?: string[];
    fileExst?: string;
    inPublic?: boolean;
  } | null>(null);
  const [total, setTotal] = React.useState<number>(0);
  const [hasNextPage, setHasNextPage] = React.useState<boolean>(false);
  const [isSelectedParentFolder, setIsSelectedParentFolder] =
    React.useState<boolean>(false);
  const [searchValue, setSearchValue] = React.useState<string>("");

  const afterSearch = React.useRef(false);

  const [isInit, setIsInit] = React.useState(true);

  const { getIcon } = useFilesSettings(getIconProp, filesSettings);

  const { subscribe, unsubscribe } = useSocketHelper({
    socketHelper,
    socketSubscribers,
    disabledItems,
    filterParam,
    withCreate,
    getIcon,
    setItems,
    setBreadCrumbs,
    setTotal,
  });

  const {
    setIsBreadCrumbsLoading,
    isNextPageLoading,
    setIsNextPageLoading,
    isFirstLoad,
    setIsFirstLoad,
    showBreadCrumbsLoader,
    showLoader,
  } = useLoadersHelper();

  const { isRoot, setIsRoot, getRootData } = useRootHelper({
    setIsBreadCrumbsLoading,
    setBreadCrumbs,
    setTotal,
    setItems,
    treeFolders,
    setHasNextPage,
    setIsNextPageLoading,
    isUserOnly,
    setIsInit,
    setIsFirstLoad,
  });

  const { getRoomList } = useRoomsHelper({
    setIsBreadCrumbsLoading,
    setBreadCrumbs,
    setIsNextPageLoading,
    setHasNextPage,
    setTotal,
    setItems,
    isFirstLoad,
    setIsRoot,
    searchValue,
    isRoomsOnly,

    onSetBaseFolderPath,
    isInit,
    setIsInit,
    setIsFirstLoad,

    withCreate,
    createDefineRoomLabel,
    createDefineRoomType,

    getRootData,
    setSelectedItemType,
    subscribe,
  });

  const { getFileList } = useFilesHelper({
    setIsBreadCrumbsLoading,
    setBreadCrumbs,
    setIsNextPageLoading,
    setHasNextPage,
    setTotal,
    setItems,
    selectedItemId,
    isFirstLoad,
    setIsRoot,
    searchValue,
    disabledItems,
    setSelectedItemSecurity,
    isThirdParty,
    setSelectedTreeNode,
    filterParam,
    getRootData,
    onSetBaseFolderPath,
    isRoomsOnly,
    isUserOnly,
    rootThirdPartyId,
    getRoomList,
    getIcon,
    setIsFirstLoad,
    setIsSelectedParentFolder,
    roomsFolderId,
    getFilesArchiveError,
    isInit,
    setIsInit,
    withCreate,
    setSelectedItemId,
  });

  const onClickBreadCrumb = React.useCallback(
    (item: TBreadCrumb) => {
      if (!isFirstLoad) {
        afterSearch.current = false;
        setSearchValue("");
        setIsFirstLoad(true);
        if (+item.id === 0) {
          setSelectedItemSecurity(undefined);
          setSelectedItemType(undefined);
          getRootData();
        } else {
          setItems([]);

          setBreadCrumbs((bc) => {
            const idx = bc.findIndex(
              (value) => value.id.toString() === item.id.toString(),
            );

            const maxLength = bc.length - 1;
            let foundParentId = false;
            let currentFolderIndex = -1;

            const newBreadCrumbs = bc.map((i, index) => {
              if (!foundParentId) {
                currentFolderIndex = disabledItems.findIndex(
                  (id) => id === i?.id,
                );
              }

              if (index !== maxLength && currentFolderIndex !== -1) {
                foundParentId = true;
                if (!isSelectedParentFolder) setIsSelectedParentFolder(true);
              }

              if (
                index === maxLength &&
                !foundParentId &&
                isSelectedParentFolder
              )
                setIsSelectedParentFolder(false);

              return { ...i };
            });

            newBreadCrumbs.splice(idx + 1, newBreadCrumbs.length - idx - 1);
            return newBreadCrumbs;
          });

          setSelectedItemId(item.id);
          if (item.isRoom) {
            setSelectedItemType("rooms");
          } else {
            setSelectedItemType("files");
          }
        }
      }
    },
    [
      disabledItems,
      getRootData,
      isFirstLoad,
      isSelectedParentFolder,
      setIsFirstLoad,
    ],
  );

  const onSelectAction = React.useCallback(
    (
      item: TSelectorItem,
      isDoubleClick: boolean,
      doubleClickCallback: () => Promise<void>,
    ) => {
      if (item.isFolder) {
        setIsFirstLoad(true);

        setItems([]);
        setBreadCrumbs((value) => [
          ...value,
          {
            label: item.label,
            id: item.id,
            isRoom:
              item.parentId === 0 && item.rootFolderType === FolderType.Rooms,
            roomType: item.roomType,
            shared: item.shared,
          } as TBreadCrumb,
        ]);
        setSelectedItemId(item.id);
        setSearchValue("");
        setSelectedFileInfo(null);

        if (item.parentId === 0 && item.rootFolderType === FolderType.Rooms) {
          setSelectedItemType("rooms");
        } else {
          setSelectedItemType("files");
        }
      } else if (item.id && item.label) {
        const inPublic =
          breadCrumbs.findIndex((f) => f.roomType === RoomsType.PublicRoom) >
          -1;

        setSelectedFileInfo({
          id: item.id,
          title: item.label,
          fileExst: item.fileExst,
          inPublic,
        });

        if (isDoubleClick) {
          doubleClickCallback();
        }
      }
    },
    [breadCrumbs, setIsFirstLoad],
  );

  React.useEffect(() => {
    if (!selectedItemId) return;
    if (selectedItemId && isRoot) return unsubscribe(+selectedItemId);

    subscribe(+selectedItemId);
  }, [selectedItemId, isRoot, unsubscribe, subscribe]);

  React.useEffect(() => {
    setIsFirstLoad(true);

    const needRoomList = isRoomsOnly && !currentFolderId;

    if (needRoomList) {
      setSelectedItemType("rooms");
      return;
    }

    if (!currentFolderId && !isUserOnly && !openRoot) {
      setSelectedItemType("rooms");
      return;
    }

    setSelectedItemId(currentFolderId);

    if (
      needRoomList ||
      (+currentFolderId === roomsFolderId &&
        rootFolderType === FolderType.Rooms)
    ) {
      setSelectedItemType("rooms");

      return;
    }

    setSelectedItemType("files");
  }, [
    currentFolderId,
    isRoomsOnly,
    isThirdParty,
    isUserOnly,
    parentId,
    roomsFolderId,
    rootFolderType,
    openRoot,
    setIsFirstLoad,
  ]);

  const onSearchAction = React.useCallback(
    (value: string, callback?: Function) => {
      setIsFirstLoad(true);
      setItems([]);

      setSearchValue(value);

      callback?.();
      afterSearch.current = true;
    },
    [setIsFirstLoad],
  );

  const onClearSearchAction = React.useCallback(
    (callback?: Function) => {
      if (!searchValue) return;
      setIsFirstLoad(true);
      setItems([]);

      setSearchValue("");

      callback?.();
      afterSearch.current = true;
    },
    [searchValue, setIsFirstLoad],
  );

  React.useEffect(() => {
    if (setIsDataReady) setIsDataReady(!showLoader);
  }, [setIsDataReady, showLoader]);

  const onSubmitAction = React.useCallback(
    async (
      i: unknown,
      accessRights: unknown,
      fileName: string,
      isChecked: boolean,
    ) => {
      const isPublic =
        breadCrumbs.findIndex((f) => f.roomType === RoomsType.PublicRoom) > -1;
      const folderTitle = breadCrumbs[breadCrumbs.length - 1].label;

      await onSubmit(
        selectedItemId,
        folderTitle,
        isPublic,
        breadCrumbs,
        fileName,
        isChecked,
        selectedTreeNode,
        selectedFileInfo,
      );
    },
    [breadCrumbs, selectedFileInfo, selectedItemId, selectedTreeNode, onSubmit],
  );

  React.useEffect(() => {
    if (selectedItemType === "rooms") {
      getRoomList(0);
      return;
    }
    if (openRoot && !selectedItemId) {
      getRootData();
      return;
    }
    if (selectedItemType === "files" && typeof selectedItemId !== "undefined")
      getFileList(0);
  }, [
    getFileList,
    getRoomList,
    selectedItemType,
    selectedItemId,
    getRootData,
    openRoot,
  ]);

  const headerProps: TSelectorHeader = withHeader
    ? { withHeader, headerProps: { headerLabel } }
    : {};

  const withSearch = withSearchProp
    ? isRoot
      ? false
      : searchValue
        ? true
        : isFirstLoad
          ? true
          : afterSearch.current || !!items.length
    : false;

  const searchProps: TSelectorSearch = withSearch
    ? {
        withSearch,
        searchLoader: <SearchLoader />,
        searchPlaceholder: t("Common:Search"),
        searchValue,
        isSearchLoading: showBreadCrumbsLoader,
        onSearch: onSearchAction,
        onClearSearch: onClearSearchAction,
      }
    : {};

  const submitButtonProps: TSelectorSubmitButton = {
    onSubmit: onSubmitAction,
    submitButtonLabel,
    submitButtonId,
    disableSubmitButton: getIsDisabled(
      isFirstLoad,
      isSelectedParentFolder,
      selectedItemId,
      selectedItemType,
      isRoot,
      selectedItemSecurity,
      selectedFileInfo,
    ),
  };

  const cancelButtonProps: TSelectorCancelButton = withCancelButton
    ? {
        withCancelButton,
        cancelButtonLabel: cancelButtonLabel || t("Common:CancelButton"),
        cancelButtonId,
        onCancel,
      }
    : {};

  const footerInputProps: TSelectorInput = withFooterInput
    ? {
        withFooterInput,
        footerInputHeader,
        currentFooterInputValue,
      }
    : {};

  const footerCheckboxProps: TSelectorCheckbox = withFooterCheckbox
    ? {
        withFooterCheckbox,
        footerCheckboxLabel,
        isChecked: false,
      }
    : {};

  const breadCrumbsProps: TSelectorBreadCrumbs = withBreadCrumbsProp
    ? {
        breadCrumbs,
        breadCrumbsLoader: <BreadCrumbsLoader />,
        isBreadCrumbsLoading: showBreadCrumbsLoader,
        withBreadCrumbs: true,
        onSelectBreadCrumb: onClickBreadCrumb,
      }
    : {};

  const SelectorBody = (
    <Selector
      {...headerProps}
      {...searchProps}
      {...submitButtonProps}
      {...cancelButtonProps}
      {...footerInputProps}
      {...footerCheckboxProps}
      {...breadCrumbsProps}
      isMultiSelect={false}
      items={items}
      onSelect={onSelectAction}
      emptyScreenImage={
        theme?.isBase ? EmptyScreenAltSvgUrl : EmptyScreenAltSvgDarkUrl
      }
      emptyScreenHeader={t("Common:SelectorEmptyScreenHeader")}
      emptyScreenDescription=""
      searchEmptyScreenImage={
        theme?.isBase
          ? EmptyScreenFilterAltSvgUrl
          : EmptyScreenFilterAltDarkSvgUrl
      }
      searchEmptyScreenHeader={t("Common:NotFoundTitle")}
      searchEmptyScreenDescription={t("Common:EmptyFilterDescriptionText")}
      isLoading={showLoader}
      rowLoader={
        <RowLoader
          isMultiSelect={false}
          isUser={isRoot}
          isContainer={showLoader}
        />
      }
      alwaysShowFooter
      isNextPageLoading={isNextPageLoading}
      hasNextPage={hasNextPage}
      totalItems={total}
      loadNextPage={
        isRoot
          ? async () => {}
          : selectedItemType === "rooms"
            ? getRoomList
            : getFileList
      }
      descriptionText={descriptionText}
      titleIconTooltip={titleIconTooltip}
      disableFirstFetch
    />
  );

  const selectorComponent = embedded ? (
    SelectorBody
  ) : (
    <>
      <Backdrop
        visible={isPanelVisible}
        isAside
        withBackground
        zIndex={309}
        onClick={onCancel}
      />
      <Aside
        visible={isPanelVisible}
        withoutBodyScroll
        zIndex={310}
        onClose={onCancel}
      >
        {SelectorBody}
      </Aside>
    </>
  );

  return currentDeviceType === DeviceType.mobile && !embedded ? (
    <Portal visible={isPanelVisible} element={<div>{selectorComponent}</div>} />
  ) : (
    selectorComponent
  );
};

export default FilesSelector;<|MERGE_RESOLUTION|>--- conflicted
+++ resolved
@@ -108,14 +108,11 @@
   withBreadCrumbs: withBreadCrumbsProp,
   filesSettings,
   cancelButtonLabel,
-<<<<<<< HEAD
   titleIconTooltip,
-=======
 
   withCreate,
   createDefineRoomLabel,
   createDefineRoomType,
->>>>>>> 47d70ea8
 }: FilesSelectorProps) => {
   const theme = useTheme();
   const { t } = useTranslation(["Common"]);
