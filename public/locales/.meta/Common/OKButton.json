{
  "key_path": "OKButton",
  "content": "OK",
  "content_en_sha1_hash": "9ce3bd4224c8c1780db56b4125ecf3f24bf748b7",
  "created_at": "2025-06-05T23:02:58.880Z",
<<<<<<< HEAD
  "updated_at": "2025-06-30T12:20:31.162Z",
=======
  "updated_at": "2025-07-10T11:11:06.785Z",
>>>>>>> 4378f47c
  "comment": {
    "text": "The \"OKButton\" translation key is used to display the label for an OK button in various modal dialogs, such as archive, backup, and pricing plan change dialogs. This label serves as a confirmation action when users want to proceed or accept changes. It appears on buttons with \"primary\" and \"scale\" styles.",
    "is_auto": true,
    "updated_at": "2025-06-05T23:06:42.518Z"
  },
  "usage": [
    {
      "file_path": "/packages/client/src/components/dialogs/ArchiveDialog/index.js",
<<<<<<< HEAD
      "line_number": 101,
=======
      "line_number": 100,
>>>>>>> 4378f47c
      "context": "</ModalDialog.Body>\n <ModalDialog.Footer>\n <Button\n id=\"shared_move-to-archived-modal_submit\"\n key=\"OKButton\"\n label={t(\"Common:OKButton\")}\n size=\"normal\"\n primary\n onClick={onAction}\n scale\n isDisabled={isLoading}",
      "module": "/packages/client"
    },
    {
      "file_path": "/packages/client/src/components/dialogs/ChangePricingPlanDialog/index.js",
      "line_number": 116,
      "context": "</StyledBodyContent>\n </ModalDialog.Body>\n <ModalDialog.Footer>\n <Button\n className=\"ok-button\"\n label={t(\"Common:OKButton\")}\n size=\"normal\"\n primary\n onClick={onCloseModal}\n tabIndex={3}\n />",
      "module": "/packages/client"
    },
    {
      "file_path": "/packages/client/src/components/dialogs/ChangeQuotaDialog/index.js",
      "line_number": 66,
      "context": "/>\n </StyledBodyContent>\n </ModalDialog.Body>\n <ModalDialog.Footer>\n <Button\n label={t(\"Common:OKButton\")}\n size=\"normal\"\n primary\n onClick={onSaveClick}\n isLoading={isLoading}\n isDisabled={initialSize == size || size.trim() === \"\"}",
      "module": "/packages/client"
    },
    {
      "file_path": "/packages/client/src/components/dialogs/ConflictResolveDialog/index.tsx",
      "line_number": 329,
      "context": "headerLabel={t(\"Common:ActionRequired\")}\n isLoading={!ready}\n onSubmit={isUploadConflict ? onAcceptUploadType : onAcceptType}\n onClose={onCloseConflictDialog}\n cancelButtonLabel={t(\"CancelButton\")}\n submitButtonLabel={t(\"OKButton\")}\n messageText={messageText}\n selectActionText={t(\"Common:ConflictResolveSelectAction\")}\n overwriteTitle={overwriteTitle}\n overwriteDescription={overwriteDescription}\n duplicateTitle={duplicateTitle}",
      "module": "/packages/client"
    },
    {
      "file_path": "/packages/client/src/components/dialogs/DataReassignmentDialog/sub-components/Footer/index.js",
      "line_number": 55,
      "context": "<Button\n label={\n isAbortTransfer && percent !== 100\n ? t(\"DataReassignmentDialog:StartTransferAgain\")\n : percent === 100\n ? t(\"Common:OKButton\")\n : t(\"DataReassignmentDialog:AbortTransfer\")\n }\n size=\"normal\"\n scale\n onClick={",
      "module": "/packages/client"
    },
    {
      "file_path": "/packages/client/src/components/dialogs/DeleteDialog/index.js",
      "line_number": 284,
      "context": "const accessButtonLabel = isTemplate\n ? t(\"Common:Delete\")\n : isRoomDelete || isRecycleBinFolder\n ? t(\"EmptyTrashDialog:DeleteForeverButton\")\n : isPrivacyFolder || selection[0]?.providerKey\n ? t(\"Common:OKButton\")\n : unsubscribe\n ? t(\"UnsubscribeButton\")\n : t(\"Common:MoveToSection\", {\n sectionName: t(\"Common:TrashSection\"),\n });",
      "module": "/packages/client"
    },
    {
      "file_path": "/packages/client/src/components/dialogs/DeletePluginDialog/index.js",
      "line_number": 69,
      "context": "</ModalDialog.Body>\n <ModalDialog.Footer>\n <Button\n className=\"delete-button\"\n key=\"DeletePortalBtn\"\n label={t(\"Common:OKButton\")}\n size=\"normal\"\n scale\n primary\n isLoading={isRequestRunning}\n onClick={onDeleteClick}",
      "module": "/packages/client"
    },
    {
      "file_path": "/packages/client/src/components/dialogs/InviteQuotaWarningDialog/index.js",
      "line_number": 150,
      "context": "</ModalDialog.Body>\n <ModalDialog.Footer>\n <Button\n key=\"OKButton\"\n label={\n isPaymentPageAvailable ? t(\"UpgradePlan\") : t(\"Common:OKButton\")\n }\n size=\"normal\"\n primary\n onClick={isPaymentPageAvailable ? onUpgradePlan : onClose}\n scale",
      "module": "/packages/client"
    },
    {
      "file_path": "/packages/client/src/components/dialogs/LeaveRoomDialog/index.js",
      "line_number": 91,
      "context": "</div>\n </ModalDialog.Body>\n <ModalDialog.Footer>\n <Button\n key=\"OKButton\"\n label={isRoomOwner ? t(\"Files:AssignOwner\") : t(\"Common:OKButton\")}\n size=\"normal\"\n primary\n scale\n onClick={onLeaveRoom}\n isDisabled={isLoading}",
      "module": "/packages/client"
    },
    {
      "file_path": "/packages/client/src/components/dialogs/LifetimeDialog/index.js",
      "line_number": 81,
      "context": "/>\n <div className=\"modal-dialog_lifetime-buttons\">\n <Button\n id=\"delete-file-modal_submit\"\n key=\"OKButton\"\n label={t(\"Common:OKButton\")}\n size=\"normal\"\n primary\n scale\n onClick={onAcceptClick}\n />",
      "module": "/packages/client"
    },
    {
      "file_path": "/packages/client/src/components/dialogs/MoveToPublicRoom/index.js",
      "line_number": 138,
      "context": "</ModalDialog.Body>\n <ModalDialog.Footer>\n <Button\n id=\"delete-file-modal_submit\"\n key=\"OKButton\"\n label={t(\"Common:OKButton\")}\n size=\"normal\"\n primary\n scale\n onClick={onMoveTo}\n isLoading={isLoading}",
      "module": "/packages/client"
    },
    {
      "file_path": "/packages/client/src/components/dialogs/ReducedRightsDialog/index.tsx",
      "line_number": 74,
      "context": "</StyledText>\n </ModalDialog.Body>\n <ModalDialog.Footer>\n <Button\n key=\"OKButton\"\n label={t(\"Common:OKButton\")}\n size={ButtonSize.normal}\n primary\n onClick={onCloseDialog}\n scale\n />",
      "module": "/packages/client"
    },
    {
      "file_path": "/packages/client/src/components/dialogs/ResetConfirmationDialog/ResetConfirmationModal.js",
      "line_number": 53,
      "context": "</ModalDialog.Body>\n \n <ModalDialog.Footer>\n <Button\n id=\"ok-button\"\n label={t(\"Common:OKButton\")}\n onClick={confirmReset}\n primary\n scale\n size=\"normal\"\n />",
      "module": "/packages/client"
    },
    {
      "file_path": "/packages/client/src/pages/PortalSettings/categories/developer-tools/OAuth/sub-components/DeleteDialog.tsx",
      "line_number": 92,
      "context": "</ModalDialog.Body>\n <ModalDialog.Footer>\n <Button\n className=\"delete-button\"\n key=\"DeletePortalBtn\"\n label={t(\"Common:OKButton\")}\n size={ButtonSize.normal}\n scale\n primary\n isLoading={isRequestRunning}\n onClick={onDeleteClick}",
      "module": "/packages/client"
    },
    {
      "file_path": "/packages/client/src/pages/PortalSettings/categories/developer-tools/OAuth/sub-components/DisableDialog.tsx",
      "line_number": 97,
      "context": "</ModalDialog.Body>\n <ModalDialog.Footer>\n <Button\n className=\"delete-button\"\n key=\"DeletePortalBtn\"\n label={t(\"Common:OKButton\")}\n size={ButtonSize.normal}\n scale\n primary\n isLoading={isRequestRunning}\n onClick={onDisableClick}",
      "module": "/packages/client"
    },
    {
      "file_path": "/packages/client/src/pages/PortalSettings/categories/developer-tools/OAuth/sub-components/PreviewDialog.tsx",
      "line_number": 287,
      "context": "</ModalDialog.Body>\n <ModalDialog.Footer>\n <Button\n size={ButtonSize.normal}\n scale\n label={t(\"Common:OKButton\")}\n onClick={onClose}\n />\n </ModalDialog.Footer>\n </ModalDialog>\n );",
      "module": "/packages/client"
    },
    {
      "file_path": "/packages/client/src/pages/PortalSettings/categories/developer-tools/OAuth/sub-components/ResetDialog.tsx",
      "line_number": 84,
      "context": "</ModalDialog.Body>\n <ModalDialog.Footer>\n <Button\n className=\"delete-button\"\n key=\"DeletePortalBtn\"\n label={t(\"Common:OKButton\")}\n size={ButtonSize.normal}\n scale\n primary\n isLoading={isRequestRunning}\n onClick={onResetClick}",
      "module": "/packages/client"
    },
    {
      "file_path": "/packages/client/src/pages/PortalSettings/categories/integration/LDAP/sub-components/CertificateDialog.js",
      "line_number": 157,
      "context": "</ModalDialog.Body>\n <ModalDialog.Footer>\n <Button\n className=\"submit\"\n key=\"LdapCertificateConfirmBtn\"\n label={t(\"Common:OKButton\")}\n size=\"normal\"\n type=\"submit\"\n primary\n onClick={onSaveAction}\n />",
      "module": "/packages/client"
    },
    {
      "file_path": "/packages/client/src/pages/PortalSettings/categories/integration/SingleSignOn/sub-components/AddIdpCertificateModal.js",
      "line_number": 79,
      "context": "</ModalDialog.Body>\n \n <ModalDialog.Footer>\n <Button\n id=\"ok-button\"\n label={t(\"Common:OKButton\")}\n onClick={() => addIdpCertificate(t)}\n primary\n scale\n isLoading={isCertificateLoading}\n isDisabled={!idpCertificate}",
      "module": "/packages/client"
    },
    {
      "file_path": "/packages/client/src/pages/PortalSettings/categories/integration/SingleSignOn/sub-components/AddSpCertificateModal.js",
      "line_number": 119,
      "context": "</ModalDialog.Body>\n \n <ModalDialog.Footer>\n <Button\n id=\"ok-button\"\n label={t(\"Common:OKButton\")}\n onClick={() => addSpCertificate(t)}\n primary\n size=\"normal\"\n isLoading={isCertificateLoading}\n isDisabled={isGeneratedCertificate || !spCertificate || !spPrivateKey}",
      "module": "/packages/client"
    },
    {
      "file_path": "/packages/doceditor/src/components/ConflictResolveDialog/ConflictResolveDialog.tsx",
      "line_number": 51,
      "context": "isLoading={false}\n visible={visible}\n onClose={reject}\n onSubmit={resolve}\n cancelButtonLabel={t(\"Common:CancelButton\")}\n submitButtonLabel={t(\"Common:OKButton\")}\n messageText={\n <Trans\n t={t}\n ns=\"Common\"\n i18nKey=\"FileActionRequired\"",
      "module": "/packages/doceditor"
    },
    {
      "file_path": "/packages/shared/dialogs/backup-to-public-room-dialog/index.tsx",
      "line_number": 88,
      "context": "</ModalDialog.Body>\n <ModalDialog.Footer>\n <Button\n id=\"delete-file-modal_submit\"\n key=\"OKButton\"\n label={t(\"Common:OKButton\")}\n size={ButtonSize.normal}\n primary\n scale\n onClick={onBackupTo}\n />",
      "module": "/packages/shared"
    },
    {
      "file_path": "/packages/shared/dialogs/change-storage-quota/index.tsx",
      "line_number": 157,
      "context": "/>\n ) : null}\n </ModalDialog.Body>\n <ModalDialog.Footer>\n <Button\n label={t(\"Common:OKButton\")}\n size={ButtonSize.normal}\n primary\n onClick={onSaveClick}\n isLoading={isLoading}\n isDisabled={!isDisableQuota ? size.trim() === \"\" : false}",
      "module": "/packages/shared"
    },
    {
      "file_path": "/packages/shared/dialogs/delete-third-party/DeleteThirdPartyDialog.tsx",
      "line_number": 133,
      "context": "<Button\n scale\n primary\n isLoading={isLoading}\n size={ButtonSize.normal}\n label={t(\"Common:OKButton\")}\n onClick={onDeleteThirdParty}\n />\n <Button\n scale\n onClick={onClose}",
      "module": "/packages/shared"
    },
    {
      "file_path": "/packages/management/src/app/settings/encrypt-data/EncryptWarningDialog.tsx",
      "line_number": 86,
      "context": "</Text>\n </ModalDialog.Body>\n <ModalDialog.Footer>\n <Button\n key=\"CreateButton\"\n label={t(\"Common:OKButton\")}\n size={ButtonSize.normal}\n scale\n primary\n onClick={onConfirm}\n />",
      "module": "/packages/management"
    }
  ],
  "languages": {
    "en": {
      "ai_translated": false,
      "ai_model": null,
      "ai_spell_check_issues": [],
      "approved_at": null
    },
    "ar-SA": {
      "ai_translated": false,
      "ai_model": null,
      "ai_spell_check_issues": [],
      "approved_at": null
    },
    "az": {
      "ai_translated": false,
      "ai_model": null,
      "ai_spell_check_issues": [],
      "approved_at": null
    },
    "bg": {
      "ai_translated": false,
      "ai_model": null,
      "ai_spell_check_issues": [],
      "approved_at": null
    },
    "cs": {
      "ai_translated": false,
      "ai_model": null,
      "ai_spell_check_issues": [],
      "approved_at": null
    },
    "de": {
      "ai_translated": false,
      "ai_model": null,
      "ai_spell_check_issues": [],
      "approved_at": null
    },
    "el-GR": {
      "ai_translated": false,
      "ai_model": null,
      "ai_spell_check_issues": [],
      "approved_at": null
    },
    "es": {
      "ai_translated": false,
      "ai_model": null,
      "ai_spell_check_issues": [],
      "approved_at": null
    },
    "fi": {
      "ai_translated": false,
      "ai_model": null,
      "ai_spell_check_issues": [],
      "approved_at": null
    },
    "fr": {
      "ai_translated": false,
      "ai_model": null,
      "ai_spell_check_issues": [],
      "approved_at": null
    },
    "hy-AM": {
      "ai_translated": false,
      "ai_model": null,
      "ai_spell_check_issues": [],
      "approved_at": null
    },
    "it": {
      "ai_translated": false,
      "ai_model": null,
      "ai_spell_check_issues": [],
      "approved_at": null
    },
    "ja-JP": {
      "ai_translated": false,
      "ai_model": null,
      "ai_spell_check_issues": [],
      "approved_at": null
    },
    "ko-KR": {
      "ai_translated": false,
      "ai_model": null,
      "ai_spell_check_issues": [],
      "approved_at": null
    },
    "lo-LA": {
      "ai_translated": false,
      "ai_model": null,
      "ai_spell_check_issues": [],
      "approved_at": null
    },
    "lv": {
      "ai_translated": false,
      "ai_model": null,
      "ai_spell_check_issues": [],
      "approved_at": null
    },
    "nl": {
      "ai_translated": false,
      "ai_model": null,
      "ai_spell_check_issues": [],
      "approved_at": null
    },
    "pl": {
      "ai_translated": false,
      "ai_model": null,
      "ai_spell_check_issues": [],
      "approved_at": null
    },
    "pt": {
      "ai_translated": false,
      "ai_model": null,
      "ai_spell_check_issues": [],
      "approved_at": null
    },
    "pt-BR": {
      "ai_translated": false,
      "ai_model": null,
      "ai_spell_check_issues": [],
      "approved_at": null
    },
    "ro": {
      "ai_translated": false,
      "ai_model": null,
      "ai_spell_check_issues": [],
      "approved_at": null
    },
    "ru": {
      "ai_translated": false,
      "ai_model": null,
      "ai_spell_check_issues": [],
      "approved_at": null
    },
    "si": {
      "ai_translated": false,
      "ai_model": null,
      "ai_spell_check_issues": [],
      "approved_at": null
    },
    "sk": {
      "ai_translated": false,
      "ai_model": null,
      "ai_spell_check_issues": [],
      "approved_at": null
    },
    "sl": {
      "ai_translated": false,
      "ai_model": null,
      "ai_spell_check_issues": [],
      "approved_at": null
    },
    "sq-AL": {
      "ai_translated": false,
      "ai_model": null,
      "ai_spell_check_issues": [],
      "approved_at": null
    },
    "sr-Cyrl-RS": {
      "ai_translated": false,
      "ai_model": null,
      "ai_spell_check_issues": [],
      "approved_at": null
    },
    "sr-Latn-RS": {
      "ai_translated": false,
      "ai_model": null,
      "ai_spell_check_issues": [],
      "approved_at": null
    },
    "tr": {
      "ai_translated": false,
      "ai_model": null,
      "ai_spell_check_issues": [],
      "approved_at": null
    },
    "uk-UA": {
      "ai_translated": false,
      "ai_model": null,
      "ai_spell_check_issues": [],
      "approved_at": null
    },
    "vi": {
      "ai_translated": false,
      "ai_model": null,
      "ai_spell_check_issues": [],
      "approved_at": null
    },
    "zh-CN": {
      "ai_translated": false,
      "ai_model": null,
      "ai_spell_check_issues": [],
      "approved_at": null
    }
  }
}<|MERGE_RESOLUTION|>--- conflicted
+++ resolved
@@ -3,11 +3,7 @@
   "content": "OK",
   "content_en_sha1_hash": "9ce3bd4224c8c1780db56b4125ecf3f24bf748b7",
   "created_at": "2025-06-05T23:02:58.880Z",
-<<<<<<< HEAD
-  "updated_at": "2025-06-30T12:20:31.162Z",
-=======
   "updated_at": "2025-07-10T11:11:06.785Z",
->>>>>>> 4378f47c
   "comment": {
     "text": "The \"OKButton\" translation key is used to display the label for an OK button in various modal dialogs, such as archive, backup, and pricing plan change dialogs. This label serves as a confirmation action when users want to proceed or accept changes. It appears on buttons with \"primary\" and \"scale\" styles.",
     "is_auto": true,
@@ -16,12 +12,14 @@
   "usage": [
     {
       "file_path": "/packages/client/src/components/dialogs/ArchiveDialog/index.js",
-<<<<<<< HEAD
-      "line_number": 101,
-=======
       "line_number": 100,
->>>>>>> 4378f47c
       "context": "</ModalDialog.Body>\n <ModalDialog.Footer>\n <Button\n id=\"shared_move-to-archived-modal_submit\"\n key=\"OKButton\"\n label={t(\"Common:OKButton\")}\n size=\"normal\"\n primary\n onClick={onAction}\n scale\n isDisabled={isLoading}",
+      "module": "/packages/client"
+    },
+    {
+      "file_path": "/packages/client/src/components/dialogs/BackupToPublicRoom/index.js",
+      "line_number": 82,
+      "context": "</ModalDialog.Body>\n <ModalDialog.Footer>\n <Button\n id=\"delete-file-modal_submit\"\n key=\"OKButton\"\n label={t(\"Common:OKButton\")}\n size=\"normal\"\n primary\n scale\n onClick={onBackupTo}\n />",
       "module": "/packages/client"
     },
     {
@@ -37,6 +35,12 @@
       "module": "/packages/client"
     },
     {
+      "file_path": "/packages/client/src/components/dialogs/ChangeStorageQuotaDialog/index.js",
+      "line_number": 144,
+      "context": ") : null}\n </StyledBodyContent>\n </ModalDialog.Body>\n <ModalDialog.Footer>\n <Button\n label={t(\"Common:OKButton\")}\n size=\"normal\"\n primary\n onClick={onSaveClick}\n isLoading={isLoading}\n isDisabled={!isDisableQuota ? size.trim() === \"\" : null}",
+      "module": "/packages/client"
+    },
+    {
       "file_path": "/packages/client/src/components/dialogs/ConflictResolveDialog/index.tsx",
       "line_number": 329,
       "context": "headerLabel={t(\"Common:ActionRequired\")}\n isLoading={!ready}\n onSubmit={isUploadConflict ? onAcceptUploadType : onAcceptType}\n onClose={onCloseConflictDialog}\n cancelButtonLabel={t(\"CancelButton\")}\n submitButtonLabel={t(\"OKButton\")}\n messageText={messageText}\n selectActionText={t(\"Common:ConflictResolveSelectAction\")}\n overwriteTitle={overwriteTitle}\n overwriteDescription={overwriteDescription}\n duplicateTitle={duplicateTitle}",
@@ -50,8 +54,8 @@
     },
     {
       "file_path": "/packages/client/src/components/dialogs/DeleteDialog/index.js",
-      "line_number": 284,
-      "context": "const accessButtonLabel = isTemplate\n ? t(\"Common:Delete\")\n : isRoomDelete || isRecycleBinFolder\n ? t(\"EmptyTrashDialog:DeleteForeverButton\")\n : isPrivacyFolder || selection[0]?.providerKey\n ? t(\"Common:OKButton\")\n : unsubscribe\n ? t(\"UnsubscribeButton\")\n : t(\"Common:MoveToSection\", {\n sectionName: t(\"Common:TrashSection\"),\n });",
+      "line_number": 280,
+      "context": "const accessButtonLabel = isTemplate\n ? t(\"Common:Delete\")\n : isRoomDelete || isRecycleBinFolder\n ? t(\"EmptyTrashDialog:DeleteForeverButton\")\n : isPrivacyFolder || selection[0]?.providerKey\n ? t(\"Common:OKButton\")\n : unsubscribe\n ? t(\"UnsubscribeButton\")\n : t(\"MoveToTrashButton\");\n \n return (",
       "module": "/packages/client"
     },
     {
@@ -61,6 +65,12 @@
       "module": "/packages/client"
     },
     {
+      "file_path": "/packages/client/src/components/dialogs/DeleteThirdPartyDialog/index.js",
+      "line_number": 122,
+      "context": "})}\n </ModalDialog.Body>\n <ModalDialog.Footer>\n <Button\n isLoading={isLoading}\n label={t(\"Common:OKButton\")}\n size=\"normal\"\n primary\n scale\n onClick={onDeleteThirdParty}\n />",
+      "module": "/packages/client"
+    },
+    {
       "file_path": "/packages/client/src/components/dialogs/InviteQuotaWarningDialog/index.js",
       "line_number": 150,
       "context": "</ModalDialog.Body>\n <ModalDialog.Footer>\n <Button\n key=\"OKButton\"\n label={\n isPaymentPageAvailable ? t(\"UpgradePlan\") : t(\"Common:OKButton\")\n }\n size=\"normal\"\n primary\n onClick={isPaymentPageAvailable ? onUpgradePlan : onClose}\n scale",
@@ -86,7 +96,7 @@
     },
     {
       "file_path": "/packages/client/src/components/dialogs/ReducedRightsDialog/index.tsx",
-      "line_number": 74,
+      "line_number": 75,
       "context": "</StyledText>\n </ModalDialog.Body>\n <ModalDialog.Footer>\n <Button\n key=\"OKButton\"\n label={t(\"Common:OKButton\")}\n size={ButtonSize.normal}\n primary\n onClick={onCloseDialog}\n scale\n />",
       "module": "/packages/client"
     },
@@ -140,30 +150,12 @@
     },
     {
       "file_path": "/packages/doceditor/src/components/ConflictResolveDialog/ConflictResolveDialog.tsx",
-      "line_number": 51,
+      "line_number": 50,
       "context": "isLoading={false}\n visible={visible}\n onClose={reject}\n onSubmit={resolve}\n cancelButtonLabel={t(\"Common:CancelButton\")}\n submitButtonLabel={t(\"Common:OKButton\")}\n messageText={\n <Trans\n t={t}\n ns=\"Common\"\n i18nKey=\"FileActionRequired\"",
       "module": "/packages/doceditor"
     },
     {
-      "file_path": "/packages/shared/dialogs/backup-to-public-room-dialog/index.tsx",
-      "line_number": 88,
-      "context": "</ModalDialog.Body>\n <ModalDialog.Footer>\n <Button\n id=\"delete-file-modal_submit\"\n key=\"OKButton\"\n label={t(\"Common:OKButton\")}\n size={ButtonSize.normal}\n primary\n scale\n onClick={onBackupTo}\n />",
-      "module": "/packages/shared"
-    },
-    {
-      "file_path": "/packages/shared/dialogs/change-storage-quota/index.tsx",
-      "line_number": 157,
-      "context": "/>\n ) : null}\n </ModalDialog.Body>\n <ModalDialog.Footer>\n <Button\n label={t(\"Common:OKButton\")}\n size={ButtonSize.normal}\n primary\n onClick={onSaveClick}\n isLoading={isLoading}\n isDisabled={!isDisableQuota ? size.trim() === \"\" : false}",
-      "module": "/packages/shared"
-    },
-    {
-      "file_path": "/packages/shared/dialogs/delete-third-party/DeleteThirdPartyDialog.tsx",
-      "line_number": 133,
-      "context": "<Button\n scale\n primary\n isLoading={isLoading}\n size={ButtonSize.normal}\n label={t(\"Common:OKButton\")}\n onClick={onDeleteThirdParty}\n />\n <Button\n scale\n onClick={onClose}",
-      "module": "/packages/shared"
-    },
-    {
-      "file_path": "/packages/management/src/app/settings/encrypt-data/EncryptWarningDialog.tsx",
+      "file_path": "/packages/management/src/categories/encrypt-data/EncryptWarningDialog.tsx",
       "line_number": 86,
       "context": "</Text>\n </ModalDialog.Body>\n <ModalDialog.Footer>\n <Button\n key=\"CreateButton\"\n label={t(\"Common:OKButton\")}\n size={ButtonSize.normal}\n scale\n primary\n onClick={onConfirm}\n />",
       "module": "/packages/management"
