// (c) Copyright Ascensio System SIA 2009-2024
//
// This program is a free software product.
// You can redistribute it and/or modify it under the terms
// of the GNU Affero General Public License (AGPL) version 3 as published by the Free Software
// Foundation. In accordance with Section 7(a) of the GNU AGPL its Section 15 shall be amended
// to the effect that Ascensio System SIA expressly excludes the warranty of non-infringement of
// any third-party rights.
//
// This program is distributed WITHOUT ANY WARRANTY, without even the implied warranty
// of MERCHANTABILITY or FITNESS FOR A PARTICULAR  PURPOSE. For details, see
// the GNU AGPL at: http://www.gnu.org/licenses/agpl-3.0.html
//
// You can contact Ascensio System SIA at Lubanas st. 125a-25, Riga, Latvia, EU, LV-1021.
//
// The  interactive user interfaces in modified source and object code versions of the Program must
// display Appropriate Legal Notices, as required under Section 5 of the GNU AGPL version 3.
//
// Pursuant to Section 7(b) of the License you must retain the original Product logo when
// distributing the program. Pursuant to Section 7(e) we decline to grant you any rights under
// trademark law for use of our trademarks.
//
// All the Product's GUI elements, including illustrations and icon sets, as well as technical writing
// content are licensed under the terms of the Creative Commons Attribution-ShareAlike 4.0
// International. See the License terms at http://creativecommons.org/licenses/by-sa/4.0/legalcode

import React, { useState } from "react";
import styled, { css } from "styled-components";
import { withTranslation } from "react-i18next";
import { inject, observer } from "mobx-react";

import RoomTypeDropdown from "./RoomTypeDropdown";
import TagInput from "./TagInput";
import RoomType from "./RoomType";

import PermanentSettings from "./PermanentSettings";
import InputParam from "./Params/InputParam";
import ThirdPartyStorage from "./ThirdPartyStorage";
// import IsPrivateParam from "./IsPrivateParam";

import withLoader from "@docspace/client/src/HOCs/withLoader";
import SetRoomParamsLoader from "@docspace/shared/skeletons/create-edit-room/SetRoomParams";
import { getRoomTypeDefaultTagTranslation } from "../data";

import { ImageEditor } from "@docspace/shared/components/image-editor";
import PreviewTile from "@docspace/shared/components/image-editor/PreviewTile";
import { Text } from "@docspace/shared/components/text";

import ChangeRoomOwner from "./ChangeRoomOwner";
import RoomQuota from "./RoomQuota";

const StyledSetRoomParams = styled.div`
  display: flex;
  flex-direction: column;
  width: 100%;
  gap: 22px;

  .icon-editor_text {
    margin-bottom: 6px;
  }

  .icon-editor {
    display: flex;
    flex-direction: row;
    align-items: flex-start;
    justify-content: start;
    gap: 16px;

    ${(props) =>
      props.disableImageRescaling &&
      css`
        margin-bottom: 24px;
      `};
  }
`;

const SetRoomParams = ({
  t,
  roomParams,
  setRoomParams,
  setIsOauthWindowOpen,
  setRoomType,
  tagHandler,
  setIsScrollLocked,
  isEdit,
  isDisabled,
  isValidTitle,
  setIsValidTitle,
  isWrongTitle,
  setIsWrongTitle,
  onKeyUp,
  enableThirdParty,
  isDefaultRoomsQuotaSet,
  currentColorScheme,
  setChangeRoomOwnerIsVisible,
  folderFormValidation,
}) => {
  const [previewIcon, setPreviewIcon] = useState(null);
  const [createNewFolderIsChecked, setCreateNewFolderIsChecked] =
    useState(true);
  const [disableImageRescaling, setDisableImageRescaling] = useState(isEdit);

<<<<<<< HEAD
=======
  const isFormRoom = roomParams.type === RoomsType.FormRoom;
  const isPublicRoom = roomParams.type === RoomsType.PublicRoom;

>>>>>>> 4bab4204
  const onChangeName = (e) => {
    setIsValidTitle(true);
    if (e.target.value.match(folderFormValidation)) {
      setIsWrongTitle(true);
      // toastr.warning(t("Files:ContainsSpecCharacter"));
    } else {
      setIsWrongTitle(false);
    }
    setRoomParams({ ...roomParams, title: e.target.value });
  };

  const onChangeIsPrivate = () =>
    setRoomParams({ ...roomParams, isPrivate: !roomParams.isPrivate });

  const onChangeStorageLocation = (storageLocation) =>
    setRoomParams({ ...roomParams, storageLocation });

  const onChangeIcon = (icon) => {
    if (!icon.uploadedFile !== disableImageRescaling)
      setDisableImageRescaling(!icon.uploadedFile);

    setRoomParams({ ...roomParams, icon: icon });
  };

  const onOwnerChange = () => {
    setChangeRoomOwnerIsVisible(true, true, (roomOwner) =>
      setRoomParams({ ...roomParams, roomOwner }),
    );
  };

  const onCreateFolderChange = () => {
    setCreateNewFolderIsChecked(!createNewFolderIsChecked);
    setRoomParams({
      ...roomParams,
      ...{ createAsNewFolder: !createNewFolderIsChecked },
    });
  };

  return (
    <StyledSetRoomParams disableImageRescaling={disableImageRescaling}>
      {isEdit ? (
        <RoomType t={t} roomType={roomParams.type} type="displayItem" />
      ) : (
        <RoomTypeDropdown
          t={t}
          currentRoomType={roomParams.type}
          setRoomType={setRoomType}
          setIsScrollLocked={setIsScrollLocked}
          isDisabled={isDisabled}
        />
      )}
      {isEdit && (
        <PermanentSettings
          t={t}
          title={roomParams.title}
          isThirdparty={roomParams.isThirdparty}
          storageLocation={roomParams.storageLocation}
          isPrivate={roomParams.isPrivate}
          isDisabled={isDisabled}
        />
      )}
      <InputParam
        id="shared_room-name"
        title={`${t("Common:Name")}:`}
        placeholder={t("Common:EnterName")}
        value={roomParams.title}
        onChange={onChangeName}
        isDisabled={isDisabled}
        isValidTitle={isValidTitle}
        isWrongTitle={isWrongTitle}
        errorMessage={
          isWrongTitle
            ? t("Files:ContainsSpecCharacter")
            : t("Common:RequiredField")
        }
        onKeyUp={onKeyUp}
        isAutoFocussed={true}
      />
      <TagInput
        t={t}
        tagHandler={tagHandler}
        setIsScrollLocked={setIsScrollLocked}
        isDisabled={isDisabled}
      />

      {/* //TODO: Uncomment when private rooms are done
      {!isEdit && (
        <IsPrivateParam
          t={t}
          isPrivate={roomParams.isPrivate}
          onChangeIsPrivate={onChangeIsPrivate}
        />
      )} */}

      {isEdit && (
        <ChangeRoomOwner
          roomOwner={roomParams.roomOwner}
          onOwnerChange={onOwnerChange}
        />
      )}

      {isDefaultRoomsQuotaSet && !roomParams.storageLocation.providerKey && (
        <RoomQuota
          setRoomParams={setRoomParams}
          roomParams={roomParams}
          isEdit={isEdit}
          isLoading={isDisabled}
        />
      )}

      {!isEdit && enableThirdParty && isPublicRoom && (
        <ThirdPartyStorage
          t={t}
          roomTitle={roomParams.title}
          storageLocation={roomParams.storageLocation}
          onChangeStorageLocation={onChangeStorageLocation}
          setIsScrollLocked={setIsScrollLocked}
          setIsOauthWindowOpen={setIsOauthWindowOpen}
          isDisabled={isDisabled}
          createNewFolderIsChecked={createNewFolderIsChecked}
          onCreateFolderChange={onCreateFolderChange}
        />
      )}

      <div>
        <Text fontWeight={600} className="icon-editor_text">
          {t("Icon")}
        </Text>
        <ImageEditor
          t={t}
          isDisabled={isDisabled}
          image={roomParams.icon}
          setPreview={setPreviewIcon}
          onChangeImage={onChangeIcon}
          classNameWrapperImageCropper={"icon-editor"}
          disableImageRescaling={disableImageRescaling}
          Preview={
            <PreviewTile
              t={t}
              title={roomParams.title || t("Files:NewRoom")}
              previewIcon={previewIcon}
              tags={roomParams.tags.map((tag) => tag.name)}
              isDisabled={isDisabled}
              defaultTagLabel={getRoomTypeDefaultTagTranslation(
                roomParams.type,
                t,
              )}
            />
          }
        />
      </div>
    </StyledSetRoomParams>
  );
};

export default inject(({ settingsStore, dialogsStore, currentQuotaStore }) => {
  const { isDefaultRoomsQuotaSet } = currentQuotaStore;

  const { setChangeRoomOwnerIsVisible } = dialogsStore;
  const { folderFormValidation } = settingsStore;

  return {
    isDefaultRoomsQuotaSet,
    folderFormValidation,
    setChangeRoomOwnerIsVisible,
  };
})(
  observer(
    withTranslation(["CreateEditRoomDialog", "Translations"])(
      withLoader(SetRoomParams)(<SetRoomParamsLoader />),
    ),
  ),
);<|MERGE_RESOLUTION|>--- conflicted
+++ resolved
@@ -48,6 +48,7 @@
 
 import ChangeRoomOwner from "./ChangeRoomOwner";
 import RoomQuota from "./RoomQuota";
+import { RoomsType } from "@docspace/shared/enums";
 
 const StyledSetRoomParams = styled.div`
   display: flex;
@@ -100,12 +101,8 @@
     useState(true);
   const [disableImageRescaling, setDisableImageRescaling] = useState(isEdit);
 
-<<<<<<< HEAD
-=======
-  const isFormRoom = roomParams.type === RoomsType.FormRoom;
   const isPublicRoom = roomParams.type === RoomsType.PublicRoom;
 
->>>>>>> 4bab4204
   const onChangeName = (e) => {
     setIsValidTitle(true);
     if (e.target.value.match(folderFormValidation)) {
