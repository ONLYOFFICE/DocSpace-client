--- conflicted
+++ resolved
@@ -218,13 +218,10 @@
         </Link>
         <CSP t={t} />
       </CategoryDescription>
-<<<<<<< HEAD
-      <CategoryHeader>{t("CreateSampleHeader")}</CategoryHeader>
-      <Text lineHeight="20px" color={theme.sdkPresets?.secondaryColor}>
-=======
+      {/* <CategoryHeader>{t("CreateSampleHeader")}</CategoryHeader>
+      <Text lineHeight="20px" color={theme.sdkPresets?.secondaryColor}> */}
       <CategoryHeader>{t("SelectModeEmbedding")}</CategoryHeader>
       <Text lineHeight="20px" color={theme.sdkPresets.secondaryColor}>
->>>>>>> d90ad9d9
         {t("InitializeSDK")}
       </Text>
       <PresetsContainer className={`${isFlex ? "presets-flex" : ""}`}>
