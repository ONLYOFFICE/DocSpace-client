--- conflicted
+++ resolved
@@ -110,31 +110,23 @@
   }
 
   return dispatch => {
-<<<<<<< HEAD
     return axios
       .all([api.people.getUserList(filterData), api.people.getListAdmins(filterData)])
       .then(
         axios.spread((users, admins) => {
           const options = getUserOptions(users.items, admins.items);
           const newOptions = getSelectorOptions(options);
+        const usersOptions = getSelectorOptions(users.items);
           filterData.total = admins.total;
-=======
-    return axios.all([api.getUserList(), api.getListAdmins(filterData)]).then(
-      axios.spread((users, admins) => {
-        const options = getUserOptions(users.items, admins.items);
-        const newOptions = getSelectorOptions(options);
-        const usersOptions = getSelectorOptions(users.items);
-        filterData.total = admins.total;
 
         dispatch(setUsers(usersOptions));
-        dispatch(setAdmins(admins.items));
+          dispatch(setAdmins(admins.items));
         dispatch(setOptions(newOptions));
-        dispatch(setFilter(filterData));
-      })
-    );
+          dispatch(setFilter(filterData));
+        })
+      );
   };
 }
->>>>>>> 629d426a
 
 export function getUpdateListAdmin(filter) {
   let filterData = filter && filter.clone();
@@ -153,7 +145,7 @@
 
 export function getUsersOptions() {
   return dispatch => {
-    return api.getUserList().then(users => {
+    return api.people.getUserList().then(users => {
       const usersOptions = getSelectorOptions(users.items);
       dispatch(setUsers(usersOptions));
     });
@@ -162,12 +154,8 @@
 
 export function getWhiteLabelLogoText() {
   return dispatch => {
-<<<<<<< HEAD
     return api.settings.getLogoText()
     .then(res => {
-=======
-    return api.getLogoText().then(res => {
->>>>>>> 629d426a
       dispatch(setLogoText(res));
     });
   };
@@ -175,12 +163,8 @@
 
 export function getWhiteLabelLogoSizes() {
   return dispatch => {
-<<<<<<< HEAD
     return api.settings.getLogoSizes()
     .then(res => {
-=======
-    return api.getLogoSizes().then(res => {
->>>>>>> 629d426a
       dispatch(setLogoSizes(res));
     });
   };
@@ -188,12 +172,8 @@
 
 export function getWhiteLabelLogoUrls() {
   return dispatch => {
-<<<<<<< HEAD
     return api.settings.getLogoUrls()
     .then(res => {
-=======
-    return api.getLogoUrls().then(res => {
->>>>>>> 629d426a
       dispatch(setLogoUrls(Object.values(res)));
     });
   };
