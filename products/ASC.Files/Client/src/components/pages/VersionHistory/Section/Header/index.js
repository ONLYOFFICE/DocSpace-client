import React from "react";
<<<<<<< HEAD
import styled, { css } from "styled-components";
import { withRouter } from "react-router";
import { Headline, store } from "@appserver/common";
import { IconButton, utils } from "@appserver/components";
import { connect } from "react-redux";
import { withTranslation } from "react-i18next";
=======
import styled from "styled-components";
import { Headline } from "asc-web-common";
import { IconButton, utils } from "asc-web-components";
>>>>>>> 60022bbc

const { desktop } = utils.device;

const StyledContainer = styled.div`
  display: grid;
  grid-template-columns: auto 1fr auto auto;
  align-items: center;

  .arrow-button {
    margin-left: -8px;
    margin-right: 15px;
    min-width: 17px;

    @media (max-width: 1024px) {
      padding: 8px 0 8px 8px;
      margin-left: -8px;
    }
  }

  .headline-header {
    @media ${desktop} {
      margin-left: -9px;
    }
  }
`;

const SectionHeaderContent = (props) => {
  const { title, onClickBack } = props;

  return (
    <StyledContainer>
      <IconButton
        iconName="ArrowPathIcon"
        size="17"
        color="#A3A9AE"
        hoverColor="#657077"
        isFill={true}
        onClick={onClickBack}
        className="arrow-button"
      />

      <Headline className="headline-header" type="content" truncate={true}>
        {title}
      </Headline>
    </StyledContainer>
  );
};

export default SectionHeaderContent;<|MERGE_RESOLUTION|>--- conflicted
+++ resolved
@@ -1,16 +1,8 @@
 import React from "react";
-<<<<<<< HEAD
 import styled, { css } from "styled-components";
 import { withRouter } from "react-router";
-import { Headline, store } from "@appserver/common";
+import { Headline } from "@appserver/common";
 import { IconButton, utils } from "@appserver/components";
-import { connect } from "react-redux";
-import { withTranslation } from "react-i18next";
-=======
-import styled from "styled-components";
-import { Headline } from "asc-web-common";
-import { IconButton, utils } from "asc-web-components";
->>>>>>> 60022bbc
 
 const { desktop } = utils.device;
 
