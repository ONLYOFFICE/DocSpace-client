import React, { Suspense, lazy } from "react";
import { Router, Route, Switch } from "react-router-dom";
import { connect } from "react-redux";
import {
  store as CommonStore,
  history,
  PrivateRoute,
  PublicRoute,
  Login,
  Error404,
  Offline,
  ComingSoon,
  NavMenu,
  Main,
  utils,
  toastr,
  Layout,
  ScrollToTop,
} from "asc-web-common";
import Home from "./components/pages/Home";

const About = lazy(() => import("./components/pages/About"));
const Confirm = lazy(() => import("./components/pages/Confirm"));
const Settings = lazy(() => import("./components/pages/Settings"));
const Wizard = lazy(() => import("./components/pages/Wizard"));
const Payments = lazy(() => import("./components/pages/Payments"));
const ThirdPartyResponse = lazy(() => import("./components/pages/ThirdParty"));
const {
  setIsLoaded,
  getUser,
  getPortalSettings,
  getModules,
  getIsAuthenticated,
} = CommonStore.auth.actions;

class App extends React.Component {
  constructor(props) {
    super(props);

    const pathname = window.location.pathname.toLowerCase();
    this.isThirdPartyResponse = pathname.indexOf("thirdparty") !== -1;
  }
  componentDidMount() {
    const {
      getPortalSettings,
      getUser,
      getModules,
      setIsLoaded,
      getIsAuthenticated,
    } = this.props;

    getIsAuthenticated()
      .then((isAuthenticated) => {
        if (isAuthenticated) utils.updateTempContent(isAuthenticated);

        if (this.isThirdPartyResponse) {
          setIsLoaded();
          return;
        }

        const requests = [];
        if (!isAuthenticated) {
          requests.push(getPortalSettings());
        } else if (
          !window.location.pathname.includes("confirm/EmailActivation")
        ) {
          requests.push(getUser());
          requests.push(getPortalSettings());
          requests.push(getModules());
        }

        Promise.all(requests)
          .catch((e) => {
            toastr.error(e);
          })
          .finally(() => {
            utils.updateTempContent();
            setIsLoaded();
          });
      })
      .catch((err) => toastr.error(err));
  }

  render() {
    return navigator.onLine ? (
<<<<<<< HEAD
      <Layout>
        <Router history={history}>
          <ScrollToTop />
          <NavMenu />
          <Main>
            <Suspense fallback={null}>
              <Switch>
                <Route exact path="/wizard" component={Wizard} />
                <PublicRoute
                  exact
                  path={[
                    "/login",
                    "/login/error=:error",
                    "/login/confirmed-email=:confirmedEmail",
                  ]}
                  component={Login}
                />
                <Route path="/confirm" component={Confirm} />
                <PrivateRoute
                  exact
                  path={["/", "/error=:error"]}
                  component={Home}
                />
                <PrivateRoute exact path="/about" component={About} />
                <PrivateRoute
                  restricted
                  path="/settings"
                  component={Settings}
                />
                <PrivateRoute
                  exact
                  path={["/coming-soon"]}
                  component={ComingSoon}
                />
                <PrivateRoute path="/payments" component={Payments} />
                <PrivateRoute component={Error404} />
              </Switch>
            </Suspense>
          </Main>
        </Router>
      </Layout>
=======
      <Router history={history}>
        {!this.isThirdPartyResponse && <NavMenu />}
        <Main>
          <Suspense fallback={null}>
            <Switch>
              <Route exact path="/wizard" component={Wizard} />
              <PublicRoute
                exact
                path={[
                  "/login",
                  "/login/error=:error",
                  "/login/confirmed-email=:confirmedEmail",
                ]}
                component={Login}
              />
              <Route path="/confirm" component={Confirm} />
              <PrivateRoute
                path={`/thirdparty/:provider`}
                component={ThirdPartyResponse}
              />
              <PrivateRoute
                exact
                path={["/", "/error=:error"]}
                component={Home}
              />
              <PrivateRoute exact path="/about" component={About} />
              <PrivateRoute restricted path="/settings" component={Settings} />
              <PrivateRoute
                exact
                path={["/coming-soon"]}
                component={ComingSoon}
              />
              <PrivateRoute path="/payments" component={Payments} />
              <PrivateRoute component={Error404} />
            </Switch>
          </Suspense>
        </Main>
      </Router>
>>>>>>> 2e85d8a2
    ) : (
      <Offline />
    );
  }
}

const mapStateToProps = (state) => {
  const { modules, isLoaded, settings } = state.auth;
  const { organizationName } = settings;
  return {
    modules,
    isLoaded,
    organizationName,
  };
};

const mapDispatchToProps = (dispatch) => {
  return {
    getIsAuthenticated: () => getIsAuthenticated(dispatch),
    getPortalSettings: () => getPortalSettings(dispatch),
    getUser: () => getUser(dispatch),
    getModules: () => getModules(dispatch),
    setIsLoaded: () => dispatch(setIsLoaded(true)),
  };
};

export default connect(mapStateToProps, mapDispatchToProps)(App);<|MERGE_RESOLUTION|>--- conflicted
+++ resolved
@@ -83,11 +83,9 @@
 
   render() {
     return navigator.onLine ? (
-<<<<<<< HEAD
-      <Layout>
+      <Lauout>
         <Router history={history}>
-          <ScrollToTop />
-          <NavMenu />
+          {!this.isThirdPartyResponse && <NavMenu />}
           <Main>
             <Suspense fallback={null}>
               <Switch>
@@ -103,16 +101,16 @@
                 />
                 <Route path="/confirm" component={Confirm} />
                 <PrivateRoute
+                  path={`/thirdparty/:provider`}
+                  component={ThirdPartyResponse}
+                />
+                <PrivateRoute
                   exact
                   path={["/", "/error=:error"]}
                   component={Home}
                 />
                 <PrivateRoute exact path="/about" component={About} />
-                <PrivateRoute
-                  restricted
-                  path="/settings"
-                  component={Settings}
-                />
+                <PrivateRoute restricted path="/settings" component={Settings} />
                 <PrivateRoute
                   exact
                   path={["/coming-soon"]}
@@ -125,46 +123,6 @@
           </Main>
         </Router>
       </Layout>
-=======
-      <Router history={history}>
-        {!this.isThirdPartyResponse && <NavMenu />}
-        <Main>
-          <Suspense fallback={null}>
-            <Switch>
-              <Route exact path="/wizard" component={Wizard} />
-              <PublicRoute
-                exact
-                path={[
-                  "/login",
-                  "/login/error=:error",
-                  "/login/confirmed-email=:confirmedEmail",
-                ]}
-                component={Login}
-              />
-              <Route path="/confirm" component={Confirm} />
-              <PrivateRoute
-                path={`/thirdparty/:provider`}
-                component={ThirdPartyResponse}
-              />
-              <PrivateRoute
-                exact
-                path={["/", "/error=:error"]}
-                component={Home}
-              />
-              <PrivateRoute exact path="/about" component={About} />
-              <PrivateRoute restricted path="/settings" component={Settings} />
-              <PrivateRoute
-                exact
-                path={["/coming-soon"]}
-                component={ComingSoon}
-              />
-              <PrivateRoute path="/payments" component={Payments} />
-              <PrivateRoute component={Error404} />
-            </Switch>
-          </Suspense>
-        </Main>
-      </Router>
->>>>>>> 2e85d8a2
     ) : (
       <Offline />
     );
