import React from "react";
import { useTranslation } from "react-i18next";
import { getUserTypeLabel } from "../../../utils/common";
import { Avatar, AvatarRole, AvatarSize } from "../../avatar";
import { Text } from "../../text";
import { Checkbox } from "../../checkbox";
import { RoomIcon } from "../../room-icon";

import { StyledItem } from "../Selector.styled";
import { ItemProps, Data, TSelectorItem } from "../Selector.types";

const compareFunction = (prevProps: ItemProps, nextProps: ItemProps) => {
  const prevData = prevProps.data;
  const prevItems = prevData.items;
  const prevIndex = prevProps.index;

  const nextData = nextProps.data;
  const nextItems = nextData.items;
  const nextIndex = nextProps.index;

  const prevItem = prevItems[prevIndex];
  const nextItem = nextItems[nextIndex];

  return (
    prevItem?.id === nextItem?.id &&
    prevItem?.label === nextItem?.label &&
    prevItem?.isSelected === nextItem?.isSelected
  );
};

const Item = React.memo(({ index, style, data }: ItemProps) => {
  const {
    items,
    onSelect,
    isMultiSelect,
    isItemLoaded,
    rowLoader,
    renderCustomItem,
  }: Data = data;
  const { t } = useTranslation(["Common"]);

  const isLoaded = isItemLoaded(index);

  const renderItem = () => {
    const item: TSelectorItem = items[index];

    if (!item || (item && !item.id))
      return <div style={style}>{rowLoader}</div>;

    const {
      label,
      avatar,
      icon,
      role,
      isSelected,
      isDisabled,
      color,
      email,
      isGroup,
    } = item;

    const currentRole = role || AvatarRole.user;

    const typeLabel = getUserTypeLabel(role, t);

    const defaultIcon = !!color;
    const isLogo = !!icon || defaultIcon;

    const onChangeAction = () => {
      onSelect?.(item);
    };

    const onClick = (e: React.MouseEvent<HTMLDivElement>) => {
      if (
        ((e.target instanceof HTMLElement || e.target instanceof SVGElement) &&
          !!e.target.closest(".checkbox")) ||
        isDisabled
      )
        return;

      onSelect?.(item);
    };

    return (
      <StyledItem
        isSelected={isSelected}
        isMultiSelect={isMultiSelect}
        style={style}
        onClick={onClick}
        className="test-22"
        isDisabled={isDisabled}
      >
        {!isLogo ? (
          <Avatar
            className="user-avatar"
            source={avatar || ""}
            role={currentRole}
            size={AvatarSize.min}
            isGroup={isGroup}
            userName={isGroup ? label : ""}
          />
        ) : (
          <RoomIcon
            color={color}
            title={label}
            showDefault={defaultIcon}
            imgClassName="room-logo"
            imgSrc={icon}
          />
        )}
        {renderCustomItem ? (
<<<<<<< HEAD
          renderCustomItem(label, role, email, isGroup)
=======
          renderCustomItem(label, typeLabel, email)
>>>>>>> c08c059f
        ) : (
          <Text
            className="label"
            fontWeight={600}
            fontSize="14px"
            noSelect
            truncate
            dir="auto"
          >
            {label}
          </Text>
        )}

        {isMultiSelect && (
          <Checkbox
            className="checkbox"
            isChecked={isSelected}
            onChange={onChangeAction}
          />
        )}
      </StyledItem>
    );
  };

  return isLoaded ? renderItem() : <div style={style}>{rowLoader}</div>;
}, compareFunction);

Item.displayName = "Item";
export { Item };<|MERGE_RESOLUTION|>--- conflicted
+++ resolved
@@ -109,11 +109,7 @@
           />
         )}
         {renderCustomItem ? (
-<<<<<<< HEAD
-          renderCustomItem(label, role, email, isGroup)
-=======
-          renderCustomItem(label, typeLabel, email)
->>>>>>> c08c059f
+          renderCustomItem(label, typeLabel, email, isGroup)
         ) : (
           <Text
             className="label"
