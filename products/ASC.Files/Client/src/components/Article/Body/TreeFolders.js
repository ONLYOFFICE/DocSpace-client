import React from "react";
import { TreeMenu, TreeNode, Icons, Badge } from "asc-web-components";
import styled from "styled-components";
import isEqual from "lodash/isEqual";
import { api, constants, toastr, store as initStore } from "asc-web-common";
import { connect } from "react-redux";
import {
  setFilter,
  setTreeFolders,
  setDragItem,
  setDragging,
  setIsLoading,
  setUpdateTree,
} from "../../../store/files/actions";
import {
  getTreeFolders,
  getFilter,
  getDragging,
  getUpdateTree,
  getSelectedFolderId,
  getMyFolderId,
  getShareFolderId,
  getRootFolderId,
  getDraggableItems,
} from "../../../store/files/selectors";
import { onConvertFiles } from "../../../helpers/files-converter";
const { isAdmin } = initStore.auth.selectors;

const { files } = api;
const { FolderType, ShareAccessRights } = constants;

const backgroundDragColor = "#EFEFB2";
const backgroundDragEnterColor = "#F8F7BF";

const StyledTreeMenu = styled(TreeMenu)`
  .rc-tree-node-content-wrapper {
    background: ${(props) => !props.dragging && "none !important"};
  }

  .rc-tree-node-selected {
    background: #dfe2e3 !important;
  }

  .rc-tree-treenode-disabled > span:not(.rc-tree-switcher),
  .rc-tree-treenode-disabled > a,
  .rc-tree-treenode-disabled > a span {
    cursor: wait;
  }
  /*
  span.rc-tree-iconEle {
    margin-left: 4px;
  }*/
`;

class TreeFolders extends React.Component {
  constructor(props) {
    super(props);

    const { data, expandedKeys } = props;
    this.state = { treeData: data, expandedKeys };
  }

  componentDidUpdate(prevProps) {
    const { expandedKeys, data, needUpdate } = this.props;
    if (
      needUpdate &&
      expandedKeys &&
      this.state.expandedKeys.length !== expandedKeys.length
    ) {
      this.setState({ expandedKeys });
    }

    if (!isEqual(prevProps.data, data)) {
      //!utils.array.isArrayEqual(prevProps.data, data)) {
      this.setState({ treeData: data });
    }

    if (this.props.updateTree) {
      this.props.setUpdateTree(false);
      this.forceUpdate();
    }
  }

  onBadgeClick = (e) => {
    const id = e.currentTarget.dataset.id;
    this.props.onBadgeClick && this.props.onBadgeClick(id);
  };

  getFolderIcon = (item) => {
    switch (item.key) {
      case "0-0":
        return <Icons.CatalogUserIcon size="scale" isfill color="#657077" />;
      case "0-1":
        return <Icons.CatalogSharedIcon size="scale" isfill color="#657077" />;
      case "0-2":
        return (
          <Icons.CatalogPortfolioIcon size="scale" isfill color="#657077" />
        );
      case "0-3":
<<<<<<< HEAD
        return <Icons.CatalogFavoritesIcon size="scale" isfill color="#657077" />

      case "0-4":
        return <Icons.CatalogTrashIcon size="scale" isfill color="#657077" />;;

=======
        return <Icons.CatalogTrashIcon size="scale" isfill color="#657077" />;
>>>>>>> bdad5495
      default:
        return <Icons.CatalogFolderIcon size="scale" isfill color="#657077" />;
    }
  };

  showDragItems = (item) => {
    const {
      isAdmin,
      myId,
      commonId,
      rootFolderId,
      currentId,
      draggableItems
    } = this.props;
    if (item.id === currentId) {
      return false;
    }

    if(draggableItems.find(x => x.id === item.id))
      return false;

    const isMy = rootFolderId === FolderType.USER;
    const isCommon = rootFolderId === FolderType.COMMON;
    const isShare = rootFolderId === FolderType.SHARE;

    if (
      item.rootFolderType === FolderType.SHARE &&
      item.access === ShareAccessRights.FullAccess
    ) {
      return true;
    }

    if (isAdmin) {
      if (isMy || isCommon || isShare) {
        if (
          (item.pathParts &&
            (item.pathParts[0] === myId || item.pathParts[0] === commonId)) ||
          item.rootFolderType === FolderType.USER ||
          item.rootFolderType === FolderType.COMMON
        ) {
          return true;
        }
      }
    } else {
      if (isMy || isCommon || isShare) {
        if (
          (item.pathParts && item.pathParts[0] === myId) ||
          item.rootFolderType === FolderType.USER
        ) {
          return true;
        }
      }
    }

    return false;
  };

  getItems = (data) => {
    return data.map((item) => {
      const dragging = this.props.dragging ? this.showDragItems(item) : false;

      const showBadge = item.newItems
        ? item.newItems > 0 && this.props.needUpdate
        : false;

      if (item.folders && item.folders.length > 0) {
        return (
          <TreeNode
            id={item.id}
            key={item.id}
            title={item.title}
            icon={this.getFolderIcon(item)}
            dragging={dragging}
            newItems={item.newItems}
            onBadgeClick={this.onBadgeClick}
            showBadge={showBadge}
          >
            {this.getItems(item.folders)}
          </TreeNode>
        );
      }
      return (
        <TreeNode
          id={item.id}
          key={item.id}
          title={item.title}
          dragging={dragging}
          isLeaf={item.foldersCount ? false : true}
          icon={this.getFolderIcon(item)}
        />
      );
    });
  };

  switcherIcon = (obj) => {
    if (obj.isLeaf) {
      return null;
    }

    if (obj.expanded) {
      return <Icons.ExpanderDownIcon size="scale" isfill color="dimgray" />;
    } else {
      return <Icons.ExpanderRightIcon size="scale" isfill color="dimgray" />;
    }
  };

  loop = (data, curId, child, level) => {
    //if (level < 1 || curId.length - 3 > level * 2) return;
    data.forEach((item) => {
      const itemId = item.id.toString();
      if (curId.indexOf(itemId) >= 0) {
        const listIds = curId;
        const treeItem = listIds.find((x) => x.toString() === itemId);
        if (treeItem === undefined) {
          listIds.push(itemId);
        }
        if (item.folders) {
          this.loop(item.folders, listIds, child);
        } else {
          item.folders = child;
        }
      }
    });
  };

  getNewTreeData(treeData, curId, child, level) {
    this.loop(treeData, curId, child, level);
    this.setLeaf(treeData, curId, level);
  }

  setLeaf(treeData, curKey, level) {
    const loopLeaf = (data, lev) => {
      const l = lev - 1;
      data.forEach((item) => {
        if (
          item.key.length > curKey.length
            ? item.key.indexOf(curKey) !== 0
            : curKey.indexOf(item.key) !== 0
        ) {
          return;
        }
        if (item.folders) {
          loopLeaf(item.folders, l);
        } else if (l < 1) {
          item.isLeaf = true;
        }
      });
    };
    loopLeaf(treeData, level + 1);
  }

  generateTreeNodes = (treeNode) => {
    const folderId = treeNode.props.id;
    let arrayFolders;

    const newFilter = this.props.filter.clone();
    newFilter.filterType = 2;
    newFilter.withSubfolders = null;
    newFilter.authorType = null;

    return files
      .getFolder(folderId, newFilter)
      .then((data) => {
        arrayFolders = data.folders;

        let listIds = [];
        for (let item of data.pathParts) {
          listIds.push(item.toString());
        }

        const folderIndex = treeNode.props.pos;
        let i = 0;
        for (let item of arrayFolders) {
          item["key"] = `${folderIndex}-${i}`;
          i++;
        }

        return { folders: arrayFolders, listIds };
      })
      .catch((err) => toastr.error("Something went wrong", err));
  };

  onLoadData = (treeNode) => {
    this.props.setIsLoading && this.props.setIsLoading(true);
    //console.log("load data...", treeNode);

    return this.generateTreeNodes(treeNode)
      .then((data) => {
        const itemId = treeNode.props.id.toString();
        const listIds = data.listIds;
        listIds.push(itemId);

        const treeData = [...this.state.treeData];
        this.getNewTreeData(treeData, listIds, data.folders, 10);
        this.props.needUpdate && this.props.setTreeFolders(treeData);
        this.setState({ treeData });
      })
      .catch((err) => toastr.error(err))
      .finally(() => this.props.setIsLoading && this.props.setIsLoading(false));
  };

  onExpand = (data, treeNode) => {
    if (treeNode.node && !treeNode.node.props.children) {
      if (treeNode.expanded) {
        this.onLoadData(treeNode.node);
      }
    }
    if (this.props.needUpdate) {
      const newFilter = this.props.filter.clone();
      newFilter.treeFolders = data;
      this.props.setFilter(newFilter);
    }

    this.setState({ expandedKeys: data });
  };

  onMouseEnter = (data) => {
    if (this.props.dragging) {
      if (data.node.props.dragging) {
        this.props.setDragItem(data.node.props.id);
      }
    }
  };

  onMouseLeave = () => {
    if (this.props.dragging) {
      this.props.setDragItem(null);
    }
  };

  onDragOver = (data) => {
    const parentElement = data.event.target.parentElement;
    const existElement = parentElement.classList.contains(
      "rc-tree-node-content-wrapper"
    );

    if (existElement) {
      if (data.node.props.dragging) {
        parentElement.style.background = backgroundDragColor;
      }
    }
  };

  onDragLeave = (data) => {
    const parentElement = data.event.target.parentElement;
    const existElement = parentElement.classList.contains(
      "rc-tree-node-content-wrapper"
    );

    if (existElement) {
      if (data.node.props.dragging) {
        parentElement.style.background = backgroundDragEnterColor;
      }
    }
  };

  onDrop = (data) => {
    const { setDragging, onTreeDrop } = this.props;
    const { dragging, id } = data.node.props;
    setDragging(false);
    if (dragging) {
      const promise = new Promise((resolve) => onConvertFiles(data.event, resolve));
      promise.then(files => onTreeDrop(files, id));
    }
  };

  render() {
    const {
      selectedKeys,
      isLoading,
      onSelect,
      needUpdate,
      dragging,
    } = this.props;
    const { treeData, expandedKeys } = this.state;
    const loadProp = needUpdate ? { loadData: this.onLoadData } : {};

    return (
      <StyledTreeMenu
        className="files-tree-menu"
        checkable={false}
        draggable
        disabled={isLoading}
        multiple={false}
        showIcon
        switcherIcon={this.switcherIcon}
        onSelect={onSelect}
        selectedKeys={selectedKeys}
        {...loadProp}
        expandedKeys={expandedKeys}
        onExpand={this.onExpand}
        onMouseEnter={this.onMouseEnter}
        onMouseLeave={this.onMouseLeave}
        onDragOver={this.onDragOver}
        onDragLeave={this.onDragLeave}
        onDrop={this.onDrop}
        dragging={dragging}
        gapBetweenNodes="22"
        gapBetweenNodesTablet="26"
        isFullFillSelection={false}
      >
        {this.getItems(treeData)}
      </StyledTreeMenu>
    );
  }
}

TreeFolders.defaultProps = {
  selectedKeys: [],
  needUpdate: true,
};

function mapStateToProps(state) {
  return {
    treeFolders: getTreeFolders(state),
    filter: getFilter(state),
    myId: getMyFolderId(state),
    commonId: getShareFolderId(state),
    currentId: getSelectedFolderId(state),
    isAdmin: isAdmin(state),
    dragging: getDragging(state),
    updateTree: getUpdateTree(state),
    rootFolderId: getRootFolderId(state),
    draggableItems: getDraggableItems(state)
  };
}

const mapDispatchToProps = (dispatch) => {
  return {
    setFilter: (filter) => dispatch(setFilter(filter)),
    setTreeFolders: (treeFolders) => dispatch(setTreeFolders(treeFolders)),
    setDragItem: (dragItem) => dispatch(setDragItem(dragItem)),
    setDragging: (dragging) => dispatch(setDragging(dragging)),
    setIsLoading: (isLoading) => dispatch(setIsLoading(isLoading)),
    setUpdateTree: (updateTree) => dispatch(setUpdateTree(updateTree)),
  };
};

export default connect(mapStateToProps, mapDispatchToProps)(TreeFolders);<|MERGE_RESOLUTION|>--- conflicted
+++ resolved
@@ -97,15 +97,10 @@
           <Icons.CatalogPortfolioIcon size="scale" isfill color="#657077" />
         );
       case "0-3":
-<<<<<<< HEAD
         return <Icons.CatalogFavoritesIcon size="scale" isfill color="#657077" />
-
       case "0-4":
         return <Icons.CatalogTrashIcon size="scale" isfill color="#657077" />;;
 
-=======
-        return <Icons.CatalogTrashIcon size="scale" isfill color="#657077" />;
->>>>>>> bdad5495
       default:
         return <Icons.CatalogFolderIcon size="scale" isfill color="#657077" />;
     }
