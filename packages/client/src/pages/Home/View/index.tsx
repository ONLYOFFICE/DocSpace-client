--- conflicted
+++ resolved
@@ -504,12 +504,9 @@
               attachmentFile={attachmentFile}
               clearAttachmentFile={onClearAttachmentFile}
               canUseChat={canUseChat}
-<<<<<<< HEAD
               toolsSettings={toolsSettings}
               initChats={initChats}
-=======
               isAdmin={isAdmin}
->>>>>>> 8cc3e233
             />
           ) : currentView === "profile" ? (
             <ProfileSectionBodyContent />
