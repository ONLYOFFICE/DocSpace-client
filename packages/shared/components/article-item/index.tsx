// (c) Copyright Ascensio System SIA 2009-2025
//
// This program is a free software product.
// You can redistribute it and/or modify it under the terms
// of the GNU Affero General Public License (AGPL) version 3 as published by the Free Software
// Foundation. In accordance with Section 7(a) of the GNU AGPL its Section 15 shall be amended
// to the effect that Ascensio System SIA expressly excludes the warranty of non-infringement of
// any third-party rights.
//
// This program is distributed WITHOUT ANY WARRANTY, without even the implied warranty
// of MERCHANTABILITY or FITNESS FOR A PARTICULAR  PURPOSE. For details, see
// the GNU AGPL at: http://www.gnu.org/licenses/agpl-3.0.html
//
// You can contact Ascensio System SIA at Lubanas st. 125a-25, Riga, Latvia, EU, LV-1021.
//
// The  interactive user interfaces in modified source and object code versions of the Program must
// display Appropriate Legal Notices, as required under Section 5 of the GNU AGPL version 3.
//
// Pursuant to Section 7(b) of the License you must retain the original Product logo when
// distributing the program. Pursuant to Section 7(e) we decline to grant you any rights under
// trademark law for use of our trademarks.
//
// All the Product's GUI elements, including illustrations and icon sets, as well as technical writing
// content are licensed under the terms of the Creative Commons Attribution-ShareAlike 4.0
// International. See the License terms at http://creativecommons.org/licenses/by-sa/4.0/legalcode

import React from "react";
import { ReactSVG } from "react-svg";
import classNames from "classnames";
import { isMobile } from "react-device-detect";

import { Text } from "../text";
import { Badge } from "../badge";

import styles from "./ArticleItem.module.scss";
import { ArticleItemProps } from "./ArticleItem.types";

const getInitial = (text: string) => text.substring(0, 1).toUpperCase();

export const ArticleItemPure = (props: ArticleItemProps) => {
  const {
    className,
    id,
    style,
    icon,
    text,
    showText = false,
    onClick,
    onDrop,
    isEndOfBlock = false,
    isActive = false,
    isDragging = false,
    isDragActive = false,
    showInitial = false,
    showBadge = false,
    labelBadge,
    iconBadge,
    onClickBadge,
    isHeader = false,
    isFirstHeader = false,
    folderId,
    badgeTitle,
    badgeComponent,
    title,
<<<<<<< HEAD
=======
    linkData,
    item,
>>>>>>> 52275272
  } = props;

  const onClickAction = (e: React.MouseEvent) => {
    onClick?.(e, id);
  };
  const onMouseDown = (e: React.MouseEvent) => {
    if (e.button !== 1) return;

    onClickAction(e);
  };
  const onClickBadgeAction = (e: React.MouseEvent) => {
    e.preventDefault();
    e.stopPropagation();
    onClickBadge?.(id);
  };

  const onMouseUpAction = () => {
    if (isDragging) onDrop?.(id, text, item);
  };

  const renderHeaderItem = () => {
    return (
      <div
        className={classNames(styles.articleItemHeaderContainer, {
          [styles.showText]: showText,
          [styles.firstHeader]: isFirstHeader,
        })}
        data-testid="article-item-header"
      >
        <Text className={styles.articleItemHeaderText} truncate noSelect>
          {showText ? text : ""}
        </Text>
      </div>
    );
  };

  const tooltipTitle = !showText ? title : undefined;

  const renderItem = () => {
    return (
      <div
        className={classNames(styles.articleItemContainer, className, {
          [styles.showText]: showText,
          [styles.endOfBlock]: isEndOfBlock,
          [styles.active]: isActive,
        })}
        style={style}
        data-testid="article-item"
        title={tooltipTitle}
      >
        <div
          className={classNames(styles.articleItemSibling, {
            [styles.active]: isActive,
            [styles.dragging]: isDragging,
            [styles.dragActive]: isDragActive,
            [styles.mobileDevice]: isMobile,
          })}
          id={folderId}
          onClick={onClickAction}
          onMouseUp={onMouseUpAction}
          onMouseDown={onMouseDown}
          data-testid="article-item-sibling"
        />
        <div
          className={classNames(styles.articleItemImg, {
            [styles.active]: isActive,
          })}
        >
          <ReactSVG className={styles.icon} src={icon} />
          {!showText ? (
            <>
              {showInitial ? (
                <Text className={styles.articleItemInitialText}>
                  {getInitial(text)}
                </Text>
              ) : null}
              {showBadge && !iconBadge ? (
                <div
                  className={classNames(styles.articleItemBadgeWrapper, {
                    [styles.showText]: showText,
                  })}
                  onClick={onClickBadgeAction}
                />
              ) : null}
            </>
          ) : null}
        </div>
        {showText ? (
          <Text
            className={classNames(styles.articleItemText, {
              [styles.active]: isActive,
            })}
            noSelect
          >
            {text}
          </Text>
        ) : null}
        {showBadge && showText ? (
          <div
            className={classNames(styles.articleItemBadgeWrapper, {
              [styles.showText]: showText,
            })}
            onClick={onClickBadgeAction}
            title={badgeTitle}
          >
            {iconBadge ? (
              <ReactSVG className={styles.articleItemIcon} src={iconBadge} />
            ) : (
              (badgeComponent ?? (
                <Badge className={styles.articleItemBadge} label={labelBadge} />
              ))
            )}
          </div>
        ) : null}
      </div>
    );
  };

  return isHeader ? renderHeaderItem() : renderItem();
};

const ArticleItem = React.memo(ArticleItemPure);

export { ArticleItem };<|MERGE_RESOLUTION|>--- conflicted
+++ resolved
@@ -62,11 +62,7 @@
     badgeTitle,
     badgeComponent,
     title,
-<<<<<<< HEAD
-=======
-    linkData,
     item,
->>>>>>> 52275272
   } = props;
 
   const onClickAction = (e: React.MouseEvent) => {
