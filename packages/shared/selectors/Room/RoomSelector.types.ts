--- conflicted
+++ resolved
@@ -4,11 +4,8 @@
 
 export interface RoomSelectorProps extends SelectorProps {
   excludeItems?: number[];
-<<<<<<< HEAD
   roomType: RoomsType | 0;
-=======
   setIsDataReady: (value: boolean) => void;
->>>>>>> e20ae17a
 }
 
 export type TItem = {
