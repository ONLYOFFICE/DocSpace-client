/*
 *
 * (c) Copyright Ascensio System Limited 2010-2018
 *
 * This program is freeware. You can redistribute it and/or modify it under the terms of the GNU 
 * General Public License (GPL) version 3 as published by the Free Software Foundation (https://www.gnu.org/copyleft/gpl.html). 
 * In accordance with Section 7(a) of the GNU GPL its Section 15 shall be amended to the effect that 
 * Ascensio System SIA expressly excludes the warranty of non-infringement of any third-party rights.
 *
 * THIS PROGRAM IS DISTRIBUTED WITHOUT ANY WARRANTY; WITHOUT EVEN THE IMPLIED WARRANTY OF MERCHANTABILITY OR
 * FITNESS FOR A PARTICULAR PURPOSE. For more details, see GNU GPL at https://www.gnu.org/copyleft/gpl.html
 *
 * You can contact Ascensio System SIA by email at sales@onlyoffice.com
 *
 * The interactive user interfaces in modified source and object code versions of ONLYOFFICE must display 
 * Appropriate Legal Notices, as required under Section 5 of the GNU GPL version 3.
 *
 * Pursuant to Section 7 § 3(b) of the GNU GPL you must retain the original ONLYOFFICE logo which contains 
 * relevant author attributions when distributing the software. If the display of the logo in its graphic 
 * form is not reasonably feasible for technical reasons, you must include the words "Powered by ONLYOFFICE" 
 * in every copy of the program you distribute. 
 * Pursuant to Section 7 § 3(e) we decline to grant you any rights under trademark law for use of our trademarks.
 *
*/


using System;
using System.Collections.Generic;
using System.Globalization;
using System.Security.Cryptography;
using System.Text;

using ASC.Common;
using ASC.Common.Logging;
using ASC.Common.Threading.Progress;
using ASC.Core;
using ASC.Core.Users;
using ASC.Data.Storage;
//using ASC.Mail.Core.Engine;
using ASC.MessagingSystem;
//using ASC.Web.CRM.Core;
using ASC.Web.Core;
//using ASC.Web.Files.Services.WCFService;
using ASC.Web.Studio.Core.Notify;
//using CrmDaoFactory = ASC.CRM.Core.Dao.DaoFactory;
using Microsoft.AspNetCore.Http;
using Microsoft.Extensions.DependencyInjection;
using Microsoft.Extensions.Options;
using Microsoft.Extensions.Primitives;

namespace ASC.Data.Reassigns
{
    public class RemoveProgressItem : IProgressItem
    {
        private readonly IDictionary<string, StringValues> _httpHeaders;

        private readonly int _tenantId;
        private readonly Guid _currentUserId;
        private readonly bool _notify;

        //private readonly IFileStorageService _docService;
        //private readonly MailGarbageEngine _mailEraser;

        public object Id { get; set; }
        public object Status { get; set; }
        public object Error { get; set; }
        public double Percentage { get; set; }
        public bool IsCompleted { get; set; }
        public Guid FromUser { get; }
        private IServiceProvider ServiceProvider { get; }
        public UserInfo User { get; }

        public RemoveProgressItem(
            IServiceProvider serviceProvider,
            HttpContext context,
            QueueWorkerRemove queueWorkerRemove,
            int tenantId, UserInfo user, Guid currentUserId, bool notify)
        {
            _httpHeaders = QueueWorker.GetHttpHeaders(context.Request);
            ServiceProvider = serviceProvider;
            _tenantId = tenantId;
            User = user;
            FromUser = user.ID;
            _currentUserId = currentUserId;
            _notify = notify;

            //_docService = Web.Files.Classes.Global.FileStorageService;
            //_mailEraser = new MailGarbageEngine();

            Id = queueWorkerRemove.GetProgressItemId(tenantId, FromUser);
            Status = ProgressStatus.Queued;
            Error = null;
            Percentage = 0;
            IsCompleted = false;
        }

        public void RunJob()
        {
            using var scope = ServiceProvider.CreateScope();
            var scopeClass = scope.ServiceProvider.GetService<RemoveProgressItemScope>();
            var (tenantManager, coreBaseSettings, messageService, studioNotifyService, securityContext, userManager, messageTarget, webItemManagerSecurity, storageFactory, userFormatter, options) = scopeClass;
            var logger = options.Get("ASC.Web");
            var tenant = tenantManager.SetCurrentTenant(_tenantId);
            var userName = userFormatter.GetUserName(User, DisplayUserNameFormat.Default);

            try
            {
                Percentage = 0;
                Status = ProgressStatus.Started;

                _ = securityContext.AuthenticateMe(_currentUserId);

                long crmSpace;
                GetUsageSpace(webItemManagerSecurity, out var docsSpace, out var mailSpace, out var talkSpace);

                logger.InfoFormat("deleting user data for {0} ", FromUser);

                logger.Info("deleting of data from documents");

                Percentage = 25;
                //_docService.DeleteStorage(_userId);

                if (!coreBaseSettings.CustomMode)
                {
                    logger.Info("deleting of data from crm");

                    Percentage = 50;
                    //using (var scope = DIHelper.Resolve(_tenantId))
                    //{
                    //    var crmDaoFactory = scope.Resolve<CrmDaoFactory>();
                    crmSpace = 0;// crmDaoFactory.ReportDao.GetFiles(_userId).Sum(file => file.ContentLength);
                    //    crmDaoFactory.ReportDao.DeleteFiles(_userId);
                    //}
                }
                else
                {
                    crmSpace = 0;
                }

                logger.Info("deleting of data from mail");

                Percentage = 75;
                //_mailEraser.ClearUserMail(_userId);

                logger.Info("deleting of data from talk");

                Percentage = 99;
                DeleteTalkStorage(storageFactory);

                SendSuccessNotify(studioNotifyService, messageService, messageTarget, userName, docsSpace, crmSpace, mailSpace, talkSpace);

                Percentage = 100;
                Status = ProgressStatus.Done;
            }
            catch (Exception ex)
            {
                logger.Error(ex);
                Status = ProgressStatus.Failed;
                Error = ex.Message;
                SendErrorNotify(studioNotifyService, ex.Message, userName);
            }
            finally
            {
                logger.Info("data deletion is complete");
                IsCompleted = true;
            }
        }

        public object Clone()
        {
            return MemberwiseClone();
        }

        private void GetUsageSpace(WebItemManagerSecurity webItemManagerSecurity, out long docsSpace, out long mailSpace, out long talkSpace)
        {
            docsSpace = mailSpace = talkSpace = 0;

            var webItems = webItemManagerSecurity.GetItems(Web.Core.WebZones.WebZoneType.All, ItemAvailableState.All);

            foreach (var item in webItems)
            {
                IUserSpaceUsage manager;

                if (item.ID == WebItemManager.DocumentsProductID)
                {
                    manager = item.Context.SpaceUsageStatManager as IUserSpaceUsage;
                    if (manager == null) continue;
                    docsSpace = manager.GetUserSpaceUsage(FromUser);
                }

                if (item.ID == WebItemManager.MailProductID)
                {
                    manager = item.Context.SpaceUsageStatManager as IUserSpaceUsage;
                    if (manager == null) continue;
                    mailSpace = manager.GetUserSpaceUsage(FromUser);
                }

                if (item.ID == WebItemManager.TalkProductID)
                {
                    manager = item.Context.SpaceUsageStatManager as IUserSpaceUsage;
                    if (manager == null) continue;
                    talkSpace = manager.GetUserSpaceUsage(FromUser);
                }
            }
        }

        private void DeleteTalkStorage(StorageFactory storageFactory)
        {
            using var md5 = MD5.Create();
            var data = md5.ComputeHash(Encoding.Default.GetBytes(FromUser.ToString()));

            var sBuilder = new StringBuilder();

            for (int i = 0, n = data.Length; i < n; i++)
            {
                _ = sBuilder.Append(data[i].ToString("x2"));
            }

            var md5Hash = sBuilder.ToString();

            var storage = storageFactory.GetStorage(_tenantId.ToString(CultureInfo.InvariantCulture), "talk");

            if (storage != null && storage.IsDirectory(md5Hash))
            {
                storage.DeleteDirectory(md5Hash);
            }
        }

        private void SendSuccessNotify(StudioNotifyService studioNotifyService, MessageService messageService, MessageTarget messageTarget, string userName, long docsSpace, long crmSpace, long mailSpace, long talkSpace)
        {
            if (_notify)
                studioNotifyService.SendMsgRemoveUserDataCompleted(_currentUserId, User, userName,
                                                                            docsSpace, crmSpace, mailSpace, talkSpace);

            if (_httpHeaders != null)
                messageService.Send(_httpHeaders, MessageAction.UserDataRemoving, messageTarget.Create(FromUser), new[] { userName });
            else
                messageService.Send(MessageAction.UserDataRemoving, messageTarget.Create(FromUser), userName);
        }

        private void SendErrorNotify(StudioNotifyService studioNotifyService, string errorMessage, string userName)
        {
            if (!_notify) return;

            studioNotifyService.SendMsgRemoveUserDataFailed(_currentUserId, User, userName, errorMessage);
        }
    }

    public class RemoveProgressItemScope
    {
        private TenantManager TenantManager { get; }
        private CoreBaseSettings CoreBaseSettings { get; }
        private MessageService MessageService { get; }
        private StudioNotifyService StudioNotifyService { get; }
        private SecurityContext SecurityContext { get; }
        private UserManager UserManager { get; }
        private MessageTarget MessageTarget { get; }
        private WebItemManagerSecurity WebItemManagerSecurity { get; }
        private StorageFactory StorageFactory { get; }
        private UserFormatter UserFormatter { get; }
        private IOptionsMonitor<ILog> Options { get; }

        public RemoveProgressItemScope(TenantManager tenantManager,
            CoreBaseSettings coreBaseSettings,
            MessageService messageService,
            StudioNotifyService studioNotifyService,
            SecurityContext securityContext,
            UserManager userManager,
            MessageTarget messageTarget,
            WebItemManagerSecurity webItemManagerSecurity,
            StorageFactory storageFactory,
            UserFormatter userFormatter,
            IOptionsMonitor<ILog> options)
        {
            TenantManager = tenantManager;
            CoreBaseSettings = coreBaseSettings;
            MessageService = messageService;
            StudioNotifyService = studioNotifyService;
            SecurityContext = securityContext;
            UserManager = userManager;
            MessageTarget = messageTarget;
            WebItemManagerSecurity = webItemManagerSecurity;
            StorageFactory = storageFactory;
            UserFormatter = userFormatter;
            Options = options;
        }

        public void Deconstruct(out TenantManager tenantManager,
            out CoreBaseSettings coreBaseSettings,
            out MessageService messageService,
            out StudioNotifyService studioNotifyService,
            out SecurityContext securityContext,
            out UserManager userManager,
            out MessageTarget messageTarget,
            out WebItemManagerSecurity webItemManagerSecurity,
            out StorageFactory storageFactory,
            out UserFormatter userFormatter,
            out IOptionsMonitor<ILog> optionsMonitor)
        {
            tenantManager = TenantManager;
            coreBaseSettings = CoreBaseSettings;
            messageService = MessageService;
            studioNotifyService = StudioNotifyService;
            securityContext = SecurityContext;
            userManager = UserManager;
            messageTarget = MessageTarget;
            webItemManagerSecurity = WebItemManagerSecurity;
            storageFactory = StorageFactory;
            userFormatter = UserFormatter;
            optionsMonitor = Options;
        }
    }

    public static class RemoveProgressItemExtension
    {
        public static DIHelper AddRemoveProgressItemService(this DIHelper services)
        {
<<<<<<< HEAD

            _ = services.TryAddSingleton<ProgressQueueOptionsManager<RemoveProgressItem>>();
            _ = services.TryAddSingleton<ProgressQueue<RemoveProgressItem>>();
            _ = services.TryAddScoped<RemoveProgressItemScope>();
            _ = services.AddSingleton<IPostConfigureOptions<ProgressQueue<RemoveProgressItem>>, ConfigureProgressQueue<RemoveProgressItem>>();
=======
            services.TryAddSingleton<ProgressQueueOptionsManager<RemoveProgressItem>>();
            services.TryAddSingleton<ProgressQueue<RemoveProgressItem>>();
            services.TryAddScoped<RemoveProgressItemScope>();
            services.AddSingleton<IPostConfigureOptions<ProgressQueue<RemoveProgressItem>>, ConfigureProgressQueue<RemoveProgressItem>>();
>>>>>>> 43a085eb
            return services;
        }
    }
}<|MERGE_RESOLUTION|>--- conflicted
+++ resolved
@@ -96,9 +96,9 @@
 
         public void RunJob()
         {
-            using var scope = ServiceProvider.CreateScope();
-            var scopeClass = scope.ServiceProvider.GetService<RemoveProgressItemScope>();
-            var (tenantManager, coreBaseSettings, messageService, studioNotifyService, securityContext, userManager, messageTarget, webItemManagerSecurity, storageFactory, userFormatter, options) = scopeClass;
+            using var scope = ServiceProvider.CreateScope();
+            var scopeClass = scope.ServiceProvider.GetService<RemoveProgressItemScope>();
+            var (tenantManager, coreBaseSettings, messageService, studioNotifyService, securityContext, userManager, messageTarget, webItemManagerSecurity, storageFactory, userFormatter, options) = scopeClass;
             var logger = options.Get("ASC.Web");
             var tenant = tenantManager.SetCurrentTenant(_tenantId);
             var userName = userFormatter.GetUserName(User, DisplayUserNameFormat.Default);
@@ -246,87 +246,79 @@
         }
     }
 
-    public class RemoveProgressItemScope
-    {
-        private TenantManager TenantManager { get; }
-        private CoreBaseSettings CoreBaseSettings { get; }
-        private MessageService MessageService { get; }
-        private StudioNotifyService StudioNotifyService { get; }
-        private SecurityContext SecurityContext { get; }
-        private UserManager UserManager { get; }
-        private MessageTarget MessageTarget { get; }
-        private WebItemManagerSecurity WebItemManagerSecurity { get; }
-        private StorageFactory StorageFactory { get; }
-        private UserFormatter UserFormatter { get; }
-        private IOptionsMonitor<ILog> Options { get; }
-
-        public RemoveProgressItemScope(TenantManager tenantManager,
-            CoreBaseSettings coreBaseSettings,
-            MessageService messageService,
-            StudioNotifyService studioNotifyService,
-            SecurityContext securityContext,
-            UserManager userManager,
-            MessageTarget messageTarget,
-            WebItemManagerSecurity webItemManagerSecurity,
-            StorageFactory storageFactory,
-            UserFormatter userFormatter,
-            IOptionsMonitor<ILog> options)
-        {
-            TenantManager = tenantManager;
-            CoreBaseSettings = coreBaseSettings;
-            MessageService = messageService;
-            StudioNotifyService = studioNotifyService;
-            SecurityContext = securityContext;
-            UserManager = userManager;
-            MessageTarget = messageTarget;
-            WebItemManagerSecurity = webItemManagerSecurity;
-            StorageFactory = storageFactory;
-            UserFormatter = userFormatter;
-            Options = options;
-        }
-
-        public void Deconstruct(out TenantManager tenantManager,
-            out CoreBaseSettings coreBaseSettings,
-            out MessageService messageService,
-            out StudioNotifyService studioNotifyService,
-            out SecurityContext securityContext,
-            out UserManager userManager,
-            out MessageTarget messageTarget,
-            out WebItemManagerSecurity webItemManagerSecurity,
-            out StorageFactory storageFactory,
-            out UserFormatter userFormatter,
-            out IOptionsMonitor<ILog> optionsMonitor)
-        {
-            tenantManager = TenantManager;
-            coreBaseSettings = CoreBaseSettings;
-            messageService = MessageService;
-            studioNotifyService = StudioNotifyService;
-            securityContext = SecurityContext;
-            userManager = UserManager;
-            messageTarget = MessageTarget;
-            webItemManagerSecurity = WebItemManagerSecurity;
-            storageFactory = StorageFactory;
-            userFormatter = UserFormatter;
-            optionsMonitor = Options;
-        }
+    public class RemoveProgressItemScope
+    {
+        private TenantManager TenantManager { get; }
+        private CoreBaseSettings CoreBaseSettings { get; }
+        private MessageService MessageService { get; }
+        private StudioNotifyService StudioNotifyService { get; }
+        private SecurityContext SecurityContext { get; }
+        private UserManager UserManager { get; }
+        private MessageTarget MessageTarget { get; }
+        private WebItemManagerSecurity WebItemManagerSecurity { get; }
+        private StorageFactory StorageFactory { get; }
+        private UserFormatter UserFormatter { get; }
+        private IOptionsMonitor<ILog> Options { get; }
+
+        public RemoveProgressItemScope(TenantManager tenantManager,
+            CoreBaseSettings coreBaseSettings,
+            MessageService messageService,
+            StudioNotifyService studioNotifyService,
+            SecurityContext securityContext,
+            UserManager userManager,
+            MessageTarget messageTarget,
+            WebItemManagerSecurity webItemManagerSecurity,
+            StorageFactory storageFactory,
+            UserFormatter userFormatter,
+            IOptionsMonitor<ILog> options)
+        {
+            TenantManager = tenantManager;
+            CoreBaseSettings = coreBaseSettings;
+            MessageService = messageService;
+            StudioNotifyService = studioNotifyService;
+            SecurityContext = securityContext;
+            UserManager = userManager;
+            MessageTarget = messageTarget;
+            WebItemManagerSecurity = webItemManagerSecurity;
+            StorageFactory = storageFactory;
+            UserFormatter = userFormatter;
+            Options = options;
+        }
+
+        public void Deconstruct(out TenantManager tenantManager,
+            out CoreBaseSettings coreBaseSettings,
+            out MessageService messageService,
+            out StudioNotifyService studioNotifyService,
+            out SecurityContext securityContext,
+            out UserManager userManager,
+            out MessageTarget messageTarget,
+            out WebItemManagerSecurity webItemManagerSecurity,
+            out StorageFactory storageFactory,
+            out UserFormatter userFormatter,
+            out IOptionsMonitor<ILog> optionsMonitor)
+        {
+            tenantManager = TenantManager;
+            coreBaseSettings = CoreBaseSettings;
+            messageService = MessageService;
+            studioNotifyService = StudioNotifyService;
+            securityContext = SecurityContext;
+            userManager = UserManager;
+            messageTarget = MessageTarget;
+            webItemManagerSecurity = WebItemManagerSecurity;
+            storageFactory = StorageFactory;
+            userFormatter = UserFormatter;
+            optionsMonitor = Options;
+        }
     }
 
     public static class RemoveProgressItemExtension
     {
         public static DIHelper AddRemoveProgressItemService(this DIHelper services)
         {
-<<<<<<< HEAD
-
             _ = services.TryAddSingleton<ProgressQueueOptionsManager<RemoveProgressItem>>();
             _ = services.TryAddSingleton<ProgressQueue<RemoveProgressItem>>();
             _ = services.TryAddScoped<RemoveProgressItemScope>();
             _ = services.AddSingleton<IPostConfigureOptions<ProgressQueue<RemoveProgressItem>>, ConfigureProgressQueue<RemoveProgressItem>>();
-=======
-            services.TryAddSingleton<ProgressQueueOptionsManager<RemoveProgressItem>>();
-            services.TryAddSingleton<ProgressQueue<RemoveProgressItem>>();
-            services.TryAddScoped<RemoveProgressItemScope>();
-            services.AddSingleton<IPostConfigureOptions<ProgressQueue<RemoveProgressItem>>, ConfigureProgressQueue<RemoveProgressItem>>();
->>>>>>> 43a085eb
             return services;
         }
     }
