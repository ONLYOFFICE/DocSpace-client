--- conflicted
+++ resolved
@@ -38,14 +38,9 @@
 };
 
 async function Page(props: TfaAuthProps) {
-<<<<<<< HEAD
   logger.info("TfaAuth page");
-
-  const searchParams = await props.searchParams;
-=======
   const { searchParams: sp } = props;
   const searchParams = await sp;
->>>>>>> 552ccf3f
   const confirmKey = encodeParams(getStringFromSearchParams(searchParams));
   const uid = searchParams.uid;
 
