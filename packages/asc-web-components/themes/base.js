import globalColors from "../utils/globalColors";

const {
  black,
  white,
  whiteSolitude,
  grayLight,
  grayLightMid,
  grayMid,
  graySilver,
  gray,
  grayMain,
  shuttleGrey,

  blueMain,
  blueHover,
  blueActive,
  blueDisabled,
  blueCharcoal,

  orangeMain,
  orangeHover,
  orangePressed,
  orangeDisabled,

  link,
  errorColor,
  warningColor,
  red,
  blueLightMid,
  grayMaxLight,
  cyanBlueDarkShade,
  lightCumulus,
  lightMediumGoldenrod,
  activeSuccess,
  activeError,
  activeInfo,
  activeWarning,
  hoverSuccess,
  hoverError,
  hoverInfo,
  hoverWarning,
  darkBlack,
  silver,
  strongBlue,
  lightGrayishStrongBlue,
  darkRed,
} = globalColors;

const Base = {
  isBase: true,
  color: black,
  backgroundColor: white,
  fontFamily: "Open Sans, sans-serif, Arial",
  fontSize: "13px",

  text: {
    color: black,
    disableColor: gray,
    fontWeight: "normal",
    fontWeightBold: "bold",
  },

  heading: {
    fontSize: {
      xlarge: "27px",
      large: "23px",
      medium: "21px",
      small: "19px",
      xsmall: "15px",
    },

    fontWeight: 600,
    color: black,
  },

  button: {
    fontWeight: "600",
    margin: "0",
    display: "inline-block",
    textAlign: "center",
    textDecoration: "none",

    topVerticalAlign: "text-top",
    middleVerticalAlign: "middle",
    bottomVerticalAlign: "text-bottom",

    borderRadius: "3px",
    stroke: "none",
    overflow: "hidden",
    textOverflow: "ellipsis",
    whiteSpace: "nowrap",
    outline: "none",
    boxSizing: "border-box",

    paddingRight: "4px",

    height: {
      base: "24px",
      medium: "32px",
      big: "36px",
      large: "44px",
    },

    lineHeight: {
      base: "15px",
      medium: "18px",
      big: "20px",
      large: "20px",
    },

    fontSize: {
      base: "12px",
      medium: "13px",
      big: "14px",
      large: "16px",
    },

    padding: {
      base: "0 14px",
      medium: "0 18px",
      big: "0 20px",
    },

    minWidth: {
      base: "65px",
      medium: "80px",
      big: "85px",
    },

    color: {
      base: black,
      baseHover: black,
      baseActive: black,
      baseDisabled: grayLightMid,
      primary: white,
      primaryHover: white,
      primaryActive: white,
      primaryDisabled: white,
    },

    backgroundColor: {
      base: white,
      baseHover: white,
      baseActive: grayLightMid,
      baseDisabled: grayLight,
      primary: blueMain,
      primaryHover: blueHover,
      primaryActive: blueActive,
      primaryDisabled: blueDisabled,
    },

    border: {
      base: `1px solid ${globalColors.grayMid}`,
      baseHover: `1px solid ${globalColors.blueMain}`,
      baseActive: `1px solid ${globalColors.blueMain}`,
      baseDisabled: `1px solid ${globalColors.grayLightMid}`,
      primary: `1px solid ${globalColors.blueMain}`,
      primaryHover: `1px solid ${globalColors.blueHover}`,
      primaryActive: `1px solid ${globalColors.blueActive}`,
      primaryDisabled: `1px solid ${globalColors.blueDisabled}`,
    },

    loader: {
      base: black,
      primary: white,
    },
  },

  helpButton: {
    width: "100%",
    backgroundColor: white,
    maxWidth: "500px",
    margin: "0",
    lineHeight: "56px",
    fontWeight: "700",
    borderBottom: `1px solid ${globalColors.lightGrayishBlue}`,
    padding: "0 16px 16px",
    bodyPadding: "16px 0",
  },

  mainButtonMobile: {
    textColor: grayMain,

    buttonColor: orangeMain,
    iconFill: white,

    circleBackground: white,

    mobileProgressBarBackground: "rgb(48%, 58%, 69%, 0.4)",

    bar: {
      background: "linear-gradient(225deg, #2274aa 0%, #0f4071 100%)",
      errorBackground: orangePressed,
    },

    buttonWrapper: {
      background: white,
      uploadingBackground: grayLightMid,
    },

    buttonOptions: {
      backgroundColor: blueLightMid,
      color: white,
    },

    dropDown: {
      position: "fixed",
      right: "32px",
      bottom: "32px",

      width: "400px",

<<<<<<< HEAD
      zIndex: "202",

      mobile: {
        right: "24px",
        bottom: "24px",

        marginLeft: "24px",

        width: "calc(100vw - 48px)",
      },
=======
      separatorBackground: white,

      buttonColor: white,
      hoverButtonColor: "#3a6c9e",

      backgroundActionMobile: blueLightMid,
>>>>>>> 21cd73a6
    },

    dropDownItem: {
      padding: "10px",
    },
  },

  mainButton: {
    backgroundColor: orangeMain,
    disableBackgroundColor: orangeDisabled,
    hoverBackgroundColor: orangeHover,
    clickBackgroundColor: orangePressed,

    padding: "5px 10px",
    borderRadius: "3px",
    lineHeight: "22px",
    fontSize: "15px",
    fontWeight: 700,
    textColor: white,

    cornerRoundsTopRight: "0",
    cornerRoundsBottomRight: "0",

    svg: {
      margin: "auto",
      height: "100%",
      fill: white,
    },

    secondaryButton: {
      height: "32px",
      padding: "0",
      borderRadius: "3px",
      cornerRoundsTopLeft: "0",
      cornerRoundsBottomLeft: "0",
    },

    dropDown: {
      width: "100%",
      top: "100%",
    },

    arrowDropdown: {
      borderLeft: "4px solid transparent",
      borderRight: "4px solid transparent",
      borderTop: "4px solid white",
      right: "10px",
      top: "50%",
      width: "0",
      height: "0",
      marginTop: " -1px",
    },
  },

  socialButton: {
    fontWeight: "600",
    textDecoration: "none",
    padding: "0",
    borderRadius: "2px",
    height: "40px",
    textAlign: "left",
    stroke: " none",
    outline: "none",
    width: "100%",

    background: white,
    disableBackgroundColor: "rgba(0, 0, 0, 0.08)",
    hoverBackground: white,
    activeBackground: grayMaxLight,

    boxShadow:
      "0px 1px 1px rgba(0, 0, 0, 0.24),0px 0px 1px rgba(0, 0, 0, 0.12)",
    hoverBoxShadow:
      "0px 2px 2px rgba(0, 0, 0, 0.24),0px 0px 2px rgba(0, 0, 0, 0.12)",

    color: "rgba(0, 0, 0, 0.54)",
    disableColor: "rgba(0, 0, 0, 0.4)",
    border: "none",
    text: {
      width: "100%",
      height: "16px",
      margin: "0 11px",
      fontWeight: "600",
      fontSize: "14px",
      lineHeight: "14px",
      letterSpacing: "0.21875px",
      overflow: "hidden",
      textOverflow: "ellipsis",
      whiteSpace: "nowrap",
      color: "#757575",
    },

    svg: {
      margin: "11px",
      width: "18px",
      height: "18px",
      minWidth: "18px",
      minHeight: "18px",
    },
  },

  groupButton: {
    fontSize: "14px",
    lineHeight: "19px",
    color: black,
    disableColor: gray,
    float: "left",
    height: "19px",
    overflow: "hidden",
    padding: "0px",

    separator: {
      border: `1px solid ${globalColors.grayLightMid}`,
      width: "0px",
      height: "24px",
      margin: "16px 12px 0 12px",
    },

    checkbox: {
      margin: "16px 0 16px 24px",
      tabletMargin: "auto 0 auto 16px",
    },
  },

  groupButtonsMenu: {
    top: "0",
    background: white,
    boxShadow: " 0px 10px 18px -8px rgba(0, 0, 0, 0.100306)",
    height: "48px",
    tabletHeight: "56px",
    padding: "0 18px 19px 0",
    width: "100%",
    zIndex: "189",
    marginTop: "1px",

    closeButton: {
      right: "11px",
      top: "6px",
      tabletTop: "10px",
      width: "20px",
      height: "20px",
      padding: "8px",
      hoverBackgroundColor: cyanBlueDarkShade,
      backgroundColor: grayMid,
    },
  },

  iconButton: {
    color: gray,
    hoverColor: grayMain,
  },
  selectorAddButton: {
    background: grayLight,
    activeBackground: grayLightMid,

    border: `1px solid ${globalColors.grayLightMid}`,
    boxSizing: "border-box",
    borderRadius: "3px",
    height: " 34px",
    width: "34px",
    padding: "9px",
    color: "#979797",
    hoverColor: black,
  },

  saveCancelButtons: {
    bottom: "0",
    width: "100%",
    left: "0",
    padding: "8px 24px 8px 16px",
    marginRight: "8px",

    unsavedColor: gray,
  },

  selectedItem: {
    background: grayLight,
    border: `1px solid ${globalColors.grayLightMid}`,
    borderRadius: "3px",

    textBox: {
      padding: "0 8px",
      height: "32px",
      alignItems: "center",
      borderRight: `1px solid ${globalColors.grayLightMid}`,
    },

    text: {
      color: cyanBlueDarkShade,
      disabledColor: grayMid,
    },

    closeButton: {
      alignItems: "center",
      padding: "0 8px",
      color: "#979797",
      colorHover: cyanBlueDarkShade,
      backgroundColor: grayLightMid,
    },
  },

  checkbox: {
    fillColor: white,
    borderColor: grayMid,
    arrowColor: black,
    indeterminateColor: black,

    disableArrowColor: grayMid,
    disableBorderColor: grayLightMid,
    disableFillColor: grayLight,
    disableIndeterminateColor: gray,

    hoverBorderColor: gray,
    hoverIndeterminateColor: black,
  },

  // slider: {
  //   sliderBarColorProgress: blueMain,
  //   sliderBarColorProgressDisabled: grayMid,
  //   sliderBarColor: grayLightMid,
  //   sliderBarDisableColor: grayLightMid,

  //   sliderBarBorderActive: `1px solid ${globalColors.grayMid}`,
  //   sliderBarBorderDisable: `1px solid ${globalColors.grayMid}`,

  //   thumbFillDisable: grayLightMid,
  //   thumbFillActive: grayLightMid,

  //   thumbBorderColorActive: `1px solid ${globalColors.gray}`,
  //   thumbBorderColorDisable: `1px solid ${globalColors.grayMid}`,

  //   sliderWidth: "202px",

  //   arrowHover: blueMain,
  //   arrowColor: grayMid,
  // },

  viewSelector: {
    fillColor: white,
    checkedFillColor: gray,
    fillColorDisabled: grayLight,
    disabledFillColor: grayLightMid,
    disabledFillColorInner: grayMid,
    hoverBorderColor: gray,
    borderColor: grayMid,
  },

  radioButton: {
    textColor: black,
    textDisableColor: gray,

    marginRight: "4px",

    background: white,
    disableBackground: grayLight,

    fillColor: black,
    borderColor: grayMid,

    disableFillColor: grayMid,
    disableBorderColor: grayLightMid,

    hoverBorderColor: gray,
  },

  requestLoader: {
    backgroundColor: white,
    border: `1px solid ${globalColors.veryLightGrey}`,
    overflow: "hidden",
    padding: "5px 10px",
    lineHeight: "16px",
    borderRadius: "5px",
    boxShadow: "0 2px 8px rgba(0, 0, 0, 0.3)",

    marginRight: "10px",
    top: "10px",
    width: "100%",
  },

  row: {
    minHeight: "47px",
    width: "100%",
    borderBottom: globalColors.grayLightMid,
    minWidth: "160px",
    overflow: "hidden",
    textOverflow: "ellipsis",

    element: {
      marginRight: "14px",
      marginLeft: "2px",
    },

    optionButton: {
      padding: "8px 0px 9px 7px",
    },
  },

  rowContent: {
    icons: {
      height: "19px",
    },

    margin: "0 6px",
    fontSize: "12px",
    fontStyle: "normal",
    fontWeight: "600",
    height: "56px",
    maxWidth: " 100%",

    sideInfo: {
      minWidth: "160px",
      margin: "0 6px",
      overflow: "hidden",
      textOverflow: "ellipsis",
    },

    mainWrapper: {
      minWidth: "140px",
      marginRight: "8px",
      marginTop: "8px",
      width: "95%",
    },
  },

  badge: {
    border: "1px solid transparent",
    padding: "1px",
    lineHeight: "0.8",
    overflow: "hidden",
    color: white,
    backgroundColor: orangeMain,
  },

  scrollbar: {
    backgroundColorVertical: "rgba(208, 213, 218, 1)",
    backgroundColorHorizontal: "rgba(0, 0, 0, 0.1)",
    hoverBackgroundColorVertical: "rgba(163, 169, 174, 1)",
  },

  modalDialog: {
    width: "auto",
    maxwidth: "560px",
    margin: " 0 auto",
    minHeight: "100%",

    content: {
      backgroundColor: white,
      modalPadding: "0 12px 12px",
      modalBorderRadius: "6px",
      asidePadding: "0 16px 16px",
      heading: {
        maxWidth: "500px",
        margin: "0",
        modalLineHeight: "40px",
        asideLineHeight: "56px",
        fontWeight: "700",
        asideFontSize: "21px",
        modalFontSize: "18px",
      },
    },

    header: {
      borderBottom: `1px solid ${globalColors.lightGrayishBlue}`,
    },

    closeButton: {
      width: "14px",
      height: "14px",
      minWidth: "14px",
      minHeight: "14px",

      right: "16px",
      top: "13px",
      hoverColor: grayMain,
    },
  },

  paging: {
    button: {
      marginRight: "8px",
      maxWidth: "110px",
      padding: "6px 8px 10px",
    },

    page: {
      marginRight: "8px",
      width: "110%",
    },

    comboBox: {
      marginLeft: "auto",
      marginRight: "0px",
    },
  },

  input: {
    color: black,
    disableColor: grayMid,

    backgroundColor: white,
    disableBackgroundColor: grayLight,

    width: {
      base: "173px",
      middle: "300px",
      big: "350px",
      huge: "500px",
      large: "550px",
    },

    borderRadius: "3px",
    boxShadow: "none",
    boxSizing: "border-box",
    border: "solid 1px",

    borderColor: grayMid,
    errorBorderColor: red,
    warningBorderColor: warningColor,
    disabledBorderColor: grayLightMid,

    hoverBorderColor: gray,
    hoverErrorBorderColor: red,
    hoverWarningBorderColor: warningColor,
    hoverDisabledBorderColor: grayLightMid,

    focusBorderColor: blueMain,
    focusErrorBorderColor: red,
    focusWarningBorderColor: warningColor,
    focusDisabledBorderColor: grayLightMid,
  },

  fileInput: {
    width: {
      base: "173px",
      middle: "300px",
      big: "350px",
      huge: "500px",
      large: "550px",
    },

    paddingRight: {
      base: "37px",
      middle: "48px",
      big: "53px",
      huge: "58px",
      large: "64px",
    },

    icon: {
      background: white,

      border: "1px solid",
      borderRadius: "0 3px 3px 0",

      width: {
        base: "30px",
        middle: "36px",
        big: "37px",
        huge: "38px",
        large: "48px",
      },

      height: {
        base: "30px",
        middle: "36px",
        big: "36px",
        huge: "37px",
        large: "43px",
      },
    },
  },

  passwordInput: {
    disableColor: grayMid,
    color: gray,

    iconColor: grayMid,
    hoverIconColor: gray,

    hoverColor: gray,

    lineHeight: "32px",

    tooltipTextColor: black,

    text: {
      lineHeight: "14px",
      marginTop: "-2px",
    },

    link: {
      marginTop: "-6px",

      tablet: {
        width: "100%",
        marginLeft: "0px",
        marginTop: "-1px",
      },
    },

    progress: {
      borderRadius: "2px",
      marginTop: "-2px",
    },

    newPassword: {
      margin: "0 16px",

      svg: {
        overflow: "hidden",
        marginBottom: "4px",
      },
    },
  },

  searchInput: {
    fontSize: "14px",
    fontWeight: "600",

    iconColor: grayMid,
    hoverIconColor: grayMid,
  },

  textInput: {
    fontWeight: "normal",
    placeholderColor: gray,
    disablePlaceholderColor: grayMid,

    transition: "all 0.2s ease 0s",
    appearance: "none",
    display: "flex",
    flex: "1 1 0%",
    outline: "none",
    overflow: "hidden",
    opacity: "1",

    lineHeight: {
      base: "20px",
      middle: "20px",
      big: "20px",
      huge: "21px",
      large: "20px",
    },

    fontSize: {
      base: "14px",
      middle: "14px",
      big: "16px",
      huge: "18px",
      large: "16px",
    },

    padding: {
      base: "5px 6px",
      middle: "8px 12px",
      big: "8px 16px",
      huge: "8px 20px",
      large: "11px 15px",
    },
  },

  inputBlock: {
    height: "100%",
    paddingRight: "8px",
    paddingLeft: "1px",

    display: "flex",
    alignItems: "center",
    padding: "2px 0px 2px 2px",
    margin: "0",

    borderColor: blueMain,

    iconColor: grayMid,
    hoverIconColor: grayMid,
  },

  textArea: {
    width: "100%",
    height: "90%",
    border: "none",
    outline: "none",
    resize: "none",
    overflow: "hidden",
    padding: "5px 8px 2px 8px",
    fontSize: "13px",
    lineHeight: "1.5",

    disabledColor: grayLight,

    focusBorderColor: blueMain,
    focusErrorBorderColor: red,
    focusOutline: "none",

    scrollWidth: "100%",
    scrollHeight: "91px",
  },

  link: {
    color: black,
    lineHeight: "calc(100% + 6px)",
    opacity: "0.5",
    textDecoration: "none",
    cursor: "pointer",
    display: "inline-block",

    hover: {
      textDecoration: "underline dashed",
      page: { textDecoration: "underline" },
    },
  },

  linkWithDropdown: {
    paddingRight: "20px",
    semiTransparentOpacity: "0.5",
    textDecoration: "underline dashed",
    disableColor: gray,

    svg: {
      opacity: "1",
      semiTransparentOpacity: "0.5",
    },

    text: { maxWidth: "100%" },

    span: { maxWidth: "300px" },

    caret: {
      width: "5px",
      minWidth: "5px",
      height: "4px",
      minHeight: "4px",
      marginLeft: "5px",
      marginTop: "-4px",
      right: "6px",
      top: "0",
      bottom: "0",
      isOpenBottom: "-1px",
      margin: "auto",
      opacity: "0",
      transform: "scale(1, -1)",
    },
  },

  tooltip: {
    borderRadius: "6px",
    boxShadow: "0px 5px 20px rgba(0, 0, 0, 0.13)",
    opacity: "1",
    padding: "16px",
    pointerEvents: "auto",
    maxWidth: "340px",
    color: "#F8F7BF",
    textColor: black,

    before: {
      border: "none",
    },
    after: {
      border: "none",
    },
  },

  tabsContainer: {
    scrollbar: {
      width: "100%",
      height: "50px",
    },

    label: {
      height: " 32px",
      borderRadius: "16px",
      minWidth: "fit-content",
      marginRight: "8px",
      width: "fit-content",

      backgroundColor: blueLightMid,
      hoverBackgroundColor: grayLight,
      disableBackgroundColor: grayLightMid,

      title: {
        margin: "7px 15px 7px 15px",
        overflow: "hidden",
        color: white,
        hoverColor: white,
        disableColor: grayMid,
      },
    },
  },

  fieldContainer: {
    horizontal: {
      margin: "0 0 16px 0",

      label: {
        lineHeight: "32px",
        margin: "0",
      },

      body: {
        flexGrow: "1",
      },

      iconButton: {
        marginTop: "10px",
        marginLeft: "8px",
      },
    },

    vertical: {
      margin: "0 0 16px 0",

      label: {
        lineHeight: "13px",
        height: "15px",
      },

      labelIcon: {
        width: "100%",
        margin: "0 0 8px 0",
      },

      body: {
        width: "100%",
      },

      iconButton: {
        margin: "0",
        padding: "0px 8px",
        width: "13px",
        height: "13px",
      },
    },

    errorLabel: {
      color: orangePressed,
    },
  },

  avatar: {
    initialsContainer: {
      color: white,
      left: "50%",
      top: "50%",
      transform: "translate(-50%, -50%)",
      fontWeight: "600",

      fontSize: {
        min: "12px",
        small: "12px",
        medium: "20px",
        big: "34px",
        max: "72px",
      },
    },

    roleWrapperContainer: {
      left: {
        min: "-2px",
        small: "-2px",
        medium: "-4px",
        big: "0px",
        max: "0px",
      },

      bottom: {
        min: "3px",
        small: "3px",
        medium: "6px",
        big: "5px",
        max: "0px",
      },

      width: {
        medium: "14px",
        max: "24px",
      },

      height: {
        medium: "14px",
        max: "24px",
      },
    },

    imageContainer: {
      backgroundImage: blueMain,
      background: grayMid,
      borderRadius: "50%",
      height: "100%",

      svg: {
        display: "block",
        width: "50%",
        height: "100%",
        margin: "auto",
        fill: white,
      },
    },

    administrator: {
      fill: orangeMain,
      stroke: darkBlack,
      color: white,
    },

    guest: {
      fill: "#3B72A7",
      stroke: darkBlack,
      color: white,
    },

    owner: {
      fill: "#EDC409",
      stroke: darkBlack,
      color: white,
    },

    editContainer: {
      right: "0px",
      bottom: "0px",
      fill: white,
      backgroundColor: blueLightMid,
      borderRadius: "50%",
      height: "32px",
      width: "32px",
    },

    image: {
      width: "100%",
      height: "auto",
      borderRadius: "50%",
    },

    width: {
      min: "32px",
      small: "36px",
      medium: "48px",
      big: "82px",
      max: "160px",
    },

    height: {
      min: "32px",
      small: "36px",
      medium: "48px",
      big: "82px",
      max: "160px",
    },
  },

  avatarEditor: {
    minWidth: "208px",
    maxWidth: "300px",
    width: "max-content",
  },

  avatarEditorBody: {
    maxWidth: "400px",

    selectLink: {
      color: black,
      linkColor: link,
    },

    slider: {
      width: "100%",
      margin: "8px 0",
      backgroundColor: "transparent",

      runnableTrack: {
        background: grayLightMid,
        focusBackground: grayLightMid,
        border: `1.4px solid ${grayLightMid}`,
        borderRadius: "5.6px",
        width: "100%",
        height: "8px",
      },

      sliderThumb: {
        marginTop: "-9.4px",
        width: "24px",
        height: "24px",
        background: blueMain,
        border: `6px solid ${white}`,
        borderRadius: "30px",
        boxShadow: "0px 5px 20px rgba(4, 15, 27, 0.13)",
      },

      thumb: {
        width: "24px",
        height: "24px",
        background: blueMain,
        border: `6px solid ${white}`,
        borderRadius: "30px",
        marginTop: "0px",
        boxShadow: "0px 5px 20px rgba(4, 15, 27, 0.13)",
      },

      rangeTrack: {
        background: grayLightMid,
        border: `1.4px solid ${grayLightMid}`,
        borderRadius: "5.6px",
        width: "100%",
        height: "8px",
      },

      rangeThumb: {
        width: "14px",
        height: "14px",
        background: blueMain,
        border: `6px solid ${white}`,
        borderRadius: "30px",
        boxShadow: "0px 5px 20px rgba(4, 15, 27, 0.13)",
      },

      track: {
        background: "transparent",
        borderColor: "transparent",
        borderWidth: "10.2px 0",
        color: "transparent",
        width: "100%",
        height: "8px",
      },

      fillLower: {
        background: grayLightMid,
        focusBackground: grayLightMid,
        border: `1.4px solid ${grayLightMid}`,
        borderRadius: "11.2px",
      },

      fillUpper: {
        background: grayLightMid,
        focusBackground: grayLightMid,
        border: `1.4px solid ${grayLightMid}`,
        borderRadius: "11.2px",
      },
    },

    dropZone: {
      border: `1px dashed ${silver}`,
    },

    container: {
      miniPreview: {
        width: "160px",
        border: `1px solid ${grayLightMid}`,
        borderRadius: "6px",
        padding: "8px",
      },

      buttons: {
        height: "32px",
        background: gray,

        mobileWidth: "40px",
        mobileHeight: "100%",
        mobileBackground: "none",
      },

      button: {
        background: gray,
        fill: white,
        hoverFill: white,
        padding: "0 12px",
        height: "40px",
        borderRadius: "6px",
      },

      zoom: {
        height: "56px",

        mobileHeight: "24px",
        marginTop: "16px",
      },
    },
  },

  backdrop: {
    backgroundColor: "rgba(6, 22, 38, 0.1)",
    unsetBackgroundColor: "unset",
  },

  treeMenu: {
    disabledColor: "#767676",
  },

  treeNode: {
    dragging: {
      draggable: {
        background: lightCumulus,
        hoverBackgroundColor: lightMediumGoldenrod,
        borderRadius: "3px",
      },

      title: {
        width: "85%",
      },
    },

    draggable: {
      color: cyanBlueDarkShade,
      dragOverBackgroundColor: strongBlue,
      border: `1px ${strongBlue} solid`,
      dragOverColor: white,

      gapTop: {
        borderTop: `2px blue solid`,
      },

      gapBottom: {
        borderBottom: `2px blue solid`,
      },
    },

    contentWrapper: {
      color: darkRed,
    },

    title: {
      color: cyanBlueDarkShade,
    },

    selected: {
      background: lightGrayishStrongBlue,
      hoverBackgroundColor: lightGrayishStrongBlue,
      borderRadius: "3px",
    },

    checkbox: {
      border: `2px solid ${white}`,
      borderTop: 0,
      borderLeft: 0,
    },
  },

  progressBar: {
    height: "22px",
    backgroundColor: grayLight,
    marginLeft: "-100%",

    fullText: {
      padding: "0px 6px",
      fontWeight: "600",
      margin: "0",
    },

    percent: {
      float: "left",
      overflow: "hidden",
      maxHeight: "22px",
      minHeight: "22px",
      transition: "width 0.6s ease",
      background: "linear-gradient(90deg, #20d21f 75%, #b9d21f 100%)",
    },

    text: {
      minWidth: "200%",

      progressText: {
        padding: "2px 6px",
        margin: "0",
        minWidth: "100px",
        fontWeight: "600",
      },
    },

    dropDown: {
      padding: "16px 16px 16px 17px",
    },
  },

  dropDown: {
    fontWeight: "600",
    fontSize: "13px",
    zIndex: "200",
    background: white,
    borderRadius: "6px",
    boxShadow: "0px 5px 20px rgba(0, 0, 0, 0.13)",
  },

  dropDownItem: {
    color: black,
    disableColor: gray,
    backgroundColor: white,
    hoverBackgroundColor: grayLight,
    hoverDisabledBackgroundColor: white,
    fontWeight: "600",
    fontSize: "13px",
    width: "100%",
    maxWidth: "500px",
    border: "0px",
    margin: "0px",
    padding: "0px 16px",
    lineHeight: "32px",
    tabletLineHeight: "36px",

    icon: {
      width: "16px",
      marginRight: "8px",
      lineHeight: "14px",

      color: black,
      disableColor: gray,
    },

    separator: {
      padding: "0px 16px",
      borderBottom: `1px solid ${globalColors.grayLightMid}`,
      margin: " 4px 16px 4px",
      lineHeight: "1px",
      height: "1px",
      width: "calc(100% - 32px)",
    },
  },

  toast: {
    active: {
      success: activeSuccess,
      error: activeError,
      info: activeInfo,
      warning: activeWarning,
    },
    hover: {
      success: hoverSuccess,
      error: hoverError,
      info: hoverInfo,
      warning: hoverWarning,
    },
    border: {
      success: "none",
      error: "none",
      info: "none",
      warning: "none",
    },

    zIndex: "9999",
    position: "fixed",
    padding: "4px",
    width: "320px",
    color: white,
    top: "16px",
    right: "24px",
    marginTop: "0px",

    closeButton: {
      color: white,
      fontWeight: "700",
      fontSize: "14px",
      background: "transparent",
      padding: "0",
      opacity: "0.7",
      hoverOpacity: "1",
      transition: "0.3s ease",
    },

    main: {
      marginBottom: "1rem",
      boxShadow: "0px 10px 16px -12px rgba(0, 0, 0, 0.3)",
      maxHeight: "800px",
      overflow: "hidden",
      borderRadius: "6px",
      color: darkBlack,
      margin: "0 0 12px",
      padding: "12px",
      minHeight: "32px",
      width: "100%",
      right: "0",
      transition: "0.3s",
    },
  },

  toastr: {
    svg: {
      width: "16px",
      minWidth: "16px",
      height: "16px",
      minHeight: "16px",
      color: {
        success: black,
        error: black,
        info: black,
        warning: black,
      },
    },

    text: {
      lineHeight: " 1.3",
      fontSize: "12px",
      color: black,
    },

    title: {
      fontWeight: "600",
      margin: "0",
      marginBottom: "5px",
      lineHeight: "16px",
      color: {
        success: darkBlack,
        error: darkBlack,
        info: darkBlack,
        warning: darkBlack,
      },
      fontSize: "12px",
    },

    closeButtonColor: black,
  },

  loader: {
    color: shuttleGrey,
    size: "40px",
    marginRight: "2px",
    borderRadius: "50%",
  },

  dialogLoader: {
    borderBottom: "1px solid rgb(222, 226, 230)",
  },

  // dropDownItem: {
  //   width: "100%",
  //   maxWidth: "240px",
  //   border: "none",
  //   cursor: "pointer",
  //   padding: "0px 16px",
  //   lineHeight: "32px",
  //   textAlign: "left",
  //   background: "none",
  //   textDecoration: "none",
  //   fontStyle: "normal",
  //   fontWeight: "600",
  //   fontSize: "13px",

  //   whiteSpace: "nowrap",
  //   overflow: "hidden",
  //   textOverflow: "ellipsis",

  //   outline: "none",
  //   color: black,
  //   textTransform: "none",

  //   hoverBackgroundColor: grayLight,
  //   noHoverBackgroundColor: white,

  //   header: {
  //     color: gray,
  //     hoverCursor: "default",
  //     hoverBackgroundColor: "white",
  //     textTransform: "uppercase",
  //   },

  //   disabled: {
  //     color: gray,
  //     hoverCursor: "default",
  //     hoverBackgroundColor: "white",
  //   },

  //   separator: {
  //     padding: "0px 16px",
  //     border: `0.5px solid ${grayLightMid}`,
  //     cursor: "default",
  //     margin: "6px 16px 6px",
  //     lineHeight: "1px",
  //     height: "1px",
  //     width: "calc(100% - 32px)",
  //   },

  //   tablet: { lineHeight: "36px" },

  comboBox: {
    padding: "6px 0px",

    width: {
      base: "173px",
      middle: "300px",
      big: "350px",
      huge: "500px",
    },

    arrow: {
      width: "8px",
      flex: "0 0 8px",
      marginTopWithBorder: "5px",
      marginTop: "12px",
      marginRight: "8px",
      marginLeft: "auto",
      fillColor: gray,
    },

    button: {
      height: "18px",
      heightWithBorder: "30px",
      paddingLeft: "8px",

      color: black,
      disabledColor: grayMid,
      background: white,
      backgroundWithBorder: "none",

      border: `1px solid ${grayMid}`,
      borderRadius: "3px",
      borderColor: blueMain,
      openBorderColor: blueMain,
      disabledBorderColor: grayLightMid,
      disabledBackground: grayLight,

      hoverBorderColor: gray,
      hoverBorderColorOpen: blueMain,
      hoverDisabledBorderColor: grayLightMid,
    },

    label: {
      marginRightWithBorder: "8px",
      marginRight: "4px",

      disabledColor: grayMid,
      color: black,
      selectedColor: black,
      maxWidth: "175px",

      lineHeightWithoutBorder: "16px",
      lineHeightTextDecoration: "underline dashed",
    },

    childrenButton: {
      marginRight: "8px",
      width: "16px",
      height: "16px",

      defaultDisabledColor: grayMid,
      defaultColor: gray,
      disabledColor: grayMid,
      color: black,
    },
  },

  toggleContent: {
    headingHeight: "24px",
    headingLineHeight: "26px",
    hoverBorderBottom: "1px dashed",
    contentPadding: "10px 0px 0px 0px",
    arrowMargin: "4px 8px 4px 0px",
    arrowMarginRight: "9px",
    arrowMarginBottom: "5px",
    transform: "rotate(180deg)",
    iconColor: black,

    childrenContent: {
      color: black,
      paddingTop: "6px",
    },
  },

  toggleButton: {
    fillColor: blueMain,
    fillColorOff: gray,

    disableFillColor: grayLightMid,
    disableFillColorOff: grayLightMid,

    borderColor: blueMain,
    borderColorOff: gray,

    disableBorderColor: grayLightMid,
    disableBorderColorOff: grayLightMid,

    fillCircleColor: white,
    fillCircleColorOff: white,

    disableFillCircleColor: white,
    disableFillCircleColorOff: white,
  },

  contextMenuButton: {
    content: {
      width: "100%",
      backgroundColor: white,
      padding: "0 16px 16px",
    },

    headerContent: {
      maxWidth: "500px",
      margin: "0",
      lineHeight: "56px",
      fontWeight: "700",
      borderBottom: `1px solid ${globalColors.lightGrayishBlue}`,
    },

    bodyContent: {
      padding: "16px 0",
    },
  },

  calendar: {
    baseWidth: "265px",
    bigWidth: "289px",

    baseMaxWidth: "293px",
    bigMaxWidth: "325px",

    hover: {
      backgroundColor: grayLightMid,
      borderRadius: "16px",
      cursor: "pointer",
    },

    day: {
      width: "32px",
      height: "32px",
      baseSizeWidth: "270px",
      bigSizeWidth: "294px",
      baseMarginTop: "3px",
      bigMarginTop: "7.5px",
      lineHeight: "33px",
    },

    weekdays: {
      color: black,
      disabledColor: gray,
      baseWidth: "272px",
      bigWidth: "295px",
      marginBottom: "-5px",
    },

    month: {
      baseWidth: "267px",
      bigWidth: "295px",
      color: black,
      weekendColor: gray,
      disabledColor: grayLightMid,
      neighboringHoverColor: black,
      neighboringColor: grayLightMid,
    },

    selectedDay: {
      backgroundColor: orangeMain,
      borderRadius: "16px",
      cursor: "pointer",
      color: white,
    },

    comboBox: {
      color: black,
      minWidth: "80px",
      height: "32px",
      marginLeft: "8px",
      padding: "0 0 24px 0",
    },
    comboBoxMonth: {
      baseWidth: "172px",
      bigWidth: "205px",

      baseMaxWidth: "172px",
      bigMaxWidth: "196px",
    },
  },

  datePicker: {
    width: "115px",
    dropDownPadding: "16px 16px 16px 17px",
    contentPadding: "0 16px 16px",
    bodyPadding: "16px 0",
    backgroundColor: white,
    inputBorder: blueMain,
    iconPadding: "8px 8px 7px 0px",

    contentMaxWidth: "500px",
    contentLineHeight: "56px",
    contentFontWeight: "700",

    borderBottom: `1px solid ${globalColors.lightGrayishBlue}`,
  },

  aside: {
    backgroundColor: white,
    height: "100%",
    overflowX: "hidden",
    overflowY: "auto",
    position: "fixed",
    right: "0",
    top: "0",
    bottom: "16px",
    paddingBottom: "64px",
    transition: "transform 0.3s ease-in-out",
  },

  dragAndDrop: {
    height: "100%",
    border: `1px solid ${globalColors.darkSilver}`,
    transparentBorder: "1px solid transparent",
    acceptBackground: lightMediumGoldenrod,
    background: lightCumulus,
  },

  // phoneInput: {
  //   width: "304px",
  //   height: "44px",
  //   itemTextColor: black,
  //   itemBackgroundColor: white,
  //   itemHoverColor: grayLightMid,
  //   scrollBackground: "rgba(0, 0, 0, 0.1)",
  //   placeholderColor: gray,
  // },

  // squareButton: {
  //   height: "32px",
  //   width: "32px",
  //   color: gray,
  //   backgroundColor: white,
  //   border: `1px solid ${grayMid}`,
  //   borderRadius: "3px",
  //   outline: "none",
  //   hover: {
  //     backgroundColor: white,
  //     border: `1px solid ${gray}`,
  //   },
  //   click: {
  //     backgroundColor: grayLightMid,
  //     border: `1px solid ${gray}`,
  //   },
  //   disable: {
  //     backgroundColor: grayLight,
  //     border: `1px solid ${grayLightMid}`,
  //   },
  //   crossShape: {
  //     color: graySilver,
  //     disable: {
  //       color: gray,
  //     },
  //   },
  // },

  // roundButton: {
  //   height: "40px",
  //   width: "40px",
  //   backgroundColor: grayLight,
  //   borderRadius: {
  //     plus: "112px",
  //     minus: "81px",
  //   },
  //   borderStyle: "none",
  //   outline: "none",
  //   hover: {
  //     backgroundColor: grayLightMid,
  //   },
  //   click: {
  //     backgroundColor: grayMid,
  //   },
  //   disable: {
  //     backgroundColor: grayLight,
  //   },
  //   plus: {
  //     color: grayMid,
  //     disable: {
  //       color: black,
  //     },
  //   },
  // },

<<<<<<< HEAD
  catalogItem: {
    container: {
      width: "100%",
      height: "36px",
      padding: "0 20px",
      marginBottom: "20px",
      tablet: {
        height: "44px",
        padding: "0 16px",
        marginBottom: "24px",
      },
    },
    sibling: {
      active: {
        background: lightGrayishStrongBlue,
      },
      hover: {
        background: grayLightMid,
      },
    },
    img: {
      svg: {
        width: "16px",
        height: "16px",

        tablet: {
          width: "20px",
          height: "20px",
        },
      },
    },
    text: {
      width: "100%",
      marginLeft: "8px",
      lineHeight: "20px",
      color: cyanBlueDarkShade,
      fontSize: "13px",
      fontWeight: 600,
      tablet: {
        marginLeft: "12px",
        lineHeight: "16px",
        fontSize: "14px",
        fontWeight: "bold",
      },
    },
    initialText: {
      color: white,
      width: "16px",
      lineHeight: "15px",
      fontSize: "9px",
      fontWeight: 700,
      tablet: {
        width: "20px",
        lineHeight: "19px",
        fontSize: "11px",
      },
    },
    badgeWrapper: {
      size: "20px",
      marginLeft: "20px",
      tablet: {
        width: "48px",
        height: "44px",
        marginRight: "-16px",
      },
    },
    badgeWithoutText: {
      size: "6px",
      position: "-3px",
      backgroundColor: orangeMain,
      tablet: {
        size: "8px",
        position: "-4px",
      },
    },
  },

  menuItem: {
    iconWrapper: {
      width: "16px",
      height: "16px",
      header: {
        width: "24px",
        height: "24px",
      },
    },
    separator: {
      borderBottom: `1px solid ${grayLightMid} !important`,
      margin: "6px 16px 6px 16px !important",
      height: "1px !important",
      width: "calc(100% - 32px) !important",
    },
    text: {
      header: {
        fontSize: "15px",
        lineHeight: "20px",
      },
      mobile: {
        fontSize: "13px",
        lineHeight: "36px",
      },
      fontSize: "12px",
      lineHeight: "30px",
      fontWeight: "600",
      margin: "0 0 0 8px",
      color: black,
    },
    hover: grayLight,
    background: "none",
    svgFill: black,
    header: {
      height: "50px",
      borderBottom: `1px solid ${grayLightMid}`,
      marginBottom: "6px",
    },
    height: "30px",
    borderBottom: "none",
    marginBottom: "0",
    padding: "0 12px",
    mobile: {
      height: "36px",
      padding: "0 16px",
    },
  },
  newContextMenu: {
    background: white,
    borderRadius: "6px",
    boxShadow: "0px 12px 40px rgba(4, 15, 27, 0.12)",
    padding: "6px 0px",
    devices: {
      maxHeight: "calc(100vh - 64px)",
      tabletWidth: "375px",
      mobileWidth: "100vw",
      left: 0,
      right: 0,
      bottom: 0,
      margin: "0 auto",
    },
=======
  nav: {
    backgroundColor: "#0F4071",
  },

  navItem: {
    baseColor: "#7A95B0",
    activeColor: white,
    separatorColor: "#3E668D",

    wrapper: {
      hoverBackground: "#0d3760",
    },
  },

  header: {
    backgroundColor: "#0F4071",
    linkColor: "#7a95b0",
    productColor: white,
  },

  menuContainer: {
    background: "linear-gradient(200.71deg, #2274aa 0%, #0f4071 100%)",
    color: white,
  },

  article: {
    background: grayLight,
    pinBorderColor: grayLightMid,
  },

  section: {
    toggler: {
      background: white,
      fill: gray,
      boxShadow: "0px 5px 20px rgba(0, 0, 0, 0.13)",
    },

    header: {
      backgroundColor: white,
    },
  },

  filesArticleBody: {
    background: lightGrayishStrongBlue,
    panelBackground: lightGrayishStrongBlue,

    fill: grayMain,
    expanderColor: "dimgray",
    downloadAppList: {
      color: "#83888d",
    },
    thirdPartyList: {
      color: "#818b91",
      linkColor: cyanBlueDarkShade,
    },
  },

  peopleArticleBody: {
    iconColor: grayMain,
    expanderColor: "dimgray",
  },

  peopleTableRow: {
    fill: "#3b72a7",

    nameColor: black,
    pendingNameColor: gray,

    sideInfoColor: gray,
    pendingSideInfoColor: grayMid,
  },

  filterInput: {
    filterButton: {
      stroke: grayLightMid,

      fill: grayLight,

      fillSecond: "#979797",
    },

    comboButtonLabelColor: black,
    comboButtonLabelColorTwo: gray,

    viewSelector: {
      border: grayMid,
      disabledBorder: grayLightMid,

      disabledBackground: grayLight,

      activeBackground: gray,
      activeBorder: gray,
    },

    filterItem: {
      border: `1px solid ${grayLightMid}`,
      backgroundColor: grayLight,
      color: cyanBlueDarkShade,
    },

    content: {
      color: black,
      background: grayLightMid,
    },

    closeButton: {
      borderLeft: `1px solid ${grayLightMid}`,
      background: grayLight,

      activeBackground: grayLightMid,
      activeFill: gray,

      hoverFill: cyanBlueDarkShade,
    },

    hideButton: {
      expanderFill: gray,

      border: `1px solid ${grayLightMid}`,
      background: grayLight,

      hoverBorder: gray,
      disabledHoverBorder: grayLightMid,

      activeBackground: grayLightMid,
      disabledActiveBackground: grayLight,
    },
  },

  profileInfo: {
    color: "#83888d",
    iconButtonColor: black,
    linkColor: gray,

    tooltipLinkColor: black,
    iconColor: "#C96C27",
  },

  updateUserForm: {
    tooltipTextColor: black,
    borderTop: "1px solid #eceef1",
  },

  tableContainer: {
    borderRight: `2px solid ${grayMid}`,
    hoverBorderColor: grayMain,
    tableCellBorder: `1px solid ${grayLightMid}`,

    groupMenu: {
      background: white,
      borderBottom: "none",
      borderRight: `1px solid ${grayMid}`,
      boxShadow: "0px 5px 20px rgba(4, 15, 27, 7%)",
    },

    header: {
      background: white,
      borderBottom: `1px solid ${grayLightMid}`,
      textColor: gray,
      activeTextColor: grayMain,
      hoverTextColor: grayMaxLight,

      iconColor: gray,
      activeIconColor: grayMain,
      hoverIconColor: grayMain,

      borderImageSource: `linear-gradient(to right,${white} 24px,${grayLightMid} 24px,${grayLightMid} calc(100% - 24px),${white} calc(100% - 24px))`,
    },

    tableCell: {
      border: `1px solid ${grayLightMid}`,
    },
  },

  filesSection: {
    rowView: {
      checkedBackground: "#f3f4f4",

      draggingBackground: lightCumulus,
      draggingHoverBackground: lightMediumGoldenrod,

      shareButton: {
        color: grayMain,
        fill: grayMain,
      },

      sideColor: gray,
      linkColor: black,
      textColor: gray,

      editingIconColor: "#3b72a7",
      shareHoverColor: "#3b72a7",
    },

    tableView: {
      fileName: {
        linkColor: black,
        textColor: gray,
      },

      row: {
        checkboxChecked: `linear-gradient(to right, #f3f4f4 24px, ${grayLightMid} 24px)`,
        checkboxDragging: `linear-gradient(to right, ${lightCumulus} 24px, ${grayLightMid} 24px)`,
        checkboxDraggingHover: `linear-gradient(to right,rgb(239, 239, 178) 24px, ${grayLightMid} 24px)`,

        contextMenuWrapperChecked: `linear-gradient(to left, #f3f4f4 24px, ${grayLightMid} 24px)`,
        contextMenuWrapperDragging: `border-image-source: linear-gradient(to left, ${lightCumulus} 24px, ${grayLightMid} 24px)`,
        contextMenuWrapperDraggingHover: `linear-gradient(to left,rgb(239, 239, 178) 24px,${grayLightMid} 24px)`,

        backgroundActive: `#F3F4F4`,

        borderImageCheckbox: `linear-gradient(to right, ${white} 24px, ${grayLightMid} 24px)`,
        borderImageContextMenu: `linear-gradient(to left, ${white} 24px, ${grayLightMid} 24px)`,

        borderHover: gray,
        sideColor: gray,
        shareHoverColor: "#3b72a7",
      },
    },

    tilesView: {
      tile: {
        draggingColor: lightCumulus,
        draggingHoverColor: lightMediumGoldenrod,
        checkedColor: "#f3f4f4",
        border: `1px solid ${grayMid}`,
        backgroundColor: white,

        backgroundColorTop: grayLight,
      },

      sideColor: black,
      color: black,
      textColor: gray,
    },
  },

  advancedSelector: {
    footerBorder: `1px solid ${grayLightMid}`,

    hoverBackgroundColor: grayLightMid,
    selectedBackgroundColor: grayLightMid,
    borderLeft: `1px solid ${grayLightMid}`,

    searcher: {
      hoverBorderColor: grayMid,
      focusBorderColor: blueMain,
      placeholderColor: gray,
    },
  },

  floatingButton: {
    backgroundColor: white,
    color: blueMain,
    boxShadow: "0px 5px 20px rgba(0, 0, 0, 0.13)",
    fill: gray,
  },

  mediaViewer: {
    color: "#d1d1d1",
    background: "rgba(17, 17, 17, 0.867)",
    backgroundColor: "rgba(11, 11, 11, 0.7)",
    fill: white,
    titleColor: white,
    iconColor: white,

    controlBtn: {
      backgroundColor: "rgba(200, 200, 200, 0.2)",
    },

    imageViewer: {
      backgroundColor: "rgba(200, 200, 200, 0.2)",
      inactiveBackgroundColor: "rgba(11,11,11,0.7)",
      fill: white,
    },

    progressBar: {
      background: "#d1d1d1",
      backgroundColor: "rgba(200, 200, 200, 0.2)",
    },

    scrollButton: {
      backgroundColor: "rgba(11, 11, 11, 0.7)",
      background: "rgba(200, 200, 200, 0.2)",
      border: `solid ${white}`,
    },

    videoViewer: {
      fill: white,
      stroke: white,
      color: "#d1d1d1",
      colorError: white,
      backgroundColorError: darkBlack,
      backgroundColor: "rgba(11, 11, 11, 0.7)",
      background: "rgba(200, 200, 200, 0.2)",
    },
  },

  filesThirdPartyDialog: {
    border: "1px solid #d1d1d1",
  },

  filesModalDialog: {
    border: `1px solid lightgray`,
  },

  filesDragTooltip: {
    background: white,
    boxShadow: "0px 5px 20px rgba(0, 0, 0, 0.13)",
    color: gray,
  },

  filesEmptyContainer: {
    linkColor: cyanBlueDarkShade,
    privateRoom: {
      linkColor: "#116d9d",
    },
  },

  filesPanels: {
    color: black,

    aside: {
      backgroundColor: white,
    },

    addGroups: {
      iconColor: gray,
      arrowColor: darkBlack,
    },

    addUsers: {
      iconColor: gray,
      arrowColor: darkBlack,
    },

    changeOwner: {
      iconColor: gray,
      arrowColor: darkBlack,
    },

    embedding: {
      textAreaColor: "#AEAEAE",
      iconColor: black,
      color: gray,
    },

    versionHistory: {
      borderTop: `1px solid ${grayLightMid}`,
    },

    content: {
      backgroundColor: white,
      fill: gray,
      disabledFill: grayMid,
    },

    body: {
      backgroundColor: grayLightMid,
      fill: black,
    },

    footer: {
      backgroundColor: white,
      borderTop: `1px solid ${grayLightMid}`,
    },

    linkRow: {
      backgroundColor: grayLight,
      fill: gray,
      disabledFill: grayMid,
    },

    selectFolder: {
      color: gray,
    },

    selectFile: {
      color: gray,
      background: grayLight,
      borderBottom: `1px solid ${grayLightMid}`,
      borderRight: `1px solid ${globalColors.lightGrayishBlue}`,

      buttonsBackground: white,
    },

    filesList: {
      color: gray,
      backgroundColor: grayLightMid,
      borderBottom: `1px solid ${grayLightMid}`,
    },

    modalRow: {
      backgroundColor: grayLightMid,
      fill: gray,
      disabledFill: grayMid,
    },

    sharing: {
      color: gray,
      fill: gray,
      loadingFill: grayMid,

      dropdownColor: black,

      loader: {
        foregroundColor: grayLight,
        backgroundColor: grayLight,
      },
    },

    upload: {
      color: gray,
      tooltipColor: lightCumulus,

      shareButton: {
        color: gray,
        sharedColor: grayMain,
      },

      loadingButton: {
        color: blueMain,
        background: white,
      },
    },
  },

  filesSettings: {
    color: cyanBlueDarkShade,

    linkColor: black,
  },

  filesBadges: {
    iconColor: gray,
    hoverIconColor: "#3B72A7",

    color: white,
    backgroundColor: gray,

    badgeColor: white,
    badgeBackgroundColor: orangeMain,
  },

  filesEditingWrapper: {
    color: black,
    border: `1px solid ${grayMid}`,
    borderBottom: `1px solid ${grayLightMid}`,

    fill: gray,
    hoverFill: grayMain,
  },

  filesIcons: {
    fill: "#3b72a7",
    hoverFill: "#3b72a7",
  },

  filesQuickButtons: {
    color: gray,
    sharedColor: "#3b72a7",
    hoverColor: "#3b72a7",
  },

  filesSharedButton: {
    color: gray,
    sharedColor: grayMain,
  },

  filesPrivateRoom: {
    borderBottom: "1px solid #d3d3d3",
    linkColor: "#116d9d",
    textColor: "#83888D",
  },

  filesVersionHistory: {
    row: {
      color: gray,
      fill: black,
    },

    badge: {
      color: white,
      stroke: gray,
      fill: gray,
      defaultFill: white,
      badgeFill: orangeMain,
    },

    versionList: {
      fill: grayMid,
      stroke: grayMid,
      color: grayMid,
    },
  },

  login: {
    linkColor: link,
    textColor: gray,

    register: {
      backgroundColor: grayLight,
      textColor: link,
    },

    container: {
      backgroundColor: grayLightMid,
    },
  },

  facebookButton: {
    background: white,
    border: "1px solid #1877f2",
    color: "#1877f2",
  },

  peopleSelector: {
    textColor: gray,
  },

  peopleWithContent: {
    color: gray,
    pendingColor: grayMid,
  },

  peopleDialogs: {
    modal: {
      border: `1px solid ${gray}`,
    },

    deleteUser: {
      textColor: red,
    },

    deleteSelf: {
      linkColor: link,
    },

    changePassword: {
      linkColor: link,
    },
  },

  studio: {
    about: {
      linkColor: blueMain,
      border: "1px solid lightgray",
    },

    comingSoon: {
      linkColor: cyanBlueDarkShade,
      linkIconColor: black,
      backgroundColor: white,
      foregroundColor: white,
    },

    confirm: {
      activateUser: {
        textColor: "#116d9d",
        textColorError: red,
      },
      change: {
        titleColor: "#116d9d",
      },
    },

    home: {
      textColorError: red,
    },

    paymentsEnterprise: {
      background: grayLight,

      buttonBackground: "#edf2f7",

      linkColor: link,
      headerColor: orangePressed,
    },

    settings: {
      article: {
        titleColor: grayMain,
        fillIcon: "dimgray",
        expanderColor: "dimgray",
      },

      security: {
        arrowFill: black,
        descriptionColor: cyanBlueDarkShade,

        admins: {
          backgroundColor: black,
          backgroundColorWrapper: blueMain,
          roleColor: grayMid,

          color: link,
          departmentColor: gray,

          tooltipColor: lightCumulus,

          nameColor: black,
          pendingNameColor: gray,

          textColor: white,
          iconColor: blueMain,
        },

        owner: {
          backgroundColor: grayLight,
          linkColor: link,
          departmentColor: gray,
          tooltipColor: lightCumulus,
        },
      },

      common: {
        linkColor: gray,
        linkColorHelp: link,
        tooltipLinkColor: black,
        arrowColor: black,
        descriptionColor: cyanBlueDarkShade,

        whiteLabel: {
          borderImg: "1px solid #d1d1d1",

          backgroundColor: "#0f4071",
          greenBackgroundColor: "#7e983f",
          blueBackgroundColor: "#5170b5",
          orangeBackgroundColor: "#e86e2e",

          dataFontColor: white,
          dataFontColorBlack: black,
        },
      },

      integration: {
        separatorBorder: `1px solid ${grayLightMid}`,
        linkColor: link,
      },
    },

    wizard: {
      linkColor: "#116d9d",
    },
  },

  campaignsBanner: {
    border: "border: 1px solid #d1d1d1",
    color: darkBlack,

    btnColor: white,
    btnBackgroundActive: blueMain,
  },

  tileLoader: {
    border: `1px solid ${grayMid}`,

    background: white,
  },

  errorContainer: {
    background: white,
  },

  editor: {
    color: "#555f65",
    background: white,
>>>>>>> 21cd73a6
  },
};

export default Base;<|MERGE_RESOLUTION|>--- conflicted
+++ resolved
@@ -211,7 +211,6 @@
 
       width: "400px",
 
-<<<<<<< HEAD
       zIndex: "202",
 
       mobile: {
@@ -222,14 +221,12 @@
 
         width: "calc(100vw - 48px)",
       },
-=======
       separatorBackground: white,
 
       buttonColor: white,
       hoverButtonColor: "#3a6c9e",
 
       backgroundActionMobile: blueLightMid,
->>>>>>> 21cd73a6
     },
 
     dropDownItem: {
@@ -1789,7 +1786,6 @@
   //   },
   // },
 
-<<<<<<< HEAD
   catalogItem: {
     container: {
       width: "100%",
@@ -1863,6 +1859,432 @@
       tablet: {
         size: "8px",
         position: "-4px",
+      },
+    },
+  },
+  nav: {
+    backgroundColor: "#0F4071",
+  },
+
+  navItem: {
+    baseColor: "#7A95B0",
+    activeColor: white,
+    separatorColor: "#3E668D",
+
+    wrapper: {
+      hoverBackground: "#0d3760",
+    },
+  },
+
+  header: {
+    backgroundColor: "#0F4071",
+    linkColor: "#7a95b0",
+    productColor: white,
+  },
+
+  menuContainer: {
+    background: "linear-gradient(200.71deg, #2274aa 0%, #0f4071 100%)",
+    color: white,
+  },
+
+  article: {
+    background: grayLight,
+    pinBorderColor: grayLightMid,
+  },
+
+  section: {
+    toggler: {
+      background: white,
+      fill: gray,
+      boxShadow: "0px 5px 20px rgba(0, 0, 0, 0.13)",
+    },
+
+    header: {
+      backgroundColor: white,
+    },
+  },
+
+  filesArticleBody: {
+    background: lightGrayishStrongBlue,
+    panelBackground: lightGrayishStrongBlue,
+
+    fill: grayMain,
+    expanderColor: "dimgray",
+    downloadAppList: {
+      color: "#83888d",
+    },
+    thirdPartyList: {
+      color: "#818b91",
+      linkColor: cyanBlueDarkShade,
+    },
+  },
+
+  peopleArticleBody: {
+    iconColor: grayMain,
+    expanderColor: "dimgray",
+  },
+
+  peopleTableRow: {
+    fill: "#3b72a7",
+
+    nameColor: black,
+    pendingNameColor: gray,
+
+    sideInfoColor: gray,
+    pendingSideInfoColor: grayMid,
+  },
+
+  filterInput: {
+    filterButton: {
+      stroke: grayLightMid,
+
+      fill: grayLight,
+
+      fillSecond: "#979797",
+    },
+
+    comboButtonLabelColor: black,
+    comboButtonLabelColorTwo: gray,
+
+    viewSelector: {
+      border: grayMid,
+      disabledBorder: grayLightMid,
+
+      disabledBackground: grayLight,
+
+      activeBackground: gray,
+      activeBorder: gray,
+    },
+
+    filterItem: {
+      border: `1px solid ${grayLightMid}`,
+      backgroundColor: grayLight,
+      color: cyanBlueDarkShade,
+    },
+
+    content: {
+      color: black,
+      background: grayLightMid,
+    },
+
+    closeButton: {
+      borderLeft: `1px solid ${grayLightMid}`,
+      background: grayLight,
+
+      activeBackground: grayLightMid,
+      activeFill: gray,
+
+      hoverFill: cyanBlueDarkShade,
+    },
+
+    hideButton: {
+      expanderFill: gray,
+
+      border: `1px solid ${grayLightMid}`,
+      background: grayLight,
+
+      hoverBorder: gray,
+      disabledHoverBorder: grayLightMid,
+
+      activeBackground: grayLightMid,
+      disabledActiveBackground: grayLight,
+    },
+  },
+
+  profileInfo: {
+    color: "#83888d",
+    iconButtonColor: black,
+    linkColor: gray,
+
+    tooltipLinkColor: black,
+    iconColor: "#C96C27",
+  },
+
+  updateUserForm: {
+    tooltipTextColor: black,
+    borderTop: "1px solid #eceef1",
+  },
+
+  tableContainer: {
+    borderRight: `2px solid ${grayMid}`,
+    hoverBorderColor: grayMain,
+    tableCellBorder: `1px solid ${grayLightMid}`,
+
+    groupMenu: {
+      background: white,
+      borderBottom: "none",
+      borderRight: `1px solid ${grayMid}`,
+      boxShadow: "0px 5px 20px rgba(4, 15, 27, 7%)",
+    },
+
+    header: {
+      background: white,
+      borderBottom: `1px solid ${grayLightMid}`,
+      textColor: gray,
+      activeTextColor: grayMain,
+      hoverTextColor: grayMaxLight,
+
+      iconColor: gray,
+      activeIconColor: grayMain,
+      hoverIconColor: grayMain,
+
+      borderImageSource: `linear-gradient(to right,${white} 24px,${grayLightMid} 24px,${grayLightMid} calc(100% - 24px),${white} calc(100% - 24px))`,
+    },
+
+    tableCell: {
+      border: `1px solid ${grayLightMid}`,
+    },
+  },
+
+  filesSection: {
+    rowView: {
+      checkedBackground: "#f3f4f4",
+
+      draggingBackground: lightCumulus,
+      draggingHoverBackground: lightMediumGoldenrod,
+
+      shareButton: {
+        color: grayMain,
+        fill: grayMain,
+      },
+
+      sideColor: gray,
+      linkColor: black,
+      textColor: gray,
+
+      editingIconColor: "#3b72a7",
+      shareHoverColor: "#3b72a7",
+    },
+
+    tableView: {
+      fileName: {
+        linkColor: black,
+        textColor: gray,
+      },
+
+      row: {
+        checkboxChecked: `linear-gradient(to right, #f3f4f4 24px, ${grayLightMid} 24px)`,
+        checkboxDragging: `linear-gradient(to right, ${lightCumulus} 24px, ${grayLightMid} 24px)`,
+        checkboxDraggingHover: `linear-gradient(to right,rgb(239, 239, 178) 24px, ${grayLightMid} 24px)`,
+
+        contextMenuWrapperChecked: `linear-gradient(to left, #f3f4f4 24px, ${grayLightMid} 24px)`,
+        contextMenuWrapperDragging: `border-image-source: linear-gradient(to left, ${lightCumulus} 24px, ${grayLightMid} 24px)`,
+        contextMenuWrapperDraggingHover: `linear-gradient(to left,rgb(239, 239, 178) 24px,${grayLightMid} 24px)`,
+
+        backgroundActive: `#F3F4F4`,
+
+        borderImageCheckbox: `linear-gradient(to right, ${white} 24px, ${grayLightMid} 24px)`,
+        borderImageContextMenu: `linear-gradient(to left, ${white} 24px, ${grayLightMid} 24px)`,
+
+        borderHover: gray,
+        sideColor: gray,
+        shareHoverColor: "#3b72a7",
+      },
+    },
+
+    tilesView: {
+      tile: {
+        draggingColor: lightCumulus,
+        draggingHoverColor: lightMediumGoldenrod,
+        checkedColor: "#f3f4f4",
+        border: `1px solid ${grayMid}`,
+        backgroundColor: white,
+
+        backgroundColorTop: grayLight,
+      },
+
+      sideColor: black,
+      color: black,
+      textColor: gray,
+    },
+  },
+
+  advancedSelector: {
+    footerBorder: `1px solid ${grayLightMid}`,
+
+    hoverBackgroundColor: grayLightMid,
+    selectedBackgroundColor: grayLightMid,
+    borderLeft: `1px solid ${grayLightMid}`,
+
+    searcher: {
+      hoverBorderColor: grayMid,
+      focusBorderColor: blueMain,
+      placeholderColor: gray,
+    },
+  },
+
+  floatingButton: {
+    backgroundColor: white,
+    color: blueMain,
+    boxShadow: "0px 5px 20px rgba(0, 0, 0, 0.13)",
+    fill: gray,
+  },
+
+  mediaViewer: {
+    color: "#d1d1d1",
+    background: "rgba(17, 17, 17, 0.867)",
+    backgroundColor: "rgba(11, 11, 11, 0.7)",
+    fill: white,
+    titleColor: white,
+    iconColor: white,
+
+    controlBtn: {
+      backgroundColor: "rgba(200, 200, 200, 0.2)",
+    },
+
+    imageViewer: {
+      backgroundColor: "rgba(200, 200, 200, 0.2)",
+      inactiveBackgroundColor: "rgba(11,11,11,0.7)",
+      fill: white,
+    },
+
+    progressBar: {
+      background: "#d1d1d1",
+      backgroundColor: "rgba(200, 200, 200, 0.2)",
+    },
+
+    scrollButton: {
+      backgroundColor: "rgba(11, 11, 11, 0.7)",
+      background: "rgba(200, 200, 200, 0.2)",
+      border: `solid ${white}`,
+    },
+
+    videoViewer: {
+      fill: white,
+      stroke: white,
+      color: "#d1d1d1",
+      colorError: white,
+      backgroundColorError: darkBlack,
+      backgroundColor: "rgba(11, 11, 11, 0.7)",
+      background: "rgba(200, 200, 200, 0.2)",
+    },
+  },
+
+  filesThirdPartyDialog: {
+    border: "1px solid #d1d1d1",
+  },
+
+  filesModalDialog: {
+    border: `1px solid lightgray`,
+  },
+
+  filesDragTooltip: {
+    background: white,
+    boxShadow: "0px 5px 20px rgba(0, 0, 0, 0.13)",
+    color: gray,
+  },
+
+  filesEmptyContainer: {
+    linkColor: cyanBlueDarkShade,
+    privateRoom: {
+      linkColor: "#116d9d",
+    },
+  },
+
+  filesPanels: {
+    color: black,
+
+    aside: {
+      backgroundColor: white,
+    },
+
+    addGroups: {
+      iconColor: gray,
+      arrowColor: darkBlack,
+    },
+
+    addUsers: {
+      iconColor: gray,
+      arrowColor: darkBlack,
+    },
+
+    changeOwner: {
+      iconColor: gray,
+      arrowColor: darkBlack,
+    },
+
+    embedding: {
+      textAreaColor: "#AEAEAE",
+      iconColor: black,
+      color: gray,
+    },
+
+    versionHistory: {
+      borderTop: `1px solid ${grayLightMid}`,
+    },
+
+    content: {
+      backgroundColor: white,
+      fill: gray,
+      disabledFill: grayMid,
+    },
+
+    body: {
+      backgroundColor: grayLightMid,
+      fill: black,
+    },
+
+    footer: {
+      backgroundColor: white,
+      borderTop: `1px solid ${grayLightMid}`,
+    },
+
+    linkRow: {
+      backgroundColor: grayLight,
+      fill: gray,
+      disabledFill: grayMid,
+    },
+
+    selectFolder: {
+      color: gray,
+    },
+
+    selectFile: {
+      color: gray,
+      background: grayLight,
+      borderBottom: `1px solid ${grayLightMid}`,
+      borderRight: `1px solid ${globalColors.lightGrayishBlue}`,
+
+      buttonsBackground: white,
+    },
+
+    filesList: {
+      color: gray,
+      backgroundColor: grayLightMid,
+      borderBottom: `1px solid ${grayLightMid}`,
+    },
+
+    modalRow: {
+      backgroundColor: grayLightMid,
+      fill: gray,
+      disabledFill: grayMid,
+    },
+
+    sharing: {
+      color: gray,
+      fill: gray,
+      loadingFill: grayMid,
+
+      dropdownColor: black,
+
+      loader: {
+        foregroundColor: grayLight,
+        backgroundColor: grayLight,
+      },
+    },
+
+    upload: {
+      color: gray,
+      tooltipColor: lightCumulus,
+
+      shareButton: {
+        color: gray,
+        sharedColor: grayMain,
+      },
+
+      loadingButton: {
+        color: blueMain,
+        background: white,
       },
     },
   },
@@ -1928,434 +2350,7 @@
       bottom: 0,
       margin: "0 auto",
     },
-=======
-  nav: {
-    backgroundColor: "#0F4071",
-  },
-
-  navItem: {
-    baseColor: "#7A95B0",
-    activeColor: white,
-    separatorColor: "#3E668D",
-
-    wrapper: {
-      hoverBackground: "#0d3760",
-    },
-  },
-
-  header: {
-    backgroundColor: "#0F4071",
-    linkColor: "#7a95b0",
-    productColor: white,
-  },
-
-  menuContainer: {
-    background: "linear-gradient(200.71deg, #2274aa 0%, #0f4071 100%)",
-    color: white,
-  },
-
-  article: {
-    background: grayLight,
-    pinBorderColor: grayLightMid,
-  },
-
-  section: {
-    toggler: {
-      background: white,
-      fill: gray,
-      boxShadow: "0px 5px 20px rgba(0, 0, 0, 0.13)",
-    },
-
-    header: {
-      backgroundColor: white,
-    },
-  },
-
-  filesArticleBody: {
-    background: lightGrayishStrongBlue,
-    panelBackground: lightGrayishStrongBlue,
-
-    fill: grayMain,
-    expanderColor: "dimgray",
-    downloadAppList: {
-      color: "#83888d",
-    },
-    thirdPartyList: {
-      color: "#818b91",
-      linkColor: cyanBlueDarkShade,
-    },
-  },
-
-  peopleArticleBody: {
-    iconColor: grayMain,
-    expanderColor: "dimgray",
-  },
-
-  peopleTableRow: {
-    fill: "#3b72a7",
-
-    nameColor: black,
-    pendingNameColor: gray,
-
-    sideInfoColor: gray,
-    pendingSideInfoColor: grayMid,
-  },
-
-  filterInput: {
-    filterButton: {
-      stroke: grayLightMid,
-
-      fill: grayLight,
-
-      fillSecond: "#979797",
-    },
-
-    comboButtonLabelColor: black,
-    comboButtonLabelColorTwo: gray,
-
-    viewSelector: {
-      border: grayMid,
-      disabledBorder: grayLightMid,
-
-      disabledBackground: grayLight,
-
-      activeBackground: gray,
-      activeBorder: gray,
-    },
-
-    filterItem: {
-      border: `1px solid ${grayLightMid}`,
-      backgroundColor: grayLight,
-      color: cyanBlueDarkShade,
-    },
-
-    content: {
-      color: black,
-      background: grayLightMid,
-    },
-
-    closeButton: {
-      borderLeft: `1px solid ${grayLightMid}`,
-      background: grayLight,
-
-      activeBackground: grayLightMid,
-      activeFill: gray,
-
-      hoverFill: cyanBlueDarkShade,
-    },
-
-    hideButton: {
-      expanderFill: gray,
-
-      border: `1px solid ${grayLightMid}`,
-      background: grayLight,
-
-      hoverBorder: gray,
-      disabledHoverBorder: grayLightMid,
-
-      activeBackground: grayLightMid,
-      disabledActiveBackground: grayLight,
-    },
-  },
-
-  profileInfo: {
-    color: "#83888d",
-    iconButtonColor: black,
-    linkColor: gray,
-
-    tooltipLinkColor: black,
-    iconColor: "#C96C27",
-  },
-
-  updateUserForm: {
-    tooltipTextColor: black,
-    borderTop: "1px solid #eceef1",
-  },
-
-  tableContainer: {
-    borderRight: `2px solid ${grayMid}`,
-    hoverBorderColor: grayMain,
-    tableCellBorder: `1px solid ${grayLightMid}`,
-
-    groupMenu: {
-      background: white,
-      borderBottom: "none",
-      borderRight: `1px solid ${grayMid}`,
-      boxShadow: "0px 5px 20px rgba(4, 15, 27, 7%)",
-    },
-
-    header: {
-      background: white,
-      borderBottom: `1px solid ${grayLightMid}`,
-      textColor: gray,
-      activeTextColor: grayMain,
-      hoverTextColor: grayMaxLight,
-
-      iconColor: gray,
-      activeIconColor: grayMain,
-      hoverIconColor: grayMain,
-
-      borderImageSource: `linear-gradient(to right,${white} 24px,${grayLightMid} 24px,${grayLightMid} calc(100% - 24px),${white} calc(100% - 24px))`,
-    },
-
-    tableCell: {
-      border: `1px solid ${grayLightMid}`,
-    },
-  },
-
-  filesSection: {
-    rowView: {
-      checkedBackground: "#f3f4f4",
-
-      draggingBackground: lightCumulus,
-      draggingHoverBackground: lightMediumGoldenrod,
-
-      shareButton: {
-        color: grayMain,
-        fill: grayMain,
-      },
-
-      sideColor: gray,
-      linkColor: black,
-      textColor: gray,
-
-      editingIconColor: "#3b72a7",
-      shareHoverColor: "#3b72a7",
-    },
-
-    tableView: {
-      fileName: {
-        linkColor: black,
-        textColor: gray,
-      },
-
-      row: {
-        checkboxChecked: `linear-gradient(to right, #f3f4f4 24px, ${grayLightMid} 24px)`,
-        checkboxDragging: `linear-gradient(to right, ${lightCumulus} 24px, ${grayLightMid} 24px)`,
-        checkboxDraggingHover: `linear-gradient(to right,rgb(239, 239, 178) 24px, ${grayLightMid} 24px)`,
-
-        contextMenuWrapperChecked: `linear-gradient(to left, #f3f4f4 24px, ${grayLightMid} 24px)`,
-        contextMenuWrapperDragging: `border-image-source: linear-gradient(to left, ${lightCumulus} 24px, ${grayLightMid} 24px)`,
-        contextMenuWrapperDraggingHover: `linear-gradient(to left,rgb(239, 239, 178) 24px,${grayLightMid} 24px)`,
-
-        backgroundActive: `#F3F4F4`,
-
-        borderImageCheckbox: `linear-gradient(to right, ${white} 24px, ${grayLightMid} 24px)`,
-        borderImageContextMenu: `linear-gradient(to left, ${white} 24px, ${grayLightMid} 24px)`,
-
-        borderHover: gray,
-        sideColor: gray,
-        shareHoverColor: "#3b72a7",
-      },
-    },
-
-    tilesView: {
-      tile: {
-        draggingColor: lightCumulus,
-        draggingHoverColor: lightMediumGoldenrod,
-        checkedColor: "#f3f4f4",
-        border: `1px solid ${grayMid}`,
-        backgroundColor: white,
-
-        backgroundColorTop: grayLight,
-      },
-
-      sideColor: black,
-      color: black,
-      textColor: gray,
-    },
-  },
-
-  advancedSelector: {
-    footerBorder: `1px solid ${grayLightMid}`,
-
-    hoverBackgroundColor: grayLightMid,
-    selectedBackgroundColor: grayLightMid,
-    borderLeft: `1px solid ${grayLightMid}`,
-
-    searcher: {
-      hoverBorderColor: grayMid,
-      focusBorderColor: blueMain,
-      placeholderColor: gray,
-    },
-  },
-
-  floatingButton: {
-    backgroundColor: white,
-    color: blueMain,
-    boxShadow: "0px 5px 20px rgba(0, 0, 0, 0.13)",
-    fill: gray,
-  },
-
-  mediaViewer: {
-    color: "#d1d1d1",
-    background: "rgba(17, 17, 17, 0.867)",
-    backgroundColor: "rgba(11, 11, 11, 0.7)",
-    fill: white,
-    titleColor: white,
-    iconColor: white,
-
-    controlBtn: {
-      backgroundColor: "rgba(200, 200, 200, 0.2)",
-    },
-
-    imageViewer: {
-      backgroundColor: "rgba(200, 200, 200, 0.2)",
-      inactiveBackgroundColor: "rgba(11,11,11,0.7)",
-      fill: white,
-    },
-
-    progressBar: {
-      background: "#d1d1d1",
-      backgroundColor: "rgba(200, 200, 200, 0.2)",
-    },
-
-    scrollButton: {
-      backgroundColor: "rgba(11, 11, 11, 0.7)",
-      background: "rgba(200, 200, 200, 0.2)",
-      border: `solid ${white}`,
-    },
-
-    videoViewer: {
-      fill: white,
-      stroke: white,
-      color: "#d1d1d1",
-      colorError: white,
-      backgroundColorError: darkBlack,
-      backgroundColor: "rgba(11, 11, 11, 0.7)",
-      background: "rgba(200, 200, 200, 0.2)",
-    },
-  },
-
-  filesThirdPartyDialog: {
-    border: "1px solid #d1d1d1",
-  },
-
-  filesModalDialog: {
-    border: `1px solid lightgray`,
-  },
-
-  filesDragTooltip: {
-    background: white,
-    boxShadow: "0px 5px 20px rgba(0, 0, 0, 0.13)",
-    color: gray,
-  },
-
-  filesEmptyContainer: {
-    linkColor: cyanBlueDarkShade,
-    privateRoom: {
-      linkColor: "#116d9d",
-    },
-  },
-
-  filesPanels: {
-    color: black,
-
-    aside: {
-      backgroundColor: white,
-    },
-
-    addGroups: {
-      iconColor: gray,
-      arrowColor: darkBlack,
-    },
-
-    addUsers: {
-      iconColor: gray,
-      arrowColor: darkBlack,
-    },
-
-    changeOwner: {
-      iconColor: gray,
-      arrowColor: darkBlack,
-    },
-
-    embedding: {
-      textAreaColor: "#AEAEAE",
-      iconColor: black,
-      color: gray,
-    },
-
-    versionHistory: {
-      borderTop: `1px solid ${grayLightMid}`,
-    },
-
-    content: {
-      backgroundColor: white,
-      fill: gray,
-      disabledFill: grayMid,
-    },
-
-    body: {
-      backgroundColor: grayLightMid,
-      fill: black,
-    },
-
-    footer: {
-      backgroundColor: white,
-      borderTop: `1px solid ${grayLightMid}`,
-    },
-
-    linkRow: {
-      backgroundColor: grayLight,
-      fill: gray,
-      disabledFill: grayMid,
-    },
-
-    selectFolder: {
-      color: gray,
-    },
-
-    selectFile: {
-      color: gray,
-      background: grayLight,
-      borderBottom: `1px solid ${grayLightMid}`,
-      borderRight: `1px solid ${globalColors.lightGrayishBlue}`,
-
-      buttonsBackground: white,
-    },
-
-    filesList: {
-      color: gray,
-      backgroundColor: grayLightMid,
-      borderBottom: `1px solid ${grayLightMid}`,
-    },
-
-    modalRow: {
-      backgroundColor: grayLightMid,
-      fill: gray,
-      disabledFill: grayMid,
-    },
-
-    sharing: {
-      color: gray,
-      fill: gray,
-      loadingFill: grayMid,
-
-      dropdownColor: black,
-
-      loader: {
-        foregroundColor: grayLight,
-        backgroundColor: grayLight,
-      },
-    },
-
-    upload: {
-      color: gray,
-      tooltipColor: lightCumulus,
-
-      shareButton: {
-        color: gray,
-        sharedColor: grayMain,
-      },
-
-      loadingButton: {
-        color: blueMain,
-        background: white,
-      },
-    },
-  },
-
+  },
   filesSettings: {
     color: cyanBlueDarkShade,
 
@@ -2596,7 +2591,6 @@
   editor: {
     color: "#555f65",
     background: white,
->>>>>>> 21cd73a6
   },
 };
 
