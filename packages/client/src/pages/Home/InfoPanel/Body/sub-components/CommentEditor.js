--- conflicted
+++ resolved
@@ -3,18 +3,12 @@
 import { inject } from "mobx-react";
 import { ReactSVG } from "react-svg";
 
-<<<<<<< HEAD
-import { toastr } from "@docspace/shared/components";
-import { Button, Text, Textarea } from "@docspace/shared/components";
-import { MAX_FILE_COMMENT_LENGTH } from "@docspace/shared/constants";
-=======
 import { toastr } from "@docspace/shared/components/toast";
 import { Textarea } from "@docspace/shared/components/textarea";
 import { Button } from "@docspace/shared/components/button";
 import { Text } from "@docspace/shared/components/text";
 
-import { MAX_FILE_COMMENT_LENGTH } from "@docspace/common/constants";
->>>>>>> 4433391c
+import { MAX_FILE_COMMENT_LENGTH } from "@docspace/shared/constants";
 // import infoPanel from "@docspace/common/components/Section/sub-components/info-panel";
 
 const CommentEditor = ({
