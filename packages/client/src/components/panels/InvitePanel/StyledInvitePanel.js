--- conflicted
+++ resolved
@@ -385,10 +385,6 @@
 
 const StyledDeleteIcon = styled(DeleteIcon)`
   cursor: pointer;
-<<<<<<< HEAD
-  margin-inline-start: auto;
-=======
->>>>>>> ee552fd2
 
   ${iconStyles}
 `;
