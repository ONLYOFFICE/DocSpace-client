// (c) Copyright Ascensio System SIA 2009-2024
//
// This program is a free software product.
// You can redistribute it and/or modify it under the terms
// of the GNU Affero General Public License (AGPL) version 3 as published by the Free Software
// Foundation. In accordance with Section 7(a) of the GNU AGPL its Section 15 shall be amended
// to the effect that Ascensio System SIA expressly excludes the warranty of non-infringement of
// any third-party rights.
//
// This program is distributed WITHOUT ANY WARRANTY, without even the implied warranty
// of MERCHANTABILITY or FITNESS FOR A PARTICULAR  PURPOSE. For details, see
// the GNU AGPL at: http://www.gnu.org/licenses/agpl-3.0.html
//
// You can contact Ascensio System SIA at Lubanas st. 125a-25, Riga, Latvia, EU, LV-1021.
//
// The  interactive user interfaces in modified source and object code versions of the Program must
// display Appropriate Legal Notices, as required under Section 5 of the GNU AGPL version 3.
//
// Pursuant to Section 7(b) of the License you must retain the original Product logo when
// distributing the program. Pursuant to Section 7(e) we decline to grant you any rights under
// trademark law for use of our trademarks.
//
// All the Product's GUI elements, including illustrations and icon sets, as well as technical writing
// content are licensed under the terms of the Creative Commons Attribution-ShareAlike 4.0
// International. See the License terms at http://creativecommons.org/licenses/by-sa/4.0/legalcode

import React, { useState, useEffect, useCallback } from "react";
import { withTranslation } from "react-i18next";
import { inject, observer } from "mobx-react";

import {
  setAdditionalResources,
  restoreAdditionalResources,
} from "@docspace/shared/api/settings";
import { toastr } from "@docspace/shared/components/toast";
import { AdditionalResources as AdditionalResourcesPage } from "@docspace/shared/pages/Branding/AdditionalResources";

import withLoading from "SRC_DIR/HOCs/withLoading";
import LoaderAdditionalResources from "../sub-components/loaderAdditionalResources";

const AdditionalResourcesComponent = (props) => {
  const {
    t,
    tReady,
    isSettingPaid,
    additionalResourcesData,
    additionalResourcesIsDefault,
    setIsLoadedAdditionalResources,
    isLoadedAdditionalResources,
    deviceType,
    getAdditionalResources,
  } = props;
  const [isLoading, setIsLoading] = useState(false);

  const { feedbackAndSupportEnabled, helpCenterEnabled } =
    additionalResourcesData;

  useEffect(() => {
    if (!(additionalResourcesData && tReady)) return;
    setIsLoadedAdditionalResources(true);
  }, [additionalResourcesData, tReady]);

  const onSave = useCallback(
    async (feedbackEnabled, helpEnabled) => {
      setIsLoading(true);
      try {
        const settings = JSON.parse(JSON.stringify(additionalResources));
        settings.feedbackAndSupportEnabled = feedbackEnabled;
        settings.helpCenterEnabled = helpEnabled;
        await setAdditionalResources(settings);
        await getAdditionalResources();
        toastr.success(t("Settings:SuccessfullySaveSettingsMessage"));
      } catch (error) {
        toastr.error(error);
      } finally {
        setIsLoading(false);
      }
    },
    [setIsLoading],
  );

  const onRestore = useCallback(async () => {
    setIsLoading(true);
    try {
      await restoreAdditionalResources();
      await getAdditionalResources();
      toastr.success(t("Settings:SuccessfullySaveSettingsMessage"));
    } catch (error) {
      toastr.error(error);
    } finally {
      setIsLoading(false);
    }
  }, [setIsLoading]);

  if (!isLoadedAdditionalResources) return <LoaderAdditionalResources />;
  return (
<<<<<<< HEAD
    <StyledComponent isMobile={isMobileView}>
      <div className="header">
        <div className="additional-header settings_unavailable">
          {t("Settings:AdditionalResources")}
        </div>
      </div>
      <div className="settings_unavailable additional-description">
        {t("Settings:AdditionalResourcesDescription", {
          productName: t("Common:ProductName"),
        })}
      </div>
      <div className="branding-checkbox">
        <Checkbox
          tabIndex={12}
          className="show-feedback-support checkbox"
          isDisabled={!isSettingPaid}
          label={t("ShowFeedbackAndSupport")}
          isChecked={feedbackAndSupportEnabled}
          onChange={onChangeFeedback}
        />

        {/* <Checkbox
            tabIndex={13}
            className="show-video-guides checkbox"
            isDisabled={!isSettingPaid}
            label={t("ShowVideoGuides")}
            isChecked={videoGuidesEnabled}
            onChange={onChangeVideoGuides}
  /> */}
        <Checkbox
          tabIndex={14}
          className="show-help-center checkbox"
          isDisabled={!isSettingPaid}
          label={t("ShowHelpCenter")}
          isChecked={helpCenterEnabled}
          onChange={onChangeHelpCenter}
        />
      </div>
      <SaveCancelButtons
        tabIndex={15}
        onSaveClick={onSave}
        onCancelClick={onRestore}
        saveButtonLabel={t("Common:SaveButton")}
        cancelButtonLabel={t("Common:Restore")}
        displaySettings
        reminderText={t("YouHaveUnsavedChanges")}
        showReminder={(isSettingPaid && hasChange) || isLoading}
        disableRestoreToDefault={additionalResourcesIsDefault || isLoading}
        additionalClassSaveButton="additional-resources-save"
        additionalClassCancelButton="additional-resources-cancel"
      />
    </StyledComponent>
=======
    <AdditionalResourcesPage
      t={t}
      isSettingPaid={isSettingPaid}
      feedbackAndSupportEnabled={feedbackAndSupportEnabled}
      helpCenterEnabled={helpCenterEnabled}
      onSave={onSave}
      onRestore={onRestore}
      isLoading={isLoading}
      additionalResourcesIsDefault={additionalResourcesIsDefault}
      deviceType={deviceType}
    />
>>>>>>> 811d6e73
  );
};

export const AdditionalResources = inject(
  ({ brandingStore, settingsStore, currentQuotaStore }) => {
    const { setIsLoadedAdditionalResources, isLoadedAdditionalResources } =
      brandingStore;

    const {
      additionalResourcesData,
      additionalResourcesIsDefault,
      checkEnablePortalSettings,
      deviceType,
      getAdditionalResources,
    } = settingsStore;

    const { isCustomizationAvailable } = currentQuotaStore;
    const isSettingPaid = checkEnablePortalSettings(isCustomizationAvailable);

    return {
      additionalResourcesData,
      additionalResourcesIsDefault,
      setIsLoadedAdditionalResources,
      isLoadedAdditionalResources,
      isSettingPaid,
      deviceType,
      getAdditionalResources,
    };
  },
)(
  withLoading(
    withTranslation(["Settings", "Common"])(
      observer(AdditionalResourcesComponent),
    ),
  ),
);<|MERGE_RESOLUTION|>--- conflicted
+++ resolved
@@ -94,60 +94,6 @@
 
   if (!isLoadedAdditionalResources) return <LoaderAdditionalResources />;
   return (
-<<<<<<< HEAD
-    <StyledComponent isMobile={isMobileView}>
-      <div className="header">
-        <div className="additional-header settings_unavailable">
-          {t("Settings:AdditionalResources")}
-        </div>
-      </div>
-      <div className="settings_unavailable additional-description">
-        {t("Settings:AdditionalResourcesDescription", {
-          productName: t("Common:ProductName"),
-        })}
-      </div>
-      <div className="branding-checkbox">
-        <Checkbox
-          tabIndex={12}
-          className="show-feedback-support checkbox"
-          isDisabled={!isSettingPaid}
-          label={t("ShowFeedbackAndSupport")}
-          isChecked={feedbackAndSupportEnabled}
-          onChange={onChangeFeedback}
-        />
-
-        {/* <Checkbox
-            tabIndex={13}
-            className="show-video-guides checkbox"
-            isDisabled={!isSettingPaid}
-            label={t("ShowVideoGuides")}
-            isChecked={videoGuidesEnabled}
-            onChange={onChangeVideoGuides}
-  /> */}
-        <Checkbox
-          tabIndex={14}
-          className="show-help-center checkbox"
-          isDisabled={!isSettingPaid}
-          label={t("ShowHelpCenter")}
-          isChecked={helpCenterEnabled}
-          onChange={onChangeHelpCenter}
-        />
-      </div>
-      <SaveCancelButtons
-        tabIndex={15}
-        onSaveClick={onSave}
-        onCancelClick={onRestore}
-        saveButtonLabel={t("Common:SaveButton")}
-        cancelButtonLabel={t("Common:Restore")}
-        displaySettings
-        reminderText={t("YouHaveUnsavedChanges")}
-        showReminder={(isSettingPaid && hasChange) || isLoading}
-        disableRestoreToDefault={additionalResourcesIsDefault || isLoading}
-        additionalClassSaveButton="additional-resources-save"
-        additionalClassCancelButton="additional-resources-cancel"
-      />
-    </StyledComponent>
-=======
     <AdditionalResourcesPage
       t={t}
       isSettingPaid={isSettingPaid}
@@ -159,7 +105,6 @@
       additionalResourcesIsDefault={additionalResourcesIsDefault}
       deviceType={deviceType}
     />
->>>>>>> 811d6e73
   );
 };
 
