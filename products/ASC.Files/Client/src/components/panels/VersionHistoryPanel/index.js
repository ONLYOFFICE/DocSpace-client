--- conflicted
+++ resolved
@@ -1,27 +1,8 @@
 import React from "react";
 import PropTypes from "prop-types";
-<<<<<<< HEAD
-import { connect } from "react-redux";
-
 import { Backdrop, Heading, Aside } from "@appserver/components";
-import { store } from "@appserver/common";
-import { changeLanguage } from "@appserver/common/src/utils";
-import Loaders from "@appserver/common/src/components/Loaders";
-import { withTranslation, I18nextProvider } from "react-i18next";
-import { createI18N } from "../../../helpers/i18n";
-
-import { setIsVerHistoryPanel } from "../../../store/files/actions";
-import {
-  getVerHistoryFileId,
-  getIsLoading,
-  getFileVersions,
-} from "../../../store/files/selectors";
-
-=======
-import { Backdrop, Heading, Aside } from "asc-web-components";
-import { Loaders } from "asc-web-common";
+import { Loaders } from "@appserver/common";
 import { withTranslation } from "react-i18next";
->>>>>>> a586f8fe
 import {
   StyledVersionHistoryPanel,
   StyledContent,
@@ -29,17 +10,7 @@
   StyledBody,
 } from "../StyledPanels";
 import { SectionBodyContent } from "../../pages/VersionHistory/Section/";
-<<<<<<< HEAD
-
-const i18n = createI18N({
-  page: "VersionHistory",
-  localesPath: "pages/VersionHistory",
-});
-
-const { getIsTabletView, getSettingsHomepage } = store.auth.selectors;
-=======
 import { inject, observer } from "mobx-react";
->>>>>>> a586f8fe
 
 class PureVersionHistoryPanel extends React.Component {
   componentDidUpdate(preProps) {
@@ -110,7 +81,7 @@
 
 const VersionHistoryPanel = withTranslation("VersionHistory")(
   PureVersionHistoryPanel
-);
+  );
 
 VersionHistoryPanel.propTypes = {
   fileId: PropTypes.string,
