--- conflicted
+++ resolved
@@ -2,42 +2,9 @@
 import { withRouter } from "react-router";
 import { Trans, withTranslation } from "react-i18next";
 import styled from "styled-components";
-<<<<<<< HEAD
 import { Link, Text, Icons, Badge } from "@appserver/components";
-import { constants, api, toastr, store as initStore } from "@appserver/common";
-import {
-  createFile,
-  createFolder,
-  renameFolder,
-  updateFile,
-  fetchFiles,
-  setTreeFolders,
-  setIsLoading,
-} from "../../../../../store/files/actions";
-import {
-  canWebEdit,
-  getDragging,
-  getFileAction,
-  getFilter,
-  getFolders,
-  getIsLoading,
-  getNewRowItems,
-  getSelectedFolder,
-  getSelectedFolderNew,
-  getSelectedFolderParentId,
-  getTitleWithoutExst,
-  getTreeFolders,
-  isImage,
-  isSound,
-  isVideo,
-  getIsRecycleBinFolder,
-  getRootFolderId,
-} from "../../../../../store/files/selectors";
-=======
-import { Link, Text, Icons, Badge } from "asc-web-components";
-import { constants, api, toastr } from "asc-web-common";
+import { constants, api, toastr } from "@appserver/common";
 import { getTitleWithoutExst } from "../../../../../helpers/files-helpers";
->>>>>>> a586f8fe
 import { NewFilesPanel } from "../../../../panels";
 import EditingWrapperComponent from "./EditingWrapperComponent";
 import TileContent from "./TileContent";
@@ -473,15 +440,15 @@
       fetchFiles,
       filter,
       newRowItems,
-      createFile,
-      updateFile,
-      renameFolder,
+  createFile,
+  updateFile,
+  renameFolder,
       createFolder,
     } = filesStore;
 
     const {
       treeFolders,
-      setTreeFolders,
+  setTreeFolders,
       isRecycleBinFolder,
       expandedKeys,
       addExpandedKeys,
@@ -518,8 +485,8 @@
       newRowItems,
       expandedKeys,
 
-      setIsLoading,
-      fetchFiles,
+  setIsLoading,
+  fetchFiles,
       setTreeFolders,
       createFile,
       createFolder,
