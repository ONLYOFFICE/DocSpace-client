--- conflicted
+++ resolved
@@ -3,11 +3,7 @@
   "content": "Submitting the responses",
   "content_en_sha1_hash": "680dd562c5f8ce531f4966abe2f99fa0c3763345",
   "created_at": "2025-05-19T21:30:55.141Z",
-<<<<<<< HEAD
-  "updated_at": "2025-05-24T10:56:10.605Z",
-=======
   "updated_at": "2025-07-10T11:11:07.131Z",
->>>>>>> 4378f47c
   "comment": {
     "text": "\"This translation key is used for the title of a dialog that provides tips on submitting form responses. The text will be displayed in the dialog's header and appears to be associated with button or form submission actions.\"",
     "is_auto": true,
@@ -106,7 +102,7 @@
       "ai_spell_check_issues": [
         {
           "type": "incorrect_translation",
-          "description": "The translation '응답 제출 중' is a literal translation of 'Submitting the responses' but implies an ongoing process.  'Submitting the responses' is often used as a label or title indicating the action of submitting, not necessarily that it's currently in progress.  A more appropriate translation might convey the action of submission without the 'in progress' connotation.",
+          "description": "The translation '응답 제출 중' is a literal translation of \"Submitting the responses\". While understandable, a more natural and commonly used phrase in Korean for this context would be something like '응답 제출' or '응답을 제출합니다'. '응답 제출 중' implies an ongoing action, which might not be the most appropriate tone.",
           "suggestion": "응답 제출"
         }
       ],
@@ -115,7 +111,13 @@
     "lo-LA": {
       "ai_translated": false,
       "ai_model": null,
-      "ai_spell_check_issues": [],
+      "ai_spell_check_issues": [
+        {
+          "type": "incorrect_translation",
+          "description": "The Lao translation 'ການສະເໜີຄໍາຕອບ' (kan sa-ner kham-top) is a literal translation that doesn't fully capture the nuance of 'Submitting the responses'. It implies 'presenting answers' rather than the action of submitting them. A more accurate translation would better convey the action of sending or delivering the responses.",
+          "suggestion": "Consider alternatives like 'ສົ່ງຄໍາຕອບ' (song kham-top - sending answers) or 'ຖອນຄໍາຕອບ' (thoun kham-top - submitting/handing in answers)."
+        }
+      ],
       "approved_at": null
     },
     "lv": {
@@ -154,8 +156,8 @@
       "ai_spell_check_issues": [
         {
           "type": "incorrect_translation",
-          "description": "The translation 'Trimitere răspunsuri' is a literal translation but doesn't flow naturally in Romanian. A more natural phrasing would convey the action of *sending* or *uploading* responses.",
-          "suggestion": "Consider alternatives like 'Încărcare răspunsuri' (Uploading responses) or 'Transmitere răspunsuri' (Transmitting responses)."
+          "description": "The translation 'Trimitere răspunsuri' is a literal translation but sounds unnatural in Romanian. A more natural phrasing would be 'Înregistrarea răspunsurilor' or 'Trimiteți răspunsurile'.",
+          "suggestion": "Înregistrarea răspunsurilor"
         }
       ],
       "approved_at": null
@@ -172,8 +174,8 @@
       "ai_spell_check_issues": [
         {
           "type": "incorrect_translation",
-          "description": "The translation 'ප්‍රතිචාරය යොමු කිරීම' while understandable, doesn't perfectly capture the nuance of 'Submitting the responses'. A more precise translation would reflect the action of sending or processing the responses, rather than just 'referring' to them.",
-          "suggestion": "Consider 'ප්‍රතිචාරය ඉදිරිපත් කිරීම' (Prathicharaya Edhiripath karama) which means 'Presenting the responses' or 'Submitting the responses' more directly. Alternatively, 'ප්‍රතිචාරය යැවීම' (Prathicharaya Yavama) which means 'Sending the responses' could also be a viable option."
+          "description": "While 'ප්‍රතිචාරය යොමු කිරීම' is understandable, a more accurate and natural translation of 'Submitting the responses' would be something like 'පිළිතුරු సమర్పණය කිරීම' (Pilithuru samarpana karamu) or 'ගොනුව సమర్పණය කිරීම' (Gonuva samarpana karamu) depending on the context.",
+          "suggestion": "පිළිතුරු సమర్పණය කිරීම"
         }
       ],
       "approved_at": null
@@ -220,8 +222,8 @@
       "ai_spell_check_issues": [
         {
           "type": "incorrect_translation",
-          "description": "While 'Gửi câu trả lời' is understandable, it's a literal translation and not the most natural way to express 'Submitting the responses' in Vietnamese. It focuses on 'sending' the answers rather than the act of submission.",
-          "suggestion": "Đang gửi phản hồi"
+          "description": "While \"Gửi câu trả lời\" is understandable, it's a very literal translation of \"Submitting the responses.\" A more natural and contextually appropriate translation would convey the action of sending or processing the filled form.",
+          "suggestion": "Consider alternatives like \"Đang gửi\" (Sending), \"Đang xử lý\" (Processing), or \"Đang hoàn tất\" (Completing)."
         }
       ],
       "approved_at": null
@@ -232,8 +234,8 @@
       "ai_spell_check_issues": [
         {
           "type": "incorrect_translation",
-          "description": "While \"提交回答\" is technically correct, it lacks the nuance of \"Submitting the responses\". It focuses on submitting *answers* rather than the act of submitting the *responses* as a whole. It's slightly too literal.",
-          "suggestion": "提交响应"
+          "description": "While \"提交回答\" (Tíjiāo huídá) is understandable, it's a slightly literal translation and not the most natural phrasing for a dialog header. \"正在提交回答\" (Zhèngzài tíjiāo huídá) or simply \"提交中\" (Tíjiān zhōng - Submitting) would be more common and idiomatic.",
+          "suggestion": "提交中"
         }
       ],
       "approved_at": null
