--- conflicted
+++ resolved
@@ -237,13 +237,6 @@
           });
       })
       .then(() => {
-<<<<<<< HEAD
-        api.files.getDocumentServiceLocation().then(({ docServiceUrlApi }) => {
-          if (docServiceUrlApi) {
-            insertEditorPreloadFrame(docServiceUrlApi);
-          }
-        });
-=======
         api.files
           .getDocumentServiceLocation()
           .then(({ docServicePreloadUrl }) => {
@@ -251,7 +244,6 @@
               insertEditorPreloadFrame(docServicePreloadUrl);
             }
           });
->>>>>>> fb5bad7d
       })
       .catch(() => this.setIsErrorSettings(true));
   };
