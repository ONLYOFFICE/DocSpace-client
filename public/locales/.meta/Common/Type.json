--- conflicted
+++ resolved
@@ -3,11 +3,7 @@
   "content": "Type",
   "content_en_sha1_hash": "3deb7456519697ecf4eefc455516c969a3681bae",
   "created_at": "2025-05-19T21:30:49.370Z",
-<<<<<<< HEAD
-  "updated_at": "2025-06-30T12:20:31.323Z",
-=======
   "updated_at": "2025-07-10T11:11:06.869Z",
->>>>>>> 4378f47c
   "comment": {
     "text": "This translation key is used to display a label indicating the type of an item or entity. It appears in various UI elements, such as titles, labels, and field headers, where it provides a brief description of the item's classification (e.g., \"Type\" for a data entry field).",
     "is_auto": true,
@@ -22,13 +18,13 @@
     },
     {
       "file_path": "/packages/client/src/pages/Home/InfoPanel/Body/views/Users/index.tsx",
-      "line_number": 240,
+      "line_number": 239,
       "context": "title={statusLabel}\n >\n {statusLabel}\n </Text>\n \n <Text className=\"info_field\" noSelect title={t(\"Common:Type\")}>\n {t(\"Common:Type\")}\n </Text>\n {typeData}\n \n {isGuests && infoPanelSelection.createdBy?.displayName ? (",
       "module": "/packages/client"
     },
     {
       "file_path": "/packages/client/src/pages/Home/InfoPanel/Body/views/Users/index.tsx",
-      "line_number": 240,
+      "line_number": 239,
       "context": "title={statusLabel}\n >\n {statusLabel}\n </Text>\n \n <Text className=\"info_field\" noSelect title={t(\"Common:Type\")}>\n {t(\"Common:Type\")}\n </Text>\n {typeData}\n \n {isGuests && infoPanelSelection.createdBy?.displayName ? (",
       "module": "/packages/client"
     },
@@ -70,19 +66,19 @@
     },
     {
       "file_path": "/packages/client/src/pages/Home/Section/Filter/index.js",
-      "line_number": 777,
+      "line_number": 783,
       "context": "const typeOptions = isRooms\n ? [\n {\n key: FilterGroups.filterType,\n group: FilterGroups.roomFilterType,\n label: t(\"Common:Type\"),\n isHeader: true,\n isLast: isLastTypeOptionsRooms,\n },\n ...RoomsTypeValues.map((roomType) => {\n switch (roomType) {",
       "module": "/packages/client"
     },
     {
       "file_path": "/packages/client/src/pages/Home/Section/Filter/index.js",
-      "line_number": 777,
+      "line_number": 783,
       "context": "const typeOptions = isRooms\n ? [\n {\n key: FilterGroups.filterType,\n group: FilterGroups.roomFilterType,\n label: t(\"Common:Type\"),\n isHeader: true,\n isLast: isLastTypeOptionsRooms,\n },\n ...RoomsTypeValues.map((roomType) => {\n switch (roomType) {",
       "module": "/packages/client"
     },
     {
       "file_path": "/packages/client/src/pages/Home/Section/Filter/index.js",
-      "line_number": 777,
+      "line_number": 783,
       "context": "const typeOptions = isRooms\n ? [\n {\n key: FilterGroups.filterType,\n group: FilterGroups.roomFilterType,\n label: t(\"Common:Type\"),\n isHeader: true,\n isLast: isLastTypeOptionsRooms,\n },\n ...RoomsTypeValues.map((roomType) => {\n switch (roomType) {",
       "module": "/packages/client"
     },
@@ -118,13 +114,13 @@
     },
     {
       "file_path": "/packages/client/src/pages/PortalSettings/categories/developer-tools/JavascriptSDK/sub-components/FilterBlock.js",
-      "line_number": 432,
+      "line_number": 437,
       "context": "</UserInputContainer>\n )\n ) : null}\n <ToggleButton\n className=\"toggle\"\n label={t(\"Common:Type\")}\n onChange={toggleFilterType}\n isChecked={isTypeFilterSet}\n isDisabled={!!config.requestToken}\n />\n {isTypeFilterSet ? (",
       "module": "/packages/client"
     },
     {
       "file_path": "/packages/client/src/pages/PortalSettings/categories/developer-tools/JavascriptSDK/sub-components/FilterBlock.js",
-      "line_number": 432,
+      "line_number": 437,
       "context": "</UserInputContainer>\n )\n ) : null}\n <ToggleButton\n className=\"toggle\"\n label={t(\"Common:Type\")}\n onChange={toggleFilterType}\n isChecked={isTypeFilterSet}\n isDisabled={!!config.requestToken}\n />\n {isTypeFilterSet ? (",
       "module": "/packages/client"
     },
