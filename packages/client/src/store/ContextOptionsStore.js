--- conflicted
+++ resolved
@@ -1202,7 +1202,6 @@
     cb && cb();
   };
 
-<<<<<<< HEAD
   onCreateTemplate = async () => {
     this.oformsStore.setTemplateGalleryVisible(false);
     this.oformsStore.setIsVisibleInfoPanelTemplateGallery(false);
@@ -1217,15 +1216,6 @@
       openEditor: true,
       edit: true,
     };
-=======
-  onCreateOform = async (navigate) => {
-    hideInfoPanel();
-
-    const filesFilter = FilesFilter.getDefault();
-    filesFilter.folder = this.oformsStore.oformFromFolderId;
-
-    const filterUrlParams = filesFilter.toUrlParams();
->>>>>>> 5efc45f9
 
     event.payload = payload;
 
