// (c) Copyright Ascensio System SIA 2009-2025
//
// This program is a free software product.
// You can redistribute it and/or modify it under the terms
// of the GNU Affero General Public License (AGPL) version 3 as published by the Free Software
// Foundation. In accordance with Section 7(a) of the GNU AGPL its Section 15 shall be amended
// to the effect that Ascensio System SIA expressly excludes the warranty of non-infringement of
// any third-party rights.
//
// This program is distributed WITHOUT ANY WARRANTY, without even the implied warranty
// of MERCHANTABILITY or FITNESS FOR A PARTICULAR  PURPOSE. For details, see
// the GNU AGPL at: http://www.gnu.org/licenses/agpl-3.0.html
//
// You can contact Ascensio System SIA at Lubanas st. 125a-25, Riga, Latvia, EU, LV-1021.
//
// The  interactive user interfaces in modified source and object code versions of the Program must
// display Appropriate Legal Notices, as required under Section 5 of the GNU AGPL version 3.
//
// Pursuant to Section 7(b) of the License you must retain the original Product logo when
// distributing the program. Pursuant to Section 7(e) we decline to grant you any rights under
// trademark law for use of our trademarks.
//
// All the Product's GUI elements, including illustrations and icon sets, as well as technical writing
// content are licensed under the terms of the Creative Commons Attribution-ShareAlike 4.0
// International. See the License terms at http://creativecommons.org/licenses/by-sa/4.0/legalcode

import { TRoom } from "../../api/rooms/types";
import {
  TSelectorCancelButton,
  TSelectorHeader,
  TSelectorItem,
} from "../../components/selector/Selector.types";

import { RoomSearchArea, RoomsType } from "../../enums";

export type TInitValue =
  | {
      withInit: true;
      initItems: TRoom[];
      initTotal: number;
      initHasNextPage: boolean;
      initSearchValue?: string;
    }
  | {
      withInit?: never;
      initItems?: never;
      initTotal?: never;
      initHasNextPage?: never;
      initSearchValue?: never;
    };

export type RoomSelectorProps = TSelectorHeader &
  TSelectorCancelButton & {
    id?: string;
    className?: string;
    style?: React.CSSProperties;

    isMultiSelect: boolean;

    onSubmit: (items: TSelectorItem[]) => void | Promise<void>;
    roomType?: RoomsType | RoomsType[];
    searchArea?: RoomSearchArea | string;
    excludeItems?: (number | string | undefined)[];
    setIsDataReady?: (value: boolean) => void;
    submitButtonLabel?: string;
    withSearch?: boolean;

    disableThirdParty?: boolean;

    withPadding?: boolean;
<<<<<<< HEAD
  } & TInitValue;
=======

    emptyScreenHeader?: string;
    emptyScreenDescription?: string;
  };
>>>>>>> ef892c70
<|MERGE_RESOLUTION|>--- conflicted
+++ resolved
@@ -68,11 +68,7 @@
     disableThirdParty?: boolean;
 
     withPadding?: boolean;
-<<<<<<< HEAD
-  } & TInitValue;
-=======
 
     emptyScreenHeader?: string;
     emptyScreenDescription?: string;
-  };
->>>>>>> ef892c70
+  } & TInitValue;