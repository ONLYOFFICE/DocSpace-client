﻿<Project Sdk="Microsoft.NET.Sdk">

  <PropertyGroup>
    <TargetFramework>net7.0</TargetFramework>
	<ProduceReferenceAssembly>false</ProduceReferenceAssembly>
	  <ImplicitUsings>enable</ImplicitUsings>
  </PropertyGroup>

  <PropertyGroup Condition="'$(Configuration)|$(Platform)'=='Release|AnyCPU'">
    <DebugType>none</DebugType>
    <DebugSymbols>false</DebugSymbols>
    <NoWarn>1701;1702;NU1701</NoWarn>
  </PropertyGroup>

  <ItemGroup>
    <FrameworkReference Include="Microsoft.AspNetCore.App" />
  </ItemGroup>
  
  <ItemGroup>
    <Compile Remove="Selectel\**" />
    <EmbeddedResource Remove="Selectel\**" />
    <None Remove="Selectel\**" />
  </ItemGroup>

  <ItemGroup>
    <None Remove="protos\encryption_stop.proto" />
    <None Remove="protos\migration_cache.proto" />
    <None Remove="protos\migration_progress.proto" />
    <None Remove="protos\migration_upload_cdn.proto" />
    <None Remove="protos\progress_encryption.proto" />
  </ItemGroup>

  <ItemGroup>
    <PackageReference Include="Amazon.Extensions.S3.Encryption" Version="2.0.3" />
<<<<<<< HEAD
    <PackageReference Include="AWSSDK.CloudFront" Version="3.7.100.16" />
    <PackageReference Include="AWSSDK.S3" Version="3.7.101.16" />
    <PackageReference Include="Google.Api.Gax" Version="4.2.0" />
    <PackageReference Include="Google.Api.Gax.Rest" Version="4.2.0" />
    <PackageReference Include="Google.Apis.Auth" Version="1.57.0" />
    <PackageReference Include="Google.Apis.Core" Version="1.57.0" />
    <PackageReference Include="Google.Apis.Storage.v1" Version="1.57.0.2742" />
    <PackageReference Include="Google.Cloud.Storage.V1" Version="4.1.0" />
    <PackageReference Include="Grpc.Tools" Version="2.50.0">
=======
    <PackageReference Include="AWSSDK.CloudFront" Version="3.7.102.2" />
    <PackageReference Include="AWSSDK.S3" Version="3.7.101.33" />
    <PackageReference Include="Google.Api.Gax.Rest" Version="3.7.0" />
    <PackageReference Include="Google.Apis.Storage.v1" Version="1.57.0.2647" />
    <PackageReference Include="Google.Cloud.Storage.V1" Version="3.7.0" />
    <PackageReference Include="Grpc.Tools" Version="2.47.0">
>>>>>>> cf4d6b31
      <PrivateAssets>all</PrivateAssets>
      <IncludeAssets>runtime; build; native; contentfiles; analyzers; buildtransitive</IncludeAssets>
    </PackageReference>
    <PackageReference Include="Rackspace" Version="1.0.0" />
  </ItemGroup>

  <ItemGroup>
    <ProjectReference Include="..\ASC.Core.Common\ASC.Core.Common.csproj" />
  </ItemGroup>

  <ItemGroup>
    <Protobuf Include="protos\data_store_cache_item.proto" />
    <Protobuf Include="protos\encryption_stop.proto" />
    <Protobuf Include="protos\migration_cache.proto" />
    <Protobuf Include="protos\migration_progress.proto" />
    <Protobuf Include="protos\migration_upload_cdn.proto" />
    <Protobuf Include="protos\progress_encryption.proto" />
  </ItemGroup>
  
</Project>
<|MERGE_RESOLUTION|>--- conflicted
+++ resolved
@@ -1,72 +1,63 @@
-﻿<Project Sdk="Microsoft.NET.Sdk">
-
-  <PropertyGroup>
-    <TargetFramework>net7.0</TargetFramework>
-	<ProduceReferenceAssembly>false</ProduceReferenceAssembly>
-	  <ImplicitUsings>enable</ImplicitUsings>
-  </PropertyGroup>
-
-  <PropertyGroup Condition="'$(Configuration)|$(Platform)'=='Release|AnyCPU'">
-    <DebugType>none</DebugType>
-    <DebugSymbols>false</DebugSymbols>
-    <NoWarn>1701;1702;NU1701</NoWarn>
-  </PropertyGroup>
-
-  <ItemGroup>
-    <FrameworkReference Include="Microsoft.AspNetCore.App" />
-  </ItemGroup>
-  
-  <ItemGroup>
-    <Compile Remove="Selectel\**" />
-    <EmbeddedResource Remove="Selectel\**" />
-    <None Remove="Selectel\**" />
-  </ItemGroup>
-
-  <ItemGroup>
-    <None Remove="protos\encryption_stop.proto" />
-    <None Remove="protos\migration_cache.proto" />
-    <None Remove="protos\migration_progress.proto" />
-    <None Remove="protos\migration_upload_cdn.proto" />
-    <None Remove="protos\progress_encryption.proto" />
-  </ItemGroup>
-
-  <ItemGroup>
-    <PackageReference Include="Amazon.Extensions.S3.Encryption" Version="2.0.3" />
-<<<<<<< HEAD
-    <PackageReference Include="AWSSDK.CloudFront" Version="3.7.100.16" />
-    <PackageReference Include="AWSSDK.S3" Version="3.7.101.16" />
-    <PackageReference Include="Google.Api.Gax" Version="4.2.0" />
-    <PackageReference Include="Google.Api.Gax.Rest" Version="4.2.0" />
-    <PackageReference Include="Google.Apis.Auth" Version="1.57.0" />
-    <PackageReference Include="Google.Apis.Core" Version="1.57.0" />
-    <PackageReference Include="Google.Apis.Storage.v1" Version="1.57.0.2742" />
-    <PackageReference Include="Google.Cloud.Storage.V1" Version="4.1.0" />
-    <PackageReference Include="Grpc.Tools" Version="2.50.0">
-=======
-    <PackageReference Include="AWSSDK.CloudFront" Version="3.7.102.2" />
-    <PackageReference Include="AWSSDK.S3" Version="3.7.101.33" />
-    <PackageReference Include="Google.Api.Gax.Rest" Version="3.7.0" />
-    <PackageReference Include="Google.Apis.Storage.v1" Version="1.57.0.2647" />
-    <PackageReference Include="Google.Cloud.Storage.V1" Version="3.7.0" />
-    <PackageReference Include="Grpc.Tools" Version="2.47.0">
->>>>>>> cf4d6b31
-      <PrivateAssets>all</PrivateAssets>
-      <IncludeAssets>runtime; build; native; contentfiles; analyzers; buildtransitive</IncludeAssets>
-    </PackageReference>
-    <PackageReference Include="Rackspace" Version="1.0.0" />
-  </ItemGroup>
-
-  <ItemGroup>
-    <ProjectReference Include="..\ASC.Core.Common\ASC.Core.Common.csproj" />
-  </ItemGroup>
-
-  <ItemGroup>
-    <Protobuf Include="protos\data_store_cache_item.proto" />
-    <Protobuf Include="protos\encryption_stop.proto" />
-    <Protobuf Include="protos\migration_cache.proto" />
-    <Protobuf Include="protos\migration_progress.proto" />
-    <Protobuf Include="protos\migration_upload_cdn.proto" />
-    <Protobuf Include="protos\progress_encryption.proto" />
-  </ItemGroup>
-  
-</Project>
+﻿<Project Sdk="Microsoft.NET.Sdk">
+
+  <PropertyGroup>
+    <TargetFramework>net7.0</TargetFramework>
+	<ProduceReferenceAssembly>false</ProduceReferenceAssembly>
+	  <ImplicitUsings>enable</ImplicitUsings>
+  </PropertyGroup>
+
+  <PropertyGroup Condition="'$(Configuration)|$(Platform)'=='Release|AnyCPU'">
+    <DebugType>none</DebugType>
+    <DebugSymbols>false</DebugSymbols>
+    <NoWarn>1701;1702;NU1701</NoWarn>
+  </PropertyGroup>
+
+  <ItemGroup>
+    <FrameworkReference Include="Microsoft.AspNetCore.App" />
+  </ItemGroup>
+  
+  <ItemGroup>
+    <Compile Remove="Selectel\**" />
+    <EmbeddedResource Remove="Selectel\**" />
+    <None Remove="Selectel\**" />
+  </ItemGroup>
+
+  <ItemGroup>
+    <None Remove="protos\encryption_stop.proto" />
+    <None Remove="protos\migration_cache.proto" />
+    <None Remove="protos\migration_progress.proto" />
+    <None Remove="protos\migration_upload_cdn.proto" />
+    <None Remove="protos\progress_encryption.proto" />
+  </ItemGroup>
+
+  <ItemGroup>
+    <PackageReference Include="Amazon.Extensions.S3.Encryption" Version="2.0.3" />
+    <PackageReference Include="AWSSDK.CloudFront" Version="3.7.103.10" />
+    <PackageReference Include="AWSSDK.S3" Version="3.7.101.56" />
+    <PackageReference Include="Google.Api.Gax" Version="4.2.0" />
+    <PackageReference Include="Google.Api.Gax.Rest" Version="4.2.0" />
+    <PackageReference Include="Google.Apis.Auth" Version="1.57.0" />
+    <PackageReference Include="Google.Apis.Core" Version="1.57.0" />
+    <PackageReference Include="Google.Apis.Storage.v1" Version="1.57.0.2742" />
+    <PackageReference Include="Google.Cloud.Storage.V1" Version="4.1.0" />
+    <PackageReference Include="Grpc.Tools" Version="2.50.0">
+      <PrivateAssets>all</PrivateAssets>
+      <IncludeAssets>runtime; build; native; contentfiles; analyzers; buildtransitive</IncludeAssets>
+    </PackageReference>
+    <PackageReference Include="Rackspace" Version="1.0.0" />
+  </ItemGroup>
+
+  <ItemGroup>
+    <ProjectReference Include="..\ASC.Core.Common\ASC.Core.Common.csproj" />
+  </ItemGroup>
+
+  <ItemGroup>
+    <Protobuf Include="protos\data_store_cache_item.proto" />
+    <Protobuf Include="protos\encryption_stop.proto" />
+    <Protobuf Include="protos\migration_cache.proto" />
+    <Protobuf Include="protos\migration_progress.proto" />
+    <Protobuf Include="protos\migration_upload_cdn.proto" />
+    <Protobuf Include="protos\progress_encryption.proto" />
+  </ItemGroup>
+  
+</Project>