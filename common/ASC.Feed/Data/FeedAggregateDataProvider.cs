--- conflicted
+++ resolved
@@ -1,373 +1,346 @@
-/*
- *
- * (c) Copyright Ascensio System Limited 2010-2018
- *
- * This program is freeware. You can redistribute it and/or modify it under the terms of the GNU 
- * General Public License (GPL) version 3 as published by the Free Software Foundation (https://www.gnu.org/copyleft/gpl.html). 
- * In accordance with Section 7(a) of the GNU GPL its Section 15 shall be amended to the effect that 
- * Ascensio System SIA expressly excludes the warranty of non-infringement of any third-party rights.
- *
- * THIS PROGRAM IS DISTRIBUTED WITHOUT ANY WARRANTY; WITHOUT EVEN THE IMPLIED WARRANTY OF MERCHANTABILITY OR
- * FITNESS FOR A PARTICULAR PURPOSE. For more details, see GNU GPL at https://www.gnu.org/copyleft/gpl.html
- *
- * You can contact Ascensio System SIA by email at sales@onlyoffice.com
- *
- * The interactive user interfaces in modified source and object code versions of ONLYOFFICE must display 
- * Appropriate Legal Notices, as required under Section 5 of the GNU GPL version 3.
- *
- * Pursuant to Section 7 § 3(b) of the GNU GPL you must retain the original ONLYOFFICE logo which contains 
- * relevant author attributions when distributing the software. If the display of the logo in its graphic 
- * form is not reasonably feasible for technical reasons, you must include the words "Powered by ONLYOFFICE" 
- * in every copy of the program you distribute. 
- * Pursuant to Section 7 § 3(e) we decline to grant you any rights under trademark law for use of our trademarks.
- *
-*/
-
-namespace ASC.Feed.Data;
-
-[Scope]
-public class FeedAggregateDataProvider
-{
-    private FeedDbContext FeedDbContext => _lazyFeedDbContext.Value;
-
-    private readonly AuthContext _authContext;
-    private readonly TenantManager _tenantManager;
-    private readonly TenantUtil _tenantUtil;
-    private readonly Lazy<FeedDbContext> _lazyFeedDbContext;
-    private IMapper _mapper;
-
-    public FeedAggregateDataProvider(
-        AuthContext authContext,
-        TenantManager tenantManager,
-        TenantUtil tenantUtil,
-        DbContextManager<FeedDbContext> dbContextManager,
-        IMapper mapper)
-        : this(authContext, tenantManager, tenantUtil, mapper)
-    {
-        _lazyFeedDbContext = new Lazy<FeedDbContext>(() => dbContextManager.Get(Constants.FeedDbId));
-    }
-
-    public FeedAggregateDataProvider(
-        AuthContext authContext,
-        TenantManager tenantManager,
-        TenantUtil tenantUtil,
-        IMapper mapper)
-    {
-        _authContext = authContext;
-        _tenantManager = tenantManager;
-        _tenantUtil = tenantUtil;
-        _mapper = mapper;
-    }
-
-    public DateTime GetLastTimeAggregate(string key)
-    {
-        var value = FeedDbContext.FeedLast.Where(r => r.LastKey == key).Select(r => r.LastDate).FirstOrDefault();
-
-        return value != default ? value.AddSeconds(1) : value;
-    }
-
-    public void SaveFeeds(IEnumerable<FeedRow> feeds, string key, DateTime value)
-    {
-        var feedLast = new FeedLast
-        {
-            LastKey = key,
-            LastDate = value
-        };
-
-        FeedDbContext.AddOrUpdate(r => r.FeedLast, feedLast);
-        FeedDbContext.SaveChanges();
-
-        const int feedsPortionSize = 1000;
-        var aggregatedDate = DateTime.UtcNow;
-
-        var feedsPortion = new List<FeedRow>();
-        foreach (var feed in feeds)
-        {
-            feedsPortion.Add(feed);
-            if (feedsPortion.Sum(f => f.Users.Count) <= feedsPortionSize)
-            {
-                continue;
-            }
-
-            SaveFeedsPortion(feedsPortion, aggregatedDate);
-            feedsPortion.Clear();
-        }
-
-        if (feedsPortion.Count > 0)
-        {
-            SaveFeedsPortion(feedsPortion, aggregatedDate);
-        }
-    }
-
-    private void SaveFeedsPortion(IEnumerable<FeedRow> feeds, DateTime aggregatedDate)
-    {
-        using var tx = FeedDbContext.Database.BeginTransaction();
-
-        foreach (var f in feeds)
-        {
-            if (0 >= f.Users.Count)
-            {
-                continue;
-            }
-
-            var feedAggregate = _mapper.Map<FeedRow, FeedAggregate>(f);
-            feedAggregate.AggregateDate = aggregatedDate;
-
-            if (f.ClearRightsBeforeInsert)
-            {
-                var fu = FeedDbContext.FeedUsers.Where(r => r.FeedId == f.Id).FirstOrDefault();
-                if (fu != null)
-                {
-                    FeedDbContext.FeedUsers.Remove(fu);
-                }
-            }
-
-            FeedDbContext.AddOrUpdate(r => r.FeedAggregates, feedAggregate);
-
-            foreach (var u in f.Users)
-            {
-                var feedUser = new FeedUsers
-                {
-                    FeedId = f.Id,
-                    UserId = u
-                };
-
-                FeedDbContext.AddOrUpdate(r => r.FeedUsers, feedUser);
-            }
-        }
-
-        FeedDbContext.SaveChanges();
-
-        tx.Commit();
-    }
-
-    public void RemoveFeedAggregate(DateTime fromTime)
-    {
-        using var tx = FeedDbContext.Database.BeginTransaction(IsolationLevel.ReadUncommitted);
-
-        var aggregates = FeedDbContext.FeedAggregates.Where(r => r.AggregateDate <= fromTime);
-        FeedDbContext.FeedAggregates.RemoveRange(aggregates);
-
-        var users = FeedDbContext.FeedUsers.Where(r => FeedDbContext.FeedAggregates.Where(r => r.AggregateDate <= fromTime).Any(a => a.Id == r.FeedId));
-        FeedDbContext.FeedUsers.RemoveRange(users);
-
-        tx.Commit();
-    }
-
-    public List<FeedResultItem> GetFeeds(FeedApiFilter filter)
-    {
-        var filterOffset = filter.Offset;
-        var filterLimit = filter.Max > 0 && filter.Max < 1000 ? filter.Max : 1000;
-
-        var feeds = new Dictionary<string, List<FeedResultItem>>();
-
-        var tryCount = 0;
-        List<FeedResultItem> feedsIteration;
-        do
-        {
-<<<<<<< HEAD
-            var q = FeedDbContext.FeedAggregates
-                .Where(r => r.Tenant == TenantManager.GetCurrentTenant().Id)
-                .Where(r => r.ModifiedBy != AuthContext.CurrentAccount.ID)
-                .Join(FeedDbContext.FeedUsers, a => a.Id, b => b.FeedId, (aggregates, users) => new { aggregates, users })
-                .Where(r => r.users.UserId == AuthContext.CurrentAccount.ID)
-                .OrderByDescending(r => r.aggregates.ModifiedDate)
-                .Skip(filter.Offset)
-                .Take(filter.Max);
-
-            if (filter.OnlyNew)
-            {
-                q = q.Where(r => r.aggregates.AggregateDate >= filter.From);
-            }
-            else
-=======
-            feedsIteration = GetFeedsInternal(filter);
-            foreach (var feed in feedsIteration)
->>>>>>> 0635eea5
-            {
-                if (feeds.TryGetValue(feed.GroupId, out var value))
-                {
-                    value.Add(feed);
-                }
-                else
-                {
-                    feeds[feed.GroupId] = new List<FeedResultItem> { feed };
-                }
-            }
-            filter.Offset += feedsIteration.Count;
-        } while (feeds.Count < filterLimit
-                 && feedsIteration.Count == filterLimit
-                 && tryCount++ < 5);
-
-        filter.Offset = filterOffset;
-
-        return feeds.Take(filterLimit).SelectMany(group => group.Value).ToList();
-    }
-
-    private List<FeedResultItem> GetFeedsInternal(FeedApiFilter filter)
-    {
-        var q = FeedDbContext.FeedAggregates
-            .Where(r => r.Tenant == _tenantManager.GetCurrentTenant().TenantId)
-            .Where(r => r.ModifiedBy != _authContext.CurrentAccount.ID)
-            .Join(FeedDbContext.FeedUsers, a => a.Id, b => b.FeedId, (aggregates, users) => new { aggregates, users })
-            .Where(r => r.users.UserId == _authContext.CurrentAccount.ID)
-            .OrderByDescending(r => r.aggregates.ModifiedDate)
-            .Skip(filter.Offset)
-            .Take(filter.Max);
-
-        if (filter.OnlyNew)
-        {
-            q = q.Where(r => r.aggregates.AggregateDate >= filter.From);
-        }
-        else
-        {
-<<<<<<< HEAD
-            var count = FeedDbContext.FeedAggregates
-                .Where(r => r.Tenant == tenantManager.GetCurrentTenant().Id)
-                .Where(r => r.ModifiedBy != authContext.CurrentAccount.ID)
-                .Join(FeedDbContext.FeedUsers, r => r.Id, u => u.FeedId, (agg, user) => new { agg, user })
-                .Where(r => r.user.UserId == authContext.CurrentAccount.ID);
-
-            if (1 < lastReadedTime.Year)
-=======
-            if (1 < filter.From.Year)
->>>>>>> 0635eea5
-            {
-                q = q.Where(r => r.aggregates.ModifiedDate >= filter.From);
-            }
-            if (filter.To.Year < 9999)
-            {
-                q = q.Where(r => r.aggregates.ModifiedDate <= filter.To);
-            }
-        }
-
-        if (!string.IsNullOrEmpty(filter.Product))
-        {
-            q = q.Where(r => r.aggregates.Product == filter.Product);
-        }
-
-        if (filter.Author != Guid.Empty)
-        {
-            q = q.Where(r => r.aggregates.ModifiedBy == filter.Author);
-        }
-
-        if (filter.SearchKeys != null && filter.SearchKeys.Length > 0)
-        {
-            var keys = filter.SearchKeys
-                            .Where(s => !string.IsNullOrEmpty(s))
-                            .Select(s => s.Replace("\\", "\\\\").Replace("%", "\\%").Replace("_", "\\_"))
-                            .ToList();
-
-            q = q.Where(r => keys.Any(k => r.aggregates.Keywords.StartsWith(k)));
-        }
-
-        var news = q.Select(r => r.aggregates).AsEnumerable();
-
-        return _mapper.Map<IEnumerable<FeedAggregate>, List<FeedResultItem>>(news);
-    }
-
-    public int GetNewFeedsCount(DateTime lastReadedTime, AuthContext authContext, TenantManager tenantManager)
-    {
-        var count = FeedDbContext.FeedAggregates
-            .Where(r => r.Tenant == tenantManager.GetCurrentTenant().TenantId)
-            .Where(r => r.ModifiedBy != authContext.CurrentAccount.ID)
-            .Join(FeedDbContext.FeedUsers, r => r.Id, u => u.FeedId, (agg, user) => new { agg, user })
-            .Where(r => r.user.UserId == authContext.CurrentAccount.ID);
-
-        if (1 < lastReadedTime.Year)
-        {
-            count = count.Where(r => r.agg.AggregateDate >= lastReadedTime);
-        }
-
-        return count.Take(1001).Select(r => r.agg.Id).Count();
-    }
-
-    public IEnumerable<int> GetTenants(TimeInterval interval)
-    {
-        return FeedDbContext.FeedAggregates
-            .Where(r => r.AggregateDate >= interval.From && r.AggregateDate <= interval.To)
-            .GroupBy(r => r.Tenant)
-            .Select(r => r.Key)
-            .ToList();
-    }
-
-    public FeedResultItem GetFeedItem(string id, TenantUtil tenantUtil)
-    {
-        var news =
-            FeedDbContext.FeedAggregates
-            .Where(r => r.Id == id)
-            .FirstOrDefault();
-
-        return _mapper.Map<FeedAggregate, FeedResultItem>(news);
-    }
-
-    public void RemoveFeedItem(string id)
-    {
-        using var tx = FeedDbContext.Database.BeginTransaction(IsolationLevel.ReadUncommitted);
-
-        var aggregates = FeedDbContext.FeedAggregates.Where(r => r.Id == id);
-        FeedDbContext.FeedAggregates.RemoveRange(aggregates);
-
-        var users = FeedDbContext.FeedUsers.Where(r => r.FeedId == id);
-        FeedDbContext.FeedUsers.RemoveRange(users);
-
-        FeedDbContext.SaveChanges();
-
-        tx.Commit();
-    }
-}
-
-public class FeedResultItem : IMapFrom<FeedAggregate>
-{
-    public string Json { get; private set; }
-    public string Module { get; private set; }
-    public Guid AuthorId { get; private set; }
-    public Guid ModifiedById { get; private set; }
-    public string GroupId { get; private set; }
-    public bool IsToday { get; private set; }
-    public bool IsYesterday { get; private set; }
-    public DateTime CreatedDate { get; private set; }
-    public DateTime ModifiedDate { get; private set; }
-    public DateTime AggregatedDate { get; private set; }
-
-    public FeedResultItem(
-        string json,
-        string module,
-        Guid authorId,
-        Guid modifiedById,
-        string groupId,
-        DateTime createdDate,
-        DateTime modifiedDate,
-        DateTime aggregatedDate,
-        TenantUtil tenantUtil)
-    {
-        var now = tenantUtil.DateTimeFromUtc(DateTime.UtcNow);
-
-        Json = json;
-        Module = module;
-
-        AuthorId = authorId;
-        ModifiedById = modifiedById;
-
-        GroupId = groupId;
-
-        if (now.Year == createdDate.Year && now.Date == createdDate.Date)
-        {
-            IsToday = true;
-        }
-        else if (now.Year == createdDate.Year && now.Date == createdDate.Date.AddDays(1))
-        {
-            IsYesterday = true;
-        }
-
-        CreatedDate = createdDate;
-        ModifiedDate = modifiedDate;
-        AggregatedDate = aggregatedDate;
-    }
-
-    public void Mapping(Profile profile)
-    {
-        profile.CreateMap<FeedAggregate, FeedResultItem>()
-            .ConvertUsing<FeedTypeConverter>();
-    }
-}
+/*
+ *
+ * (c) Copyright Ascensio System Limited 2010-2018
+ *
+ * This program is freeware. You can redistribute it and/or modify it under the terms of the GNU 
+ * General Public License (GPL) version 3 as published by the Free Software Foundation (https://www.gnu.org/copyleft/gpl.html). 
+ * In accordance with Section 7(a) of the GNU GPL its Section 15 shall be amended to the effect that 
+ * Ascensio System SIA expressly excludes the warranty of non-infringement of any third-party rights.
+ *
+ * THIS PROGRAM IS DISTRIBUTED WITHOUT ANY WARRANTY; WITHOUT EVEN THE IMPLIED WARRANTY OF MERCHANTABILITY OR
+ * FITNESS FOR A PARTICULAR PURPOSE. For more details, see GNU GPL at https://www.gnu.org/copyleft/gpl.html
+ *
+ * You can contact Ascensio System SIA by email at sales@onlyoffice.com
+ *
+ * The interactive user interfaces in modified source and object code versions of ONLYOFFICE must display 
+ * Appropriate Legal Notices, as required under Section 5 of the GNU GPL version 3.
+ *
+ * Pursuant to Section 7 § 3(b) of the GNU GPL you must retain the original ONLYOFFICE logo which contains 
+ * relevant author attributions when distributing the software. If the display of the logo in its graphic 
+ * form is not reasonably feasible for technical reasons, you must include the words "Powered by ONLYOFFICE" 
+ * in every copy of the program you distribute. 
+ * Pursuant to Section 7 § 3(e) we decline to grant you any rights under trademark law for use of our trademarks.
+ *
+*/
+
+namespace ASC.Feed.Data;
+
+[Scope]
+public class FeedAggregateDataProvider
+{
+    private FeedDbContext FeedDbContext => _lazyFeedDbContext.Value;
+
+    private readonly AuthContext _authContext;
+    private readonly TenantManager _tenantManager;
+    private readonly TenantUtil _tenantUtil;
+    private readonly Lazy<FeedDbContext> _lazyFeedDbContext;
+    private IMapper _mapper;
+
+    public FeedAggregateDataProvider(
+        AuthContext authContext,
+        TenantManager tenantManager,
+        TenantUtil tenantUtil,
+        DbContextManager<FeedDbContext> dbContextManager,
+        IMapper mapper)
+        : this(authContext, tenantManager, tenantUtil, mapper)
+    {
+        _lazyFeedDbContext = new Lazy<FeedDbContext>(() => dbContextManager.Get(Constants.FeedDbId));
+    }
+
+    public FeedAggregateDataProvider(
+        AuthContext authContext,
+        TenantManager tenantManager,
+        TenantUtil tenantUtil,
+        IMapper mapper)
+    {
+        _authContext = authContext;
+        _tenantManager = tenantManager;
+        _tenantUtil = tenantUtil;
+        _mapper = mapper;
+    }
+
+    public DateTime GetLastTimeAggregate(string key)
+    {
+        var value = FeedDbContext.FeedLast.Where(r => r.LastKey == key).Select(r => r.LastDate).FirstOrDefault();
+
+        return value != default ? value.AddSeconds(1) : value;
+    }
+
+    public void SaveFeeds(IEnumerable<FeedRow> feeds, string key, DateTime value)
+    {
+        var feedLast = new FeedLast
+        {
+            LastKey = key,
+            LastDate = value
+        };
+
+        FeedDbContext.AddOrUpdate(r => r.FeedLast, feedLast);
+        FeedDbContext.SaveChanges();
+
+        const int feedsPortionSize = 1000;
+        var aggregatedDate = DateTime.UtcNow;
+
+        var feedsPortion = new List<FeedRow>();
+        foreach (var feed in feeds)
+        {
+            feedsPortion.Add(feed);
+            if (feedsPortion.Sum(f => f.Users.Count) <= feedsPortionSize)
+            {
+                continue;
+            }
+
+            SaveFeedsPortion(feedsPortion, aggregatedDate);
+            feedsPortion.Clear();
+        }
+
+        if (feedsPortion.Count > 0)
+        {
+            SaveFeedsPortion(feedsPortion, aggregatedDate);
+        }
+    }
+
+    private void SaveFeedsPortion(IEnumerable<FeedRow> feeds, DateTime aggregatedDate)
+    {
+        using var tx = FeedDbContext.Database.BeginTransaction();
+
+        foreach (var f in feeds)
+        {
+            if (0 >= f.Users.Count)
+            {
+                continue;
+            }
+
+            var feedAggregate = _mapper.Map<FeedRow, FeedAggregate>(f);
+            feedAggregate.AggregateDate = aggregatedDate;
+
+            if (f.ClearRightsBeforeInsert)
+            {
+                var fu = FeedDbContext.FeedUsers.Where(r => r.FeedId == f.Id).FirstOrDefault();
+                if (fu != null)
+                {
+                    FeedDbContext.FeedUsers.Remove(fu);
+                }
+            }
+
+            FeedDbContext.AddOrUpdate(r => r.FeedAggregates, feedAggregate);
+
+            foreach (var u in f.Users)
+            {
+                var feedUser = new FeedUsers
+                {
+                    FeedId = f.Id,
+                    UserId = u
+                };
+
+                FeedDbContext.AddOrUpdate(r => r.FeedUsers, feedUser);
+            }
+        }
+
+        FeedDbContext.SaveChanges();
+
+        tx.Commit();
+    }
+
+    public void RemoveFeedAggregate(DateTime fromTime)
+    {
+        using var tx = FeedDbContext.Database.BeginTransaction(IsolationLevel.ReadUncommitted);
+
+        var aggregates = FeedDbContext.FeedAggregates.Where(r => r.AggregateDate <= fromTime);
+        FeedDbContext.FeedAggregates.RemoveRange(aggregates);
+
+        var users = FeedDbContext.FeedUsers.Where(r => FeedDbContext.FeedAggregates.Where(r => r.AggregateDate <= fromTime).Any(a => a.Id == r.FeedId));
+        FeedDbContext.FeedUsers.RemoveRange(users);
+
+        tx.Commit();
+    }
+
+    public List<FeedResultItem> GetFeeds(FeedApiFilter filter)
+    {
+        var filterOffset = filter.Offset;
+        var filterLimit = filter.Max > 0 && filter.Max < 1000 ? filter.Max : 1000;
+
+        var feeds = new Dictionary<string, List<FeedResultItem>>();
+
+        var tryCount = 0;
+        List<FeedResultItem> feedsIteration;
+        do
+        {
+            feedsIteration = GetFeedsInternal(filter);
+            foreach (var feed in feedsIteration)
+            {
+                if (feeds.TryGetValue(feed.GroupId, out var value))
+                {
+                    value.Add(feed);
+                }
+                else
+                {
+                    feeds[feed.GroupId] = new List<FeedResultItem> { feed };
+                }
+            }
+            filter.Offset += feedsIteration.Count;
+        } while (feeds.Count < filterLimit
+                 && feedsIteration.Count == filterLimit
+                 && tryCount++ < 5);
+
+        filter.Offset = filterOffset;
+
+        return feeds.Take(filterLimit).SelectMany(group => group.Value).ToList();
+    }
+
+        private List<FeedResultItem> GetFeedsInternal(FeedApiFilter filter)
+        {
+            var q = FeedDbContext.FeedAggregates
+                .Where(r => r.Tenant == _tenantManager.GetCurrentTenant().Id)
+                .Where(r => r.ModifiedBy != _authContext.CurrentAccount.ID)
+                .Join(FeedDbContext.FeedUsers, a => a.Id, b => b.FeedId, (aggregates, users) => new { aggregates, users })
+                .Where(r => r.users.UserId == _authContext.CurrentAccount.ID)
+                .OrderByDescending(r => r.aggregates.ModifiedDate)
+                .Skip(filter.Offset)
+                .Take(filter.Max);
+
+        if (filter.OnlyNew)
+        {
+            q = q.Where(r => r.aggregates.AggregateDate >= filter.From);
+        }
+        else
+        {
+            if (1 < filter.From.Year)
+            {
+                q = q.Where(r => r.aggregates.ModifiedDate >= filter.From);
+            }
+            if (filter.To.Year < 9999)
+            {
+                q = q.Where(r => r.aggregates.ModifiedDate <= filter.To);
+            }
+        }
+
+        if (!string.IsNullOrEmpty(filter.Product))
+        {
+            q = q.Where(r => r.aggregates.Product == filter.Product);
+        }
+
+        if (filter.Author != Guid.Empty)
+        {
+            q = q.Where(r => r.aggregates.ModifiedBy == filter.Author);
+        }
+
+        if (filter.SearchKeys != null && filter.SearchKeys.Length > 0)
+        {
+            var keys = filter.SearchKeys
+                            .Where(s => !string.IsNullOrEmpty(s))
+                            .Select(s => s.Replace("\\", "\\\\").Replace("%", "\\%").Replace("_", "\\_"))
+                            .ToList();
+
+            q = q.Where(r => keys.Any(k => r.aggregates.Keywords.StartsWith(k)));
+        }
+
+        var news = q.Select(r => r.aggregates).AsEnumerable();
+
+        return _mapper.Map<IEnumerable<FeedAggregate>, List<FeedResultItem>>(news);
+    }
+
+        public int GetNewFeedsCount(DateTime lastReadedTime, AuthContext authContext, TenantManager tenantManager)
+        {
+            var count = FeedDbContext.FeedAggregates
+                .Where(r => r.Tenant == tenantManager.GetCurrentTenant().Id)
+                .Where(r => r.ModifiedBy != authContext.CurrentAccount.ID)
+                .Join(FeedDbContext.FeedUsers, r => r.Id, u => u.FeedId, (agg, user) => new { agg, user })
+                .Where(r => r.user.UserId == authContext.CurrentAccount.ID);
+
+        if (1 < lastReadedTime.Year)
+        {
+            count = count.Where(r => r.agg.AggregateDate >= lastReadedTime);
+        }
+
+        return count.Take(1001).Select(r => r.agg.Id).Count();
+    }
+
+    public IEnumerable<int> GetTenants(TimeInterval interval)
+    {
+        return FeedDbContext.FeedAggregates
+            .Where(r => r.AggregateDate >= interval.From && r.AggregateDate <= interval.To)
+            .GroupBy(r => r.Tenant)
+            .Select(r => r.Key)
+            .ToList();
+    }
+
+    public FeedResultItem GetFeedItem(string id, TenantUtil tenantUtil)
+    {
+        var news =
+            FeedDbContext.FeedAggregates
+            .Where(r => r.Id == id)
+            .FirstOrDefault();
+
+        return _mapper.Map<FeedAggregate, FeedResultItem>(news);
+    }
+
+    public void RemoveFeedItem(string id)
+    {
+        using var tx = FeedDbContext.Database.BeginTransaction(IsolationLevel.ReadUncommitted);
+
+        var aggregates = FeedDbContext.FeedAggregates.Where(r => r.Id == id);
+        FeedDbContext.FeedAggregates.RemoveRange(aggregates);
+
+        var users = FeedDbContext.FeedUsers.Where(r => r.FeedId == id);
+        FeedDbContext.FeedUsers.RemoveRange(users);
+
+        FeedDbContext.SaveChanges();
+
+        tx.Commit();
+    }
+}
+
+public class FeedResultItem : IMapFrom<FeedAggregate>
+{
+    public string Json { get; private set; }
+    public string Module { get; private set; }
+    public Guid AuthorId { get; private set; }
+    public Guid ModifiedById { get; private set; }
+    public string GroupId { get; private set; }
+    public bool IsToday { get; private set; }
+    public bool IsYesterday { get; private set; }
+    public DateTime CreatedDate { get; private set; }
+    public DateTime ModifiedDate { get; private set; }
+    public DateTime AggregatedDate { get; private set; }
+
+    public FeedResultItem(
+        string json,
+        string module,
+        Guid authorId,
+        Guid modifiedById,
+        string groupId,
+        DateTime createdDate,
+        DateTime modifiedDate,
+        DateTime aggregatedDate,
+        TenantUtil tenantUtil)
+    {
+        var now = tenantUtil.DateTimeFromUtc(DateTime.UtcNow);
+
+        Json = json;
+        Module = module;
+
+        AuthorId = authorId;
+        ModifiedById = modifiedById;
+
+        GroupId = groupId;
+
+        if (now.Year == createdDate.Year && now.Date == createdDate.Date)
+        {
+            IsToday = true;
+        }
+        else if (now.Year == createdDate.Year && now.Date == createdDate.Date.AddDays(1))
+        {
+            IsYesterday = true;
+        }
+
+        CreatedDate = createdDate;
+        ModifiedDate = modifiedDate;
+        AggregatedDate = aggregatedDate;
+    }
+
+    public void Mapping(Profile profile)
+    {
+        profile.CreateMap<FeedAggregate, FeedResultItem>()
+            .ConvertUsing<FeedTypeConverter>();
+    }
+}