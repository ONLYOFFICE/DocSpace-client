--- conflicted
+++ resolved
@@ -114,14 +114,8 @@
               fontSize="14px"
               fontWeight="600"
               className="provider-name"
-<<<<<<< HEAD
               noSelect>
-              {ssoLabel || getProviderTranslation("sso", t)}
-=======
-              noSelect
-            >
               {ssoLabel || getProviderTranslation("sso", t, false, isSignUp)}
->>>>>>> dc27c8d8
             </Text>
             <Button
               label={t("Common:LoginButton")}
@@ -143,14 +137,8 @@
                 fontSize="14px"
                 fontWeight="600"
                 className="provider-name"
-<<<<<<< HEAD
                 noSelect>
-                {getProviderTranslation(label, t)}
-=======
-                noSelect
-              >
                 {getProviderTranslation(label, t, false, isSignUp)}
->>>>>>> dc27c8d8
               </Text>
               <Button
                 label={t("Common:LoginButton")}
