--- conflicted
+++ resolved
@@ -36,10 +36,6 @@
     private readonly IHttpContextAccessor _httpContextAccessor;
     private readonly UserManager _userManager;
 
-<<<<<<< HEAD
-    public CustomTagsService(IDaoFactory daoFactory, FileSecurity fileSecurity, AuthContext authContext,
-        FilesMessageService filesMessageService, IHttpContextAccessor httpContextAccessor, UserManager userManager)
-=======
     public CustomTagsService(
         IDaoFactory daoFactory,
         FileSecurity fileSecurity,
@@ -47,7 +43,6 @@
         FilesMessageService filesMessageService,
         IHttpContextAccessor httpContextAccessor,
         UserManager userManager)
->>>>>>> 4629d949
     {
         _daoFactory = daoFactory;
         _fileSecurity = fileSecurity;
