// (c) Copyright Ascensio System SIA 2009-2024
//
// This program is a free software product.
// You can redistribute it and/or modify it under the terms
// of the GNU Affero General Public License (AGPL) version 3 as published by the Free Software
// Foundation. In accordance with Section 7(a) of the GNU AGPL its Section 15 shall be amended
// to the effect that Ascensio System SIA expressly excludes the warranty of non-infringement of
// any third-party rights.
//
// This program is distributed WITHOUT ANY WARRANTY, without even the implied warranty
// of MERCHANTABILITY or FITNESS FOR A PARTICULAR  PURPOSE. For details, see
// the GNU AGPL at: http://www.gnu.org/licenses/agpl-3.0.html
//
// You can contact Ascensio System SIA at Lubanas st. 125a-25, Riga, Latvia, EU, LV-1021.
//
// The  interactive user interfaces in modified source and object code versions of the Program must
// display Appropriate Legal Notices, as required under Section 5 of the GNU AGPL version 3.
//
// Pursuant to Section 7(b) of the License you must retain the original Product logo when
// distributing the program. Pursuant to Section 7(e) we decline to grant you any rights under
// trademark law for use of our trademarks.
//
// All the Product's GUI elements, including illustrations and icon sets, as well as technical writing
// content are licensed under the terms of the Creative Commons Attribution-ShareAlike 4.0
// International. See the License terms at http://creativecommons.org/licenses/by-sa/4.0/legalcode

import styled, { css } from "styled-components";
import { mobile } from "../../utils";
import { Base } from "../../themes";

const StyledImageCropper = styled.div<{ disableImageRescaling?: boolean }>`
  max-width: 368px;

  .icon_cropper-crop_area {
    width: 368px;
    height: 368px;
    margin-bottom: 4px;
    position: relative;
    .icon_cropper-grid {
      pointer-events: none;
      position: absolute;
      width: 368px;
      height: 368px;
      top: 0;
      bottom: 0;
      inset-inline: 0;
      svg {
        opacity: 1;
        width: 368px;
        height: 368px;
        path {
          fill: ${(props) =>
            props.theme.createEditRoomDialog.iconCropper.gridColor};
        }
      }
    }

    ${(props) =>
      props.disableImageRescaling &&
      css`
        .icon_cropper-avatar-editor {
          cursor: default !important;
        }
      `};
  }

<<<<<<< HEAD
=======
  .icon_cropper-delete_button {
    cursor: pointer;
    display: flex;
    flex-direction: row;
    align-items: center;
    justify-content: center;
    gap: 8px;
    width: 100%;
    padding: 6px 0;
    background: ${(props) =>
      props.theme.createEditRoomDialog.iconCropper.deleteButton.background};
    border-radius: 3px;
    margin-bottom: 12px;

    transition: all 0.2s ease;
    &:hover {
      background: ${(props) =>
        props.theme.createEditRoomDialog.iconCropper.deleteButton
          .hoverBackground};
      color: ${(props) =>
        props.theme.createEditRoomDialog.iconCropper.deleteButton.color};
    }

    &-text {
      user-select: none;
      font-weight: 600;
      line-height: 20px;
      color: ${(props) =>
        props.theme.createEditRoomDialog.iconCropper.deleteButton.hoverColor};
    }

    div:first-child {
      height: 16px;
    }

    svg {
      path {
        fill: ${(props) =>
          props.theme.createEditRoomDialog.iconCropper.deleteButton.iconColor};
      }
    }
  }

>>>>>>> bded320a
  .icon_cropper-zoom-container {
    display: flex;
    flex-direction: row;
    align-items: center;
    justify-content: center;
    height: 24px;
    gap: 12px;

    &-slider {
      margin: 0;
    }

    &-button {
      user-select: none;
    }
  }
`;

const StyledPreviewTile = styled.div<{ isGeneratedPreview?: boolean }>`
  background: ${(props) =>
    props.theme.createEditRoomDialog.previewTile.background};
  width: 214px;
  border: 1px solid
    ${(props) => props.theme.createEditRoomDialog.previewTile.borderColor};
  height: 120px;
  border-radius: 12px;

  @media ${mobile} {
    display: none;
  }

  .tile-header {
    display: flex;
    flex-direction: row;
    align-items: center;
    gap: 12px;
    padding: 15px;
    border-bottom: 1px solid
      ${(props) => props.theme.createEditRoomDialog.previewTile.borderColor};

    &-icon {
      width: 32px;
      height: 32px;
      border: 1px solid
        ${(props) =>
          props.theme.createEditRoomDialog.previewTile.iconBorderColor};
      border-radius: 6px;
      img {
        user-select: none;
        height: 32px;
        width: ${(props) => (props.isGeneratedPreview ? "32px" : "auto")};
        border-radius: 6px;
      }
    }
    &-title {
      font-weight: 600;
      font-size: 16px;
      line-height: 22px;
      white-space: nowrap;
      overflow: hidden;
      text-overflow: ellipsis;
      user-select: none;
    }
  }
  .tile-tags {
    box-sizing: border-box;
    max-width: 100%;
    display: flex;
    align-items: center;
    justify-content: start;
    padding: 15px;

    .type_tag {
      user-select: none;
      box-sizing: border-box;
      max-width: 100%;
      white-space: nowrap;
      overflow: hidden;
      text-overflow: ellipsis;
    }
  }
`;
StyledPreviewTile.defaultProps = { theme: Base };

StyledImageCropper.defaultProps = { theme: Base };

export { StyledImageCropper, StyledPreviewTile };<|MERGE_RESOLUTION|>--- conflicted
+++ resolved
@@ -64,8 +64,6 @@
       `};
   }
 
-<<<<<<< HEAD
-=======
   .icon_cropper-delete_button {
     cursor: pointer;
     display: flex;
@@ -109,7 +107,6 @@
     }
   }
 
->>>>>>> bded320a
   .icon_cropper-zoom-container {
     display: flex;
     flex-direction: row;
