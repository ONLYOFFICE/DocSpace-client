import React from "react";
import throttle from "lodash/throttle";
import PropTypes from "prop-types";

import DropDownItem from "../drop-down-item";
import DropDown from "../drop-down";
import IconButton from "../icon-button";
import Backdrop from "../backdrop";
import Aside from "../aside";
import Heading from "../heading";
import Link from "../link";
import { desktop } from "../utils/device";
import { isMobile } from "react-device-detect";
import {
  StyledBodyContent,
  StyledHeaderContent,
  StyledContent,
  StyledOuter,
} from "./styled-context-menu-button";

class ContextMenuButton extends React.Component {
  constructor(props) {
    super(props);

    this.ref = React.createRef();
    const displayType =
      props.displayType === "auto" ? this.getTypeByWidth() : props.displayType;

    this.state = {
      isOpen: props.opened,
      data: props.data,
      displayType,
    };
    this.throttledResize = throttle(this.resize, 300);
  }

  getTypeByWidth = () => {
    if (this.props.displayType !== "auto") return this.props.displayType;
    return window.innerWidth < desktop.match(/\d+/)[0] ? "aside" : "dropdown";
  };

  resize = () => {
    if (this.props.displayType !== "auto") return;
    const type = this.getTypeByWidth();
    if (type === this.state.displayType) return;
    this.setState({ displayType: type });
  };

  popstate = () => {
    window.removeEventListener("popstate", this.popstate, false);
    this.onClose();
    window.history.go(1);
  };

  componentDidMount() {
    window.addEventListener("resize", this.throttledResize);
  }

  componentWillUnmount() {
    window.removeEventListener("resize", this.throttledResize);
    window.removeEventListener("popstate", this.popstate, false);
    this.throttledResize.cancel();
  }

  stopAction = (e) => e.preventDefault();
  toggle = (isOpen) => this.setState({ isOpen: isOpen });
  onClose = () => {
    this.setState({ isOpen: !this.state.isOpen });
    this.props?.onClose();
  };

  componentDidUpdate(prevProps) {
    if (this.props.opened !== prevProps.opened) {
      this.toggle(this.props.opened);
    }

    if (this.props.opened && this.state.displayType === "aside") {
      window.addEventListener("popstate", this.popstate, false);
    }

    if (this.props.displayType !== prevProps.displayType) {
      this.setState({ displayType: this.getTypeByWidth() });
    }
  }

  onIconButtonClick = (e) => {
    if (this.props.isDisabled || this.props.isNew) {
      this.stopAction;
      return;
    }

    this.setState(
      {
        data: this.props.getData(),
        isOpen: !this.state.isOpen,
      },
      () =>
        !this.props.isDisabled &&
        this.state.isOpen &&
        this.props.onClick &&
        this.props.onClick(e)
    ); // eslint-disable-line react/prop-types
  };

  clickOutsideAction = (e) => {
    const path = e.path || (e.composedPath && e.composedPath());
    const dropDownItem = path ? path.find((x) => x === this.ref.current) : null;
    if (dropDownItem) return;

    this.onClose();
  };

  onDropDownItemClick = (item, e) => {
    const open = this.state.displayType === "dropdown";
    item.onClick && item.onClick(e, open);
    this.toggle(!this.state.isOpen);
  };

  shouldComponentUpdate(nextProps, nextState) {
    if (
      this.props.opened === nextProps.opened &&
      this.state.isOpen === nextState.isOpen &&
      this.props.displayType === nextProps.displayType
    ) {
      return false;
    }
    return true;
  }

  callNewMenu = (e) => {
    if (this.props.isDisabled || !this.props.isNew) {
      this.stopAction;
      return;
    }

    this.setState(
      {
        data: this.props.getData(),
      },
      () => this.props.onClick(e)
    );
  };

  render() {
    //console.log("ContextMenuButton render", this.props);
    const {
      className,
      clickColor,
      color,
      columnCount,
      directionX,
      directionY,
      hoverColor,
      iconClickName,
      iconHoverName,
      iconName,
      iconOpenName,
      id,
      isDisabled,
      onMouseEnter,
      onMouseLeave,
      onMouseOut,
      onMouseOver,
      size,
      style,
      isFill, // eslint-disable-line react/prop-types
      asideHeader, // eslint-disable-line react/prop-types
      isNew,
      title,
      zIndex,
      usePortal,
      dropDownClassName,
    } = this.props;

    const { isOpen, displayType, offsetX, offsetY } = this.state;
    const iconButtonName = isOpen && iconOpenName ? iconOpenName : iconName;
    return (
      <StyledOuter
        ref={this.ref}
        className={className}
        id={id}
        style={style}
        onClick={this.callNewMenu}
      >
        <IconButton
          color={color}
          hoverColor={hoverColor}
          clickColor={clickColor}
          size={size}
          iconName={iconButtonName}
          iconHoverName={iconHoverName}
          iconClickName={iconClickName}
          isFill={isFill}
          isDisabled={isDisabled}
          onClick={this.onIconButtonClick}
          onMouseEnter={onMouseEnter}
          onMouseLeave={onMouseLeave}
          onMouseOver={onMouseOver}
          onMouseOut={onMouseOut}
          title={title}
        />
        {displayType === "dropdown" ? (
          <DropDown
            className={dropDownClassName}
            directionX={directionX}
            directionY={directionY}
            open={isOpen}
            forwardedRef={this.ref}
            clickOutsideAction={this.clickOutsideAction}
            columnCount={columnCount}
            withBackdrop={!!isMobile}
            zIndex={zIndex}
            isDefaultMode={usePortal}
          >
            {this.state.data.map(
              (item, index) =>
                item &&
                (item.label || item.icon || item.key) && (
                  <DropDownItem
                    {...item}
                    key={item.key || index}
                    onClick={this.onDropDownItemClick.bind(this, item)}
                  />
                )
            )}
          </DropDown>
        ) : (
          <>
            <Backdrop
              onClick={this.onClose}
              visible={isOpen}
              zIndex={310}
              isAside={true}
            />
            <Aside
              visible={isOpen}
              scale={false}
              zIndex={310}
              onClose={this.onClose}
            >
              <StyledContent>
                <StyledHeaderContent>
                  <Heading className="header" size="medium" truncate={true}>
                    {asideHeader}
                  </Heading>
                </StyledHeaderContent>
                <StyledBodyContent>
                  {this.state.data.map(
                    (item, index) =>
                      item &&
                      (item.label || item.icon || item.key) && (
                        <Link
                          className={`context-menu-button_link${
                            item.isHeader ? "-header" : ""
                          }`}
                          key={item.key || index}
                          fontSize={item.isHeader ? "15px" : "13px"}
                          noHover={item.isHeader}
                          fontWeight={600}
                          onClick={this.onDropDownItemClick.bind(this, item)}
                        >
                          {item.label}
                        </Link>
                      )
                  )}
                </StyledBodyContent>
              </StyledContent>
            </Aside>
          </>
        )}
      </StyledOuter>
    );
  }
}

ContextMenuButton.propTypes = {
  /** Tells when the button should present a opened state */
  opened: PropTypes.bool,
  /** Array of options for display */
  data: PropTypes.array,
  /** Function for converting to inner data */
  getData: PropTypes.func.isRequired,
  /** Specifies the icon title */
  title: PropTypes.string,
  /** Specifies the icon name */
  iconName: PropTypes.string,
  /** Specifies the icon size */
  size: PropTypes.number,
  /** Specifies the icon color */
  color: PropTypes.string,
  /** Tells when the button should present a disabled state */
  isDisabled: PropTypes.bool,
  /** Specifies the icon hover color */
  hoverColor: PropTypes.string,
  /** Specifies the icon click color */
  clickColor: PropTypes.string,
  /** Specifies the icon hover name */
  iconHoverName: PropTypes.string,
  /** Specifies the icon click name */
  iconClickName: PropTypes.string,
  /** Specifies the icon open name */
  iconOpenName: PropTypes.string,
  /** What the button will trigger when mouse hovered */
  onMouseEnter: PropTypes.func,
  /** What the button will trigger when mouse leave */
  onMouseLeave: PropTypes.func,
  /** What the button will trigger when mouse over button */
  onMouseOver: PropTypes.func,
  /** What the button will trigger when mouse out of button */
  onMouseOut: PropTypes.func,
  /** Direction X */
  directionX: PropTypes.string,
  /** Direction Y */
  directionY: PropTypes.string,
  /** Accepts class */
  className: PropTypes.string,
  /** Accepts id */
  id: PropTypes.string,
  /** Accepts css style */
  style: PropTypes.oneOfType([PropTypes.object, PropTypes.array]),
  /** Set the number of columns */
  columnCount: PropTypes.number,
  /** Set the display type */
  displayType: PropTypes.string,
  isNew: PropTypes.bool,
<<<<<<< HEAD
  onClose: PropTypes.func,
=======
  usePortal: PropTypes.bool,
  dropDownClassName: PropTypes.string,
>>>>>>> f24fc8e1
};

ContextMenuButton.defaultProps = {
  opened: false,
  data: [],
  title: "",
  iconName: "/static/images/vertical-dots.react.svg",
  size: 16,
  isDisabled: false,
  directionX: "left",
  isFill: false,
  displayType: "dropdown",
  isNew: false,
  usePortal: true,
};

export default ContextMenuButton;<|MERGE_RESOLUTION|>--- conflicted
+++ resolved
@@ -323,12 +323,9 @@
   /** Set the display type */
   displayType: PropTypes.string,
   isNew: PropTypes.bool,
-<<<<<<< HEAD
   onClose: PropTypes.func,
-=======
   usePortal: PropTypes.bool,
   dropDownClassName: PropTypes.string,
->>>>>>> f24fc8e1
 };
 
 ContextMenuButton.defaultProps = {
