// (c) Copyright Ascensio System SIA 2009-2024
//
// This program is a free software product.
// You can redistribute it and/or modify it under the terms
// of the GNU Affero General Public License (AGPL) version 3 as published by the Free Software
// Foundation. In accordance with Section 7(a) of the GNU AGPL its Section 15 shall be amended
// to the effect that Ascensio System SIA expressly excludes the warranty of non-infringement of
// any third-party rights.
//
// This program is distributed WITHOUT ANY WARRANTY, without even the implied warranty
// of MERCHANTABILITY or FITNESS FOR A PARTICULAR  PURPOSE. For details, see
// the GNU AGPL at: http://www.gnu.org/licenses/agpl-3.0.html
//
// You can contact Ascensio System SIA at Lubanas st. 125a-25, Riga, Latvia, EU, LV-1021.
//
// The  interactive user interfaces in modified source and object code versions of the Program must
// display Appropriate Legal Notices, as required under Section 5 of the GNU AGPL version 3.
//
// Pursuant to Section 7(b) of the License you must retain the original Product logo when
// distributing the program. Pursuant to Section 7(e) we decline to grant you any rights under
// trademark law for use of our trademarks.
//
// All the Product's GUI elements, including illustrations and icon sets, as well as technical writing
// content are licensed under the terms of the Creative Commons Attribution-ShareAlike 4.0
// International. See the License terms at http://creativecommons.org/licenses/by-sa/4.0/legalcode

import FolderLocationReactSvgUrl from "PUBLIC_DIR/images/folder-location.react.svg?url";
import { useState } from "react";
import { Trans, withTranslation } from "react-i18next";
import { inject, observer } from "mobx-react";

import FilesActionStore from "SRC_DIR/store/FilesActionsStore";
import FilesStore from "SRC_DIR/store/FilesStore";
import { MEDIA_VIEW_URL } from "@docspace/shared/constants";

import { IconButton } from "@docspace/shared/components/icon-button";
import { combineUrl } from "@docspace/shared/utils/combineUrl";
import { ReactSVG } from "react-svg";
import { TTranslation } from "@docspace/shared/types";
import {
  getFileExtension,
  getObjectByLocation,
} from "@docspace/shared/utils/common";
import config from "PACKAGE_FILE";
import {
  StyledHistoryBlockExpandLink,
  StyledHistoryBlockFile,
  StyledHistoryBlockFilesList,
} from "../../../styles/history";

import { ActionByTarget, FeedAction } from "../FeedInfo";
import { Feed } from "./HistoryBlockContent.types";

const EXPANSION_THRESHOLD = 3;

type HistoryItemListProps = {
  t: TTranslation;
  feed: Feed;

  nameWithoutExtension?: (title: string) => string;
  getInfoPanelItemIcon?: (item: any, size: number) => string;
  checkAndOpenLocationAction?: (item: any, actionType: string) => void;
  openItemAction?: FilesActionStore["openItemAction"];
  getFileInfo?: FilesStore["getFileInfo"];
  getFolderInfo?: FilesStore["getFolderInfo"];
} & (
  | {
      actionType: ActionByTarget<"file">;
      targetType: "file";
    }
  | {
      actionType: ActionByTarget<"folder">;
      targetType: "folder";
    }
);

const HistoryItemList = ({
  t,
  feed,
  actionType,
  targetType,
  nameWithoutExtension,
  getInfoPanelItemIcon,
  checkAndOpenLocationAction,
  openItemAction,
  getFileInfo,
  getFolderInfo,
}: HistoryItemListProps) => {
  const totalItems = feed.related.length + 1;
  const isExpandable = totalItems > EXPANSION_THRESHOLD;
  const [isExpanded, setIsExpanded] = useState(!isExpandable);

  const isStartedFilling = actionType === FeedAction.StartedFilling;
  const isSubmitted = actionType === FeedAction.Submitted;

  const onExpand = () => setIsExpanded(true);

  const isFolder = targetType === "folder";

  const items = [
    feed.data,
    ...feed.related.map((relatedFeeds) => relatedFeeds.data),
  ].map((item) => {
    return {
      ...item,
      title: nameWithoutExtension!(item.title || item.newTitle),
      fileExst: getFileExtension(item.title || item.newTitle),
      isFolder,
    };
  });

  const oldItem = actionType === "rename" && {
    title: nameWithoutExtension!(feed.data.oldTitle),
    fileExst: getFileExtension(feed.data.oldTitle),
  };

  const isDisabledOpenLocationButton = !(isStartedFilling || isSubmitted);

  const handleOpenFile = async (item) => {
    try {
      const isMedia =
        item?.accessibility?.ImageView || item?.accessibility?.MediaView;
      if (isMedia) {
        return window.open(
          combineUrl(
            window.ClientConfig?.proxy?.url,
            config.homepage,
            MEDIA_VIEW_URL,
            item.id,
          ),
        );
      }

      if (isFolder) {
        const folderId = getObjectByLocation(window.location)?.folder;
        if (Number(folderId) === item.id) return;
        return await getFolderInfo(item.id).then((res) => {
          openItemAction!({ ...res, isFolder: true });
        });
      }
      await getFileInfo(item.id).then((res) => {
        openItemAction!({ ...res });
      });
    } catch (e) {
      console.log(e);
    }
  };

  return (
    <StyledHistoryBlockFilesList>
      {items.map((item, i) => {
        if (!isExpanded && i > EXPANSION_THRESHOLD - 1) return null;
        return (
<<<<<<< HEAD
          <StyledHistoryBlockFile
            isRoom={false}
            key={`${feed.action.id}_${item.id}`}
          >
            <ReactSVG className="icon" src={getInfoPanelItemIcon!(item, 24)} />
            {actionType === "changeIndex" ? (
              <>
                <div className="index old-index"> {item.oldIndex}</div>
                <div className="index new-index"> {item.newIndex} </div>
              </>
            ) : (
              <></>
            )}

            <div className="item-title">
              {item.title ? (
                <>
                  <span className="name" key="hbil-item-name">
                    {item.title}
                  </span>
                  {item.fileExst && (
                    <span className="exst" key="hbil-item-exst">
                      {item.fileExst}
                    </span>
=======
          <>
            <StyledHistoryBlockFile
              isRoom={false}
              key={`${feed.action.id}_${item.id}`}
            >
              <div
                className="item-wrapper"
                onClick={() => handleOpenFile(item)}
              >
                <ReactSVG
                  className="icon"
                  src={getInfoPanelItemIcon!(item, 24)}
                />
                <div className="item-title">
                  {item.title ? (
                    <>
                      <span className="name" key="hbil-item-name">
                        {item.title}
                      </span>
                      {item.fileExst && (
                        <span className="exst" key="hbil-item-exst">
                          {item.fileExst}
                        </span>
                      )}
                    </>
                  ) : (
                    <span className="name">{item.fileExst}</span>
>>>>>>> ee4c873e
                  )}
                </div>
              </div>
              {isDisabledOpenLocationButton && (
                <IconButton
                  className="location-btn"
                  iconName={FolderLocationReactSvgUrl}
                  size={16}
                  isFill
                  onClick={() => checkAndOpenLocationAction!(item, actionType)}
                  title={t("Files:OpenLocation")}
                />
              )}
            </StyledHistoryBlockFile>

            {actionType === "rename" && oldItem && (
              <StyledHistoryBlockFile>
                <div className="old-item-wrapper">
                  <ReactSVG
                    className="icon"
                    src={getInfoPanelItemIcon!(item, 24)}
                  />
                  <div className="item-title old-item-title">
                    {oldItem.title ? (
                      <>
                        <span className="name" key="hbil-item-name">
                          {oldItem.title}
                        </span>
                        {oldItem.fileExst && (
                          <span className="exst" key="hbil-item-exst">
                            {oldItem.fileExst}
                          </span>
                        )}
                      </>
                    ) : (
                      <span className="name">{oldItem.fileExst}</span>
                    )}
                  </div>
                </div>
              </StyledHistoryBlockFile>
            )}
          </>
        );
      })}
      {isExpandable && !isExpanded && (
        <StyledHistoryBlockExpandLink
          className="files-list-expand-link"
          onClick={onExpand}
        >
          <Trans
            t={t}
            ns="InfoPanel"
            i18nKey="AndMoreLabel"
            values={{ count: items.length - EXPANSION_THRESHOLD }}
            components={{ 1: <strong /> }}
          />
        </StyledHistoryBlockExpandLink>
      )}
    </StyledHistoryBlockFilesList>
  );
};

export default inject<TStore>(
  ({ infoPanelStore, filesActionsStore, filesStore }) => {
    const { getInfoPanelItemIcon } = infoPanelStore;
    const { getFileInfo, getFolderInfo } = filesStore;
    const { nameWithoutExtension, checkAndOpenLocationAction, openItemAction } =
      filesActionsStore;

    return {
      getInfoPanelItemIcon,
      nameWithoutExtension,
      checkAndOpenLocationAction,
      openItemAction,
      getFileInfo,
      getFolderInfo,
    };
  },
)(
  withTranslation(["InfoPanel", "Common", "Translations"])(
    observer(HistoryItemList),
  ),
);<|MERGE_RESOLUTION|>--- conflicted
+++ resolved
@@ -151,32 +151,6 @@
       {items.map((item, i) => {
         if (!isExpanded && i > EXPANSION_THRESHOLD - 1) return null;
         return (
-<<<<<<< HEAD
-          <StyledHistoryBlockFile
-            isRoom={false}
-            key={`${feed.action.id}_${item.id}`}
-          >
-            <ReactSVG className="icon" src={getInfoPanelItemIcon!(item, 24)} />
-            {actionType === "changeIndex" ? (
-              <>
-                <div className="index old-index"> {item.oldIndex}</div>
-                <div className="index new-index"> {item.newIndex} </div>
-              </>
-            ) : (
-              <></>
-            )}
-
-            <div className="item-title">
-              {item.title ? (
-                <>
-                  <span className="name" key="hbil-item-name">
-                    {item.title}
-                  </span>
-                  {item.fileExst && (
-                    <span className="exst" key="hbil-item-exst">
-                      {item.fileExst}
-                    </span>
-=======
           <>
             <StyledHistoryBlockFile
               isRoom={false}
@@ -190,6 +164,14 @@
                   className="icon"
                   src={getInfoPanelItemIcon!(item, 24)}
                 />
+                {actionType === "changeIndex" ? (
+                  <>
+                    <div className="index old-index"> {item.oldIndex}</div>
+                    <div className="index new-index"> {item.newIndex} </div>
+                  </>
+                ) : (
+                  <></>
+                )}
                 <div className="item-title">
                   {item.title ? (
                     <>
@@ -204,7 +186,6 @@
                     </>
                   ) : (
                     <span className="name">{item.fileExst}</span>
->>>>>>> ee4c873e
                   )}
                 </div>
               </div>
