{
  "key_path": "UnarchivedRoomsAction",
  "content": "The rooms are unarchived.",
  "content_en_sha1_hash": "309be23ffc42f49c87cb88b71417b839f9c77761",
  "created_at": "2025-05-19T21:30:56.280Z",
<<<<<<< HEAD
  "updated_at": "2025-06-18T17:11:42.515Z",
=======
  "updated_at": "2025-06-26T19:00:18.288Z",
>>>>>>> 0de93b01
  "comment": {
    "text": "This translation key is used to display a message indicating that rooms have been unarchived, typically appearing in a notification or success message. The phrase appears when an action updates folder status, specifically in the FilesActionsStore.js file.",
    "is_auto": true,
    "updated_at": "2025-05-20T09:39:00.942Z"
  },
  "usage": [
    {
      "file_path": "/packages/client/src/store/FilesActionsStore.js",
      "line_number": 1519,
      "context": "})\n \n .then(() => {\n const successTranslation =\n folders.length !== 1 && Array.isArray(folders)\n ? t(\"UnarchivedRoomsAction\")\n : Array.isArray(folders)\n ? t(\"UnarchivedRoomAction\", { name: folders[0].title })\n : t(\"UnarchivedRoomAction\", { name: folders.title });\n \n toastr.success(successTranslation);",
      "module": "/packages/client"
    }
  ],
  "languages": {
    "en": {
      "ai_translated": false,
      "ai_model": null,
      "ai_spell_check_issues": [],
      "approved_at": null
    },
    "ar-SA": {
      "ai_translated": false,
      "ai_model": null,
      "ai_spell_check_issues": [],
      "approved_at": null
    },
    "az": {
      "ai_translated": false,
      "ai_model": null,
      "ai_spell_check_issues": [],
      "approved_at": null
    },
    "bg": {
      "ai_translated": false,
      "ai_model": null,
      "ai_spell_check_issues": [
        {
          "type": "incorrect_translation",
          "description": "The translation \"Стаите са изкарани от архива\" is a literal translation of 'taken out of the archive' which doesn't perfectly convey the meaning of 'unarchived'. A more natural Bulgarian equivalent for 'unarchived' would be something like 'възстановени' (vъzstanoveni - restored) or 'деархивирани' (dearhivirani - dearchived).",
          "suggestion": "Consider using \"Стаите са възстановени.\" or \"Стаите са деархивирани.\""
        }
      ],
      "approved_at": null
    },
    "cs": {
      "ai_translated": false,
      "ai_model": null,
      "ai_spell_check_issues": [
        {
          "type": "incorrect_translation",
          "description": "The translation 'Místnosti nejsou archivovány' is a literal translation that doesn't fully capture the nuance of 'The rooms are unarchived'. It implies a negation of archiving, rather than a reversal of a previous archiving action. A more natural translation would convey the action of restoring or releasing the rooms from archive.",
          "suggestion": "Consider alternative translations such as 'Místnosti byly obnoveny' (The rooms were restored) or 'Místnosti byly uvolněny' (The rooms were released)."
        }
      ],
      "approved_at": null
    },
    "de": {
      "ai_translated": false,
      "ai_model": null,
      "ai_spell_check_issues": [],
      "approved_at": null
    },
    "el-GR": {
      "ai_translated": false,
      "ai_model": null,
      "ai_spell_check_issues": [],
      "approved_at": null
    },
    "es": {
      "ai_translated": false,
      "ai_model": null,
      "ai_spell_check_issues": [],
      "approved_at": null
    },
    "fi": {
      "ai_translated": false,
      "ai_model": null,
      "ai_spell_check_issues": [
        {
          "type": "incorrect_translation",
          "description": "The Finnish translation 'Huoneet ovat arkistoimattomia' literally translates to 'The rooms are unarchived', which while technically correct, isn't the most natural or common way to express this in Finnish. A more idiomatic translation would better convey the meaning.",
          "suggestion": "Huoneet on palautettu arkistosta."
        }
      ],
      "approved_at": null
    },
    "fr": {
      "ai_translated": false,
      "ai_model": null,
      "ai_spell_check_issues": [
        {
          "type": "incorrect_translation",
          "description": "While 'Les salles ne sont plus archivées' is understandable, a more natural and precise translation of 'The rooms are unarchived' would be 'Les salles ont été désarchivées'. 'Ne sont plus archivées' implies a continuous state of not being archived, whereas 'ont été désarchivées' specifically refers to the action of unarchiving.",
          "suggestion": "Les salles ont été désarchivées."
        }
      ],
      "approved_at": null
    },
    "hy-AM": {
      "ai_translated": false,
      "ai_model": null,
      "ai_spell_check_issues": [
        {
          "type": "incorrect_translation",
          "description": "The Armenian translation 'Սենյակները արխիվացված են։' translates to 'The rooms are archived.' which is the opposite of the English 'The rooms are unarchived.'",
          "suggestion": "The correct translation should reflect 'unarchived'. A possible translation is: 'Սենյակները չեղարկվել են։' or 'Սենյակները հեռացվել են։'"
        }
      ],
      "approved_at": null
    },
    "it": {
      "ai_translated": false,
      "ai_model": null,
      "ai_spell_check_issues": [
        {
          "type": "incorrect_translation",
          "description": "The English phrase 'The rooms are unarchived' implies a reversal of an archiving process. The Italian translation 'Le stanze non sono state archiviate' literally translates to 'The rooms have not been archived.' While technically correct, it doesn't convey the same action of *unarchiving*. A more accurate translation would reflect the reversal of the archiving action.",
          "suggestion": "Le stanze sono state ripristinate."
        }
      ],
      "approved_at": null
    },
    "ja-JP": {
      "ai_translated": false,
      "ai_model": null,
      "ai_spell_check_issues": [
        {
          "type": "incorrect_translation",
          "description": "The translation 'ルームはアーカイブが解除されました。' (Room wa aakaibu ga kaijo saremashita.) is a bit literal and overly formal for a simple statement like 'The rooms are unarchived.' It translates to 'The rooms have had their archive released/cancelled.' A more natural translation would be something like 'ルームはアーカイブ解除されました' (Room wa aakaibu kaijo saremashita) or 'ルームはアーカイブから解除されました' (Room wa aakaibu kara kaijo saremashita).",
          "suggestion": "ルームはアーカイブ解除されました (Room wa aakaibu kaijo saremashita) or ルームはアーカイブから解除されました (Room wa aakaibu kara kaijo saremashita)"
        },
        {
          "type": "formatting",
          "description": "While not strictly incorrect, the use of the topic marker 'は' (wa) in 'ルームは' can be slightly stiff in this context. It's not wrong, but a more casual option might be preferred depending on the overall tone.",
          "suggestion": "ルームは is acceptable, but consider omitting it for a more casual tone if appropriate."
        }
      ],
      "approved_at": null
    },
    "ko-KR": {
      "ai_translated": false,
      "ai_model": null,
      "ai_spell_check_issues": [
        {
          "type": "incorrect_translation",
          "description": "The Korean translation '방의 아카이브가 취소되었습니다' is a literal translation that doesn't quite convey the intended meaning of 'The rooms are unarchived.' It implies that the archive *of* the rooms was canceled, which isn't the same as the rooms themselves being unarchived.",
          "suggestion": "A more accurate translation might be: \"방들이 보관 해제되었습니다.\" (Bangdeuri bogwan haejogeotseumnida.) - meaning 'The rooms have been restored' or 'The rooms are released from storage'."
        }
      ],
      "approved_at": null
    },
    "lo-LA": {
      "ai_translated": false,
      "ai_model": null,
      "ai_spell_check_issues": [
        {
          "type": "incorrect_translation",
          "description": "The Lao translation 'ຫ້ອງຖືກຍົກເລີກການຈັດເກັບ' doesn't perfectly convey the meaning of 'The rooms are unarchived.' 'ຍົກເລີກການຈັດເກັບ' implies a more formal cancellation or deactivation of archiving, rather than a simple unarchiving. A more accurate translation might be 'ຫ້ອງຖືກຖອນການເກັບຮັກສາ' or 'ຫ້ອງຖືກປົດລອກ'.",
          "suggestion": "ຫ້ອງຖືກປົດລອກ"
        }
      ],
      "approved_at": null
    },
    "lv": {
      "ai_translated": false,
      "ai_model": null,
      "ai_spell_check_issues": [],
      "approved_at": null
    },
    "nl": {
      "ai_translated": false,
      "ai_model": null,
      "ai_spell_check_issues": [
        {
          "type": "incorrect_translation",
          "description": "The translation \"De kamers zijn niet meer gearchiveerd\" is a more literal translation of \"The rooms are no longer archived.\" While technically correct, \"The rooms are unarchived\" implies a change of state from archived to not archived. A more natural and accurate Dutch translation would convey that same direct change of state.",
          "suggestion": "De kamers zijn nu niet gearchiveerd."
        }
      ],
      "approved_at": null
    },
    "pl": {
      "ai_translated": false,
      "ai_model": null,
      "ai_spell_check_issues": [
        {
          "type": "incorrect_translation",
          "description": "The English phrase 'unarchived' implies a return to a previous state, but 'przywrócone z archiwum' literally translates to 'restored from archive.' While similar, 'przywrócone' can imply a more active restoration process than simply being unarchived. A more direct translation might be 'rozarchiwizowano pokoje' or 'pokoje zostały usunięte z archiwum'.",
          "suggestion": "Consider using 'rozarchiwizowano pokoje' or 'pokoje zostały usunięte z archiwum' for a more accurate translation of 'unarchived'."
        }
      ],
      "approved_at": null
    },
    "pt": {
      "ai_translated": false,
      "ai_model": null,
      "ai_spell_check_issues": [],
      "approved_at": null
    },
    "pt-BR": {
      "ai_translated": false,
      "ai_model": null,
      "ai_spell_check_issues": [],
      "approved_at": null
    },
    "ro": {
      "ai_translated": false,
      "ai_model": null,
      "ai_spell_check_issues": [],
      "approved_at": null
    },
    "ru": {
      "ai_translated": false,
      "ai_model": null,
      "ai_spell_check_issues": [],
      "approved_at": null
    },
    "si": {
      "ai_translated": false,
      "ai_model": null,
      "ai_spell_check_issues": [
        {
          "type": "incorrect_translation",
          "description": "The translation 'කාමර අසංරක්‍ෂිතයි' (kamara asangrakshitai) literally translates to 'The rooms are unshielded/unprotected'. While it conveys a similar concept to 'unarchived', it's not an accurate translation of 'unarchived' in the context of files or data.",
          "suggestion": "A more accurate translation might be something like 'කාමරයන් ගබඩා කිරීමෙන් ඉවත් කරන ලදී' (kamaran gabada kirimen ivaat karana ladee) - 'The rooms were removed from archive' or a more concise 'කාමරයන් ගබඩා කිරීමෙන් ඉවත් කළේය' (kamaran gabada kirimen ivaat kaleeya) - 'The rooms were removed from archive'."
        }
      ],
      "approved_at": null
    },
    "sk": {
      "ai_translated": false,
      "ai_model": null,
      "ai_spell_check_issues": [
        {
          "type": "incorrect_translation",
          "description": "The Slovak translation 'Miestnosti nie sú archivované' is a literal translation of 'The rooms are unarchived'. While technically correct, it lacks the natural flow of a more idiomatic translation. 'Unarchived' implies a previous archived state, and a more natural Slovak phrasing might convey that directly.",
          "suggestion": "Consider 'Miestnosti boli zrušené z archívu' or 'Miestnosti už nie sú v archíve'."
        }
      ],
      "approved_at": null
    },
    "sl": {
      "ai_translated": false,
      "ai_model": null,
      "ai_spell_check_issues": [],
      "approved_at": null
    },
    "sr-Cyrl-RS": {
      "ai_translated": false,
      "ai_model": null,
      "ai_spell_check_issues": [
        {
          "type": "incorrect_translation",
          "description": "The translation 'Собе су неархивиране' is not grammatically correct and doesn't accurately convey the meaning of \"The rooms are unarchived.\" The verb conjugation is incorrect, and the wording is awkward.",
          "suggestion": "The correct translation should be something like 'Просторије су деархивиране' or 'Соби су враћене у активну употребу'."
        }
      ],
      "approved_at": null
    },
    "sr-Latn-RS": {
      "ai_translated": false,
      "ai_model": null,
      "ai_spell_check_issues": [],
      "approved_at": null
    },
    "tr": {
      "ai_translated": false,
      "ai_model": null,
      "ai_spell_check_issues": [],
      "approved_at": null
    },
    "uk-UA": {
      "ai_translated": false,
      "ai_model": null,
      "ai_spell_check_issues": [],
      "approved_at": null
    },
    "vi": {
      "ai_translated": false,
      "ai_model": null,
      "ai_spell_check_issues": [
        {
          "type": "incorrect_translation",
          "description": "The Vietnamese translation \"Các phòng chưa được sao lưu\" translates to \"The rooms have not been backed up\" or \"The rooms are not backed up.\" This doesn't accurately convey the meaning of \"unarchived,\" which implies a restoration from an archived state. A more accurate translation would imply a return to a non-archived status.",
          "suggestion": "Consider a translation like \"Các phòng đã được trả về trạng thái không lưu trữ\" (The rooms have been returned to a non-archived state) or \"Các phòng đã được khôi phục\" (The rooms have been restored)."
        }
      ],
      "approved_at": null
    },
    "zh-CN": {
      "ai_translated": false,
      "ai_model": null,
      "ai_spell_check_issues": [
        {
          "type": "incorrect_translation",
          "description": "The translation '房间已取消存档' literally translates to 'Rooms have cancelled archiving.' It doesn't accurately convey the meaning of 'unarchived,' which implies a restoration from an archived state. A more accurate translation would convey the rooms are now available or no longer archived.",
          "suggestion": "房间已恢复可用。 (Fángjiān yǐ huīfù kěyòng.) - Rooms have been restored to available status."
        }
      ],
      "approved_at": null
    }
  }
}<|MERGE_RESOLUTION|>--- conflicted
+++ resolved
@@ -3,11 +3,7 @@
   "content": "The rooms are unarchived.",
   "content_en_sha1_hash": "309be23ffc42f49c87cb88b71417b839f9c77761",
   "created_at": "2025-05-19T21:30:56.280Z",
-<<<<<<< HEAD
-  "updated_at": "2025-06-18T17:11:42.515Z",
-=======
   "updated_at": "2025-06-26T19:00:18.288Z",
->>>>>>> 0de93b01
   "comment": {
     "text": "This translation key is used to display a message indicating that rooms have been unarchived, typically appearing in a notification or success message. The phrase appears when an action updates folder status, specifically in the FilesActionsStore.js file.",
     "is_auto": true,
@@ -37,7 +33,13 @@
     "az": {
       "ai_translated": false,
       "ai_model": null,
-      "ai_spell_check_issues": [],
+      "ai_spell_check_issues": [
+        {
+          "type": "incorrect_translation",
+          "description": "The translation 'Otaqlar arxivdən çıxarıldı.' while literally meaning 'The rooms were extracted from the archive,' doesn't fully capture the meaning of 'unarchived'. A more accurate translation would convey a restoration or removal of archival status.",
+          "suggestion": "Otaqların arxiv statusu ləğv edildi."
+        }
+      ],
       "approved_at": null
     },
     "bg": {
@@ -46,8 +48,8 @@
       "ai_spell_check_issues": [
         {
           "type": "incorrect_translation",
-          "description": "The translation \"Стаите са изкарани от архива\" is a literal translation of 'taken out of the archive' which doesn't perfectly convey the meaning of 'unarchived'. A more natural Bulgarian equivalent for 'unarchived' would be something like 'възстановени' (vъzstanoveni - restored) or 'деархивирани' (dearhivirani - dearchived).",
-          "suggestion": "Consider using \"Стаите са възстановени.\" or \"Стаите са деархивирани.\""
+          "description": "The translation \"Стаите са изкарани от архива\" is a literal translation of \"The rooms are unarchived.\" While understandable, it's not the most natural or idiomatic way to express this in Bulgarian. \"Unarchived\" implies a process of being removed from an archive, but \"изкарани от архива\" sounds a bit awkward.",
+          "suggestion": "Consider a more natural phrasing like \"Стаите са възстановени\" (The rooms have been restored) or \"Стаите вече не са архивирани\" (The rooms are no longer archived)."
         }
       ],
       "approved_at": null
@@ -58,8 +60,8 @@
       "ai_spell_check_issues": [
         {
           "type": "incorrect_translation",
-          "description": "The translation 'Místnosti nejsou archivovány' is a literal translation that doesn't fully capture the nuance of 'The rooms are unarchived'. It implies a negation of archiving, rather than a reversal of a previous archiving action. A more natural translation would convey the action of restoring or releasing the rooms from archive.",
-          "suggestion": "Consider alternative translations such as 'Místnosti byly obnoveny' (The rooms were restored) or 'Místnosti byly uvolněny' (The rooms were released)."
+          "description": "The translation 'Místnosti nejsou archivovány' is a literal translation but doesn't fully capture the nuance of 'The rooms are unarchived.' It implies the rooms *were* archived and now are not. A more natural translation might convey the action of undoing the archiving process.",
+          "suggestion": "Consider 'Místnosti byly znovu zpřístupněny.' or 'Místnosti se znovu zpřístupnily.' or 'Archivace místností byla zrušena.'"
         }
       ],
       "approved_at": null
@@ -88,8 +90,8 @@
       "ai_spell_check_issues": [
         {
           "type": "incorrect_translation",
-          "description": "The Finnish translation 'Huoneet ovat arkistoimattomia' literally translates to 'The rooms are unarchived', which while technically correct, isn't the most natural or common way to express this in Finnish. A more idiomatic translation would better convey the meaning.",
-          "suggestion": "Huoneet on palautettu arkistosta."
+          "description": "The Finnish translation \"Huoneet ovat arkistoimattomia\" translates literally to \"The rooms are unarchived.\" While technically correct, it's not the most natural or idiomatic way to express this in Finnish. A more natural phrasing would convey the action of having been unarchived.",
+          "suggestion": "Huoneet on purettu arkistosta."
         }
       ],
       "approved_at": null
@@ -97,13 +99,7 @@
     "fr": {
       "ai_translated": false,
       "ai_model": null,
-      "ai_spell_check_issues": [
-        {
-          "type": "incorrect_translation",
-          "description": "While 'Les salles ne sont plus archivées' is understandable, a more natural and precise translation of 'The rooms are unarchived' would be 'Les salles ont été désarchivées'. 'Ne sont plus archivées' implies a continuous state of not being archived, whereas 'ont été désarchivées' specifically refers to the action of unarchiving.",
-          "suggestion": "Les salles ont été désarchivées."
-        }
-      ],
+      "ai_spell_check_issues": [],
       "approved_at": null
     },
     "hy-AM": {
@@ -112,8 +108,8 @@
       "ai_spell_check_issues": [
         {
           "type": "incorrect_translation",
-          "description": "The Armenian translation 'Սենյակները արխիվացված են։' translates to 'The rooms are archived.' which is the opposite of the English 'The rooms are unarchived.'",
-          "suggestion": "The correct translation should reflect 'unarchived'. A possible translation is: 'Սենյակները չեղարկվել են։' or 'Սենյակները հեռացվել են։'"
+          "description": "The Armenian translation \"Սենյակները արխիվացված են։\" translates to 'The rooms are archived' not 'The rooms are unarchived'. It's the opposite of the English.",
+          "suggestion": "The correct translation should reflect that the rooms are no longer archived. A possible correction is: \"Սենյակները արխիվացումից հանվեցին։\" (Shenyagneri archiwatsum hanvetsin) which means 'The rooms were removed from archive'."
         }
       ],
       "approved_at": null
@@ -124,8 +120,8 @@
       "ai_spell_check_issues": [
         {
           "type": "incorrect_translation",
-          "description": "The English phrase 'The rooms are unarchived' implies a reversal of an archiving process. The Italian translation 'Le stanze non sono state archiviate' literally translates to 'The rooms have not been archived.' While technically correct, it doesn't convey the same action of *unarchiving*. A more accurate translation would reflect the reversal of the archiving action.",
-          "suggestion": "Le stanze sono state ripristinate."
+          "description": "The translation 'Le stanze non sono state archiviate' is a literal translation and doesn't convey the same meaning as 'The rooms are unarchived'. 'Unarchived' implies a reversal of an archiving action. The Italian translation implies the rooms have never been archived.",
+          "suggestion": "Le stanze sono state dearchivate."
         }
       ],
       "approved_at": null
@@ -136,133 +132,133 @@
       "ai_spell_check_issues": [
         {
           "type": "incorrect_translation",
-          "description": "The translation 'ルームはアーカイブが解除されました。' (Room wa aakaibu ga kaijo saremashita.) is a bit literal and overly formal for a simple statement like 'The rooms are unarchived.' It translates to 'The rooms have had their archive released/cancelled.' A more natural translation would be something like 'ルームはアーカイブ解除されました' (Room wa aakaibu kaijo saremashita) or 'ルームはアーカイブから解除されました' (Room wa aakaibu kara kaijo saremashita).",
-          "suggestion": "ルームはアーカイブ解除されました (Room wa aakaibu kaijo saremashita) or ルームはアーカイブから解除されました (Room wa aakaibu kara kaijo saremashita)"
+          "description": "The translation \"ルームはアーカイブが解除されました。\" literally translates to \"The rooms had their archive released.\" While understandable, it's not the most natural way to express \"The rooms are unarchived.\" A more natural phrasing would emphasize the state of being unarchived.",
+          "suggestion": "ルームはアーカイブ解除されています。"
+        }
+      ],
+      "approved_at": null
+    },
+    "ko-KR": {
+      "ai_translated": false,
+      "ai_model": null,
+      "ai_spell_check_issues": [
+        {
+          "type": "incorrect_translation",
+          "description": "The Korean translation \"방의 아카이브가 취소되었습니다\" literally translates to \"The archive of the rooms has been cancelled.\" While conveying a similar concept, it's less natural than a more direct translation. \"Unarchived\" implies a reversal of an archiving process.",
+          "suggestion": "Consider a translation like \"방의 보관이 해제되었습니다\" (bang-ui bogwan-i haeje-doeeotseumnida) which translates to \"The storage of the rooms has been released\" or \"방의 아카이브가 해제되었습니다\" (bang-ui akaibeu-ga haeje-doeeotseumnida) which translates to \"The archive of the rooms has been released.\""
+        }
+      ],
+      "approved_at": null
+    },
+    "lo-LA": {
+      "ai_translated": false,
+      "ai_model": null,
+      "ai_spell_check_issues": [
+        {
+          "type": "incorrect_translation",
+          "description": "The Lao translation \"ຫ້ອງຖືກຍົກເລີກການຈັດເກັບ\" translates more literally to \"The rooms are de-archived/removed from storage.\"  The English phrase \"unarchived\" implies a reversal of an archiving action, not necessarily removal from storage. A more accurate translation would convey the meaning of reversing an archiving action.",
+          "suggestion": "Consider alternatives like \"ຫ້ອງຖືກຖອນການເກັບມ້ຽນ\" (hong thuk thon kan kep muean) which more closely reflects 'unarchived' as in reversing an archiving process. Or, \"ຫ້ອງບໍ່ຖືກເກັບມ້ຽນອີກແລ້ວ\" (hong bor thuk kep muean ik laeo) – “The rooms are not archived anymore.”"
+        }
+      ],
+      "approved_at": null
+    },
+    "lv": {
+      "ai_translated": false,
+      "ai_model": null,
+      "ai_spell_check_issues": [],
+      "approved_at": null
+    },
+    "nl": {
+      "ai_translated": false,
+      "ai_model": null,
+      "ai_spell_check_issues": [
+        {
+          "type": "incorrect_translation",
+          "description": "The translation 'De kamers zijn niet meer gearchiveerd' is a more literal translation of 'The rooms are no longer archived'. While technically correct, it's less natural than a more direct equivalent. A better translation would imply a reversal of a previous archiving action.",
+          "suggestion": "De kamers zijn gehersteld."
+        }
+      ],
+      "approved_at": null
+    },
+    "pl": {
+      "ai_translated": false,
+      "ai_model": null,
+      "ai_spell_check_issues": [
+        {
+          "type": "incorrect_translation",
+          "description": "The English phrase 'unarchived' implies a restoration from an archive, but it doesn't necessarily mean the rooms were previously archived. 'Przywrócone z archiwum' strongly implies previous archiving which might not be accurate. A more neutral translation would be better.",
+          "suggestion": "Pokoje zostały odzyskane. or Pokoje zostały ponownie aktywowane."
+        }
+      ],
+      "approved_at": null
+    },
+    "pt": {
+      "ai_translated": false,
+      "ai_model": null,
+      "ai_spell_check_issues": [],
+      "approved_at": null
+    },
+    "pt-BR": {
+      "ai_translated": false,
+      "ai_model": null,
+      "ai_spell_check_issues": [],
+      "approved_at": null
+    },
+    "ro": {
+      "ai_translated": false,
+      "ai_model": null,
+      "ai_spell_check_issues": [],
+      "approved_at": null
+    },
+    "ru": {
+      "ai_translated": false,
+      "ai_model": null,
+      "ai_spell_check_issues": [],
+      "approved_at": null
+    },
+    "si": {
+      "ai_translated": false,
+      "ai_model": null,
+      "ai_spell_check_issues": [
+        {
+          "type": "incorrect_translation",
+          "description": "The translation 'කාමර අසංරක්‍ෂිතයි' literally translates to 'The rooms are unshielded/unprotected'. While it conveys a sense of being released from protection, it doesn't accurately reflect the meaning of 'unarchived' which implies a reversal of an archiving process. A more accurate translation would convey the sense of 'returned to active state' or 'made available again'.",
+          "suggestion": "කාමර නැවත සක්‍රීය කර ඇත."
+        }
+      ],
+      "approved_at": null
+    },
+    "sk": {
+      "ai_translated": false,
+      "ai_model": null,
+      "ai_spell_check_issues": [
+        {
+          "type": "incorrect_translation",
+          "description": "The Slovak translation \"Miestnosti nie sú archivované\" is a literal translation and doesn't convey the same meaning as \"The rooms are unarchived.\" While technically correct, it's passive and less natural in Slovak. A more idiomatic translation would emphasize the action of being restored or made available again.",
+          "suggestion": "Miestnosti boli znovu sprístupnené."
+        }
+      ],
+      "approved_at": null
+    },
+    "sl": {
+      "ai_translated": false,
+      "ai_model": null,
+      "ai_spell_check_issues": [],
+      "approved_at": null
+    },
+    "sr-Cyrl-RS": {
+      "ai_translated": false,
+      "ai_model": null,
+      "ai_spell_check_issues": [
+        {
+          "type": "incorrect_translation",
+          "description": "The Serbian translation \"Собе су неархивиране.\" is not grammatically correct or a natural way to express 'The rooms are unarchived.' The verb 'неархивирати' is in the passive form, which isn't the best choice here.",
+          "suggestion": "A more accurate and natural translation would be something like \"Просторје су деархивирани\" or \"Соби су враћене у архиву\" or simply \"Соби су враћене.\" (depending on the precise intended meaning)."
         },
         {
-          "type": "formatting",
-          "description": "While not strictly incorrect, the use of the topic marker 'は' (wa) in 'ルームは' can be slightly stiff in this context. It's not wrong, but a more casual option might be preferred depending on the overall tone.",
-          "suggestion": "ルームは is acceptable, but consider omitting it for a more casual tone if appropriate."
-        }
-      ],
-      "approved_at": null
-    },
-    "ko-KR": {
-      "ai_translated": false,
-      "ai_model": null,
-      "ai_spell_check_issues": [
-        {
-          "type": "incorrect_translation",
-          "description": "The Korean translation '방의 아카이브가 취소되었습니다' is a literal translation that doesn't quite convey the intended meaning of 'The rooms are unarchived.' It implies that the archive *of* the rooms was canceled, which isn't the same as the rooms themselves being unarchived.",
-          "suggestion": "A more accurate translation might be: \"방들이 보관 해제되었습니다.\" (Bangdeuri bogwan haejogeotseumnida.) - meaning 'The rooms have been restored' or 'The rooms are released from storage'."
-        }
-      ],
-      "approved_at": null
-    },
-    "lo-LA": {
-      "ai_translated": false,
-      "ai_model": null,
-      "ai_spell_check_issues": [
-        {
-          "type": "incorrect_translation",
-          "description": "The Lao translation 'ຫ້ອງຖືກຍົກເລີກການຈັດເກັບ' doesn't perfectly convey the meaning of 'The rooms are unarchived.' 'ຍົກເລີກການຈັດເກັບ' implies a more formal cancellation or deactivation of archiving, rather than a simple unarchiving. A more accurate translation might be 'ຫ້ອງຖືກຖອນການເກັບຮັກສາ' or 'ຫ້ອງຖືກປົດລອກ'.",
-          "suggestion": "ຫ້ອງຖືກປົດລອກ"
-        }
-      ],
-      "approved_at": null
-    },
-    "lv": {
-      "ai_translated": false,
-      "ai_model": null,
-      "ai_spell_check_issues": [],
-      "approved_at": null
-    },
-    "nl": {
-      "ai_translated": false,
-      "ai_model": null,
-      "ai_spell_check_issues": [
-        {
-          "type": "incorrect_translation",
-          "description": "The translation \"De kamers zijn niet meer gearchiveerd\" is a more literal translation of \"The rooms are no longer archived.\" While technically correct, \"The rooms are unarchived\" implies a change of state from archived to not archived. A more natural and accurate Dutch translation would convey that same direct change of state.",
-          "suggestion": "De kamers zijn nu niet gearchiveerd."
-        }
-      ],
-      "approved_at": null
-    },
-    "pl": {
-      "ai_translated": false,
-      "ai_model": null,
-      "ai_spell_check_issues": [
-        {
-          "type": "incorrect_translation",
-          "description": "The English phrase 'unarchived' implies a return to a previous state, but 'przywrócone z archiwum' literally translates to 'restored from archive.' While similar, 'przywrócone' can imply a more active restoration process than simply being unarchived. A more direct translation might be 'rozarchiwizowano pokoje' or 'pokoje zostały usunięte z archiwum'.",
-          "suggestion": "Consider using 'rozarchiwizowano pokoje' or 'pokoje zostały usunięte z archiwum' for a more accurate translation of 'unarchived'."
-        }
-      ],
-      "approved_at": null
-    },
-    "pt": {
-      "ai_translated": false,
-      "ai_model": null,
-      "ai_spell_check_issues": [],
-      "approved_at": null
-    },
-    "pt-BR": {
-      "ai_translated": false,
-      "ai_model": null,
-      "ai_spell_check_issues": [],
-      "approved_at": null
-    },
-    "ro": {
-      "ai_translated": false,
-      "ai_model": null,
-      "ai_spell_check_issues": [],
-      "approved_at": null
-    },
-    "ru": {
-      "ai_translated": false,
-      "ai_model": null,
-      "ai_spell_check_issues": [],
-      "approved_at": null
-    },
-    "si": {
-      "ai_translated": false,
-      "ai_model": null,
-      "ai_spell_check_issues": [
-        {
-          "type": "incorrect_translation",
-          "description": "The translation 'කාමර අසංරක්‍ෂිතයි' (kamara asangrakshitai) literally translates to 'The rooms are unshielded/unprotected'. While it conveys a similar concept to 'unarchived', it's not an accurate translation of 'unarchived' in the context of files or data.",
-          "suggestion": "A more accurate translation might be something like 'කාමරයන් ගබඩා කිරීමෙන් ඉවත් කරන ලදී' (kamaran gabada kirimen ivaat karana ladee) - 'The rooms were removed from archive' or a more concise 'කාමරයන් ගබඩා කිරීමෙන් ඉවත් කළේය' (kamaran gabada kirimen ivaat kaleeya) - 'The rooms were removed from archive'."
-        }
-      ],
-      "approved_at": null
-    },
-    "sk": {
-      "ai_translated": false,
-      "ai_model": null,
-      "ai_spell_check_issues": [
-        {
-          "type": "incorrect_translation",
-          "description": "The Slovak translation 'Miestnosti nie sú archivované' is a literal translation of 'The rooms are unarchived'. While technically correct, it lacks the natural flow of a more idiomatic translation. 'Unarchived' implies a previous archived state, and a more natural Slovak phrasing might convey that directly.",
-          "suggestion": "Consider 'Miestnosti boli zrušené z archívu' or 'Miestnosti už nie sú v archíve'."
-        }
-      ],
-      "approved_at": null
-    },
-    "sl": {
-      "ai_translated": false,
-      "ai_model": null,
-      "ai_spell_check_issues": [],
-      "approved_at": null
-    },
-    "sr-Cyrl-RS": {
-      "ai_translated": false,
-      "ai_model": null,
-      "ai_spell_check_issues": [
-        {
-          "type": "incorrect_translation",
-          "description": "The translation 'Собе су неархивиране' is not grammatically correct and doesn't accurately convey the meaning of \"The rooms are unarchived.\" The verb conjugation is incorrect, and the wording is awkward.",
-          "suggestion": "The correct translation should be something like 'Просторије су деархивиране' or 'Соби су враћене у активну употребу'."
+          "type": "spelling",
+          "description": "While 'Собе' is technically acceptable, 'Соби' is more common and preferred for 'rooms' in this context.",
+          "suggestion": "Change 'Собе' to 'Соби'."
         }
       ],
       "approved_at": null
@@ -270,7 +266,13 @@
     "sr-Latn-RS": {
       "ai_translated": false,
       "ai_model": null,
-      "ai_spell_check_issues": [],
+      "ai_spell_check_issues": [
+        {
+          "type": "incorrect_translation",
+          "description": "The translation 'Sobe su nearhivirane' is not an accurate reflection of 'The rooms are unarchived.' The correct term for 'unarchived' would be 'dearkivirane'.",
+          "suggestion": "Sobe su dearkivirane."
+        }
+      ],
       "approved_at": null
     },
     "tr": {
@@ -291,8 +293,8 @@
       "ai_spell_check_issues": [
         {
           "type": "incorrect_translation",
-          "description": "The Vietnamese translation \"Các phòng chưa được sao lưu\" translates to \"The rooms have not been backed up\" or \"The rooms are not backed up.\" This doesn't accurately convey the meaning of \"unarchived,\" which implies a restoration from an archived state. A more accurate translation would imply a return to a non-archived status.",
-          "suggestion": "Consider a translation like \"Các phòng đã được trả về trạng thái không lưu trữ\" (The rooms have been returned to a non-archived state) or \"Các phòng đã được khôi phục\" (The rooms have been restored)."
+          "description": "The Vietnamese translation 'Các phòng chưa được sao lưu' translates to 'The rooms have not been backed up' which is not a direct equivalent to 'The rooms are unarchived'. 'Unarchived' implies they were previously archived, while 'not backed up' implies they were never backed up.",
+          "suggestion": "A more accurate translation would be something like 'Các phòng đã được giải nén' (The rooms have been unzipped/extracted) or 'Các phòng đã được khôi phục' (The rooms have been restored)."
         }
       ],
       "approved_at": null
@@ -303,8 +305,8 @@
       "ai_spell_check_issues": [
         {
           "type": "incorrect_translation",
-          "description": "The translation '房间已取消存档' literally translates to 'Rooms have cancelled archiving.' It doesn't accurately convey the meaning of 'unarchived,' which implies a restoration from an archived state. A more accurate translation would convey the rooms are now available or no longer archived.",
-          "suggestion": "房间已恢复可用。 (Fángjiān yǐ huīfù kěyòng.) - Rooms have been restored to available status."
+          "description": "The translation '房间已取消存档' is a literal translation of \"unarchived\" and doesn't quite capture the intended meaning in this context. '取消存档' implies a deliberate action to remove an archive, whereas 'unarchived' suggests a status change. A more natural translation would convey that the rooms are now in an active or usable state.",
+          "suggestion": "房间已恢复可用。(Rooms are now available/active.) or 房间已解除存档。(Rooms have had archiving removed.)"
         }
       ],
       "approved_at": null
