--- conflicted
+++ resolved
@@ -11,11 +11,7 @@
   const ref = useRef(null);
   const menuRef = useRef(null);
 
-<<<<<<< HEAD
-  const { className, getData, withMenu, onPlusClick, ...rest } = props;
-=======
-  const { className, getData, withMenu, onPlusClick, isFrame } = props;
->>>>>>> e4ea5a46
+  const { className, getData, withMenu, onPlusClick, isFrame, ...rest } = props;
 
   const toggle = (e, isOpen) => {
     isOpen ? menuRef.current.show(e) : menuRef.current.hide(e);
