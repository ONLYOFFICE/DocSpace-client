--- conflicted
+++ resolved
@@ -1,553 +1,539 @@
-// (c) Copyright Ascensio System SIA 2010-2022
-//
-// This program is a free software product.
-// You can redistribute it and/or modify it under the terms
-// of the GNU Affero General Public License (AGPL) version 3 as published by the Free Software
-// Foundation. In accordance with Section 7(a) of the GNU AGPL its Section 15 shall be amended
-// to the effect that Ascensio System SIA expressly excludes the warranty of non-infringement of
-// any third-party rights.
-//
-// This program is distributed WITHOUT ANY WARRANTY, without even the implied warranty
-// of MERCHANTABILITY or FITNESS FOR A PARTICULAR  PURPOSE. For details, see
-// the GNU AGPL at: http://www.gnu.org/licenses/agpl-3.0.html
-//
-// You can contact Ascensio System SIA at Lubanas st. 125a-25, Riga, Latvia, EU, LV-1021.
-//
-// The  interactive user interfaces in modified source and object code versions of the Program must
-// display Appropriate Legal Notices, as required under Section 5 of the GNU AGPL version 3.
-//
-// Pursuant to Section 7(b) of the License you must retain the original Product logo when
-// distributing the program. Pursuant to Section 7(e) we decline to grant you any rights under
-// trademark law for use of our trademarks.
-//
-// All the Product's GUI elements, including illustrations and icon sets, as well as technical writing
-// content are licensed under the terms of the Creative Commons Attribution-ShareAlike 4.0
-// International. See the License terms at http://creativecommons.org/licenses/by-sa/4.0/legalcode
-
-namespace ASC.Files.Core.Data;
-
-[Scope]
-internal abstract class SecurityBaseDao<T> : AbstractDao
-{
-    private readonly IMapper _mapper;
-
-    public SecurityBaseDao(
-        UserManager userManager,
-        IDbContextFactory<FilesDbContext> dbContextFactory,
-        TenantManager tenantManager,
-        TenantUtil tenantUtil,
-        SetupInfo setupInfo,
-        MaxTotalSizeStatistic maxTotalSizeStatistic,
-        CoreBaseSettings coreBaseSettings,
-        CoreConfiguration coreConfiguration,
-        SettingsManager settingsManager,
-        AuthContext authContext,
-        IServiceProvider serviceProvider,
-        ICache cache,
-        IMapper mapper)
-        : base(dbContextFactory,
-              userManager,
-              tenantManager,
-              tenantUtil,
-              setupInfo,
-              maxTotalSizeStatistic,
-              coreBaseSettings,
-              coreConfiguration,
-              settingsManager,
-              authContext,
-              serviceProvider,
-              cache)
-    {
-        _mapper = mapper;
-    }
-
-    public async Task DeleteShareRecordsAsync(IEnumerable<FileShareRecord> records)
-    {
-        using var filesDbContext = _dbContextFactory.CreateDbContext();
-        var strategy = filesDbContext.Database.CreateExecutionStrategy();
-
-        await strategy.ExecuteAsync(async () =>
-        {
-            using var filesDbContext = _dbContextFactory.CreateDbContext();
-            using var tx = await filesDbContext.Database.BeginTransactionAsync();
-
-            foreach (var record in records)
-            {
-                List<DbFilesSecurity> toDelete = new();
-
-                var query = filesDbContext.Security
-                .Where(r => r.TenantId == record.TenantId)
-                .Where(r => r.EntryType == record.EntryType)
-                .Where(r => r.Subject == record.Subject)
-                .AsAsyncEnumerable();
-
-                await foreach (var r in query)
-                {
-                    r.EntryId = (await MappingIDAsync(r.EntryId)).ToString();
-
-<<<<<<< HEAD
-                    toDelete.Add(r);
-                }
-
-                filesDbContext.RemoveRange(toDelete);
-=======
-                filesDbContext.RemoveRange(query);
-                await filesDbContext.SaveChangesAsync();
->>>>>>> 7ad5fa82
-            }
-
-            await tx.CommitAsync();
-        });
-    }
-
-    public async Task<bool> IsSharedAsync(T entryId, FileEntryType type)
-    {
-        var mappedId = (entryId is int fid ? MappingIDAsync(fid) : await MappingIDAsync(entryId)).ToString();
-        using var filesDbContext = _dbContextFactory.CreateDbContext();
-
-        return await Query(filesDbContext.Security)
-            .AnyAsync(r => r.EntryId == mappedId && r.EntryType == type && !(new[] { FileConstant.DenyDownloadId, FileConstant.DenySharingId }).Contains(r.Subject));
-    }
-
-    public async Task SetShareAsync(FileShareRecord r)
-    {
-        if (r.Share == FileShare.None)
-        {
-            var entryId = (r.EntryId is int fid ? MappingIDAsync(fid) : (await MappingIDAsync(r.EntryId) ?? "")).ToString();
-            if (string.IsNullOrEmpty(entryId))
-            {
-                return;
-            }
-            using var filesDbContext = _dbContextFactory.CreateDbContext();
-            var strategy = filesDbContext.Database.CreateExecutionStrategy();
-
-            await strategy.ExecuteAsync(async () =>
-             {
-                 using var filesDbContext = _dbContextFactory.CreateDbContext();
-                 using var tx = await filesDbContext.Database.BeginTransactionAsync();
-                 var files = new List<string>();
-
-                 if (r.EntryType == FileEntryType.Folder)
-                 {
-                     var folders = new List<string>();
-                     if (int.TryParse(entryId, out var intEntryId))
-                     {
-                         var foldersInt = await filesDbContext.Tree
-                             .Where(r => r.ParentId.ToString() == entryId)
-                             .Select(r => r.FolderId)
-                             .ToListAsync();
-
-                         folders.AddRange(foldersInt.Select(folderInt => folderInt.ToString()));
-                         files.AddRange(await Query(filesDbContext.Files).Where(r => foldersInt.Contains(r.ParentId)).Select(r => r.Id.ToString()).ToListAsync());
-                     }
-                     else
-                     {
-                         folders.Add(entryId);
-                     }
-
-                     await filesDbContext.Security
-                         .Where(a => a.TenantId == r.TenantId &&
-                                     folders.Contains(a.EntryId) &&
-                                     a.EntryType == FileEntryType.Folder &&
-                                     a.Subject == r.Subject)
-                         .ExecuteDeleteAsync();
-                 }
-                 else
-                 {
-                     files.Add(entryId);
-                 }
-
-                 if (files.Count > 0)
-                 {
-                     await filesDbContext.Security
-                         .Where(a => a.TenantId == r.TenantId &&
-                                     files.Contains(a.EntryId) &&
-                                     a.EntryType == FileEntryType.File &&
-                                     a.Subject == r.Subject)
-                         .ExecuteDeleteAsync();
-                 }
-
-                 await tx.CommitAsync();
-
-             });
-        }
-        else
-        {
-            var toInsert = _mapper.Map<FileShareRecord, DbFilesSecurity>(r);
-            toInsert.EntryId = (await MappingIDAsync(r.EntryId, true)).ToString();
-
-            using var filesDbContext = _dbContextFactory.CreateDbContext();
-            await filesDbContext.AddOrUpdateAsync(r => r.Security, toInsert);
-            await filesDbContext.SaveChangesAsync();
-        }
-    }
-
-    public async IAsyncEnumerable<FileShareRecord> GetShareForEntryIdsAsync(Guid subject, IEnumerable<string> roomIds)
-    {
-        var filesDbContext = _dbContextFactory.CreateDbContext();
-        var q = GetQuery(filesDbContext,
-            r => (r.Subject == subject || r.Owner == subject)
-            && roomIds.Contains(r.EntryId));
-
-        await foreach (var e in q.AsAsyncEnumerable())
-        {
-            yield return await ToFileShareRecordAsync(e);
-        }
-    }
-
-    public async IAsyncEnumerable<FileShareRecord> GetSharesAsync(IEnumerable<Guid> subjects)
-    {
-        var filesDbContext = _dbContextFactory.CreateDbContext();
-        var q = GetQuery(filesDbContext, r => subjects.Contains(r.Subject));
-
-        await foreach (var e in q.AsAsyncEnumerable())
-        {
-            yield return await ToFileShareRecordAsync(e);
-        }
-    }
-
-    public IAsyncEnumerable<FileShareRecord> GetPureShareRecordsAsync(IEnumerable<FileEntry<T>> entries)
-    {
-        if (entries == null)
-        {
-            return AsyncEnumerable.Empty<FileShareRecord>();
-        }
-
-        return InternalGetPureShareRecordsAsync(entries);
-    }
-
-    internal async IAsyncEnumerable<FileShareRecord> InternalGetPureShareRecordsAsync(IEnumerable<FileEntry<T>> entries)
-    {
-        var files = new List<string>();
-        var folders = new List<string>();
-
-        foreach (var entry in entries)
-        {
-            await SelectFilesAndFoldersForShareAsync(entry, files, folders, null);
-        }
-
-        await foreach (var e in GetPureShareRecordsDbAsync(files, folders))
-        {
-            yield return e;
-        }
-    }
-
-    public IAsyncEnumerable<FileShareRecord> GetPureShareRecordsAsync(FileEntry<T> entry)
-    {
-        if (entry == null)
-        {
-            return AsyncEnumerable.Empty<FileShareRecord>();
-        }
-
-        return InternalGetPureShareRecordsAsync(entry);
-    }
-
-    internal async IAsyncEnumerable<FileShareRecord> InternalGetPureShareRecordsAsync(FileEntry<T> entry)
-    {
-        var files = new List<string>();
-        var folders = new List<string>();
-
-        await SelectFilesAndFoldersForShareAsync(entry, files, folders, null);
-
-        await foreach (var r in GetPureShareRecordsDbAsync(files, folders))
-        {
-            yield return r;
-        }
-    }
-
-    internal async IAsyncEnumerable<FileShareRecord> GetPureShareRecordsDbAsync(List<string> files, List<string> folders)
-    {
-        using var filesDbContext = _dbContextFactory.CreateDbContext();
-        var q = GetQuery(filesDbContext, r => folders.Contains(r.EntryId) && r.EntryType == FileEntryType.Folder);
-
-        if (files.Count > 0)
-        {
-            q = q.Union(GetQuery(filesDbContext, r => files.Contains(r.EntryId) && r.EntryType == FileEntryType.File));
-        }
-
-        await foreach (var e in q.AsAsyncEnumerable())
-        {
-            yield return await ToFileShareRecordAsync(e);
-        }
-    }
-
-    public async Task RemoveSubjectAsync(Guid subject)
-    {
-        using var filesDbContext = _dbContextFactory.CreateDbContext();
-        var strategy = filesDbContext.Database.CreateExecutionStrategy();
-
-        await strategy.ExecuteAsync(async () =>
-        {
-            using var filesDbContext = _dbContextFactory.CreateDbContext();
-            using var tr = await filesDbContext.Database.BeginTransactionAsync();
-
-            var toDelete1 = await filesDbContext.Security.Where(r => r.Subject == subject).ToListAsync();
-            var toDelete2 = await filesDbContext.Security.Where(r => r.Owner == subject).ToListAsync();
-
-            filesDbContext.RemoveRange(toDelete1);
-            await filesDbContext.SaveChangesAsync();
-
-            filesDbContext.RemoveRange(toDelete2);
-            await filesDbContext.SaveChangesAsync();
-
-            await tr.CommitAsync();
-        });
-    }
-
-    internal async Task SelectFilesAndFoldersForShareAsync(FileEntry<T> entry, ICollection<string> files, ICollection<string> folders, ICollection<int> foldersInt)
-    {
-        T folderId;
-        if (entry.FileEntryType == FileEntryType.File)
-        {
-            var fileId = entry.Id is int entryId ? MappingIDAsync(entryId) : await MappingIDAsync(entry.Id);
-            folderId = ((File<T>)entry).ParentId;
-            if (!files.Contains(fileId.ToString()))
-            {
-                files.Add(fileId.ToString());
-            }
-        }
-        else
-        {
-            folderId = entry.Id;
-        }
-
-        if (foldersInt != null && int.TryParse(folderId.ToString(), out var folderIdInt) && !foldersInt.Contains(folderIdInt))
-        {
-            foldersInt.Add(folderIdInt);
-        }
-
-        var mappedId = folderId is int fid ? MappingIDAsync(fid) : await MappingIDAsync(folderId);
-        if (folders != null)
-        {
-            folders.Add(mappedId.ToString());
-        }
-    }
-
-    internal IQueryable<DbFilesSecurity> GetQuery(FilesDbContext filesDbContext, Expression<Func<DbFilesSecurity, bool>> where = null)
-    {
-        var q = Query(filesDbContext.Security);
-        if (q != null)
-        {
-
-            q = q.Where(where);
-        }
-        return q;
-    }
-
-    internal async Task<FileShareRecord> ToFileShareRecordAsync(DbFilesSecurity r)
-    {
-        var result = _mapper.Map<DbFilesSecurity, FileShareRecord>(r);
-        result.EntryId = await MappingIDAsync(r.EntryId);
-
-        return result;
-    }
-
-    internal async Task<FileShareRecord> ToFileShareRecordAsync(SecurityTreeRecord r)
-    {
-        var result = await ToFileShareRecordAsync(r.DbFilesSecurity);
-        if (r.DbFolderTree != null)
-        {
-            result.EntryId = r.DbFolderTree.FolderId;
-        }
-
-        result.Level = r.DbFolderTree?.Level ?? -1;
-
-        return result;
-    }
-}
-
-[Scope]
-internal class SecurityDao : SecurityBaseDao<int>, ISecurityDao<int>
-{
-    public SecurityDao(UserManager userManager, 
-        IDbContextFactory<FilesDbContext> dbContextFactory, 
-        TenantManager tenantManager,
-        TenantUtil tenantUtil, 
-        SetupInfo setupInfo,
-        MaxTotalSizeStatistic maxTotalSizeStatistic,
-        CoreBaseSettings coreBaseSettings,
-        CoreConfiguration coreConfiguration, 
-        SettingsManager settingsManager, 
-        AuthContext authContext,
-        IServiceProvider serviceProvider,
-        ICache cache, 
-        IMapper mapper) : base(userManager, dbContextFactory, tenantManager, tenantUtil, setupInfo, maxTotalSizeStatistic, coreBaseSettings, coreConfiguration, settingsManager, authContext, serviceProvider, cache, mapper)
-    {
-    }
-
-    public Task<IEnumerable<FileShareRecord>> GetSharesAsync(FileEntry<int> entry)
-    {
-        if (entry == null)
-        {
-            return Task.FromResult(Enumerable.Empty<FileShareRecord>());
-        }
-
-        return InternalGetSharesAsync(entry);
-    }
-
-    private async Task<IEnumerable<FileShareRecord>> InternalGetSharesAsync(FileEntry<int> entry)
-    {
-        var files = new List<string>();
-        var foldersInt = new List<int>();
-
-        await SelectFilesAndFoldersForShareAsync(entry, files, null, foldersInt);
-
-        return await SaveFilesAndFoldersForShareAsync(files, foldersInt);
-    }
-
-    private async Task<IEnumerable<FileShareRecord>> SaveFilesAndFoldersForShareAsync(List<string> files, List<int> folders)
-    {
-        using var filesDbContext = _dbContextFactory.CreateDbContext();
-
-        var q = await Query(filesDbContext.Security)
-            .Join(filesDbContext.Tree, r => r.EntryId, a => a.ParentId.ToString(), (security, tree) => new SecurityTreeRecord { DbFilesSecurity = security, DbFolderTree = tree })
-            .Where(r => folders.Contains(r.DbFolderTree.FolderId) &&
-                        r.DbFilesSecurity.EntryType == FileEntryType.Folder)
-            .ToListAsync();
-
-        if (0 < files.Count)
-        {
-            var q1 = await GetQuery(filesDbContext, r => files.Contains(r.EntryId) && r.EntryType == FileEntryType.File)
-                .Select(r => new SecurityTreeRecord { DbFilesSecurity = r })
-                .ToListAsync();
-            q = q.Union(q1).ToList();
-        }
-
-        return await q
-            .ToAsyncEnumerable()
-            .SelectAwait(async e => await ToFileShareRecordAsync(e))
-            .OrderBy(r => r.Level)
-            .ThenByDescending(r => r.Share, new FileShareRecord.ShareComparer())
-            .ToListAsync();
-    }
-}
-
-[Scope]
-internal class ThirdPartySecurityDao : SecurityBaseDao<string>, ISecurityDao<string>
-{
-    private readonly SelectorFactory _selectorFactory;
-
-    public ThirdPartySecurityDao(UserManager userManager,
-        IDbContextFactory<FilesDbContext> dbContextFactory,
-        TenantManager tenantManager,
-        TenantUtil tenantUtil,
-        SetupInfo setupInfo,
-        MaxTotalSizeStatistic maxTotalSizeStatistic,
-        CoreBaseSettings coreBaseSettings,
-        CoreConfiguration coreConfiguration,
-        SettingsManager settingsManager,
-        AuthContext authContext,
-        IServiceProvider serviceProvider,
-        ICache cache,
-        IMapper mapper,
-        SelectorFactory selectorFactory) : base(userManager, dbContextFactory, tenantManager, tenantUtil, setupInfo, maxTotalSizeStatistic, coreBaseSettings, coreConfiguration, settingsManager, authContext, serviceProvider, cache, mapper)
-    {
-        _selectorFactory = selectorFactory;
-    }
-
-    public async Task<IEnumerable<FileShareRecord>> GetSharesAsync(FileEntry<string> entry)
-    {
-        var result = new List<FileShareRecord>();
-
-        var folders = new List<FileEntry<string>>();
-        if (entry is Folder<string> entryFolder)
-        {
-            folders.Add(entryFolder);
-        }
-
-<<<<<<< HEAD
-        if (entry is File<string> file)
-        {
-            await GetFoldersForShareAsync(file.ParentId, folders);
-
-            var pureShareRecords = GetPureShareRecordsAsync(entry);
-            await foreach (var pureShareRecord in pureShareRecords)
-            {
-                if (pureShareRecord == null)
-                {
-                    continue;
-                }
-
-                pureShareRecord.Level = -1;
-                result.Add(pureShareRecord);
-            }
-        }
-=======
-            await filesDbContext.Security.Where(r => r.Subject == subject).ExecuteDeleteAsync();
-            await filesDbContext.Security.Where(r => r.Owner == subject).ExecuteDeleteAsync();
->>>>>>> 7ad5fa82
-
-        result.AddRange(await GetShareForFoldersAsync(folders).ToListAsync());
-
-        return result;
-    }
-
-    private Task GetFoldersForShareAsync(string folderId, ICollection<FileEntry<string>> folders)
-    {
-        var selector = _selectorFactory.GetSelector(folderId);
-        var folderDao = selector.GetFolderDao(folderId);
-        if (folderDao == null)
-        {
-            return Task.CompletedTask;
-        }
-
-        return InternalGetFoldersForShareAsync(folderId, folders, folderDao, selector);
-    }
-
-    private async Task InternalGetFoldersForShareAsync(string folderId, ICollection<FileEntry<string>> folders, IFolderDao<string> folderDao, IDaoSelector selector)
-    {
-        var folder = await folderDao.GetFolderAsync(selector.ConvertId(folderId));
-
-        if (folder != null)
-        {
-            folders.Add(folder);
-        }
-    }
-
-    private async IAsyncEnumerable<FileShareRecord> GetShareForFoldersAsync(IReadOnlyCollection<FileEntry<string>> folders)
-    {
-        foreach (var folder in folders)
-        {
-            var selector = _selectorFactory.GetSelector(folder.Id);
-            var folderDao = selector.GetFolderDao(folder.Id);
-            if (folderDao == null)
-            {
-                continue;
-            }
-
-            var parentFolders = await folderDao.GetParentFoldersAsync(selector.ConvertId(folder.Id)).ToListAsync();
+// (c) Copyright Ascensio System SIA 2010-2022
+//
+// This program is a free software product.
+// You can redistribute it and/or modify it under the terms
+// of the GNU Affero General Public License (AGPL) version 3 as published by the Free Software
+// Foundation. In accordance with Section 7(a) of the GNU AGPL its Section 15 shall be amended
+// to the effect that Ascensio System SIA expressly excludes the warranty of non-infringement of
+// any third-party rights.
+//
+// This program is distributed WITHOUT ANY WARRANTY, without even the implied warranty
+// of MERCHANTABILITY or FITNESS FOR A PARTICULAR  PURPOSE. For details, see
+// the GNU AGPL at: http://www.gnu.org/licenses/agpl-3.0.html
+//
+// You can contact Ascensio System SIA at Lubanas st. 125a-25, Riga, Latvia, EU, LV-1021.
+//
+// The  interactive user interfaces in modified source and object code versions of the Program must
+// display Appropriate Legal Notices, as required under Section 5 of the GNU AGPL version 3.
+//
+// Pursuant to Section 7(b) of the License you must retain the original Product logo when
+// distributing the program. Pursuant to Section 7(e) we decline to grant you any rights under
+// trademark law for use of our trademarks.
+//
+// All the Product's GUI elements, including illustrations and icon sets, as well as technical writing
+// content are licensed under the terms of the Creative Commons Attribution-ShareAlike 4.0
+// International. See the License terms at http://creativecommons.org/licenses/by-sa/4.0/legalcode
+
+namespace ASC.Files.Core.Data;
+
+[Scope]
+internal abstract class SecurityBaseDao<T> : AbstractDao
+{
+    private readonly IMapper _mapper;
+
+    public SecurityBaseDao(
+        UserManager userManager,
+        IDbContextFactory<FilesDbContext> dbContextFactory,
+        TenantManager tenantManager,
+        TenantUtil tenantUtil,
+        SetupInfo setupInfo,
+        MaxTotalSizeStatistic maxTotalSizeStatistic,
+        CoreBaseSettings coreBaseSettings,
+        CoreConfiguration coreConfiguration,
+        SettingsManager settingsManager,
+        AuthContext authContext,
+        IServiceProvider serviceProvider,
+        ICache cache,
+        IMapper mapper)
+        : base(dbContextFactory,
+              userManager,
+              tenantManager,
+              tenantUtil,
+              setupInfo,
+              maxTotalSizeStatistic,
+              coreBaseSettings,
+              coreConfiguration,
+              settingsManager,
+              authContext,
+              serviceProvider,
+              cache)
+    {
+        _mapper = mapper;
+    }
+
+    public async Task DeleteShareRecordsAsync(IEnumerable<FileShareRecord> records)
+    {
+        using var filesDbContext = _dbContextFactory.CreateDbContext();
+        var strategy = filesDbContext.Database.CreateExecutionStrategy();
+
+        await strategy.ExecuteAsync(async () =>
+        {
+            using var filesDbContext = _dbContextFactory.CreateDbContext();
+            using var tx = await filesDbContext.Database.BeginTransactionAsync();
+
+            foreach (var record in records)
+            {
+                List<DbFilesSecurity> toDelete = new();
+
+                var query = filesDbContext.Security
+                .Where(r => r.TenantId == record.TenantId)
+                .Where(r => r.EntryType == record.EntryType)
+                .Where(r => r.Subject == record.Subject)
+                .AsAsyncEnumerable();
+
+                await foreach (var r in query)
+                {
+                    r.EntryId = (await MappingIDAsync(r.EntryId)).ToString();
+
+                    toDelete.Add(r);
+                }
+
+                filesDbContext.RemoveRange(toDelete);
+
+                await filesDbContext.SaveChangesAsync();
+            }
+
+            await tx.CommitAsync();
+        });
+    }
+
+    public async Task<bool> IsSharedAsync(T entryId, FileEntryType type)
+    {
+        var mappedId = (entryId is int fid ? MappingIDAsync(fid) : await MappingIDAsync(entryId)).ToString();
+        using var filesDbContext = _dbContextFactory.CreateDbContext();
+
+        return await Query(filesDbContext.Security)
+            .AnyAsync(r => r.EntryId == mappedId && r.EntryType == type && !(new[] { FileConstant.DenyDownloadId, FileConstant.DenySharingId }).Contains(r.Subject));
+    }
+
+    public async Task SetShareAsync(FileShareRecord r)
+    {
+        if (r.Share == FileShare.None)
+        {
+            var entryId = (r.EntryId is int fid ? MappingIDAsync(fid) : (await MappingIDAsync(r.EntryId) ?? "")).ToString();
+            if (string.IsNullOrEmpty(entryId))
+            {
+                return;
+            }
+            using var filesDbContext = _dbContextFactory.CreateDbContext();
+            var strategy = filesDbContext.Database.CreateExecutionStrategy();
+
+            await strategy.ExecuteAsync(async () =>
+             {
+                 using var filesDbContext = _dbContextFactory.CreateDbContext();
+                 using var tx = await filesDbContext.Database.BeginTransactionAsync();
+                 var files = new List<string>();
+
+                 if (r.EntryType == FileEntryType.Folder)
+                 {
+                     var folders = new List<string>();
+                     if (int.TryParse(entryId, out var intEntryId))
+                     {
+                         var foldersInt = await filesDbContext.Tree
+                             .Where(r => r.ParentId.ToString() == entryId)
+                             .Select(r => r.FolderId)
+                             .ToListAsync();
+
+                         folders.AddRange(foldersInt.Select(folderInt => folderInt.ToString()));
+                         files.AddRange(await Query(filesDbContext.Files).Where(r => foldersInt.Contains(r.ParentId)).Select(r => r.Id.ToString()).ToListAsync());
+                     }
+                     else
+                     {
+                         folders.Add(entryId);
+                     }
+
+                     await filesDbContext.Security
+                         .Where(a => a.TenantId == r.TenantId &&
+                                     folders.Contains(a.EntryId) &&
+                                     a.EntryType == FileEntryType.Folder &&
+                                     a.Subject == r.Subject)
+                         .ExecuteDeleteAsync();
+                 }
+                 else
+                 {
+                     files.Add(entryId);
+                 }
+
+                 if (files.Count > 0)
+                 {
+                     await filesDbContext.Security
+                         .Where(a => a.TenantId == r.TenantId &&
+                                     files.Contains(a.EntryId) &&
+                                     a.EntryType == FileEntryType.File &&
+                                     a.Subject == r.Subject)
+                         .ExecuteDeleteAsync();
+                 }
+
+                 await tx.CommitAsync();
+
+             });
+        }
+        else
+        {
+            var toInsert = _mapper.Map<FileShareRecord, DbFilesSecurity>(r);
+            toInsert.EntryId = (await MappingIDAsync(r.EntryId, true)).ToString();
+
+            using var filesDbContext = _dbContextFactory.CreateDbContext();
+            await filesDbContext.AddOrUpdateAsync(r => r.Security, toInsert);
+            await filesDbContext.SaveChangesAsync();
+        }
+    }
+
+    public async IAsyncEnumerable<FileShareRecord> GetShareForEntryIdsAsync(Guid subject, IEnumerable<string> roomIds)
+    {
+        var filesDbContext = _dbContextFactory.CreateDbContext();
+        var q = GetQuery(filesDbContext,
+            r => (r.Subject == subject || r.Owner == subject)
+            && roomIds.Contains(r.EntryId));
+
+        await foreach (var e in q.AsAsyncEnumerable())
+        {
+            yield return await ToFileShareRecordAsync(e);
+        }
+    }
+
+    public async IAsyncEnumerable<FileShareRecord> GetSharesAsync(IEnumerable<Guid> subjects)
+    {
+        var filesDbContext = _dbContextFactory.CreateDbContext();
+        var q = GetQuery(filesDbContext, r => subjects.Contains(r.Subject));
+
+        await foreach (var e in q.AsAsyncEnumerable())
+        {
+            yield return await ToFileShareRecordAsync(e);
+        }
+    }
+
+    public IAsyncEnumerable<FileShareRecord> GetPureShareRecordsAsync(IEnumerable<FileEntry<T>> entries)
+    {
+        if (entries == null)
+        {
+            return AsyncEnumerable.Empty<FileShareRecord>();
+        }
+
+        return InternalGetPureShareRecordsAsync(entries);
+    }
+
+    internal async IAsyncEnumerable<FileShareRecord> InternalGetPureShareRecordsAsync(IEnumerable<FileEntry<T>> entries)
+    {
+        var files = new List<string>();
+        var folders = new List<string>();
+
+        foreach (var entry in entries)
+        {
+            await SelectFilesAndFoldersForShareAsync(entry, files, folders, null);
+        }
+
+        await foreach (var e in GetPureShareRecordsDbAsync(files, folders))
+        {
+            yield return e;
+        }
+    }
+
+    public IAsyncEnumerable<FileShareRecord> GetPureShareRecordsAsync(FileEntry<T> entry)
+    {
+        if (entry == null)
+        {
+            return AsyncEnumerable.Empty<FileShareRecord>();
+        }
+
+        return InternalGetPureShareRecordsAsync(entry);
+    }
+
+    internal async IAsyncEnumerable<FileShareRecord> InternalGetPureShareRecordsAsync(FileEntry<T> entry)
+    {
+        var files = new List<string>();
+        var folders = new List<string>();
+
+        await SelectFilesAndFoldersForShareAsync(entry, files, folders, null);
+
+        await foreach (var r in GetPureShareRecordsDbAsync(files, folders))
+        {
+            yield return r;
+        }
+    }
+
+    internal async IAsyncEnumerable<FileShareRecord> GetPureShareRecordsDbAsync(List<string> files, List<string> folders)
+    {
+        using var filesDbContext = _dbContextFactory.CreateDbContext();
+        var q = GetQuery(filesDbContext, r => folders.Contains(r.EntryId) && r.EntryType == FileEntryType.Folder);
+
+        if (files.Count > 0)
+        {
+            q = q.Union(GetQuery(filesDbContext, r => files.Contains(r.EntryId) && r.EntryType == FileEntryType.File));
+        }
+
+        await foreach (var e in q.AsAsyncEnumerable())
+        {
+            yield return await ToFileShareRecordAsync(e);
+        }
+    }
+
+    public async Task RemoveSubjectAsync(Guid subject)
+    {
+        using var filesDbContext = _dbContextFactory.CreateDbContext();
+        var strategy = filesDbContext.Database.CreateExecutionStrategy();
+
+        await strategy.ExecuteAsync(async () =>
+        {
+            using var filesDbContext = _dbContextFactory.CreateDbContext();
+            using var tr = await filesDbContext.Database.BeginTransactionAsync();
+
+            await filesDbContext.Security.Where(r => r.Subject == subject).ExecuteDeleteAsync();
+            await filesDbContext.Security.Where(r => r.Owner == subject).ExecuteDeleteAsync();
+
+            await tr.CommitAsync();
+        });
+    }
+
+    internal async Task SelectFilesAndFoldersForShareAsync(FileEntry<T> entry, ICollection<string> files, ICollection<string> folders, ICollection<int> foldersInt)
+    {
+        T folderId;
+        if (entry.FileEntryType == FileEntryType.File)
+        {
+            var fileId = entry.Id is int entryId ? MappingIDAsync(entryId) : await MappingIDAsync(entry.Id);
+            folderId = ((File<T>)entry).ParentId;
+            if (!files.Contains(fileId.ToString()))
+            {
+                files.Add(fileId.ToString());
+            }
+        }
+        else
+        {
+            folderId = entry.Id;
+        }
+
+        if (foldersInt != null && int.TryParse(folderId.ToString(), out var folderIdInt) && !foldersInt.Contains(folderIdInt))
+        {
+            foldersInt.Add(folderIdInt);
+        }
+
+        var mappedId = folderId is int fid ? MappingIDAsync(fid) : await MappingIDAsync(folderId);
+        if (folders != null)
+        {
+            folders.Add(mappedId.ToString());
+        }
+    }
+
+    internal IQueryable<DbFilesSecurity> GetQuery(FilesDbContext filesDbContext, Expression<Func<DbFilesSecurity, bool>> where = null)
+    {
+        var q = Query(filesDbContext.Security);
+        if (q != null)
+        {
+
+            q = q.Where(where);
+        }
+        return q;
+    }
+
+    internal async Task<FileShareRecord> ToFileShareRecordAsync(DbFilesSecurity r)
+    {
+        var result = _mapper.Map<DbFilesSecurity, FileShareRecord>(r);
+        result.EntryId = await MappingIDAsync(r.EntryId);
+
+        return result;
+    }
+
+    internal async Task<FileShareRecord> ToFileShareRecordAsync(SecurityTreeRecord r)
+    {
+        var result = await ToFileShareRecordAsync(r.DbFilesSecurity);
+        if (r.DbFolderTree != null)
+        {
+            result.EntryId = r.DbFolderTree.FolderId;
+        }
+
+        result.Level = r.DbFolderTree?.Level ?? -1;
+
+        return result;
+    }
+}
+
+[Scope]
+internal class SecurityDao : SecurityBaseDao<int>, ISecurityDao<int>
+{
+    public SecurityDao(UserManager userManager,
+        IDbContextFactory<FilesDbContext> dbContextFactory,
+        TenantManager tenantManager,
+        TenantUtil tenantUtil,
+        SetupInfo setupInfo,
+        MaxTotalSizeStatistic maxTotalSizeStatistic,
+        CoreBaseSettings coreBaseSettings,
+        CoreConfiguration coreConfiguration,
+        SettingsManager settingsManager,
+        AuthContext authContext,
+        IServiceProvider serviceProvider,
+        ICache cache,
+        IMapper mapper) : base(userManager, dbContextFactory, tenantManager, tenantUtil, setupInfo, maxTotalSizeStatistic, coreBaseSettings, coreConfiguration, settingsManager, authContext, serviceProvider, cache, mapper)
+    {
+    }
+
+    public Task<IEnumerable<FileShareRecord>> GetSharesAsync(FileEntry<int> entry)
+    {
+        if (entry == null)
+        {
+            return Task.FromResult(Enumerable.Empty<FileShareRecord>());
+        }
+
+        return InternalGetSharesAsync(entry);
+    }
+
+    private async Task<IEnumerable<FileShareRecord>> InternalGetSharesAsync(FileEntry<int> entry)
+    {
+        var files = new List<string>();
+        var foldersInt = new List<int>();
+
+        await SelectFilesAndFoldersForShareAsync(entry, files, null, foldersInt);
+
+        return await SaveFilesAndFoldersForShareAsync(files, foldersInt);
+    }
+
+    private async Task<IEnumerable<FileShareRecord>> SaveFilesAndFoldersForShareAsync(List<string> files, List<int> folders)
+    {
+        using var filesDbContext = _dbContextFactory.CreateDbContext();
+
+        var q = await Query(filesDbContext.Security)
+            .Join(filesDbContext.Tree, r => r.EntryId, a => a.ParentId.ToString(), (security, tree) => new SecurityTreeRecord { DbFilesSecurity = security, DbFolderTree = tree })
+            .Where(r => folders.Contains(r.DbFolderTree.FolderId) &&
+                        r.DbFilesSecurity.EntryType == FileEntryType.Folder)
+            .ToListAsync();
+
+        if (0 < files.Count)
+        {
+            var q1 = await GetQuery(filesDbContext, r => files.Contains(r.EntryId) && r.EntryType == FileEntryType.File)
+                .Select(r => new SecurityTreeRecord { DbFilesSecurity = r })
+                .ToListAsync();
+            q = q.Union(q1).ToList();
+        }
+
+        return await q
+            .ToAsyncEnumerable()
+            .SelectAwait(async e => await ToFileShareRecordAsync(e))
+            .OrderBy(r => r.Level)
+            .ThenByDescending(r => r.Share, new FileShareRecord.ShareComparer())
+            .ToListAsync();
+    }
+}
+
+[Scope]
+internal class ThirdPartySecurityDao : SecurityBaseDao<string>, ISecurityDao<string>
+{
+    private readonly SelectorFactory _selectorFactory;
+
+    public ThirdPartySecurityDao(UserManager userManager,
+        IDbContextFactory<FilesDbContext> dbContextFactory,
+        TenantManager tenantManager,
+        TenantUtil tenantUtil,
+        SetupInfo setupInfo,
+        MaxTotalSizeStatistic maxTotalSizeStatistic,
+        CoreBaseSettings coreBaseSettings,
+        CoreConfiguration coreConfiguration,
+        SettingsManager settingsManager,
+        AuthContext authContext,
+        IServiceProvider serviceProvider,
+        ICache cache,
+        IMapper mapper,
+        SelectorFactory selectorFactory) : base(userManager, dbContextFactory, tenantManager, tenantUtil, setupInfo, maxTotalSizeStatistic, coreBaseSettings, coreConfiguration, settingsManager, authContext, serviceProvider, cache, mapper)
+    {
+        _selectorFactory = selectorFactory;
+    }
+
+    public async Task<IEnumerable<FileShareRecord>> GetSharesAsync(FileEntry<string> entry)
+    {
+        var result = new List<FileShareRecord>();
+
+        var folders = new List<FileEntry<string>>();
+        if (entry is Folder<string> entryFolder)
+        {
+            folders.Add(entryFolder);
+        }
+
+        if (entry is File<string> file)
+        {
+            await GetFoldersForShareAsync(file.ParentId, folders);
+
+            var pureShareRecords = GetPureShareRecordsAsync(entry);
+            await foreach (var pureShareRecord in pureShareRecords)
+            {
+                if (pureShareRecord == null)
+                {
+                    continue;
+                }
+
+                pureShareRecord.Level = -1;
+                result.Add(pureShareRecord);
+            }
+        }
+
+        result.AddRange(await GetShareForFoldersAsync(folders).ToListAsync());
+
+        return result;
+    }
+
+    private Task GetFoldersForShareAsync(string folderId, ICollection<FileEntry<string>> folders)
+    {
+        var selector = _selectorFactory.GetSelector(folderId);
+        var folderDao = selector.GetFolderDao(folderId);
+        if (folderDao == null)
+        {
+            return Task.CompletedTask;
+        }
+
+        return InternalGetFoldersForShareAsync(folderId, folders, folderDao, selector);
+    }
+
+    private async Task InternalGetFoldersForShareAsync(string folderId, ICollection<FileEntry<string>> folders, IFolderDao<string> folderDao, IDaoSelector selector)
+    {
+        var folder = await folderDao.GetFolderAsync(selector.ConvertId(folderId));
+
+        if (folder != null)
+        {
+            folders.Add(folder);
+        }
+    }
+
+    private async IAsyncEnumerable<FileShareRecord> GetShareForFoldersAsync(IReadOnlyCollection<FileEntry<string>> folders)
+    {
+        foreach (var folder in folders)
+        {
+            var selector = _selectorFactory.GetSelector(folder.Id);
+            var folderDao = selector.GetFolderDao(folder.Id);
+            if (folderDao == null)
+            {
+                continue;
+            }
+
+            var parentFolders = await folderDao.GetParentFoldersAsync(selector.ConvertId(folder.Id)).ToListAsync();
             if (parentFolders == null || parentFolders.Count == 0)
-            {
-                continue;
-            }
-
-            parentFolders.Reverse();
-            var pureShareRecords = await GetPureShareRecordsAsync(parentFolders).ToListAsync();
-            if (pureShareRecords == null)
-            {
-                continue;
-            }
-
-            foreach (var pureShareRecord in pureShareRecords)
-            {
-                if (pureShareRecord == null)
-                {
-                    continue;
-                }
-
-                var f = _serviceProvider.GetService<Folder<string>>();
-                f.Id = pureShareRecord.EntryId.ToString();
-
-                pureShareRecord.Level = parentFolders.IndexOf(f);
-                pureShareRecord.EntryId = folder.Id;
-                yield return pureShareRecord;
-            }
-        }
-    }
-}
-
-internal class SecurityTreeRecord
-{
-    public DbFilesSecurity DbFilesSecurity { get; set; }
-    public DbFolderTree DbFolderTree { get; set; }
+            {
+                continue;
+            }
+
+            parentFolders.Reverse();
+            var pureShareRecords = await GetPureShareRecordsAsync(parentFolders).ToListAsync();
+            if (pureShareRecords == null)
+            {
+                continue;
+            }
+
+            foreach (var pureShareRecord in pureShareRecords)
+            {
+                if (pureShareRecord == null)
+                {
+                    continue;
+                }
+
+                var f = _serviceProvider.GetService<Folder<string>>();
+                f.Id = pureShareRecord.EntryId.ToString();
+
+                pureShareRecord.Level = parentFolders.IndexOf(f);
+                pureShareRecord.EntryId = folder.Id;
+                yield return pureShareRecord;
+            }
+        }
+    }
+}
+
+internal class SecurityTreeRecord
+{
+    public DbFilesSecurity DbFilesSecurity { get; set; }
+    public DbFolderTree DbFolderTree { get; set; }
 }