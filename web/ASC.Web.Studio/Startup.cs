using ASC.Api.Core;
using ASC.Common;
using ASC.Common.DependencyInjection;
using ASC.Core.Common.EF;
using ASC.Core.Common.EF.Context;
using ASC.Data.Storage;
using ASC.Data.Storage.Configuration;
using ASC.Data.Storage.DiscStorage;
using ASC.FederatedLogin;

using Microsoft.AspNetCore.Builder;
using Microsoft.AspNetCore.Hosting;
using Microsoft.AspNetCore.HttpOverrides;
using Microsoft.Extensions.Configuration;
using Microsoft.Extensions.DependencyInjection;
using Microsoft.Extensions.Hosting;

namespace ASC.Web.Studio
{
    public class Startup : BaseStartup
    {
        public override string[] LogParams { get => new string[] { "ASC.Web" }; }

        public override bool AddControllers { get => false; }

        public Startup(IConfiguration configuration, IHostEnvironment hostEnvironment) : base(configuration, hostEnvironment)
        {
        }

        public override void ConfigureServices(IServiceCollection services)
        {
            _ = services.AddCors();

            var diHelper = new DIHelper(services);
            _ = diHelper
                .AddStorage()
                .AddPathUtilsService()
                .AddStorageHandlerService()
                .AddLoginHandlerService();

            _ = services.AddMemoryCache();

            base.ConfigureServices(services);
            _ = services.AddAutofac(Configuration, HostEnvironment.ContentRootPath);
        }

        public override void Configure(IApplicationBuilder app, IWebHostEnvironment env)
        {
<<<<<<< HEAD
            _ = app.UseForwardedHeaders(new ForwardedHeadersOptions
            {
                ForwardedHeaders = ForwardedHeaders.XForwardedFor | ForwardedHeaders.XForwardedProto
            });

            _ = app.UseRouting();
=======
           
            app.UseForwardedHeaders(new ForwardedHeadersOptions
            {
                ForwardedHeaders = ForwardedHeaders.XForwardedFor | ForwardedHeaders.XForwardedProto
            });
            
            app.UseRouting();
>>>>>>> 43a085eb

            _ = app.UseCors(builder =>
                builder
                    .AllowAnyOrigin()
                    .AllowAnyHeader()
                    .AllowAnyMethod());

            _ = app.UseAuthentication();

            _ = app.UseEndpoints(endpoints =>
            {
                endpoints.InitializeHttpHandlers();
            });

            _ = app.MapWhen(
               context => context.Request.Path.ToString().EndsWith("login.ashx"),
               appBranch =>
               {
                   _ = appBranch.UseLoginHandler();
               });
        }
    }
}<|MERGE_RESOLUTION|>--- conflicted
+++ resolved
@@ -1,16 +1,16 @@
-using ASC.Api.Core;
-using ASC.Common;
-using ASC.Common.DependencyInjection;
-using ASC.Core.Common.EF;
-using ASC.Core.Common.EF.Context;
-using ASC.Data.Storage;
-using ASC.Data.Storage.Configuration;
-using ASC.Data.Storage.DiscStorage;
-using ASC.FederatedLogin;
-
+using ASC.Api.Core;
+using ASC.Common;
+using ASC.Common.DependencyInjection;
+using ASC.Core.Common.EF;
+using ASC.Core.Common.EF.Context;
+using ASC.Data.Storage;
+using ASC.Data.Storage.Configuration;
+using ASC.Data.Storage.DiscStorage;
+using ASC.FederatedLogin;
+
 using Microsoft.AspNetCore.Builder;
 using Microsoft.AspNetCore.Hosting;
-using Microsoft.AspNetCore.HttpOverrides;
+using Microsoft.AspNetCore.HttpOverrides;
 using Microsoft.Extensions.Configuration;
 using Microsoft.Extensions.DependencyInjection;
 using Microsoft.Extensions.Hosting;
@@ -18,10 +18,10 @@
 namespace ASC.Web.Studio
 {
     public class Startup : BaseStartup
-    {
-        public override string[] LogParams { get => new string[] { "ASC.Web" }; }
-
-        public override bool AddControllers { get => false; }
+    {
+        public override string[] LogParams { get => new string[] { "ASC.Web" }; }
+
+        public override bool AddControllers { get => false; }
 
         public Startup(IConfiguration configuration, IHostEnvironment hostEnvironment) : base(configuration, hostEnvironment)
         {
@@ -29,58 +29,49 @@
 
         public override void ConfigureServices(IServiceCollection services)
         {
-            _ = services.AddCors();
-
-            var diHelper = new DIHelper(services);
-            _ = diHelper
-                .AddStorage()
-                .AddPathUtilsService()
-                .AddStorageHandlerService()
-                .AddLoginHandlerService();
-
-            _ = services.AddMemoryCache();
-
-            base.ConfigureServices(services);
+            _ = services.AddCors();
+
+            var diHelper = new DIHelper(services);
+            _ = diHelper
+                .AddStorage()
+                .AddPathUtilsService()
+                .AddStorageHandlerService()
+                .AddLoginHandlerService();
+
+            _ = services.AddMemoryCache();
+
+            base.ConfigureServices(services);
             _ = services.AddAutofac(Configuration, HostEnvironment.ContentRootPath);
         }
 
         public override void Configure(IApplicationBuilder app, IWebHostEnvironment env)
-        {
-<<<<<<< HEAD
-            _ = app.UseForwardedHeaders(new ForwardedHeadersOptions
-            {
-                ForwardedHeaders = ForwardedHeaders.XForwardedFor | ForwardedHeaders.XForwardedProto
-            });
-
-            _ = app.UseRouting();
-=======
-           
-            app.UseForwardedHeaders(new ForwardedHeadersOptions
-            {
-                ForwardedHeaders = ForwardedHeaders.XForwardedFor | ForwardedHeaders.XForwardedProto
-            });
-            
-            app.UseRouting();
->>>>>>> 43a085eb
+        {
+           
+            _ = app.UseForwardedHeaders(new ForwardedHeadersOptions
+            {
+                ForwardedHeaders = ForwardedHeaders.XForwardedFor | ForwardedHeaders.XForwardedProto
+            });
+            
+            _ = app.UseRouting();
 
             _ = app.UseCors(builder =>
                 builder
                     .AllowAnyOrigin()
                     .AllowAnyHeader()
                     .AllowAnyMethod());
-
-            _ = app.UseAuthentication();
-
-            _ = app.UseEndpoints(endpoints =>
-            {
-                endpoints.InitializeHttpHandlers();
-            });
-
-            _ = app.MapWhen(
-               context => context.Request.Path.ToString().EndsWith("login.ashx"),
-               appBranch =>
-               {
-                   _ = appBranch.UseLoginHandler();
+
+            _ = app.UseAuthentication();
+
+            _ = app.UseEndpoints(endpoints =>
+            {
+                endpoints.InitializeHttpHandlers();
+            });
+
+            _ = app.MapWhen(
+               context => context.Request.Path.ToString().EndsWith("login.ashx"),
+               appBranch =>
+               {
+                   _ = appBranch.UseLoginHandler();
                });
         }
     }
