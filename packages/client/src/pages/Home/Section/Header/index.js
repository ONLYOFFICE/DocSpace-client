--- conflicted
+++ resolved
@@ -25,14 +25,11 @@
 // International. See the License terms at http://creativecommons.org/licenses/by-sa/4.0/legalcode
 
 import PublicRoomIconUrl from "PUBLIC_DIR/images/public-room.react.svg?url";
-<<<<<<< HEAD
-=======
 import LifetimeRoomIconUrl from "PUBLIC_DIR/images/lifetime-room.react.svg?url";
 import RoundedArrowSvgUrl from "PUBLIC_DIR/images/rounded arrow.react.svg?url";
 import SharedLinkSvgUrl from "PUBLIC_DIR/images/icons/16/shared.link.svg?url";
 import CheckIcon from "PUBLIC_DIR/images/check.edit.react.svg?url";
 
->>>>>>> 811d6e73
 import React from "react";
 import { inject, observer } from "mobx-react";
 import { withTranslation } from "react-i18next";
@@ -608,9 +605,6 @@
     ? t("Files:ShareRoom")
     : null;
 
-<<<<<<< HEAD
-  const badgeLabel = isTemplatesFolder ? t("Files:Template") : "";
-=======
   const headerProps = isIndexEditingMode
     ? { headerLabel: t("Common:SortingIndex") }
     : {};
@@ -618,7 +612,8 @@
   const closeProps = isIndexEditingMode
     ? { isCloseable: true, onCloseClick: onCloseIndexMenu }
     : {};
->>>>>>> 811d6e73
+
+  const badgeLabel = isTemplatesFolder ? t("Files:Template") : "";
 
   return (
     <Consumer key="header">
