--- conflicted
+++ resolved
@@ -3,19 +3,11 @@
   "content": "Describe how the {{aiAgent}} should behave and respond. Define its role, tone, and main tasks.",
   "content_en_sha1_hash": "8238ab2060f016eb0cb209c6678c7866738414f4",
   "created_at": "2025-12-19T13:03:55.841Z",
-<<<<<<< HEAD
-  "updated_at": "2025-12-19T13:04:02.382Z",
-  "comment": {
-    "text": "",
-    "is_auto": false,
-    "updated_at": null
-=======
   "updated_at": "2025-12-22T09:49:22.380Z",
   "comment": {
     "text": "This key provides instructions for defining the behavior of an AI agent. It appears in the Create/Edit Agent dialog, allowing users to specify the agent's role, tone, and primary tasks. Translators should focus on crafting clear and concise guidance for configuring the agent’s persona.",
     "is_auto": true,
     "updated_at": "2025-12-22T09:49:22.380Z"
->>>>>>> 7bd0b0d7
   },
   "usage": [
     {
