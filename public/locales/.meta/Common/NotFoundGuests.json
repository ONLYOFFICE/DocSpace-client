--- conflicted
+++ resolved
@@ -3,11 +3,7 @@
   "content": "No added guests yet",
   "content_en_sha1_hash": "e98856533c4e928082936c4943b3796791537ac1",
   "created_at": "2025-05-19T21:30:46.873Z",
-<<<<<<< HEAD
-  "updated_at": "2025-05-26T07:57:32.454Z",
-=======
   "updated_at": "2025-06-18T17:09:45.752Z",
->>>>>>> 540a9604
   "comment": {
     "text": "This translation key is used to display the message \"No added guests yet\" when there are no guests added. It appears on an empty screen in a contacts section of the application and is displayed as a header or title. Translators should provide a corresponding phrase that conveys this same idea in the target language.",
     "is_auto": true,
@@ -58,8 +54,8 @@
       "ai_spell_check_issues": [
         {
           "type": "incorrect_translation",
-          "description": "The translation \"Zatím žádní přidaní hosté\" is not the most natural or accurate translation of \"No added guests yet\". It literally translates to \"So far no added guests\". A more natural translation would be \"Ještě nejsou přidáni žádní hosté\" or \"Zatím nebyli přidáni žádní hosté\".",
-          "suggestion": "Ještě nejsou přidáni žádní hosté"
+          "description": "The translation 'Zatím žádní přidaní hosté' is not the most natural or accurate translation of 'No added guests yet'. While technically correct, it sounds a bit clunky in Czech. A more natural phrasing would convey the meaning more effectively.",
+          "suggestion": "Zatím nejsou přidáni žádní hosté"
         }
       ],
       "approved_at": null
@@ -88,8 +84,8 @@
       "ai_spell_check_issues": [
         {
           "type": "incorrect_translation",
-          "description": "The translation 'Vieraita ei ole vielä lisätty ' is a literal translation and doesn't quite capture the natural flow of the English phrase 'No added guests yet'. A more natural Finnish equivalent would be 'Ei ole vielä lisätty vieraita'.",
-          "suggestion": "Ei ole vielä lisätty vieraita"
+          "description": "The translation 'Vieraita ei ole vielä lisätty ' is a literal translation and sounds slightly awkward in Finnish. A more natural phrasing would be preferred.",
+          "suggestion": "Ei ole vielä lisätty vieraita."
         }
       ],
       "approved_at": null
@@ -130,8 +126,13 @@
       "ai_spell_check_issues": [
         {
           "type": "incorrect_translation",
-          "description": "The Lao translation 'ເທື່ອ​ບໍ​ມີ​ແຂກ​ເພີ່ມ​ອີງ​ເທື່ອ' is a very literal and somewhat awkward translation of 'No added guests yet'. It implies 'not yet' in a repetitive way. A more natural translation would convey the same meaning more elegantly.",
-          "suggestion": "Consider 'ຫາກໍຄິດວ່າ​ກໍ​ຍັງບໍ​ມີ​ແຂກ​ເພີ່ມ' or 'ຍັງບໍ​ມີ​ແຂກ​ເພີ່ມ' to provide a more fluent and natural Lao rendering. This depends on the desired tone, but avoiding the repetition of 'ເທື່ອ' is generally preferable."
+          "description": "The Lao translation 'ເທື່ອ​ບໍ​ມີ​ແຂກ​ເພີ່ມ​ອີງ​ເທື່ອ' is a bit awkward and doesn't convey the meaning of 'No added guests yet' naturally. The word 'ອີງ' is unnecessary and creates a convoluted sentence.",
+          "suggestion": "ອິກ​ບໍ​ມີ​ແຂກ​ເພີ່ມ"
+        },
+        {
+          "type": "grammar",
+          "description": "The phrasing 'ບໍ​ມີ' is acceptable, but could be slightly improved for a more natural flow.",
+          "suggestion": "ບໍ​ມີ​ແຂກ​ເພີ່ມ"
         }
       ],
       "approved_at": null
@@ -172,8 +173,8 @@
       "ai_spell_check_issues": [
         {
           "type": "incorrect_translation",
-          "description": "The translation 'Niciun invitat nu a fost deocamdată adăugat' is overly formal and literal. A more natural Romanian phrasing would be preferred.",
-          "suggestion": "Nu ați adăugat încă invitați."
+          "description": "The translation 'Niciun invitat nu a fost deocamdată adăugat' is technically correct but sounds a bit formal and verbose for a user interface. A more natural phrasing would be more appropriate.",
+          "suggestion": "Încă nu a fost adăugat niciun invitat"
         }
       ],
       "approved_at": null
