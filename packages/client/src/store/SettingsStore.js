import api from "@docspace/shared/api";
import {
  setFavoritesSetting,
  setRecentSetting,
<<<<<<< HEAD
} from "@docspace/common/api/files";
import { FolderType, RoomsType } from "@docspace/common/constants";
=======
} from "@docspace/shared/api/files";
import { RoomsType } from "@docspace/shared/enums";
>>>>>>> 2f940a77
import axios from "axios";
import { makeAutoObservable } from "mobx";
import { presentInArray } from "../helpers/files-helpers";
import {
  iconSize24,
  iconSize32,
  iconSize64,
  iconSize96,
<<<<<<< HEAD
} from "@docspace/common/utils/image-helpers";
import { getIconPathByFolderType } from "@docspace/common/utils";
=======
} from "@docspace/shared/utils/image-helpers";
>>>>>>> 2f940a77

class SettingsStore {
  thirdPartyStore;
  treeFoldersStore;
  publicRoomStore;
  pluginStore;
  authStore;

  isErrorSettings = null;
  expandedSetting = null;

  confirmDelete = null;
  enableThirdParty = null;
  forcesave = null;
  storeForcesave = null;
  storeOriginalFiles = null;
  favoritesSection = null;
  recentSection = null;
  hideConfirmConvertSave = null;
  keepNewFileName = null;
  thumbnails1280x720 = window.DocSpaceConfig?.thumbnails1280x720 || false;
  chunkUploadSize = 1024 * 1023; // 1024 * 1023; //~0.999mb

  settingsIsLoaded = false;

  extsImagePreviewed = [];
  extsMediaPreviewed = [];
  extsWebPreviewed = [];
  extsWebEdited = [];
  extsWebEncrypt = [];
  extsWebReviewed = [];
  extsWebCustomFilterEditing = [];
  extsWebRestrictedEditing = [];
  extsWebCommented = [];
  extsWebTemplate = [];
  extsCoAuthoring = [];
  extsMustConvert = [];
  extsConvertible = [];
  extsUploadable = [];
  extsArchive = [];
  extsVideo = [];
  extsAudio = [];
  extsImage = [];
  extsSpreadsheet = [];
  extsPresentation = [];
  extsDocument = [];
  internalFormats = {};
  masterFormExtension = "";
  canSearchByContent = false;

  html = [".htm", ".mht", ".html"];
  ebook = [".fb2", ".ibk", ".prc", ".epub"];

  constructor(
    thirdPartyStore,
    treeFoldersStore,
    publicRoomStore,
    pluginStore,
    authStore
  ) {
    makeAutoObservable(this);

    this.thirdPartyStore = thirdPartyStore;
    this.treeFoldersStore = treeFoldersStore;
    this.publicRoomStore = publicRoomStore;
    this.pluginStore = pluginStore;
    this.authStore = authStore;
  }

  setIsLoaded = (isLoaded) => {
    this.settingsIsLoaded = isLoaded;
  };

  get isLoadedSettingsTree() {
    return (
      this.confirmDelete !== null &&
      this.enableThirdParty !== null &&
      this.forcesave !== null &&
      this.storeForcesave !== null &&
      this.storeOriginalFiles !== null
    );
  }

  setFilesSettings = (settings) => {
    const settingsItems = Object.keys(settings);
    for (let key of settingsItems) {
      this[key] = settings[key];
    }
  };

  setIsErrorSettings = (isError) => {
    this.isErrorSettings = isError;
  };

  setExpandSettingsTree = (expandedSetting) => {
    this.expandedSetting = expandedSetting;
  };

  getFilesSettings = () => {
    if (this.isLoadedSettingsTree) return Promise.resolve();

    return api.files
      .getSettingsFiles()
      .then((settings) => {
        this.setFilesSettings(settings);
        this.setIsLoaded(true);

        if (!settings.enableThirdParty || this.publicRoomStore.isPublicRoom)
          return;

        // TODO: enable after supporting third-party

        // return axios
        //   .all([
        //     api.files.getThirdPartyCapabilities(),
        //     api.files.getThirdPartyList(),
        //   ])
        //   .then(([capabilities, providers]) => {
        //     for (let item of capabilities) {
        //       item.splice(1, 1);
        //     }
        //     this.thirdPartyStore.setThirdPartyCapabilities(capabilities); //TODO: Out of bounds read: 1
        //     this.thirdPartyStore.setThirdPartyProviders(providers);
        //   });
      })
      .catch(() => this.setIsErrorSettings(true));
  };

  setFilesSetting = (setting, val) => {
    this[setting] = val;
  };

  setStoreOriginal = (data, setting) =>
    api.files
      .storeOriginal(data)
      .then((res) => this.setFilesSetting(setting, res));

  setConfirmDelete = (data, setting) =>
    api.files
      .changeDeleteConfirm(data)
      .then((res) => this.setFilesSetting(setting, res));

  setStoreForceSave = (data) =>
    api.files.storeForceSave(data).then((res) => this.setStoreForcesave(res));

  setStoreForcesave = (val) => (this.storeForcesave = val);

  setThumbnails1280x720 = (enabled) => {
    this.thumbnails1280x720 = enabled;
  };

  setKeepNewFileName = (data) => {
    api.files
      .changeKeepNewFileName(data)
      .then((res) => this.setFilesSetting("keepNewFileName", res));
  };

  setEnableThirdParty = async (data, setting) => {
    const res = await api.files.thirdParty(data);
    this.setFilesSetting(setting, res);

    if (data) {
      return axios
        .all([
          api.files.getThirdPartyCapabilities(),
          api.files.getThirdPartyList(),
        ])
        .then(([capabilities, providers]) => {
          for (let item of capabilities) {
            item.splice(1, 1);
          }
          this.thirdPartyStore.setThirdPartyCapabilities(capabilities); //TODO: Out of bounds read: 1
          this.thirdPartyStore.setThirdPartyProviders(providers);
        });
    } else {
      return Promise.resolve();
    }
  };

  setForceSave = (data) =>
    api.files.forceSave(data).then((res) => this.setForcesave(res));

  getDocumentServiceLocation = () => api.files.getDocumentServiceLocation();

  changeDocumentServiceLocation = (docServiceUrl, internalUrl, portalUrl) =>
    api.files.changeDocumentServiceLocation(
      docServiceUrl,
      internalUrl,
      portalUrl
    );

  setForcesave = (val) => (this.forcesave = val);

  updateRootTreeFolders = () => {
    const { getFoldersTree, setTreeFolders } = this.treeFoldersStore;
    getFoldersTree().then((root) => setTreeFolders(root));
  };

  setFavoritesSetting = (set, setting) => {
    return setFavoritesSetting(set).then((res) => {
      this.setFilesSetting(setting, res);
      this.updateRootTreeFolders();
    });
  };

  setRecentSetting = (set, setting) => {
    return setRecentSetting(set).then((res) => {
      this.setFilesSetting(setting, res);
      this.updateRootTreeFolders();
    });
  };

  hideConfirmConvert = async (save = true) => {
    const hideConfirmConvertSave = await api.files.hideConfirmConvert(save);
    this.hideConfirmConvertSave = hideConfirmConvertSave;
  };

  canViewedDocs = (extension) =>
    presentInArray(this.extsWebPreviewed, extension);

  canConvert = (extension) => presentInArray(this.extsMustConvert, extension);

  // isMediaOrImage = (fileExst) => { TODO: no need, use the data from item
  //   if (
  //     this.extsVideo.includes(fileExst) ||
  //     this.extsImage.includes(fileExst) ||
  //     this.extsAudio.includes(fileExst)
  //   ) {
  //     return true;
  //   }
  //   return false;
  // };

  isArchive = (extension) => presentInArray(this.extsArchive, extension);

  isImage = (extension) => presentInArray(this.extsImage, extension);

  isSound = (extension) => presentInArray(this.extsAudio, extension);

  isHtml = (extension) => presentInArray(this.html, extension);

  isEbook = (extension) => presentInArray(this.ebook, extension);

  isDocument = (extension) => presentInArray(this.extsDocument, extension);

  isMasterFormExtension = (extension) => this.masterFormExtension === extension;

  isPresentation = (extension) =>
    presentInArray(this.extsPresentation, extension);

  isSpreadsheet = (extension) =>
    presentInArray(this.extsSpreadsheet, extension);

  getIcon = (
    size = 24,
    fileExst = null,
    providerKey = null,
    contentLength = null,
    roomType = null,
    isArchive = null,
    folderType = null
  ) => {
    if (fileExst || contentLength) {
      const isArchiveItem = this.isArchive(fileExst);
      const isImageItem = this.isImage(fileExst);
      const isSoundItem = this.isSound(fileExst);
      const isHtmlItem = this.isHtml(fileExst);

      const icon = this.getFileIcon(
        fileExst,
        size,
        isArchiveItem,
        isImageItem,
        isSoundItem,
        isHtmlItem
      );
      return icon;
    } else if (roomType) {
      return this.getRoomsIcon(roomType, isArchive, 32);
    } else if (folderType) {
      return this.getIconByFolderType(folderType, size);
    } else {
      return this.getFolderIcon(providerKey, size);
    }
  };

  getIconByFolderType = (folderType, size = 32) => {
    const path = getIconPathByFolderType(folderType);
    return this.getIconBySize(size, path);
  };

  getIconBySize = (size, path = 32) => {
    switch (+size) {
      case 24:
        return iconSize24.get(path);
      case 32:
        return iconSize32.get(path);
      case 64:
        return iconSize64.get(path);
      case 96:
        return iconSize96.get(path);
    }
  };

  getRoomsIcon = (roomType, isArchive, size = 32) => {
    let path = "";

    if (isArchive) {
      path = "archive.svg";
    } else {
      switch (roomType) {
        case RoomsType.CustomRoom:
          path = "custom.svg";
          break;
        case RoomsType.FillingFormsRoom:
          path = "filling.form.svg";
          break;
        case RoomsType.EditingRoom:
          path = "editing.svg";
          break;
        case RoomsType.ReadOnlyRoom:
          path = "view.only.svg";
          break;
        case RoomsType.ReviewRoom:
          path = "review.svg";
          break;
        case RoomsType.PublicRoom:
          path = "public.svg";
          break;
        case RoomsType.FormRoom:
          path = "form.svg";
      }
    }

    return this.getIconBySize(size, path);
  };

  getFolderIcon = (providerKey, size = 32) => {
    let path = "";

    switch (providerKey) {
      case "Box":
      case "BoxNet":
        path = "box.svg";
        break;
      case "DropBox":
      case "DropboxV2":
        path = "dropbox.svg";
        break;
      case "Google":
      case "GoogleDrive":
        path = "google.svg";
        break;
      case "OneDrive":
        path = "onedrive.svg";
        break;
      case "SharePoint":
        path = "sharepoint.svg";
        break;
      case "Yandex":
        path = "yandex.svg";
        break;
      case "kDrive":
        path = "kdrive.svg";
        break;
      case "WebDav":
        path = "webdav.svg";
        break;
      default:
        path = "folder.svg";
        break;
    }

    return this.getIconBySize(size, path);
  };

  getIconUrl = (extension, size) => {
    let path = "";

    switch (extension) {
      case ".avi":
        path = "avi.svg";
        break;
      case ".csv":
        path = "csv.svg";
        break;
      case ".djvu":
        path = "djvu.svg";
        break;
      case ".doc":
        path = "doc.svg";
        break;
      case ".docm":
        path = "docm.svg";
        break;
      case ".docx":
        path = "docx.svg";
        break;
      case ".dotx":
        path = "dotx.svg";
        break;
      case ".dvd":
        path = "dvd.svg";
        break;
      case ".epub":
        path = "epub.svg";
        break;
      case ".pb2":
      case ".fb2":
        path = "fb2.svg";
        break;
      case ".flv":
        path = "flv.svg";
        break;
      case ".fodt":
        path = "fodt.svg";
        break;
      case ".iaf":
        path = "iaf.svg";
        break;
      case ".ics":
        path = "ics.svg";
        break;
      case ".m2ts":
        path = "m2ts.svg";
        break;
      case ".mht":
        path = "mht.svg";
        break;
      case ".mkv":
        path = "mkv.svg";
        break;
      case ".mov":
        path = "mov.svg";
        break;
      case ".mp4":
        path = "mp4.svg";
        break;
      case ".mpg":
        path = "mpg.svg";
        break;
      case ".odp":
        path = "odp.svg";
        break;
      case ".ods":
        path = "ods.svg";
        break;
      case ".odt":
        path = "odt.svg";
        break;
      case ".otp":
        path = "otp.svg";
        break;
      case ".ots":
        path = "ots.svg";
        break;
      case ".ott":
        path = "ott.svg";
        break;
      case ".pdf":
        path = "pdf.svg";
        break;
      case ".pot":
        path = "pot.svg";
        break;
      case ".pps":
        path = "pps.svg";
        break;
      case ".ppsx":
        path = "ppsx.svg";
        break;
      case ".ppt":
        path = "ppt.svg";
        break;
      case ".pptm":
        path = "pptm.svg";
        break;
      case ".pptx":
        path = "pptx.svg";
        break;
      case ".rtf":
        path = "rtf.svg";
        break;
      case ".svg":
        path = "svg.svg";
        break;
      case ".txt":
        path = "txt.svg";
        break;
      case ".webm":
        path = "webm.svg";
        break;
      case ".xls":
        path = "xls.svg";
        break;
      case ".xlsm":
        path = "xlsm.svg";
        break;
      case ".xlsx":
        path = "xlsx.svg";
        break;
      case ".xps":
        path = "xps.svg";
        break;
      case ".xml":
        path = "xml.svg";
        break;
      case ".oform":
        path = "oform.svg";
        break;
      case ".docxf":
        path = "docxf.svg";
        break;
      case ".sxc":
        path = "sxc.svg";
        break;
      case ".et":
        path = "et.svg";
        break;
      case ".ett":
        path = "ett.svg";
        break;
      case ".sxw":
        path = "sxw.svg";
        break;
      case ".stw":
        path = "stw.svg";
        break;
      case ".wps":
        path = "wps.svg";
        break;
      case ".wpt":
        path = "wpt.svg";
        break;
      case ".mhtml":
        path = "mhtml.svg";
        break;
      case ".dps":
        path = "dps.svg";
        break;
      case ".dpt":
        path = "dpt.svg";
        break;
      case ".sxi":
        path = "sxi.svg";
        break;
      default:
        const { enablePlugins } = this.authStore.settingsStore;

        if (enablePlugins) {
          const { fileItemsList } = this.pluginStore;

          if (fileItemsList) {
            fileItemsList.forEach(({ key, value }) => {
              if (value.extension === extension && value.fileIcon)
                path = value.fileIcon;
            });

            if (path) return path;
          }
        }

        path = "file.svg";

        break;
    }

    return this.getIconBySize(size, path);
  };

  getFileIcon = (
    extension,
    size = 32,
    archive = false,
    image = false,
    sound = false,
    html = false
  ) => {
    let path = "";

    if (archive) path = "file_archive.svg";

    if (image) path = "image.svg";

    if (sound) path = "sound.svg";

    if (html) path = "html.svg";

    if (path) return this.getIconBySize(size, path);

    return this.getIconUrl(extension, size);
  };

  getIconSrc = (ext, size = 24) => {
    let path = "";

    if (presentInArray(this.extsArchive, ext, true)) path = "file_archive.svg";

    if (presentInArray(this.extsImage, ext, true)) path = "image.svg";

    if (presentInArray(this.extsAudio, ext, true)) path = "sound.svg";

    if (presentInArray(this.html, ext, true)) path = "html.svg";

    if (path) return this.getIconBySize(size, path);

    const extension = ext.toLowerCase();

    return this.getIconUrl(extension, size);
  };
}

export default SettingsStore;<|MERGE_RESOLUTION|>--- conflicted
+++ resolved
@@ -2,13 +2,8 @@
 import {
   setFavoritesSetting,
   setRecentSetting,
-<<<<<<< HEAD
-} from "@docspace/common/api/files";
-import { FolderType, RoomsType } from "@docspace/common/constants";
-=======
 } from "@docspace/shared/api/files";
 import { RoomsType } from "@docspace/shared/enums";
->>>>>>> 2f940a77
 import axios from "axios";
 import { makeAutoObservable } from "mobx";
 import { presentInArray } from "../helpers/files-helpers";
@@ -17,13 +12,9 @@
   iconSize32,
   iconSize64,
   iconSize96,
-<<<<<<< HEAD
-} from "@docspace/common/utils/image-helpers";
-import { getIconPathByFolderType } from "@docspace/common/utils";
-=======
 } from "@docspace/shared/utils/image-helpers";
->>>>>>> 2f940a77
-
+
+import { getIconPathByFolderType } from "@docspace/shared/utils/common";
 class SettingsStore {
   thirdPartyStore;
   treeFoldersStore;
