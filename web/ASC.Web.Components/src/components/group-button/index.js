import React from "react";
import styled, { css } from "styled-components";
import PropTypes from "prop-types";
import { Icons } from "../icons";
import DropDown from "../drop-down";
import DropDownItem from "../drop-down-item";
import Checkbox from "../checkbox";
import { handleAnyClick } from '../../utils/event';

const textColor = "#333333",
  disabledTextColor = "#A3A9AE";

const activatedCss = css`
  cursor: pointer;
`;

const hoveredCss = css`
  cursor: pointer;
`;

const StyledGroupButton = styled.div`
  position: relative;
  display: inline-flex;
  vertical-align: middle;
`;

const StyledDropdownToggle = styled.div`
  font-family: Open Sans;
  font-style: normal;
  font-weight: ${props => props.fontWeight};
  font-size: 14px;
  line-height: 19px;

  cursor: default;

  color: ${props => (props.disabled ? disabledTextColor : textColor)};

  float: left;
  height: 19px;
  margin: 18px 12px 19px 12px;
  overflow: hidden;
  padding: 0px;

  text-align: center;
  text-decoration: none;
  white-space: nowrap;

  user-select: none;
  -o-user-select: none;
  -moz-user-select: none;
  -webkit-user-select: none;

  ${props =>
    !props.disabled &&
    (props.activated
      ? `${activatedCss}`
      : css`
          &:active {
            ${activatedCss}
          }
        `)}

  ${props =>
    !props.disabled &&
    (props.hovered
      ? `${hoveredCss}`
      : css`
          &:hover {
            ${hoveredCss}
          }
        `)}
`;

const Caret = styled(Icons.ExpanderDownIcon)`
  width: 10px;
  margin-left: 4px;
`;

const Separator = styled.div`
  vertical-align: middle;
  border: 0.5px solid #eceef1;
  width: 1px;
  height: 24px;
  margin-top: 16px;
`;

const StyledCheckbox = styled.div`
    display: inline-block;
    margin: auto 0 auto 16px;

    & > * {
        margin: 0px;
    }
`;

class GroupButton extends React.PureComponent {
  constructor(props) {
    super(props);

    this.ref = React.createRef();

    this.state = {
      isOpen: props.opened,
      selected: props.selected
    };

    this.handleClick = this.handleClick.bind(this);
    this.stopAction = this.stopAction.bind(this);
    this.toggle = this.toggle.bind(this);
    this.checkboxChange = this.checkboxChange.bind(this);
    this.dropDownItemClick = this.dropDownItemClick.bind(this);

    if(props.opened)
       handleAnyClick(true, this.handleClick);
  }

  handleClick = e =>
    this.state.isOpen && !this.ref.current.contains(e.target) && this.toggle(false);

  stopAction = e => e.preventDefault();

  toggle = isOpen => this.setState({ isOpen: isOpen });

  checkboxChange = e => {
    this.props.onChange && this.props.onChange(e.target.checked);
    this.setState({ selected: this.props.selected });
  };

    dropDownItemClick = child => {
    child.props.onClick && child.props.onClick();
    this.props.onSelect && this.props.onSelect(child);
    this.setState({ selected: child.props.label });
    this.toggle(!this.state.isOpen);
  };

  dropDownToggleClick = e => {
    this.props.disabled ? this.stopAction(e) : this.toggle(!this.state.isOpen);
  };

  componentWillUnmount() {
    handleAnyClick(false, this.handleClick);
  }

  componentDidUpdate(prevProps, prevState) {
    // Store prevId in state so we can compare when props change.
    // Clear out previously-loaded data (so we don't render stale stuff).
    if (this.props.opened !== prevProps.opened) {
      this.toggle(this.props.opened);
    }

    if(this.state.isOpen !== prevState.isOpen) {
      handleAnyClick(this.state.isOpen, this.handleClick);
    }
  }

  render() {
<<<<<<< HEAD
    //console.log("GroupButton render");
    const { label, isDropdown, disabled, isSeparator, isSelect, isIndeterminate, children, checked } = this.props;
=======
    console.log("GroupButton render");
    const { label, isDropdown, disabled, isSeparator, isSelect, isIndeterminate, children, checked, dropDownMaxHeight } = this.props;
>>>>>>> f7352312
    const color = disabled ? disabledTextColor : textColor;
    const itemLabel = !isSelect ? label : this.state.selected;
    const dropDownMaxHeightProp = dropDownMaxHeight ? { maxHeight: dropDownMaxHeight} : {};

    return (
      <StyledGroupButton ref={this.ref}>
        {isDropdown
          ? <>
            {isSelect &&
              <StyledCheckbox>
                <Checkbox
                  isChecked={checked}
                  isIndeterminate={isIndeterminate}
                  onChange={this.checkboxChange} />
              </StyledCheckbox>
            }
            <StyledDropdownToggle {...this.props} onClick={this.dropDownToggleClick} >
              {itemLabel}
              <Caret size="small" color={color} />
            </StyledDropdownToggle>
            <DropDown {...dropDownMaxHeightProp} isOpen={this.state.isOpen}>
              {React.Children.map(children, (child) =>
                <DropDownItem {...child.props} onClick={this.dropDownItemClick.bind(this, child)} />)}
            </DropDown>
          </>
          : <StyledDropdownToggle {...this.props}>{label}</StyledDropdownToggle>
        }
        {isSeparator && <Separator />}
      </StyledGroupButton>
    );
  }
}

GroupButton.propTypes = {
  label: PropTypes.string,
  disabled: PropTypes.bool,
  activated: PropTypes.bool,
  opened: PropTypes.bool,
  hovered: PropTypes.bool,
  isDropdown: PropTypes.bool,
  isSeparator: PropTypes.bool,
  tabIndex: PropTypes.number,
  onClick: PropTypes.func,
  fontWeight: PropTypes.string,
  onSelect: PropTypes.func,
  isSelect: PropTypes.bool
};

GroupButton.defaultProps = {
  label: "Group button",
  disabled: false,
  activated: false,
  opened: false,
  hovered: false,
  isDropdown: false,
  isSeparator: false,
  tabIndex: -1,
  fontWeight: "600",
  isSelect: false
};

export default GroupButton;<|MERGE_RESOLUTION|>--- conflicted
+++ resolved
@@ -154,13 +154,8 @@
   }
 
   render() {
-<<<<<<< HEAD
     //console.log("GroupButton render");
-    const { label, isDropdown, disabled, isSeparator, isSelect, isIndeterminate, children, checked } = this.props;
-=======
-    console.log("GroupButton render");
     const { label, isDropdown, disabled, isSeparator, isSelect, isIndeterminate, children, checked, dropDownMaxHeight } = this.props;
->>>>>>> f7352312
     const color = disabled ? disabledTextColor : textColor;
     const itemLabel = !isSelect ? label : this.state.selected;
     const dropDownMaxHeightProp = dropDownMaxHeight ? { maxHeight: dropDownMaxHeight} : {};
