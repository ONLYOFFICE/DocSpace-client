﻿// (c) Copyright Ascensio System SIA 2010-2022
//
// This program is a free software product.
// You can redistribute it and/or modify it under the terms
// of the GNU Affero General Public License (AGPL) version 3 as published by the Free Software
// Foundation. In accordance with Section 7(a) of the GNU AGPL its Section 15 shall be amended
// to the effect that Ascensio System SIA expressly excludes the warranty of non-infringement of
// any third-party rights.
//
// This program is distributed WITHOUT ANY WARRANTY, without even the implied warranty
// of MERCHANTABILITY or FITNESS FOR A PARTICULAR  PURPOSE. For details, see
// the GNU AGPL at: http://www.gnu.org/licenses/agpl-3.0.html
//
// You can contact Ascensio System SIA at Lubanas st. 125a-25, Riga, Latvia, EU, LV-1021.
//
// The  interactive user interfaces in modified source and object code versions of the Program must
// display Appropriate Legal Notices, as required under Section 5 of the GNU AGPL version 3.
//
// Pursuant to Section 7(b) of the License you must retain the original Product logo when
// distributing the program. Pursuant to Section 7(e) we decline to grant you any rights under
// trademark law for use of our trademarks.
//
// All the Product's GUI elements, including illustrations and icon sets, as well as technical writing
// content are licensed under the terms of the Creative Commons Attribution-ShareAlike 4.0
// International. See the License terms at http://creativecommons.org/licenses/by-sa/4.0/legalcode

namespace ASC.Files.Core.Core.Thirdparty.Dropbox;

[Scope]
internal class DropboxFileDao : ThirdPartyFileDao<FileMetadata, FolderMetadata, Metadata>, IFileDao<string>
{
    private readonly TempPath _tempPath;
    private readonly SetupInfo _setupInfo;

    public DropboxFileDao(UserManager userManager,
        IDbContextFactory<FilesDbContext> dbContextFactory,
        IDaoSelector daoSelector,
        CrossDao crossDao,
        IFileDao<int> fileDao,
        IDaoBase<FileMetadata, FolderMetadata, Metadata> dao,
        IProviderInfo<FileMetadata, FolderMetadata, Metadata> providerInfo,
        TempPath tempPath,
        SetupInfo setupInfo) : base(userManager, dbContextFactory, daoSelector, crossDao, fileDao, dao, providerInfo)
    {
<<<<<<< HEAD
        _tempPath = tempPath;
        _setupInfo = setupInfo;
=======
        return SaveFileAsync(file, fileStream);
    }

    public async Task DeleteFileAsync(string fileId)
    {
        var dropboxFile = await GetDropboxFileAsync(fileId);
        if (dropboxFile == null)
        {
            return;
        }

        var id = MakeId(dropboxFile);

        using var filesDbContext = _dbContextFactory.CreateDbContext();
        var strategy = filesDbContext.Database.CreateExecutionStrategy();

        await strategy.ExecuteAsync(async () =>
        {
            using var filesDbContext = _dbContextFactory.CreateDbContext();
            using (var tx = await filesDbContext.Database.BeginTransactionAsync())
            {
                var hashIDs = await Query(filesDbContext.ThirdpartyIdMapping)
                .Where(r => r.Id.StartsWith(id))
                .Select(r => r.HashId)
                .ToListAsync()
                ;

                var link = await Query(filesDbContext.TagLink)
                .Where(r => hashIDs.Any(h => h == r.EntryId))
                .ToListAsync()
                ;

                filesDbContext.TagLink.RemoveRange(link);
                await filesDbContext.SaveChangesAsync();

                var tagsToRemove = from ft in filesDbContext.Tag
                                   join ftl in filesDbContext.TagLink.DefaultIfEmpty() on new { TenantId = ft.TenantId, Id = ft.Id } equals new { TenantId = ftl.TenantId, Id = ftl.TagId }
                                   where ftl == null
                                   select ft;

                filesDbContext.Tag.RemoveRange(await tagsToRemove.ToListAsync());

                var securityToDelete = Query(filesDbContext.Security)
                .Where(r => hashIDs.Any(h => h == r.EntryId));

                filesDbContext.Security.RemoveRange(await securityToDelete.ToListAsync());
                await filesDbContext.SaveChangesAsync();

                var mappingToDelete = Query(filesDbContext.ThirdpartyIdMapping)
                .Where(r => hashIDs.Any(h => h == r.HashId));

                filesDbContext.ThirdpartyIdMapping.RemoveRange(await mappingToDelete.ToListAsync());
                await filesDbContext.SaveChangesAsync();

                await tx.CommitAsync();
            }
        });


        if (dropboxFile is not ErrorFile)
        {
            await (await ProviderInfo.StorageAsync).DeleteItemAsync(dropboxFile);
        }

        await ProviderInfo.CacheResetAsync(MakeDropboxPath(dropboxFile), true);
        var parentFolderPath = GetParentFolderPath(dropboxFile);
        if (parentFolderPath != null)
        {
            await ProviderInfo.CacheResetAsync(parentFolderPath);
        }
    }

    public async Task<bool> IsExistAsync(string title, object folderId)
    {
        var items = await GetDropboxItemsAsync(folderId, false);

        return items.Any(item => item.Name.Equals(title, StringComparison.InvariantCultureIgnoreCase));
    }

    public async Task<TTo> MoveFileAsync<TTo>(string fileId, TTo toFolderId)
    {
        if (toFolderId is int tId)
        {
            return (TTo)Convert.ChangeType(await MoveFileAsync(fileId, tId), typeof(TTo));
        }

        if (toFolderId is string tsId)
        {
            return (TTo)Convert.ChangeType(await MoveFileAsync(fileId, tsId), typeof(TTo));
        }

        throw new NotImplementedException();
    }

    public async Task<string> MoveFileAsync(string fileId, string toFolderId)
    {
        var dropboxFile = await GetDropboxFileAsync(fileId);
        if (dropboxFile is ErrorFile errorFile)
        {
            throw new Exception(errorFile.Error);
        }

        var toDropboxFolder = await GetDropboxFolderAsync(toFolderId);
        if (toDropboxFolder is ErrorFolder errorFolder)
        {
            throw new Exception(errorFolder.Error);
        }

        var fromFolderPath = GetParentFolderPath(dropboxFile);

        dropboxFile = await (await ProviderInfo.StorageAsync).MoveFileAsync(MakeDropboxPath(dropboxFile), MakeDropboxPath(toDropboxFolder), dropboxFile.Name);

        await ProviderInfo.CacheResetAsync(MakeDropboxPath(dropboxFile), true);
        await ProviderInfo.CacheResetAsync(fromFolderPath);
        await ProviderInfo.CacheResetAsync(MakeDropboxPath(toDropboxFolder));

        return MakeId(dropboxFile);
    }

    public async Task<int> MoveFileAsync(string fileId, int toFolderId)
    {
        var moved = await _crossDao.PerformCrossDaoFileCopyAsync(
            fileId, this, _dropboxDaoSelector.ConvertId,
            toFolderId, _fileDao, r => r,
            true)
            ;

        return moved.Id;
    }

    public async Task<File<TTo>> CopyFileAsync<TTo>(string fileId, TTo toFolderId)
    {
        if (toFolderId is int tId)
        {
            return await CopyFileAsync(fileId, tId) as File<TTo>;
        }

        if (toFolderId is string tsId)
        {
            return await CopyFileAsync(fileId, tsId) as File<TTo>;
        }

        throw new NotImplementedException();
    }

    public Task<File<int>> CopyFileAsync(string fileId, int toFolderId)
    {
        var moved = _crossDao.PerformCrossDaoFileCopyAsync(
            fileId, this, _dropboxDaoSelector.ConvertId,
            toFolderId, _fileDao, r => r,
            false);

        return moved;
    }

    public async Task<File<string>> CopyFileAsync(string fileId, string toFolderId)
    {
        var dropboxFile = await GetDropboxFileAsync(fileId);
        if (dropboxFile is ErrorFile errorFile)
        {
            throw new Exception(errorFile.Error);
        }

        var toDropboxFolder = await GetDropboxFolderAsync(toFolderId);
        if (toDropboxFolder is ErrorFolder errorFolder)
        {
            throw new Exception(errorFolder.Error);
        }

        var newDropboxFile = await (await ProviderInfo.StorageAsync).CopyFileAsync(MakeDropboxPath(dropboxFile), MakeDropboxPath(toDropboxFolder), dropboxFile.Name);

        await ProviderInfo.CacheResetAsync(newDropboxFile);
        await ProviderInfo.CacheResetAsync(MakeDropboxPath(toDropboxFolder));

        return ToFile(newDropboxFile);
    }

    public async Task<string> FileRenameAsync(File<string> file, string newTitle)
    {
        var dropboxFile = await GetDropboxFileAsync(file.Id);
        var parentFolderPath = GetParentFolderPath(dropboxFile);
        newTitle = await GetAvailableTitleAsync(newTitle, parentFolderPath, IsExistAsync);

        dropboxFile = await (await ProviderInfo.StorageAsync).MoveFileAsync(MakeDropboxPath(dropboxFile), parentFolderPath, newTitle);

        await ProviderInfo.CacheResetAsync(dropboxFile);
        var parentPath = GetParentFolderPath(dropboxFile);
        if (parentPath != null)
        {
            await ProviderInfo.CacheResetAsync(parentPath);
        }

        return MakeId(dropboxFile);
    }

    public Task<string> UpdateCommentAsync(string fileId, int fileVersion, string comment)
    {
        return Task.FromResult(string.Empty);
    }

    public Task CompleteVersionAsync(string fileId, int fileVersion)
    {
        return Task.CompletedTask;
    }

    public Task ContinueVersionAsync(string fileId, int fileVersion)
    {
        return Task.CompletedTask;
    }

    public bool UseTrashForRemove(File<string> file)
    {
        return false;
    }

    public override Task<Stream> GetThumbnailAsync(string fileId, int width, int height)
    {
        return ProviderInfo.GetThumbnailsAsync(_dropboxDaoSelector.ConvertId(fileId), width, height);
    }

    #region chunking

    private File<string> RestoreIds(File<string> file)
    {
        if (file == null)
        {
            return null;
        }

        if (file.Id != null)
        {
            file.Id = MakeId(file.Id);
        }

        if (file.ParentId != null)
        {
            file.ParentId = MakeId(file.ParentId);
        }

        return file;
>>>>>>> 78c792ce
    }

    public override Task<ChunkedUploadSession<string>> CreateUploadSessionAsync(File<string> file, long contentLength)
    {
        if (_setupInfo.ChunkUploadSize > contentLength)
        {
            return Task.FromResult(new ChunkedUploadSession<string>(RestoreIds(file), contentLength) { UseChunks = false });
        }

        return InternalCreateUploadSessionAsync(file, contentLength);
    }

    private async Task<ChunkedUploadSession<string>> InternalCreateUploadSessionAsync(File<string> file, long contentLength)
    {
        var uploadSession = new ChunkedUploadSession<string>(file, contentLength);

        var storage = (DropboxStorage)await ProviderInfo.StorageAsync;
        var dropboxSession = await storage.CreateResumableSessionAsync();
        if (dropboxSession != null)
        {
            uploadSession.Items["DropboxSession"] = dropboxSession;
        }
        else
        {
            uploadSession.Items["TempPath"] = _tempPath.GetTempFileName();
        }

        uploadSession.File = RestoreIds(uploadSession.File);

        return uploadSession;
    }

    public override async Task<File<string>> UploadChunkAsync(ChunkedUploadSession<string> uploadSession, Stream stream, long chunkLength)
    {
        if (!uploadSession.UseChunks)
        {
            if (uploadSession.BytesTotal == 0)
            {
                uploadSession.BytesTotal = chunkLength;
            }

            uploadSession.File = await SaveFileAsync(uploadSession.File, stream);
            uploadSession.BytesUploaded = chunkLength;

            return uploadSession.File;
        }

        if (uploadSession.Items.ContainsKey("DropboxSession"))
        {
            var dropboxSession = uploadSession.GetItemOrDefault<string>("DropboxSession");
            var storage = (DropboxStorage)await ProviderInfo.StorageAsync;
            await storage.TransferAsync(dropboxSession, uploadSession.BytesUploaded, stream);
        }
        else
        {
            var tempPath = uploadSession.GetItemOrDefault<string>("TempPath");
            using var fs = new FileStream(tempPath, FileMode.Append);
            await stream.CopyToAsync(fs);
        }

        uploadSession.BytesUploaded += chunkLength;

        if (uploadSession.BytesUploaded == uploadSession.BytesTotal)
        {
            uploadSession.File = await FinalizeUploadSessionAsync(uploadSession);
        }
        else
        {
            uploadSession.File = RestoreIds(uploadSession.File);
        }

        return uploadSession.File;
    }

    public override async Task<File<string>> FinalizeUploadSessionAsync(ChunkedUploadSession<string> uploadSession)
    {
        var storage = (DropboxStorage)await ProviderInfo.StorageAsync;
        if (uploadSession.Items.ContainsKey("DropboxSession"))
        {
            var dropboxSession = uploadSession.GetItemOrDefault<string>("DropboxSession");

            Metadata dropboxFile;
            var file = uploadSession.File;
            if (file.Id != null)
            {
                var dropboxFilePath = Dao.MakeThirdId(file.Id);
                dropboxFile = await storage.FinishResumableSessionAsync(dropboxSession, dropboxFilePath, uploadSession.BytesUploaded);
            }
            else
            {
                var folderPath = Dao.MakeThirdId(file.ParentId);
                var title = await Dao.GetAvailableTitleAsync(file.Title, folderPath, IsExistAsync);
                dropboxFile = await storage.FinishResumableSessionAsync(dropboxSession, folderPath, title, uploadSession.BytesUploaded);
            }

            await ProviderInfo.CacheResetAsync(Dao.MakeThirdId(dropboxFile));
            await ProviderInfo.CacheResetAsync(Dao.GetParentFolderId(dropboxFile), false);

            return Dao.ToFile(dropboxFile.AsFile);
        }

        using var fs = new FileStream(uploadSession.GetItemOrDefault<string>("TempPath"),
                                       FileMode.Open, FileAccess.Read, System.IO.FileShare.None, 4096, FileOptions.DeleteOnClose);

        return await SaveFileAsync(uploadSession.File, fs);
    }

    public override Task AbortUploadSessionAsync(ChunkedUploadSession<string> uploadSession)
    {
        if (uploadSession.Items.ContainsKey("TempPath"))
        {
            System.IO.File.Delete(uploadSession.GetItemOrDefault<string>("TempPath"));
        }

        return Task.CompletedTask;
    }
<<<<<<< HEAD
=======
    #endregion
>>>>>>> 78c792ce
}
<|MERGE_RESOLUTION|>--- conflicted
+++ resolved
@@ -1,410 +1,163 @@
-﻿// (c) Copyright Ascensio System SIA 2010-2022
-//
-// This program is a free software product.
-// You can redistribute it and/or modify it under the terms
-// of the GNU Affero General Public License (AGPL) version 3 as published by the Free Software
-// Foundation. In accordance with Section 7(a) of the GNU AGPL its Section 15 shall be amended
-// to the effect that Ascensio System SIA expressly excludes the warranty of non-infringement of
-// any third-party rights.
-//
-// This program is distributed WITHOUT ANY WARRANTY, without even the implied warranty
-// of MERCHANTABILITY or FITNESS FOR A PARTICULAR  PURPOSE. For details, see
-// the GNU AGPL at: http://www.gnu.org/licenses/agpl-3.0.html
-//
-// You can contact Ascensio System SIA at Lubanas st. 125a-25, Riga, Latvia, EU, LV-1021.
-//
-// The  interactive user interfaces in modified source and object code versions of the Program must
-// display Appropriate Legal Notices, as required under Section 5 of the GNU AGPL version 3.
-//
-// Pursuant to Section 7(b) of the License you must retain the original Product logo when
-// distributing the program. Pursuant to Section 7(e) we decline to grant you any rights under
-// trademark law for use of our trademarks.
-//
-// All the Product's GUI elements, including illustrations and icon sets, as well as technical writing
-// content are licensed under the terms of the Creative Commons Attribution-ShareAlike 4.0
-// International. See the License terms at http://creativecommons.org/licenses/by-sa/4.0/legalcode
-
-namespace ASC.Files.Core.Core.Thirdparty.Dropbox;
-
-[Scope]
-internal class DropboxFileDao : ThirdPartyFileDao<FileMetadata, FolderMetadata, Metadata>, IFileDao<string>
-{
-    private readonly TempPath _tempPath;
-    private readonly SetupInfo _setupInfo;
-
-    public DropboxFileDao(UserManager userManager,
-        IDbContextFactory<FilesDbContext> dbContextFactory,
-        IDaoSelector daoSelector,
-        CrossDao crossDao,
-        IFileDao<int> fileDao,
-        IDaoBase<FileMetadata, FolderMetadata, Metadata> dao,
-        IProviderInfo<FileMetadata, FolderMetadata, Metadata> providerInfo,
-        TempPath tempPath,
-        SetupInfo setupInfo) : base(userManager, dbContextFactory, daoSelector, crossDao, fileDao, dao, providerInfo)
-    {
-<<<<<<< HEAD
-        _tempPath = tempPath;
-        _setupInfo = setupInfo;
-=======
-        return SaveFileAsync(file, fileStream);
-    }
-
-    public async Task DeleteFileAsync(string fileId)
-    {
-        var dropboxFile = await GetDropboxFileAsync(fileId);
-        if (dropboxFile == null)
-        {
-            return;
-        }
-
-        var id = MakeId(dropboxFile);
-
-        using var filesDbContext = _dbContextFactory.CreateDbContext();
-        var strategy = filesDbContext.Database.CreateExecutionStrategy();
-
-        await strategy.ExecuteAsync(async () =>
-        {
-            using var filesDbContext = _dbContextFactory.CreateDbContext();
-            using (var tx = await filesDbContext.Database.BeginTransactionAsync())
-            {
-                var hashIDs = await Query(filesDbContext.ThirdpartyIdMapping)
-                .Where(r => r.Id.StartsWith(id))
-                .Select(r => r.HashId)
-                .ToListAsync()
-                ;
-
-                var link = await Query(filesDbContext.TagLink)
-                .Where(r => hashIDs.Any(h => h == r.EntryId))
-                .ToListAsync()
-                ;
-
-                filesDbContext.TagLink.RemoveRange(link);
-                await filesDbContext.SaveChangesAsync();
-
-                var tagsToRemove = from ft in filesDbContext.Tag
-                                   join ftl in filesDbContext.TagLink.DefaultIfEmpty() on new { TenantId = ft.TenantId, Id = ft.Id } equals new { TenantId = ftl.TenantId, Id = ftl.TagId }
-                                   where ftl == null
-                                   select ft;
-
-                filesDbContext.Tag.RemoveRange(await tagsToRemove.ToListAsync());
-
-                var securityToDelete = Query(filesDbContext.Security)
-                .Where(r => hashIDs.Any(h => h == r.EntryId));
-
-                filesDbContext.Security.RemoveRange(await securityToDelete.ToListAsync());
-                await filesDbContext.SaveChangesAsync();
-
-                var mappingToDelete = Query(filesDbContext.ThirdpartyIdMapping)
-                .Where(r => hashIDs.Any(h => h == r.HashId));
-
-                filesDbContext.ThirdpartyIdMapping.RemoveRange(await mappingToDelete.ToListAsync());
-                await filesDbContext.SaveChangesAsync();
-
-                await tx.CommitAsync();
-            }
-        });
-
-
-        if (dropboxFile is not ErrorFile)
-        {
-            await (await ProviderInfo.StorageAsync).DeleteItemAsync(dropboxFile);
-        }
-
-        await ProviderInfo.CacheResetAsync(MakeDropboxPath(dropboxFile), true);
-        var parentFolderPath = GetParentFolderPath(dropboxFile);
-        if (parentFolderPath != null)
-        {
-            await ProviderInfo.CacheResetAsync(parentFolderPath);
-        }
-    }
-
-    public async Task<bool> IsExistAsync(string title, object folderId)
-    {
-        var items = await GetDropboxItemsAsync(folderId, false);
-
-        return items.Any(item => item.Name.Equals(title, StringComparison.InvariantCultureIgnoreCase));
-    }
-
-    public async Task<TTo> MoveFileAsync<TTo>(string fileId, TTo toFolderId)
-    {
-        if (toFolderId is int tId)
-        {
-            return (TTo)Convert.ChangeType(await MoveFileAsync(fileId, tId), typeof(TTo));
-        }
-
-        if (toFolderId is string tsId)
-        {
-            return (TTo)Convert.ChangeType(await MoveFileAsync(fileId, tsId), typeof(TTo));
-        }
-
-        throw new NotImplementedException();
-    }
-
-    public async Task<string> MoveFileAsync(string fileId, string toFolderId)
-    {
-        var dropboxFile = await GetDropboxFileAsync(fileId);
-        if (dropboxFile is ErrorFile errorFile)
-        {
-            throw new Exception(errorFile.Error);
-        }
-
-        var toDropboxFolder = await GetDropboxFolderAsync(toFolderId);
-        if (toDropboxFolder is ErrorFolder errorFolder)
-        {
-            throw new Exception(errorFolder.Error);
-        }
-
-        var fromFolderPath = GetParentFolderPath(dropboxFile);
-
-        dropboxFile = await (await ProviderInfo.StorageAsync).MoveFileAsync(MakeDropboxPath(dropboxFile), MakeDropboxPath(toDropboxFolder), dropboxFile.Name);
-
-        await ProviderInfo.CacheResetAsync(MakeDropboxPath(dropboxFile), true);
-        await ProviderInfo.CacheResetAsync(fromFolderPath);
-        await ProviderInfo.CacheResetAsync(MakeDropboxPath(toDropboxFolder));
-
-        return MakeId(dropboxFile);
-    }
-
-    public async Task<int> MoveFileAsync(string fileId, int toFolderId)
-    {
-        var moved = await _crossDao.PerformCrossDaoFileCopyAsync(
-            fileId, this, _dropboxDaoSelector.ConvertId,
-            toFolderId, _fileDao, r => r,
-            true)
-            ;
-
-        return moved.Id;
-    }
-
-    public async Task<File<TTo>> CopyFileAsync<TTo>(string fileId, TTo toFolderId)
-    {
-        if (toFolderId is int tId)
-        {
-            return await CopyFileAsync(fileId, tId) as File<TTo>;
-        }
-
-        if (toFolderId is string tsId)
-        {
-            return await CopyFileAsync(fileId, tsId) as File<TTo>;
-        }
-
-        throw new NotImplementedException();
-    }
-
-    public Task<File<int>> CopyFileAsync(string fileId, int toFolderId)
-    {
-        var moved = _crossDao.PerformCrossDaoFileCopyAsync(
-            fileId, this, _dropboxDaoSelector.ConvertId,
-            toFolderId, _fileDao, r => r,
-            false);
-
-        return moved;
-    }
-
-    public async Task<File<string>> CopyFileAsync(string fileId, string toFolderId)
-    {
-        var dropboxFile = await GetDropboxFileAsync(fileId);
-        if (dropboxFile is ErrorFile errorFile)
-        {
-            throw new Exception(errorFile.Error);
-        }
-
-        var toDropboxFolder = await GetDropboxFolderAsync(toFolderId);
-        if (toDropboxFolder is ErrorFolder errorFolder)
-        {
-            throw new Exception(errorFolder.Error);
-        }
-
-        var newDropboxFile = await (await ProviderInfo.StorageAsync).CopyFileAsync(MakeDropboxPath(dropboxFile), MakeDropboxPath(toDropboxFolder), dropboxFile.Name);
-
-        await ProviderInfo.CacheResetAsync(newDropboxFile);
-        await ProviderInfo.CacheResetAsync(MakeDropboxPath(toDropboxFolder));
-
-        return ToFile(newDropboxFile);
-    }
-
-    public async Task<string> FileRenameAsync(File<string> file, string newTitle)
-    {
-        var dropboxFile = await GetDropboxFileAsync(file.Id);
-        var parentFolderPath = GetParentFolderPath(dropboxFile);
-        newTitle = await GetAvailableTitleAsync(newTitle, parentFolderPath, IsExistAsync);
-
-        dropboxFile = await (await ProviderInfo.StorageAsync).MoveFileAsync(MakeDropboxPath(dropboxFile), parentFolderPath, newTitle);
-
-        await ProviderInfo.CacheResetAsync(dropboxFile);
-        var parentPath = GetParentFolderPath(dropboxFile);
-        if (parentPath != null)
-        {
-            await ProviderInfo.CacheResetAsync(parentPath);
-        }
-
-        return MakeId(dropboxFile);
-    }
-
-    public Task<string> UpdateCommentAsync(string fileId, int fileVersion, string comment)
-    {
-        return Task.FromResult(string.Empty);
-    }
-
-    public Task CompleteVersionAsync(string fileId, int fileVersion)
-    {
-        return Task.CompletedTask;
-    }
-
-    public Task ContinueVersionAsync(string fileId, int fileVersion)
-    {
-        return Task.CompletedTask;
-    }
-
-    public bool UseTrashForRemove(File<string> file)
-    {
-        return false;
-    }
-
-    public override Task<Stream> GetThumbnailAsync(string fileId, int width, int height)
-    {
-        return ProviderInfo.GetThumbnailsAsync(_dropboxDaoSelector.ConvertId(fileId), width, height);
-    }
-
-    #region chunking
-
-    private File<string> RestoreIds(File<string> file)
-    {
-        if (file == null)
-        {
-            return null;
-        }
-
-        if (file.Id != null)
-        {
-            file.Id = MakeId(file.Id);
-        }
-
-        if (file.ParentId != null)
-        {
-            file.ParentId = MakeId(file.ParentId);
-        }
-
-        return file;
->>>>>>> 78c792ce
-    }
-
-    public override Task<ChunkedUploadSession<string>> CreateUploadSessionAsync(File<string> file, long contentLength)
-    {
-        if (_setupInfo.ChunkUploadSize > contentLength)
-        {
-            return Task.FromResult(new ChunkedUploadSession<string>(RestoreIds(file), contentLength) { UseChunks = false });
-        }
-
-        return InternalCreateUploadSessionAsync(file, contentLength);
-    }
-
-    private async Task<ChunkedUploadSession<string>> InternalCreateUploadSessionAsync(File<string> file, long contentLength)
-    {
-        var uploadSession = new ChunkedUploadSession<string>(file, contentLength);
-
-        var storage = (DropboxStorage)await ProviderInfo.StorageAsync;
-        var dropboxSession = await storage.CreateResumableSessionAsync();
-        if (dropboxSession != null)
-        {
-            uploadSession.Items["DropboxSession"] = dropboxSession;
-        }
-        else
-        {
-            uploadSession.Items["TempPath"] = _tempPath.GetTempFileName();
-        }
-
-        uploadSession.File = RestoreIds(uploadSession.File);
-
-        return uploadSession;
-    }
-
-    public override async Task<File<string>> UploadChunkAsync(ChunkedUploadSession<string> uploadSession, Stream stream, long chunkLength)
-    {
-        if (!uploadSession.UseChunks)
-        {
-            if (uploadSession.BytesTotal == 0)
-            {
-                uploadSession.BytesTotal = chunkLength;
-            }
-
-            uploadSession.File = await SaveFileAsync(uploadSession.File, stream);
-            uploadSession.BytesUploaded = chunkLength;
-
-            return uploadSession.File;
-        }
-
-        if (uploadSession.Items.ContainsKey("DropboxSession"))
-        {
-            var dropboxSession = uploadSession.GetItemOrDefault<string>("DropboxSession");
-            var storage = (DropboxStorage)await ProviderInfo.StorageAsync;
-            await storage.TransferAsync(dropboxSession, uploadSession.BytesUploaded, stream);
-        }
-        else
-        {
-            var tempPath = uploadSession.GetItemOrDefault<string>("TempPath");
-            using var fs = new FileStream(tempPath, FileMode.Append);
-            await stream.CopyToAsync(fs);
-        }
-
-        uploadSession.BytesUploaded += chunkLength;
-
-        if (uploadSession.BytesUploaded == uploadSession.BytesTotal)
-        {
-            uploadSession.File = await FinalizeUploadSessionAsync(uploadSession);
-        }
-        else
-        {
-            uploadSession.File = RestoreIds(uploadSession.File);
-        }
-
-        return uploadSession.File;
-    }
-
-    public override async Task<File<string>> FinalizeUploadSessionAsync(ChunkedUploadSession<string> uploadSession)
-    {
-        var storage = (DropboxStorage)await ProviderInfo.StorageAsync;
-        if (uploadSession.Items.ContainsKey("DropboxSession"))
-        {
-            var dropboxSession = uploadSession.GetItemOrDefault<string>("DropboxSession");
-
-            Metadata dropboxFile;
-            var file = uploadSession.File;
-            if (file.Id != null)
-            {
-                var dropboxFilePath = Dao.MakeThirdId(file.Id);
-                dropboxFile = await storage.FinishResumableSessionAsync(dropboxSession, dropboxFilePath, uploadSession.BytesUploaded);
-            }
-            else
-            {
-                var folderPath = Dao.MakeThirdId(file.ParentId);
-                var title = await Dao.GetAvailableTitleAsync(file.Title, folderPath, IsExistAsync);
-                dropboxFile = await storage.FinishResumableSessionAsync(dropboxSession, folderPath, title, uploadSession.BytesUploaded);
-            }
-
-            await ProviderInfo.CacheResetAsync(Dao.MakeThirdId(dropboxFile));
-            await ProviderInfo.CacheResetAsync(Dao.GetParentFolderId(dropboxFile), false);
-
-            return Dao.ToFile(dropboxFile.AsFile);
-        }
-
-        using var fs = new FileStream(uploadSession.GetItemOrDefault<string>("TempPath"),
-                                       FileMode.Open, FileAccess.Read, System.IO.FileShare.None, 4096, FileOptions.DeleteOnClose);
-
-        return await SaveFileAsync(uploadSession.File, fs);
-    }
-
-    public override Task AbortUploadSessionAsync(ChunkedUploadSession<string> uploadSession)
-    {
-        if (uploadSession.Items.ContainsKey("TempPath"))
-        {
-            System.IO.File.Delete(uploadSession.GetItemOrDefault<string>("TempPath"));
-        }
-
-        return Task.CompletedTask;
-    }
-<<<<<<< HEAD
-=======
-    #endregion
->>>>>>> 78c792ce
-}
+﻿// (c) Copyright Ascensio System SIA 2010-2022
+//
+// This program is a free software product.
+// You can redistribute it and/or modify it under the terms
+// of the GNU Affero General Public License (AGPL) version 3 as published by the Free Software
+// Foundation. In accordance with Section 7(a) of the GNU AGPL its Section 15 shall be amended
+// to the effect that Ascensio System SIA expressly excludes the warranty of non-infringement of
+// any third-party rights.
+//
+// This program is distributed WITHOUT ANY WARRANTY, without even the implied warranty
+// of MERCHANTABILITY or FITNESS FOR A PARTICULAR  PURPOSE. For details, see
+// the GNU AGPL at: http://www.gnu.org/licenses/agpl-3.0.html
+//
+// You can contact Ascensio System SIA at Lubanas st. 125a-25, Riga, Latvia, EU, LV-1021.
+//
+// The  interactive user interfaces in modified source and object code versions of the Program must
+// display Appropriate Legal Notices, as required under Section 5 of the GNU AGPL version 3.
+//
+// Pursuant to Section 7(b) of the License you must retain the original Product logo when
+// distributing the program. Pursuant to Section 7(e) we decline to grant you any rights under
+// trademark law for use of our trademarks.
+//
+// All the Product's GUI elements, including illustrations and icon sets, as well as technical writing
+// content are licensed under the terms of the Creative Commons Attribution-ShareAlike 4.0
+// International. See the License terms at http://creativecommons.org/licenses/by-sa/4.0/legalcode
+
+namespace ASC.Files.Core.Core.Thirdparty.Dropbox;
+
+[Scope]
+internal class DropboxFileDao : ThirdPartyFileDao<FileMetadata, FolderMetadata, Metadata>, IFileDao<string>
+{
+    private readonly TempPath _tempPath;
+    private readonly SetupInfo _setupInfo;
+
+    public DropboxFileDao(UserManager userManager,
+        IDbContextFactory<FilesDbContext> dbContextFactory,
+        IDaoSelector daoSelector,
+        CrossDao crossDao,
+        IFileDao<int> fileDao,
+        IDaoBase<FileMetadata, FolderMetadata, Metadata> dao,
+        IProviderInfo<FileMetadata, FolderMetadata, Metadata> providerInfo,
+        TempPath tempPath,
+        SetupInfo setupInfo) : base(userManager, dbContextFactory, daoSelector, crossDao, fileDao, dao, providerInfo)
+    {
+        _tempPath = tempPath;
+        _setupInfo = setupInfo;
+    }
+
+    public override Task<ChunkedUploadSession<string>> CreateUploadSessionAsync(File<string> file, long contentLength)
+    {
+        if (_setupInfo.ChunkUploadSize > contentLength)
+        {
+            return Task.FromResult(new ChunkedUploadSession<string>(RestoreIds(file), contentLength) { UseChunks = false });
+        }
+
+        return InternalCreateUploadSessionAsync(file, contentLength);
+    }
+
+    private async Task<ChunkedUploadSession<string>> InternalCreateUploadSessionAsync(File<string> file, long contentLength)
+    {
+        var uploadSession = new ChunkedUploadSession<string>(file, contentLength);
+
+        var storage = (DropboxStorage)await ProviderInfo.StorageAsync;
+        var dropboxSession = await storage.CreateResumableSessionAsync();
+        if (dropboxSession != null)
+        {
+            uploadSession.Items["DropboxSession"] = dropboxSession;
+        }
+        else
+        {
+            uploadSession.Items["TempPath"] = _tempPath.GetTempFileName();
+        }
+
+        uploadSession.File = RestoreIds(uploadSession.File);
+
+        return uploadSession;
+    }
+
+    public override async Task<File<string>> UploadChunkAsync(ChunkedUploadSession<string> uploadSession, Stream stream, long chunkLength)
+    {
+        if (!uploadSession.UseChunks)
+        {
+            if (uploadSession.BytesTotal == 0)
+            {
+                uploadSession.BytesTotal = chunkLength;
+            }
+
+            uploadSession.File = await SaveFileAsync(uploadSession.File, stream);
+            uploadSession.BytesUploaded = chunkLength;
+
+            return uploadSession.File;
+        }
+
+        if (uploadSession.Items.ContainsKey("DropboxSession"))
+        {
+            var dropboxSession = uploadSession.GetItemOrDefault<string>("DropboxSession");
+            var storage = (DropboxStorage)await ProviderInfo.StorageAsync;
+            await storage.TransferAsync(dropboxSession, uploadSession.BytesUploaded, stream);
+        }
+        else
+        {
+            var tempPath = uploadSession.GetItemOrDefault<string>("TempPath");
+            using var fs = new FileStream(tempPath, FileMode.Append);
+            await stream.CopyToAsync(fs);
+        }
+
+        uploadSession.BytesUploaded += chunkLength;
+
+        if (uploadSession.BytesUploaded == uploadSession.BytesTotal)
+        {
+            uploadSession.File = await FinalizeUploadSessionAsync(uploadSession);
+        }
+        else
+        {
+            uploadSession.File = RestoreIds(uploadSession.File);
+        }
+
+        return uploadSession.File;
+    }
+
+    public override async Task<File<string>> FinalizeUploadSessionAsync(ChunkedUploadSession<string> uploadSession)
+    {
+        var storage = (DropboxStorage)await ProviderInfo.StorageAsync;
+        if (uploadSession.Items.ContainsKey("DropboxSession"))
+        {
+            var dropboxSession = uploadSession.GetItemOrDefault<string>("DropboxSession");
+
+            Metadata dropboxFile;
+            var file = uploadSession.File;
+            if (file.Id != null)
+            {
+                var dropboxFilePath = Dao.MakeThirdId(file.Id);
+                dropboxFile = await storage.FinishResumableSessionAsync(dropboxSession, dropboxFilePath, uploadSession.BytesUploaded);
+            }
+            else
+            {
+                var folderPath = Dao.MakeThirdId(file.ParentId);
+                var title = await Dao.GetAvailableTitleAsync(file.Title, folderPath, IsExistAsync);
+                dropboxFile = await storage.FinishResumableSessionAsync(dropboxSession, folderPath, title, uploadSession.BytesUploaded);
+            }
+
+            await ProviderInfo.CacheResetAsync(Dao.MakeThirdId(dropboxFile));
+            await ProviderInfo.CacheResetAsync(Dao.GetParentFolderId(dropboxFile), false);
+
+            return Dao.ToFile(dropboxFile.AsFile);
+        }
+
+        using var fs = new FileStream(uploadSession.GetItemOrDefault<string>("TempPath"),
+                                       FileMode.Open, FileAccess.Read, System.IO.FileShare.None, 4096, FileOptions.DeleteOnClose);
+
+        return await SaveFileAsync(uploadSession.File, fs);
+    }
+
+    public override Task AbortUploadSessionAsync(ChunkedUploadSession<string> uploadSession)
+    {
+        if (uploadSession.Items.ContainsKey("TempPath"))
+        {
+            System.IO.File.Delete(uploadSession.GetItemOrDefault<string>("TempPath"));
+        }
+
+        return Task.CompletedTask;
+    }
+}