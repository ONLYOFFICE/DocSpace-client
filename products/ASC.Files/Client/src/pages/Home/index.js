import React from "react";
//import PropTypes from "prop-types";
import { withRouter } from "react-router";
import { isMobile } from "react-device-detect";
import axios from "axios";
import toastr from "@appserver/components/toast/toastr";
import Section from "@appserver/common/components/Section";
import { showLoader, hideLoader } from "@appserver/common/utils";
import FilesFilter from "@appserver/common/api/files/filter";
import { getGroup } from "@appserver/common/api/groups";
import { getUserById } from "@appserver/common/api/people";
import { withTranslation, Trans } from "react-i18next";

import {
  SectionBodyContent,
  SectionFilterContent,
  SectionHeaderContent,
  SectionPagingContent,
} from "./Section";

import { createTreeFolders } from "../../helpers/files-helpers";
import MediaViewer from "./MediaViewer";
import DragTooltip from "../../components/DragTooltip";
import { observer, inject } from "mobx-react";
import config from "../../../package.json";
import { Consumer } from "@appserver/components/utils/context";

class PureHome extends React.Component {
  componentDidMount() {
    const {
      fetchFiles,
      homepage,
      setIsLoading,
      setFirstLoad,
      expandedKeys,
      setExpandedKeys,
      setToPreviewFile,
      playlist,
      isMediaOrImage,
      getFileInfo,
      setIsPrevSettingsModule,
      isPrevSettingsModule,
    } = this.props;

    if (!window.location.href.includes("#preview")) {
      localStorage.removeItem("isFirstUrl");
    }

    const reg = new RegExp(`${homepage}((/?)$|/filter)`, "gmi"); //TODO: Always find?
    const match = window.location.pathname.match(reg);
    let filterObj = null;

    if (
      window.location.href.indexOf("/files/#preview") > 1 &&
      playlist.length < 1
    ) {
      const pathname = window.location.href;
      const fileId = pathname.slice(pathname.indexOf("#preview") + 9);

      getFileInfo(fileId)
        .then((data) => {
          const canOpenPlayer = isMediaOrImage(data.fileExst);
          const file = { ...data, canOpenPlayer };
          setToPreviewFile(file, true);
        })
        .catch((err) => {
          toastr.error(err);
          this.fetchDefaultFiles();
        });

      return;
    }

    if (match && match.length > 0) {
      if (window.location.href.includes("#preview")) {
        return;
      }

      filterObj = FilesFilter.getFilter(window.location);

      if (!filterObj) {
        setIsLoading(true);
        this.fetchDefaultFiles();

        return;
      }
    }

    if (isPrevSettingsModule) {
      setIsPrevSettingsModule(false);
      return;
    }

    if (!filterObj) return;

    let dataObj = { filter: filterObj };

    if (filterObj && filterObj.authorType) {
      const authorType = filterObj.authorType;
      const indexOfUnderscore = authorType.indexOf("_");
      const type = authorType.slice(0, indexOfUnderscore);
      const itemId = authorType.slice(indexOfUnderscore + 1);

      if (itemId) {
        dataObj = {
          type,
          itemId,
          filter: filterObj,
        };
      } else {
        filterObj.authorType = null;
        dataObj = { filter: filterObj };
      }
    }

    if (!dataObj) return;

    const { filter, itemId, type } = dataObj;
    const newFilter = filter ? filter.clone() : FilesFilter.getDefault();
    const requests = [Promise.resolve(newFilter)];

    if (type === "group") {
      requests.push(getGroup(itemId));
    } else if (type === "user") {
      requests.push(getUserById(itemId));
    }

    setIsLoading(true);

    axios
      .all(requests)
      .catch((err) => {
        Promise.resolve(FilesFilter.getDefault());
        //console.warn("Filter restored by default", err);
      })
      .then((data) => {
        const filter = data[0];
        const result = data[1];
        if (result) {
          const type = result.displayName ? "user" : "group";
          const selectedItem = {
            key: result.id,
            label: type === "user" ? result.displayName : result.name,
            type,
          };
          filter.selectedItem = selectedItem;
        }

        if (filter) {
          const folderId = filter.folder;
          //console.log("filter", filter);

          return fetchFiles(folderId, filter).then((data) => {
            const pathParts = data.selectedFolder.pathParts;
            const newExpandedKeys = createTreeFolders(pathParts, expandedKeys);
            setExpandedKeys(newExpandedKeys);
          });
        }

        return Promise.resolve();
      })
      .finally(() => {
        setIsLoading(false);
        setFirstLoad(false);
      });
  }

  fetchDefaultFiles = () => {
    const { isVisitor, fetchFiles, setIsLoading, setFirstLoad } = this.props;
    const filterObj = FilesFilter.getDefault();
    const folderId = isVisitor ? "@common" : filterObj.folder;

    fetchFiles(folderId).finally(() => {
      setIsLoading(false);
      setFirstLoad(false);
    });
  };

  onDrop = (files, uploadToFolder) => {
    const { t, startUpload, setDragging, dragging } = this.props;
    dragging && setDragging(false);
    startUpload(files, uploadToFolder, t);
  };

  showOperationToast = (type, qty, title) => {
    const { t } = this.props;
    switch (type) {
      case "move":
        if (qty > 1) {
          return toastr.success(
            <Trans t={t} i18nKey="MoveItems" ns="Home">
              {{ qty }} elements has been moved
            </Trans>
          );
        }
        return toastr.success(
          <Trans t={t} i18nKey="MoveItem" ns="Home">
            {{ title }} moved
          </Trans>
        );
      case "duplicate":
        if (qty > 1) {
          return toastr.success(
            <Trans t={t} i18nKey="CopyItems" ns="Home">
              {{ qty }} elements copied
            </Trans>
          );
        }
        return toastr.success(
          <Trans t={t} i18nKey="CopyItem" ns="Home">
            {{ title }} copied
          </Trans>
        );
      default:
        break;
    }
  };

  showUploadPanel = () => {
    const {
      uploaded,
      converted,
      uploadPanelVisible,
      setUploadPanelVisible,
      clearPrimaryProgressData,
      primaryProgressDataVisible,
    } = this.props;
    setUploadPanelVisible(!uploadPanelVisible);

    if (primaryProgressDataVisible && uploaded && converted)
      clearPrimaryProgressData();
  };
  componentDidUpdate(prevProps) {
    const {
      isProgressFinished,
      secondaryProgressDataStoreIcon,
      selectionLength,
      selectionTitle,
    } = this.props;

    if (this.props.isHeaderVisible !== prevProps.isHeaderVisible) {
      this.props.setHeaderVisible(this.props.isHeaderVisible);
    }
    if (
      isProgressFinished &&
      isProgressFinished !== prevProps.isProgressFinished
    ) {
      this.showOperationToast(
        secondaryProgressDataStoreIcon,
        selectionLength,
        selectionTitle
      );
    }
  }

  render() {
    //console.log("Home render");
    const {
      viewAs,
      fileActionId,
      firstLoad,
      isHeaderVisible,
      isPrivacyFolder,
      isRecycleBinFolder,

      primaryProgressDataVisible,
      primaryProgressDataPercent,
      primaryProgressDataIcon,
      primaryProgressDataAlert,

      secondaryProgressDataStoreVisible,
      secondaryProgressDataStorePercent,
      secondaryProgressDataStoreIcon,
      secondaryProgressDataStoreAlert,

      dragging,
      tReady,
    } = this.props;
    return (
      <>
        <MediaViewer />
        <DragTooltip />
        <Section
          dragging={dragging}
          withBodyScroll
          withBodyAutoFocus={!isMobile}
          uploadFiles
          onDrop={isRecycleBinFolder || isPrivacyFolder ? null : this.onDrop}
          setSelections={this.props.setSelections}
          showPrimaryProgressBar={primaryProgressDataVisible}
          primaryProgressBarValue={primaryProgressDataPercent}
          primaryProgressBarIcon={primaryProgressDataIcon}
          showPrimaryButtonAlert={primaryProgressDataAlert}
          showSecondaryProgressBar={secondaryProgressDataStoreVisible}
          secondaryProgressBarValue={secondaryProgressDataStorePercent}
          secondaryProgressBarIcon={secondaryProgressDataStoreIcon}
          showSecondaryButtonAlert={secondaryProgressDataStoreAlert}
          viewAs={viewAs}
          hideAside={
            !!fileActionId ||
            primaryProgressDataVisible ||
            secondaryProgressDataStoreVisible //TODO: use hideArticle action
          }
          isLoaded={!firstLoad}
          isHeaderVisible={isHeaderVisible}
          onOpenUploadPanel={this.showUploadPanel}
          firstLoad={firstLoad}
        >
          <Section.SectionHeader>
            <SectionHeaderContent />
          </Section.SectionHeader>

          <Section.SectionFilter>
            <SectionFilterContent />
          </Section.SectionFilter>

<<<<<<< HEAD
          <Section.SectionBody>
            <SectionBodyContent />
          </Section.SectionBody>
=======
          <PageLayout.SectionBody>
            <Consumer>
              {(context) => (
                <SectionBodyContent sectionWidth={context.sectionWidth} />
              )}
            </Consumer>
          </PageLayout.SectionBody>
>>>>>>> 7f019492

          <Section.SectionPaging>
            <SectionPagingContent tReady={tReady} />
          </Section.SectionPaging>
        </Section>
      </>
    );
  }
}

const Home = withTranslation("Home")(PureHome);

export default inject(
  ({
    auth,
    filesStore,
    uploadDataStore,
    treeFoldersStore,
    mediaViewerDataStore,
    settingsStore,
  }) => {
    const {
      secondaryProgressDataStore,
      primaryProgressDataStore,
    } = uploadDataStore;
    const {
      firstLoad,
      setFirstLoad,
      fetchFiles,
      fileActionStore,
      selection,
      setSelections,
      dragging,
      setDragging,
      setIsLoading,
      isLoading,
      viewAs,
      getFileInfo,
      setIsPrevSettingsModule,
      isPrevSettingsModule,
    } = filesStore;

    const { id } = fileActionStore;
    const {
      isRecycleBinFolder,
      isPrivacyFolder,
      expandedKeys,
      setExpandedKeys,
    } = treeFoldersStore;

    const {
      visible: primaryProgressDataVisible,
      percent: primaryProgressDataPercent,
      icon: primaryProgressDataIcon,
      alert: primaryProgressDataAlert,
      clearPrimaryProgressData,
    } = primaryProgressDataStore;

    const {
      visible: secondaryProgressDataStoreVisible,
      percent: secondaryProgressDataStorePercent,
      icon: secondaryProgressDataStoreIcon,
      alert: secondaryProgressDataStoreAlert,
      isSecondaryProgressFinished: isProgressFinished,
    } = secondaryProgressDataStore;

    const {
      setUploadPanelVisible,
      startUpload,
      uploaded,
      converted,
    } = uploadDataStore;

    const selectionLength = isProgressFinished ? selection.length : null;
    const selectionTitle = isProgressFinished
      ? filesStore.selectionTitle
      : null;

    const { setToPreviewFile, playlist } = mediaViewerDataStore;
    if (!firstLoad) {
      if (isLoading) {
        showLoader();
      } else {
        hideLoader();
      }
    }

    return {
      homepage: config.homepage,
      firstLoad,
      dragging,
      fileActionId: id,
      viewAs,
      uploaded,
      converted,
      isRecycleBinFolder,
      isPrivacyFolder,
      isVisitor: auth.userStore.user.isVisitor,
      expandedKeys,

      primaryProgressDataVisible,
      primaryProgressDataPercent,
      primaryProgressDataIcon,
      primaryProgressDataAlert,
      clearPrimaryProgressData,

      secondaryProgressDataStoreVisible,
      secondaryProgressDataStorePercent,
      secondaryProgressDataStoreIcon,
      secondaryProgressDataStoreAlert,

      selectionLength,
      isProgressFinished,
      selectionTitle,

      setExpandedKeys,
      setFirstLoad,
      setDragging,
      setIsLoading,
      fetchFiles,
      setUploadPanelVisible,
      setSelections,
      startUpload,
      isHeaderVisible: auth.settingsStore.isHeaderVisible,
      setHeaderVisible: auth.settingsStore.setHeaderVisible,
      setToPreviewFile,
      playlist,
      isMediaOrImage: settingsStore.isMediaOrImage,
      getFileInfo,

      setIsPrevSettingsModule,
      isPrevSettingsModule,
    };
  }
)(withRouter(observer(Home)));<|MERGE_RESOLUTION|>--- conflicted
+++ resolved
@@ -314,19 +314,13 @@
             <SectionFilterContent />
           </Section.SectionFilter>
 
-<<<<<<< HEAD
           <Section.SectionBody>
-            <SectionBodyContent />
-          </Section.SectionBody>
-=======
-          <PageLayout.SectionBody>
             <Consumer>
               {(context) => (
                 <SectionBodyContent sectionWidth={context.sectionWidth} />
               )}
             </Consumer>
-          </PageLayout.SectionBody>
->>>>>>> 7f019492
+          </Section.SectionBody>
 
           <Section.SectionPaging>
             <SectionPagingContent tReady={tReady} />
