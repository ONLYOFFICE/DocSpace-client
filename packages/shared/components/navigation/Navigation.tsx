--- conflicted
+++ resolved
@@ -52,12 +52,9 @@
   titleIcon,
   currentDeviceType,
   rootRoomTitle,
-<<<<<<< HEAD
   showTitle,
-=======
   navigationButtonLabel,
   onNavigationButtonClick,
->>>>>>> c164d0cc
   tariffBar,
 
   ...rest
@@ -261,12 +258,9 @@
               isFrame={isFrame}
               isPublicRoom={isPublicRoom}
               isTrashFolder={isTrashFolder}
-<<<<<<< HEAD
               showTitle={showTitle}
-=======
               navigationButtonLabel={navigationButtonLabel}
               onNavigationButtonClick={onNavigationButtonClick}
->>>>>>> c164d0cc
               tariffBar={tariffBar}
               title={title}
             />
