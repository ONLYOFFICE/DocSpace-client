{
  "Owner": "Владелец",
  "SharingSettingsTitle": "Настройки совместного доступа",
  "LinkText": "Добавить пользователей",
  "AddGroupsForSharingButton": "Добавить группы",
  "AddButton": "Сохранить",
  "AccessRightsFullAccess": "Полный доступ",
  "AddShareMessage": "Добавить сообщение",
  "LinkCopySuccess": "Ссылка скопирована в буфер обмена",

  "Notify users": "Уведомить пользователей",
  "CopyExternalLink": "Скопировать внешнюю ссылку",
  "CopyInternalLink": "Скопировать внутреннюю ссылку",
  "ShareVia": "Отправить по",
  "Embedding": "Встраивание",
  "ExternalLink": "Внешняя ссылка",
  "InternalLink": "Внутренняя ссылка",
<<<<<<< HEAD
  "EncryptedFileSaving": "Сохранение зашифрованного файла",
  "EncryptedFileSharing": "К файлу <strong>{{title}}</strong> успешно предоставлен доступ"
=======

  "FullAccess": "Полный доступ",
  "ReadOnly": "Только чтение",
  "Review": "Рецензирование",
  "Comment": "Комментирование",
  "FormFilling": "Заполнение форм",
  "DenyAccess": "Доступ запрещён",
  "CustomFilter": "Пользовательский фильтр",

  "ShareEveryone": "Все",
  "ShareEmailSubject": "Вам предоставлен доступ к документу {{itemName}}",
  "ShareEmailBody": "Вам предоставлен доступ к документу {{itemName}}. Нажмите на ссылку ниже, чтобы открыть документ прямо сейчас: {{shareLink}}"
>>>>>>> 6bfe9340
}<|MERGE_RESOLUTION|>--- conflicted
+++ resolved
@@ -15,10 +15,9 @@
   "Embedding": "Встраивание",
   "ExternalLink": "Внешняя ссылка",
   "InternalLink": "Внутренняя ссылка",
-<<<<<<< HEAD
+
   "EncryptedFileSaving": "Сохранение зашифрованного файла",
-  "EncryptedFileSharing": "К файлу <strong>{{title}}</strong> успешно предоставлен доступ"
-=======
+  "EncryptedFileSharing": "К файлу <strong>{{title}}</strong> успешно предоставлен доступ",
 
   "FullAccess": "Полный доступ",
   "ReadOnly": "Только чтение",
@@ -31,5 +30,4 @@
   "ShareEveryone": "Все",
   "ShareEmailSubject": "Вам предоставлен доступ к документу {{itemName}}",
   "ShareEmailBody": "Вам предоставлен доступ к документу {{itemName}}. Нажмите на ссылку ниже, чтобы открыть документ прямо сейчас: {{shareLink}}"
->>>>>>> 6bfe9340
 }