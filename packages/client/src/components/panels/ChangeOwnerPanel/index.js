--- conflicted
+++ resolved
@@ -7,13 +7,8 @@
 import Text from "@docspace/components/text";
 import Link from "@docspace/components/link";
 import { withTranslation } from "react-i18next";
-<<<<<<< HEAD
 import toastr from "@docspace/components/toast/toastr";
-import OwnerSelector from "./OwnerSelector";
-=======
-import toastr from "client/toastr";
 // import OwnerSelector from "./OwnerSelector";
->>>>>>> dd292518
 import {
   StyledAsidePanel,
   StyledContent,
