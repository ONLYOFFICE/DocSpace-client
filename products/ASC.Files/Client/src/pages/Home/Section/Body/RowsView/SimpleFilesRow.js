--- conflicted
+++ resolved
@@ -244,12 +244,8 @@
           isThirdPartyFolder={item.isThirdPartyFolder}
           className="files-row"
           withAccess={withAccess}
-<<<<<<< HEAD
-          contextMenuData={contextMenuData}
+          getContextModel={getContextModel}
           showHotkeyBorder={showHotkeyBorder}
-=======
-          getContextModel={getContextModel}
->>>>>>> 2a045fc1
         >
           <FilesRowContent
             item={item}
