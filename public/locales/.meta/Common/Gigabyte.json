{
  "key_path": "Gigabyte",
  "content": "GB",
  "content_en_sha1_hash": "505a44facaa3e758845f6e101f4e21f9d99acf63",
  "created_at": "2025-05-19T21:30:45.623Z",
<<<<<<< HEAD
  "updated_at": "2025-06-18T17:11:42.488Z",
=======
  "updated_at": "2025-06-26T19:00:18.132Z",
>>>>>>> 0de93b01
  "comment": {
    "text": "This translation key is used to display the unit \"Gigabyte\" (GB) in a file quota form. It appears on a dropdown menu where users can select their preferred size unit for displaying and managing files. Translators should note that this term will be used as an option within a larger list of units, including Bytes, Kilobytes, Megabytes, Terabytes, Petabytes, Exabytes, and others.",
    "is_auto": true,
    "updated_at": "2025-05-20T09:36:02.078Z"
  },
  "usage": [
    {
<<<<<<< HEAD
=======
      "file_path": "/packages/client/src/components/QuotaForm/index.js",
      "line_number": 73,
      "context": "const getOptions = (t) => [\n { key: 0, label: t(\"Common:Bytes\") },\n { key: 1, label: t(\"Common:Kilobyte\") },\n { key: 2, label: t(\"Common:Megabyte\") },\n { key: 3, label: t(\"Common:Gigabyte\") },\n { key: 4, label: t(\"Common:Terabyte\") },\n ];\n \n const getConvertedSize = (value, power) => {\n if (value.trim() === \"\") return \"\";",
      "module": "/packages/client"
    },
    {
      "file_path": "/packages/client/src/components/dialogs/StorageTariffDeactiveted/index.tsx",
      "line_number": 109,
      "context": "<Trans\n t={t}\n ns=\"Payments\"\n i18nKey=\"PreviousPlan\"\n values={{\n amount: `${previousStoragePlanSize} ${t(\"Common:Gigabyte\")}`,\n price: formatWalletCurrency(totalPrice, 2),\n }}\n components={{\n 1: <Text fontWeight={600} as=\"span\" />,\n 2: <Text className={styles.monthPayment} as=\"span\" />,",
      "module": "/packages/client"
    },
    {
>>>>>>> 0de93b01
      "file_path": "/packages/client/src/pages/PortalSettings/categories/payments/Wallet/sub-components/RowView/RowBody.tsx",
      "line_number": 74,
      "context": "serviceName = \"disk-storage\";\n }\n \n switch (serviceName) {\n case \"disk-storage\":\n return `${quantity} ${t(\"Common:Gigabyte\")}`;\n default:\n return \"—\";\n }\n };\n const correctDate = getCorrectDate(language, transaction.date);",
      "module": "/packages/client"
    },
    {
      "file_path": "/packages/client/src/pages/PortalSettings/categories/payments/Wallet/sub-components/TableView/TableBody.tsx",
      "line_number": 69,
      "context": "serviceName = \"disk-storage\";\n }\n \n switch (serviceName) {\n case \"disk-storage\":\n return `${quantity} ${t(\"Common:Gigabyte\")}`;\n default:\n return \"—\";\n }\n };\n const correctDate = getCorrectDate(language, transaction.date);",
      "module": "/packages/client"
    },
    {
      "file_path": "/packages/client/src/pages/PortalSettings/categories/services/AdditionalStorage.tsx",
      "line_number": 122,
      "context": "const textTooltip = () => {\n return (\n <>\n <Text fontWeight={600} fontSize=\"12px\">\n {t(\"StorageUpgradeMessage\", {\n fromSize: `${currentStoragePlanSize} ${t(\"Common:Gigabyte\")}`,\n toSize: `${nextStoragePlanSize} ${t(\"Common:Gigabyte\")}`,\n })}\n </Text>\n <Text fontSize=\"12px\">\n {nextStoragePlanSize === 0",
      "module": "/packages/client"
    },
    {
      "file_path": "/packages/client/src/pages/PortalSettings/categories/services/AdditionalStorage.tsx",
      "line_number": 122,
      "context": "const textTooltip = () => {\n return (\n <>\n <Text fontWeight={600} fontSize=\"12px\">\n {t(\"StorageUpgradeMessage\", {\n fromSize: `${currentStoragePlanSize} ${t(\"Common:Gigabyte\")}`,\n toSize: `${nextStoragePlanSize} ${t(\"Common:Gigabyte\")}`,\n })}\n </Text>\n <Text fontSize=\"12px\">\n {nextStoragePlanSize === 0",
      "module": "/packages/client"
    },
    {
      "file_path": "/packages/client/src/pages/PortalSettings/categories/services/AdditionalStorage.tsx",
      "line_number": 122,
      "context": "const textTooltip = () => {\n return (\n <>\n <Text fontWeight={600} fontSize=\"12px\">\n {t(\"StorageUpgradeMessage\", {\n fromSize: `${currentStoragePlanSize} ${t(\"Common:Gigabyte\")}`,\n toSize: `${nextStoragePlanSize} ${t(\"Common:Gigabyte\")}`,\n })}\n </Text>\n <Text fontSize=\"12px\">\n {nextStoragePlanSize === 0",
      "module": "/packages/client"
    },
    {
      "file_path": "/packages/client/src/pages/PortalSettings/categories/services/StoragePlanCancel.tsx",
      "line_number": 127,
      "context": "<Trans\n t={t}\n ns=\"Payments\"\n i18nKey=\"YourCurrentPlan\"\n values={{\n amount: `${currentStoragePlanSize} ${t(\"Common:Gigabyte\")}`,\n price: formatWalletCurrency(totalPrice, 2),\n }}\n components={{\n 1: <Text fontWeight={600} as=\"span\" />,\n 2: <Text className={styles.monthPayment} as=\"span\" />,",
      "module": "/packages/client"
    },
    {
      "file_path": "/packages/client/src/pages/PortalSettings/categories/services/sub-components/PlanInfo.tsx",
      "line_number": 73,
      "context": "const { maxStorageLimit, t, isStorageCancellation } = useServicesActions();\n \n const getStorageStatusText = () => {\n if (!hasStorageSubscription) {\n return t(\"AdditionalStorage\", {\n amount: `${amount} ${t(\"Common:Gigabyte\")}`,\n });\n }\n \n if (!isCurrentStoragePlan) {\n return t(\"StorageUpgradeMessage\", {",
      "module": "/packages/client"
    },
    {
      "file_path": "/packages/client/src/pages/PortalSettings/categories/services/sub-components/PlanInfo.tsx",
      "line_number": 73,
      "context": "const { maxStorageLimit, t, isStorageCancellation } = useServicesActions();\n \n const getStorageStatusText = () => {\n if (!hasStorageSubscription) {\n return t(\"AdditionalStorage\", {\n amount: `${amount} ${t(\"Common:Gigabyte\")}`,\n });\n }\n \n if (!isCurrentStoragePlan) {\n return t(\"StorageUpgradeMessage\", {",
      "module": "/packages/client"
    },
    {
      "file_path": "/packages/client/src/pages/PortalSettings/categories/services/sub-components/PlanInfo.tsx",
      "line_number": 73,
      "context": "const { maxStorageLimit, t, isStorageCancellation } = useServicesActions();\n \n const getStorageStatusText = () => {\n if (!hasStorageSubscription) {\n return t(\"AdditionalStorage\", {\n amount: `${amount} ${t(\"Common:Gigabyte\")}`,\n });\n }\n \n if (!isCurrentStoragePlan) {\n return t(\"StorageUpgradeMessage\", {",
      "module": "/packages/client"
    },
    {
      "file_path": "/packages/client/src/pages/PortalSettings/categories/services/sub-components/PlanInfo.tsx",
      "line_number": 73,
      "context": "const { maxStorageLimit, t, isStorageCancellation } = useServicesActions();\n \n const getStorageStatusText = () => {\n if (!hasStorageSubscription) {\n return t(\"AdditionalStorage\", {\n amount: `${amount} ${t(\"Common:Gigabyte\")}`,\n });\n }\n \n if (!isCurrentStoragePlan) {\n return t(\"StorageUpgradeMessage\", {",
      "module": "/packages/client"
    },
    {
      "file_path": "/packages/client/src/pages/PortalSettings/categories/services/sub-components/PlanInfo.tsx",
      "line_number": 73,
      "context": "const { maxStorageLimit, t, isStorageCancellation } = useServicesActions();\n \n const getStorageStatusText = () => {\n if (!hasStorageSubscription) {\n return t(\"AdditionalStorage\", {\n amount: `${amount} ${t(\"Common:Gigabyte\")}`,\n });\n }\n \n if (!isCurrentStoragePlan) {\n return t(\"StorageUpgradeMessage\", {",
      "module": "/packages/client"
    },
    {
      "file_path": "/packages/client/src/pages/PortalSettings/categories/services/sub-components/PlanInfo.tsx",
      "line_number": 73,
      "context": "const { maxStorageLimit, t, isStorageCancellation } = useServicesActions();\n \n const getStorageStatusText = () => {\n if (!hasStorageSubscription) {\n return t(\"AdditionalStorage\", {\n amount: `${amount} ${t(\"Common:Gigabyte\")}`,\n });\n }\n \n if (!isCurrentStoragePlan) {\n return t(\"StorageUpgradeMessage\", {",
      "module": "/packages/client"
    },
    {
      "file_path": "/packages/client/src/pages/PortalSettings/categories/services/sub-components/PlanInfo.tsx",
      "line_number": 73,
      "context": "const { maxStorageLimit, t, isStorageCancellation } = useServicesActions();\n \n const getStorageStatusText = () => {\n if (!hasStorageSubscription) {\n return t(\"AdditionalStorage\", {\n amount: `${amount} ${t(\"Common:Gigabyte\")}`,\n });\n }\n \n if (!isCurrentStoragePlan) {\n return t(\"StorageUpgradeMessage\", {",
      "module": "/packages/client"
    },
    {
      "file_path": "/packages/client/src/pages/PortalSettings/categories/services/sub-components/PlanUpgradePreview.tsx",
      "line_number": 166,
      "context": "<UpgradeWalletIcon />\n </div>\n <div className={styles.planInfoBody}>\n <Text fontWeight={600}>\n {t(\"AdditionalStorage\", {\n amount: `${calculateDifference(amount, currentStoragePlanSize)} ${t(\"Common:Gigabyte\")}`,\n })}\n </Text>\n <Text\n fontWeight=\"600\"\n fontSize=\"11px\"",
      "module": "/packages/client"
    },
    {
      "file_path": "/packages/client/src/pages/PortalSettings/categories/services/sub-components/SelectionAmount.tsx",
      "line_number": 135,
      "context": "const amounts = [100, 200, 500, 1024];\n return amounts.map((item) => {\n const name =\n item > 800\n ? `1 ${t(\"Common:Terabyte\")}`\n : `${item} ${t(\"Common:Gigabyte\")}`;\n return { value: item, name };\n });\n };\n \n const getDirectionalText = (from: number, to: number) => {",
      "module": "/packages/client"
    },
    {
      "file_path": "/packages/client/src/pages/PortalSettings/categories/services/sub-components/SelectionAmount.tsx",
      "line_number": 135,
      "context": "const amounts = [100, 200, 500, 1024];\n return amounts.map((item) => {\n const name =\n item > 800\n ? `1 ${t(\"Common:Terabyte\")}`\n : `${item} ${t(\"Common:Gigabyte\")}`;\n return { value: item, name };\n });\n };\n \n const getDirectionalText = (from: number, to: number) => {",
      "module": "/packages/client"
    },
    {
      "file_path": "/packages/client/src/pages/PortalSettings/categories/services/sub-components/SelectionAmount.tsx",
      "line_number": 135,
      "context": "const amounts = [100, 200, 500, 1024];\n return amounts.map((item) => {\n const name =\n item > 800\n ? `1 ${t(\"Common:Terabyte\")}`\n : `${item} ${t(\"Common:Gigabyte\")}`;\n return { value: item, name };\n });\n };\n \n const getDirectionalText = (from: number, to: number) => {",
      "module": "/packages/client"
    },
    {
      "file_path": "/packages/client/src/pages/PortalSettings/categories/services/sub-components/StorageWarning.tsx",
      "line_number": 55,
      "context": "<InfoIcon />\n <Text fontWeight={600}>{t(\"Important\")}</Text>\n </div>\n <Text>\n {t(\"Warning\", {\n amount: `${currentStoragePlanSize} ${t(\"Common:Gigabyte\")}`,\n storageUnit: t(\"Common:Gigabyte\"),\n })}\n </Text>\n </div>\n );",
      "module": "/packages/client"
    },
    {
      "file_path": "/packages/client/src/pages/PortalSettings/categories/services/sub-components/StorageWarning.tsx",
      "line_number": 55,
      "context": "<InfoIcon />\n <Text fontWeight={600}>{t(\"Important\")}</Text>\n </div>\n <Text>\n {t(\"Warning\", {\n amount: `${currentStoragePlanSize} ${t(\"Common:Gigabyte\")}`,\n storageUnit: t(\"Common:Gigabyte\"),\n })}\n </Text>\n </div>\n );",
      "module": "/packages/client"
    },
    {
      "file_path": "/packages/shared/components/quota-form/index.tsx",
      "line_number": 81,
      "context": "const getOptions = (t: TTranslation) => [\n { key: 0, label: t(\"Common:Bytes\") },\n { key: 1, label: t(\"Common:Kilobyte\") },\n { key: 2, label: t(\"Common:Megabyte\") },\n { key: 3, label: t(\"Common:Gigabyte\") },\n { key: 4, label: t(\"Common:Terabyte\") },\n ];\n \n const getConvertedSize = (value: string, power: number) => {\n if (value.trim() === \"\") return \"\";",
      "module": "/packages/shared"
    },
    {
      "file_path": "/packages/shared/utils/common.ts",
      "line_number": 688,
      "context": "const sizeNames = [\n t(\"Common:Bytes\"),\n t(\"Common:Kilobyte\"),\n t(\"Common:Megabyte\"),\n t(\"Common:Gigabyte\"),\n t(\"Common:Terabyte\"),\n t(\"Common:Petabyte\"),\n t(\"Common:Exabyte\"),\n ];",
      "module": "/packages/shared"
    }
  ],
  "languages": {
    "en": {
      "ai_translated": false,
      "ai_model": null,
      "ai_spell_check_issues": [],
      "approved_at": null
    },
    "ar-SA": {
      "ai_translated": false,
      "ai_model": null,
      "ai_spell_check_issues": [],
      "approved_at": null
    },
    "az": {
      "ai_translated": false,
      "ai_model": null,
      "ai_spell_check_issues": [],
      "approved_at": null
    },
    "bg": {
      "ai_translated": false,
      "ai_model": null,
      "ai_spell_check_issues": [],
      "approved_at": null
    },
    "cs": {
      "ai_translated": false,
      "ai_model": null,
      "ai_spell_check_issues": [],
      "approved_at": null
    },
    "de": {
      "ai_translated": false,
      "ai_model": null,
      "ai_spell_check_issues": [],
      "approved_at": null
    },
    "el-GR": {
      "ai_translated": false,
      "ai_model": null,
      "ai_spell_check_issues": [],
      "approved_at": null
    },
    "es": {
      "ai_translated": false,
      "ai_model": null,
      "ai_spell_check_issues": [],
      "approved_at": null
    },
    "fi": {
      "ai_translated": false,
      "ai_model": null,
      "ai_spell_check_issues": [],
      "approved_at": null
    },
    "fr": {
      "ai_translated": false,
      "ai_model": null,
      "ai_spell_check_issues": [
        {
          "type": "incorrect_translation",
          "description": "The French translation 'Go' does not accurately represent the English content 'GB' (Gigabyte). 'Go' is unrelated to the meaning of 'GB'.",
          "suggestion": "The correct translation should be 'Go' (pronounced 'go') or 'Go octets'."
        }
      ],
      "approved_at": null
    },
    "hy-AM": {
      "ai_translated": false,
      "ai_model": null,
      "ai_spell_check_issues": [],
      "approved_at": null
    },
    "it": {
      "ai_translated": false,
      "ai_model": null,
      "ai_spell_check_issues": [],
      "approved_at": null
    },
    "ja-JP": {
      "ai_translated": false,
      "ai_model": null,
      "ai_spell_check_issues": [],
      "approved_at": null
    },
    "ko-KR": {
      "ai_translated": false,
      "ai_model": null,
      "ai_spell_check_issues": [],
      "approved_at": null
    },
    "lo-LA": {
      "ai_translated": false,
      "ai_model": null,
      "ai_spell_check_issues": [],
      "approved_at": null
    },
    "lv": {
      "ai_translated": false,
      "ai_model": null,
      "ai_spell_check_issues": [],
      "approved_at": null
    },
    "nl": {
      "ai_translated": false,
      "ai_model": null,
      "ai_spell_check_issues": [],
      "approved_at": null
    },
    "pl": {
      "ai_translated": false,
      "ai_model": null,
      "ai_spell_check_issues": [],
      "approved_at": null
    },
    "pt": {
      "ai_translated": false,
      "ai_model": null,
      "ai_spell_check_issues": [],
      "approved_at": null
    },
    "pt-BR": {
      "ai_translated": false,
      "ai_model": null,
      "ai_spell_check_issues": [],
      "approved_at": null
    },
    "ro": {
      "ai_translated": false,
      "ai_model": null,
      "ai_spell_check_issues": [
        {
          "type": "incorrect_translation",
          "description": "The Romanian translation 'GO' is not the correct translation for 'GB' (Gigabyte). The correct translation is 'GB'.",
          "suggestion": "Change 'GO' to 'GB'."
        }
      ],
      "approved_at": null
    },
    "ru": {
      "ai_translated": false,
      "ai_model": null,
      "ai_spell_check_issues": [],
      "approved_at": null
    },
    "si": {
      "ai_translated": false,
      "ai_model": null,
      "ai_spell_check_issues": [
        {
          "type": "incorrect_translation",
          "description": "The Sinhala translation 'ගි.බ.' is an abbreviation, but doesn't directly translate 'GB'. It's a representation of Gigabyte but lacks the full meaning. A more descriptive translation might be beneficial depending on the context.  'ගිගාබයිට්' (Gigabyte) would be a full translation.",
          "suggestion": "Consider 'ගිගාබයිට්' for a full translation, or retain 'ගි.බ.' if abbreviation is required and understood within the target audience."
        }
      ],
      "approved_at": null
    },
    "sk": {
      "ai_translated": false,
      "ai_model": null,
      "ai_spell_check_issues": [],
      "approved_at": null
    },
    "sl": {
      "ai_translated": false,
      "ai_model": null,
      "ai_spell_check_issues": [],
      "approved_at": null
    },
    "sr-Cyrl-RS": {
      "ai_translated": false,
      "ai_model": null,
      "ai_spell_check_issues": [],
      "approved_at": null
    },
    "sr-Latn-RS": {
      "ai_translated": false,
      "ai_model": null,
      "ai_spell_check_issues": [],
      "approved_at": null
    },
    "tr": {
      "ai_translated": false,
      "ai_model": null,
      "ai_spell_check_issues": [],
      "approved_at": null
    },
    "uk-UA": {
      "ai_translated": false,
      "ai_model": null,
      "ai_spell_check_issues": [],
      "approved_at": null
    },
    "vi": {
      "ai_translated": false,
      "ai_model": null,
      "ai_spell_check_issues": [],
      "approved_at": null
    },
    "zh-CN": {
      "ai_translated": false,
      "ai_model": null,
      "ai_spell_check_issues": [],
      "approved_at": null
    }
  }
}<|MERGE_RESOLUTION|>--- conflicted
+++ resolved
@@ -3,11 +3,7 @@
   "content": "GB",
   "content_en_sha1_hash": "505a44facaa3e758845f6e101f4e21f9d99acf63",
   "created_at": "2025-05-19T21:30:45.623Z",
-<<<<<<< HEAD
-  "updated_at": "2025-06-18T17:11:42.488Z",
-=======
   "updated_at": "2025-06-26T19:00:18.132Z",
->>>>>>> 0de93b01
   "comment": {
     "text": "This translation key is used to display the unit \"Gigabyte\" (GB) in a file quota form. It appears on a dropdown menu where users can select their preferred size unit for displaying and managing files. Translators should note that this term will be used as an option within a larger list of units, including Bytes, Kilobytes, Megabytes, Terabytes, Petabytes, Exabytes, and others.",
     "is_auto": true,
@@ -15,8 +11,6 @@
   },
   "usage": [
     {
-<<<<<<< HEAD
-=======
       "file_path": "/packages/client/src/components/QuotaForm/index.js",
       "line_number": 73,
       "context": "const getOptions = (t) => [\n { key: 0, label: t(\"Common:Bytes\") },\n { key: 1, label: t(\"Common:Kilobyte\") },\n { key: 2, label: t(\"Common:Megabyte\") },\n { key: 3, label: t(\"Common:Gigabyte\") },\n { key: 4, label: t(\"Common:Terabyte\") },\n ];\n \n const getConvertedSize = (value, power) => {\n if (value.trim() === \"\") return \"\";",
@@ -29,7 +23,6 @@
       "module": "/packages/client"
     },
     {
->>>>>>> 0de93b01
       "file_path": "/packages/client/src/pages/PortalSettings/categories/payments/Wallet/sub-components/RowView/RowBody.tsx",
       "line_number": 74,
       "context": "serviceName = \"disk-storage\";\n }\n \n switch (serviceName) {\n case \"disk-storage\":\n return `${quantity} ${t(\"Common:Gigabyte\")}`;\n default:\n return \"—\";\n }\n };\n const correctDate = getCorrectDate(language, transaction.date);",
@@ -144,14 +137,8 @@
       "module": "/packages/client"
     },
     {
-      "file_path": "/packages/shared/components/quota-form/index.tsx",
-      "line_number": 81,
-      "context": "const getOptions = (t: TTranslation) => [\n { key: 0, label: t(\"Common:Bytes\") },\n { key: 1, label: t(\"Common:Kilobyte\") },\n { key: 2, label: t(\"Common:Megabyte\") },\n { key: 3, label: t(\"Common:Gigabyte\") },\n { key: 4, label: t(\"Common:Terabyte\") },\n ];\n \n const getConvertedSize = (value: string, power: number) => {\n if (value.trim() === \"\") return \"\";",
-      "module": "/packages/shared"
-    },
-    {
       "file_path": "/packages/shared/utils/common.ts",
-      "line_number": 688,
+      "line_number": 684,
       "context": "const sizeNames = [\n t(\"Common:Bytes\"),\n t(\"Common:Kilobyte\"),\n t(\"Common:Megabyte\"),\n t(\"Common:Gigabyte\"),\n t(\"Common:Terabyte\"),\n t(\"Common:Petabyte\"),\n t(\"Common:Exabyte\"),\n ];",
       "module": "/packages/shared"
     }
