--- conflicted
+++ resolved
@@ -3,11 +3,7 @@
   "content": "Welcome to {{productName}}",
   "content_en_sha1_hash": "aca54bc00694fe8488fc161e8a78ca1ec1a29e4c",
   "created_at": "2025-05-19T21:30:44.886Z",
-<<<<<<< HEAD
-  "updated_at": "2025-06-02T10:20:51.021Z",
-=======
   "updated_at": "2025-06-03T20:59:41.797Z",
->>>>>>> 398dda3c
   "comment": {
     "text": "This translation key is used to display a greeting message that welcomes users to a secure room. It appears in various UI elements, such as modal dialogs and room headers, and is used to personalize the experience by referencing the product name.",
     "is_auto": true,
@@ -16,21 +12,13 @@
   "usage": [
     {
       "file_path": "/packages/client/src/components/EmptyContainer/RootFolderContainer.js",
-<<<<<<< HEAD
-      "line_number": 138,
-=======
       "line_number": 136,
->>>>>>> 398dda3c
       "context": "t(\"PrivateRoomDescriptionSecure\"),\n t(\"PrivateRoomDescriptionEncrypted\"),\n t(\"PrivateRoomDescriptionUnbreakable\"),\n ];\n \n const roomHeader = t(\"Common:EmptyRootRoomHeader\", {\n productName: t(\"Common:ProductName\"),\n });\n \n const privateRoomDescription = (\n <>",
       "module": "/packages/client"
     },
     {
       "file_path": "/packages/client/src/components/EmptyContainer/sub-components/EmptyViewContainer/EmptyViewContainer.utils.tsx",
-<<<<<<< HEAD
-      "line_number": 301,
-=======
       "line_number": 297,
->>>>>>> 398dda3c
       "context": "ShareAccessRights.Editing,\n ShareAccessRights.ReadOnly,\n ),\n ],\n () =>\n t(\"Common:EmptyRootRoomHeader\", {\n productName: t(\"Common:ProductName\"),\n }),\n )\n .with([FolderType.Rooms, ShareAccessRights.DenyAccess], () =>\n t(\"EmptyView:EmptyRootRoomUserTitle\"),",
       "module": "/packages/client"
     },
@@ -57,202 +45,196 @@
     "az": {
       "ai_translated": false,
       "ai_model": null,
+      "ai_spell_check_issues": [],
+      "approved_at": null
+    },
+    "bg": {
+      "ai_translated": false,
+      "ai_model": null,
+      "ai_spell_check_issues": [],
+      "approved_at": null
+    },
+    "cs": {
+      "ai_translated": false,
+      "ai_model": null,
+      "ai_spell_check_issues": [],
+      "approved_at": null
+    },
+    "de": {
+      "ai_translated": false,
+      "ai_model": null,
+      "ai_spell_check_issues": [],
+      "approved_at": null
+    },
+    "el-GR": {
+      "ai_translated": false,
+      "ai_model": null,
+      "ai_spell_check_issues": [],
+      "approved_at": null
+    },
+    "es": {
+      "ai_translated": false,
+      "ai_model": null,
+      "ai_spell_check_issues": [],
+      "approved_at": null
+    },
+    "fi": {
+      "ai_translated": false,
+      "ai_model": null,
       "ai_spell_check_issues": [
         {
           "type": "incorrect_translation",
-          "description": "The translation '{{productName}} xoş gəlmisiniz' is a literal translation of 'Welcome to {{productName}}'. A more natural Azerbaijani phrasing would be '{{productName}}a xoş gəlmisiniz' or 'Sizləri {{productName}}ə xoş gəlmisiniz'.",
-          "suggestion": "{{productName}}ə xoş gəlmisiniz"
-        }
-      ],
-      "approved_at": null
-    },
-    "bg": {
-      "ai_translated": false,
-      "ai_model": null,
-      "ai_spell_check_issues": [],
-      "approved_at": null
-    },
-    "cs": {
-      "ai_translated": false,
-      "ai_model": null,
-      "ai_spell_check_issues": [],
-      "approved_at": null
-    },
-    "de": {
-      "ai_translated": false,
-      "ai_model": null,
-      "ai_spell_check_issues": [],
-      "approved_at": null
-    },
-    "el-GR": {
-      "ai_translated": false,
-      "ai_model": null,
-      "ai_spell_check_issues": [],
-      "approved_at": null
-    },
-    "es": {
-      "ai_translated": false,
-      "ai_model": null,
-      "ai_spell_check_issues": [],
-      "approved_at": null
-    },
-    "fi": {
+          "description": "The translation \"Tervetuloa {{productName}} ohjelmiston käyttäjäksi!\" is overly literal and doesn't convey the same meaning as \"Welcome to {{productName}}\". It literally translates to \"Welcome to {{productName}} software user!\". A more natural translation would simply be \"Tervetuloa {{productName}}!\"",
+          "suggestion": "Tervetuloa {{productName}}!"
+        }
+      ],
+      "approved_at": null
+    },
+    "fr": {
+      "ai_translated": false,
+      "ai_model": null,
+      "ai_spell_check_issues": [],
+      "approved_at": null
+    },
+    "hy-AM": {
+      "ai_translated": false,
+      "ai_model": null,
+      "ai_spell_check_issues": [],
+      "approved_at": null
+    },
+    "it": {
+      "ai_translated": false,
+      "ai_model": null,
+      "ai_spell_check_issues": [],
+      "approved_at": null
+    },
+    "ja-JP": {
+      "ai_translated": false,
+      "ai_model": null,
+      "ai_spell_check_issues": [],
+      "approved_at": null
+    },
+    "ko-KR": {
+      "ai_translated": false,
+      "ai_model": null,
+      "ai_spell_check_issues": [],
+      "approved_at": null
+    },
+    "lo-LA": {
+      "ai_translated": false,
+      "ai_model": null,
+      "ai_spell_check_issues": [],
+      "approved_at": null
+    },
+    "lv": {
+      "ai_translated": false,
+      "ai_model": null,
+      "ai_spell_check_issues": [],
+      "approved_at": null
+    },
+    "nl": {
+      "ai_translated": false,
+      "ai_model": null,
+      "ai_spell_check_issues": [],
+      "approved_at": null
+    },
+    "pl": {
+      "ai_translated": false,
+      "ai_model": null,
+      "ai_spell_check_issues": [],
+      "approved_at": null
+    },
+    "pt": {
+      "ai_translated": false,
+      "ai_model": null,
+      "ai_spell_check_issues": [],
+      "approved_at": null
+    },
+    "pt-BR": {
+      "ai_translated": false,
+      "ai_model": null,
+      "ai_spell_check_issues": [],
+      "approved_at": null
+    },
+    "ro": {
+      "ai_translated": false,
+      "ai_model": null,
+      "ai_spell_check_issues": [],
+      "approved_at": null
+    },
+    "ru": {
+      "ai_translated": false,
+      "ai_model": null,
+      "ai_spell_check_issues": [],
+      "approved_at": null
+    },
+    "si": {
       "ai_translated": false,
       "ai_model": null,
       "ai_spell_check_issues": [
         {
           "type": "incorrect_translation",
-          "description": "The translation 'Tervetuloa {{productName}} ohjelmiston käyttäjäksi!' is a more literal translation that includes 'ohjelmiston käyttäjäksi!' which means 'as a software user'. The original English is a simple welcome.  This adds unnecessary context.",
-          "suggestion": "Tervetuloa {{productName}}!"
-        }
-      ],
-      "approved_at": null
-    },
-    "fr": {
-      "ai_translated": false,
-      "ai_model": null,
-      "ai_spell_check_issues": [],
-      "approved_at": null
-    },
-    "hy-AM": {
-      "ai_translated": false,
-      "ai_model": null,
-      "ai_spell_check_issues": [],
-      "approved_at": null
-    },
-    "it": {
-      "ai_translated": false,
-      "ai_model": null,
-      "ai_spell_check_issues": [],
-      "approved_at": null
-    },
-    "ja-JP": {
-      "ai_translated": false,
-      "ai_model": null,
-      "ai_spell_check_issues": [],
-      "approved_at": null
-    },
-    "ko-KR": {
-      "ai_translated": false,
-      "ai_model": null,
-      "ai_spell_check_issues": [],
-      "approved_at": null
-    },
-    "lo-LA": {
-      "ai_translated": false,
-      "ai_model": null,
-      "ai_spell_check_issues": [],
-      "approved_at": null
-    },
-    "lv": {
-      "ai_translated": false,
-      "ai_model": null,
-      "ai_spell_check_issues": [],
-      "approved_at": null
-    },
-    "nl": {
-      "ai_translated": false,
-      "ai_model": null,
-      "ai_spell_check_issues": [],
-      "approved_at": null
-    },
-    "pl": {
-      "ai_translated": false,
-      "ai_model": null,
-      "ai_spell_check_issues": [],
-      "approved_at": null
-    },
-    "pt": {
-      "ai_translated": false,
-      "ai_model": null,
-      "ai_spell_check_issues": [],
-      "approved_at": null
-    },
-    "pt-BR": {
-      "ai_translated": false,
-      "ai_model": null,
-      "ai_spell_check_issues": [],
-      "approved_at": null
-    },
-    "ro": {
-      "ai_translated": false,
-      "ai_model": null,
-      "ai_spell_check_issues": [],
-      "approved_at": null
-    },
-    "ru": {
-      "ai_translated": false,
-      "ai_model": null,
-      "ai_spell_check_issues": [],
-      "approved_at": null
-    },
-    "si": {
+          "description": "The English phrase \"Welcome to\" is best translated as 'ඔබව පිළිගනිමු' (obage pili ganimu) or 'ආන්දWelcome' (aandwelcome). Using 'ඔබව' (obage) before 'පිළිගනිමු' (pili ganimu) creates a more natural and welcoming tone in Sinhala. The current translation '{{productName}} වෙත පිළිගනිමු' ({{productName}} vetha pili ganimu) literally means 'Welcome to {{productName}}' but lacks the direct welcoming feel of the English equivalent.  'vetha' is not incorrect, but less common in this context.",
+          "suggestion": "ඔබව {{productName}} පිළිගනිමු"
+        }
+      ],
+      "approved_at": null
+    },
+    "sk": {
+      "ai_translated": false,
+      "ai_model": null,
+      "ai_spell_check_issues": [],
+      "approved_at": null
+    },
+    "sl": {
+      "ai_translated": false,
+      "ai_model": null,
+      "ai_spell_check_issues": [],
+      "approved_at": null
+    },
+    "sr-Cyrl-RS": {
+      "ai_translated": false,
+      "ai_model": null,
+      "ai_spell_check_issues": [],
+      "approved_at": null
+    },
+    "sr-Latn-RS": {
+      "ai_translated": false,
+      "ai_model": null,
+      "ai_spell_check_issues": [],
+      "approved_at": null
+    },
+    "tr": {
+      "ai_translated": false,
+      "ai_model": null,
+      "ai_spell_check_issues": [],
+      "approved_at": null
+    },
+    "uk-UA": {
+      "ai_translated": false,
+      "ai_model": null,
+      "ai_spell_check_issues": [],
+      "approved_at": null
+    },
+    "vi": {
+      "ai_translated": false,
+      "ai_model": null,
+      "ai_spell_check_issues": [
+        {
+          "type": "formatting",
+          "description": "The Vietnamese translation includes an exclamation mark '!' at the end, which isn't present in the English original. This could change the tone of the message.",
+          "suggestion": "Consider removing the exclamation mark '!' from the Vietnamese translation: 'Chào mừng đến {{productName}}'"
+        }
+      ],
+      "approved_at": null
+    },
+    "zh-CN": {
       "ai_translated": false,
       "ai_model": null,
       "ai_spell_check_issues": [
         {
           "type": "incorrect_translation",
-          "description": "The translation '{{productName}} වෙත පිළිගනිමු' while containing the product name, doesn't accurately convey the meaning of 'Welcome to'. 'පිළිගනිමු' translates to 'we welcome' or 'we greet', which isn't the same as 'Welcome to'.",
-          "suggestion": "{{productName}} සඳහා සාදරයෙන් සිටිමු"
-        }
-      ],
-      "approved_at": null
-    },
-    "sk": {
-      "ai_translated": false,
-      "ai_model": null,
-      "ai_spell_check_issues": [],
-      "approved_at": null
-    },
-    "sl": {
-      "ai_translated": false,
-      "ai_model": null,
-      "ai_spell_check_issues": [],
-      "approved_at": null
-    },
-    "sr-Cyrl-RS": {
-      "ai_translated": false,
-      "ai_model": null,
-      "ai_spell_check_issues": [],
-      "approved_at": null
-    },
-    "sr-Latn-RS": {
-      "ai_translated": false,
-      "ai_model": null,
-      "ai_spell_check_issues": [],
-      "approved_at": null
-    },
-    "tr": {
-      "ai_translated": false,
-      "ai_model": null,
-      "ai_spell_check_issues": [],
-      "approved_at": null
-    },
-    "uk-UA": {
-      "ai_translated": false,
-      "ai_model": null,
-      "ai_spell_check_issues": [],
-      "approved_at": null
-    },
-    "vi": {
-      "ai_translated": false,
-      "ai_model": null,
-      "ai_spell_check_issues": [
-        {
-          "type": "formatting",
-          "description": "The Vietnamese translation includes an exclamation mark at the end, which may not be necessary or consistent with the English version. Consider removing it for consistency.",
-          "suggestion": "Chào mừng đến {{productName}}"
-        }
-      ],
-      "approved_at": null
-    },
-    "zh-CN": {
-      "ai_translated": false,
-      "ai_model": null,
-      "ai_spell_check_issues": [
-        {
-          "type": "incorrect_translation",
-          "description": "The translation '欢迎使用{{productName}}' is too literal and doesn't convey the intended meaning of 'Welcome to'.  '欢迎使用' means 'Welcome to use' and 'Welcome to' implies a more general greeting.",
+          "description": "The translation '欢迎使用{{productName}}' literally translates to 'Welcome to use {{productName}}'.  While understandable, '欢迎来到{{productName}}' (Welcome to {{productName}) is a more natural and idiomatic way to express a welcome in Chinese.",
           "suggestion": "欢迎来到{{productName}}"
         }
       ],
