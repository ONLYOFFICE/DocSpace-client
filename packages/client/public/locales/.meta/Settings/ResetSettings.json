--- conflicted
+++ resolved
@@ -3,11 +3,7 @@
   "content": "Reset settings",
   "content_en_sha1_hash": "9ba8d6e6aaec0b4ced7d02008b670d094f276531",
   "created_at": "2025-10-27T16:14:26.774Z",
-<<<<<<< HEAD
-  "updated_at": "2025-11-26T15:05:37.559Z",
-=======
   "updated_at": "2025-12-11T16:07:36.008Z",
->>>>>>> 263b1739
   "comment": {
     "text": "This key is used for the label on a button that restores settings to their default values. It appears on a button within the AI settings section of the portal, likely used to reset user preferences. Translators should ensure the translation clearly conveys the action of reverting to original settings.",
     "is_auto": true,
@@ -22,27 +18,19 @@
     },
     {
       "file_path": "/packages/client/src/pages/PortalSettings/categories/ai-settings/knowledge/index.tsx",
-<<<<<<< HEAD
-      "line_number": 334,
-=======
       "line_number": 342,
->>>>>>> 263b1739
       "context": "isLoading={saveRequestRunning}\n isDisabled={isSaveDisabled}\n />\n <Button\n size={ButtonSize.small}\n label={t(\"Settings:ResetSettings\")}\n scale={false}\n onClick={onRestoreToDefault}\n isDisabled={\n !knowledgeConfig ||\n knowledgeConfig?.type === KnowledgeType.None ||",
       "module": "/packages/client"
     },
     {
       "file_path": "/packages/client/src/pages/PortalSettings/categories/ai-settings/search/dialogs/reset/index.tsx",
-      "line_number": 80,
-      "context": "}\n };\n \n return (\n <ModalDialog visible displayType={ModalDialogType.modal} onClose={onClose}>\n <ModalDialog.Header>{t(\"Settings:ResetSettings\")}</ModalDialog.Header>\n <ModalDialog.Body>\n <Text>\n {t(\"AISettings:ResetWebSearchDescription\", {\n webSearch: t(\"Common:WebSearchAI\"),\n })}",
+      "line_number": 76,
+      "context": "}\n };\n \n return (\n <ModalDialog visible displayType={ModalDialogType.modal} onClose={onClose}>\n <ModalDialog.Header>{t(\"Settings:ResetSettings\")}</ModalDialog.Header>\n <ModalDialog.Body>\n <Text>\n <Trans t={t} i18nKey=\"ResetWebSearchDescription\" ns=\"AISettings\" />\n </Text>\n </ModalDialog.Body>",
       "module": "/packages/client"
     },
     {
       "file_path": "/packages/client/src/pages/PortalSettings/categories/ai-settings/search/index.tsx",
-<<<<<<< HEAD
-      "line_number": 304,
-=======
       "line_number": 292,
->>>>>>> 263b1739
       "context": "isLoading={saveRequestRunning}\n isDisabled={isSaveDisabled}\n />\n <Button\n size={ButtonSize.small}\n label={t(\"Settings:ResetSettings\")}\n scale={false}\n onClick={onRestoreToDefault}\n isDisabled={\n !webSearchConfig ||\n webSearchConfig?.type === WebSearchType.None ||",
       "module": "/packages/client"
     }
