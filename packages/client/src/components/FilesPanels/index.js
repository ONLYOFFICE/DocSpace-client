import React from "react";
import { useTranslation } from "react-i18next";
import { inject, observer } from "mobx-react";
import {
  SharingPanel,
  UploadPanel,
  OperationsPanel,
  VersionHistoryPanel,
  ChangeOwnerPanel,
  NewFilesPanel,
  SelectFileDialog,
  HotkeyPanel,
  InvitePanel,
  EditLinkPanel,
  EmbeddingPanel,
} from "../panels";
import {
  ConnectDialog,
  DeleteThirdPartyDialog,
  EmptyTrashDialog,
  DeleteDialog,
  DownloadDialog,
  ConflictResolveDialog,
  ConvertDialog,
  CreateRoomDialog,
  InviteUsersWarningDialog,
  CreateRoomConfirmDialog,
  ChangeUserTypeDialog,
  UnsavedChangesDialog,
  DeleteLinkDialog,
  RoomSharingDialog,
} from "../dialogs";
import ConvertPasswordDialog from "../dialogs/ConvertPasswordDialog";
import ArchiveDialog from "../dialogs/ArchiveDialog";
import RestoreRoomDialog from "../dialogs/RestoreRoomDialog";
import PreparationPortalDialog from "../dialogs/PreparationPortalDialog";

const Panels = (props) => {
  const {
    uploadPanelVisible,
    sharingPanelVisible,
    ownerPanelVisible,
    copyPanelVisible,
    moveToPanelVisible,
    thirdPartyMoveDialogVisible,
    connectDialogVisible,
    deleteThirdPartyDialogVisible,
    versionHistoryPanelVisible,
    deleteDialogVisible,
    downloadDialogVisible,
    emptyTrashDialogVisible,
    newFilesPanelVisible,
    conflictResolveDialogVisible,
    convertDialogVisible,
    createMasterForm,
    selectFileDialogVisible,
    setSelectFileDialogVisible,
    hotkeyPanelVisible,
    invitePanelVisible,
    convertPasswordDialogVisible,
    createRoomDialogVisible,
    createRoomConfirmDialogVisible,
    confirmDialogIsLoading,
    restoreAllPanelVisible,
    archiveDialogVisible,
    inviteUsersWarningDialogVisible,
    preparationPortalDialogVisible,
    changeUserTypeDialogVisible,
<<<<<<< HEAD
    editLinkPanelIsVisible,
    unsavedChangesDialogVisible,
    deleteLinkDialogVisible,
    embeddingPanelIsVisible,
    roomSharingPanelVisible,
=======
    restoreRoomDialogVisible,
>>>>>>> bbaffad9
  } = props;

  const { t } = useTranslation(["Translations", "Common"]);

  const onClose = () => {
    setSelectFileDialogVisible(false);
  };

  return [
    uploadPanelVisible && <UploadPanel key="upload-panel" />,
    sharingPanelVisible && (
      <SharingPanel
        key="sharing-panel"
        uploadPanelVisible={uploadPanelVisible}
      />
    ),
    ownerPanelVisible && <ChangeOwnerPanel key="change-owner-panel" />,
    (moveToPanelVisible || copyPanelVisible || restoreAllPanelVisible) && (
      <OperationsPanel
        key="operation-panel"
        isCopy={copyPanelVisible}
        isRestore={restoreAllPanelVisible}
      />
    ),
    connectDialogVisible && <ConnectDialog key="connect-dialog" />,
    deleteThirdPartyDialogVisible && (
      <DeleteThirdPartyDialog key="thirdparty-delete-dialog" />
    ),
    versionHistoryPanelVisible && (
      <VersionHistoryPanel key="version-history-panel" />
    ),
    deleteDialogVisible && <DeleteDialog key="delete-dialog" />,
    emptyTrashDialogVisible && <EmptyTrashDialog key="empty-trash-dialog" />,
    downloadDialogVisible && <DownloadDialog key="download-dialog" />,

    newFilesPanelVisible && <NewFilesPanel key="new-files-panel" />,
    conflictResolveDialogVisible && (
      <ConflictResolveDialog key="conflict-resolve-dialog" />
    ),
    convertDialogVisible && <ConvertDialog key="convert-dialog" />,
    changeUserTypeDialogVisible && (
      <ChangeUserTypeDialog key="change-user-type-dialog" />
    ),
    createRoomDialogVisible && <CreateRoomDialog key="create-room-dialog" />,
    (createRoomConfirmDialogVisible || confirmDialogIsLoading) && (
      <CreateRoomConfirmDialog key="create-room-confirm-dialog" />
    ),
    selectFileDialogVisible && (
      <SelectFileDialog
        key="select-file-dialog"
        //resetTreeFolders
        onSelectFile={createMasterForm}
        isPanelVisible={selectFileDialogVisible}
        onClose={onClose}
        filteredType="exceptPrivacyTrashArchiveFolders"
        ByExtension
        searchParam={".docx"}
        dialogName={t("Translations:CreateMasterFormFromFile")}
        filesListTitle={t("Common:SelectDOCXFormat")}
        creationButtonPrimary
        withSubfolders={false}
      />
    ),
    hotkeyPanelVisible && <HotkeyPanel key="hotkey-panel" />,
    invitePanelVisible && <InvitePanel key="invite-panel" />,
    convertPasswordDialogVisible && (
      <ConvertPasswordDialog key="convert-password-dialog" />
    ),
    archiveDialogVisible && <ArchiveDialog key="archive-dialog" />,
    restoreRoomDialogVisible && <RestoreRoomDialog key="archive-dialog" />,
    inviteUsersWarningDialogVisible && (
      <InviteUsersWarningDialog key="invite-users-warning-dialog" />
    ),
    preparationPortalDialogVisible && (
      <PreparationPortalDialog key="preparation-portal-dialog" />
    ),
    editLinkPanelIsVisible && <EditLinkPanel key="edit-link-panel" />,
    unsavedChangesDialogVisible && (
      <UnsavedChangesDialog key="unsaved-dialog" />
    ),
    deleteLinkDialogVisible && <DeleteLinkDialog key="delete-link-dialog" />,
    embeddingPanelIsVisible && <EmbeddingPanel key="embedding-panel" />,
    roomSharingPanelVisible && <RoomSharingDialog key="room-sharing-dialog" />,
  ];
};

export default inject(
  ({
    auth,
    dialogsStore,
    uploadDataStore,
    versionHistoryStore,
    backup,
    createEditRoomStore,
  }) => {
    const {
      sharingPanelVisible,
      ownerPanelVisible,
      copyPanelVisible,
      moveToPanelVisible,
      thirdPartyMoveDialogVisible,
      connectDialogVisible,
      deleteThirdPartyDialogVisible,
      deleteDialogVisible,
      downloadDialogVisible,
      emptyTrashDialogVisible,
      newFilesPanelVisible,
      conflictResolveDialogVisible,
      convertDialogVisible,
      createRoomDialogVisible,
      createRoomConfirmDialogVisible,
      convertPasswordDialogVisible,
      connectItem, //TODO:
      restoreAllPanelVisible,
      archiveDialogVisible,
<<<<<<< HEAD
      unsavedChangesDialogVisible,
=======
      restoreRoomDialogVisible,

>>>>>>> bbaffad9
      createMasterForm,
      selectFileDialogVisible,
      setSelectFileDialogVisible,
      invitePanelOptions,
      inviteUsersWarningDialogVisible,
      changeUserTypeDialogVisible,
      editLinkPanelIsVisible,
      deleteLinkDialogVisible,
      embeddingPanelIsVisible,
      roomSharingPanelVisible,
    } = dialogsStore;

    const { preparationPortalDialogVisible } = backup;

    const { uploadPanelVisible } = uploadDataStore;
    const { isVisible: versionHistoryPanelVisible } = versionHistoryStore;
    const { hotkeyPanelVisible } = auth.settingsStore;
    const { confirmDialogIsLoading } = createEditRoomStore;

    return {
      preparationPortalDialogVisible,
      sharingPanelVisible,
      uploadPanelVisible,
      ownerPanelVisible,
      copyPanelVisible,
      moveToPanelVisible,
      thirdPartyMoveDialogVisible,
      connectDialogVisible: connectDialogVisible || !!connectItem, //TODO:
      deleteThirdPartyDialogVisible,
      versionHistoryPanelVisible,
      deleteDialogVisible,
      downloadDialogVisible,
      emptyTrashDialogVisible,
      newFilesPanelVisible,
      conflictResolveDialogVisible,
      convertDialogVisible,
      createRoomDialogVisible,
      createRoomConfirmDialogVisible,
      convertPasswordDialogVisible,
      selectFileDialogVisible,
      createMasterForm,
      setSelectFileDialogVisible,
      hotkeyPanelVisible,
      restoreAllPanelVisible,
      invitePanelVisible: invitePanelOptions.visible,
      archiveDialogVisible,
      inviteUsersWarningDialogVisible,
      confirmDialogIsLoading,
      changeUserTypeDialogVisible,
<<<<<<< HEAD
      editLinkPanelIsVisible,
      unsavedChangesDialogVisible,
      deleteLinkDialogVisible,
      embeddingPanelIsVisible,
      roomSharingPanelVisible,
=======
      restoreRoomDialogVisible,
>>>>>>> bbaffad9
    };
  }
)(observer(Panels));<|MERGE_RESOLUTION|>--- conflicted
+++ resolved
@@ -66,15 +66,12 @@
     inviteUsersWarningDialogVisible,
     preparationPortalDialogVisible,
     changeUserTypeDialogVisible,
-<<<<<<< HEAD
+    restoreRoomDialogVisible,
     editLinkPanelIsVisible,
     unsavedChangesDialogVisible,
     deleteLinkDialogVisible,
     embeddingPanelIsVisible,
     roomSharingPanelVisible,
-=======
-    restoreRoomDialogVisible,
->>>>>>> bbaffad9
   } = props;
 
   const { t } = useTranslation(["Translations", "Common"]);
@@ -190,12 +187,9 @@
       connectItem, //TODO:
       restoreAllPanelVisible,
       archiveDialogVisible,
-<<<<<<< HEAD
+      restoreRoomDialogVisible,
+
       unsavedChangesDialogVisible,
-=======
-      restoreRoomDialogVisible,
-
->>>>>>> bbaffad9
       createMasterForm,
       selectFileDialogVisible,
       setSelectFileDialogVisible,
@@ -245,15 +239,12 @@
       inviteUsersWarningDialogVisible,
       confirmDialogIsLoading,
       changeUserTypeDialogVisible,
-<<<<<<< HEAD
+      restoreRoomDialogVisible,
       editLinkPanelIsVisible,
       unsavedChangesDialogVisible,
       deleteLinkDialogVisible,
       embeddingPanelIsVisible,
       roomSharingPanelVisible,
-=======
-      restoreRoomDialogVisible,
->>>>>>> bbaffad9
     };
   }
 )(observer(Panels));