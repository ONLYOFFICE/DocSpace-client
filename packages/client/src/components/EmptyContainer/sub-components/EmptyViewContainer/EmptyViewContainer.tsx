--- conflicted
+++ resolved
@@ -49,44 +49,6 @@
       onClickInviteUsers?.(folderId, type);
     }, [onClickInviteUsers, folderId, type]);
 
-<<<<<<< HEAD
-    const createFormFromFile = useCallback(() => {
-      setSelectFileFormRoomDialogVisible?.(
-        true,
-        FilesSelectorFilterTypes.DOCX,
-        true,
-      );
-    }, [setSelectFileFormRoomDialogVisible]);
-
-    const uploadPDFForm = useCallback(() => {
-      setSelectFileFormRoomDialogVisible?.(
-        true,
-        FilesSelectorFilterTypes.PDF,
-        true,
-      );
-    }, [setSelectFileFormRoomDialogVisible]);
-
-    const createAndCopySharedLink = useCallback(() => {
-      if (!selectedFolder) return;
-
-      onCreateAndCopySharedLink?.(selectedFolder, t);
-    }, [selectedFolder, onCreateAndCopySharedLink, t]);
-
-    const onCreateDocumentForm = useCallback(() => {
-      const event: Event & {
-        payload?: { extension: string; id: number; withoutDialog: boolean };
-      } = new Event(Events.CREATE);
-
-      const payload = {
-        id: -1,
-        extension: "pdf",
-        withoutDialog: true,
-      };
-      event.payload = payload;
-
-      window.dispatchEvent(event);
-    }, []);
-=======
     const uploadFromDocspace = useCallback(
       (filterParam: FilesSelectorFilterTypes, openRoot: boolean = true) => {
         setSelectFileFormRoomDialogVisible?.(true, filterParam, openRoot);
@@ -109,7 +71,12 @@
       },
       [],
     );
->>>>>>> 0c15e805
+
+    const createAndCopySharedLink = useCallback(() => {
+      if (!selectedFolder) return;
+
+      onCreateAndCopySharedLink?.(selectedFolder, t);
+    }, [selectedFolder, onCreateAndCopySharedLink, t]);
 
     const emptyViewOptions = useMemo(() => {
       const description = getDescription(type, t, access);
@@ -137,13 +104,8 @@
         inviteUser,
         uploadFromDocspace,
         onUploadAction,
-<<<<<<< HEAD
-        createFormFromFile,
-        onCreateDocumentForm,
         createAndCopySharedLink,
-=======
         onCreate,
->>>>>>> 0c15e805
       ],
     );
 
