// (c) Copyright Ascensio System SIA 2009-2024
//
// This program is a free software product.
// You can redistribute it and/or modify it under the terms
// of the GNU Affero General Public License (AGPL) version 3 as published by the Free Software
// Foundation. In accordance with Section 7(a) of the GNU AGPL its Section 15 shall be amended
// to the effect that Ascensio System SIA expressly excludes the warranty of non-infringement of
// any third-party rights.
//
// This program is distributed WITHOUT ANY WARRANTY, without even the implied warranty
// of MERCHANTABILITY or FITNESS FOR A PARTICULAR  PURPOSE. For details, see
// the GNU AGPL at: http://www.gnu.org/licenses/agpl-3.0.html
//
// You can contact Ascensio System SIA at Lubanas st. 125a-25, Riga, Latvia, EU, LV-1021.
//
// The  interactive user interfaces in modified source and object code versions of the Program must
// display Appropriate Legal Notices, as required under Section 5 of the GNU AGPL version 3.
//
// Pursuant to Section 7(b) of the License you must retain the original Product logo when
// distributing the program. Pursuant to Section 7(e) we decline to grant you any rights under
// trademark law for use of our trademarks.
//
// All the Product's GUI elements, including illustrations and icon sets, as well as technical writing
// content are licensed under the terms of the Creative Commons Attribution-ShareAlike 4.0
// International. See the License terms at http://creativecommons.org/licenses/by-sa/4.0/legalcode

/* eslint-disable @typescript-eslint/no-throw-literal */
import api from "../api";
import { setWithCredentialsStatus } from "../api/client";

export async function login(
  user: string,
  hash: string,
  session = true,
<<<<<<< HEAD
  captchaToken: string = "",
  currentCultureName: string = "",
=======
  captchaToken: null | undefined | string = "",
>>>>>>> 5430fcda
): Promise<string | object> {
  try {
    const response = (await api.user.login(
      user,
      hash,
      session,
      captchaToken,
      currentCultureName,
    )) as {
      token?: string;
      tfa?: string;
      confirmUrl?: string;
      error?: {
        message: string;
      };
    };

    if (!response || (!response.token && !response.tfa))
      throw response?.error?.message || "";

    if (response.tfa && response.confirmUrl) {
      const url = response.confirmUrl.replace(window.location.origin, "");
      return url;
    }

    setWithCredentialsStatus(true);

    return await Promise.resolve(response);
  } catch (e) {
    return Promise.reject(e);
  }
}

export async function thirdPartyLogin(SerializedProfile: unknown) {
  try {
    const response = (await api.user.thirdPartyLogin(SerializedProfile)) as {
      token?: string;
    };

    if (!response || !response.token) throw new Error("Empty API response");

    setWithCredentialsStatus(true);

    // this.reset();

    // this.init();

    return await Promise.resolve(response);
  } catch (e) {
    return Promise.reject(e);
  }
}<|MERGE_RESOLUTION|>--- conflicted
+++ resolved
@@ -32,12 +32,8 @@
   user: string,
   hash: string,
   session = true,
-<<<<<<< HEAD
-  captchaToken: string = "",
+  captchaToken: null | undefined | string = "",
   currentCultureName: string = "",
-=======
-  captchaToken: null | undefined | string = "",
->>>>>>> 5430fcda
 ): Promise<string | object> {
   try {
     const response = (await api.user.login(
