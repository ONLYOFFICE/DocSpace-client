// (c) Copyright Ascensio System SIA 2009-2024
//
// This program is a free software product.
// You can redistribute it and/or modify it under the terms
// of the GNU Affero General Public License (AGPL) version 3 as published by the Free Software
// Foundation. In accordance with Section 7(a) of the GNU AGPL its Section 15 shall be amended
// to the effect that Ascensio System SIA expressly excludes the warranty of non-infringement of
// any third-party rights.
//
// This program is distributed WITHOUT ANY WARRANTY, without even the implied warranty
// of MERCHANTABILITY or FITNESS FOR A PARTICULAR  PURPOSE. For details, see
// the GNU AGPL at: http://www.gnu.org/licenses/agpl-3.0.html
//
// You can contact Ascensio System SIA at Lubanas st. 125a-25, Riga, Latvia, EU, LV-1021.
//
// The  interactive user interfaces in modified source and object code versions of the Program must
// display Appropriate Legal Notices, as required under Section 5 of the GNU AGPL version 3.
//
// Pursuant to Section 7(b) of the License you must retain the original Product logo when
// distributing the program. Pursuant to Section 7(e) we decline to grant you any rights under
// trademark law for use of our trademarks.
//
// All the Product's GUI elements, including illustrations and icon sets, as well as technical writing
// content are licensed under the terms of the Creative Commons Attribution-ShareAlike 4.0
// International. See the License terms at http://creativecommons.org/licenses/by-sa/4.0/legalcode

import React from "react";
import styled, { css } from "styled-components";

import { commonInputStyles } from "../../utils";
import { Base, globalColors } from "../../themes";

const StyledIconBlock = styled.div<{
  isDisabled?: boolean;
  isClickable?: boolean;
}>`
  display: ${(props) => props.theme.inputBlock.display};
  align-items: ${(props) => props.theme.inputBlock.alignItems};
  cursor: ${(props) =>
    props.isDisabled || !props.isClickable ? "default" : "pointer"};

  height: ${(props) => props.theme.inputBlock.height};
<<<<<<< HEAD
  padding-right: ${(props) => props.theme.inputBlock.paddingRight};
  padding-left: ${(props) => props.theme.inputBlock.paddingLeft};
  ${(props) =>
    props.theme.interfaceDirection === "rtl" &&
    css`
      padding-left: ${props.theme.inputBlock.paddingRight};
      padding-right: ${props.theme.inputBlock.paddingLeft};
    `}
  -webkit-tap-highlight-color: ${globalColors.tapHighlight};
=======
  padding-inline-end: ${(props) => props.theme.inputBlock.paddingRight};
  padding-inline-start: ${(props) => props.theme.inputBlock.paddingLeft};
  -webkit-tap-highlight-color: rgba(0, 0, 0, 0);
>>>>>>> c89d0a63
`;
StyledIconBlock.defaultProps = { theme: Base };

const StyledChildrenBlock = styled.div`
  display: ${(props) => props.theme.inputBlock.display};
  align-items: ${(props) => props.theme.inputBlock.alignItems};
  padding: ${(props) => props.theme.inputBlock.padding};
`;
StyledChildrenBlock.defaultProps = { theme: Base };

const CustomInputGroup = ({
  isIconFill,
  hasError,
  hasWarning,
  isDisabled,
  scale,
  hoverColor,
  ...props
}: {
  hasError?: boolean;
  hasWarning?: boolean;
  isIconFill?: boolean;
  isDisabled?: boolean;
  scale?: boolean;
  hoverColor?: string;
  children: React.ReactNode;
  className?: string;
  style?: React.CSSProperties;
}) => <div {...props} />;

const StyledInputGroup = styled(CustomInputGroup)`
  display: ${(props) => props.theme.inputBlock.display};

  input:-webkit-autofill,
  input:-webkit-autofill:hover,
  input:-webkit-autofill:focus,
  input:-webkit-autofill:active {
    -webkit-background-clip: text;
    -webkit-text-fill-color: ${globalColors.white};
    transition: background-color 5000s ease-in-out 0s;
    box-shadow: inset 0 0 20px 20px #23232329;
  }

  .prepend {
    display: ${(props) => props.theme.inputBlock.display};
    align-items: ${(props) => props.theme.inputBlock.alignItems};
  }

  .append {
    align-items: ${(props) => props.theme.inputBlock.alignItems};
    margin: ${(props) => props.theme.inputBlock.margin};
  }

  ${commonInputStyles}

  :focus-within {
    border-color: ${(props) =>
      (props.hasError && props.theme.input.focusErrorBorderColor) ||
      props.theme.inputBlock.borderColor};
  }

  svg {
    path {
      fill: ${(props) =>
        props.color
          ? props.color
          : props.theme.inputBlock.iconColor} !important;
    }
  }

  &:hover {
    svg {
      path {
        fill: ${(props) =>
          props.hoverColor
            ? props.hoverColor
            : props.theme.inputBlock.hoverIconColor} !important;
      }
    }
  }
`;
StyledInputGroup.defaultProps = { theme: Base };

export { StyledInputGroup, StyledChildrenBlock, StyledIconBlock };<|MERGE_RESOLUTION|>--- conflicted
+++ resolved
@@ -40,21 +40,9 @@
     props.isDisabled || !props.isClickable ? "default" : "pointer"};
 
   height: ${(props) => props.theme.inputBlock.height};
-<<<<<<< HEAD
-  padding-right: ${(props) => props.theme.inputBlock.paddingRight};
-  padding-left: ${(props) => props.theme.inputBlock.paddingLeft};
-  ${(props) =>
-    props.theme.interfaceDirection === "rtl" &&
-    css`
-      padding-left: ${props.theme.inputBlock.paddingRight};
-      padding-right: ${props.theme.inputBlock.paddingLeft};
-    `}
-  -webkit-tap-highlight-color: ${globalColors.tapHighlight};
-=======
   padding-inline-end: ${(props) => props.theme.inputBlock.paddingRight};
   padding-inline-start: ${(props) => props.theme.inputBlock.paddingLeft};
-  -webkit-tap-highlight-color: rgba(0, 0, 0, 0);
->>>>>>> c89d0a63
+  -webkit-tap-highlight-color: ${globalColors.tapHighlight};
 `;
 StyledIconBlock.defaultProps = { theme: Base };
 
