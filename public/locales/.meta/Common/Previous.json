--- conflicted
+++ resolved
@@ -3,11 +3,7 @@
   "content": "Previous",
   "content_en_sha1_hash": "50f94286ba30706a19070d3ec0a0c8d34d6cf6eb",
   "created_at": "2025-05-19T21:30:47.476Z",
-<<<<<<< HEAD
-  "updated_at": "2025-06-02T10:20:51.357Z",
-=======
   "updated_at": "2025-05-28T09:30:02.526Z",
->>>>>>> 398dda3c
   "comment": {
     "text": "This translation key is used to display the label \"Previous\" in a pagination component, typically found on a page of accounts or data, where it serves as a navigation button to proceed to a previous set of results. It is usually displayed as a clickable element.",
     "is_auto": true,
@@ -16,11 +12,7 @@
   "usage": [
     {
       "file_path": "/packages/client/src/pages/PortalSettings/categories/data-import/sub-components/AccountsPaging.tsx",
-<<<<<<< HEAD
-      "line_number": 124,
-=======
       "line_number": 126,
->>>>>>> 398dda3c
       "context": "return (\n <StyledPaging\n className=\"accounts-paging\"\n pageItems={pageItems}\n countItems={countItems}\n previousLabel={t(\"Common:Previous\")}\n nextLabel={t(\"Common:Next\")}\n openDirection=\"top\"\n onSelectPage={onSelectPage}\n onSelectCount={onCountChange}\n previousAction={onSelectPagePrevHandler}",
       "module": "/packages/client"
     }
@@ -95,7 +87,13 @@
     "it": {
       "ai_translated": false,
       "ai_model": null,
-      "ai_spell_check_issues": [],
+      "ai_spell_check_issues": [
+        {
+          "type": "incorrect_translation",
+          "description": "The Italian translation 'Indietro' while meaning 'back' or 'behind,' doesn't perfectly capture the nuance of 'Previous' in this context. 'Precedente' would be a more accurate translation depending on the intended meaning (e.g., 'Previous Page,' 'Previous Item').",
+          "suggestion": "Consider 'Precedente' if referring to a preceding item or page. If 'back' is sufficient, 'Indietro' is acceptable but less precise."
+        }
+      ],
       "approved_at": null
     },
     "ja-JP": {
