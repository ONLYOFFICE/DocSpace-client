// (c) Copyright Ascensio System SIA 2010-2022
//
// This program is a free software product.
// You can redistribute it and/or modify it under the terms
// of the GNU Affero General Public License (AGPL) version 3 as published by the Free Software
// Foundation. In accordance with Section 7(a) of the GNU AGPL its Section 15 shall be amended
// to the effect that Ascensio System SIA expressly excludes the warranty of non-infringement of
// any third-party rights.
//
// This program is distributed WITHOUT ANY WARRANTY, without even the implied warranty
// of MERCHANTABILITY or FITNESS FOR A PARTICULAR  PURPOSE. For details, see
// the GNU AGPL at: http://www.gnu.org/licenses/agpl-3.0.html
//
// You can contact Ascensio System SIA at Lubanas st. 125a-25, Riga, Latvia, EU, LV-1021.
//
// The  interactive user interfaces in modified source and object code versions of the Program must
// display Appropriate Legal Notices, as required under Section 5 of the GNU AGPL version 3.
//
// Pursuant to Section 7(b) of the License you must retain the original Product logo when
// distributing the program. Pursuant to Section 7(e) we decline to grant you any rights under
// trademark law for use of our trademarks.
//
// All the Product's GUI elements, including illustrations and icon sets, as well as technical writing
// content are licensed under the terms of the Creative Commons Attribution-ShareAlike 4.0
// International. See the License terms at http://creativecommons.org/licenses/by-sa/4.0/legalcode

var options = new WebApplicationOptions
{
    Args = args,
    ContentRootPath = WindowsServiceHelpers.IsWindowsService() ? AppContext.BaseDirectory : default
};

var builder = WebApplication.CreateBuilder(options);
<<<<<<< HEAD

builder.Host.ConfigureDefault(args, (hostContext, config, env, path) =>
{
    config.AddJsonFile($"appsettings.services.json", true);
}, (hostContext, services, diHelper) =>
{
    diHelper.TryAdd<DbWorker>();

    services.AddHostedService<WorkerService>();
    diHelper.TryAdd<WorkerService>();
=======
>>>>>>> 2a943661

builder.Host.ConfigureDefault();

builder.Configuration.AddDefaultConfiguration(builder.Environment)
                     .AddWebhookConfiguration()
                     .AddEnvironmentVariables()
                     .AddCommandLine(args);

builder.WebHost.ConfigureDefaultKestrel();

var startup = new Startup(builder.Configuration, builder.Environment);

startup.ConfigureServices(builder.Services);

var app = builder.Build();

startup.Configure(app);

await app.RunWithTasksAsync();<|MERGE_RESOLUTION|>--- conflicted
+++ resolved
@@ -31,26 +31,13 @@
 };
 
 var builder = WebApplication.CreateBuilder(options);
-<<<<<<< HEAD
-
-builder.Host.ConfigureDefault(args, (hostContext, config, env, path) =>
-{
-    config.AddJsonFile($"appsettings.services.json", true);
-}, (hostContext, services, diHelper) =>
-{
-    diHelper.TryAdd<DbWorker>();
-
-    services.AddHostedService<WorkerService>();
-    diHelper.TryAdd<WorkerService>();
-=======
->>>>>>> 2a943661
 
 builder.Host.ConfigureDefault();
 
-builder.Configuration.AddDefaultConfiguration(builder.Environment)
-                     .AddWebhookConfiguration()
-                     .AddEnvironmentVariables()
-                     .AddCommandLine(args);
+builder.Configuration.AddDefaultConfiguration(builder.Environment)
+                     .AddWebhookConfiguration()
+                     .AddEnvironmentVariables()
+                     .AddCommandLine(args);
 
 builder.WebHost.ConfigureDefaultKestrel();
 
