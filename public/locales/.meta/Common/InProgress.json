--- conflicted
+++ resolved
@@ -3,11 +3,7 @@
   "content": "In progress",
   "content_en_sha1_hash": "b6bd42e4e7302e5e9a15930c8fcdb73fc2c0cf18",
   "created_at": "2025-05-19T21:30:45.918Z",
-<<<<<<< HEAD
-  "updated_at": "2025-06-08T12:02:32.632Z",
-=======
   "updated_at": "2025-07-10T11:11:06.816Z",
->>>>>>> 4378f47c
   "comment": {
     "text": "This translation key is used to display the phrase \"In progress\" in a file management application. It appears on a status bar in a data reassignment dialog, indicating the current state of the file.",
     "is_auto": true,
@@ -91,113 +87,101 @@
     "hy-AM": {
       "ai_translated": false,
       "ai_model": null,
+      "ai_spell_check_issues": [],
+      "approved_at": null
+    },
+    "it": {
+      "ai_translated": false,
+      "ai_model": null,
+      "ai_spell_check_issues": [],
+      "approved_at": null
+    },
+    "ja-JP": {
+      "ai_translated": false,
+      "ai_model": null,
+      "ai_spell_check_issues": [],
+      "approved_at": null
+    },
+    "ko-KR": {
+      "ai_translated": false,
+      "ai_model": null,
+      "ai_spell_check_issues": [],
+      "approved_at": null
+    },
+    "lo-LA": {
+      "ai_translated": false,
+      "ai_model": null,
+      "ai_spell_check_issues": [],
+      "approved_at": null
+    },
+    "lv": {
+      "ai_translated": false,
+      "ai_model": null,
+      "ai_spell_check_issues": [],
+      "approved_at": null
+    },
+    "nl": {
+      "ai_translated": false,
+      "ai_model": null,
+      "ai_spell_check_issues": [],
+      "approved_at": null
+    },
+    "pl": {
+      "ai_translated": false,
+      "ai_model": null,
+      "ai_spell_check_issues": [],
+      "approved_at": null
+    },
+    "pt": {
+      "ai_translated": false,
+      "ai_model": null,
+      "ai_spell_check_issues": [],
+      "approved_at": null
+    },
+    "pt-BR": {
+      "ai_translated": false,
+      "ai_model": null,
+      "ai_spell_check_issues": [],
+      "approved_at": null
+    },
+    "ro": {
+      "ai_translated": false,
+      "ai_model": null,
+      "ai_spell_check_issues": [],
+      "approved_at": null
+    },
+    "ru": {
+      "ai_translated": false,
+      "ai_model": null,
+      "ai_spell_check_issues": [],
+      "approved_at": null
+    },
+    "si": {
+      "ai_translated": false,
+      "ai_model": null,
+      "ai_spell_check_issues": [],
+      "approved_at": null
+    },
+    "sk": {
+      "ai_translated": false,
+      "ai_model": null,
+      "ai_spell_check_issues": [],
+      "approved_at": null
+    },
+    "sl": {
+      "ai_translated": false,
+      "ai_model": null,
+      "ai_spell_check_issues": [],
+      "approved_at": null
+    },
+    "sr-Cyrl-RS": {
+      "ai_translated": false,
+      "ai_model": null,
       "ai_spell_check_issues": [
         {
           "type": "incorrect_translation",
-          "description": "While \"Ընթացքի մեջ է\" is a possible translation for \"In progress\", it's a bit verbose and not the most natural or common phrasing in Armenian. A more concise and idiomatic translation would be preferable.",
-          "suggestion": "Consider alternatives like \"Մշակվում է\" (Mashakvum e) or \"Շարունակվում է\" (Sharunakvum e) depending on the context."
-        }
-      ],
-      "approved_at": null
-    },
-    "it": {
-      "ai_translated": false,
-      "ai_model": null,
-      "ai_spell_check_issues": [],
-      "approved_at": null
-    },
-    "ja-JP": {
-      "ai_translated": false,
-      "ai_model": null,
-      "ai_spell_check_issues": [],
-      "approved_at": null
-    },
-    "ko-KR": {
-      "ai_translated": false,
-      "ai_model": null,
-      "ai_spell_check_issues": [],
-      "approved_at": null
-    },
-    "lo-LA": {
-      "ai_translated": false,
-      "ai_model": null,
-      "ai_spell_check_issues": [],
-      "approved_at": null
-    },
-    "lv": {
-      "ai_translated": false,
-      "ai_model": null,
-      "ai_spell_check_issues": [],
-      "approved_at": null
-    },
-    "nl": {
-      "ai_translated": false,
-      "ai_model": null,
-      "ai_spell_check_issues": [],
-      "approved_at": null
-    },
-    "pl": {
-      "ai_translated": false,
-      "ai_model": null,
-      "ai_spell_check_issues": [],
-      "approved_at": null
-    },
-    "pt": {
-      "ai_translated": false,
-      "ai_model": null,
-      "ai_spell_check_issues": [],
-      "approved_at": null
-    },
-    "pt-BR": {
-      "ai_translated": false,
-      "ai_model": null,
-      "ai_spell_check_issues": [],
-      "approved_at": null
-    },
-    "ro": {
-      "ai_translated": false,
-      "ai_model": null,
-      "ai_spell_check_issues": [],
-      "approved_at": null
-    },
-    "ru": {
-      "ai_translated": false,
-      "ai_model": null,
-      "ai_spell_check_issues": [],
-      "approved_at": null
-    },
-    "si": {
-      "ai_translated": false,
-      "ai_model": null,
-      "ai_spell_check_issues": [
-        {
-          "type": "incorrect_translation",
-          "description": "While \"සිදු වෙමින්\" (sidu vemin) is a possible translation, it can be interpreted as 'being done' or 'happening'. 'In progress' often implies active work is ongoing. A more direct and commonly used translation for 'in progress' in a project management or status context would be \"ដំណើរ ලමින්\" (darana lamin) or \"ගෙනයමින්\" (genayamin).",
-          "suggestion": "Consider using \"ដំណើរ ලමින්\" (darana lamin) or \"ගෙනයමින්\" (genayamin) instead of \"සිදු වෙමින්\" (sidu vemin)."
-        }
-      ],
-      "approved_at": null
-    },
-    "sk": {
-      "ai_translated": false,
-      "ai_model": null,
-      "ai_spell_check_issues": [],
-      "approved_at": null
-    },
-    "sl": {
-      "ai_translated": false,
-      "ai_model": null,
-      "ai_spell_check_issues": [],
-      "approved_at": null
-    },
-    "sr-Cyrl-RS": {
-      "ai_translated": false,
-      "ai_model": null,
-      "ai_spell_check_issues": [
-        {
-          "type": "incorrect_translation",
-          "description": "While 'У току' is understandable, it's not the most natural or common translation of 'In progress' in Serbian. It has a slightly archaic or formal feel. A more common and natural translation would be 'U toku' (with a space).",
-          "suggestion": "U toku"
+          "description": "While 'У току' is a possible translation for 'In progress', it has a slightly archaic and formal feel. A more common and natural translation in many contexts might be 'У расу'. 'У току' is more often used for things like a legal process.",
+          "suggestion": "У расу"
         }
       ],
       "approved_at": null
