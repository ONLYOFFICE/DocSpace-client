--- conflicted
+++ resolved
@@ -1,16 +1,6 @@
 import styled from "styled-components";
 import Row from "@appserver/components/row";
-<<<<<<< HEAD
-=======
-import FilesRowContent from "./FilesRowContent";
-import { withRouter } from "react-router-dom";
-import toastr from "studio/toastr";
-import { FileAction, AppServerConfig } from "@appserver/common/constants";
-import copy from "copy-to-clipboard";
-import config from "../../../../../../../package.json";
-import { combineUrl } from "@appserver/common/utils";
 import { createSelectable } from "react-selectable-fast";
->>>>>>> 69fb5202
 
 export default styled(Row)`
   margin-top: -2px;
@@ -46,664 +36,4 @@
   .styled-element {
     margin-right: 7px;
   }
-<<<<<<< HEAD
-`;
-=======
-`;
-
-const EncryptedFileIcon = styled.div`
-  background: url("images/security.svg") no-repeat 0 0 / 16px 16px transparent;
-  height: 16px;
-  position: absolute;
-  width: 16px;
-  margin-top: 14px;
-  margin-left: ${(props) => (props.isEdit ? "40px" : "12px")};
-`;
-
-const svgLoader = () => <div style={{ width: "24px" }}></div>;
-
-const SimpleFilesRow = createSelectable((props) => {
-  const {
-    t,
-    item,
-    sectionWidth,
-    actionType,
-    actionExtension,
-    isPrivacy,
-    isRecycleBin,
-    dragging,
-    checked,
-    canShare,
-    isFolder,
-    draggable,
-    isRootFolder,
-    homepage,
-    isTabletView,
-    actionId,
-    selectedFolderId,
-
-    setSharingPanelVisible,
-    setChangeOwnerPanelVisible,
-    setDeleteThirdPartyDialogVisible,
-    setRemoveItem,
-    setMoveToPanelVisible,
-    setCopyPanelVisible,
-    openDocEditor,
-    setIsVerHistoryPanel,
-    fetchFileVersions,
-    setAction,
-    deleteFileAction,
-    deleteFolderAction,
-    lockFileAction,
-    duplicateAction,
-    finalizeVersionAction,
-    setFavoriteAction,
-    openLocationAction,
-    selectRowAction,
-    setThirdpartyInfo,
-    setMediaViewerData,
-    setDragging,
-    setStartDrag,
-    startUpload,
-    onSelectItem,
-    history,
-    setTooltipPosition,
-    setDownloadDialogVisible,
-    downloadAction,
-  } = props;
-
-  const {
-    id,
-    title,
-    fileExst,
-    contentLength,
-    shared,
-    access,
-    contextOptions,
-    icon,
-    providerKey,
-    folderId,
-    viewUrl,
-    webUrl,
-    canOpenPlayer,
-    locked,
-    parentId,
-  } = item;
-
-  const isThirdPartyFolder = providerKey && isRootFolder;
-
-  const onContentRowSelect = (checked, file) => {
-    if (!file) return;
-
-    selectRowAction(checked, file);
-  };
-
-  const onClickShare = () => {
-    onSelectItem(item);
-    setSharingPanelVisible(true);
-  };
-  const onOwnerChange = () => setChangeOwnerPanelVisible(true);
-  const onMoveAction = () => setMoveToPanelVisible(true);
-  const onCopyAction = () => setCopyPanelVisible(true);
-
-  const getSharedButton = (shared) => {
-    const color = shared ? "#657077" : "#a3a9ae";
-    return (
-      <Text
-        className="share-button"
-        as="span"
-        title={t("Share")}
-        fontSize="12px"
-        fontWeight={600}
-        color={color}
-        display="inline-flex"
-        onClick={onClickShare}
-      >
-        <IconButton
-          className="share-button-icon"
-          color={color}
-          hoverColor="#657077"
-          size={18}
-          iconName="images/catalog.shared.react.svg"
-        />
-        {t("Share")}
-      </Text>
-    );
-  };
-
-  const getItemIcon = (isEdit) => {
-    return (
-      <>
-        <ReactSVG
-          className={`react-svg-icon${isEdit ? " is-edit" : ""}`}
-          src={icon}
-          loading={svgLoader}
-        />
-        {isPrivacy && fileExst && <EncryptedFileIcon isEdit={isEdit} />}
-      </>
-    );
-  };
-
-  const onOpenLocation = () => {
-    const locationId = isFolder ? id : folderId;
-    openLocationAction(locationId, isFolder);
-  };
-
-  const showVersionHistory = () => {
-    if (!isTabletView) {
-      fetchFileVersions(id + "");
-      setIsVerHistoryPanel(true);
-    } else {
-      history.push(
-        combineUrl(AppServerConfig.proxyURL, homepage, `/${id}/history`)
-      );
-    }
-  };
-
-  const finalizeVersion = () =>
-    finalizeVersionAction(id).catch((err) => toastr.error(err));
-
-  const onClickFavorite = (e) => {
-    const data = (e.currentTarget && e.currentTarget.dataset) || e;
-    const { action } = data;
-
-    setFavoriteAction(action, id)
-      .then(() =>
-        action === "mark"
-          ? toastr.success(t("MarkedAsFavorite"))
-          : toastr.success(t("RemovedFromFavorites"))
-      )
-      .catch((err) => toastr.error(err));
-  };
-
-  const lockFile = () =>
-    lockFileAction(id, !locked).catch((err) => toastr.error(err));
-
-  const onClickLinkForPortal = () => {
-    const isFile = !!fileExst;
-    copy(
-      isFile
-        ? canOpenPlayer
-          ? `${window.location.href}&preview=${id}`
-          : webUrl
-        : `${window.location.origin + homepage}/filter?folder=${id}`
-    );
-
-    toastr.success(t("LinkCopySuccess"));
-  };
-
-  const onClickLinkEdit = () => openDocEditor(id, providerKey);
-
-  const onClickDownload = () => {
-    const isFile = !!fileExst && contentLength;
-    isFile
-      ? window.open(viewUrl, "_blank")
-      : downloadAction(t("ArchivingData")).catch((err) => toastr.error(err));
-  };
-
-  const onClickDownloadAs = () => setDownloadDialogVisible(true);
-
-  const onDuplicate = () =>
-    duplicateAction(item, t("CopyOperation")).catch((err) => toastr.error(err));
-
-  const onClickRename = () => {
-    setAction({
-      type: FileAction.Rename,
-      extension: fileExst,
-      id,
-    });
-  };
-
-  const onChangeThirdPartyInfo = () => setThirdpartyInfo(providerKey);
-
-  const onMediaFileClick = (fileId) => {
-    const itemId = typeof fileId !== "object" ? fileId : id;
-    setMediaViewerData({ visible: true, id: itemId });
-  };
-
-  const onClickDelete = () => {
-    if (isThirdPartyFolder) {
-      const splitItem = id.split("-");
-      setRemoveItem({ id: splitItem[splitItem.length - 1], title });
-      setDeleteThirdPartyDialogVisible(true);
-      return;
-    }
-
-    const translations = {
-      deleteOperation: t("DeleteOperation"),
-    };
-
-    fileExst || contentLength
-      ? deleteFileAction(id, folderId, translations)
-          .then(() => toastr.success(t("FileRemoved")))
-          .catch((err) => toastr.error(err))
-      : deleteFolderAction(id, parentId, translations)
-          .then(() => toastr.success(t("FolderRemoved")))
-          .catch((err) => toastr.error(err));
-  };
-
-  const rowContextClick = () => {
-    onSelectItem(item);
-  };
-
-  const getFilesContextOptions = useCallback(() => {
-    const isSharable = access !== 1 && access !== 0;
-    return contextOptions.map((option) => {
-      switch (option) {
-        case "open":
-          return {
-            key: option,
-            label: t("Open"),
-            icon: "images/catalog.folder.react.svg",
-            onClick: onOpenLocation,
-            disabled: false,
-          };
-        case "show-version-history":
-          return {
-            key: option,
-            label: t("ShowVersionHistory"),
-            icon: "images/history.react.svg",
-            onClick: showVersionHistory,
-            disabled: false,
-          };
-        case "finalize-version":
-          return {
-            key: option,
-            label: t("FinalizeVersion"),
-            icon: "images/history-finalized.react.svg",
-            onClick: finalizeVersion,
-            disabled: false,
-          };
-        case "separator0":
-        case "separator1":
-        case "separator2":
-        case "separator3":
-          return { key: option, isSeparator: true };
-        case "open-location":
-          return {
-            key: option,
-            label: t("OpenLocation"),
-            icon: "images/download-as.react.svg",
-            onClick: onOpenLocation,
-            disabled: false,
-          };
-        case "mark-as-favorite":
-          return {
-            key: option,
-            label: t("MarkAsFavorite"),
-            icon: "images/favorites.react.svg",
-            onClick: onClickFavorite,
-            disabled: false,
-            "data-action": "mark",
-            action: "mark",
-          };
-        case "block-unblock-version":
-          return {
-            key: option,
-            label: t("UnblockVersion"),
-            icon: "images/lock.react.svg",
-            onClick: lockFile,
-            disabled: false,
-          };
-        case "sharing-settings":
-          return {
-            key: option,
-            label: t("SharingSettings"),
-            icon: "images/catalog.shared.react.svg",
-            onClick: onClickShare,
-            disabled: isSharable,
-          };
-        case "send-by-email":
-          return {
-            key: option,
-            label: t("SendByEmail"),
-            icon: "/static/images/mail.react.svg",
-            disabled: true,
-          };
-        case "owner-change":
-          return {
-            key: option,
-            label: t("ChangeOwner"),
-            icon: "images/catalog.user.react.svg",
-            onClick: onOwnerChange,
-            disabled: false,
-          };
-        case "link-for-portal-users":
-          return {
-            key: option,
-            label: t("LinkForPortalUsers"),
-            icon: "/static/images/invitation.link.react.svg",
-            onClick: onClickLinkForPortal,
-            disabled: false,
-          };
-        case "edit":
-          return {
-            key: option,
-            label: t("Edit"),
-            icon: "/static/images/access.edit.react.svg",
-            onClick: onClickLinkEdit,
-            disabled: false,
-          };
-        case "preview":
-          return {
-            key: option,
-            label: t("Preview"),
-            icon: "EyeIcon",
-            onClick: onClickLinkEdit,
-            disabled: true,
-          };
-        case "view":
-          return {
-            key: option,
-            label: t("View"),
-            icon: "/static/images/eye.react.svg",
-            onClick: onMediaFileClick,
-            disabled: false,
-          };
-        case "download":
-          return {
-            key: option,
-            label: t("Download"),
-            icon: "images/download.react.svg",
-            onClick: onClickDownload,
-            disabled: false,
-          };
-        case "download-as":
-          return {
-            key: option,
-            label: t("DownloadAs"),
-            icon: "images/download-as.react.svg",
-            onClick: onClickDownloadAs,
-            disabled: false,
-          };
-        case "move-to":
-          return {
-            key: option,
-            label: t("MoveTo"),
-            icon: "images/move.react.svg",
-            onClick: onMoveAction,
-            disabled: false,
-          };
-        case "restore":
-          return {
-            key: option,
-            label: t("Restore"),
-            icon: "images/move.react.svg",
-            onClick: onMoveAction,
-            disabled: false,
-          };
-        case "copy-to":
-          return {
-            key: option,
-            label: t("Copy"),
-            icon: "/static/images/copy.react.svg",
-            onClick: onCopyAction,
-            disabled: false,
-          };
-        case "copy":
-          return {
-            key: option,
-            label: t("Duplicate"),
-            icon: "/static/images/copy.react.svg",
-            onClick: onDuplicate,
-            disabled: false,
-          };
-        case "rename":
-          return {
-            key: option,
-            label: t("Rename"),
-            icon: "images/rename.react.svg",
-            onClick: onClickRename,
-            disabled: false,
-          };
-        case "change-thirdparty-info":
-          return {
-            key: option,
-            label: t("ThirdPartyInfo"),
-            icon: "/static/images/access.edit.react.svg",
-            onClick: onChangeThirdPartyInfo,
-            disabled: false,
-          };
-        case "delete":
-          return {
-            key: option,
-            label: isThirdPartyFolder ? t("DeleteThirdParty") : t("Delete"),
-            icon: "/static/images/catalog.trash.react.svg",
-            onClick: onClickDelete,
-            disabled: false,
-          };
-        case "remove-from-favorites":
-          return {
-            key: option,
-            label: t("RemoveFromFavorites"),
-            icon: "images/favorites.react.svg",
-            onClick: onClickFavorite,
-            disabled: false,
-            "data-action": "remove",
-            action: "remove",
-          };
-        default:
-          break;
-      }
-
-      return undefined;
-    });
-  }, [contextOptions, item]);
-
-  const onDropZoneUpload = (files, uploadToFolder) => {
-    const folderId = uploadToFolder ? uploadToFolder : selectedFolderId;
-
-    dragging && setDragging(false);
-    startUpload(files, folderId, t);
-  };
-
-  const onDrop = (items) => {
-    if (!fileExst) {
-      onDropZoneUpload(items, id);
-    } else {
-      onDropZoneUpload(items, selectedFolderId);
-    }
-  };
-
-  const onMouseDown = (e) => {
-    if (!draggable) {
-      return;
-    }
-
-    if (
-      window.innerWidth < 1025 ||
-      e.target.tagName === "rect" ||
-      e.target.tagName === "path"
-    ) {
-      return;
-    }
-    const mouseButton = e.which
-      ? e.which !== 1
-      : e.button
-      ? e.button !== 0
-      : false;
-    const label = e.currentTarget.getAttribute("label");
-    if (mouseButton || e.currentTarget.tagName !== "DIV" || label) {
-      return;
-    }
-
-    setTooltipPosition(e.pageX, e.pageY);
-    setStartDrag(true);
-  };
-
-  const isMobile = sectionWidth < 500;
-  const isEdit =
-    !!actionType && actionId === id && fileExst === actionExtension;
-  const contextOptionsProps =
-    !isEdit && contextOptions && contextOptions.length > 0
-      ? {
-          contextOptions: getFilesContextOptions(),
-        }
-      : {};
-
-  const isDragging = isFolder && access < 2 && !isRecycleBin;
-  const checkedProps = isEdit || id <= 0 ? {} : { checked };
-  const element = getItemIcon(isEdit || id <= 0);
-  const displayShareButton = isMobile ? "26px" : !canShare ? "38px" : "96px";
-  let className = isDragging ? " droppable" : "";
-  if (draggable) className += " draggable not-selectable";
-
-  let value = fileExst || contentLength ? `file_${id}` : `folder_${id}`;
-  value += draggable ? "_draggable" : "";
-
-  const sharedButton =
-    !canShare || (isPrivacy && !fileExst) || isEdit || id <= 0 || isMobile
-      ? null
-      : getSharedButton(shared);
-
-  return (
-    <div ref={props.selectableRef}>
-      <DragAndDrop
-        value={value}
-        className={className}
-        onDrop={onDrop}
-        onMouseDown={onMouseDown}
-        dragging={dragging && isDragging}
-        {...contextOptionsProps}
-      >
-        <StyledSimpleFilesRow
-          key={id}
-          data={item}
-          element={element}
-          sectionWidth={sectionWidth}
-          contentElement={sharedButton}
-          onSelect={onContentRowSelect}
-          rowContextClick={rowContextClick}
-          isPrivacy={isPrivacy}
-          {...checkedProps}
-          {...contextOptionsProps}
-          contextButtonSpacerWidth={displayShareButton}
-        >
-          <FilesRowContent item={item} sectionWidth={sectionWidth} />
-        </StyledSimpleFilesRow>
-      </DragAndDrop>
-    </div>
-  );
-});
-
-export default inject(
-  (
-    {
-      auth,
-      filesStore,
-      treeFoldersStore,
-      selectedFolderStore,
-      dialogsStore,
-      versionHistoryStore,
-      filesActionsStore,
-      mediaViewerDataStore,
-      uploadDataStore,
-    },
-    { item }
-  ) => {
-    const { isTabletView } = auth.settingsStore;
-    const { type, extension, id } = filesStore.fileActionStore;
-    const { isRecycleBinFolder, isPrivacyFolder } = treeFoldersStore;
-
-    const {
-      setSharingPanelVisible,
-      setChangeOwnerPanelVisible,
-      setRemoveItem,
-      setDeleteThirdPartyDialogVisible,
-      setMoveToPanelVisible,
-      setCopyPanelVisible,
-      setDownloadDialogVisible,
-    } = dialogsStore;
-
-    const {
-      selection,
-      canShare,
-      openDocEditor,
-      fileActionStore,
-      dragging,
-      setDragging,
-      setStartDrag,
-      setTooltipPosition,
-    } = filesStore;
-
-    const { isRootFolder, id: selectedFolderId } = selectedFolderStore;
-    const { setIsVerHistoryPanel, fetchFileVersions } = versionHistoryStore;
-    const { setAction } = fileActionStore;
-
-    const selectedItem = selection.find(
-      (x) => x.id === item.id && x.fileExst === item.fileExst
-    );
-
-    const isFolder = selectedItem
-      ? false
-      : item.fileExst || item.contentLength
-      ? false
-      : true;
-
-    const draggable =
-      !isRecycleBinFolder && selectedItem && selectedItem.id !== id;
-
-    const {
-      deleteFileAction,
-      deleteFolderAction,
-      lockFileAction,
-      finalizeVersionAction,
-      duplicateAction,
-      setFavoriteAction,
-      openLocationAction,
-      selectRowAction,
-      setThirdpartyInfo,
-      onSelectItem,
-      downloadAction,
-    } = filesActionsStore;
-
-    const { setMediaViewerData } = mediaViewerDataStore;
-    const { startUpload } = uploadDataStore;
-
-    return {
-      dragging,
-      actionType: type,
-      actionExtension: extension,
-      isPrivacy: isPrivacyFolder,
-      isRecycleBin: isRecycleBinFolder,
-      isRootFolder,
-      canShare,
-      checked: selection.some((el) => el.id === item.id),
-      isFolder,
-      draggable,
-      isItemsSelected: !!selection.length,
-      homepage: config.homepage,
-      isTabletView,
-      actionId: fileActionStore.id,
-      setSharingPanelVisible,
-      setChangeOwnerPanelVisible,
-      setRemoveItem,
-      setDeleteThirdPartyDialogVisible,
-      setMoveToPanelVisible,
-      setCopyPanelVisible,
-      setDownloadDialogVisible,
-      openDocEditor,
-      setIsVerHistoryPanel,
-      fetchFileVersions,
-      setAction,
-      deleteFileAction,
-      deleteFolderAction,
-      lockFileAction,
-      finalizeVersionAction,
-      duplicateAction,
-      setFavoriteAction,
-      openLocationAction,
-      selectRowAction,
-      setThirdpartyInfo,
-      setMediaViewerData,
-      selectedFolderId,
-      setDragging,
-      setStartDrag,
-      startUpload,
-      onSelectItem,
-      setTooltipPosition,
-      downloadAction,
-    };
-  }
-)(withTranslation("Home")(observer(withRouter(SimpleFilesRow))));
->>>>>>> 69fb5202
+`;