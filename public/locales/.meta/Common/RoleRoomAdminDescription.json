{
  "key_path": "RoleRoomAdminDescription",
  "content": "Room admins can create and manage the assigned rooms, invite new users, and assign roles of room admin and lower. All admins have access to the {{sectionName}} section.",
  "content_en_sha1_hash": "9a3722d73aa3935ca6a26779438b5b1f420f67b4",
  "created_at": "2025-05-19T21:30:48.104Z",
<<<<<<< HEAD
  "updated_at": "2025-10-03T10:07:12.016Z",
=======
  "updated_at": "2025-10-03T13:19:30.830Z",
>>>>>>> 4e3ade75
  "comment": {
    "text": "This translation key is used to describe the role and responsibilities of a Room Admin in the product. It appears as part of an access options menu in the UI, informing users about their permissions and roles within the system.",
    "is_auto": true,
    "updated_at": "2025-05-20T09:34:34.578Z"
  },
  "usage": [
    {
      "file_path": "/packages/shared/utils/common.ts",
      "line_number": 1298,
      "context": "productName: t(\"Common:ProductName\"),\n sectionName: t(\"Common:MyDocuments\"),\n });\n \n if (isRoomAdmin)\n return t(\"Common:RoleRoomAdminDescription\", {\n sectionName: t(\"Common:MyDocuments\"),\n });\n \n if (isCollaborator) return t(\"Common:RoleNewUserDescription\");",
      "module": "/packages/shared"
    },
    {
      "file_path": "/packages/shared/utils/getAccessOptions.ts",
      "line_number": 56,
      "context": "const getRoomAdminDescription = (roomType: RoomsType, t: TTranslation) => {\n switch (roomType) {\n case RoomsType.FormRoom:\n return t(\"Common:RoleRoomAdminFormRoomDescription\");\n case None:\n return t(\"Common:RoleRoomAdminDescription\", {\n sectionName: t(\"Common:MyDocuments\"),\n });\n default:\n return t(\"Common:RoleRoomManagerDescription\");\n }",
      "module": "/packages/shared"
    }
  ],
  "languages": {
    "en": {
      "ai_translated": false,
      "ai_model": null,
      "ai_spell_check_issues": [],
      "approved_at": null
    },
    "ar-SA": {
      "ai_translated": false,
      "ai_model": null,
      "ai_spell_check_issues": [
        {
          "type": "incorrect_translation",
          "description": "The phrase \"assign roles of room admin and lower\" is not perfectly translated. 'وما دونها' technically means 'and below', but in the context of roles and permissions, it doesn't fully convey the intended meaning of 'lower' roles. It might be misinterpreted.",
          "suggestion": "يمكن لمسؤولي الغرف إنشاء الغرف المخصصة وإدارتها، ودعوة مستخدمين جدد، وتعيين أدوار مسؤول الغرفة والمستويات الأدنى. (or) يمكن لمسؤولي الغرف إنشاء الغرف المخصصة وإدارتها، ودعوة مستخدمين جدد، وتعيين أدوار مسؤول الغرفة ومستويات أقل."
        }
      ],
      "approved_at": null
    },
    "az": {
      "ai_translated": false,
      "ai_model": null,
      "ai_spell_check_issues": [
        {
          "type": "spelling",
          "description": "The word 'idarəçilərin' is likely a typo. It should be 'idarəetməçilərinin'.",
          "suggestion": "idarəetməçilərinin"
        },
        {
          "type": "grammar",
          "description": "The phrase 'otaq administratoruna və aşağı səviyyəli şəxslərə rollar təyin edə bilər' is grammatically awkward. A more natural phrasing would be 'otaq administratoru və aşağı səviyyəli rolverənlərə rollar təyin edə bilər' or 'otaq administratoru və daha aşağı səviyyəli istifadəçilərə rollar təyin edə bilər'.",
          "suggestion": "otaq administratoru və daha aşağı səviyyəli istifadəçilərə rollar təyin edə bilər"
        }
      ],
      "approved_at": null
    },
    "bg": {
      "ai_translated": false,
      "ai_model": null,
      "ai_spell_check_issues": [
        {
          "type": "incorrect_translation",
          "description": "The phrase 'assign roles of room admin and lower' is not accurately translated. 'assign roles of room admin and lower' is translated as 'да присвояват роли на администратор (или по-нисши) на стая'. It should more directly translate to something like 'да назначават роли на администратори на стаята или по-нисък ранг'.",
          "suggestion": "да назначават роли на администратори на стаята или по-нисък ранг"
        }
      ],
      "approved_at": null
    },
    "cs": {
      "ai_translated": false,
      "ai_model": null,
      "ai_spell_check_issues": [],
      "approved_at": null
    },
    "de": {
      "ai_translated": false,
      "ai_model": null,
      "ai_spell_check_issues": [
        {
          "type": "formatting",
          "description": "The German translation uses 'Bereich' for 'section'. While technically correct, 'Bereich' is often used for broader areas. 'Abschnitt' might be more accurate depending on the context of {{sectionName}}.",
          "suggestion": "Consider using 'Abschnitt' instead of 'Bereich' for a more precise translation of 'section'."
        }
      ],
      "approved_at": null
    },
    "el-GR": {
      "ai_translated": false,
      "ai_model": null,
      "ai_spell_check_issues": [],
      "approved_at": null
    },
    "es": {
      "ai_translated": false,
      "ai_model": null,
      "ai_spell_check_issues": [],
      "approved_at": null
    },
    "fi": {
      "ai_translated": false,
      "ai_model": null,
      "ai_spell_check_issues": [
        {
          "type": "incorrect_translation",
          "description": "The phrase 'Room admins' is translated as 'Huoneiden järjestelmänvalvojat'. While technically correct, it's a bit clunky. A more natural Finnish phrasing might be 'Huoneen ylläpitäjät' or 'Huonejärjestelmänvalvojat'.",
          "suggestion": "Consider using 'Huoneen ylläpitäjät' or 'Huonejärjestelmänvalvojat' for a more fluent translation."
        },
        {
          "type": "incorrect_translation",
          "description": "The phrase 'assign roles of room admin and lower' is translated as 'osoittaa huoneen järjestelmänvalvojia ja alempia rooleja'. 'Alemmat roolit' sounds somewhat formal and might be better rephrased to convey a sense of hierarchy in roles more naturally.",
          "suggestion": "Consider rephrasing as 'osoittaa huoneen järjestelmänvalvojia ja alemman tason rooleja' or 'osoittaa huoneen järjestelmänvalvojia ja alempia käyttäjärooleja'."
        }
      ],
      "approved_at": null
    },
    "fr": {
      "ai_translated": false,
      "ai_model": null,
      "ai_spell_check_issues": [
        {
          "type": "incorrect_translation",
          "description": "The phrase \"d'inférieur\" is an awkward and imprecise translation of \"lower\" in the context of roles. It literally means \"inferior\".",
          "suggestion": "Consider using a more appropriate term like \"subordonnés\", \"de niveau inférieur\", or rephrase the sentence to avoid the comparison altogether (e.g., 'attribuer des rôles d'administrateur de salle et de rôles moins élevés')."
        }
      ],
      "approved_at": null
    },
    "hy-AM": {
      "ai_translated": false,
      "ai_model": null,
      "ai_spell_check_issues": [
        {
          "type": "incorrect_translation",
          "description": "The phrase \"assign roles of room admin and lower\" is not accurately translated. \"ավելի ցածր դերեր\" can be interpreted as 'lower roles' in general, not specifically 'room admin and lower'.",
          "suggestion": "Սենյակի ադմինիստրատորի և ցածր կարգի դերեր:"
        },
        {
          "type": "formatting",
          "description": "The Armenian translation lacks the same flow and sentence structure as the English. It feels slightly more literal and less natural.",
          "suggestion": "Սենյակի ադմինիստրատորները կարող են ստեղծել և կառավարել հատկացված սենյակները, հրավիրել նոր օգտատերեր և շնորհել սենյակի ադմինիստրատորի և ցածր կարգի դերեր: Բոլոր ադմինները մուտք ունեն {{sectionName}} բաժին:"
        }
      ],
      "approved_at": null
    },
    "it": {
      "ai_translated": false,
      "ai_model": null,
      "ai_spell_check_issues": [],
      "approved_at": null
    },
    "ja-JP": {
      "ai_translated": false,
      "ai_model": null,
      "ai_spell_check_issues": [
        {
          "type": "incorrect_translation",
          "description": "The phrase 'assign roles of room admin and lower' is not perfectly conveyed. 'それ以下の役割' is a bit awkward. A more natural translation would be 'ルーム管理者以下の役割'.",
          "suggestion": "ルーム管理者以下の役割を割り当てることができます。"
        },
        {
          "type": "formatting",
          "description": "The Japanese translation consistently uses 'ルーム管理者は' which is slightly repetitive. While acceptable, consider varying the phrasing for better flow.",
          "suggestion": "ルーム管理者は割り当てられたルームを作成および管理し、新しいユーザーを招待し、ルーム管理者以下の役割を割り当てることができます。{{sectionName}}セクションにはルーム管理者もアクセスできます。"
        }
      ],
      "approved_at": null
    },
    "ko-KR": {
      "ai_translated": false,
      "ai_model": null,
      "ai_spell_check_issues": [],
      "approved_at": null
    },
    "lo-LA": {
      "ai_translated": false,
      "ai_model": null,
      "ai_spell_check_issues": [
        {
          "type": "formatting",
          "description": "The Lao translation uses commas (,) instead of periods (.) to separate clauses. This is not standard Lao punctuation.",
          "suggestion": "Replace commas with periods for better readability and adherence to Lao punctuation rules. For example, change ',ເຊີນຜູ້ໃຊ້ໃໝ່,' to '.ເຊີນຜູ້ໃຊ້ໃໝ່.'"
        },
        {
          "type": "spelling",
          "description": "While 'ບັນດາ' is a valid Lao word, it's a bit formal for this context. Using it repeatedly ('ບັນດາຜູ້ປົກຄອງຫ້ອງ' and 'ບັນດາຜູ້ປົກຄອງທັງໝົດ') can sound overly stiff.",
          "suggestion": "Consider replacing 'ບັນດາ' with a less formal term like 'ຜູ້ປົກຄອງ' or 'ເຈົ້າຂອງຫ້ອງ' in some instances to make the text more conversational. Evaluate the best option based on the specific tone desired."
        }
      ],
      "approved_at": null
    },
    "lv": {
      "ai_translated": false,
      "ai_model": null,
      "ai_spell_check_issues": [
        {
          "type": "incorrect_translation",
          "description": "The phrase 'assign roles of room admin and lower' is not accurately translated. 'Zemāka līmeņa funkcijas' implies functions, but the English refers to 'roles'.",
          "suggestion": "Telpu administratori var izveidot un pārvaldīt piešķirtās telpas, uzaicināt jaunus lietotājus un piešķirt telpas administratora un zemāka līmeņa **pielaiksnēšanas tiesības**."
        }
      ],
      "approved_at": null
    },
    "nl": {
      "ai_translated": false,
      "ai_model": null,
      "ai_spell_check_issues": [],
      "approved_at": null
    },
    "pl": {
      "ai_translated": false,
      "ai_model": null,
      "ai_spell_check_issues": [],
      "approved_at": null
    },
    "pt": {
      "ai_translated": false,
      "ai_model": null,
      "ai_spell_check_issues": [],
      "approved_at": null
    },
    "pt-BR": {
      "ai_translated": false,
      "ai_model": null,
      "ai_spell_check_issues": [],
      "approved_at": null
    },
    "ro": {
      "ai_translated": false,
      "ai_model": null,
      "ai_spell_check_issues": [
        {
          "type": "formatting",
          "description": "The Romanian translation uses 'și' multiple times, creating a slightly clunky feel. While grammatically correct, it can be improved for flow.",
          "suggestion": "Consider restructuring the sentence to avoid repetitive 'și'. For example: 'Administratorii sălii pot crea și gestiona sălile atribuite, invita noi utilizatori și pot atribui roluri de administrator sală și de nivel inferior. Toți administratorii pot accesa secțiunea {{sectionName}}.'"
        },
        {
          "type": "incorrect_translation",
          "description": "The term 'lower' is translated a bit literally.  A more natural Romanian equivalent for 'lower' in the context of roles might be 'inferior' or 'mai puține privilegii'.",
          "suggestion": "Replace 'de nivel inferior' with 'cu privilegii mai puține' or 'inferioare'."
        }
      ],
      "approved_at": null
    },
    "ru": {
      "ai_translated": false,
      "ai_model": null,
      "ai_spell_check_issues": [
        {
          "type": "grammar",
          "description": "The sentence 'Администраторы комнат могут создавать комнаты и управлять назначенными комнатами...' is slightly awkward. While grammatically correct, it repeats 'комнаты' unnecessarily.",
          "suggestion": "Администраторы комнат могут создавать и управлять назначенными комнатами..."
        },
        {
          "type": "incorrect_translation",
          "description": "The phrase 'ниже своего уровня' (below their level) in relation to roles is a bit literal and less natural in Russian.  It implies the admins themselves have a level.",
          "suggestion": "Администраторы комнат могут назначать роли администратора комнаты и нижестоящие роли."
        },
        {
          "type": "formatting",
          "description": "The repeated use of '.' at the end of each sentence makes it feel disjointed.  Russian prefers a more flowing style.",
          "suggestion": "Combine sentences with conjunctions where appropriate for a smoother read. For instance, 'Администраторы комнат могут создавать и управлять назначенными комнатами, приглашать новых пользователей и назначать роли администратора комнаты и нижестоящие роли. Доступ к разделу {{sectionName}} имеют все администраторы.' could be rewritten to flow better."
        }
      ],
      "approved_at": null
    },
    "si": {
      "ai_translated": false,
      "ai_model": null,
      "ai_spell_check_issues": [
        {
          "type": "incorrect_translation",
          "description": "The phrase \"කාමරයට පත් කිරීම\" (kamaratata patha kirima) translates to 'assigning to the room' which is not the intended meaning of 'create and manage'. It implies a pre-existing room.",
          "suggestion": "කාමරයන් නිර්මාණය කිරීම හා පරිපාලනය කිරීම (kamaran nirmanaya kirima ha paripalanaya kirima) - 'Creating and managing rooms'"
        },
        {
          "type": "incorrect_translation",
          "description": "The phrase \"වැඩ සිටුවීම\" (veda situvima) doesn't accurately convey the meaning of 'invite'. It literally means 'to establish in work' or 'settling someone in a job'.",
          "suggestion": "අමතන්නවුන් (amatannawan) - 'invitees' or  ප්‍රවේශපත් ලබා දීම (prave sapath laba dima) - 'granting access'"
        },
        {
          "type": "incorrect_translation",
          "description": "The phrase \"පරිච්ඡේදයට ප්‍රවේශය ඇත\" (paricchayadathya praveshaya atha) is a literal translation of 'access to the section'. It sounds unnatural in Sinhala. It needs to be a more idiomatic expression.",
          "suggestion": "සියලු පරිපාලකයින්ට {{sectionName}} ක්ෂේත්‍රයට පිවිසිය හැකිය (siyallu paripalakayinta {{sectionName}} kshetriyata pivisiya hadiya) - 'All admins have access to the {{sectionName}} area.'"
        }
      ],
      "approved_at": null
    },
    "sk": {
      "ai_translated": false,
      "ai_model": null,
      "ai_spell_check_issues": [],
      "approved_at": null
    },
    "sl": {
      "ai_translated": false,
      "ai_model": null,
      "ai_spell_check_issues": [],
      "approved_at": null
    },
    "sr-Cyrl-RS": {
      "ai_translated": false,
      "ai_model": null,
      "ai_spell_check_issues": [
        {
          "type": "spelling",
          "description": "The word 'собама' (sobama) is accusative plural, but it should be in the dative plural, 'собіма' (sobima) to correctly reflect 'assigned rooms'.",
          "suggestion": "Администратори собе могу креирати и управљати додељеним собом."
        },
        {
          "type": "grammar",
          "description": "The phrase 'доделити улоге администратора собе и ниже' is grammatically awkward. A more natural phrasing would be 'доделити улоге администратора собе и нижег ранга'.",
          "suggestion": "Администратори собе могу креирати и управљати додељеним собама, позвати нове кориснике и доделити улоге администратора собе и нижег ранга."
        }
      ],
      "approved_at": null
    },
    "sr-Latn-RS": {
      "ai_translated": false,
      "ai_model": null,
      "ai_spell_check_issues": [
        {
          "type": "incorrect_translation",
          "description": "The phrase \"assign roles of room admin and lower\" is not accurately translated. \"Niže\" doesn't quite convey the meaning of 'lower' in terms of roles. It's a bit ambiguous.",
          "suggestion": "Administratori sobe mogu kreirati i upravljati dodeljenim sobama, pozvati nove korisnike i dodeliti uloge administratora sobe i nižeg ranga."
        },
        {
          "type": "formatting",
          "description": "The Serbian translation uses a full stop (.) after 'sobe' and 'odeljku'. While grammatically correct, the English original uses a comma (,) after 'rooms' and 'section'. Maintaining consistency is preferred.",
          "suggestion": "Administratori sobe mogu kreirati i upravljati dodeljenim sobama, pozvati nove korisnike i dodeliti uloge administratora sobe i nižeg ranga. Svi administratori imaju pristup {{sectionName}}, odeljku."
        }
      ],
      "approved_at": null
    },
    "tr": {
      "ai_translated": false,
      "ai_model": null,
      "ai_spell_check_issues": [],
      "approved_at": null
    },
    "uk-UA": {
      "ai_translated": false,
      "ai_model": null,
      "ai_spell_check_issues": [],
      "approved_at": null
    },
    "vi": {
      "ai_translated": false,
      "ai_model": null,
      "ai_spell_check_issues": [
        {
          "type": "incorrect_translation",
          "description": "The phrase 'assign roles of room admin and lower' is not accurately translated. 'Cấp dưới' translates to 'subordinates' or 'lower levels' but doesn't fully convey the nuance of roles *below* room admin.",
          "suggestion": "Quản trị viên phòng có thể tạo và quản lý các phòng được chỉ định, mời người dùng mới và chỉ định vai trò quản trị viên phòng và các vai trò có quyền thấp hơn."
        }
      ],
      "approved_at": null
    },
    "zh-CN": {
      "ai_translated": false,
      "ai_model": null,
      "ai_spell_check_issues": [
        {
          "type": "formatting",
          "description": "The phrase '板块' (ban kuai) for 'section' might be too informal depending on the overall tone of the application. A more formal translation like '部分' (bu fen) or '区域' (qu yu) might be more appropriate.",
          "suggestion": "Consider using '部分' or '区域' instead of '板块'."
        }
      ],
      "approved_at": null
    }
  }
}<|MERGE_RESOLUTION|>--- conflicted
+++ resolved
@@ -3,11 +3,7 @@
   "content": "Room admins can create and manage the assigned rooms, invite new users, and assign roles of room admin and lower. All admins have access to the {{sectionName}} section.",
   "content_en_sha1_hash": "9a3722d73aa3935ca6a26779438b5b1f420f67b4",
   "created_at": "2025-05-19T21:30:48.104Z",
-<<<<<<< HEAD
-  "updated_at": "2025-10-03T10:07:12.016Z",
-=======
   "updated_at": "2025-10-03T13:19:30.830Z",
->>>>>>> 4e3ade75
   "comment": {
     "text": "This translation key is used to describe the role and responsibilities of a Room Admin in the product. It appears as part of an access options menu in the UI, informing users about their permissions and roles within the system.",
     "is_auto": true,
