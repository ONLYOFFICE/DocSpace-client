import { makeAutoObservable, runInAction } from "mobx";
import api from "@docspace/common/api";
import {
  AppServerConfig,
  FileType,
  FilterType,
  FolderType,
  FileStatus,
  RoomSearchArea,
  RoomsType,
  RoomsProviderType,
} from "@docspace/common/constants";
import history from "@docspace/common/history";
import { combineUrl } from "@docspace/common/utils";
import { updateTempContent } from "@docspace/common/utils";
import { isMobile, isMobileOnly } from "react-device-detect";
import toastr from "@docspace/components/toast/toastr";
import config from "PACKAGE_FILE";
import { thumbnailStatuses } from "@docspace/client/src/helpers/filesConstants";
import { openDocEditor as openEditor } from "@docspace/client/src/helpers/filesUtils";
import { getCategoryUrl } from "SRC_DIR/helpers/utils";
import {
  getCategoryType,
  getCategoryTypeByFolderType,
} from "SRC_DIR/helpers/utils";
import { isDesktop } from "@docspace/components/utils/device";
import { getContextMenuKeysByType } from "SRC_DIR/helpers/plugins";
import { PluginContextMenuItemType } from "SRC_DIR/helpers/plugins/constants";
import { getArchiveRoomRoleActions } from "@docspace/common/utils/actions";

const { FilesFilter, RoomsFilter } = api;
const storageViewAs = localStorage.getItem("viewAs");

let requestCounter = 0;

class FilesStore {
  authStore;

  selectedFolderStore;
  treeFoldersStore;
  filesSettingsStore;
  thirdPartyStore;

  accessRightsStore;

  isLoaded = false;
  isLoading = false;

  viewAs =
    isMobile && storageViewAs !== "tile" ? "row" : storageViewAs || "table";

  dragging = false;
  privacyInstructions = "https://www.onlyoffice.com/private-rooms.aspx";

  isInit = false;
  isUpdatingRowItem = false;
  passwordEntryProcess = false;

  tooltipPageX = 0;
  tooltipPageY = 0;
  startDrag = false;

  firstLoad = true;
  alreadyFetchingRooms = false;

  files = [];
  folders = [];

  selection = [];
  bufferSelection = null;
  selected = "close";

  filter = FilesFilter.getDefault(); //TODO: FILTER
  roomsFilter = RoomsFilter.getDefault();

  categoryType = getCategoryType(window.location);

  loadTimeout = null;
  hotkeyCaret = null;
  hotkeyCaretStart = null;
  activeFiles = [];
  activeFolders = [];

  firstElemChecked = false;
  headerBorder = false;

  enabledHotkeys = true;

  createdItem = null;
  scrollToItem = null;

  isLoadingFilesFind = false;
  pageItemsLength = null;
  isHidePagination = false;
  trashIsEmpty = false;
  filesIsLoading = false;

  isEmptyPage = false;

  constructor(
    authStore,
    selectedFolderStore,
    treeFoldersStore,
    filesSettingsStore,
    thirdPartyStore,
    accessRightsStore
  ) {
    const pathname = window.location.pathname.toLowerCase();
    this.isEditor = pathname.indexOf("doceditor") !== -1;

    makeAutoObservable(this);
    this.authStore = authStore;

    this.selectedFolderStore = selectedFolderStore;
    this.treeFoldersStore = treeFoldersStore;
    this.filesSettingsStore = filesSettingsStore;
    this.thirdPartyStore = thirdPartyStore;
    this.accessRightsStore = accessRightsStore;

    const { socketHelper, withPaging } = authStore.settingsStore;

    socketHelper.on("s:modify-folder", async (opt) => {
      console.log("[WS] s:modify-folder", opt);

      if (this.isLoading) return;

      switch (opt?.cmd) {
        case "create":
          if (opt?.type == "file" && opt?.id) {
            const foundIndex = this.files.findIndex((x) => x.id === opt?.id);
            if (foundIndex > -1) return;

            const file = JSON.parse(opt?.data);

            if (this.selectedFolderStore.id !== file.folderId) return;

            const fileInfo = await api.files.getFileInfo(file.id);

            console.log("[WS] create new file", fileInfo.id, fileInfo.title);

            const newFiles = [fileInfo, ...this.files];

            if (newFiles.length > this.filter.pageCount && withPaging) {
              newFiles.pop(); // Remove last
            }

            this.setFiles(newFiles);
          }
          break;
        case "update":
          if (opt?.type == "file" && opt?.data) {
            const file = JSON.parse(opt?.data);

            if (!file || !file.id) return;

            this.getFileInfo(file.id); //this.setFile(file);

            console.log("[WS] update file", file.id, file.title);

            if (this.selection) {
              const foundIndex = this.selection?.findIndex(
                (x) => x.id === file.id
              );
              if (foundIndex > -1) {
                runInAction(() => {
                  this.selection[foundIndex] = file;
                });
              }
            }

            if (this.bufferSelection) {
              const foundIndex = [this.bufferSelection].findIndex(
                (x) => x.id === file.id
              );
              if (foundIndex > -1) {
                runInAction(() => {
                  this.bufferSelection[foundIndex] = file;
                });
              }
            }
          }
          break;
        case "delete":
          if (opt?.type == "file" && opt?.id) {
            const foundIndex = this.files.findIndex((x) => x.id === opt?.id);
            if (foundIndex == -1) return;

            console.log(
              "[WS] delete file",
              this.files[foundIndex].id,
              this.files[foundIndex].title
            );

            this.setFiles(
              this.files.filter((_, index) => {
                return index !== foundIndex;
              })
            );

            const newFilter = this.filter.clone();
            newFilter.total -= 1;
            this.setFilter(newFilter);

            // Hide pagination when deleting files
            runInAction(() => {
              this.isHidePagination = true;
            });

            runInAction(() => {
              if (
                this.files.length === 0 &&
                this.folders.length === 0 &&
                this.pageItemsLength > 1
              ) {
                this.isLoadingFilesFind = true;
              }
            });
          }
          break;
      }
    });

    socketHelper.on("refresh-folder", (id) => {
      if (!id || this.isLoading) return;

      //console.log(
      //  `selected folder id ${this.selectedFolderStore.id} an changed folder id ${id}`
      //);

      if (this.selectedFolderStore.id == id) {
        console.log("[WS] refresh-folder", id);
        this.fetchFiles(id, this.filter);
      }
    });

    socketHelper.on("s:markasnew-folder", ({ folderId, count }) => {
      console.log(`[WS] markasnew-folder ${folderId}:${count}`);

      const foundIndex =
        folderId && this.folders.findIndex((x) => x.id === folderId);
      if (foundIndex == -1) return;

      runInAction(() => {
        this.folders[foundIndex].new = count >= 0 ? count : 0;
        this.treeFoldersStore.fetchTreeFolders();
      });
    });

    socketHelper.on("s:markasnew-file", ({ fileId, count }) => {
      console.log(`[WS] markasnew-file ${fileId}:${count}`);

      const foundIndex = fileId && this.files.findIndex((x) => x.id === fileId);
      if (foundIndex == -1) return;

      this.updateFileStatus(
        foundIndex,
        count > 0
          ? this.files[foundIndex].fileStatus | FileStatus.IsNew
          : this.files[foundIndex].fileStatus & ~FileStatus.IsNew
      );
      this.treeFoldersStore.fetchTreeFolders();
    });

    //WAIT FOR RESPONSES OF EDITING FILE
    socketHelper.on("s:start-edit-file", (id) => {
      const foundIndex = this.files.findIndex((x) => x.id === id);
      if (foundIndex == -1) return;

      console.log(`[WS] s:start-edit-file`, id, this.files[foundIndex].title);

      this.updateSelectionStatus(
        id,
        this.files[foundIndex].fileStatus | FileStatus.IsEditing,
        true
      );

      this.updateFileStatus(
        foundIndex,
        this.files[foundIndex].fileStatus | FileStatus.IsEditing
      );
    });

    socketHelper.on("s:stop-edit-file", (id) => {
      const foundIndex = this.files.findIndex((x) => x.id === id);
      if (foundIndex == -1) return;

      console.log(`[WS] s:stop-edit-file`, id, this.files[foundIndex].title);

      this.updateSelectionStatus(
        id,
        this.files[foundIndex].fileStatus & ~FileStatus.IsEditing,
        false
      );

      this.updateFileStatus(
        foundIndex,
        this.files[foundIndex].fileStatus & ~FileStatus.IsEditing
      );

      if (typeof id == "string") {
        this.getFileInfo(id);
      } else {
        this.createThumbnail(id);
      }
    });
  }

  updateSelectionStatus = (id, status, isEditing) => {
    const index = this.selection.findIndex((x) => x.id === id);

    if (index !== -1) {
      this.selection[index].fileStatus = status;
      this.selection[index].isEditing = isEditing;
    }
  };

  addActiveItems = (files, folders) => {
    if (folders && folders.length) {
      if (!this.activeFolders.length) {
        this.setActiveFolders(folders);
      } else {
        folders.map((item) => this.activeFolders.push(item));
      }
    }

    if (files && files.length) {
      if (!this.activeFiles.length) {
        this.setActiveFiles(files);
      } else {
        files.map((item) => this.activeFiles.push(item));
      }
    }
  };

  setActiveFiles = (activeFiles) => {
    this.activeFiles = activeFiles;
  };

  setActiveFolders = (activeFolders) => {
    this.activeFolders = activeFolders;
  };

  setIsLoaded = (isLoaded) => {
    this.isLoaded = isLoaded;
  };

  setViewAs = (viewAs) => {
    this.viewAs = viewAs;
    localStorage.setItem("viewAs", viewAs);
  };

  setPageItemsLength = (pageItemsLength) => {
    this.pageItemsLength = pageItemsLength;
  };

  setDragging = (dragging) => {
    this.dragging = dragging;
  };

  setIsLoading = (isLoading) => {
    this.isLoading = isLoading;
  };

  setTooltipPosition = (tooltipPageX, tooltipPageY) => {
    this.tooltipPageX = tooltipPageX;
    this.tooltipPageY = tooltipPageY;
  };

  setStartDrag = (startDrag) => {
    this.selection = this.selection.filter(
      (x) => !x.providerKey || x.id !== x.rootFolderId
    ); // removed root thirdparty folders
    this.startDrag = startDrag;
  };

  setIsEmptyPage = (isEmptyPage) => {
    this.isEmptyPage = isEmptyPage;
  };

  get tooltipOptions() {
    if (!this.dragging) return null;

    const selectionLength = this.selection.length;
    const elementTitle = selectionLength && this.selection[0].title;
    const singleElement = selectionLength === 1;
    const filesCount = singleElement ? elementTitle : selectionLength;
    const { isShareFolder, isCommonFolder } = this.treeFoldersStore;

    let operationName;

    if (this.authStore.isAdmin && isShareFolder) {
      operationName = "copy";
    } else if (!this.authStore.isAdmin && (isShareFolder || isCommonFolder)) {
      operationName = "copy";
    } else {
      operationName = "move";
    }

    return {
      filesCount,
      operationName,
    };
  }

  initFiles = () => {
    if (this.isInit) return;

    const { isAuthenticated, settingsStore } = this.authStore;
    const { getFilesSettings } = this.filesSettingsStore;

    const {
      getPortalCultures,
      getIsEncryptionSupport,
      getEncryptionKeys,
      //setModuleInfo,
      isDesktopClient,
    } = settingsStore;

    //setModuleInfo(config.homepage, config.id);

    const requests = [];

    updateTempContent();
    if (!isAuthenticated) {
      return this.setIsLoaded(true);
    } else {
      updateTempContent(isAuthenticated);
    }

    if (!this.isEditor) {
      requests.push(
        getPortalCultures(),
        this.treeFoldersStore.fetchTreeFolders()
      );

      if (isDesktopClient) {
        requests.push(getIsEncryptionSupport(), getEncryptionKeys());
      }
    }
    requests.push(getFilesSettings());
    requests.push(this.getIsEmptyTrash());

    return Promise.all(requests).then(() => this.setIsInit(true));
  };

  setIsInit = (isInit) => {
    this.isInit = isInit;
  };

  reset = () => {
    this.isInit = false;
    this.isLoaded = false;
    this.isLoading = false;
    this.firstLoad = true;

    this.alreadyFetchingRooms = false;

    this.files = [];
    this.folders = [];

    this.selection = [];
    this.bufferSelection = null;
    this.selected = "close";
  };
  setFirstLoad = (firstLoad) => {
    this.firstLoad = firstLoad;
  };

  setFiles = (files) => {
    const { socketHelper } = this.authStore.settingsStore;
    if (files.length === 0 && this.files.length === 0) return;

    if (this.files?.length > 0) {
      socketHelper.emit({
        command: "unsubscribe",
        data: {
          roomParts: this.files.map((f) => `FILE-${f.id}`),
          individual: true,
        },
      });
    }

    this.files = files;

    if (this.files?.length > 0) {
      socketHelper.emit({
        command: "subscribe",
        data: {
          roomParts: this.files.map((f) => `FILE-${f.id}`),
          individual: true,
        },
      });

      this.files?.forEach((file) =>
        console.log("[WS] subscribe to file's changes", file.id, file.title)
      );
    }
  };

  setFolders = (folders) => {
    const { socketHelper } = this.authStore.settingsStore;
    if (folders.length === 0 && this.folders.length === 0) return;

    if (this.folders?.length > 0) {
      socketHelper.emit({
        command: "unsubscribe",
        data: {
          roomParts: this.folders.map((f) => `DIR-${f.id}`),
          individual: true,
        },
      });
    }

    this.folders = folders;

    if (this.folders?.length > 0) {
      socketHelper.emit({
        command: "subscribe",
        data: {
          roomParts: this.folders.map((f) => `DIR-${f.id}`),
          individual: true,
        },
      });
    }
  };

  getFileIndex = (id) => {
    const index = this.files.findIndex((x) => x.id === id);
    return index;
  };

  updateFileStatus = (index, status) => {
    if (index < 0) return;

    this.files[index].fileStatus = status;
  };

  setFile = (file) => {
    const index = this.files.findIndex((x) => x.id === file.id);
    if (index !== -1) this.files[index] = file;
  };

  updateSelection = (id) => {
    const indexFileList = this.filesList.findIndex(
      (filelist) => filelist.id === id
    );
    const indexSelectedRoom = this.selection.findIndex(
      (room) => room.id === id
    );

    if (~indexFileList && ~indexSelectedRoom) {
      this.selection[indexSelectedRoom] = this.filesList[indexFileList];
    }
    if (this.bufferSelection) {
      this.bufferSelection = this.filesList.find(
        (file) => file.id === this.bufferSelection.id
      );
    }
  };

  setFolder = (folder) => {
    const index = this.folders.findIndex((x) => x.id === folder.id);
    if (index !== -1) this.folders[index] = folder;

    this.updateSelection(folder.id);
  };

  getFilesChecked = (file, selected) => {
    if (!file.parentId) {
      if (this.activeFiles.includes(file.id)) return false;
    } else {
      if (this.activeFolders.includes(file.id)) return false;
    }

    const type = file.fileType;
    const roomType = file.roomType;

    switch (selected) {
      case "all":
        return true;
      case FilterType.FoldersOnly.toString():
        return file.parentId;
      case FilterType.DocumentsOnly.toString():
        return type === FileType.Document;
      case FilterType.PresentationsOnly.toString():
        return type === FileType.Presentation;
      case FilterType.SpreadsheetsOnly.toString():
        return type === FileType.Spreadsheet;
      case FilterType.ImagesOnly.toString():
        return type === FileType.Image;
      case FilterType.MediaOnly.toString():
        return type === FileType.Video || type === FileType.Audio;
      case FilterType.ArchiveOnly.toString():
        return type === FileType.Archive;
      case FilterType.FilesOnly.toString():
        return type || !file.parentId;
      case `room-${RoomsType.FillingFormsRoom}`:
        return roomType === RoomsType.FillingFormsRoom;
      case `room-${RoomsType.CustomRoom}`:
        return roomType === RoomsType.CustomRoom;
      case `room-${RoomsType.EditingRoom}`:
        return roomType === RoomsType.EditingRoom;
      case `room-${RoomsType.ReviewRoom}`:
        return roomType === RoomsType.ReviewRoom;
      case `room-${RoomsType.ReadOnlyRoom}`:
        return roomType === RoomsType.ReadOnlyRoom;
      default:
        return false;
    }
  };

  getFilesBySelected = (files, selected) => {
    let newSelection = [];
    files.forEach((file) => {
      const checked = this.getFilesChecked(file, selected);

      if (checked) newSelection.push(file);
    });

    return newSelection;
  };

  setSelected = (selected) => {
    if (selected === "close" || selected === "none") {
      this.setBufferSelection(null);
      this.setHotkeyCaretStart(null);
      this.setHotkeyCaret(null);
    }

    this.selected = selected;
    const files = this.filesList;
    this.selection = this.getFilesBySelected(files, selected);
  };

  setHotkeyCaret = (hotkeyCaret) => {
    if (hotkeyCaret || this.hotkeyCaret) {
      this.hotkeyCaret = hotkeyCaret;
    }
  };

  setHotkeyCaretStart = (hotkeyCaretStart) => {
    this.hotkeyCaretStart = hotkeyCaretStart;
  };

  setSelection = (selection) => {
    this.selection = selection;
  };

  setBufferSelection = (bufferSelection) => {
    this.bufferSelection = bufferSelection;
  };

  //TODO: FILTER
  setFilesFilter = (filter) => {
    const key = `UserFilter=${this.authStore.userStore.user.id}`;
    const value = `${filter.sortBy},${filter.pageCount},${filter.sortOrder}`;
    localStorage.setItem(key, value);

    this.setFilterUrl(filter);
    this.filter = filter;

    runInAction(() => {
      if (filter && this.isHidePagination) {
        this.isHidePagination = false;
      }
    });

    runInAction(() => {
      if (filter && this.isLoadingFilesFind) {
        this.isLoadingFilesFind = false;
      }
    });
  };

  setRoomsFilter = (filter) => {
    const key = `UserRoomsFilter=${this.authStore.userStore.user.id}`;
    const value = `${filter.sortBy},${filter.pageCount},${filter.sortOrder}`;
    localStorage.setItem(key, value);

    if (!this.authStore.settingsStore.withPaging) filter.pageCount = 100;

    this.setFilterUrl(filter, true);
    this.roomsFilter = filter;

    runInAction(() => {
      if (filter && this.isHidePagination) {
        this.isHidePagination = false;
      }
    });

    runInAction(() => {
      if (filter && this.isLoadingFilesFind) {
        this.isLoadingFilesFind = false;
      }
    });
  };

  setFilter = (filter) => {
    if (!this.authStore.settingsStore.withPaging) filter.pageCount = 100;
    this.filter = filter;
  };

  setFilesOwner = (folderIds, fileIds, ownerId) => {
    return api.files.setFileOwner(folderIds, fileIds, ownerId);
  };

  setFilterUrl = (filter) => {
    const filterParamsStr = filter.toUrlParams();

    const url = getCategoryUrl(this.categoryType, filter.folder);

    const pathname = `${url}?${filterParamsStr}`;

    // console.log("setFilterUrl", {
    //   categoryType: this.categoryType,
    //   url,
    //   filterParamsStr,
    // });

    history.push(
      combineUrl(AppServerConfig.proxyURL, config.homepage, pathname)
    );
  };

  isEmptyLastPageAfterOperation = (newSelection) => {
    const { isRoomsFolder, isArchiveFolder } = this.treeFoldersStore;

    const selection =
      newSelection || this.selection?.length || [this.bufferSelection].length;

    const filter =
      isRoomsFolder || isArchiveFolder ? this.roomsFilter : this.filter;

    return (
      selection &&
      filter.page > 0 &&
      !filter.hasNext() &&
      selection === this.files.length + this.folders.length
    );
  };

  resetFilterPage = () => {
    const { isRoomsFolder, isArchiveFolder } = this.treeFoldersStore;

    let newFilter;

    newFilter =
      isRoomsFolder || isArchiveFolder
        ? this.roomsFilter.clone()
        : this.filter.clone();

    newFilter.page--;

    return newFilter;
  };

  refreshFiles = () => {
    return this.fetchFiles(this.selectedFolderStore.id, this.filter);
  };

  fetchFiles = (
    folderId,
    filter,
    clearFilter = true,
    withSubfolders = false,
    clearSelection = true
  ) => {
    const { setSelectedNode } = this.treeFoldersStore;

    this.scrollToTop();

    const filterData = filter ? filter.clone() : FilesFilter.getDefault();
    filterData.folder = folderId;

    if (folderId === "@my" && this.authStore.userStore.user.isVisitor)
      return this.fetchRooms();

    const filterStorageItem =
      this.authStore.userStore.user?.id &&
      localStorage.getItem(`UserFilter=${this.authStore.userStore.user.id}`);

    if (filterStorageItem && !filter) {
      const splitFilter = filterStorageItem.split(",");

      filterData.sortBy = splitFilter[0];
      filterData.pageCount = +splitFilter[1];
      filterData.sortOrder = splitFilter[2];
    }

    if (!this.authStore.settingsStore.withPaging) {
      filterData.page = 0;
      filterData.pageCount = 100;
    }

    setSelectedNode([folderId + ""]);

    return api.files
      .getFolder(folderId, filterData)
      .then(async (data) => {
        filterData.total = data.total;

        if (data.total > 0) {
          const lastPage = filterData.getLastPage();

          if (filterData.page > lastPage) {
            filterData.page = lastPage;

            return this.fetchFiles(
              folderId,
              filterData,
              clearFilter,
              withSubfolders
            );
          }
        }

        runInAction(() => {
          this.categoryType = getCategoryTypeByFolderType(
            data.current.rootFolderType,
            data.current.parentId
          );
        });

        this.setFilesFilter(filterData); //TODO: FILTER

        const isPrivacyFolder =
          data.current.rootFolderType === FolderType.Privacy;

        runInAction(() => {
          this.setFolders(isPrivacyFolder && isMobile ? [] : data.folders);
          this.setFiles(isPrivacyFolder && isMobile ? [] : data.files);
        });

        if (clearFilter) {
          if (clearSelection) {
            this.setSelected("close");
          }
        }

        const navigationPath = await Promise.all(
          data.pathParts.map(async (folder) => {
            const { Rooms, Archive } = FolderType;

            let folderId = folder;

            if (
              data.current.providerKey &&
              data.current.rootFolderType === Rooms &&
              this.treeFoldersStore.sharedRoomId
            ) {
              folderId = this.treeFoldersStore.sharedRoomId;
            }

            const folderInfo =
              data.current.id === folderId
                ? data.current
                : await api.files.getFolderInfo(folderId);

            const {
              id,
              title,
              roomType,
              rootFolderId,
              rootFolderType,
            } = folderInfo;

            const isRootRoom =
              rootFolderId === id &&
              (rootFolderType === Rooms || rootFolderType === Archive);

            return {
              id: folderId,
              title,
              isRoom: !!roomType,
              isRootRoom,
            };
          })
        ).then((res) => {
          return res
            .filter((item, index) => index !== res.length - 1)
            .reverse();
        });

        this.selectedFolderStore.setSelectedFolder({
          folders: data.folders,
          ...data.current,
          pathParts: data.pathParts,
          navigationPath: navigationPath,
          ...{ new: data.new },
        });

        const selectedFolder = {
          selectedFolder: { ...this.selectedFolderStore },
        };

        this.viewAs === "tile" && this.createThumbnails();

        if (this.createdItem) {
          const newItem = this.filesList.find(
            (item) => item.id === this.createdItem.id
          );

          if (newItem) {
            this.setBufferSelection(newItem);
            this.setScrollToItem({
              id: newItem.id,
              type: this.createdItem.type,
            });
          }

          this.setCreatedItem(null);
        }

        return Promise.resolve(selectedFolder);
      })
      .catch((err) => {
        console.error(err);
        toastr.error(err);

        if (requestCounter > 0) return;

        requestCounter++;
        setTimeout(() => {
          window.location.href = combineUrl(
            AppServerConfig.proxyURL,
            config.homepage,
            "/rooms/shared/"
          );
        }, 5000);
      });
  };

  fetchRooms = (
    folderId,
    filter,
    clearFilter = true,
    withSubfolders = false,
    clearSelection = true
  ) => {
    const { setSelectedNode, roomsFolderId } = this.treeFoldersStore;

    const filterData = !!filter ? filter.clone() : RoomsFilter.getDefault();

    const filterStorageItem = localStorage.getItem(
      `UserRoomsFilter=${this.authStore.userStore.user.id}`
    );

    if (filterStorageItem && !filter) {
      const splitFilter = filterStorageItem.split(",");

      filterData.sortBy = splitFilter[0];
      filterData.pageCount = +splitFilter[1];
      filterData.sortOrder = splitFilter[2];
    }

    if (!this.authStore.settingsStore.withPaging) {
      filterData.page = 0;
      filterData.pageCount = 100;
    }

    if (folderId) setSelectedNode([folderId + ""]);

    const request = () =>
      api.rooms
        .getRooms(filterData)
        .then(async (data) => {
          if (!folderId) setSelectedNode([data.current.id + ""]);

          filterData.total = data.total;

          if (data.total > 0) {
            const lastPage = filterData.getLastPage();

            if (filterData.page > lastPage) {
              filterData.page = lastPage;

              return this.fetchRooms(folderId, filterData);
            }
          }

          runInAction(() => {
            this.categoryType = getCategoryTypeByFolderType(
              data.current.rootFolderType,
              data.current.parentId
            );
          });

          this.setRoomsFilter(filterData);

          runInAction(() => {
            this.setFolders(data.folders);
            this.setFiles([]);
          });

          if (clearFilter) {
            if (clearSelection) {
              this.setSelected("close");
            }
          }

          this.selectedFolderStore.setSelectedFolder({
            folders: data.folders,
            ...data.current,
            pathParts: data.pathParts,
            navigationPath: [],
            ...{ new: data.new },
          });

          const selectedFolder = {
            selectedFolder: { ...this.selectedFolderStore },
          };

          this.viewAs === "tile" && this.createThumbnails();

          if (this.createdItem) {
            const newItem = this.filesList.find(
              (item) => item.id === this.createdItem.id
            );

            if (newItem) {
              this.setBufferSelection(newItem);
              this.setScrollToItem({
                id: newItem.id,
                type: this.createdItem.type,
              });
            }

            this.setCreatedItem(null);
          }

          this.updateRoomLoadingLogo();

          return Promise.resolve(selectedFolder);
        })
        .catch((err) => {
          toastr.error(err);
        });

    return request();
  };

  setAlreadyFetchingRooms = (alreadyFetchingRooms) => {
    this.alreadyFetchingRooms = alreadyFetchingRooms;
  };

  isFileSelected = (fileId, parentId) => {
    const item = this.selection.find(
      (x) => x.id === fileId && x.parentId === parentId
    );

    return item !== undefined;
  };

  selectFile = (file) => {
    const { id, parentId } = file;
    const isFileSelected = this.isFileSelected(id, parentId);
    if (!isFileSelected) this.selection.push(file);
  };

  deselectFile = (file) => {
    const { id, parentId } = file;
    const isFileSelected = this.isFileSelected(id, parentId);
    if (isFileSelected) {
      let selectionIndex = this.selection.findIndex(
        (x) => x.parentId === parentId && x.id === id
      );

      if (selectionIndex !== -1) {
        this.selection = this.selection.filter(
          (x, index) => index !== selectionIndex
        );
      }
    }
  };

  removeOptions = (options, toRemoveArray) =>
    options.filter((o) => !toRemoveArray.includes(o));

  removeSeparator = (options) => {
    const newOptions = options.map((o, index) => {
      if (index === 0 && o.includes("separator")) {
        return false;
      }

      if (index === options.length - 1 && o.includes("separator")) {
        return false;
      }

      if (
        o?.includes("separator") &&
        options[index + 1].includes("separator")
      ) {
        return false;
      }

      return o;
    });

    return newOptions.filter((o) => o);
  };

  getFilesContextOptions = (item, canOpenPlayer) => {
    const isFile = !!item.fileExst || item.contentLength;
    const isRoom = !!item.roomType;
    const isFavorite =
      (item.fileStatus & FileStatus.IsFavorite) === FileStatus.IsFavorite;

    const isThirdPartyItem = !!item.providerKey;
    const hasNew =
      item.new > 0 || (item.fileStatus & FileStatus.IsNew) === FileStatus.IsNew;
    const canConvert = this.filesSettingsStore.extsConvertible[item.fileExst];
    const isEncrypted = item.encrypted;
    const isDocuSign = false; //TODO: need this prop;
    const isEditing =
      (item.fileStatus & FileStatus.IsEditing) === FileStatus.IsEditing;
    // const isFileOwner =
    //   item.createdBy?.id === this.authStore.userStore.user?.id;

    const { isRecycleBinFolder, isMy, isArchiveFolder } = this.treeFoldersStore;

    const { canFormFillingDocs } = this.filesSettingsStore;

    const { enablePlugins } = this.authStore.settingsStore;

    const isThirdPartyFolder =
      item.providerKey && item.id === item.rootFolderId;

    const isMyFolder = isMy(item.rootFolderType);

    const { isDesktopClient } = this.authStore.settingsStore;

    const pluginAllKeys =
      enablePlugins && getContextMenuKeysByType(PluginContextMenuItemType.All);

    const canRenameItem = this.accessRightsStore.canRenameItem({
      ...item,
      ...isFile,
    });

    const canMove = this.accessRightsStore.canMoveItems({
      ...item,
      ...{ editing: isEditing },
    });

    const canDelete = this.accessRightsStore.canDeleteItems({
      ...item,
      ...{ editing: isEditing },
    });

    const canCopy = this.accessRightsStore.canCopyItems(item);
    const canCreateCopy = this.accessRightsStore.canDuplicateFile(item);

    if (isFile) {
      const shouldFillForm = canFormFillingDocs(item.fileExst);
      const canLockFile = this.accessRightsStore.canLockFile(item);
      const canChangeVersionFileHistory = this.accessRightsStore.canChangeVersionFileHistory(
        { ...item, ...{ editing: isEditing } }
      );

      const canViewVersionFileHistory = this.accessRightsStore.canViewVersionFileHistory(
        item
      );
      const canFillForm = this.accessRightsStore.canFillForm(item);

      const canEditFile = this.accessRightsStore.canEditFile(item);
      const isMasterForm = item.fileExst === ".docxf";
      const canMakeForm = this.accessRightsStore.canMakeForm(item);

      let fileOptions = [
        //"open",
        "select",
        "fill-form",
        "edit",
        "preview",
        "view",
        "make-form",
        "separator0",
        // "sharing-settings",
        // "external-link",
        "owner-change",
        // "link-for-portal-users",
        "send-by-email",
        "docu-sign",
        "version", //category
        "finalize-version",
        "show-version-history",
        "show-info",
        "block-unblock-version", //need split
        "separator1",
        "open-location",
        "mark-read",
        // "mark-as-favorite",
        // "remove-from-favorites",
        "download",
        "download-as",
        "convert",
        "move", //category
        "move-to",
        "copy-to",
        "copy",
        "restore",
        "rename",
        "separator2",
        // "unsubscribe",
        "delete",
      ];

      if (!canLockFile) {
        fileOptions = this.removeOptions(fileOptions, [
          "block-unblock-version",
        ]);
      }

      if (!canChangeVersionFileHistory) {
        fileOptions = this.removeOptions(fileOptions, ["finalize-version"]);
      }

      if (!canViewVersionFileHistory) {
        fileOptions = this.removeOptions(fileOptions, ["show-version-history"]);
      }

      if (!canChangeVersionFileHistory && !canViewVersionFileHistory) {
        fileOptions = this.removeOptions(fileOptions, ["version"]);
        if (item.rootFolderType === FolderType.Archive) {
          fileOptions = this.removeOptions(fileOptions, ["separator0"]);
        }
      }

      if (!canRenameItem) {
        fileOptions = this.removeOptions(fileOptions, ["rename"]);
      }

      if (canOpenPlayer || !canEditFile) {
        fileOptions = this.removeOptions(fileOptions, ["edit"]);
      }

      if (!(shouldFillForm && canFillForm)) {
        fileOptions = this.removeOptions(fileOptions, ["fill-form"]);
      }

      if (!canDelete) {
        fileOptions = this.removeOptions(fileOptions, ["delete"]);
      }

      if (!canMove) {
        fileOptions = this.removeOptions(fileOptions, ["move-to"]);
      }

      if (!canCopy) {
        fileOptions = this.removeOptions(fileOptions, ["copy-to"]);
      }

      if (!canCreateCopy) {
        fileOptions = this.removeOptions(fileOptions, ["copy"]);
      }
      if (!canMove && !canCopy && !canCreateCopy) {
        fileOptions = this.removeOptions(fileOptions, ["move"]);
      }

      if (!(isMasterForm && canMakeForm))
        fileOptions = this.removeOptions(fileOptions, ["make-form"]);

      if (item.rootFolderType === FolderType.Archive) {
        fileOptions = this.removeOptions(fileOptions, [
          "mark-read",
          "mark-as-favorite",
          "remove-from-favorites",
        ]);
      }

      if (!canConvert) {
        fileOptions = this.removeOptions(fileOptions, ["download-as"]);
      }

      if (!canConvert || isEncrypted) {
        fileOptions = this.removeOptions(fileOptions, ["convert"]);
      }

      if (!canOpenPlayer) {
        fileOptions = this.removeOptions(fileOptions, ["view"]);
      } else {
        fileOptions = this.removeOptions(fileOptions, ["preview"]);
      }

      if (!isDocuSign) {
        fileOptions = this.removeOptions(fileOptions, ["docu-sign"]);
      }

      if (
        isEditing ||
        item.rootFolderType === FolderType.Archive
        // ||
        // (isFavoritesFolder && !isFavorite) ||
        // isFavoritesFolder ||
        // isRecentFolder
      )
        fileOptions = this.removeOptions(fileOptions, ["separator2"]);

      // if (isFavorite) {
      //   fileOptions = this.removeOptions(fileOptions, ["mark-as-favorite"]);
      // } else {
      //   fileOptions = this.removeOptions(fileOptions, [
      //     "remove-from-favorites",
      //   ]);

      //   if (isFavoritesFolder) {
      //     fileOptions = this.removeOptions(fileOptions, ["mark-as-favorite"]);
      //   }
      // }

      if (isEncrypted) {
        fileOptions = this.removeOptions(fileOptions, [
          "open",
          // "link-for-portal-users",
          // "external-link",
          "send-by-email",
          "mark-as-favorite",
        ]);
      }

      // if (isFavoritesFolder || isRecentFolder) {
      //   fileOptions = this.removeOptions(fileOptions, [
      //     //"unsubscribe",
      //   ]);
      // }

      if (isRecycleBinFolder) {
        fileOptions = this.removeOptions(fileOptions, [
          "open",
          "open-location",
          "view",
          "preview",
          //"link-for-portal-users",
          //"sharing-settings",
          //"external-link",
          "send-by-email",
          "mark-read",
          // "mark-as-favorite",
          // "remove-from-favorites",
          "separator0",
          "separator1",
        ]);
      } else {
        fileOptions = this.removeOptions(fileOptions, ["restore"]);

        if (enablePlugins) {
          const pluginFilesKeys = getContextMenuKeysByType(
            PluginContextMenuItemType.Files
          );

          pluginAllKeys &&
            pluginAllKeys.forEach((key) => fileOptions.push(key));
          pluginFilesKeys &&
            pluginFilesKeys.forEach((key) => fileOptions.push(key));
        }
      }

      if (!this.canShareOwnerChange(item)) {
        fileOptions = this.removeOptions(fileOptions, ["owner-change"]);
      }

      if (isThirdPartyItem) {
        fileOptions = this.removeOptions(fileOptions, ["owner-change"]);
      }

      if (!hasNew) {
        fileOptions = this.removeOptions(fileOptions, ["mark-read"]);
      }

      if (
        !(
          // isRecentFolder ||
          // isFavoritesFolder ||
          (isMyFolder && (this.filterType || this.filterSearch))
        )
      ) {
        fileOptions = this.removeOptions(fileOptions, ["open-location"]);
      }

      // if (isPrivacyFolder) {
      //   fileOptions = this.removeOptions(fileOptions, [
      //     "preview",
      //     "view",
      //     "separator0",
      //     "download-as",
      //   ]);

      //   // if (!isDesktopClient) {
      //   //   fileOptions = this.removeOptions(fileOptions, ["sharing-settings"]);
      //   // }
      // }

      fileOptions = this.removeSeparator(fileOptions);

      return fileOptions;
    } else if (isRoom) {
      const canInviteUserInRoom = this.accessRightsStore.canInviteUserInRoom(
        item
      );
      const canRemoveRoom = this.accessRightsStore.canRemoveRoom(item);

      const canArchiveRoom = this.accessRightsStore.canArchiveRoom(item);
      const canPinRoom = this.accessRightsStore.canPinRoom(item);

      const canEditRoom = this.accessRightsStore.canEditRoom(item);

      const canViewRoomInfo = this.accessRightsStore.canViewRoomInfo(item);

      let roomOptions = [
        "select",
        "separator0",
        "link-for-room-members",
        "reconnect-storage",
        "edit-room",
        "invite-users-to-room",
        "room-info",
        "pin-room",
        "unpin-room",
        "separator1",
        "archive-room",
        "unarchive-room",
        "delete",
      ];

      if (!canEditRoom) {
        roomOptions = this.removeOptions(roomOptions, [
          "edit-room",
          "reconnect-storage",
        ]);
      }

      if (!canInviteUserInRoom) {
        roomOptions = this.removeOptions(roomOptions, ["invite-users-to-room"]);
      }

      if (!canArchiveRoom) {
        roomOptions = this.removeOptions(roomOptions, [
          "archive-room",
          "unarchive-room",
        ]);
      }

      if (!canRemoveRoom) {
        roomOptions = this.removeOptions(roomOptions, ["delete"]);
      }

      if (!canArchiveRoom && !canRemoveRoom) {
        roomOptions = this.removeOptions(roomOptions, ["separator1"]);
      }

      if (!item.providerKey) {
        roomOptions = this.removeOptions(roomOptions, ["reconnect-storage"]);
      }

      if (!canPinRoom) {
        roomOptions = this.removeOptions(roomOptions, [
          "unpin-room",
          "pin-room",
        ]);
      } else {
        item.pinned
          ? (roomOptions = this.removeOptions(roomOptions, ["pin-room"]))
          : (roomOptions = this.removeOptions(roomOptions, ["unpin-room"]));
      }

      if (!canViewRoomInfo) {
        roomOptions = this.removeOptions(roomOptions, ["room-info"]);
      }

      if (isArchiveFolder || item.rootFolderType === FolderType.Archive) {
        roomOptions = this.removeOptions(roomOptions, [
          "archive-room",
          "separator1",
        ]);
      } else {
        roomOptions = this.removeOptions(roomOptions, ["unarchive-room"]);

        if (enablePlugins) {
          const pluginRoomsKeys = getContextMenuKeysByType(
            PluginContextMenuItemType.Rooms
          );

          pluginAllKeys &&
            pluginAllKeys.forEach((key) => roomOptions.push(key));
          pluginRoomsKeys &&
            pluginRoomsKeys.forEach((key) => roomOptions.push(key));
        }
      }

      roomOptions = this.removeSeparator(roomOptions);

      return roomOptions;
    } else {
      let folderOptions = [
        "select",
        "open",
        // "separator0",
        // "sharing-settings",
        "owner-change",
        "show-info",
        // "link-for-portal-users",
        "separator1",
        "open-location",
        "download",
        "move", //category
        "move-to",
        "copy-to",
        "mark-read",
        "restore",
        "rename",
        // "change-thirdparty-info",
        "separator2",
        // "unsubscribe",
        "delete",
      ];

      if (!canRenameItem) {
        folderOptions = this.removeOptions(folderOptions, ["rename"]);
      }

      if (!canDelete) {
        folderOptions = this.removeOptions(folderOptions, ["delete"]);
      }
      if (!canMove) {
        folderOptions = this.removeOptions(folderOptions, ["move-to"]);
      }

      if (!canCopy) {
        folderOptions = this.removeOptions(folderOptions, ["copy-to"]);
      }

      if (!canCreateCopy) {
        folderOptions = this.removeOptions(folderOptions, ["copy"]);
      }

      if (!canMove && !canCopy && !canCreateCopy) {
        folderOptions = this.removeOptions(folderOptions, ["move"]);
      }

      // if (item.rootFolderType === FolderType.Archive) {
      //   folderOptions = this.removeOptions(folderOptions, [
      //     "change-thirdparty-info",
      //     "separator2",
      //   ]);
      // }

      // if (isPrivacyFolder) {
      //   folderOptions = this.removeOptions(folderOptions, [
      //     // "sharing-settings",
      //   ]);
      // }

      if (isRecycleBinFolder) {
        folderOptions = this.removeOptions(folderOptions, [
          "open",
          // "link-for-portal-users",
          // "sharing-settings",
          "mark-read",
          "separator0",
          "separator1",
        ]);
      } else {
        folderOptions = this.removeOptions(folderOptions, ["restore"]);

        if (enablePlugins) {
          const pluginFoldersKeys = getContextMenuKeysByType(
            PluginContextMenuItemType.Folders
          );

          pluginAllKeys &&
            pluginAllKeys.forEach((key) => folderOptions.push(key));
          pluginFoldersKeys &&
            pluginFoldersKeys.forEach((key) => folderOptions.push(key));
        }
      }

      if (!this.canShareOwnerChange(item)) {
        folderOptions = this.removeOptions(folderOptions, ["owner-change"]);
      }

      if (!hasNew) {
        folderOptions = this.removeOptions(folderOptions, ["mark-read"]);
      }

      if (isThirdPartyFolder && isDesktopClient)
        folderOptions = this.removeOptions(folderOptions, ["separator2"]);

      // if (!isThirdPartyFolder)
      //   folderOptions = this.removeOptions(folderOptions, [
      //     "change-thirdparty-info",
      //   ]);

      // if (isThirdPartyItem) {
      //   folderOptions = this.removeOptions(folderOptions, ["owner-change"]);

      //   if (isShareFolder) {
      //     folderOptions = this.removeOptions(folderOptions, [
      //       "change-thirdparty-info",
      //     ]);
      //   } else {
      //     if (isDesktopClient) {
      //       folderOptions = this.removeOptions(folderOptions, [
      //         "change-thirdparty-info",
      //       ]);
      //     }

      //     folderOptions = this.removeOptions(folderOptions, ["remove"]);

      //     if (!item) {
      //       //For damaged items
      //       folderOptions = this.removeOptions(folderOptions, [
      //         "open",
      //         "download",
      //       ]);
      //     }
      //   }
      // } else {
      //   folderOptions = this.removeOptions(folderOptions, [
      //     "change-thirdparty-info",
      //   ]);
      // }

      if (!(isMyFolder && (this.filterType || this.filterSearch))) {
        folderOptions = this.removeOptions(folderOptions, ["open-location"]);
      }

      folderOptions = this.removeSeparator(folderOptions);

      return folderOptions;
    }
  };

  addFileToRecentlyViewed = (fileId) => {
    if (this.treeFoldersStore.isPrivacyFolder) return Promise.resolve();
    return api.files.addFileToRecentlyViewed(fileId);
  };

  createFile = (folderId, title, templateId, formId) => {
    return api.files
      .createFile(folderId, title, templateId, formId)
      .then((file) => {
        return Promise.resolve(file);
      });
  };

  createFolder(parentFolderId, title) {
    return api.files.createFolder(parentFolderId, title);
  }

  createRoom(roomParams) {
    return api.rooms.createRoom(roomParams);
  }

  createRoomInThirdpary(thirpartyFolderId, roomParams) {
    return api.rooms.createRoomInThirdpary(thirpartyFolderId, roomParams);
  }

  editRoom(id, roomParams) {
    return api.rooms.editRoom(id, roomParams);
  }

  addTagsToRoom(id, tagArray) {
    return api.rooms.addTagsToRoom(id, tagArray);
  }

  removeTagsFromRoom(id, tagArray) {
    return api.rooms.removeTagsFromRoom(id, tagArray);
  }

  calculateRoomLogoParams(img, x, y, zoom) {
    let imgWidth, imgHeight, dimensions;
    if (img.width > img.height) {
      imgWidth = Math.min(1280, img.width);
      imgHeight = Math.round(img.height / (img.width / imgWidth));
      dimensions = Math.round(imgHeight / zoom);
    } else {
      imgHeight = Math.min(1280, img.height);
      imgWidth = Math.round(img.width / (img.height / imgHeight));
      dimensions = Math.round(imgWidth / zoom);
    }

    const croppedX = Math.round(x * imgWidth - dimensions / 2);
    const croppedY = Math.round(y * imgHeight - dimensions / 2);

    return {
      x: croppedX,
      y: croppedY,
      width: dimensions,
      height: dimensions,
    };
  }

  uploadRoomLogo(formData) {
    return api.rooms.uploadRoomLogo(formData);
  }

  addLogoToRoom(id, icon) {
    return api.rooms.addLogoToRoom(id, icon);
  }

  removeLogoFromRoom(id) {
    return api.rooms.removeLogoFromRoom(id);
  }

  getRoomMembers(id) {
    return api.rooms.getRoomMembers(id);
  }

  updateRoomMemberRole(id, data) {
    return api.rooms.updateRoomMemberRole(id, data);
  }

  getHistory(module, id) {
    return api.rooms.getHistory(module, id);
  }

  getRoomHistory(id) {
    return api.rooms.getRoomHistory(id);
  }

  getFileHistory(id) {
    return api.rooms.getFileHistory(id);
  }

  // updateFolderBadge = (id, count) => {
  //   const folder = this.folders.find((x) => x.id === id);
  //   if (folder) folder.new -= count;
  // };

  // updateFileBadge = (id) => {
  //   const file = this.files.find((x) => x.id === id);
  //   if (file) file.fileStatus = file.fileStatus & ~FileStatus.IsEditing;
  // };

  // updateFilesBadge = () => {
  //   for (let file of this.files) {
  //     file.fileStatus = file.fileStatus & ~FileStatus.IsEditing;
  //   }
  // };

  // updateFoldersBadge = () => {
  //   for (let folder of this.folders) {
  //     folder.new = 0;
  //   }
  // };

  updateRoomPin = (item) => {
    const idx = this.folders.findIndex((folder) => folder.id === item);

    if (idx === -1) return;
    this.folders[idx].pinned = !this.folders[idx].pinned;
  };

  scrollToTop = () => {
    if (this.authStore.settingsStore.withPaging) return;

    const scrollElm = isMobileOnly
      ? document.querySelector("#customScrollBar > .scroll-body")
      : document.querySelector("#sectionScroll > .scroll-body");

    scrollElm && scrollElm.scrollTo(0, 0);
  };

  addFile = (item, isFolder) => {
    const { isRoomsFolder, isArchiveFolder } = this.treeFoldersStore;

    const isRooms = isRoomsFolder || isArchiveFolder;

    const filter = isRooms ? this.roomsFilter.clone() : this.filter.clone();
    filter.total += 1;

    if (isRooms) this.setRoomsFilter(filter);
    else this.setFilter(filter);

    isFolder ? this.folders.unshift(item) : this.files.unshift(item);

    this.scrollToTop();
  };

  removeFiles = (fileIds, folderIds, showToast) => {
    const newFilter = this.filter.clone();
    const deleteCount = (fileIds?.length ?? 0) + (folderIds?.length ?? 0);

    newFilter.startIndex =
      (newFilter.page + 1) * newFilter.pageCount - deleteCount;
    newFilter.pageCount = deleteCount;

    api.files
      .getFolder(newFilter.folder, newFilter)
      .then((res) => {
        const files = fileIds
          ? this.files.filter((x) => !fileIds.includes(x.id))
          : this.files;
        const folders = folderIds
          ? this.folders.filter((x) => !folderIds.includes(x.id))
          : this.folders;

        const newFiles = [...files, ...res.files];
        const newFolders = [...folders, ...res.folders];

        const filter = this.filter.clone();
        filter.total = res.total;

        runInAction(() => {
          this.setFilter(filter);
          this.setFiles(newFiles);
          this.setFolders(newFolders);
        });

        showToast && showToast();
      })
      .catch(() => {
        toastr.error(err);
        console.log("Need page reload");
      });
  };

  updateFile = (fileId, title) => {
    return api.files
      .updateFile(fileId, title)
      .then((file) => this.setFile(file));
  };

  renameFolder = (folderId, title) => {
    return api.files.renameFolder(folderId, title).then((folder) => {
      this.setFolder(folder);
    });
  };

  getFilesCount = () => {
    const { filesCount, foldersCount } = this.selectedFolderStore;
    return filesCount + this.folders ? this.folders.length : foldersCount;
  };

  getServiceFilesCount = () => {
    const filesLength = this.files ? this.files.length : 0;
    const foldersLength = this.folders ? this.folders.length : 0;
    return filesLength + foldersLength;
  };

  canShareOwnerChange = (item) => {
    const userId =
      this.authStore.userStore.user && this.authStore.userStore.user.id;

    if (item.providerKey || !this.hasCommonFolder) {
      return false;
    } else if (this.authStore.isAdmin) {
      return true;
    } else if (item.createdBy.id === userId) {
      return true;
    } else {
      return false;
    }
  };

  get canShare() {
    const folderType = this.selectedFolderStore.rootFolderType;
    const isVisitor =
      (this.authStore.userStore.user &&
        this.authStore.userStore.user.isVisitor) ||
      false;

    if (isVisitor) {
      return false;
    }

    switch (folderType) {
      case FolderType.USER:
        return true;
      case FolderType.SHARE:
        return true;
      case FolderType.COMMON:
        return this.authStore.isAdmin;
      case FolderType.TRASH:
        return false;
      case FolderType.Favorites:
        return true; // false;
      case FolderType.Recent:
        return true; //false;
      case FolderType.Privacy:
        return true;
      default:
        return false;
    }
  }

  get currentFilesCount() {
    const serviceFilesCount = this.getServiceFilesCount();
    const filesCount = this.getFilesCount();
    return this.selectedFolderStore.providerItem
      ? serviceFilesCount
      : filesCount;
  }

  get iconOfDraggedFile() {
    const { getIcon } = this.filesSettingsStore;

    if (this.selection.length === 1) {
      return getIcon(
        24,
        this.selection[0].fileExst,
        this.selection[0].providerKey
      );
    }
    return null;
  }

  get isHeaderVisible() {
    return this.selection.length > 0;
  }

  get isHeaderIndeterminate() {
    const items = [...this.files, ...this.folders];
    return this.isHeaderVisible && this.selection.length
      ? this.selection.length < items.length
      : false;
  }

  get isHeaderChecked() {
    const items = [...this.files, ...this.folders];
    return this.isHeaderVisible && this.selection.length === items.length;
  }

  get hasCommonFolder() {
    return (
      this.treeFoldersStore.commonFolder &&
      this.selectedFolderStore.pathParts &&
      this.treeFoldersStore.commonFolder.id ===
        this.selectedFolderStore.pathParts[0]
    );
  }

  setFirsElemChecked = (checked) => {
    this.firstElemChecked = checked;
  };

  setHeaderBorder = (headerBorder) => {
    this.headerBorder = headerBorder;
  };

  get canCreate() {
    switch (this.selectedFolderStore.rootFolderType) {
      case FolderType.USER:
      case FolderType.Rooms:
        return true;
      case FolderType.SHARE:
        const canCreateInSharedFolder = this.selectedFolderStore.access === 1;
        return (
          !this.selectedFolderStore.isRootFolder && canCreateInSharedFolder
        );
      case FolderType.Privacy:
        return (
          this.authStore.settingsStore.isDesktopClient &&
          this.authStore.settingsStore.isEncryptionSupport
        );
      case FolderType.COMMON:
        return this.authStore.isAdmin;
      case FolderType.Archive:
      case FolderType.TRASH:
      default:
        return false;
    }
  }

  onCreateAddTempItem = (items) => {
    const { getFileIcon, getFolderIcon } = this.filesSettingsStore;
    const { extension, title } = this.fileActionStore;

    if (items.length && items[0].id === -1) return; //TODO: if change media collection from state remove this;

    const iconSize = this.viewAs === "table" ? 24 : 32;
    const icon = extension
      ? getFileIcon(`.${extension}`, iconSize)
      : getFolderIcon(null, iconSize);

    items.unshift({
      id: -1,
      title: title,
      parentId: this.selectedFolderStore.id,
      fileExst: extension,
      icon,
    });
  };

  get filterType() {
    return this.filter.filterType;
  }

  get filterSearch() {
    return this.filter.search;
  }

<<<<<<< HEAD
  getFolderUrl = (id, isFolder) => {
    const url = getCategoryUrl(this.categoryType, id);

    const folderUrl = isFolder
      ? combineUrl(
          AppServerConfig.proxyURL,
          config.homepage,
          `${url}?folder=${id}`
        )
      : null;

    return folderUrl;
=======
  getRoomLogo = async (logoHandlers) => {
    const newLogos = {};

    let disableFetch = false;

    for (let key in logoHandlers) {
      const icon = disableFetch
        ? ""
        : await api.rooms.getLogoIcon(logoHandlers[key]);

      if (!icon) disableFetch = true;

      newLogos[key] = icon ? icon : "";
    }

    return newLogos;
  };

  updateRoomLoadingLogo = async () => {
    const newRooms = await Promise.all(
      this.folders.map(async (f) => {
        const newRoom = JSON.parse(JSON.stringify(f));

        if (!newRoom.isLogoLoading) return newRoom;

        newRoom.isLogoLoading = false;
        newRoom.logo = await this.getRoomLogo(newRoom.logoHandlers);

        return newRoom;
      })
    );

    this.setFolders(newRooms);
>>>>>>> 4629d949
  };

  get filesList() {
    const { getIcon } = this.filesSettingsStore;
    //return [...this.folders, ...this.files];

    const newFolders = [...this.folders];

    newFolders.sort((a, b) => {
      const firstValue = a.roomType ? 1 : 0;
      const secondValue = b.roomType ? 1 : 0;

      return secondValue - firstValue;
    });

    const items = [...newFolders, ...this.files];
    const newItem = items.map((item) => {
      const {
        access,
        comment,
        contentLength,
        created,
        createdBy,
        encrypted,
        fileExst,
        filesCount,
        fileStatus,
        fileType,
        folderId,
        foldersCount,
        id,
        logo,
        logoHandlers,
        isLogoLoading,
        locked,
        parentId,
        pureContentLength,
        rootFolderType,
        rootFolderId,
        shared,
        title,
        updated,
        updatedBy,
        version,
        versionGroup,
        viewUrl,
        webUrl,
        providerKey,
        thumbnailUrl,
        thumbnailStatus,
        canShare,
        canEdit,
        roomType,
        isArchive,
        tags,
        pinned,
      } = item;

      const thirdPartyIcon = this.thirdPartyStore.getThirdPartyIcon(
        item.providerKey,
        "small"
      );

      const providerType =
        RoomsProviderType[
          Object.keys(RoomsProviderType).find((key) => key === item.providerKey)
        ];

      const { canConvert, isMediaOrImage } = this.filesSettingsStore;

      const canOpenPlayer = isMediaOrImage(item.fileExst);

      const previewUrl = canOpenPlayer
        ? combineUrl(
            AppServerConfig.proxyURL,
            config.homepage,
            `/#preview/${id}`
          )
        : null;
      const contextOptions = this.getFilesContextOptions(item, canOpenPlayer);
      const isThirdPartyFolder = providerKey && id === rootFolderId;

      const iconSize = this.viewAs === "table" ? 24 : 32;
      const icon = getIcon(
        iconSize,
        fileExst,
        providerKey,
        contentLength,
        roomType,
        isArchive
      );

      let isFolder = false;
      this.folders.map((x) => {
        if (x.id === item.id && x.parentId === item.parentId) isFolder = true;
      });

      const { isRecycleBinFolder } = this.treeFoldersStore;

      const folderUrl = this.getFolderUrl(id, isFolder);

      const needConvert = canConvert(fileExst);
      const isEditing =
        (item.fileStatus & FileStatus.IsEditing) === FileStatus.IsEditing;

      const docUrl = combineUrl(
        AppServerConfig.proxyURL,
        config.homepage,
        `/doceditor?fileId=${id}${needConvert ? "&action=view" : ""}`
      );

      const href = isRecycleBinFolder
        ? null
        : previewUrl
        ? previewUrl
        : !isFolder
        ? docUrl
        : folderUrl;

      const isRoom = !!roomType;

      return {
        access,
        //checked,
        comment,
        contentLength,
        contextOptions,
        created,
        createdBy,
        encrypted,
        fileExst,
        filesCount,
        fileStatus,
        fileType,
        folderId,
        foldersCount,
        icon,
        id,
        isFolder,
        isLogoLoading,
        logo,
        logoHandlers,
        locked,
        new: item.new,
        parentId,
        pureContentLength,
        rootFolderType,
        rootFolderId,
        //selectedItem,
        shared,
        title,
        updated,
        updatedBy,
        version,
        versionGroup,
        viewUrl,
        webUrl,
        providerKey,
        canOpenPlayer,
        //canShare,
        canShare,
        canEdit,
        thumbnailUrl,
        thumbnailStatus,
        previewUrl,
        folderUrl,
        href,
        isThirdPartyFolder,
        isEditing,
        roomType,
        isRoom,
        isArchive,
        tags,
        pinned,
        thirdPartyIcon,
        providerType,
      };
    });

    return newItem;
  }

  get cbMenuItems() {
    const {
      isImage,
      isVideo,
      isDocument,
      isPresentation,
      isSpreadsheet,
      isArchive,
    } = this.filesSettingsStore;

    let cbMenu = ["all"];
    const filesItems = [...this.files, ...this.folders];

    if (this.folders.length) {
      for (const item of this.folders) {
        switch (item.roomType) {
          case RoomsType.FillingFormsRoom:
            cbMenu.push(`room-${RoomsType.FillingFormsRoom}`);
            break;
          case RoomsType.CustomRoom:
            cbMenu.push(`room-${RoomsType.CustomRoom}`);
            break;
          case RoomsType.EditingRoom:
            cbMenu.push(`room-${RoomsType.EditingRoom}`);
            break;
          case RoomsType.ReviewRoom:
            cbMenu.push(`room-${RoomsType.ReviewRoom}`);
            break;
          case RoomsType.ReadOnlyRoom:
            cbMenu.push(`room-${RoomsType.ReadOnlyRoom}`);
            break;
          default:
            cbMenu.push(FilterType.FoldersOnly);
        }
      }
    }

    for (let item of filesItems) {
      if (isDocument(item.fileExst)) cbMenu.push(FilterType.DocumentsOnly);
      else if (isPresentation(item.fileExst))
        cbMenu.push(FilterType.PresentationsOnly);
      else if (isSpreadsheet(item.fileExst))
        cbMenu.push(FilterType.SpreadsheetsOnly);
      else if (isImage(item.fileExst)) cbMenu.push(FilterType.ImagesOnly);
      else if (isVideo(item.fileExst)) cbMenu.push(FilterType.MediaOnly);
      else if (isArchive(item.fileExst)) cbMenu.push(FilterType.ArchiveOnly);
    }

    const hasFiles = cbMenu.some(
      (elem) =>
        elem !== "all" &&
        elem !== `room-${FilterType.FoldersOnly}` &&
        elem !== `room-${RoomsType.FillingFormsRoom}` &&
        elem !== `room-${RoomsType.CustomRoom}` &&
        elem !== `room-${RoomsType.EditingRoom}` &&
        elem !== `room-${RoomsType.ReviewRoom}` &&
        elem !== `room-${RoomsType.ReadOnlyRoom}`
    );

    if (hasFiles) cbMenu.push(FilterType.FilesOnly);

    cbMenu = cbMenu.filter((item, index) => cbMenu.indexOf(item) === index);

    return cbMenu;
  }

  getCheckboxItemLabel = (t, key) => {
    switch (key) {
      case "all":
        return t("All");
      case FilterType.FoldersOnly:
        return t("Translations:Folders");
      case FilterType.DocumentsOnly:
        return t("Common:Documents");
      case FilterType.PresentationsOnly:
        return t("Translations:Presentations");
      case FilterType.SpreadsheetsOnly:
        return t("Translations:Spreadsheets");
      case FilterType.ImagesOnly:
        return t("Images");
      case FilterType.MediaOnly:
        return t("Media");
      case FilterType.ArchiveOnly:
        return t("Archives");
      case FilterType.FilesOnly:
        return t("AllFiles");
      case `room-${RoomsType.FillingFormsRoom}`:
        return t("FillingFormRooms");
      case `room-${RoomsType.CustomRoom}`:
        return t("CustomRooms");
      case `room-${RoomsType.EditingRoom}`:
        return t("CollaborationRooms");
      case `room-${RoomsType.ReviewRoom}`:
        return t("Common:Review");
      case `room-${RoomsType.ReadOnlyRoom}`:
        return t("ViewOnlyRooms");

      default:
        return "";
    }
  };

  getCheckboxItemId = (key) => {
    switch (key) {
      case "all":
        return "selected-all";
      case FilterType.FoldersOnly:
        return "selected-only-folders";
      case FilterType.DocumentsOnly:
        return "selected-only-documents";
      case FilterType.PresentationsOnly:
        return "selected-only-presentations";
      case FilterType.SpreadsheetsOnly:
        return "selected-only-spreadsheets";
      case FilterType.ImagesOnly:
        return "selected-only-images";
      case FilterType.MediaOnly:
        return "selected-only-media";
      case FilterType.ArchiveOnly:
        return "selected-only-archives";
      case FilterType.FilesOnly:
        return "selected-only-files";
      case `room-${RoomsType.FillingFormsRoom}`:
        return "selected-only-filling-form-rooms";
      case `room-${RoomsType.CustomRoom}`:
        return "selected-only-custom-room";
      case `room-${RoomsType.EditingRoom}`:
        return "selected-only-collaboration-rooms";
      case `room-${RoomsType.ReviewRoom}`:
        return "selected-only-review-rooms";
      case `room-${RoomsType.ReadOnlyRoom}`:
        return "selected-only-view-rooms";

      default:
        return "";
    }
  };

  get sortedFiles() {
    const {
      extsConvertible,
      isSpreadsheet,
      isPresentation,
      isDocument,
    } = this.filesSettingsStore;

    let sortedFiles = {
      documents: [],
      spreadsheets: [],
      presentations: [],
      other: [],
    };

    let selection = this.selection.length
      ? this.selection
      : this.bufferSelection
      ? [this.bufferSelection]
      : [];

    selection = JSON.parse(JSON.stringify(selection));

    for (let item of selection) {
      item.checked = true;
      item.format = null;

      const canConvert = extsConvertible[item.fileExst];

      if (item.fileExst && canConvert) {
        if (isSpreadsheet(item.fileExst)) {
          sortedFiles.spreadsheets.push(item);
        } else if (isPresentation(item.fileExst)) {
          sortedFiles.presentations.push(item);
        } else if (isDocument(item.fileExst)) {
          sortedFiles.documents.push(item);
        } else {
          sortedFiles.other.push(item);
        }
      } else {
        sortedFiles.other.push(item);
      }
    }

    return sortedFiles;
  }

  get userAccess() {
    switch (this.selectedFolderStore.rootFolderType) {
      case FolderType.USER:
        return true;
      case FolderType.SHARE:
        return false;
      case FolderType.COMMON:
        return (
          this.authStore.isAdmin ||
          this.selection.some((x) => x.access === 0 || x.access === 1)
        );
      case FolderType.Privacy:
        return true;
      case FolderType.TRASH:
        return true;
      default:
        return false;
    }
  }

  get isAccessedSelected() {
    return (
      this.selection.length &&
      this.selection.every((x) => x.access === 1 || x.access === 0)
    );
  }

  // get isThirdPartyRootSelection() {
  //   const withProvider = this.selection.find((x) => x.providerKey);
  //   return withProvider && withProvider.rootFolderId === withProvider.id;
  // }

  get isThirdPartySelection() {
    const withProvider = this.selection.find((x) => x.providerKey);
    return !!withProvider;
  }

  get canConvertSelected() {
    const { extsConvertible } = this.filesSettingsStore;

    const selection = this.selection.length
      ? this.selection
      : this.bufferSelection
      ? [this.bufferSelection]
      : [];

    return selection.some((selected) => {
      if (selected.isFolder === true || !selected.fileExst) return false;
      const array = extsConvertible[selected.fileExst];
      return array;
    });
  }

  get isViewedSelected() {
    const { canViewedDocs } = this.filesSettingsStore;

    return this.selection.some((selected) => {
      if (selected.isFolder === true || !selected.fileExst) return false;
      return canViewedDocs(selected.fileExst);
    });
  }

  get isMediaSelected() {
    const { isMediaOrImage } = this.filesSettingsStore;

    return this.selection.some((selected) => {
      if (selected.isFolder === true || !selected.fileExst) return false;
      return isMediaOrImage(selected.fileExst);
    });
  }

  get selectionTitle() {
    if (this.selection.length === 0) {
      if (this.bufferSelection) {
        return this.bufferSelection.title;
      }
      return null;
    }
    return this.selection.find((el) => el.title).title;
  }

  get hasSelection() {
    return !!this.selection.length;
  }

  get isEmptyFilesList() {
    const filesList = [...this.files, ...this.folders];
    return filesList.length <= 0;
  }

  get hasNew() {
    const newFiles = [...this.files, ...this.folders].filter(
      (item) => (item.fileStatus & FileStatus.IsNew) === FileStatus.IsNew
    );
    return newFiles.length > 0;
  }

  get allFilesIsEditing() {
    const hasFolders = this.selection.find(
      (x) => !x.fileExst || !x.contentLength
    );
    if (!hasFolders) {
      return this.selection.every((x) => x.isEditing);
    }
    return false;
  }

  getOptions = (selection, externalAccess = false) => {
    const {
      canWebEdit,
      canWebComment,
      canWebReview,
      canFormFillingDocs,
      canWebFilterEditing,
      canConvert,
    } = this.filesSettingsStore;

    if (selection[0].encrypted) {
      return ["FullAccess", "DenyAccess"];
    }

    let AccessOptions = [];

    AccessOptions.push("ReadOnly", "DenyAccess");

    const webEdit = selection.find((x) => canWebEdit(x.fileExst));

    const webComment = selection.find((x) => canWebComment(x.fileExst));

    const webReview = selection.find((x) => canWebReview(x.fileExst));

    const formFillingDocs = selection.find((x) =>
      canFormFillingDocs(x.fileExst)
    );

    const webFilter = selection.find((x) => canWebFilterEditing(x.fileExst));

    const webNeedConvert = selection.find((x) => canConvert(x.fileExst));

    if ((webEdit && !webNeedConvert) || !externalAccess)
      AccessOptions.push("FullAccess");

    if (webComment) AccessOptions.push("Comment");
    if (webReview) AccessOptions.push("Review");
    if (formFillingDocs && !externalAccess) AccessOptions.push("FormFilling");
    if (webFilter) AccessOptions.push("FilterEditing");

    return AccessOptions;
  };

  getAccessOption = (selection) => {
    return this.getOptions(selection);
  };

  getExternalAccessOption = (selection) => {
    return this.getOptions(selection, true);
  };

  setSelections = (items) => {
    if (!items.length && !this.selection.length) return;

    //if (items.length !== this.selection.length) {
    const newSelection = [];

    for (let item of items) {
      const value = item.getAttribute("value");
      const splitValue = value && value.split("_");

      const fileType = splitValue[0];
      // const id =
      //   splitValue[splitValue.length - 1] === "draggable"
      //     ? splitValue.slice(1, -1).join("_")
      //     : splitValue.slice(1, -1).join("_");

      const id = splitValue.slice(1, -1).join("_");

      if (fileType === "file") {
        this.activeFiles.findIndex((f) => f == id) === -1 &&
          //newSelection.push(this.files.find((f) => f.id == id));
          newSelection.push(
            this.filesList.find((f) => f.id == id && !f.isFolder)
          );
      } else if (this.activeFolders.findIndex((f) => f == id) === -1) {
        //const selectableFolder = this.folders.find((f) => f.id == id);
        const selectableFolder = this.filesList.find(
          (f) => f.id == id && f.isFolder
        );
        selectableFolder.isFolder = true;
        newSelection.push(selectableFolder);
      }
    }

    //this.selected === "close" && this.setSelected("none");

    //need fo table view
    const clearSelection = Object.values(
      newSelection.reduce((item, n) => ((item[n.id] = n), item), {})
    );

    this.setSelection(clearSelection);
    //}
  };

  getShareUsers(folderIds, fileIds) {
    return api.files.getShareFiles(fileIds, folderIds);
  }

  setShareFiles = (
    folderIds,
    fileIds,
    share,
    notify,
    sharingMessage,
    externalAccess,
    ownerId
  ) => {
    let externalAccessRequest = [];
    if (fileIds.length === 1 && externalAccess !== null) {
      externalAccessRequest = fileIds.map((id) =>
        api.files.setExternalAccess(id, externalAccess)
      );
    }

    const ownerChangeRequest = ownerId
      ? [this.setFilesOwner(folderIds, fileIds, ownerId)]
      : [];

    const shareRequest = !!share.length
      ? [
          api.files.setShareFiles(
            fileIds,
            folderIds,
            share,
            notify,
            sharingMessage
          ),
        ]
      : [];

    const requests = [
      ...ownerChangeRequest,
      ...shareRequest,
      ...externalAccessRequest,
    ];

    return Promise.all(requests);
  };

  markItemAsFavorite = (id) => api.files.markAsFavorite(id);

  removeItemFromFavorite = (id) => api.files.removeFromFavorite(id);

  fetchFavoritesFolder = async (folderId) => {
    const favoritesFolder = await api.files.getFolder(folderId);
    this.setFolders(favoritesFolder.folders);
    this.setFiles(favoritesFolder.files);

    this.selectedFolderStore.setSelectedFolder({
      folders: favoritesFolder.folders,
      ...favoritesFolder.current,
      pathParts: favoritesFolder.pathParts,
    });
  };

  moveRoomToArchive = (id) => api.rooms.archiveRoom(id);

  removeRoomFromArchive = (id) => api.rooms.unarchiveRoom(id);

  pinRoom = (id) => api.rooms.pinRoom(id);

  unpinRoom = (id) => api.rooms.unpinRoom(id);

  getFileInfo = async (id) => {
    const fileInfo = await api.files.getFileInfo(id);
    this.setFile(fileInfo);
    return fileInfo;
  };

  getFolderInfo = async (id) => {
    const folderInfo = await api.files.getFolderInfo(id);
    this.setFolder(folderInfo);
    return folderInfo;
  };

  openDocEditor = (id, providerKey = null, tab = null, url = null) => {
    const foundIndex = this.files.findIndex((x) => x.id === id);
    if (foundIndex !== -1) {
      this.updateSelectionStatus(
        id,
        this.files[foundIndex].fileStatus | FileStatus.IsEditing,
        true
      );

      this.updateFileStatus(
        foundIndex,
        this.files[foundIndex].fileStatus | FileStatus.IsEditing
      );
    }

    const isPrivacy = this.treeFoldersStore.isPrivacyFolder;
    return openEditor(id, providerKey, tab, url, isPrivacy);
  };

  createThumbnails = () => {
    const filesList = [...this.files, this.folders];
    const fileIds = [];

    filesList.map((file) => {
      const { thumbnailStatus } = file;

      if (thumbnailStatus === thumbnailStatuses.WAITING) fileIds.push(file.id);
    });

    if (fileIds.length) return api.files.createThumbnails(fileIds);
  };

  createThumbnail = async (fileId) => {
    if (!fileId) return;

    await api.files.createThumbnails([fileId]);
  };

  setIsUpdatingRowItem = (updating) => {
    this.isUpdatingRowItem = updating;
  };

  setPasswordEntryProcess = (process) => {
    this.passwordEntryProcess = process;
  };

  setEnabledHotkeys = (enabledHotkeys) => {
    this.enabledHotkeys = enabledHotkeys;
  };

  setCreatedItem = (createdItem) => {
    this.createdItem = createdItem;

    const { socketHelper } = this.authStore.settingsStore;
    if (createdItem?.type == "file") {
      console.log(
        "[WS] subscribe to file's changes",
        createdItem.id,
        createdItem.title
      );

      socketHelper.emit({
        command: "subscribe",
        data: { roomParts: `FILE-${createdItem.id}`, individual: true },
      });
    }
  };

  setScrollToItem = (item) => {
    this.scrollToItem = item;
  };

  getIsEmptyTrash = async () => {
    const res = await api.files.getTrashFolderList();
    const items = [...res.files, ...res.folders];
    this.setTrashIsEmpty(items.length === 0 ? true : false);
  };

  setTrashIsEmpty = (isEmpty) => {
    this.trashIsEmpty = isEmpty;
  };

  get roomsFilterTotal() {
    return this.roomsFilter.total;
  }

  get filterTotal() {
    return this.filter.total;
  }

  get hasMoreFiles() {
    const { isRoomsFolder, isArchiveFolder } = this.treeFoldersStore;

    const isRooms = isRoomsFolder || isArchiveFolder;
    const filterTotal = isRooms ? this.roomsFilter.total : this.filter.total;

    if (this.isLoading) return false;
    return this.filesList.length < filterTotal;
  }

  setFilesIsLoading = (filesIsLoading) => {
    this.filesIsLoading = filesIsLoading;
  };

  fetchMoreFiles = async () => {
    if (!this.hasMoreFiles || this.filesIsLoading || this.isLoading) return;

    const { isRoomsFolder, isArchiveFolder } = this.treeFoldersStore;

    const isRooms = isRoomsFolder || isArchiveFolder;

    this.setFilesIsLoading(true);
    // console.log("fetchMoreFiles");

    const newFilter = isRooms ? this.roomsFilter.clone() : this.filter.clone();
    newFilter.page += 1;
    if (isRooms) this.setRoomsFilter(newFilter);
    else this.setFilter(newFilter);

    const newFiles = isRooms
      ? await api.rooms.getRooms(newFilter)
      : await api.files.getFolder(newFilter.folder, newFilter);

    runInAction(() => {
      this.setFiles([...this.files, ...newFiles.files]);
      this.setFolders([...this.folders, ...newFiles.folders]);
      this.setFilesIsLoading(false);
    });
  };

  //Duplicate of countTilesInRow, used to update the number of tiles in a row after the window is resized.
  getCountTilesInRow = () => {
    const isDesktopView = isDesktop();
    const tileGap = isDesktopView ? 16 : 14;
    const minTileWidth = 216 + tileGap;
    const sectionPadding = isDesktopView ? 24 : 16;

    const body = document.getElementById("section");
    const sectionWidth = body ? body.offsetWidth - sectionPadding : 0;

    return Math.floor(sectionWidth / minTileWidth);
  };

  setInvitationLinks = async (roomId, linkId, title, access) => {
    return await api.rooms.setInvitationLinks(roomId, linkId, title, access);
  };

  resendEmailInvitations = async (id, usersIds) => {
    return await api.rooms.resendEmailInvitations(id, usersIds);
  };

  getRoomSecurityInfo = async (id) => {
    return await api.rooms.getRoomSecurityInfo(id);
  };

  setRoomSecurity = async (id, data) => {
    return await api.rooms.setRoomSecurity(id, data);
  };

  get disableDrag() {
    const {
      isRecycleBinFolder,
      isRoomsFolder,
      isArchiveFolder,
      isFavoritesFolder,
      isRecentFolder,
    } = this.treeFoldersStore;

    return (
      isRecycleBinFolder ||
      isRoomsFolder ||
      isArchiveFolder ||
      isFavoritesFolder ||
      isRecentFolder
    );
  }

  get roomsForRestore() {
    return this.folders.filter(
      (f) => getArchiveRoomRoleActions(f.access).restore
    );
  }

  get roomsForDelete() {
    return this.folders.filter(
      (f) => getArchiveRoomRoleActions(f.access).delete
    );
  }
}

export default FilesStore;<|MERGE_RESOLUTION|>--- conflicted
+++ resolved
@@ -1990,7 +1990,6 @@
     return this.filter.search;
   }
 
-<<<<<<< HEAD
   getFolderUrl = (id, isFolder) => {
     const url = getCategoryUrl(this.categoryType, id);
 
@@ -2003,7 +2002,8 @@
       : null;
 
     return folderUrl;
-=======
+  };
+
   getRoomLogo = async (logoHandlers) => {
     const newLogos = {};
 
@@ -2037,7 +2037,6 @@
     );
 
     this.setFolders(newRooms);
->>>>>>> 4629d949
   };
 
   get filesList() {
