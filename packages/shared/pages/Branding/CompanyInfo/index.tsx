// (c) Copyright Ascensio System SIA 2009-2025
//
// This program is a free software product.
// You can redistribute it and/or modify it under the terms
// of the GNU Affero General Public License (AGPL) version 3 as published by the Free Software
// Foundation. In accordance with Section 7(a) of the GNU AGPL its Section 15 shall be amended
// to the effect that Ascensio System SIA expressly excludes the warranty of non-infringement of
// any third-party rights.
//
// This program is distributed WITHOUT ANY WARRANTY, without even the implied warranty
// of MERCHANTABILITY or FITNESS FOR A PARTICULAR  PURPOSE. For details, see
// the GNU AGPL at: http://www.gnu.org/licenses/agpl-3.0.html
//
// You can contact Ascensio System SIA at Lubanas st. 125a-25, Riga, Latvia, EU, LV-1021.
//
// The  interactive user interfaces in modified source and object code versions of the Program must
// display Appropriate Legal Notices, as required under Section 5 of the GNU AGPL version 3.
//
// Pursuant to Section 7(b) of the License you must retain the original Product logo when
// distributing the program. Pursuant to Section 7(e) we decline to grant you any rights under
// trademark law for use of our trademarks.
//
// All the Product's GUI elements, including illustrations and icon sets, as well as technical writing
// content are licensed under the terms of the Creative Commons Attribution-ShareAlike 4.0
// International. See the License terms at http://creativecommons.org/licenses/by-sa/4.0/legalcode

import React, { useState } from "react";
import { Trans, useTranslation } from "react-i18next";
import classNames from "classnames";

import { Link } from "../../../components/link";
import { FieldContainer } from "../../../components/field-container";
import {
  TextInput,
  InputType,
  InputSize,
} from "../../../components/text-input";

import { Checkbox } from "../../../components/checkbox";

import { SaveCancelButtons } from "../../../components/save-cancel-buttons";
import { AboutDialog } from "../../../components/about-dialog";

import { ICompanyInfo } from "./CompanyInfo.types";
import { useCompanySettings } from "./useCompanySettings";
import styles from "./CompanyInfo.module.scss";

export const CompanyInfo = ({
  isSettingPaid,
  companySettings,
  onSave,
  onRestore,
  isLoading,
  companyInfoSettingsIsDefault,
  displayAbout,
  isBrandingAvailable,
  buildVersionInfo,
  standalone,
  licenseAgreementsUrl,
  isEnterprise,
  logoText,
}: ICompanyInfo) => {
  const { t } = useTranslation("Common");
  const [isAboutDialogVisible, setIsAboutDialogVisible] = useState(false);

  const {
    address,
    companyName,
    email,
    phone,
    site,
    displayAbout: showAbout,
    companySettingsError,
    hasChanges,
    onChangeAddress,
    onChangeCompanyName,
    onChangeEmail,
    onChangePhone,
    onChangeSite,
    onChangeDisplayAbout,
    reset,
  } = useCompanySettings({
    companySettings,
    displayAbout,
  });

  const onSaveAction = () => {
    onSave(address, companyName, email, phone, site, !showAbout);
  };

  const onRestoreAction = () => {
    reset();
    onRestore();
  };

  const {
    address: hasErrorAddress,
    companyName: hasErrorCompanyName,
    email: hasErrorEmail,
    phone: hasErrorPhone,
    site: hasErrorSite,
  } = companySettingsError;

  const isDisabled =
    hasErrorAddress ||
    hasErrorCompanyName ||
    hasErrorEmail ||
    hasErrorPhone ||
    hasErrorSite;

  const link = t("Common:AboutCompanyTitle");

  const showExample = () => {
    if (!isSettingPaid) return;
    setIsAboutDialogVisible(true);
  };

  return (
    <>
      <AboutDialog
        visible={isAboutDialogVisible}
        onClose={() => setIsAboutDialogVisible(false)}
        buildVersionInfo={buildVersionInfo}
        previewData={companySettings}
        companyInfoSettingsData={companySettings}
        standalone={standalone}
        licenseAgreementsUrl={licenseAgreementsUrl}
        isEnterprise={isEnterprise}
        logoText={logoText}
      />
      <div
        className={classNames(styles.companyInfo, {
          [styles.isSettingPaid]: isSettingPaid,
        })}
      >
        <div
          className={classNames(
            styles.sectionDescription,
            "section-description settings_unavailable",
          )}
        >
          {t("BrandingSectionDescription", {
            productName: t("ProductName"),
          })}
        </div>
        <div
          className={classNames(styles.header, "header settings_unavailable")}
        >
          {t("CompanyInfoSettings")}
        </div>
        <div
          className={classNames(
            styles.description,
            "description settings_unavailable",
          )}
        >
          {isSettingPaid ? (
            <Trans
              t={t}
              i18nKey="CompanyInfoSettingsDescription"
              ns="Common"
              values={{ link }}
              components={{
                1: (
                  <Link
                    key="component_key"
                    className={classNames(styles.link, "link")}
                    onClick={showExample}
                    noHover
                  />
                ),
              }}
            />
          ) : (
            <Trans
              t={t}
              i18nKey="CompanyInfoSettingsDescription"
              ns="Common"
              values={{ link }}
              components={{
                1: (
                  <span
                    key="component_key"
                    className={classNames(styles.link, "link")}
                  />
                ),
              }}
            />
          )}
        </div>
<<<<<<< HEAD
        <div className="settings-block">
          <FieldContainer>
            <Checkbox
              isDisabled={!isBrandingAvailable || !isSettingPaid}
              isChecked={showAbout || !isBrandingAvailable}
              onChange={onChangeDisplayAbout}
              data-testid="show-about-window-checkbox"
              label={t("Common:ShowAboutWindow")}
            />
          </FieldContainer>

=======
        <div className={classNames(styles.settingsBlock, "settings-block")}>
>>>>>>> 7c4bf6c1
          <FieldContainer
            id="fieldContainerCompanyName"
            className="field-container-width settings_unavailable"
            labelText={t("Common:CompanyName")}
            isVertical
          >
            <TextInput
              id="textInputContainerCompanyName"
              testId="company-name-input"
              className={classNames(styles.textInput, "text-input")}
              isDisabled={!isSettingPaid}
              scale
              value={companyName}
              hasError={hasErrorCompanyName}
              onChange={onChangeCompanyName}
              type={InputType.text}
              size={InputSize.base}
            />
          </FieldContainer>
          <FieldContainer
            id="fieldContainerEmail"
            className="field-container-width settings_unavailable"
            labelText={t("Common:Email")}
            isVertical
          >
            <TextInput
              id="textInputContainerEmail"
              testId="email-input"
              className={classNames(styles.textInput, "text-input")}
              isDisabled={!isSettingPaid}
              scale
              value={email}
              hasError={hasErrorEmail}
              onChange={onChangeEmail}
              type={InputType.text}
              size={InputSize.base}
            />
          </FieldContainer>
          <FieldContainer
            id="fieldContainerPhone"
            className="field-container-width settings_unavailable"
            labelText={t("Common:Phone")}
            isVertical
          >
            <TextInput
              id="textInputContainerPhone"
              testId="phone-input"
              className={classNames(styles.textInput, "text-input")}
              isDisabled={!isSettingPaid}
              scale
              value={phone}
              hasError={hasErrorPhone}
              onChange={onChangePhone}
              type={InputType.text}
              size={InputSize.base}
            />
          </FieldContainer>
          <FieldContainer
            id="fieldContainerWebsite"
            className="field-container-width settings_unavailable"
            labelText={t("Common:Website")}
            isVertical
          >
            <TextInput
              id="textInputContainerWebsite"
              testId="site-input"
              className={classNames(styles.textInput, "text-input")}
              isDisabled={!isSettingPaid}
              scale
              value={site}
              hasError={hasErrorSite}
              onChange={onChangeSite}
              type={InputType.text}
              size={InputSize.base}
            />
          </FieldContainer>
          <FieldContainer
            id="fieldContainerAddress"
            className="field-container-width settings_unavailable"
            labelText={t("Common:Address")}
            isVertical
          >
            <TextInput
              id="textInputContainerAddress"
              testId="address-input"
              className={classNames(styles.textInput, "text-input")}
              isDisabled={!isSettingPaid}
              scale
              value={address}
              hasError={hasErrorAddress}
              onChange={onChangeAddress}
              type={InputType.text}
              size={InputSize.base}
            />
          </FieldContainer>
        </div>
        <SaveCancelButtons
          className={classNames(
            styles.saveCancelButtons,
            "save-cancel-buttons",
          )}
          onSaveClick={onSaveAction}
          onCancelClick={onRestoreAction}
          saveButtonLabel={t("Common:SaveButton")}
          cancelButtonLabel={t("Common:Restore")}
          reminderText={t("YouHaveUnsavedChanges")}
          displaySettings
          saveButtonDisabled={isDisabled}
          hasScroll
          hideBorder
          showReminder={(isSettingPaid && hasChanges) || isLoading}
          disableRestoreToDefault={companyInfoSettingsIsDefault || isLoading}
          additionalClassSaveButton="company-info-save"
          additionalClassCancelButton="company-info-cancel"
        />
      </div>
    </>
  );
};<|MERGE_RESOLUTION|>--- conflicted
+++ resolved
@@ -188,8 +188,7 @@
             />
           )}
         </div>
-<<<<<<< HEAD
-        <div className="settings-block">
+        <div className={classNames(styles.settingsBlock, "settings-block")}>
           <FieldContainer>
             <Checkbox
               isDisabled={!isBrandingAvailable || !isSettingPaid}
@@ -200,9 +199,6 @@
             />
           </FieldContainer>
 
-=======
-        <div className={classNames(styles.settingsBlock, "settings-block")}>
->>>>>>> 7c4bf6c1
           <FieldContainer
             id="fieldContainerCompanyName"
             className="field-container-width settings_unavailable"
