// (c) Copyright Ascensio System SIA 2010-2022
//
// This program is a free software product.
// You can redistribute it and/or modify it under the terms
// of the GNU Affero General Public License (AGPL) version 3 as published by the Free Software
// Foundation. In accordance with Section 7(a) of the GNU AGPL its Section 15 shall be amended
// to the effect that Ascensio System SIA expressly excludes the warranty of non-infringement of
// any third-party rights.
//
// This program is distributed WITHOUT ANY WARRANTY, without even the implied warranty
// of MERCHANTABILITY or FITNESS FOR A PARTICULAR  PURPOSE. For details, see
// the GNU AGPL at: http://www.gnu.org/licenses/agpl-3.0.html
//
// You can contact Ascensio System SIA at Lubanas st. 125a-25, Riga, Latvia, EU, LV-1021.
//
// The  interactive user interfaces in modified source and object code versions of the Program must
// display Appropriate Legal Notices, as required under Section 5 of the GNU AGPL version 3.
//
// Pursuant to Section 7(b) of the License you must retain the original Product logo when
// distributing the program. Pursuant to Section 7(e) we decline to grant you any rights under
// trademark law for use of our trademarks.
//
// All the Product's GUI elements, including illustrations and icon sets, as well as technical writing
// content are licensed under the terms of the Creative Commons Attribution-ShareAlike 4.0
// International. See the License terms at http://creativecommons.org/licenses/by-sa/4.0/legalcode

namespace ASC.Data.Backup.Storage;

[Scope]
public class ConsumerBackupStorage : IBackupStorage, IGetterWriteOperator
{
    private IDataStore _store;
    private readonly StorageSettingsHelper _storageSettingsHelper;
    private readonly TempPath _tempPath;
    private readonly SetupInfo _setupInfo;
    private readonly StorageFactory _storageFactory;

    private bool _isTemporary;
    private string Domain { get => _isTemporary ? "" : "backup"; }
    private CommonChunkedUploadSessionHolder _sessionHolder;

    public ConsumerBackupStorage(
        StorageSettingsHelper storageSettingsHelper,
        TempPath tempPath,
        SetupInfo setupInfo,
        StorageFactory storageFactory)
    {
        _storageSettingsHelper = storageSettingsHelper;
        _tempPath = tempPath;
        _setupInfo = setupInfo;
        _storageFactory = storageFactory;
    }

    public async Task InitAsync(IReadOnlyDictionary<string, string> storageParams)
    {
        var settings = new StorageSettings { Module = storageParams["module"], Props = storageParams.Where(r => r.Key != "module").ToDictionary(r => r.Key, r => r.Value) };
<<<<<<< HEAD
        _store = await _storageSettingsHelper.DataStoreAsync(settings);
        _sessionHolder = new CommonChunkedUploadSessionHolder(_tempPath, _logger, _store, Domain, _setupInfo.ChunkUploadSize);
=======
        _store = _storageSettingsHelper.DataStore(settings);
        _sessionHolder = new CommonChunkedUploadSessionHolder(_tempPath, _store, Domain, _setupInfo.ChunkUploadSize);
>>>>>>> 0b31d564
    }

    public async Task InitAsync(int tenant)
    {
        _isTemporary = true;
<<<<<<< HEAD
        _store = await _storageFactory.GetStorageAsync(tenant, "backup");
        _sessionHolder = new CommonChunkedUploadSessionHolder(_tempPath, _logger, _store, Domain, _setupInfo.ChunkUploadSize);
=======
        _store = _storageFactory.GetStorage(tenant, "backup");
        _sessionHolder = new CommonChunkedUploadSessionHolder(_tempPath, _store, Domain, _setupInfo.ChunkUploadSize);
>>>>>>> 0b31d564
    }

    public async Task<string> UploadAsync(string storageBasePath, string localPath, Guid userId)
    {
        using var stream = File.OpenRead(localPath);
        var storagePath = Path.GetFileName(localPath);
        await _store.SaveAsync(Domain, storagePath, stream, ACL.Private);
        return storagePath;
    }

    public async Task DownloadAsync(string storagePath, string targetLocalPath)
    {
        using var source = await _store.GetReadStreamAsync(Domain, storagePath);
        using var destination = File.OpenWrite(targetLocalPath);
        await source.CopyToAsync(destination);
    }

    public async Task DeleteAsync(string storagePath)
    {
        if (await _store.IsFileAsync(Domain, storagePath))
        {
            await _store.DeleteAsync(Domain, storagePath);
        }
    }

    public async Task<bool> IsExistsAsync(string storagePath)
    {
        if (_store != null)
        {
            return await _store.IsFileAsync(Domain, storagePath);
        }
        else
        {
            return false;
        }
    }

    public async Task<string> GetPublicLinkAsync(string storagePath)
    {
        if (_isTemporary)
        {
            return (await _store.GetPreSignedUriAsync(Domain, storagePath, TimeSpan.FromDays(1), null)).ToString();
        }
        else
        {
            return (await _store.GetInternalUriAsync(Domain, storagePath, TimeSpan.FromDays(1), null)).AbsoluteUri;
        }
    }

    public async Task<IDataWriteOperator> GetWriteOperatorAsync(string storageBasePath, string title, Guid userId)
    {
        var session = new CommonChunkedUploadSession(-1)
        {
            TempPath = title,
            UploadId = await _store.InitiateChunkedUploadAsync(Domain, title)
        };
        return _store.CreateDataWriteOperator(session, _sessionHolder);
    }
}<|MERGE_RESOLUTION|>--- conflicted
+++ resolved
@@ -54,25 +54,15 @@
     public async Task InitAsync(IReadOnlyDictionary<string, string> storageParams)
     {
         var settings = new StorageSettings { Module = storageParams["module"], Props = storageParams.Where(r => r.Key != "module").ToDictionary(r => r.Key, r => r.Value) };
-<<<<<<< HEAD
         _store = await _storageSettingsHelper.DataStoreAsync(settings);
-        _sessionHolder = new CommonChunkedUploadSessionHolder(_tempPath, _logger, _store, Domain, _setupInfo.ChunkUploadSize);
-=======
-        _store = _storageSettingsHelper.DataStore(settings);
         _sessionHolder = new CommonChunkedUploadSessionHolder(_tempPath, _store, Domain, _setupInfo.ChunkUploadSize);
->>>>>>> 0b31d564
     }
 
     public async Task InitAsync(int tenant)
     {
         _isTemporary = true;
-<<<<<<< HEAD
         _store = await _storageFactory.GetStorageAsync(tenant, "backup");
-        _sessionHolder = new CommonChunkedUploadSessionHolder(_tempPath, _logger, _store, Domain, _setupInfo.ChunkUploadSize);
-=======
-        _store = _storageFactory.GetStorage(tenant, "backup");
         _sessionHolder = new CommonChunkedUploadSessionHolder(_tempPath, _store, Domain, _setupInfo.ChunkUploadSize);
->>>>>>> 0b31d564
     }
 
     public async Task<string> UploadAsync(string storageBasePath, string localPath, Guid userId)
