{
  "key_path": "LeftAndAppointNewOwner",
  "content": "You have left the room and appointed a new owner",
  "content_en_sha1_hash": "70c6513ecf2f1d31d81657e1a47a62c5179cea80",
  "created_at": "2025-05-19T21:30:55.742Z",
<<<<<<< HEAD
  "updated_at": "2025-06-18T17:11:42.515Z",
=======
  "updated_at": "2025-06-26T19:00:18.289Z",
>>>>>>> 0de93b01
  "comment": {
    "text": "This translation key is used for a confirmation message when a user leaves a room and appoints a new owner. It appears as a success notification after the action is completed in the application's files management system.",
    "is_auto": true,
    "updated_at": "2025-05-20T09:39:39.445Z"
  },
  "usage": [
    {
      "file_path": "/packages/client/src/store/FilesActionsStore.js",
<<<<<<< HEAD
      "line_number": 3060,
=======
      "line_number": 3064,
>>>>>>> 0de93b01
      "context": "} else {\n this.filesStore.setInRoomFolder(roomId, false);\n }\n \n isOwner\n ? toastr.success(t(\"Files:LeftAndAppointNewOwner\"))\n : toastr.success(t(\"Files:YouLeftTheRoom\"));\n });\n };\n \n changeRoomOwner = (t, userId, isLeaveChecked = false) => {",
      "module": "/packages/client"
    }
  ],
  "languages": {
    "en": {
      "ai_translated": false,
      "ai_model": null,
      "ai_spell_check_issues": [],
      "approved_at": null
    },
    "ar-SA": {
      "ai_translated": false,
      "ai_model": null,
      "ai_spell_check_issues": [
        {
          "type": "incorrect_translation",
          "description": "The phrase \"You have left the room\" is not accurately conveyed. \"لقد قمت بمغادرة الغرفة\" literally translates to \"You have done leaving the room.\" A more natural translation would be something like \"لقد غادرت الغرفة\" (Laqad ghararta al-ghurfa) - 'You left the room'.",
          "suggestion": "لقد غادرت الغرفة"
        }
      ],
      "approved_at": null
    },
    "az": {
      "ai_translated": false,
      "ai_model": null,
      "ai_spell_check_issues": [],
      "approved_at": null
    },
    "bg": {
      "ai_translated": false,
      "ai_model": null,
      "ai_spell_check_issues": [],
      "approved_at": null
    },
    "cs": {
      "ai_translated": false,
      "ai_model": null,
      "ai_spell_check_issues": [],
      "approved_at": null
    },
    "de": {
      "ai_translated": false,
      "ai_model": null,
      "ai_spell_check_issues": [],
      "approved_at": null
    },
    "el-GR": {
      "ai_translated": false,
      "ai_model": null,
      "ai_spell_check_issues": [],
      "approved_at": null
    },
    "es": {
      "ai_translated": false,
      "ai_model": null,
      "ai_spell_check_issues": [
        {
          "type": "incorrect_translation",
          "description": "The term 'appointed' doesn't perfectly align with 'asignado' in this context. 'Asignado' implies assigning a task or responsibility, while 'appointed' suggests a formal designation. While not entirely wrong, it's not the most natural translation.",
          "suggestion": "Consider 'Ha salido de la sala y nombrado un nuevo propietario' or 'Ha salido de la sala y designado un nuevo propietario'."
        }
      ],
      "approved_at": null
    },
    "fi": {
      "ai_translated": false,
      "ai_model": null,
      "ai_spell_check_issues": [],
      "approved_at": null
    },
    "fr": {
      "ai_translated": false,
      "ai_model": null,
      "ai_spell_check_issues": [
        {
          "type": "incorrect_translation",
          "description": "The English phrase 'appointed a new owner' is not perfectly captured by 'choisi un nouveau propriétaire'. 'Appointed' implies a formal designation. 'Choisi' is more like 'selected' or 'chosen'. While not incorrect, it lacks the specific nuance of 'appointed'.",
          "suggestion": "Consider 'désigné un nouveau propriétaire' for a closer translation of 'appointed'."
        }
      ],
      "approved_at": null
    },
    "hy-AM": {
      "ai_translated": false,
      "ai_model": null,
      "ai_spell_check_issues": [
        {
          "type": "incorrect_translation",
          "description": "The English phrase \"You have left the room\" is best translated as \"Դուք լքել եք սենյակը\" instead of \"Դուք դուրս եք եկել սենյակից\". While \"դուրս եք եկել\" can mean 'left', it implies a more deliberate exit, whereas 'լքել' conveys the sense of leaving a room.",
          "suggestion": "Դուք լքել եք սենյակը"
        }
      ],
      "approved_at": null
    },
    "it": {
      "ai_translated": false,
      "ai_model": null,
      "ai_spell_check_issues": [],
      "approved_at": null
    },
    "ja-JP": {
      "ai_translated": false,
      "ai_model": null,
      "ai_spell_check_issues": [
        {
          "type": "incorrect_translation",
          "description": "The phrase \"You have left the room\" is translated as \"あなた退室し\" which is grammatically incomplete and less natural. A more appropriate translation would include a verb indicating the action of leaving.",
          "suggestion": "あなたから部屋を出ました (Anata kara heya o demashita) - You left the room"
        },
        {
          "type": "grammar",
          "description": "The sentence is a compound sentence, but it lacks proper conjunctions for better flow in Japanese. The \"し\" indicates a sequence of actions, but can be awkward here.",
          "suggestion": "あなた退室し、新しい所有者を任命しました。 could be improved to: あなたは部屋を出て、新しい所有者を任命しました。(Anata wa heya o dete, atarashii shoyusha o ninmeishimashita.) - You left the room and appointed a new owner."
        }
      ],
      "approved_at": null
    },
    "ko-KR": {
      "ai_translated": false,
      "ai_model": null,
      "ai_spell_check_issues": [],
      "approved_at": null
    },
    "lo-LA": {
      "ai_translated": false,
      "ai_model": null,
      "ai_spell_check_issues": [],
      "approved_at": null
    },
    "lv": {
      "ai_translated": false,
      "ai_model": null,
      "ai_spell_check_issues": [],
      "approved_at": null
    },
    "nl": {
      "ai_translated": false,
      "ai_model": null,
      "ai_spell_check_issues": [],
      "approved_at": null
    },
    "pl": {
      "ai_translated": false,
      "ai_model": null,
      "ai_spell_check_issues": [],
      "approved_at": null
    },
    "pt": {
      "ai_translated": false,
      "ai_model": null,
      "ai_spell_check_issues": [],
      "approved_at": null
    },
    "pt-BR": {
      "ai_translated": false,
      "ai_model": null,
      "ai_spell_check_issues": [],
      "approved_at": null
    },
    "ro": {
      "ai_translated": false,
      "ai_model": null,
      "ai_spell_check_issues": [],
      "approved_at": null
    },
    "ru": {
      "ai_translated": false,
      "ai_model": null,
      "ai_spell_check_issues": [],
      "approved_at": null
    },
    "si": {
      "ai_translated": false,
      "ai_model": null,
      "ai_spell_check_issues": [],
      "approved_at": null
    },
    "sk": {
      "ai_translated": false,
      "ai_model": null,
      "ai_spell_check_issues": [],
      "approved_at": null
    },
    "sl": {
      "ai_translated": false,
      "ai_model": null,
      "ai_spell_check_issues": [],
      "approved_at": null
    },
    "sr-Cyrl-RS": {
      "ai_translated": false,
      "ai_model": null,
      "ai_spell_check_issues": [
        {
          "type": "incorrect_translation",
          "description": "The Serbian translation 'Напустили сте собу и именовали новог власника' does not accurately convey the meaning of 'You have left the room and appointed a new owner'. The word 'собу' (sobu) means 'room' but in this context, 'left' implies departure, not necessarily from a room. It suggests abandoning or leaving, which is not directly represented.",
          "suggestion": "Consider a more accurate translation like 'Напустили сте и поставили новог власника' (Napustili ste i postavili novog vlasnika) which translates to 'You have left and appointed a new owner', or 'Откачили сте се и поставили новог власника' (Otkacili ste se i postavili novog vlasnika) which conveys the meaning of removing yourself and assigning a new owner."
        }
      ],
      "approved_at": null
    },
    "sr-Latn-RS": {
      "ai_translated": false,
      "ai_model": null,
      "ai_spell_check_issues": [],
      "approved_at": null
    },
    "tr": {
      "ai_translated": false,
      "ai_model": null,
      "ai_spell_check_issues": [],
      "approved_at": null
    },
    "uk-UA": {
      "ai_translated": false,
      "ai_model": null,
      "ai_spell_check_issues": [],
      "approved_at": null
    },
    "vi": {
      "ai_translated": false,
      "ai_model": null,
      "ai_spell_check_issues": [],
      "approved_at": null
    },
    "zh-CN": {
      "ai_translated": false,
      "ai_model": null,
      "ai_spell_check_issues": [],
      "approved_at": null
    }
  }
}<|MERGE_RESOLUTION|>--- conflicted
+++ resolved
@@ -3,11 +3,7 @@
   "content": "You have left the room and appointed a new owner",
   "content_en_sha1_hash": "70c6513ecf2f1d31d81657e1a47a62c5179cea80",
   "created_at": "2025-05-19T21:30:55.742Z",
-<<<<<<< HEAD
-  "updated_at": "2025-06-18T17:11:42.515Z",
-=======
   "updated_at": "2025-06-26T19:00:18.289Z",
->>>>>>> 0de93b01
   "comment": {
     "text": "This translation key is used for a confirmation message when a user leaves a room and appoints a new owner. It appears as a success notification after the action is completed in the application's files management system.",
     "is_auto": true,
@@ -16,11 +12,7 @@
   "usage": [
     {
       "file_path": "/packages/client/src/store/FilesActionsStore.js",
-<<<<<<< HEAD
-      "line_number": 3060,
-=======
       "line_number": 3064,
->>>>>>> 0de93b01
       "context": "} else {\n this.filesStore.setInRoomFolder(roomId, false);\n }\n \n isOwner\n ? toastr.success(t(\"Files:LeftAndAppointNewOwner\"))\n : toastr.success(t(\"Files:YouLeftTheRoom\"));\n });\n };\n \n changeRoomOwner = (t, userId, isLeaveChecked = false) => {",
       "module": "/packages/client"
     }
@@ -35,13 +27,7 @@
     "ar-SA": {
       "ai_translated": false,
       "ai_model": null,
-      "ai_spell_check_issues": [
-        {
-          "type": "incorrect_translation",
-          "description": "The phrase \"You have left the room\" is not accurately conveyed. \"لقد قمت بمغادرة الغرفة\" literally translates to \"You have done leaving the room.\" A more natural translation would be something like \"لقد غادرت الغرفة\" (Laqad ghararta al-ghurfa) - 'You left the room'.",
-          "suggestion": "لقد غادرت الغرفة"
-        }
-      ],
+      "ai_spell_check_issues": [],
       "approved_at": null
     },
     "az": {
@@ -77,13 +63,7 @@
     "es": {
       "ai_translated": false,
       "ai_model": null,
-      "ai_spell_check_issues": [
-        {
-          "type": "incorrect_translation",
-          "description": "The term 'appointed' doesn't perfectly align with 'asignado' in this context. 'Asignado' implies assigning a task or responsibility, while 'appointed' suggests a formal designation. While not entirely wrong, it's not the most natural translation.",
-          "suggestion": "Consider 'Ha salido de la sala y nombrado un nuevo propietario' or 'Ha salido de la sala y designado un nuevo propietario'."
-        }
-      ],
+      "ai_spell_check_issues": [],
       "approved_at": null
     },
     "fi": {
@@ -95,25 +75,13 @@
     "fr": {
       "ai_translated": false,
       "ai_model": null,
-      "ai_spell_check_issues": [
-        {
-          "type": "incorrect_translation",
-          "description": "The English phrase 'appointed a new owner' is not perfectly captured by 'choisi un nouveau propriétaire'. 'Appointed' implies a formal designation. 'Choisi' is more like 'selected' or 'chosen'. While not incorrect, it lacks the specific nuance of 'appointed'.",
-          "suggestion": "Consider 'désigné un nouveau propriétaire' for a closer translation of 'appointed'."
-        }
-      ],
+      "ai_spell_check_issues": [],
       "approved_at": null
     },
     "hy-AM": {
       "ai_translated": false,
       "ai_model": null,
-      "ai_spell_check_issues": [
-        {
-          "type": "incorrect_translation",
-          "description": "The English phrase \"You have left the room\" is best translated as \"Դուք լքել եք սենյակը\" instead of \"Դուք դուրս եք եկել սենյակից\". While \"դուրս եք եկել\" can mean 'left', it implies a more deliberate exit, whereas 'լքել' conveys the sense of leaving a room.",
-          "suggestion": "Դուք լքել եք սենյակը"
-        }
-      ],
+      "ai_spell_check_issues": [],
       "approved_at": null
     },
     "it": {
@@ -125,18 +93,7 @@
     "ja-JP": {
       "ai_translated": false,
       "ai_model": null,
-      "ai_spell_check_issues": [
-        {
-          "type": "incorrect_translation",
-          "description": "The phrase \"You have left the room\" is translated as \"あなた退室し\" which is grammatically incomplete and less natural. A more appropriate translation would include a verb indicating the action of leaving.",
-          "suggestion": "あなたから部屋を出ました (Anata kara heya o demashita) - You left the room"
-        },
-        {
-          "type": "grammar",
-          "description": "The sentence is a compound sentence, but it lacks proper conjunctions for better flow in Japanese. The \"し\" indicates a sequence of actions, but can be awkward here.",
-          "suggestion": "あなた退室し、新しい所有者を任命しました。 could be improved to: あなたは部屋を出て、新しい所有者を任命しました。(Anata wa heya o dete, atarashii shoyusha o ninmeishimashita.) - You left the room and appointed a new owner."
-        }
-      ],
+      "ai_spell_check_issues": [],
       "approved_at": null
     },
     "ko-KR": {
@@ -214,13 +171,7 @@
     "sr-Cyrl-RS": {
       "ai_translated": false,
       "ai_model": null,
-      "ai_spell_check_issues": [
-        {
-          "type": "incorrect_translation",
-          "description": "The Serbian translation 'Напустили сте собу и именовали новог власника' does not accurately convey the meaning of 'You have left the room and appointed a new owner'. The word 'собу' (sobu) means 'room' but in this context, 'left' implies departure, not necessarily from a room. It suggests abandoning or leaving, which is not directly represented.",
-          "suggestion": "Consider a more accurate translation like 'Напустили сте и поставили новог власника' (Napustili ste i postavili novog vlasnika) which translates to 'You have left and appointed a new owner', or 'Откачили сте се и поставили новог власника' (Otkacili ste se i postavili novog vlasnika) which conveys the meaning of removing yourself and assigning a new owner."
-        }
-      ],
+      "ai_spell_check_issues": [],
       "approved_at": null
     },
     "sr-Latn-RS": {
