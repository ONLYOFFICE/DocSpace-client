--- conflicted
+++ resolved
@@ -168,17 +168,12 @@
       exposes: {
         "./app": "./src/Files.jsx",
         "./SharingDialog": "./src/components/panels/SharingDialog",
-<<<<<<< HEAD
-        "./SelectFolderInput": "./src/components/panels/SelectFolderInput",
-        "./SelectFolderDialog": "./src/components/panels/SelectFolderDialog",
-        "./SelectFileInput": "./src/components/panels/SelectFileInput",
-        "./SelectFileDialog": "./src/components/panels/SelectFileDialog",
-        "./ListRow": "./src/components/panels/SelectFileDialog/listRow.js",
-=======
         "./utils": "./src/helpers/utils.js",
         "./SelectFileDialog": "./src/components/panels/SelectFileDialog",
         "./SelectFolderDialog": "./src/components/panels/SelectFolderDialog",
->>>>>>> 0d50909b
+        "./SelectFolderInput": "./src/components/panels/SelectFolderInput",
+        "./SelectFileInput": "./src/components/panels/SelectFileInput",
+        "./ListRow": "./src/components/panels/SelectFileDialog/listRow.js",
       },
       shared: {
         ...deps,
