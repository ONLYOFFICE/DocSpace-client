--- conflicted
+++ resolved
@@ -1,10 +1,6 @@
 {
   "name": "@appserver/common",
-<<<<<<< HEAD
-  "version": "0.1.9",
-=======
   "version": "0.1.10",
->>>>>>> 06e40a94
   "private": true,
   "scripts": {
     "build": "echo 'skip it'",
