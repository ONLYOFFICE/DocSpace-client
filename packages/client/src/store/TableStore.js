--- conflicted
+++ resolved
@@ -35,21 +35,13 @@
 const TABLE_ROOMS_COLUMNS = `roomsTableColumns_ver-${TableVersions.Rooms}`;
 const TABLE_TRASH_COLUMNS = `trashTableColumns_ver-${TableVersions.Trash}`;
 const TABLE_RECENT_COLUMNS = `recentTableColumns_ver-${TableVersions.Recent}`;
-<<<<<<< HEAD
-const TABLE_SDK_COLUMNS = `filesSDKTableColumns_ver-${TableVersions.Files}`;
 const TABLE_VDR_INDEXING_COLUMNS = `vdrIndexingColumns_ver-${TableVersions.Rooms}`;
-=======
->>>>>>> f441cd45
 
 const COLUMNS_SIZE = `filesColumnsSize_ver-${TableVersions.Files}`;
 const COLUMNS_ROOMS_SIZE = `roomsColumnsSize_ver-${TableVersions.Rooms}`;
 const COLUMNS_TRASH_SIZE = `trashColumnsSize_ver-${TableVersions.Trash}`;
 const COLUMNS_RECENT_SIZE = `recentColumnsSize_ver-${TableVersions.Recent}`;
-<<<<<<< HEAD
-const COLUMNS_SDK_SIZE = `filesSDKColumnsSize_ver-${TableVersions.Files}`;
 const COLUMNS_VDR_INDEXING_SIZE = `vdrIndexingColumnsSize_ver-${TableVersions.Rooms}`;
-=======
->>>>>>> f441cd45
 
 const COLUMNS_SIZE_INFO_PANEL = `filesColumnsSizeInfoPanel_ver-${TableVersions.Files}`;
 const COLUMNS_ROOMS_SIZE_INFO_PANEL = `roomsColumnsSizeInfoPanel_ver-${TableVersions.Rooms}`;
@@ -449,15 +441,11 @@
               ? `${TABLE_TRASH_COLUMNS}=${userId}`
               : isRecentTab
                 ? `${TABLE_RECENT_COLUMNS}=${userId}`
-<<<<<<< HEAD
                 : isIndexing
                   ? `${TABLE_VDR_INDEXING_COLUMNS}=${userId}`
                   : `${TABLE_COLUMNS}=${userId}`;
-=======
-                : `${TABLE_COLUMNS}=${userId}`;
 
     return isFrame ? `SDK_${tableStorageName}` : tableStorageName;
->>>>>>> f441cd45
   }
 
   // Table column sizes
@@ -475,15 +463,11 @@
         ? `${COLUMNS_TRASH_SIZE}=${userId}`
         : isRecentTab
           ? `${COLUMNS_RECENT_SIZE}=${userId}`
-<<<<<<< HEAD
           : isIndexing
             ? `${COLUMNS_VDR_INDEXING_SIZE}=${userId}`
             : `${COLUMNS_SIZE}=${userId}`;
-=======
-          : `${COLUMNS_SIZE}=${userId}`;
 
     return isFrame ? `SDK_${columnStorageName}` : columnStorageName;
->>>>>>> f441cd45
   }
 
   // Column names for info-panel
