--- conflicted
+++ resolved
@@ -2500,7 +2500,6 @@
 }
 
 .light {
-<<<<<<< HEAD
   --settings-backup-warning-color: #{$light-error-status};
   --settings-backup-checked-list-item-bg: #{$light-gray-hover};
   --settings-backup-text-color: #{$gray};
@@ -2510,7 +2509,9 @@
   --settings-backup-warning-color: #{$dark-error-status};
   --settings-backup-checked-list-item-bg: #{$light-dark-gray-hover};
   --settings-backup-text-color: #{$dark-gray-dark};
-=======
+}
+
+.light {
   --table-cell-border: 1px solid #{$gray-light-mid};
 
   --table-header-text-color: #{$gray};
@@ -2584,5 +2585,4 @@
   --table-group-menu-border-right: 1px solid #{$gray-dark-strong};
   --table-group-menu-box-shadow: 0px 8px 16px #{$badge-shadow},
     0px 0px 4px #{$menu-shadow-dark};
->>>>>>> 4aa529de
 }