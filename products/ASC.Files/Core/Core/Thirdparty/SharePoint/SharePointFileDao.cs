--- conflicted
+++ resolved
@@ -1,515 +1,502 @@
-// (c) Copyright Ascensio System SIA 2010-2022
-//
-// This program is a free software product.
-// You can redistribute it and/or modify it under the terms
-// of the GNU Affero General Public License (AGPL) version 3 as published by the Free Software
-// Foundation. In accordance with Section 7(a) of the GNU AGPL its Section 15 shall be amended
-// to the effect that Ascensio System SIA expressly excludes the warranty of non-infringement of
-// any third-party rights.
-//
-// This program is distributed WITHOUT ANY WARRANTY, without even the implied warranty
-// of MERCHANTABILITY or FITNESS FOR A PARTICULAR  PURPOSE. For details, see
-// the GNU AGPL at: http://www.gnu.org/licenses/agpl-3.0.html
-//
-// You can contact Ascensio System SIA at Lubanas st. 125a-25, Riga, Latvia, EU, LV-1021.
-//
-// The  interactive user interfaces in modified source and object code versions of the Program must
-// display Appropriate Legal Notices, as required under Section 5 of the GNU AGPL version 3.
-//
-// Pursuant to Section 7(b) of the License you must retain the original Product logo when
-// distributing the program. Pursuant to Section 7(e) we decline to grant you any rights under
-// trademark law for use of our trademarks.
-//
-// All the Product's GUI elements, including illustrations and icon sets, as well as technical writing
-// content are licensed under the terms of the Creative Commons Attribution-ShareAlike 4.0
-// International. See the License terms at http://creativecommons.org/licenses/by-sa/4.0/legalcode
-
-using File = Microsoft.SharePoint.Client.File;
-using Folder = Microsoft.SharePoint.Client.Folder;
-
-namespace ASC.Files.Thirdparty.SharePoint;
-
-[Scope]
-internal class SharePointFileDao : SharePointDaoBase, IFileDao<string>
-{
-    private readonly CrossDao _crossDao;
-    private readonly SharePointDaoSelector _sharePointDaoSelector;
-    private readonly IFileDao<int> _fileDao;
-
-    public SharePointFileDao(
-        IServiceProvider serviceProvider,
-        UserManager userManager,
-        TenantManager tenantManager,
-        TenantUtil tenantUtil,
-        IDbContextFactory<FilesDbContext> dbContextManager,
-        SetupInfo setupInfo,
-        FileUtility fileUtility,
-        CrossDao crossDao,
-        SharePointDaoSelector sharePointDaoSelector,
-        IFileDao<int> fileDao,
-        TempPath tempPath,
-        AuthContext authContext,
-        RegexDaoSelectorBase<File, Folder, ClientObject> regexDaoSelectorBase)
-        : base(serviceProvider, userManager, tenantManager, tenantUtil, dbContextManager, setupInfo, fileUtility, tempPath, authContext, regexDaoSelectorBase)
-    {
-        _crossDao = crossDao;
-        _sharePointDaoSelector = sharePointDaoSelector;
-        _fileDao = fileDao;
-    }
-
-    public async Task InvalidateCacheAsync(string fileId)
-    {
-<<<<<<< HEAD
-        await ProviderInfo.InvalidateStorageAsync();
-=======
-        return SharePointProviderInfo.InvalidateStorageAsync();
->>>>>>> 0b31d564
-    }
-
-    public async Task<File<string>> GetFileAsync(string fileId)
-    {
-        return await GetFileAsync(fileId, 1);
-    }
-
-    public async Task<File<string>> GetFileAsync(string fileId, int fileVersion)
-    {
-        return SharePointProviderInfo.ToFile(await SharePointProviderInfo.GetFileByIdAsync(fileId));
-    }
-
-    public async Task<File<string>> GetFileAsync(string parentId, string title)
-    {
-        var files = await SharePointProviderInfo.GetFolderFilesAsync(parentId);
-
-        return SharePointProviderInfo.ToFile(files.FirstOrDefault(item => item.Name.Equals(title, StringComparison.InvariantCultureIgnoreCase)));
-    }
-
-    public async Task<File<string>> GetFileStableAsync(string fileId, int fileVersion = -1)
-    {
-        return SharePointProviderInfo.ToFile(await SharePointProviderInfo.GetFileByIdAsync(fileId));
-    }
-
-    public async IAsyncEnumerable<File<string>> GetFileHistoryAsync(string fileId)
-    {
-        var file = await GetFileAsync(fileId);
-        yield return file;
-    }
-
-    public async IAsyncEnumerable<File<string>> GetFilesAsync(IEnumerable<string> fileIds)
-    {
-        if (fileIds == null || !fileIds.Any())
-        {
-            yield break;
-        }
-
-        foreach (var fileId in fileIds)
-        {
-            yield return SharePointProviderInfo.ToFile(await SharePointProviderInfo.GetFileByIdAsync(fileId));
-        }
-    }
-
-    public IAsyncEnumerable<File<string>> GetFilesFilteredAsync(IEnumerable<string> fileIds, FilterType filterType, bool subjectGroup, Guid subjectID, string searchText, bool searchInContent, bool checkShared = false)
-    {
-        if (fileIds == null || !fileIds.Any() || filterType == FilterType.FoldersOnly)
-        {
-            return AsyncEnumerable.Empty<File<string>>();
-        }
-
-        var files = GetFilesAsync(fileIds);
-
-        //Filter
-        if (subjectID != Guid.Empty)
-        {
-            files = files.WhereAwait(async x => subjectGroup
-                                         ? await _userManager.IsUserInGroupAsync(x.CreateBy, subjectID)
-                                         : x.CreateBy == subjectID);
-        }
-
-        switch (filterType)
-        {
-            case FilterType.FoldersOnly:
-                return AsyncEnumerable.Empty<File<string>>();
-            case FilterType.DocumentsOnly:
-                files = files.Where(x => FileUtility.GetFileTypeByFileName(x.Title) == FileType.Document);
-                break;
-            case FilterType.OFormOnly:
-                files = files.Where(x => FileUtility.GetFileTypeByFileName(x.Title) == FileType.OForm);
-                break;
-            case FilterType.OFormTemplateOnly:
-                files = files.Where(x => FileUtility.GetFileTypeByFileName(x.Title) == FileType.OFormTemplate);
-                break;
-            case FilterType.PresentationsOnly:
-                files = files.Where(x => FileUtility.GetFileTypeByFileName(x.Title) == FileType.Presentation);
-                break;
-            case FilterType.SpreadsheetsOnly:
-                files = files.Where(x => FileUtility.GetFileTypeByFileName(x.Title) == FileType.Spreadsheet);
-                break;
-            case FilterType.ImagesOnly:
-                files = files.Where(x => FileUtility.GetFileTypeByFileName(x.Title) == FileType.Image);
-                break;
-            case FilterType.ArchiveOnly:
-                files = files.Where(x => FileUtility.GetFileTypeByFileName(x.Title) == FileType.Archive);
-                break;
-            case FilterType.MediaOnly:
-                files = files.Where(x =>
-                {
-                    var fileType = FileUtility.GetFileTypeByFileName(x.Title);
-
-                    return fileType == FileType.Audio || fileType == FileType.Video;
-                });
-                break;
-            case FilterType.ByExtension:
-                if (!string.IsNullOrEmpty(searchText))
-                {
-                    searchText = searchText.Trim().ToLower();
-                    files = files.Where(x => FileUtility.GetFileExtension(x.Title).Equals(searchText));
-                }
-                break;
-        }
-
-        if (!string.IsNullOrEmpty(searchText))
-        {
-            files = files.Where(x => x.Title.IndexOf(searchText, StringComparison.OrdinalIgnoreCase) != -1);
-        }
-
-        return files;
-    }
-
-    public async IAsyncEnumerable<string> GetFilesAsync(string parentId)
-    {
-        var files = await SharePointProviderInfo.GetFolderFilesAsync(parentId);
-
-        foreach (var entry in files)
-        {
-            yield return SharePointProviderInfo.ToFile(entry).Id;
-        }
-    }
-
-    public async IAsyncEnumerable<File<string>> GetFilesAsync(string parentId, OrderBy orderBy, FilterType filterType, bool subjectGroup, Guid subjectID, string searchText, bool searchInContent, bool withSubfolders = false, bool excludeSubject = false)
-    {
-        if (filterType == FilterType.FoldersOnly)
-        {
-            yield break;
-        }
-
-        //Get only files
-<<<<<<< HEAD
-        var folderFiles = await ProviderInfo.GetFolderFilesAsync(parentId);
-        var files = folderFiles.Select(r => ProviderInfo.ToFile(r)).ToAsyncEnumerable();
-=======
-        var folderFiles = await SharePointProviderInfo.GetFolderFilesAsync(parentId);
-        var files = folderFiles.Select(r => SharePointProviderInfo.ToFile(r));
->>>>>>> 0b31d564
-
-        //Filter
-        if (subjectID != Guid.Empty)
-        {
-            files = files.WhereAwait(async x => subjectGroup
-                                         ? await _userManager.IsUserInGroupAsync(x.CreateBy, subjectID)
-                                         : x.CreateBy == subjectID);
-        }
-
-        switch (filterType)
-        {
-            case FilterType.FoldersOnly:
-                yield break;
-            case FilterType.DocumentsOnly:
-                files = files.Where(x => FileUtility.GetFileTypeByFileName(x.Title) == FileType.Document);
-                break;
-            case FilterType.OFormOnly:
-                files = files.Where(x => FileUtility.GetFileTypeByFileName(x.Title) == FileType.OForm);
-                break;
-            case FilterType.OFormTemplateOnly:
-                files = files.Where(x => FileUtility.GetFileTypeByFileName(x.Title) == FileType.OFormTemplate);
-                break;
-            case FilterType.PresentationsOnly:
-                files = files.Where(x => FileUtility.GetFileTypeByFileName(x.Title) == FileType.Presentation);
-                break;
-            case FilterType.SpreadsheetsOnly:
-                files = files.Where(x => FileUtility.GetFileTypeByFileName(x.Title) == FileType.Spreadsheet);
-                break;
-            case FilterType.ImagesOnly:
-                files = files.Where(x => FileUtility.GetFileTypeByFileName(x.Title) == FileType.Image);
-                break;
-            case FilterType.ArchiveOnly:
-                files = files.Where(x => FileUtility.GetFileTypeByFileName(x.Title) == FileType.Archive);
-                break;
-            case FilterType.MediaOnly:
-                files = files.Where(x =>
-                {
-                    var fileType = FileUtility.GetFileTypeByFileName(x.Title);
-
-                    return fileType == FileType.Audio || fileType == FileType.Video;
-                });
-                break;
-            case FilterType.ByExtension:
-                if (!string.IsNullOrEmpty(searchText))
-                {
-                    searchText = searchText.Trim().ToLower();
-                    files = files.Where(x => FileUtility.GetFileExtension(x.Title).Equals(searchText));
-                }
-                break;
-        }
-
-        if (!string.IsNullOrEmpty(searchText))
-        {
-            files = files.Where(x => x.Title.IndexOf(searchText, StringComparison.OrdinalIgnoreCase) != -1);
-        }
-
-        if (orderBy == null)
-        {
-            orderBy = new OrderBy(SortedByType.DateAndTime, false);
-        }
-
-        files = orderBy.SortedBy switch
-        {
-            SortedByType.Author => orderBy.IsAsc ? files.OrderBy(x => x.CreateBy) : files.OrderByDescending(x => x.CreateBy),
-            SortedByType.AZ => orderBy.IsAsc ? files.OrderBy(x => x.Title) : files.OrderByDescending(x => x.Title),
-            SortedByType.DateAndTime => orderBy.IsAsc ? files.OrderBy(x => x.ModifiedOn) : files.OrderByDescending(x => x.ModifiedOn),
-            SortedByType.DateAndTimeCreation => orderBy.IsAsc ? files.OrderBy(x => x.CreateOn) : files.OrderByDescending(x => x.CreateOn),
-            _ => orderBy.IsAsc ? files.OrderBy(x => x.Title) : files.OrderByDescending(x => x.Title),
-        };
-
-        await foreach (var f in files)
-        {
-            yield return f;
-        }
-    }
-
-    public override Task<Stream> GetFileStreamAsync(File<string> file)
-    {
-        return GetFileStreamAsync(file, 0);
-    }
-
-    public async Task<Stream> GetFileStreamAsync(File<string> file, long offset)
-    {
-        var fileToDownload = await SharePointProviderInfo.GetFileByIdAsync(file.Id);
-        if (fileToDownload == null)
-        {
-            throw new ArgumentNullException(nameof(file), FilesCommonResource.ErrorMassage_FileNotFound);
-        }
-
-        var fileStream = await SharePointProviderInfo.GetFileStreamAsync(fileToDownload.ServerRelativeUrl, (int)offset);
-
-        return fileStream;
-    }
-
-    public Task<Uri> GetPreSignedUriAsync(File<string> file, TimeSpan expires)
-    {
-        throw new NotSupportedException();
-    }
-
-    public Task<bool> IsSupportedPreSignedUriAsync(File<string> file)
-    {
-        return Task.FromResult(false);
-    }
-
-    public async Task<File<string>> SaveFileAsync(File<string> file, Stream fileStream)
-    {
-        ArgumentNullException.ThrowIfNull(fileStream);
-
-        return await InternalSaveFileAsync(file, fileStream);
-    }
-
-    private async Task<File<string>> InternalSaveFileAsync(File<string> file, Stream fileStream)
-    {
-        if (file.Id != null)
-        {
-            var sharePointFile = await SharePointProviderInfo.CreateFileAsync(file.Id, fileStream);
-
-            var resultFile = SharePointProviderInfo.ToFile(sharePointFile);
-            if (!sharePointFile.Name.Equals(file.Title))
-            {
-                var folder = await SharePointProviderInfo.GetFolderByIdAsync(file.ParentId);
-                file.Title = await GetAvailableTitleAsync(file.Title, folder, IsExistAsync);
-
-                var id = await SharePointProviderInfo.RenameFileAsync(DaoSelector.ConvertId(resultFile.Id), file.Title);
-
-                return await GetFileAsync(DaoSelector.ConvertId(id));
-            }
-
-            return resultFile;
-        }
-
-        if (file.ParentId != null)
-        {
-            var folder = await SharePointProviderInfo.GetFolderByIdAsync(file.ParentId);
-            file.Title = await GetAvailableTitleAsync(file.Title, folder, IsExistAsync);
-
-            return SharePointProviderInfo.ToFile(await SharePointProviderInfo.CreateFileAsync(folder.ServerRelativeUrl + "/" + file.Title, fileStream));
-
-        }
-
-        return null;
-    }
-
-    public async Task<File<string>> ReplaceFileVersionAsync(File<string> file, Stream fileStream)
-    {
-        return await SaveFileAsync(file, fileStream);
-    }
-
-    public async Task DeleteFileAsync(string fileId)
-    {
-<<<<<<< HEAD
-        await ProviderInfo.DeleteFileAsync(fileId);
-=======
-        return SharePointProviderInfo.DeleteFileAsync(fileId);
->>>>>>> 0b31d564
-    }
-
-    public async Task<bool> IsExistAsync(string title, object folderId)
-    {
-        var files = await SharePointProviderInfo.GetFolderFilesAsync(folderId);
-
-        return files.Any(item => item.Name.Equals(title, StringComparison.InvariantCultureIgnoreCase));
-    }
-
-    public async Task<bool> IsExistAsync(string title, Microsoft.SharePoint.Client.Folder folder)
-    {
-        var files = await SharePointProviderInfo.GetFolderFilesAsync(folder.ServerRelativeUrl);
-
-        return files.Any(item => item.Name.Equals(title, StringComparison.InvariantCultureIgnoreCase));
-    }
-
-    public async Task<TTo> MoveFileAsync<TTo>(string fileId, TTo toFolderId)
-    {
-        if (toFolderId is int tId)
-        {
-            return IdConverter.Convert<TTo>(await MoveFileAsync(fileId, tId));
-        }
-
-        if (toFolderId is string tsId)
-        {
-            return IdConverter.Convert<TTo>(await MoveFileAsync(fileId, tsId));
-        }
-
-        throw new NotImplementedException();
-    }
-
-    public async Task<int> MoveFileAsync(string fileId, int toFolderId)
-    {
-        var moved = await _crossDao.PerformCrossDaoFileCopyAsync(
-            fileId, this, _sharePointDaoSelector.ConvertId,
-            toFolderId, _fileDao, r => r,
-            true)
-            ;
-
-        return moved.Id;
-    }
-
-    public async Task<string> MoveFileAsync(string fileId, string toFolderId)
-    {
-        var newFileId = await SharePointProviderInfo.MoveFileAsync(fileId, toFolderId);
-        await UpdatePathInDBAsync(SharePointProviderInfo.MakeId(fileId), newFileId);
-
-        return newFileId;
-    }
-
-    public async Task<File<TTo>> CopyFileAsync<TTo>(string fileId, TTo toFolderId)
-    {
-        if (toFolderId is int tId)
-        {
-            return await CopyFileAsync(fileId, tId) as File<TTo>;
-        }
-
-        if (toFolderId is string tsId)
-        {
-            return await CopyFileAsync(fileId, tsId) as File<TTo>;
-        }
-
-        throw new NotImplementedException();
-    }
-
-    public async Task<File<int>> CopyFileAsync(string fileId, int toFolderId)
-    {
-        var moved = await _crossDao.PerformCrossDaoFileCopyAsync(
-            fileId, this, _sharePointDaoSelector.ConvertId,
-            toFolderId, _fileDao, r => r,
-            false)
-            ;
-
-        return moved;
-    }
-
-    public async Task<File<string>> CopyFileAsync(string fileId, string toFolderId)
-    {
-        return SharePointProviderInfo.ToFile(await SharePointProviderInfo.CopyFileAsync(fileId, toFolderId));
-    }
-
-
-    public async Task<string> FileRenameAsync(File<string> file, string newTitle)
-    {
-        var newFileId = await SharePointProviderInfo.RenameFileAsync(file.Id, newTitle);
-        await UpdatePathInDBAsync(SharePointProviderInfo.MakeId(file.Id), newFileId);
-
-        return newFileId;
-    }
-
-    public Task<string> UpdateCommentAsync(string fileId, int fileVersion, string comment)
-    {
-        return Task.FromResult(string.Empty);
-    }
-
-    public Task CompleteVersionAsync(string fileId, int fileVersion)
-    {
-        return Task.CompletedTask;
-    }
-
-    public Task ContinueVersionAsync(string fileId, int fileVersion)
-    {
-        return Task.FromResult(0);
-    }
-
-    public bool UseTrashForRemove(File<string> file)
-    {
-        return false;
-    }
-
-    public Task<ChunkedUploadSession<string>> CreateUploadSessionAsync(File<string> file, long contentLength)
-    {
-        return Task.FromResult(new ChunkedUploadSession<string>(FixId(file), contentLength) { UseChunks = false });
-    }
-
-    public async Task<File<string>> UploadChunkAsync(ChunkedUploadSession<string> uploadSession, Stream chunkStream, long chunkLength)
-    {
-        if (!uploadSession.UseChunks)
-        {
-            if (uploadSession.BytesTotal == 0)
-            {
-                uploadSession.BytesTotal = chunkLength;
-            }
-
-            uploadSession.File = await SaveFileAsync(uploadSession.File, chunkStream);
-            uploadSession.BytesUploaded = chunkLength;
-
-            return uploadSession.File;
-        }
-
-        throw new NotImplementedException();
-    }
-
-    public Task<File<string>> FinalizeUploadSessionAsync(ChunkedUploadSession<string> uploadSession)
-    {
-        throw new NotImplementedException();
-    }
-
-    public Task AbortUploadSessionAsync(ChunkedUploadSession<string> uploadSession)
-    {
-        return Task.FromResult(0);
-        //throw new NotImplementedException();
-    }
-
-    private File<string> FixId(File<string> file)
-    {
-        if (file.Id != null)
-        {
-            file.Id = SharePointProviderInfo.MakeId(file.Id);
-        }
-
-        if (file.ParentId != null)
-        {
-            file.ParentId = SharePointProviderInfo.MakeId(file.ParentId);
-        }
-
-        return file;
-    }
-}
+// (c) Copyright Ascensio System SIA 2010-2022
+//
+// This program is a free software product.
+// You can redistribute it and/or modify it under the terms
+// of the GNU Affero General Public License (AGPL) version 3 as published by the Free Software
+// Foundation. In accordance with Section 7(a) of the GNU AGPL its Section 15 shall be amended
+// to the effect that Ascensio System SIA expressly excludes the warranty of non-infringement of
+// any third-party rights.
+//
+// This program is distributed WITHOUT ANY WARRANTY, without even the implied warranty
+// of MERCHANTABILITY or FITNESS FOR A PARTICULAR  PURPOSE. For details, see
+// the GNU AGPL at: http://www.gnu.org/licenses/agpl-3.0.html
+//
+// You can contact Ascensio System SIA at Lubanas st. 125a-25, Riga, Latvia, EU, LV-1021.
+//
+// The  interactive user interfaces in modified source and object code versions of the Program must
+// display Appropriate Legal Notices, as required under Section 5 of the GNU AGPL version 3.
+//
+// Pursuant to Section 7(b) of the License you must retain the original Product logo when
+// distributing the program. Pursuant to Section 7(e) we decline to grant you any rights under
+// trademark law for use of our trademarks.
+//
+// All the Product's GUI elements, including illustrations and icon sets, as well as technical writing
+// content are licensed under the terms of the Creative Commons Attribution-ShareAlike 4.0
+// International. See the License terms at http://creativecommons.org/licenses/by-sa/4.0/legalcode
+
+using File = Microsoft.SharePoint.Client.File;
+using Folder = Microsoft.SharePoint.Client.Folder;
+
+namespace ASC.Files.Thirdparty.SharePoint;
+
+[Scope]
+internal class SharePointFileDao : SharePointDaoBase, IFileDao<string>
+{
+    private readonly CrossDao _crossDao;
+    private readonly SharePointDaoSelector _sharePointDaoSelector;
+    private readonly IFileDao<int> _fileDao;
+
+    public SharePointFileDao(
+        IServiceProvider serviceProvider,
+        UserManager userManager,
+        TenantManager tenantManager,
+        TenantUtil tenantUtil,
+        IDbContextFactory<FilesDbContext> dbContextManager,
+        SetupInfo setupInfo,
+        FileUtility fileUtility,
+        CrossDao crossDao,
+        SharePointDaoSelector sharePointDaoSelector,
+        IFileDao<int> fileDao,
+        TempPath tempPath,
+        AuthContext authContext,
+        RegexDaoSelectorBase<File, Folder, ClientObject> regexDaoSelectorBase)
+        : base(serviceProvider, userManager, tenantManager, tenantUtil, dbContextManager, setupInfo, fileUtility, tempPath, authContext, regexDaoSelectorBase)
+    {
+        _crossDao = crossDao;
+        _sharePointDaoSelector = sharePointDaoSelector;
+        _fileDao = fileDao;
+    }
+
+    public async Task InvalidateCacheAsync(string fileId)
+    {
+        await SharePointProviderInfo.InvalidateStorageAsync();
+    }
+
+    public async Task<File<string>> GetFileAsync(string fileId)
+    {
+        return await GetFileAsync(fileId, 1);
+    }
+
+    public async Task<File<string>> GetFileAsync(string fileId, int fileVersion)
+    {
+        return SharePointProviderInfo.ToFile(await SharePointProviderInfo.GetFileByIdAsync(fileId));
+    }
+
+    public async Task<File<string>> GetFileAsync(string parentId, string title)
+    {
+        var files = await SharePointProviderInfo.GetFolderFilesAsync(parentId);
+
+        return SharePointProviderInfo.ToFile(files.FirstOrDefault(item => item.Name.Equals(title, StringComparison.InvariantCultureIgnoreCase)));
+    }
+
+    public async Task<File<string>> GetFileStableAsync(string fileId, int fileVersion = -1)
+    {
+        return SharePointProviderInfo.ToFile(await SharePointProviderInfo.GetFileByIdAsync(fileId));
+    }
+
+    public async IAsyncEnumerable<File<string>> GetFileHistoryAsync(string fileId)
+    {
+        var file = await GetFileAsync(fileId);
+        yield return file;
+    }
+
+    public async IAsyncEnumerable<File<string>> GetFilesAsync(IEnumerable<string> fileIds)
+    {
+        if (fileIds == null || !fileIds.Any())
+        {
+            yield break;
+        }
+
+        foreach (var fileId in fileIds)
+        {
+            yield return SharePointProviderInfo.ToFile(await SharePointProviderInfo.GetFileByIdAsync(fileId));
+        }
+    }
+
+    public IAsyncEnumerable<File<string>> GetFilesFilteredAsync(IEnumerable<string> fileIds, FilterType filterType, bool subjectGroup, Guid subjectID, string searchText, bool searchInContent, bool checkShared = false)
+    {
+        if (fileIds == null || !fileIds.Any() || filterType == FilterType.FoldersOnly)
+        {
+            return AsyncEnumerable.Empty<File<string>>();
+        }
+
+        var files = GetFilesAsync(fileIds);
+
+        //Filter
+        if (subjectID != Guid.Empty)
+        {
+            files = files.WhereAwait(async x => subjectGroup
+                                         ? await _userManager.IsUserInGroupAsync(x.CreateBy, subjectID)
+                                         : x.CreateBy == subjectID);
+        }
+
+        switch (filterType)
+        {
+            case FilterType.FoldersOnly:
+                return AsyncEnumerable.Empty<File<string>>();
+            case FilterType.DocumentsOnly:
+                files = files.Where(x => FileUtility.GetFileTypeByFileName(x.Title) == FileType.Document);
+                break;
+            case FilterType.OFormOnly:
+                files = files.Where(x => FileUtility.GetFileTypeByFileName(x.Title) == FileType.OForm);
+                break;
+            case FilterType.OFormTemplateOnly:
+                files = files.Where(x => FileUtility.GetFileTypeByFileName(x.Title) == FileType.OFormTemplate);
+                break;
+            case FilterType.PresentationsOnly:
+                files = files.Where(x => FileUtility.GetFileTypeByFileName(x.Title) == FileType.Presentation);
+                break;
+            case FilterType.SpreadsheetsOnly:
+                files = files.Where(x => FileUtility.GetFileTypeByFileName(x.Title) == FileType.Spreadsheet);
+                break;
+            case FilterType.ImagesOnly:
+                files = files.Where(x => FileUtility.GetFileTypeByFileName(x.Title) == FileType.Image);
+                break;
+            case FilterType.ArchiveOnly:
+                files = files.Where(x => FileUtility.GetFileTypeByFileName(x.Title) == FileType.Archive);
+                break;
+            case FilterType.MediaOnly:
+                files = files.Where(x =>
+                {
+                    var fileType = FileUtility.GetFileTypeByFileName(x.Title);
+
+                    return fileType == FileType.Audio || fileType == FileType.Video;
+                });
+                break;
+            case FilterType.ByExtension:
+                if (!string.IsNullOrEmpty(searchText))
+                {
+                    searchText = searchText.Trim().ToLower();
+                    files = files.Where(x => FileUtility.GetFileExtension(x.Title).Equals(searchText));
+                }
+                break;
+        }
+
+        if (!string.IsNullOrEmpty(searchText))
+        {
+            files = files.Where(x => x.Title.IndexOf(searchText, StringComparison.OrdinalIgnoreCase) != -1);
+        }
+
+        return files;
+    }
+
+    public async IAsyncEnumerable<string> GetFilesAsync(string parentId)
+    {
+        var files = await SharePointProviderInfo.GetFolderFilesAsync(parentId);
+
+        foreach (var entry in files)
+        {
+            yield return SharePointProviderInfo.ToFile(entry).Id;
+        }
+    }
+
+    public async IAsyncEnumerable<File<string>> GetFilesAsync(string parentId, OrderBy orderBy, FilterType filterType, bool subjectGroup, Guid subjectID, string searchText, bool searchInContent, bool withSubfolders = false, bool excludeSubject = false)
+    {
+        if (filterType == FilterType.FoldersOnly)
+        {
+            yield break;
+        }
+
+        //Get only files
+        var folderFiles = await SharePointProviderInfo.GetFolderFilesAsync(parentId);
+        var files = folderFiles.Select(r => SharePointProviderInfo.ToFile(r)).ToAsyncEnumerable();
+
+        //Filter
+        if (subjectID != Guid.Empty)
+        {
+            files = files.WhereAwait(async x => subjectGroup
+                                         ? await _userManager.IsUserInGroupAsync(x.CreateBy, subjectID)
+                                         : x.CreateBy == subjectID);
+        }
+
+        switch (filterType)
+        {
+            case FilterType.FoldersOnly:
+                yield break;
+            case FilterType.DocumentsOnly:
+                files = files.Where(x => FileUtility.GetFileTypeByFileName(x.Title) == FileType.Document);
+                break;
+            case FilterType.OFormOnly:
+                files = files.Where(x => FileUtility.GetFileTypeByFileName(x.Title) == FileType.OForm);
+                break;
+            case FilterType.OFormTemplateOnly:
+                files = files.Where(x => FileUtility.GetFileTypeByFileName(x.Title) == FileType.OFormTemplate);
+                break;
+            case FilterType.PresentationsOnly:
+                files = files.Where(x => FileUtility.GetFileTypeByFileName(x.Title) == FileType.Presentation);
+                break;
+            case FilterType.SpreadsheetsOnly:
+                files = files.Where(x => FileUtility.GetFileTypeByFileName(x.Title) == FileType.Spreadsheet);
+                break;
+            case FilterType.ImagesOnly:
+                files = files.Where(x => FileUtility.GetFileTypeByFileName(x.Title) == FileType.Image);
+                break;
+            case FilterType.ArchiveOnly:
+                files = files.Where(x => FileUtility.GetFileTypeByFileName(x.Title) == FileType.Archive);
+                break;
+            case FilterType.MediaOnly:
+                files = files.Where(x =>
+                {
+                    var fileType = FileUtility.GetFileTypeByFileName(x.Title);
+
+                    return fileType == FileType.Audio || fileType == FileType.Video;
+                });
+                break;
+            case FilterType.ByExtension:
+                if (!string.IsNullOrEmpty(searchText))
+                {
+                    searchText = searchText.Trim().ToLower();
+                    files = files.Where(x => FileUtility.GetFileExtension(x.Title).Equals(searchText));
+                }
+                break;
+        }
+
+        if (!string.IsNullOrEmpty(searchText))
+        {
+            files = files.Where(x => x.Title.IndexOf(searchText, StringComparison.OrdinalIgnoreCase) != -1);
+        }
+
+        if (orderBy == null)
+        {
+            orderBy = new OrderBy(SortedByType.DateAndTime, false);
+        }
+
+        files = orderBy.SortedBy switch
+        {
+            SortedByType.Author => orderBy.IsAsc ? files.OrderBy(x => x.CreateBy) : files.OrderByDescending(x => x.CreateBy),
+            SortedByType.AZ => orderBy.IsAsc ? files.OrderBy(x => x.Title) : files.OrderByDescending(x => x.Title),
+            SortedByType.DateAndTime => orderBy.IsAsc ? files.OrderBy(x => x.ModifiedOn) : files.OrderByDescending(x => x.ModifiedOn),
+            SortedByType.DateAndTimeCreation => orderBy.IsAsc ? files.OrderBy(x => x.CreateOn) : files.OrderByDescending(x => x.CreateOn),
+            _ => orderBy.IsAsc ? files.OrderBy(x => x.Title) : files.OrderByDescending(x => x.Title),
+        };
+
+        await foreach (var f in files)
+        {
+            yield return f;
+        }
+    }
+
+    public override Task<Stream> GetFileStreamAsync(File<string> file)
+    {
+        return GetFileStreamAsync(file, 0);
+    }
+
+    public async Task<Stream> GetFileStreamAsync(File<string> file, long offset)
+    {
+        var fileToDownload = await SharePointProviderInfo.GetFileByIdAsync(file.Id);
+        if (fileToDownload == null)
+        {
+            throw new ArgumentNullException(nameof(file), FilesCommonResource.ErrorMassage_FileNotFound);
+        }
+
+        var fileStream = await SharePointProviderInfo.GetFileStreamAsync(fileToDownload.ServerRelativeUrl, (int)offset);
+
+        return fileStream;
+    }
+
+    public Task<Uri> GetPreSignedUriAsync(File<string> file, TimeSpan expires)
+    {
+        throw new NotSupportedException();
+    }
+
+    public Task<bool> IsSupportedPreSignedUriAsync(File<string> file)
+    {
+        return Task.FromResult(false);
+    }
+
+    public async Task<File<string>> SaveFileAsync(File<string> file, Stream fileStream)
+    {
+        ArgumentNullException.ThrowIfNull(fileStream);
+
+        return await InternalSaveFileAsync(file, fileStream);
+    }
+
+    private async Task<File<string>> InternalSaveFileAsync(File<string> file, Stream fileStream)
+    {
+        if (file.Id != null)
+        {
+            var sharePointFile = await SharePointProviderInfo.CreateFileAsync(file.Id, fileStream);
+
+            var resultFile = SharePointProviderInfo.ToFile(sharePointFile);
+            if (!sharePointFile.Name.Equals(file.Title))
+            {
+                var folder = await SharePointProviderInfo.GetFolderByIdAsync(file.ParentId);
+                file.Title = await GetAvailableTitleAsync(file.Title, folder, IsExistAsync);
+
+                var id = await SharePointProviderInfo.RenameFileAsync(DaoSelector.ConvertId(resultFile.Id), file.Title);
+
+                return await GetFileAsync(DaoSelector.ConvertId(id));
+            }
+
+            return resultFile;
+        }
+
+        if (file.ParentId != null)
+        {
+            var folder = await SharePointProviderInfo.GetFolderByIdAsync(file.ParentId);
+            file.Title = await GetAvailableTitleAsync(file.Title, folder, IsExistAsync);
+
+            return SharePointProviderInfo.ToFile(await SharePointProviderInfo.CreateFileAsync(folder.ServerRelativeUrl + "/" + file.Title, fileStream));
+
+        }
+
+        return null;
+    }
+
+    public async Task<File<string>> ReplaceFileVersionAsync(File<string> file, Stream fileStream)
+    {
+        return await SaveFileAsync(file, fileStream);
+    }
+
+    public async Task DeleteFileAsync(string fileId)
+    {
+        await SharePointProviderInfo.DeleteFileAsync(fileId);
+    }
+
+    public async Task<bool> IsExistAsync(string title, object folderId)
+    {
+        var files = await SharePointProviderInfo.GetFolderFilesAsync(folderId);
+
+        return files.Any(item => item.Name.Equals(title, StringComparison.InvariantCultureIgnoreCase));
+    }
+
+    public async Task<bool> IsExistAsync(string title, Microsoft.SharePoint.Client.Folder folder)
+    {
+        var files = await SharePointProviderInfo.GetFolderFilesAsync(folder.ServerRelativeUrl);
+
+        return files.Any(item => item.Name.Equals(title, StringComparison.InvariantCultureIgnoreCase));
+    }
+
+    public async Task<TTo> MoveFileAsync<TTo>(string fileId, TTo toFolderId)
+    {
+        if (toFolderId is int tId)
+        {
+            return IdConverter.Convert<TTo>(await MoveFileAsync(fileId, tId));
+        }
+
+        if (toFolderId is string tsId)
+        {
+            return IdConverter.Convert<TTo>(await MoveFileAsync(fileId, tsId));
+        }
+
+        throw new NotImplementedException();
+    }
+
+    public async Task<int> MoveFileAsync(string fileId, int toFolderId)
+    {
+        var moved = await _crossDao.PerformCrossDaoFileCopyAsync(
+            fileId, this, _sharePointDaoSelector.ConvertId,
+            toFolderId, _fileDao, r => r,
+            true)
+            ;
+
+        return moved.Id;
+    }
+
+    public async Task<string> MoveFileAsync(string fileId, string toFolderId)
+    {
+        var newFileId = await SharePointProviderInfo.MoveFileAsync(fileId, toFolderId);
+        await UpdatePathInDBAsync(SharePointProviderInfo.MakeId(fileId), newFileId);
+
+        return newFileId;
+    }
+
+    public async Task<File<TTo>> CopyFileAsync<TTo>(string fileId, TTo toFolderId)
+    {
+        if (toFolderId is int tId)
+        {
+            return await CopyFileAsync(fileId, tId) as File<TTo>;
+        }
+
+        if (toFolderId is string tsId)
+        {
+            return await CopyFileAsync(fileId, tsId) as File<TTo>;
+        }
+
+        throw new NotImplementedException();
+    }
+
+    public async Task<File<int>> CopyFileAsync(string fileId, int toFolderId)
+    {
+        var moved = await _crossDao.PerformCrossDaoFileCopyAsync(
+            fileId, this, _sharePointDaoSelector.ConvertId,
+            toFolderId, _fileDao, r => r,
+            false)
+            ;
+
+        return moved;
+    }
+
+    public async Task<File<string>> CopyFileAsync(string fileId, string toFolderId)
+    {
+        return SharePointProviderInfo.ToFile(await SharePointProviderInfo.CopyFileAsync(fileId, toFolderId));
+    }
+
+
+    public async Task<string> FileRenameAsync(File<string> file, string newTitle)
+    {
+        var newFileId = await SharePointProviderInfo.RenameFileAsync(file.Id, newTitle);
+        await UpdatePathInDBAsync(SharePointProviderInfo.MakeId(file.Id), newFileId);
+
+        return newFileId;
+    }
+
+    public Task<string> UpdateCommentAsync(string fileId, int fileVersion, string comment)
+    {
+        return Task.FromResult(string.Empty);
+    }
+
+    public Task CompleteVersionAsync(string fileId, int fileVersion)
+    {
+        return Task.CompletedTask;
+    }
+
+    public Task ContinueVersionAsync(string fileId, int fileVersion)
+    {
+        return Task.FromResult(0);
+    }
+
+    public bool UseTrashForRemove(File<string> file)
+    {
+        return false;
+    }
+
+    public Task<ChunkedUploadSession<string>> CreateUploadSessionAsync(File<string> file, long contentLength)
+    {
+        return Task.FromResult(new ChunkedUploadSession<string>(FixId(file), contentLength) { UseChunks = false });
+    }
+
+    public async Task<File<string>> UploadChunkAsync(ChunkedUploadSession<string> uploadSession, Stream chunkStream, long chunkLength)
+    {
+        if (!uploadSession.UseChunks)
+        {
+            if (uploadSession.BytesTotal == 0)
+            {
+                uploadSession.BytesTotal = chunkLength;
+            }
+
+            uploadSession.File = await SaveFileAsync(uploadSession.File, chunkStream);
+            uploadSession.BytesUploaded = chunkLength;
+
+            return uploadSession.File;
+        }
+
+        throw new NotImplementedException();
+    }
+
+    public Task<File<string>> FinalizeUploadSessionAsync(ChunkedUploadSession<string> uploadSession)
+    {
+        throw new NotImplementedException();
+    }
+
+    public Task AbortUploadSessionAsync(ChunkedUploadSession<string> uploadSession)
+    {
+        return Task.FromResult(0);
+        //throw new NotImplementedException();
+    }
+
+    private File<string> FixId(File<string> file)
+    {
+        if (file.Id != null)
+        {
+            file.Id = SharePointProviderInfo.MakeId(file.Id);
+        }
+
+        if (file.ParentId != null)
+        {
+            file.ParentId = SharePointProviderInfo.MakeId(file.ParentId);
+        }
+
+        return file;
+    }
+}