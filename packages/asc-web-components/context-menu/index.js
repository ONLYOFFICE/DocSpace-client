--- conflicted
+++ resolved
@@ -25,11 +25,8 @@
       visible: false,
       reshow: false,
       resetMenu: false,
-<<<<<<< HEAD
+      model: null,
       changeView: false,
-=======
-      model: null,
->>>>>>> 4b27512e
     };
 
     this.menuRef = React.createRef();
@@ -308,7 +305,6 @@
             onExit={this.onExit}
             onExited={this.onExited}
           >
-<<<<<<< HEAD
             <div
               ref={this.menuRef}
               id={this.props.id}
@@ -331,7 +327,9 @@
                 </div>
               )}
               <SubMenu
-                model={this.props.model}
+                model={
+                  this.props.contextMenuData ? this.state.model : this.props.model
+                }
                 root
                 resetMenu={this.state.resetMenu}
                 onLeafClick={this.onLeafClick}
@@ -341,19 +339,6 @@
           </CSSTransition>
         </StyledContextMenu>
       </>
-=======
-            <SubMenu
-              model={
-                this.props.contextMenuData ? this.state.model : this.props.model
-              }
-              root
-              resetMenu={this.state.resetMenu}
-              onLeafClick={this.onLeafClick}
-            />
-          </div>
-        </CSSTransition>
-      </StyledContextMenu>
->>>>>>> 4b27512e
     );
   };
 
