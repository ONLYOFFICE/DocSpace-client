--- conflicted
+++ resolved
@@ -103,11 +103,7 @@
     /// <path>api/2.0/feed/filter</path>
     /// <httpMethod>GET</httpMethod>
     [HttpGet("filter")]
-<<<<<<< HEAD
     public async Task<object> GetFeedAsync(
-=======
-    public async Task<object> GetFeed(
->>>>>>> 15d345d4
         string id,
         string product,
         string module,
@@ -199,7 +195,7 @@
             if (room == null)
             {
                 throw new ItemNotFoundException(FilesCommonResource.ErrorMassage_FolderNotFound);
-            }
+    }
 
             if (!await _fileSecurity.CanReadAsync(room))
             {
