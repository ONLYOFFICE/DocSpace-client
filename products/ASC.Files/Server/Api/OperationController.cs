﻿// (c) Copyright Ascensio System SIA 2010-2022
//
// This program is a free software product.
// You can redistribute it and/or modify it under the terms
// of the GNU Affero General Public License (AGPL) version 3 as published by the Free Software
// Foundation. In accordance with Section 7(a) of the GNU AGPL its Section 15 shall be amended
// to the effect that Ascensio System SIA expressly excludes the warranty of non-infringement of
// any third-party rights.
//
// This program is distributed WITHOUT ANY WARRANTY, without even the implied warranty
// of MERCHANTABILITY or FITNESS FOR A PARTICULAR  PURPOSE. For details, see
// the GNU AGPL at: http://www.gnu.org/licenses/agpl-3.0.html
//
// You can contact Ascensio System SIA at Lubanas st. 125a-25, Riga, Latvia, EU, LV-1021.
//
// The  interactive user interfaces in modified source and object code versions of the Program must
// display Appropriate Legal Notices, as required under Section 5 of the GNU AGPL version 3.
//
// Pursuant to Section 7(b) of the License you must retain the original Product logo when
// distributing the program. Pursuant to Section 7(e) we decline to grant you any rights under
// trademark law for use of our trademarks.
//
// All the Product's GUI elements, including illustrations and icon sets, as well as technical writing
// content are licensed under the terms of the Creative Commons Attribution-ShareAlike 4.0
// International. See the License terms at http://creativecommons.org/licenses/by-sa/4.0/legalcode

namespace ASC.Files.Api;

public class OperationController : ApiControllerBase
{
    private readonly FileOperationDtoHelper _fileOperationDtoHelper;
    private readonly FileStorageService _fileStorageService;

    public OperationController(
        FileOperationDtoHelper fileOperationDtoHelper,
        FolderDtoHelper folderDtoHelper,
        FileDtoHelper fileDtoHelper,
        FileStorageService fileStorageService) : base(folderDtoHelper, fileDtoHelper)
    {
        _fileOperationDtoHelper = fileOperationDtoHelper;
        _fileStorageService = fileStorageService;
    }

    /// <summary>
    /// Start downlaod process of files and folders with ID
    /// </summary>
    /// <short>Finish file operations</short>
    /// <param name="fileConvertIds" visible="false">File ID list for download with convert to format</param>
    /// <param name="fileIds">File ID list</param>
    /// <param name="folderIds">Folder ID list</param>
    /// <category>File operations</category>
    /// <returns>Operation result</returns>
    [HttpPut("fileops/bulkdownload")]
    public async IAsyncEnumerable<FileOperationDto> BulkDownload(DownloadRequestDto inDto)
    {
        var folders = new Dictionary<JsonElement, string>();
        var files = new Dictionary<JsonElement, string>();

        foreach (var fileId in inDto.FileConvertIds.Where(fileId => !files.ContainsKey(fileId.Key)))
        {
            files.Add(fileId.Key, fileId.Value);
        }

        foreach (var fileId in inDto.FileIds.Where(fileId => !files.ContainsKey(fileId)))
        {
            files.Add(fileId, string.Empty);
        }

        foreach (var folderId in inDto.FolderIds.Where(folderId => !folders.ContainsKey(folderId)))
        {
            folders.Add(folderId, string.Empty);
        }

<<<<<<< HEAD
        foreach (var e in await _fileStorageServiceString.BulkDownloadAsync(folders, files))
=======
        foreach (var e in _fileStorageService.BulkDownload(folders, files))
>>>>>>> 0b31d564
        {
            yield return await _fileOperationDtoHelper.GetAsync(e);
        }
    }

    /// <summary>
    ///   Copies all the selected files and folders to the folder with the ID specified in the request
    /// </summary>
    /// <short>Copy to folder</short>
    /// <category>File operations</category>
    /// <param name="destFolderId">Destination folder ID</param>
    /// <param name="folderIds">Folder ID list</param>
    /// <param name="fileIds">File ID list</param>
    /// <param name="conflictResolveType">Overwriting behavior: skip(0), overwrite(1) or duplicate(2)</param>
    /// <param name="deleteAfter">Delete after finished</param>
    /// <returns>Operation result</returns>
    [HttpPut("fileops/copy")]
    public async IAsyncEnumerable<FileOperationDto> CopyBatchItems(BatchRequestDto inDto)
    {
<<<<<<< HEAD
        foreach (var e in await _fileStorageServiceString.MoveOrCopyItemsAsync(inDto.FolderIds.ToList(), inDto.FileIds.ToList(), inDto.DestFolderId, inDto.ConflictResolveType, true, inDto.DeleteAfter))
=======
        foreach (var e in _fileStorageService.MoveOrCopyItems(inDto.FolderIds.ToList(), inDto.FileIds.ToList(), inDto.DestFolderId, inDto.ConflictResolveType, true, inDto.DeleteAfter))
>>>>>>> 0b31d564
        {
            yield return await _fileOperationDtoHelper.GetAsync(e);
        }
    }

    /// <summary>
    ///   Deletes the files and folders with the IDs specified in the request
    /// </summary>
    /// <param name="folderIds">Folder ID list</param>
    /// <param name="fileIds">File ID list</param>
    /// <param name="deleteAfter">Delete after finished</param>
    /// <param name="immediately">Don't move to the Recycle Bin</param>
    /// <short>Delete files and folders</short>
    /// <category>File operations</category>
    /// <returns>Operation result</returns>
    [HttpPut("fileops/delete")]
    public async IAsyncEnumerable<FileOperationDto> DeleteBatchItems(DeleteBatchRequestDto inDto)
    {
<<<<<<< HEAD
        var tasks = await _fileStorageServiceString.DeleteItemsAsync("delete", inDto.FileIds.ToList(), inDto.FolderIds.ToList(), false, inDto.DeleteAfter, inDto.Immediately);
=======
        var tasks = _fileStorageService.DeleteItems("delete", inDto.FileIds.ToList(), inDto.FolderIds.ToList(), false, inDto.DeleteAfter, inDto.Immediately);
>>>>>>> 0b31d564

        foreach (var e in tasks)
        {
            yield return await _fileOperationDtoHelper.GetAsync(e);
        }
    }

    /// <summary>
    ///   Deletes all files and folders from the recycle bin
    /// </summary>
    /// <short>Clear recycle bin</short>
    /// <category>File operations</category>
    /// <returns>Operation result</returns>
    [HttpPut("fileops/emptytrash")]
    public async IAsyncEnumerable<FileOperationDto> EmptyTrashAsync()
    {
        var emptyTrash = await _fileStorageService.EmptyTrashAsync();

        foreach (var e in emptyTrash)
        {
            yield return await _fileOperationDtoHelper.GetAsync(e);
        }
    }

    /// <summary>
    ///  Returns the list of all active file operations
    /// </summary>
    /// <short>Get file operations list</short>
    /// <category>File operations</category>
    /// <returns>Operation result</returns>
    [HttpGet("fileops")]
    public async IAsyncEnumerable<FileOperationDto> GetOperationStatuses()
    {
        foreach (var e in _fileStorageService.GetTasksStatuses())
        {
            yield return await _fileOperationDtoHelper.GetAsync(e);
        }
    }

    /// <summary>
    ///   Marks all files and folders as read
    /// </summary>
    /// <short>Mark as read</short>
    /// <category>File operations</category>
    /// <returns>Operation result</returns>
    [HttpPut("fileops/markasread")]
    public async IAsyncEnumerable<FileOperationDto> MarkAsRead(BaseBatchRequestDto inDto)
    {
<<<<<<< HEAD
        foreach (var e in await _fileStorageServiceString.MarkAsReadAsync(inDto.FolderIds.ToList(), inDto.FileIds.ToList()))
=======
        foreach (var e in _fileStorageService.MarkAsRead(inDto.FolderIds.ToList(), inDto.FileIds.ToList()))
>>>>>>> 0b31d564
        {
            yield return await _fileOperationDtoHelper.GetAsync(e);
        }
    }

    /// <summary>
    ///   Moves all the selected files and folders to the folder with the ID specified in the request
    /// </summary>
    /// <short>Move to folder</short>
    /// <category>File operations</category>
    /// <param name="destFolderId">Destination folder ID</param>
    /// <param name="folderIds">Folder ID list</param>
    /// <param name="fileIds">File ID list</param>
    /// <param name="conflictResolveType">Overwriting behavior: skip(0), overwrite(1) or duplicate(2)</param>
    /// <param name="deleteAfter">Delete after finished</param>
    /// <returns>Operation result</returns>
    [HttpPut("fileops/move")]
    public async IAsyncEnumerable<FileOperationDto> MoveBatchItems(BatchRequestDto inDto)
    {
<<<<<<< HEAD
        foreach (var e in await _fileStorageServiceString.MoveOrCopyItemsAsync(inDto.FolderIds.ToList(), inDto.FileIds.ToList(), inDto.DestFolderId, inDto.ConflictResolveType, false, inDto.DeleteAfter))
=======
        foreach (var e in _fileStorageService.MoveOrCopyItems(inDto.FolderIds.ToList(), inDto.FileIds.ToList(), inDto.DestFolderId, inDto.ConflictResolveType, false, inDto.DeleteAfter))
>>>>>>> 0b31d564
        {
            yield return await _fileOperationDtoHelper.GetAsync(e);
        }

    }

    /// <summary>
    /// Checking for conflicts
    /// </summary>
    /// <category>File operations</category>
    /// <param name="destFolderId">Destination folder ID</param>
    /// <param name="folderIds">Folder ID list</param>
    /// <param name="fileIds">File ID list</param>
    /// <returns>Conflicts file ids</returns>
    [HttpGet("fileops/move")]
    public async IAsyncEnumerable<FileEntryDto> MoveOrCopyBatchCheckAsync([ModelBinder(BinderType = typeof(BatchModelBinder))] BatchRequestDto inDto)
    {
        List<object> checkedFiles;
        List<object> checkedFolders;

        if (inDto.DestFolderId.ValueKind == JsonValueKind.Number)
        {
            (checkedFiles, checkedFolders) = await _fileStorageService.MoveOrCopyFilesCheckAsync(inDto.FileIds.ToList(), inDto.FolderIds.ToList(), inDto.DestFolderId.GetInt32());
        }
        else
        {
            (checkedFiles, checkedFolders) = await _fileStorageService.MoveOrCopyFilesCheckAsync(inDto.FileIds.ToList(), inDto.FolderIds.ToList(), inDto.DestFolderId.GetString());
        }

        var entries = await _fileStorageService.GetItemsAsync(checkedFiles.OfType<int>().Select(Convert.ToInt32), checkedFiles.OfType<int>().Select(Convert.ToInt32), FilterType.FilesOnly, false, "", "");

        entries.AddRange(await _fileStorageService.GetItemsAsync(checkedFiles.OfType<string>(), checkedFiles.OfType<string>(), FilterType.FilesOnly, false, "", ""));

        foreach (var e in entries)
        {
            yield return await GetFileEntryWrapperAsync(e);
        }
    }
    /// <summary>
    ///  Finishes all the active file operations
    /// </summary>
    /// <short>Finish all</short>
    /// <category>File operations</category>
    /// <returns>Operation result</returns>
    [HttpPut("fileops/terminate")]
    public async IAsyncEnumerable<FileOperationDto> TerminateTasks()
    {
        var tasks = _fileStorageService.TerminateTasks();

        foreach (var e in tasks)
        {
            yield return await _fileOperationDtoHelper.GetAsync(e);
        }
    }
}<|MERGE_RESOLUTION|>--- conflicted
+++ resolved
@@ -71,11 +71,7 @@
             folders.Add(folderId, string.Empty);
         }
 
-<<<<<<< HEAD
-        foreach (var e in await _fileStorageServiceString.BulkDownloadAsync(folders, files))
-=======
-        foreach (var e in _fileStorageService.BulkDownload(folders, files))
->>>>>>> 0b31d564
+        foreach (var e in await _fileStorageService.BulkDownloadAsync(folders, files))
         {
             yield return await _fileOperationDtoHelper.GetAsync(e);
         }
@@ -95,11 +91,7 @@
     [HttpPut("fileops/copy")]
     public async IAsyncEnumerable<FileOperationDto> CopyBatchItems(BatchRequestDto inDto)
     {
-<<<<<<< HEAD
-        foreach (var e in await _fileStorageServiceString.MoveOrCopyItemsAsync(inDto.FolderIds.ToList(), inDto.FileIds.ToList(), inDto.DestFolderId, inDto.ConflictResolveType, true, inDto.DeleteAfter))
-=======
-        foreach (var e in _fileStorageService.MoveOrCopyItems(inDto.FolderIds.ToList(), inDto.FileIds.ToList(), inDto.DestFolderId, inDto.ConflictResolveType, true, inDto.DeleteAfter))
->>>>>>> 0b31d564
+        foreach (var e in await _fileStorageService.MoveOrCopyItemsAsync(inDto.FolderIds.ToList(), inDto.FileIds.ToList(), inDto.DestFolderId, inDto.ConflictResolveType, true, inDto.DeleteAfter))
         {
             yield return await _fileOperationDtoHelper.GetAsync(e);
         }
@@ -118,11 +110,7 @@
     [HttpPut("fileops/delete")]
     public async IAsyncEnumerable<FileOperationDto> DeleteBatchItems(DeleteBatchRequestDto inDto)
     {
-<<<<<<< HEAD
-        var tasks = await _fileStorageServiceString.DeleteItemsAsync("delete", inDto.FileIds.ToList(), inDto.FolderIds.ToList(), false, inDto.DeleteAfter, inDto.Immediately);
-=======
-        var tasks = _fileStorageService.DeleteItems("delete", inDto.FileIds.ToList(), inDto.FolderIds.ToList(), false, inDto.DeleteAfter, inDto.Immediately);
->>>>>>> 0b31d564
+        var tasks = await _fileStorageService.DeleteItemsAsync("delete", inDto.FileIds.ToList(), inDto.FolderIds.ToList(), false, inDto.DeleteAfter, inDto.Immediately);
 
         foreach (var e in tasks)
         {
@@ -171,11 +159,7 @@
     [HttpPut("fileops/markasread")]
     public async IAsyncEnumerable<FileOperationDto> MarkAsRead(BaseBatchRequestDto inDto)
     {
-<<<<<<< HEAD
-        foreach (var e in await _fileStorageServiceString.MarkAsReadAsync(inDto.FolderIds.ToList(), inDto.FileIds.ToList()))
-=======
-        foreach (var e in _fileStorageService.MarkAsRead(inDto.FolderIds.ToList(), inDto.FileIds.ToList()))
->>>>>>> 0b31d564
+        foreach (var e in await _fileStorageService.MarkAsReadAsync(inDto.FolderIds.ToList(), inDto.FileIds.ToList()))
         {
             yield return await _fileOperationDtoHelper.GetAsync(e);
         }
@@ -195,11 +179,7 @@
     [HttpPut("fileops/move")]
     public async IAsyncEnumerable<FileOperationDto> MoveBatchItems(BatchRequestDto inDto)
     {
-<<<<<<< HEAD
-        foreach (var e in await _fileStorageServiceString.MoveOrCopyItemsAsync(inDto.FolderIds.ToList(), inDto.FileIds.ToList(), inDto.DestFolderId, inDto.ConflictResolveType, false, inDto.DeleteAfter))
-=======
-        foreach (var e in _fileStorageService.MoveOrCopyItems(inDto.FolderIds.ToList(), inDto.FileIds.ToList(), inDto.DestFolderId, inDto.ConflictResolveType, false, inDto.DeleteAfter))
->>>>>>> 0b31d564
+        foreach (var e in await _fileStorageService.MoveOrCopyItemsAsync(inDto.FolderIds.ToList(), inDto.FileIds.ToList(), inDto.DestFolderId, inDto.ConflictResolveType, false, inDto.DeleteAfter))
         {
             yield return await _fileOperationDtoHelper.GetAsync(e);
         }
