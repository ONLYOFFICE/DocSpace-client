--- conflicted
+++ resolved
@@ -3,11 +3,7 @@
   "content": "Send your request to our support team, and our specialists will help you with the settings.",
   "content_en_sha1_hash": "0e740861bfbbd6e22357a4b0271cb635490e5af2",
   "created_at": "2025-05-19T21:30:51.235Z",
-<<<<<<< HEAD
-  "updated_at": "2025-10-03T10:07:11.658Z",
-=======
   "updated_at": "2025-10-03T13:19:30.533Z",
->>>>>>> 4e3ade75
   "comment": {
     "text": "This translation key is used for a message displayed when sending a request for DNS settings support, guiding users to contact specialists for assistance. It appears in the Portal Settings page on a mobile device and is intended to inform users about the next steps to resolve their issue.",
     "is_auto": true,
