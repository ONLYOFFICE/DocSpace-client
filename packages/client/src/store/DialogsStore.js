--- conflicted
+++ resolved
@@ -28,15 +28,12 @@
   convertPasswordDialogVisible = false;
   isFolderActions = false;
   roomCreation = false;
-<<<<<<< HEAD
   invitePanelOptions = {
     visible: false,
     hideSelector: false,
     defaultAccess: ShareAccessRights.FullAccess,
   };
-=======
   restoreAllPanelVisible = false;
->>>>>>> 14bc9546
 
   removeItem = null;
   connectItem = null;
