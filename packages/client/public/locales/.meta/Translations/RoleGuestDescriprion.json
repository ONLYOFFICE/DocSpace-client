--- conflicted
+++ resolved
@@ -3,11 +3,7 @@
   "content": "Guests can access the rooms they have been invited to, as well as create and edit documents if they have been assigned the appropriate roles in the room.",
   "content_en_sha1_hash": "b91549ed2598a81dcae1328a0ba18a24e2e5e876",
   "created_at": "2025-05-19T21:30:50.001Z",
-<<<<<<< HEAD
-  "updated_at": "2025-05-26T07:57:32.991Z",
-=======
   "updated_at": "2025-06-24T16:31:24.508Z",
->>>>>>> 0de93b01
   "comment": {
     "text": "This translation key is used to describe the role and access rights of a guest user in a collaborative workspace. It appears on a settings or permissions page, where users can view their assigned roles and corresponding access levels. Translators should provide a clear explanation of this role for guests in various languages.",
     "is_auto": true,
@@ -16,11 +12,7 @@
   "usage": [
     {
       "file_path": "/packages/shared/utils/common.ts",
-<<<<<<< HEAD
-      "line_number": 1264,
-=======
       "line_number": 1256,
->>>>>>> 0de93b01
       "context": "sectionName: t(\"Common:MyFilesSection\"),\n });\n \n if (isCollaborator) return t(\"Common:RoleNewUserDescription\");\n \n return t(\"Translations:RoleGuestDescriprion\");\n };\n \n export function setLanguageForUnauthorized(culture: string) {\n setCookie(LANGUAGE, culture, {\n \"max-age\": COOKIE_EXPIRATION_YEAR,",
       "module": "/packages/shared"
     }
@@ -43,306 +35,285 @@
       "ai_model": null,
       "ai_spell_check_issues": [
         {
+          "type": "grammar",
+          "description": "The phrase 'otaqda müvafiq rollar təyin olunarsa' is grammatically awkward. It translates to 'if appropriate roles are assigned in the room'. A more natural phrasing would express the condition more directly.",
+          "suggestion": "Qonaqlar dəvət olunduqları otaqlara daxil ola bilər və eyni zamanda, müvafiq rolları varsa, sənədləri yarada və redaktə edə bilərlər."
+        }
+      ],
+      "approved_at": null
+    },
+    "bg": {
+      "ai_translated": false,
+      "ai_model": null,
+      "ai_spell_check_issues": [],
+      "approved_at": null
+    },
+    "cs": {
+      "ai_translated": false,
+      "ai_model": null,
+      "ai_spell_check_issues": [
+        {
+          "type": "incorrect_translation",
+          "description": "The phrase 'assigned the appropriate roles' is not perfectly conveyed by 'příslušné role'. A more accurate translation might be 'přiřazeny odpovídající role' or 'přiřazeny správné role'. While 'příslušné role' isn't wrong, it's a less direct translation and might be misinterpreted.",
+          "suggestion": "přiřazeny odpovídající role"
+        }
+      ],
+      "approved_at": null
+    },
+    "de": {
+      "ai_translated": false,
+      "ai_model": null,
+      "ai_spell_check_issues": [],
+      "approved_at": null
+    },
+    "el-GR": {
+      "ai_translated": false,
+      "ai_model": null,
+      "ai_spell_check_issues": [
+        {
+          "type": "formatting",
+          "description": "The phrase 'στα οποία έχουν προσκληθεί' is slightly awkward. It's grammatically correct but could be more fluid.",
+          "suggestion": "στα δωμάτια που έχουν προσκληθεί"
+        },
+        {
+          "type": "incorrect_translation",
+          "description": "The English sentence specifies 'assigned roles.' The Greek translation uses 'εκχωρηθεί οι κατάλληλοι ρόλοι,' which while accurate, doesn't fully capture the nuance of *assignment* of roles. It's more passive.",
+          "suggestion": "εάν τους έχουν ανατεθεί οι κατάλληλοι ρόλοι"
+        }
+      ],
+      "approved_at": null
+    },
+    "es": {
+      "ai_translated": false,
+      "ai_model": null,
+      "ai_spell_check_issues": [],
+      "approved_at": null
+    },
+    "fi": {
+      "ai_translated": false,
+      "ai_model": null,
+      "ai_spell_check_issues": [
+        {
+          "type": "grammar",
+          "description": "The phrase 'jonka lisäksi' is somewhat awkward and could be improved for flow. It translates to 'as well as' but feels clunky in Finnish.",
+          "suggestion": "Vieraat pääsevät huoneisiin, joihin heidät on kutsuttu, ja he voivat luoda ja muokata asiakirjoja, jos heille on lisätty tarvittavat huoneen roolit."
+        },
+        {
+          "type": "grammar",
+          "description": "While grammatically correct, the sentence structure can be improved for better readability in Finnish. The current structure reads somewhat long and complex.",
+          "suggestion": "Vieraat pääsevät huoneisiin, joihin heidät on kutsuttu. He voivat myös luoda ja muokata asiakirjoja, jos heille on lisätty tarvittavat huoneen roolit."
+        }
+      ],
+      "approved_at": null
+    },
+    "fr": {
+      "ai_translated": false,
+      "ai_model": null,
+      "ai_spell_check_issues": [],
+      "approved_at": null
+    },
+    "hy-AM": {
+      "ai_translated": false,
+      "ai_model": null,
+      "ai_spell_check_issues": [],
+      "approved_at": null
+    },
+    "it": {
+      "ai_translated": false,
+      "ai_model": null,
+      "ai_spell_check_issues": [
+        {
+          "type": "incorrect_translation",
+          "description": "The phrase \"assegnati loro i ruoli\" is slightly awkward and not the most natural way to express 'assigned the appropriate roles to them'. A more fluent translation would be 'sono stati assegnati i ruoli appropriati'.",
+          "suggestion": "sono stati assegnati i ruoli appropriati"
+        }
+      ],
+      "approved_at": null
+    },
+    "ja-JP": {
+      "ai_translated": false,
+      "ai_model": null,
+      "ai_spell_check_issues": [],
+      "approved_at": null
+    },
+    "ko-KR": {
+      "ai_translated": false,
+      "ai_model": null,
+      "ai_spell_check_issues": [],
+      "approved_at": null
+    },
+    "lo-LA": {
+      "ai_translated": false,
+      "ai_model": null,
+      "ai_spell_check_issues": [],
+      "approved_at": null
+    },
+    "lv": {
+      "ai_translated": false,
+      "ai_model": null,
+      "ai_spell_check_issues": [
+        {
+          "type": "incorrect_translation",
+          "description": "The phrase 'invited to' is not accurately reflected in the Latvian translation. 'Uzaicināti' implies a more formal invitation. A more natural phrasing might be 'kuriem viņi ir pievienoti' (to which they are added) or 'uz kuriem viņiem ir piekļuve' (to which they have access).",
+          "suggestion": "Viesi var piekļūt telpām, kurām viņi ir pievienoti, kā arī izveidot un rediģēt dokumentus, ja viņiem ir piešķirtas atbilstošas lomas telpā."
+        }
+      ],
+      "approved_at": null
+    },
+    "nl": {
+      "ai_translated": false,
+      "ai_model": null,
+      "ai_spell_check_issues": [],
+      "approved_at": null
+    },
+    "pl": {
+      "ai_translated": false,
+      "ai_model": null,
+      "ai_spell_check_issues": [
+        {
+          "type": "formatting",
+          "description": "The phrase 'role' is consistently lowercase in the Polish translation. 'Role' should be capitalized.",
+          "suggestion": "Goście mają dostęp do pokoi, do których zostali zaproszeni i mogą tworzyć oraz edytować dokumenty, jeśli przypisano im odpowiednie Role w pokoju."
+        }
+      ],
+      "approved_at": null
+    },
+    "pt": {
+      "ai_translated": false,
+      "ai_model": null,
+      "ai_spell_check_issues": [],
+      "approved_at": null
+    },
+    "pt-BR": {
+      "ai_translated": false,
+      "ai_model": null,
+      "ai_spell_check_issues": [
+        {
+          "type": "incorrect_translation",
+          "description": "The phrase 'atribuídos a eles os papéis' is awkward and not the most natural way to express 'assigned the appropriate roles' in Portuguese. It implies the roles are assigned *to them* rather than the process of assigning roles.",
+          "suggestion": "atribuídos os papéis apropriados"
+        }
+      ],
+      "approved_at": null
+    },
+    "ro": {
+      "ai_translated": false,
+      "ai_model": null,
+      "ai_spell_check_issues": [
+        {
           "type": "spelling",
-          "description": "The word 'dəvət' (invited) is spelled correctly, but it might be better to use a more formal phrasing depending on the context.",
-          "suggestion": "Consider using 'rəsmi olaraq dəvət' (officially invited) for a more formal tone."
+          "description": "The word 'sălile' (rooms) might be more naturally phrased as 'camerele' in this context, though 'sălile' isn't strictly incorrect.",
+          "suggestion": "Consider using 'camerele' instead of 'sălile'."
+        }
+      ],
+      "approved_at": null
+    },
+    "ru": {
+      "ai_translated": false,
+      "ai_model": null,
+      "ai_spell_check_issues": [],
+      "approved_at": null
+    },
+    "si": {
+      "ai_translated": false,
+      "ai_model": null,
+      "ai_spell_check_issues": [
+        {
+          "type": "spelling",
+          "description": "The word 'භූමිකා' (bhūmikā) is a more formal term for 'role'. A more common and approachable term like 'කාර‍යාකාරිය' (kāryā kārya) or 'පాత్ర' (pātra) might be more suitable for a user-facing description.",
+          "suggestion": "Consider replacing 'භූමිකා' with 'කාර‍යාකාරිය' or 'පాత్ర'."
         },
         {
           "type": "grammar",
-          "description": "The phrasing 'otaqda müvafiq rollar təyin olunarsa' (if appropriate roles are assigned in the room) is grammatically correct but can be improved for better flow and clarity.",
-          "suggestion": "Consider rephrasing to 'otaqda onlara müvafiq rollar verilərsə' (if appropriate roles are given to them in the room)."
-        }
-      ],
-      "approved_at": null
-    },
-    "bg": {
-      "ai_translated": false,
-      "ai_model": null,
-      "ai_spell_check_issues": [],
-      "approved_at": null
-    },
-    "cs": {
-      "ai_translated": false,
-      "ai_model": null,
-      "ai_spell_check_issues": [
-        {
-          "type": "incorrect_translation",
-          "description": "The phrase 'assigned the appropriate roles' is not directly translated. While 'příslušné role' conveys the general idea, it lacks the active sense of being assigned. A more accurate translation would reflect the 'assignment' aspect.",
-          "suggestion": "Hosté mají přístup do místností, do kterých byli pozváni, a mohou vytvářet a upravovat dokumenty, pokud jim byly v místnosti přiděleny *příslušné role nebo pokud byly k nim tyto role přiřazeny*."
-        }
-      ],
-      "approved_at": null
-    },
-    "de": {
-      "ai_translated": false,
-      "ai_model": null,
-      "ai_spell_check_issues": [],
-      "approved_at": null
-    },
-    "el-GR": {
-      "ai_translated": false,
-      "ai_model": null,
-      "ai_spell_check_issues": [],
-      "approved_at": null
-    },
-    "es": {
-      "ai_translated": false,
-      "ai_model": null,
-      "ai_spell_check_issues": [],
-      "approved_at": null
-    },
-    "fi": {
-      "ai_translated": false,
-      "ai_model": null,
-      "ai_spell_check_issues": [
-        {
-          "type": "grammar",
-          "description": "The phrase 'jonka lisäksi' is slightly awkward and can be improved for better flow. It literally translates to 'whereupon' or 'in addition to which' and doesn't read naturally in this context.",
-          "suggestion": "Voitaisiin korvata esimerkiksi 'sekä' tai poistaa kokonaan ja muuttaa lauseen rakennetta."
-        },
-        {
-          "type": "incorrect_translation",
-          "description": "The phrase 'huoneen roolit' (room roles) is not the most natural way to express 'appropriate roles in the room' in Finnish. It's too literal.",
-          "suggestion": "Muutettava 'huoneen roolit' esimerkiksi 'sopivat oikeudet huoneessa' tai 'oikeudet huoneessa'."
-        }
-      ],
-      "approved_at": null
-    },
-    "fr": {
-      "ai_translated": false,
-      "ai_model": null,
-      "ai_spell_check_issues": [],
-      "approved_at": null
-    },
-    "hy-AM": {
-      "ai_translated": false,
-      "ai_model": null,
-      "ai_spell_check_issues": [],
-      "approved_at": null
-    },
-    "it": {
-      "ai_translated": false,
-      "ai_model": null,
-      "ai_spell_check_issues": [
-        {
-          "type": "incorrect_translation",
-          "description": "The phrase 'assigned to them' is better translated as 'sono stati assegnati i ruoli' rather than 'sono stati assegnati loro i ruoli'. The latter sounds slightly unnatural in Italian.",
-          "suggestion": "Gli ospiti possono accedere alle stanze a cui sono stati invitati, nonché creare e modificare documenti se sono stati assegnati i ruoli appropriati nella stanza."
-        }
-      ],
-      "approved_at": null
-    },
-    "ja-JP": {
-      "ai_translated": false,
-      "ai_model": null,
-      "ai_spell_check_issues": [
-        {
-          "type": "incorrect_translation",
-          "description": "The phrase 'assigned the appropriate roles' is not accurately reflected in the Japanese translation. '適切な役割が割り当てられている' implies a passive assignment, whereas the English implies the guest may have been proactively assigned roles.",
-          "suggestion": "ゲストがルームで適切な役割を持っており、それにより文書の作成や編集が可能になります。"
-        }
-      ],
-      "approved_at": null
-    },
-    "ko-KR": {
-      "ai_translated": false,
-      "ai_model": null,
-      "ai_spell_check_issues": [
-        {
-          "type": "incorrect_translation",
-          "description": "The phrase 'assigned the appropriate roles' is not accurately reflected in the Korean translation. '할당 받았다면' implies a passive assignment, whereas the English suggests a more active granting of roles. A more accurate translation might convey the intent of being explicitly granted the roles.",
-          "suggestion": "게스트는 룸에서 적절한 역할을 부여받았다면 (Guest is granted appropriate roles in the room)"
+          "description": "The phrase 'කාමරයේ සුදුසු භූමිකා නියම කර තිබේ නම්' could be more directly translated to reflect the English meaning. It currently implies 'if the appropriate role has been assigned to the room', rather than 'if the user has been assigned the appropriate role'.",
+          "suggestion": "Consider restructuring the phrase to better reflect the English sentence's meaning; perhaps 'කාමරයේ ඔවුන්ට සුදුසු ක්‍රියාකාරකම් ලබා දී තිබේ නම්'."
+        },
+        {
+          "type": "incorrect_translation",
+          "description": "The overall tone and flow of the Sinhala translation sounds somewhat formal and less natural compared to the more conversational English original. It lacks the easy flow of 'Guests can access... as well as create and edit...'.",
+          "suggestion": "Revise the entire translation to achieve a more natural and user-friendly tone, focusing on clarity and directness."
+        }
+      ],
+      "approved_at": null
+    },
+    "sk": {
+      "ai_translated": false,
+      "ai_model": null,
+      "ai_spell_check_issues": [
+        {
+          "type": "incorrect_translation",
+          "description": "The phrase 'assigned the appropriate roles' is not perfectly translated. 'Pridelené príslušné roly' is technically correct, but it could be more natural in Slovak. 'Mali priradenú zodpovedajúcu úroveň oprávnení' or 'Mali nastavené zodpovedajúce role' would be more idiomatic.",
+          "suggestion": "Hostia majú prístup do miestností, do ktorých boli pozvaní a môžu vytvárať a upravovať dokumenty, ak mali nastavené zodpovedajúce role."
+        }
+      ],
+      "approved_at": null
+    },
+    "sl": {
+      "ai_translated": false,
+      "ai_model": null,
+      "ai_spell_check_issues": [],
+      "approved_at": null
+    },
+    "sr-Cyrl-RS": {
+      "ai_translated": false,
+      "ai_model": null,
+      "ai_spell_check_issues": [
+        {
+          "type": "incorrect_translation",
+          "description": "The phrase 'access the rooms they have been invited to' is a bit awkward. A more natural translation would be 'могу ући у собе у које су позвани' (can enter the rooms they were invited to).",
+          "suggestion": "Гости могу ући у собе у које су позвани, као и креирати и уређивати документе ако су им додељене одговарајуће улоге у соби."
+        },
+        {
+          "type": "incorrect_translation",
+          "description": "The word 'приступити' (pristupiti) can imply accessing data or information, but in this context, 'ући' (ući - to enter) is more suitable for referring to rooms.",
+          "suggestion": "Гости могу ући у собе у које су позвани, као и креирати и уређивати документе ако су им додељене одговарајуће улоге у соби."
+        }
+      ],
+      "approved_at": null
+    },
+    "sr-Latn-RS": {
+      "ai_translated": false,
+      "ai_model": null,
+      "ai_spell_check_issues": [
+        {
+          "type": "incorrect_translation",
+          "description": "The phrase 'assigned the appropriate roles' is not accurately translated. 'Dodeljene odgovarajuće uloge' is a literal translation but doesn't quite capture the nuance of being granted specific permissions.",
+          "suggestion": "Gosti mogu pristupiti sobama u koje su pozvani, kao i kreirati i uređivati dokumente ako im je dodeljen odgovarajući nivo pristupa u sobi."
+        }
+      ],
+      "approved_at": null
+    },
+    "tr": {
+      "ai_translated": false,
+      "ai_model": null,
+      "ai_spell_check_issues": [
+        {
+          "type": "incorrect_translation",
+          "description": "The phrase 'appropriate roles' is not perfectly translated. While 'buna uygun roller' conveys the idea, a more natural and precise translation might be 'ilgili izinler' or 'yetkili roller'. 'Roller' is correct, but 'uygun' might not fully capture the intended meaning of 'appropriate' in this context.",
+          "suggestion": "Konuklar davet edildikleri odalara erişebilir ve odada ilgili izinler atanmışsa belge oluşturabilir ve düzenleyebilir."
+        }
+      ],
+      "approved_at": null
+    },
+    "uk-UA": {
+      "ai_translated": false,
+      "ai_model": null,
+      "ai_spell_check_issues": [],
+      "approved_at": null
+    },
+    "vi": {
+      "ai_translated": false,
+      "ai_model": null,
+      "ai_spell_check_issues": [
+        {
+          "type": "incorrect_translation",
+          "description": "The phrase \"use the rooms\" (sử dụng các phòng) is not the best translation for \"access the rooms\". A more accurate translation would be something like \"truy cập vào các phòng\" or \"tham gia vào các phòng\". 'Use' implies a more active role than 'access'.",
+          "suggestion": "Khách có thể truy cập vào các phòng mà họ đã được mời vào, cũng như tạo và chỉnh sửa tài liệu nếu họ đã được chỉ định các vai trò thích hợp trong phòng."
         },
         {
           "type": "formatting",
-          "description": "While not a critical error, the sentence structure could be slightly improved for better flow and readability in Korean. The current structure is grammatically correct but a slightly different phrasing might sound more natural.",
-          "suggestion": "게스트는 초대받은 룸에 액세스할 수 있으며, 룸에서 적절한 역할이 부여되면 문서를 생성하고 편집할 수 있습니다."
-        }
-      ],
-      "approved_at": null
-    },
-    "lo-LA": {
-      "ai_translated": false,
-      "ai_model": null,
-      "ai_spell_check_issues": [
-        {
-          "type": "incorrect_translation",
-          "description": "The phrase 'appropriate roles' is not accurately reflected. 'ຖືກມອບບົດບາດທີ່ເຫມາະສົມ' literally translates to 'have been assigned appropriate roles' which isn't a perfect match to the intended meaning. It implies a formal assignment rather than a simple permission.",
-          "suggestion": "Consider rephrasing 'ຖືກມອບບົດບາດທີ່ເຫມາະສົມ' to something like 'ມີສິດໃນການເຮັດ' (have the permission to do) or 'ໄດ້ຮັບອານຸຍາດ' (are authorized)."
-        }
-      ],
-      "approved_at": null
-    },
-    "lv": {
-      "ai_translated": false,
-      "ai_model": null,
-      "ai_spell_check_issues": [
-        {
-          "type": "incorrect_translation",
-          "description": "The phrase \"uz kurām viņi ir uzaicināti\" is a bit awkward. A more natural translation of 'invited to' would be 'kurā viņus ir uzaicinājuši' or 'uz kurām viņus ir aicinājuši'.",
-          "suggestion": "Viesi var piekļūt telpām, kurā viņus ir uzaicinājuši, kā arī izveidot un rediģēt dokumentus, ja viņiem ir piešķirtas atbilstošas lomas telpā."
-        }
-      ],
-      "approved_at": null
-    },
-    "nl": {
-      "ai_translated": false,
-      "ai_model": null,
-      "ai_spell_check_issues": [],
-      "approved_at": null
-    },
-    "pl": {
-      "ai_translated": false,
-      "ai_model": null,
-      "ai_spell_check_issues": [
-        {
-          "type": "formatting",
-          "description": "The Polish translation uses a conjunction (\"i\") to connect two clauses where a semicolon or comma might be more appropriate for clarity, especially in formal documentation. While grammatically correct, it makes the sentence slightly less elegant.",
-          "suggestion": "Consider replacing 'i mogą' with a semicolon or comma and adjusting the following verb accordingly. For example: 'Goście mają dostęp do pokoi, do których zostali zaproszeni; mogą tworzyć...'"
-        }
-      ],
-      "approved_at": null
-    },
-    "pt": {
-      "ai_translated": false,
-      "ai_model": null,
-      "ai_spell_check_issues": [],
-      "approved_at": null
-    },
-    "pt-BR": {
-      "ai_translated": false,
-      "ai_model": null,
-      "ai_spell_check_issues": [
-        {
-          "type": "incorrect_translation",
-          "description": "The phrase 'atribuídos a eles os papéis' is awkward and not the most natural way to express 'assigned the appropriate roles.' It suggests the roles are being assigned *to them* rather than *they* have the roles assigned.",
-          "suggestion": "Os convidados podem acessar as salas para as quais foram convidados, bem como criar e editar documentos se tiverem os papéis apropriados atribuídos na sala."
-        },
-        {
-          "type": "grammar",
-          "description": "The use of 'bem como' can be slightly formal for this context. While grammatically correct, it's not the most conversational.",
-          "suggestion": "Os convidados podem acessar as salas para as quais foram convidados e criar e editar documentos se tiverem os papéis apropriados atribuídos na sala."
-        }
-      ],
-      "approved_at": null
-    },
-    "ro": {
-      "ai_translated": false,
-      "ai_model": null,
-      "ai_spell_check_issues": [
-        {
-          "type": "grammar",
-          "description": "The phrase 'pot accesa sălile' is grammatically awkward. 'Pot accesa sala' (singular) would be more natural if referring to specific rooms, but the original English uses plural. A better phrasing would consider using 'sălile la care au acces' or 'sălile pe care au acces'.",
-          "suggestion": "Invitații au acces la sălile la care au fost invitați..."
-        }
-      ],
-      "approved_at": null
-    },
-    "ru": {
-      "ai_translated": false,
-      "ai_model": null,
-      "ai_spell_check_issues": [],
-      "approved_at": null
-    },
-    "si": {
-      "ai_translated": false,
-      "ai_model": null,
-      "ai_spell_check_issues": [
-        {
-          "type": "spelling",
-          "description": "The word 'ආරාධිත' (aaraditha) appears twice and should consistently refer to 'invited' guests. While technically correct, it could be slightly streamlined.",
-          "suggestion": "Consider rewording to avoid repetition of 'ආරාධිත'.  For example: 'අමුත්තන්ට ඔවුන්ට ලබා දී ඇති කාමරවලට පිවිසිය හැක, මෙන්ම කාමරයේ සුදුසු භූමිකා නියම කර තිබේ නම් ලේඛන නිර්මාණය කිරීම සහ සංස්කරණය කිරීම ද සිදු කළ හැක.'"
-        },
-        {
-          "type": "grammar",
-          "description": "The phrase 'කාමරයේ සුදුසු භූමිකා නියම කර තිබේ නම්' (kaamarayee suddhu bhoomikaa niyama kara thibae naam) is slightly awkward.  It's grammatically correct, but less fluent.",
-          "suggestion": "Consider rewording to 'කාමරයේ සුදුසු භූමිකා ලැබුණු විට' (kaamarayee suddhu bhoomikaa lebaeuna veth) which translates to 'when they receive appropriate roles in the room'."
-        },
-        {
-          "type": "incorrect_translation",
-          "description": "The English phrase 'create and edit documents' is translated as 'ලේඛන නිර්මාණය කිරීම සහ සංස්කරණය කිරීම' (lekhana nirmaanayakara sama sanskaranaayakara karama). While not technically incorrect, 'create' is often better translated as 'ප්‍රවර්ධනය කිරීම' (prawadhanaayakara karama) in this context which implies generating or producing something new.",
-          "suggestion": "Replace 'නිර්මාණය කිරීම' (nirmanayakara karama) with 'ප්‍රවර්ධනය කිරීම' (prawadhanaayakara karama) for 'create'."
-        }
-      ],
-      "approved_at": null
-    },
-    "sk": {
-      "ai_translated": false,
-      "ai_model": null,
-      "ai_spell_check_issues": [
-        {
-          "type": "incorrect_translation",
-          "description": "The phrase \"assigned the appropriate roles\" is not accurately reflected by \"pridelené príslušné roly.\" While not entirely wrong, it's a bit stiff and could be improved for flow and naturalness in Slovak. A more fluent translation might be 'uvedené roly' or 'prislúčiace roly'.",
-          "suggestion": "Consider using 'uvedené roly' or 'prislúčiace roly' instead of 'pridelené príslušné roly'."
-        }
-      ],
-      "approved_at": null
-    },
-    "sl": {
-      "ai_translated": false,
-      "ai_model": null,
-      "ai_spell_check_issues": [],
-      "approved_at": null
-    },
-    "sr-Cyrl-RS": {
-      "ai_translated": false,
-      "ai_model": null,
-      "ai_spell_check_issues": [
-        {
-          "type": "incorrect_translation",
-          "description": "The phrase \"приступити собама у које су позвани\" is a literal translation and doesn't flow naturally in Serbian. It implies they are invited *into* the rooms themselves, rather than having access to them. A more natural phrasing would be 'приступити собама у које су позвани' or 'имати приступ собама у које су позвани'.",
-          "suggestion": "имати приступ собама у које су позвани"
-        },
-        {
-          "type": "incorrect_translation",
-          "description": "The word 'соба' (room) is repeated. While not strictly incorrect, using a pronoun or alternative phrasing could improve readability. Perhaps 'у просторије у које су позвани' could be a better alternative.",
-          "suggestion": "у просторије у које су позвани"
-        }
-      ],
-      "approved_at": null
-    },
-    "sr-Latn-RS": {
-      "ai_translated": false,
-      "ai_model": null,
-      "ai_spell_check_issues": [],
-      "approved_at": null
-    },
-    "tr": {
-      "ai_translated": false,
-      "ai_model": null,
-      "ai_spell_check_issues": [
-        {
-          "type": "incorrect_translation",
-          "description": "The phrase 'assigned the appropriate roles' is not accurately conveyed. 'Buna uygun roller atanmışsa' implies roles are assigned *to the room*, rather than to the guest.",
-          "suggestion": "Konuklara odada uygun roller verilmişse"
-        },
-        {
-          "type": "grammar",
-          "description": "The sentence structure, while understandable, could be slightly improved for better flow. Specifically the phrase 'odada buna uygun roller atanmışsa'.",
-          "suggestion": "Konuklar, odada kendilerine uygun roller atanmışsa belge oluşturabilir ve düzenleyebilir."
-        }
-      ],
-      "approved_at": null
-    },
-    "uk-UA": {
-      "ai_translated": false,
-      "ai_model": null,
-      "ai_spell_check_issues": [],
-      "approved_at": null
-    },
-    "vi": {
-      "ai_translated": false,
-      "ai_model": null,
-      "ai_spell_check_issues": [
-        {
-          "type": "incorrect_translation",
-          "description": "The phrase 'access the rooms' is translated as 'sử dụng các phòng'. While 'sử dụng' (use) isn't inherently wrong, 'access' implies more of a permission or ability to enter, which is a more accurate representation of the English meaning in this context. A better translation would be something like 'truy cập vào các phòng'.",
-          "suggestion": "truy cập vào các phòng"
-        },
-        {
-          "type": "incorrect_translation",
-          "description": "The sentence structure is a bit awkward. The phrasing 'cũng như tạo và chỉnh sửa tài liệu nếu họ đã được chỉ định các vai trò thích hợp trong phòng' could be more fluid. The repetition of 'trong phòng' is also a bit clunky.",
-          "suggestion": "cũng có thể tạo và chỉnh sửa tài liệu nếu được chỉ định các vai trò phù hợp."
+          "description": "The Vietnamese translation could benefit from a more natural flow. While technically correct, the sentence structure is slightly clunky.",
+          "suggestion": "Khách có thể truy cập vào các phòng mà họ được mời, và tạo, chỉnh sửa tài liệu nếu được chỉ định vai trò phù hợp trong phòng."
         }
       ],
       "approved_at": null
@@ -353,13 +324,13 @@
       "ai_spell_check_issues": [
         {
           "type": "incorrect_translation",
-          "description": "The phrase 'as well as' is not naturally translated in this way. It creates an awkward phrasing.",
-          "suggestion": "访客可以访问他们被邀请的房间，并且如果他们被分配了适当的角色，还可以创建和编辑文档。"
-        },
-        {
-          "type": "incorrect_translation",
-          "description": "The word '并且' (bingqie) is a stronger connector than intended. It implies a cause and effect relation that isn't explicitly present in the English text.",
-          "suggestion": "访客可以访问他们被邀请的房间，如果他们被分配了适当的角色，还可以创建和编辑文档。"
+          "description": "The phrase 'access the rooms they have been invited to' is translated as '访问他们被邀请的房间'. While technically correct, it's a bit stiff. A more natural phrasing would be '可以进入他们被邀请的房间' or '可以进入被邀请的房间'.",
+          "suggestion": "可以进入他们被邀请的房间"
+        },
+        {
+          "type": "incorrect_translation",
+          "description": "The use of '如果' (rúguǒ) creates a slightly awkward construction. It would flow better if combined with the first clause.",
+          "suggestion": "访客可以访问他们被邀请的房间，如果被分配了适当的角色，还可以创建和编辑文档。"
         }
       ],
       "approved_at": null
