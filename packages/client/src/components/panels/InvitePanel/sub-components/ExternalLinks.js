--- conflicted
+++ resolved
@@ -79,7 +79,6 @@
   isUserTariffLimit,
   standalone,
   allowInvitingGuests,
-<<<<<<< HEAD
   setLinkSettingsPanelVisible,
   onSelectAccess,
   copyLink,
@@ -91,29 +90,12 @@
   maxUsersNumber,
   theme,
   culture,
-=======
   isAIAgentsFolder,
->>>>>>> 6f4c6a25
 }) => {
   // const [actionLinksVisible, setActionLinksVisible] = useState(false);
 
   const inputsRef = useRef();
 
-<<<<<<< HEAD
-=======
-  const copyLink = (link) => {
-    if (link) {
-      toastr.success(
-        `${t("Common:LinkCopySuccess")}. ${t("Translations:LinkValidTime", {
-          days_count: 7,
-        })}`
-      );
-
-      copyShareLink(link);
-    }
-  };
-
->>>>>>> 6f4c6a25
   const disableLink = async () => {
     shareLinks?.length &&
       (await api.rooms.setInvitationLinks(
@@ -379,12 +361,8 @@
     const { roomId, hideSelector, defaultAccess } = invitePanelOptions;
     const { getPortalInviteLink } = peopleStore.inviteLinksStore;
     const { isUserTariffLimit } = currentQuotaStore;
-<<<<<<< HEAD
     const { theme, standalone, allowInvitingGuests, culture } = settingsStore;
-=======
-    const { standalone, allowInvitingGuests } = settingsStore;
     const { isAIAgentsFolder } = treeFoldersStore;
->>>>>>> 6f4c6a25
 
     return {
       theme,
