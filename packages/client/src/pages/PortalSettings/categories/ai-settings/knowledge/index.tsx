--- conflicted
+++ resolved
@@ -103,15 +103,6 @@
     setSelectedOption(KnowledgeType.None);
     setIsKeyHidden(false);
 
-<<<<<<< HEAD
-=======
-    try {
-      await restoreKnowledge?.();
-    } catch (e) {
-      console.error(e);
-      toastr.error(e as string);
-    }
->>>>>>> 3acf99d3
     getAIConfig?.();
   };
 
