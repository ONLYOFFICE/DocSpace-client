import React, { useState, useEffect } from "react";
import { inject, observer } from "mobx-react";
import moment from "moment";

import ModalDialog from "@docspace/components/modal-dialog";
import styled from "styled-components";

import Button from "@docspace/components/button";
import DeliveryDatePicker from "./DeliveryDatePicker";
import StatusPicker from "./StatusPicker";

import { useParams, useNavigate } from "react-router-dom";

import { useTranslation } from "react-i18next";

import { Base } from "@docspace/components/themes";

const DialogBodyWrapper = styled.div`
  margin-top: -4px;
`;

const Footer = styled.div`
  width: 100%;
  display: flex;

  button {
    width: 100%;
  }
  button:first-of-type {
    margin-right: 10px;
  }
`;

const Separator = styled.hr`
  border-top: 1px solid;
  border-color: ${(props) => (props.theme.isBase ? "#eceef1" : "#474747")};
  margin-bottom: 14px;
`;

Separator.defaultProps = { theme: Base };

const constructUrl = (baseUrl, filters) => {
  const url = new URL(baseUrl, "http://127.0.0.1:8092/");
  url.searchParams.append(
    "deliveryDate",
    filters.deliveryDate?.format("YYYY-MM-DD") || null
  );
  url.searchParams.append("deliveryFrom", filters.deliveryFrom.format("HH:mm"));
  url.searchParams.append("deliveryTo", filters.deliveryTo.format("HH:mm"));
  url.searchParams.append("status", JSON.stringify(filters.status));

  return url.pathname + url.search;
};

function areArraysEqual(array1, array2) {
  return (
    array1.length === array2.length &&
    array1.every((val, index) => val === array2[index])
  );
}

const FilterDialog = (props) => {
  const {
    visible,
    closeModal,
    applyFilters,
    formatFilters,
    setHistoryFilters,
    historyFilters,
  } = props;
  const { t } = useTranslation(["Webhooks", "Files", "Common"]);
  const { id } = useParams();
  const navigate = useNavigate();

  const [filters, setFilters] = useState({
    deliveryDate: null,
    deliveryFrom: moment().startOf("day"),
    deliveryTo: moment().endOf("day"),
    status: [],
  });

  const [isApplied, setIsApplied] = useState(false);

  const [isLoaded, setIsLoaded] = useState(false);

  const handleApplyFilters = () => {
    if (filters.deliveryTo > filters.deliveryFrom) {
      const params = formatFilters(filters);

      setHistoryFilters(filters);
      setIsApplied(true);

      applyFilters(params);
      closeModal();
    }
  };

  useEffect(() => {
    if (historyFilters === null) {
      if (filters.deliveryDate !== null || filters.status.length > 0) {
        setFilters({
          deliveryDate: null,
          deliveryFrom: moment().startOf("day"),
          deliveryTo: moment().endOf("day"),
          status: [],
        });
      }
      isLoaded && navigate(`/portal-settings/developer-tools/webhooks/${id}`);
    } else {
      setFilters(historyFilters);
      setIsApplied(true);
      navigate(
        constructUrl(
          `/portal-settings/developer-tools/webhooks/${id}`,
          historyFilters
        )
      );
    }
    setIsLoaded(true);
  }, [historyFilters, visible]);

  const areFiltersChanged =
    historyFilters !== null
      ? areArraysEqual(filters.status, historyFilters.status) &&
        filters.deliveryDate === historyFilters?.deliveryDate &&
        filters.deliveryFrom === historyFilters.deliveryFrom &&
        filters.deliveryTo === historyFilters.deliveryTo
      : filters.deliveryDate === null && filters.status.length === 0;

  return (
    <ModalDialog
      withFooterBorder
      visible={visible}
      onClose={closeModal}
      displayType="aside"
    >
      <ModalDialog.Header>{t("Files:Filter")}</ModalDialog.Header>
      <ModalDialog.Body>
        <DialogBodyWrapper>
          <DeliveryDatePicker
            isApplied={isApplied}
            setIsApplied={setIsApplied}
            filters={filters}
            setFilters={setFilters}
          />
          <Separator />
<<<<<<< HEAD
          <StatusPicker
            Selectors={Selectors}
            filters={filters}
            setFilters={setFilters}
          />
=======
          <StatusPicker filters={filters} setFilters={setFilters} />
>>>>>>> 66042b88
          <Separator />
        </DialogBodyWrapper>
      </ModalDialog.Body>
      {!areFiltersChanged && (
        <ModalDialog.Footer>
          <Footer>
            <Button
              className="apply-button"
              label={t("Common:ApplyButton")}
              size="normal"
              primary={true}
              onClick={handleApplyFilters}
            />
            <Button
              className="cancel-button"
              label={t("Common:CancelButton")}
              size="normal"
              onClick={closeModal}
            />
          </Footer>
        </ModalDialog.Footer>
      )}
    </ModalDialog>
  );
};

export default inject(({ webhooksStore }) => {
  const { formatFilters, setHistoryFilters, historyFilters } = webhooksStore;

  return { formatFilters, setHistoryFilters, historyFilters };
})(observer(FilterDialog));<|MERGE_RESOLUTION|>--- conflicted
+++ resolved
@@ -41,10 +41,7 @@
 
 const constructUrl = (baseUrl, filters) => {
   const url = new URL(baseUrl, "http://127.0.0.1:8092/");
-  url.searchParams.append(
-    "deliveryDate",
-    filters.deliveryDate?.format("YYYY-MM-DD") || null
-  );
+  url.searchParams.append("deliveryDate", filters.deliveryDate?.format("YYYY-MM-DD") || null);
   url.searchParams.append("deliveryFrom", filters.deliveryFrom.format("HH:mm"));
   url.searchParams.append("deliveryTo", filters.deliveryTo.format("HH:mm"));
   url.searchParams.append("status", JSON.stringify(filters.status));
@@ -53,10 +50,7 @@
 };
 
 function areArraysEqual(array1, array2) {
-  return (
-    array1.length === array2.length &&
-    array1.every((val, index) => val === array2[index])
-  );
+  return array1.length === array2.length && array1.every((val, index) => val === array2[index]);
 }
 
 const FilterDialog = (props) => {
@@ -109,12 +103,7 @@
     } else {
       setFilters(historyFilters);
       setIsApplied(true);
-      navigate(
-        constructUrl(
-          `/portal-settings/developer-tools/webhooks/${id}`,
-          historyFilters
-        )
-      );
+      navigate(constructUrl(`/portal-settings/developer-tools/webhooks/${id}`, historyFilters));
     }
     setIsLoaded(true);
   }, [historyFilters, visible]);
@@ -128,12 +117,7 @@
       : filters.deliveryDate === null && filters.status.length === 0;
 
   return (
-    <ModalDialog
-      withFooterBorder
-      visible={visible}
-      onClose={closeModal}
-      displayType="aside"
-    >
+    <ModalDialog withFooterBorder visible={visible} onClose={closeModal} displayType="aside">
       <ModalDialog.Header>{t("Files:Filter")}</ModalDialog.Header>
       <ModalDialog.Body>
         <DialogBodyWrapper>
@@ -144,15 +128,7 @@
             setFilters={setFilters}
           />
           <Separator />
-<<<<<<< HEAD
-          <StatusPicker
-            Selectors={Selectors}
-            filters={filters}
-            setFilters={setFilters}
-          />
-=======
           <StatusPicker filters={filters} setFilters={setFilters} />
->>>>>>> 66042b88
           <Separator />
         </DialogBodyWrapper>
       </ModalDialog.Body>
