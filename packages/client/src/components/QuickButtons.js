--- conflicted
+++ resolved
@@ -71,11 +71,7 @@
     <div className="badges additional-badges">
       {item.canShare && showShare && displayBadges && (
         <ColorTheme
-<<<<<<< HEAD
-          elementType={ThemeType.IconButton}
-=======
           themeId={ThemeType.IconButton}
->>>>>>> 409d05d2
           shared={shared}
           iconName={iconShare}
           className="badge share-button-icon"
@@ -91,11 +87,7 @@
         displayBadges &&
         isCanWebEdit && (
           <ColorTheme
-<<<<<<< HEAD
-            elementType={ThemeType.IconButton}
-=======
             themeId={ThemeType.IconButton}
->>>>>>> 409d05d2
             iconName={iconLock}
             locked={locked}
             className="badge lock-file icons-group"
@@ -110,11 +102,7 @@
         )}
       {fileExst && !isTrashFolder && displayBadges && (
         <ColorTheme
-<<<<<<< HEAD
-          elementType={ThemeType.IconButton}
-=======
           themeId={ThemeType.IconButton}
->>>>>>> 409d05d2
           iconName={iconFavorite}
           isFavorite={isFavorite}
           className="favorite badge icons-group"
