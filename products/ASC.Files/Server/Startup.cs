--- conflicted
+++ resolved
@@ -1,87 +1,82 @@
-using System.Text;
-using System.Text.Json.Serialization;
-using ASC.Api.Core;
-using ASC.Api.Documents;
-using ASC.Common;
-using ASC.Web.Files;
-using ASC.Web.Files.HttpHandlers;
-using ASC.Web.Studio.Core.Notify;
+using System.Text;
+using System.Text.Json.Serialization;
+using ASC.Api.Core;
+using ASC.Api.Documents;
+using ASC.Common;
+using ASC.Web.Files;
+using ASC.Web.Files.HttpHandlers;
+using ASC.Web.Studio.Core.Notify;
 using Microsoft.AspNetCore.Builder;
 using Microsoft.AspNetCore.Hosting;
 using Microsoft.Extensions.Configuration;
 using Microsoft.Extensions.DependencyInjection;
 using Microsoft.Extensions.Hosting;
-
+
 namespace ASC.Files
 {
     public class Startup : BaseStartup
-    {
-        public override string[] LogParams { get => new string[] { "ASC.Files" }; }
-        public override JsonConverter[] Converters { get => new JsonConverter[] { new FileEntryWrapperConverter() }; }
+    {
+        public override string[] LogParams { get => new string[] { "ASC.Files" }; }
+        public override JsonConverter[] Converters { get => new JsonConverter[] { new FileEntryWrapperConverter() }; }
 
         public Startup(IConfiguration configuration, IHostEnvironment hostEnvironment)
             : base(configuration, hostEnvironment)
-        {
+        {
+
+        }
 
-        }
-
-        public override void ConfigureServices(IServiceCollection services)
-        {
-            Encoding.RegisterProvider(CodePagesEncodingProvider.Instance);
-
-            _ = services.AddMemoryCache();
-
-            var diHelper = new DIHelper(services);
-
-            _ = diHelper
-                .AddApiProductEntryPointService()
-                .AddDocumentsControllerService()
-                .AddPrivacyRoomApiService()
-                .AddFileHandlerService()
-                .AddChunkedUploaderHandlerService()
-                .AddThirdPartyAppHandlerService()
-                .AddDocuSignHandlerService()
-                .AddNotifyConfiguration();
-
-            base.ConfigureServices(services);
-        }
-
-        public override void Configure(IApplicationBuilder app, IWebHostEnvironment env)
-        {
-            base.Configure(app, env);
-<<<<<<< HEAD
-
-            _ = app.MapWhen(
-=======
-            
-            app.MapWhen(
->>>>>>> 43a085eb
-                context => context.Request.Path.ToString().EndsWith("httphandlers/filehandler.ashx"),
-                appBranch =>
-                {
-                    _ = appBranch.UseFileHandler();
-                });
-
-            _ = app.MapWhen(
-                context => context.Request.Path.ToString().EndsWith("ChunkedUploader.ashx"),
-                appBranch =>
-                {
-                    _ = appBranch.UseChunkedUploaderHandler();
-                });
-
-            _ = app.MapWhen(
-                context => context.Request.Path.ToString().EndsWith("ThirdPartyAppHandler.ashx"),
-                appBranch =>
-                {
-                    _ = appBranch.UseThirdPartyAppHandler();
-                });
-
-            _ = app.MapWhen(
-                context => context.Request.Path.ToString().EndsWith("DocuSignHandler.ashx"),
-                appBranch =>
-                {
-                    _ = appBranch.UseDocuSignHandler();
-                });
+        public override void ConfigureServices(IServiceCollection services)
+        {
+            Encoding.RegisterProvider(CodePagesEncodingProvider.Instance);
+
+            _ = services.AddMemoryCache();
+
+            var diHelper = new DIHelper(services);
+
+            _ = diHelper
+                .AddApiProductEntryPointService()
+                .AddDocumentsControllerService()
+                .AddPrivacyRoomApiService()
+                .AddFileHandlerService()
+                .AddChunkedUploaderHandlerService()
+                .AddThirdPartyAppHandlerService()
+                .AddDocuSignHandlerService()
+                .AddNotifyConfiguration();
+
+            base.ConfigureServices(services);
+        }
+
+        public override void Configure(IApplicationBuilder app, IWebHostEnvironment env)
+        {
+            base.Configure(app, env);
+            
+            _ = app.MapWhen(
+                context => context.Request.Path.ToString().EndsWith("httphandlers/filehandler.ashx"),
+                appBranch =>
+                {
+                    _ = appBranch.UseFileHandler();
+                });
+
+            _ = app.MapWhen(
+                context => context.Request.Path.ToString().EndsWith("ChunkedUploader.ashx"),
+                appBranch =>
+                {
+                    _ = appBranch.UseChunkedUploaderHandler();
+                });
+
+            _ = app.MapWhen(
+                context => context.Request.Path.ToString().EndsWith("ThirdPartyAppHandler.ashx"),
+                appBranch =>
+                {
+                    _ = appBranch.UseThirdPartyAppHandler();
+                });
+
+            _ = app.MapWhen(
+                context => context.Request.Path.ToString().EndsWith("DocuSignHandler.ashx"),
+                appBranch =>
+                {
+                    _ = appBranch.UseDocuSignHandler();
+                });
         }
     }
 }