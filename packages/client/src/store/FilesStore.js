--- conflicted
+++ resolved
@@ -2095,12 +2095,7 @@
   getFilesContextOptions = (item, optionsToRemove = []) => {
     const isFile = !!item.fileExst || item.contentLength;
     const isRoom = !!item.roomType;
-<<<<<<< HEAD
     const isTemplate = item.rootFolderType === FolderType.RoomTemplates;
-    const isFavorite =
-      (item.fileStatus & FileStatus.IsFavorite) === FileStatus.IsFavorite;
-=======
->>>>>>> 434ad0d3
 
     const hasNew =
       item.new > 0 || (item.fileStatus & FileStatus.IsNew) === FileStatus.IsNew;
@@ -2470,8 +2465,9 @@
       fileOptions = removeSeparator(fileOptions);
 
       return fileOptions;
-    } else if (isTemplate) {
-      let templateOptions = [
+    }
+    if (isTemplate) {
+      const templateOptions = [
         "select",
         "open",
         "separator0",
@@ -2484,7 +2480,8 @@
       ];
 
       return templateOptions;
-    } else if (isRoom) {
+    }
+    if (isRoom) {
       const canInviteUserInRoom = item.security?.EditAccess;
       const canRemoveRoom = item.security?.Delete;
 
