/*
 *
 * (c) Copyright Ascensio System Limited 2010-2018
 *
 * This program is freeware. You can redistribute it and/or modify it under the terms of the GNU 
 * General Public License (GPL) version 3 as published by the Free Software Foundation (https://www.gnu.org/copyleft/gpl.html). 
 * In accordance with Section 7(a) of the GNU GPL its Section 15 shall be amended to the effect that 
 * Ascensio System SIA expressly excludes the warranty of non-infringement of any third-party rights.
 *
 * THIS PROGRAM IS DISTRIBUTED WITHOUT ANY WARRANTY; WITHOUT EVEN THE IMPLIED WARRANTY OF MERCHANTABILITY OR
 * FITNESS FOR A PARTICULAR PURPOSE. For more details, see GNU GPL at https://www.gnu.org/copyleft/gpl.html
 *
 * You can contact Ascensio System SIA by email at sales@onlyoffice.com
 *
 * The interactive user interfaces in modified source and object code versions of ONLYOFFICE must display 
 * Appropriate Legal Notices, as required under Section 5 of the GNU GPL version 3.
 *
 * Pursuant to Section 7 § 3(b) of the GNU GPL you must retain the original ONLYOFFICE logo which contains 
 * relevant author attributions when distributing the software. If the display of the logo in its graphic 
 * form is not reasonably feasible for technical reasons, you must include the words "Powered by ONLYOFFICE" 
 * in every copy of the program you distribute. 
 * Pursuant to Section 7 § 3(e) we decline to grant you any rights under trademark law for use of our trademarks.
 *
*/

<<<<<<< HEAD
=======

using System;
using System.Collections.Generic;
using System.Text.Json.Serialization;

using ASC.Common;
using ASC.Core;
using ASC.Core.Common.Settings;
using ASC.Files.Core;
using ASC.Web.Core.Files;
using ASC.Web.Studio.Core;

>>>>>>> 75a8ed20
namespace ASC.Web.Files.Classes
{
    [Serializable]
    public class FilesSettings : ISettings
    {
        [JsonPropertyName("EnableThirdpartySettings")]
        public bool EnableThirdpartySetting { get; set; }

        [JsonPropertyName("FastDelete")]
        public bool FastDeleteSetting { get; set; }

        [JsonPropertyName("StoreOriginalFiles")]
        public bool StoreOriginalFilesSetting { get; set; }

        [JsonPropertyName("UpdateIfExist")]
        public bool UpdateIfExistSetting { get; set; }

        [JsonPropertyName("ConvertNotify")]
        public bool ConvertNotifySetting { get; set; }

        [JsonPropertyName("DefaultSortedBy")]
        public SortedByType DefaultSortedBySetting { get; set; }

        [JsonPropertyName("DefaultSortedAsc")]
        public bool DefaultSortedAscSetting { get; set; }

        [JsonPropertyName("HideConfirmConvertSave")]
        public bool HideConfirmConvertSaveSetting { get; set; }

        [JsonPropertyName("HideConfirmConvertOpen")]
        public bool HideConfirmConvertOpenSetting { get; set; }

        [JsonPropertyName("Forcesave")]
        public bool ForcesaveSetting { get; set; }

        [JsonPropertyName("StoreForcesave")]
        public bool StoreForcesaveSetting { get; set; }

        [JsonPropertyName("HideRecent")]
        public bool HideRecentSetting { get; set; }

        [JsonPropertyName("HideFavorites")]
        public bool HideFavoritesSetting { get; set; }

        [JsonPropertyName("HideTemplates")]
        public bool HideTemplatesSetting { get; set; }

        [JsonPropertyName("DownloadZip")]
        public bool DownloadTarGzSetting { get; set; }

        public ISettings GetDefault(IServiceProvider serviceProvider)
        {
            return new FilesSettings
            {
                FastDeleteSetting = false,
                EnableThirdpartySetting = true,
                StoreOriginalFilesSetting = true,
                UpdateIfExistSetting = false,
                ConvertNotifySetting = true,
                DefaultSortedBySetting = SortedByType.DateAndTime,
                DefaultSortedAscSetting = false,
                HideConfirmConvertSaveSetting = false,
                HideConfirmConvertOpenSetting = false,
                ForcesaveSetting = false,
                StoreForcesaveSetting = false,
                HideRecentSetting = false,
                HideFavoritesSetting = false,
                HideTemplatesSetting = false,
                DownloadTarGzSetting = false
            };
        }

        public Guid ID
        {
            get { return new Guid("{03B382BD-3C20-4f03-8AB9-5A33F016316E}"); }
        }
    }

    [Scope]
    public class FilesSettingsHelper
    {
        private SettingsManager SettingsManager { get; }
        private CoreBaseSettings CoreBaseSettings { get; }
        private SetupInfo SetupInfo { get; }
        private FileUtility FileUtility { get; }
        private FilesLinkUtility FilesLinkUtility { get; }

        public FilesSettingsHelper(SettingsManager settingsManager, CoreBaseSettings coreBaseSettings, SetupInfo setupInfo, FileUtility fileUtility, FilesLinkUtility filesLinkUtility)
        {
            SettingsManager = settingsManager;
            CoreBaseSettings = coreBaseSettings;
            SetupInfo = setupInfo;
            FileUtility = fileUtility;
            FilesLinkUtility = filesLinkUtility;
        }

        public List<string> ExtsImagePreviewed => FileUtility.ExtsImagePreviewed;
        public List<string> ExtsMediaPreviewed => FileUtility.ExtsMediaPreviewed;
        public List<string> ExtsWebPreviewed => FileUtility.ExtsWebPreviewed;
        public List<string> ExtsWebEdited => FileUtility.ExtsWebEdited;
        public List<string> ExtsWebEncrypt => FileUtility.ExtsWebEncrypt;
        public List<string> ExtsWebReviewed => FileUtility.ExtsWebReviewed;
        public List<string> ExtsWebCustomFilterEditing => FileUtility.ExtsWebCustomFilterEditing;
        public List<string> ExtsWebRestrictedEditing => FileUtility.ExtsWebRestrictedEditing;
        public List<string> ExtsWebCommented => FileUtility.ExtsWebCommented;
        public List<string> ExtsWebTemplate => FileUtility.ExtsWebTemplate;
        public List<string> ExtsCoAuthoring => FileUtility.ExtsCoAuthoring;
        public List<string> ExtsMustConvert => FileUtility.ExtsMustConvert;
        public Dictionary<string, List<string>> ExtsConvertible => FileUtility.ExtsConvertible;
        public List<string> ExtsUploadable => FileUtility.ExtsUploadable;
        public List<string> ExtsArchive => FileUtility.ExtsArchive;
        public List<string> ExtsVideo => FileUtility.ExtsVideo;
        public List<string> ExtsAudio => FileUtility.ExtsAudio;
        public List<string> ExtsImage => FileUtility.ExtsImage;
        public List<string> ExtsSpreadsheet => FileUtility.ExtsSpreadsheet;
        public List<string> ExtsPresentation => FileUtility.ExtsPresentation;
        public List<string> ExtsDocument => FileUtility.ExtsDocument;
        public Dictionary<FileType, string> InternalFormats => FileUtility.InternalExtension;
        public string MasterFormExtension => FileUtility.MasterFormExtension;
        public string ParamVersion => FilesLinkUtility.Version;
        public string ParamOutType => FilesLinkUtility.OutType;
        public string FileDownloadUrlString => FilesLinkUtility.FileDownloadUrlString;
        public string FileWebViewerUrlString => FilesLinkUtility.FileWebViewerUrlString;
        public string FileWebViewerExternalUrlString => FilesLinkUtility.FileWebViewerExternalUrlString;
        public string FileWebEditorUrlString => FilesLinkUtility.FileWebEditorUrlString;
        public string FileWebEditorExternalUrlString => FilesLinkUtility.FileWebEditorExternalUrlString;
        public string FileRedirectPreviewUrlString => FilesLinkUtility.FileRedirectPreviewUrlString;
        public string FileThumbnailUrlString => FilesLinkUtility.FileThumbnailUrlString;

        public bool ConfirmDelete
        {
            set
            {
                var setting = LoadForCurrentUser();
                setting.FastDeleteSetting = !value;
                SaveForCurrentUser(setting);
            }
            get { return !LoadForCurrentUser().FastDeleteSetting; }
        }

        public bool EnableThirdParty
        {
            set
            {
                var setting = SettingsManager.Load<FilesSettings>();
                setting.EnableThirdpartySetting = value;
                SettingsManager.Save(setting);
            }
            get { return SettingsManager.Load<FilesSettings>().EnableThirdpartySetting; }
        }

        public bool StoreOriginalFiles
        {
            set
            {
                var setting = LoadForCurrentUser();
                setting.StoreOriginalFilesSetting = value;
                SaveForCurrentUser(setting);
            }
            get { return LoadForCurrentUser().StoreOriginalFilesSetting; }
        }

        public bool UpdateIfExist
        {
            set
            {
                var setting = LoadForCurrentUser();
                setting.UpdateIfExistSetting = value;
                SaveForCurrentUser(setting);
            }
            get { return LoadForCurrentUser().UpdateIfExistSetting; }
        }

        public bool ConvertNotify
        {
            set
            {
                var setting = LoadForCurrentUser();
                setting.ConvertNotifySetting = value;
                SaveForCurrentUser(setting);
            }
            get { return LoadForCurrentUser().ConvertNotifySetting; }
        }

        public bool HideConfirmConvertSave
        {
            set
            {
                var setting = LoadForCurrentUser();
                setting.HideConfirmConvertSaveSetting = value;
                SaveForCurrentUser(setting);
            }
            get { return LoadForCurrentUser().HideConfirmConvertSaveSetting; }
        }

        public bool HideConfirmConvertOpen
        {
            set
            {
                var setting = LoadForCurrentUser();
                setting.HideConfirmConvertOpenSetting = value;
                SaveForCurrentUser(setting);
            }
            get { return LoadForCurrentUser().HideConfirmConvertOpenSetting; }
        }

        public OrderBy DefaultOrder
        {
            set
            {
                var setting = LoadForCurrentUser();
                if (setting.DefaultSortedBySetting != value.SortedBy || setting.DefaultSortedAscSetting != value.IsAsc)
                {
                    setting.DefaultSortedBySetting = value.SortedBy;
                    setting.DefaultSortedAscSetting = value.IsAsc;
                    SaveForCurrentUser(setting);
                }
            }
            get
            {
                var setting = LoadForCurrentUser();
                return new OrderBy(setting.DefaultSortedBySetting, setting.DefaultSortedAscSetting);
            }
        }

        public bool Forcesave
        {
            set
            {
                var setting = LoadForCurrentUser();
                setting.ForcesaveSetting = value;
                SaveForCurrentUser(setting);
            }
            get { return LoadForCurrentUser().ForcesaveSetting; }
        }

        public bool StoreForcesave
        {
            set
            {
                if (CoreBaseSettings.Personal) throw new NotSupportedException();
                var setting = SettingsManager.Load<FilesSettings>();
                setting.StoreForcesaveSetting = value;
                SettingsManager.Save(setting);
            }
            get { return !CoreBaseSettings.Personal && SettingsManager.Load<FilesSettings>().StoreForcesaveSetting; }
        }

        public bool RecentSection
        {
            set
            {
                var setting = LoadForCurrentUser();
                setting.HideRecentSetting = !value;
                SaveForCurrentUser(setting);
            }
            get { return !LoadForCurrentUser().HideRecentSetting; }
        }

        public bool FavoritesSection
        {
            set
            {
                var setting = LoadForCurrentUser();
                setting.HideFavoritesSetting = !value;
                SaveForCurrentUser(setting);
            }
            get { return !LoadForCurrentUser().HideFavoritesSetting; }
        }

        public bool TemplatesSection
        {
            set
            {
                var setting = LoadForCurrentUser();
                setting.HideTemplatesSetting = !value;
                SaveForCurrentUser(setting);
            }
            get { return !LoadForCurrentUser().HideTemplatesSetting; }
        }

        public bool DownloadTarGz
        {
            set
            {
                var setting = LoadForCurrentUser();
                setting.DownloadTarGzSetting = value;
                SaveForCurrentUser(setting);
            }
            get => LoadForCurrentUser().DownloadTarGzSetting;
        }

        public long ChunkUploadSize
        {
            get => SetupInfo.ChunkUploadSize;
        }

        private FilesSettings LoadForCurrentUser()
        {
            return SettingsManager.LoadForCurrentUser<FilesSettings>();
        }

        private void SaveForCurrentUser(FilesSettings settings)
        {
            SettingsManager.SaveForCurrentUser(settings);
        }
    }
}<|MERGE_RESOLUTION|>--- conflicted
+++ resolved
@@ -23,21 +23,6 @@
  *
 */
 
-<<<<<<< HEAD
-=======
-
-using System;
-using System.Collections.Generic;
-using System.Text.Json.Serialization;
-
-using ASC.Common;
-using ASC.Core;
-using ASC.Core.Common.Settings;
-using ASC.Files.Core;
-using ASC.Web.Core.Files;
-using ASC.Web.Studio.Core;
-
->>>>>>> 75a8ed20
 namespace ASC.Web.Files.Classes
 {
     [Serializable]
@@ -74,19 +59,19 @@
         public bool ForcesaveSetting { get; set; }
 
         [JsonPropertyName("StoreForcesave")]
-        public bool StoreForcesaveSetting { get; set; }
-
-        [JsonPropertyName("HideRecent")]
-        public bool HideRecentSetting { get; set; }
-
-        [JsonPropertyName("HideFavorites")]
-        public bool HideFavoritesSetting { get; set; }
-
-        [JsonPropertyName("HideTemplates")]
-        public bool HideTemplatesSetting { get; set; }
-
-        [JsonPropertyName("DownloadZip")]
-        public bool DownloadTarGzSetting { get; set; }
+        public bool StoreForcesaveSetting { get; set; }
+
+        [JsonPropertyName("HideRecent")]
+        public bool HideRecentSetting { get; set; }
+
+        [JsonPropertyName("HideFavorites")]
+        public bool HideFavoritesSetting { get; set; }
+
+        [JsonPropertyName("HideTemplates")]
+        public bool HideTemplatesSetting { get; set; }
+
+        [JsonPropertyName("DownloadZip")]
+        public bool DownloadTarGzSetting { get; set; }
 
         public ISettings GetDefault(IServiceProvider serviceProvider)
         {
@@ -102,10 +87,10 @@
                 HideConfirmConvertSaveSetting = false,
                 HideConfirmConvertOpenSetting = false,
                 ForcesaveSetting = false,
-                StoreForcesaveSetting = false,
-                HideRecentSetting = false,
-                HideFavoritesSetting = false,
-                HideTemplatesSetting = false,
+                StoreForcesaveSetting = false,
+                HideRecentSetting = false,
+                HideFavoritesSetting = false,
+                HideTemplatesSetting = false,
                 DownloadTarGzSetting = false
             };
         }
@@ -115,58 +100,58 @@
             get { return new Guid("{03B382BD-3C20-4f03-8AB9-5A33F016316E}"); }
         }
     }
-
+
     [Scope]
     public class FilesSettingsHelper
     {
         private SettingsManager SettingsManager { get; }
-        private CoreBaseSettings CoreBaseSettings { get; }
-        private SetupInfo SetupInfo { get; }
-        private FileUtility FileUtility { get; }
-        private FilesLinkUtility FilesLinkUtility { get; }
-
+        private CoreBaseSettings CoreBaseSettings { get; }
+        private SetupInfo SetupInfo { get; }
+        private FileUtility FileUtility { get; }
+        private FilesLinkUtility FilesLinkUtility { get; }
+
         public FilesSettingsHelper(SettingsManager settingsManager, CoreBaseSettings coreBaseSettings, SetupInfo setupInfo, FileUtility fileUtility, FilesLinkUtility filesLinkUtility)
         {
             SettingsManager = settingsManager;
-            CoreBaseSettings = coreBaseSettings;
-            SetupInfo = setupInfo;
-            FileUtility = fileUtility;
-            FilesLinkUtility = filesLinkUtility;
-        }
-
-        public List<string> ExtsImagePreviewed => FileUtility.ExtsImagePreviewed;
-        public List<string> ExtsMediaPreviewed => FileUtility.ExtsMediaPreviewed;
-        public List<string> ExtsWebPreviewed => FileUtility.ExtsWebPreviewed;
-        public List<string> ExtsWebEdited => FileUtility.ExtsWebEdited;
-        public List<string> ExtsWebEncrypt => FileUtility.ExtsWebEncrypt;
-        public List<string> ExtsWebReviewed => FileUtility.ExtsWebReviewed;
-        public List<string> ExtsWebCustomFilterEditing => FileUtility.ExtsWebCustomFilterEditing;
-        public List<string> ExtsWebRestrictedEditing => FileUtility.ExtsWebRestrictedEditing;
-        public List<string> ExtsWebCommented => FileUtility.ExtsWebCommented;
-        public List<string> ExtsWebTemplate => FileUtility.ExtsWebTemplate;
-        public List<string> ExtsCoAuthoring => FileUtility.ExtsCoAuthoring;
-        public List<string> ExtsMustConvert => FileUtility.ExtsMustConvert;
-        public Dictionary<string, List<string>> ExtsConvertible => FileUtility.ExtsConvertible;
-        public List<string> ExtsUploadable => FileUtility.ExtsUploadable;
-        public List<string> ExtsArchive => FileUtility.ExtsArchive;
-        public List<string> ExtsVideo => FileUtility.ExtsVideo;
-        public List<string> ExtsAudio => FileUtility.ExtsAudio;
-        public List<string> ExtsImage => FileUtility.ExtsImage;
-        public List<string> ExtsSpreadsheet => FileUtility.ExtsSpreadsheet;
-        public List<string> ExtsPresentation => FileUtility.ExtsPresentation;
-        public List<string> ExtsDocument => FileUtility.ExtsDocument;
-        public Dictionary<FileType, string> InternalFormats => FileUtility.InternalExtension;
-        public string MasterFormExtension => FileUtility.MasterFormExtension;
-        public string ParamVersion => FilesLinkUtility.Version;
-        public string ParamOutType => FilesLinkUtility.OutType;
-        public string FileDownloadUrlString => FilesLinkUtility.FileDownloadUrlString;
-        public string FileWebViewerUrlString => FilesLinkUtility.FileWebViewerUrlString;
-        public string FileWebViewerExternalUrlString => FilesLinkUtility.FileWebViewerExternalUrlString;
-        public string FileWebEditorUrlString => FilesLinkUtility.FileWebEditorUrlString;
-        public string FileWebEditorExternalUrlString => FilesLinkUtility.FileWebEditorExternalUrlString;
-        public string FileRedirectPreviewUrlString => FilesLinkUtility.FileRedirectPreviewUrlString;
-        public string FileThumbnailUrlString => FilesLinkUtility.FileThumbnailUrlString;
-
+            CoreBaseSettings = coreBaseSettings;
+            SetupInfo = setupInfo;
+            FileUtility = fileUtility;
+            FilesLinkUtility = filesLinkUtility;
+        }
+
+        public List<string> ExtsImagePreviewed => FileUtility.ExtsImagePreviewed;
+        public List<string> ExtsMediaPreviewed => FileUtility.ExtsMediaPreviewed;
+        public List<string> ExtsWebPreviewed => FileUtility.ExtsWebPreviewed;
+        public List<string> ExtsWebEdited => FileUtility.ExtsWebEdited;
+        public List<string> ExtsWebEncrypt => FileUtility.ExtsWebEncrypt;
+        public List<string> ExtsWebReviewed => FileUtility.ExtsWebReviewed;
+        public List<string> ExtsWebCustomFilterEditing => FileUtility.ExtsWebCustomFilterEditing;
+        public List<string> ExtsWebRestrictedEditing => FileUtility.ExtsWebRestrictedEditing;
+        public List<string> ExtsWebCommented => FileUtility.ExtsWebCommented;
+        public List<string> ExtsWebTemplate => FileUtility.ExtsWebTemplate;
+        public List<string> ExtsCoAuthoring => FileUtility.ExtsCoAuthoring;
+        public List<string> ExtsMustConvert => FileUtility.ExtsMustConvert;
+        public Dictionary<string, List<string>> ExtsConvertible => FileUtility.ExtsConvertible;
+        public List<string> ExtsUploadable => FileUtility.ExtsUploadable;
+        public List<string> ExtsArchive => FileUtility.ExtsArchive;
+        public List<string> ExtsVideo => FileUtility.ExtsVideo;
+        public List<string> ExtsAudio => FileUtility.ExtsAudio;
+        public List<string> ExtsImage => FileUtility.ExtsImage;
+        public List<string> ExtsSpreadsheet => FileUtility.ExtsSpreadsheet;
+        public List<string> ExtsPresentation => FileUtility.ExtsPresentation;
+        public List<string> ExtsDocument => FileUtility.ExtsDocument;
+        public Dictionary<FileType, string> InternalFormats => FileUtility.InternalExtension;
+        public string MasterFormExtension => FileUtility.MasterFormExtension;
+        public string ParamVersion => FilesLinkUtility.Version;
+        public string ParamOutType => FilesLinkUtility.OutType;
+        public string FileDownloadUrlString => FilesLinkUtility.FileDownloadUrlString;
+        public string FileWebViewerUrlString => FilesLinkUtility.FileWebViewerUrlString;
+        public string FileWebViewerExternalUrlString => FilesLinkUtility.FileWebViewerExternalUrlString;
+        public string FileWebEditorUrlString => FilesLinkUtility.FileWebEditorUrlString;
+        public string FileWebEditorExternalUrlString => FilesLinkUtility.FileWebEditorExternalUrlString;
+        public string FileRedirectPreviewUrlString => FilesLinkUtility.FileRedirectPreviewUrlString;
+        public string FileThumbnailUrlString => FilesLinkUtility.FileThumbnailUrlString;
+
         public bool ConfirmDelete
         {
             set
@@ -248,12 +233,12 @@
         {
             set
             {
-                var setting = LoadForCurrentUser();
-                if (setting.DefaultSortedBySetting != value.SortedBy || setting.DefaultSortedAscSetting != value.IsAsc)
-                {
-                    setting.DefaultSortedBySetting = value.SortedBy;
-                    setting.DefaultSortedAscSetting = value.IsAsc;
-                    SaveForCurrentUser(setting);
+                var setting = LoadForCurrentUser();
+                if (setting.DefaultSortedBySetting != value.SortedBy || setting.DefaultSortedAscSetting != value.IsAsc)
+                {
+                    setting.DefaultSortedBySetting = value.SortedBy;
+                    setting.DefaultSortedAscSetting = value.IsAsc;
+                    SaveForCurrentUser(setting);
                 }
             }
             get
@@ -284,65 +269,65 @@
                 SettingsManager.Save(setting);
             }
             get { return !CoreBaseSettings.Personal && SettingsManager.Load<FilesSettings>().StoreForcesaveSetting; }
-        }
-
-        public bool RecentSection
-        {
-            set
-            {
-                var setting = LoadForCurrentUser();
-                setting.HideRecentSetting = !value;
-                SaveForCurrentUser(setting);
-            }
-            get { return !LoadForCurrentUser().HideRecentSetting; }
-        }
-
-        public bool FavoritesSection
-        {
-            set
-            {
-                var setting = LoadForCurrentUser();
-                setting.HideFavoritesSetting = !value;
-                SaveForCurrentUser(setting);
-            }
-            get { return !LoadForCurrentUser().HideFavoritesSetting; }
-        }
-
-        public bool TemplatesSection
-        {
-            set
-            {
-                var setting = LoadForCurrentUser();
-                setting.HideTemplatesSetting = !value;
-                SaveForCurrentUser(setting);
-            }
-            get { return !LoadForCurrentUser().HideTemplatesSetting; }
-        }
-
-        public bool DownloadTarGz
-        {
-            set
-            {
-                var setting = LoadForCurrentUser();
-                setting.DownloadTarGzSetting = value;
-                SaveForCurrentUser(setting);
-            }
-            get => LoadForCurrentUser().DownloadTarGzSetting;
-        }
-
-        public long ChunkUploadSize
-        {
-            get => SetupInfo.ChunkUploadSize;
-        }
-
-        private FilesSettings LoadForCurrentUser()
-        {
-            return SettingsManager.LoadForCurrentUser<FilesSettings>();
-        }
-
-        private void SaveForCurrentUser(FilesSettings settings)
-        {
-            SettingsManager.SaveForCurrentUser(settings);
+        }
+
+        public bool RecentSection
+        {
+            set
+            {
+                var setting = LoadForCurrentUser();
+                setting.HideRecentSetting = !value;
+                SaveForCurrentUser(setting);
+            }
+            get { return !LoadForCurrentUser().HideRecentSetting; }
+        }
+
+        public bool FavoritesSection
+        {
+            set
+            {
+                var setting = LoadForCurrentUser();
+                setting.HideFavoritesSetting = !value;
+                SaveForCurrentUser(setting);
+            }
+            get { return !LoadForCurrentUser().HideFavoritesSetting; }
+        }
+
+        public bool TemplatesSection
+        {
+            set
+            {
+                var setting = LoadForCurrentUser();
+                setting.HideTemplatesSetting = !value;
+                SaveForCurrentUser(setting);
+            }
+            get { return !LoadForCurrentUser().HideTemplatesSetting; }
+        }
+
+        public bool DownloadTarGz
+        {
+            set
+            {
+                var setting = LoadForCurrentUser();
+                setting.DownloadTarGzSetting = value;
+                SaveForCurrentUser(setting);
+            }
+            get => LoadForCurrentUser().DownloadTarGzSetting;
+        }
+
+        public long ChunkUploadSize
+        {
+            get => SetupInfo.ChunkUploadSize;
+        }
+
+        private FilesSettings LoadForCurrentUser()
+        {
+            return SettingsManager.LoadForCurrentUser<FilesSettings>();
+        }
+
+        private void SaveForCurrentUser(FilesSettings settings)
+        {
+            SettingsManager.SaveForCurrentUser(settings);
         }
     }
 }