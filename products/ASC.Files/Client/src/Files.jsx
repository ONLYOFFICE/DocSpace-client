import React from "react";
import { Provider as FilesProvider } from "mobx-react";
import { inject, observer } from "mobx-react";
import { Switch } from "react-router-dom";
import config from "../package.json";
import PrivateRoute from "@appserver/common/components/PrivateRoute";
import AppLoader from "@appserver/common/components/AppLoader";
import toastr from "studio/toastr";
import { updateTempContent } from "@appserver/common/utils";
import initFilesStore from "./store/InitFilesStore";
import filesStore from "./store/FilesStore";
import settingsStore from "./store/SettingsStore";
import mediaViewerDataStore from "./store/MediaViewerDataStore";
import formatsStore from "./store/FormatsStore";
import versionHistoryStore from "./store/VersionHistoryStore";
import uploadDataStore from "./store/UploadDataStore";
import dialogsStore from "./store/DialogsStore";
import treeFoldersStore from "./store/TreeFoldersStore";
import selectedFolderStore from "./store/SelectedFolderStore";
import filesActionsStore from "./store/FilesActionsStore";
import "./custom.scss";
import i18n from "./i18n";
import { I18nextProvider } from "react-i18next";
import Panels from "./components/FilesPanels";
//import { regDesktop } from "@appserver/common/src/desktop";
import Home from "./components/pages/Home";
import Settings from "./components/pages/Settings";
import VersionHistory from "./components/pages/VersionHistory";

const homepage = config.homepage;

const Error404 = React.lazy(() => import("studio/Error404"));

const Error404Route = (props) => (
  <React.Suspense fallback={<AppLoader />}>
    <ErrorBoundary>
      <Error404 {...props} />
    </ErrorBoundary>
  </React.Suspense>
);

class FilesContent extends React.Component {
  constructor(props) {
    super(props);

    const pathname = window.location.pathname.toLowerCase();
    this.isEditor = pathname.indexOf("doceditor") !== -1;
    this.isDesktopInit = false;
  }

  componentDidMount() {
    this.props
      .loadFilesInfo()
      .catch((err) => toastr.error(err))
      .finally(() => {
        this.props.setIsLoaded(true);
        updateTempContent();
      });
  }

  //   componentDidUpdate(prevProps) {
  //     const {
  //       isAuthenticated,
  //       user,
  //       isEncryption,
  //       encryptionKeys,
  //       setEncryptionKeys,
  //       isLoaded,
  //     } = this.props;
  //     //console.log("componentDidUpdate: ", this.props);
  //     if (isAuthenticated && !this.isDesktopInit && isEncryption && isLoaded) {
  //       this.isDesktopInit = true;
  //       regDesktop(
  //         user,
  //         isEncryption,
  //         encryptionKeys,
  //         setEncryptionKeys,
  //         this.isEditor
  //       );
  //       console.log(
  //         "%c%s",
  //         "color: green; font: 1.2em bold;",
  //         "Current keys is: ",
  //         encryptionKeys
  //       );
  //     }
  //   }

  render() {
    //const { /*, isDesktop*/ } = this.props;

    return (
<<<<<<< HEAD
      <Router history={history}>
        <Panels />
        <Switch>
          <PrivateRoute
            exact
            path={`${homepage}/settings/:setting`}
            component={Settings}
          />
          <Route
            exact
            path={[`${homepage}/doceditor`, `/Products/Files/DocEditor.aspx`]}
            component={DocEditor}
          />
          <PrivateRoute
            exact
            path={[`${homepage}/:fileId/history`]}
            component={VersionHistory}
          />
          <PrivateRoute exact path={homepage} component={Home} />
          <PrivateRoute path={`${homepage}/filter`} component={Home} />
          <PrivateRoute component={Error404} />
        </Switch>
      </Router>
=======
      <Switch>
        <PrivateRoute
          exact
          path={`${homepage}/settings/:setting`}
          component={Settings}
        />
        <PrivateRoute
          exact
          path={[`${homepage}/:fileId/history`]}
          component={VersionHistory}
        />
        <PrivateRoute exact path={homepage} component={Home} />
        <PrivateRoute path={`${homepage}/filter`} component={Home} />
        <PrivateRoute component={Error404Route} />
      </Switch>
>>>>>>> daa0d070
    );
  }
}

const Files = inject(({ auth, initFilesStore }) => {
  return {
    //isDesktop: auth.settingsStore.isDesktopClient,
    user: auth.userStore.user,
    isAuthenticated: auth.isAuthenticated,
    encryptionKeys: auth.settingsStore.encryptionKeys,
    isEncryption: auth.settingsStore.isEncryptionSupport,
    isLoaded: auth.isLoaded && initFilesStore.isLoaded,
    setIsLoaded: initFilesStore.setIsLoaded,
    setEncryptionKeys: auth.settingsStore.setEncryptionKeys,
    loadFilesInfo: async () => {
      //await auth.init();
      await initFilesStore.initFiles();
      auth.setProductVersion(config.version);
    },
  };
})(observer(FilesContent));

export default () => (
  <FilesProvider
    initFilesStore={initFilesStore}
    filesStore={filesStore}
    settingsStore={settingsStore}
    mediaViewerDataStore={mediaViewerDataStore}
    formatsStore={formatsStore}
    versionHistoryStore={versionHistoryStore}
    uploadDataStore={uploadDataStore}
    dialogsStore={dialogsStore}
    treeFoldersStore={treeFoldersStore}
    selectedFolderStore={selectedFolderStore}
    filesActionsStore={filesActionsStore}
  >
    <I18nextProvider i18n={i18n}>
      <Files />
    </I18nextProvider>
  </FilesProvider>
);<|MERGE_RESOLUTION|>--- conflicted
+++ resolved
@@ -21,11 +21,11 @@
 import "./custom.scss";
 import i18n from "./i18n";
 import { I18nextProvider } from "react-i18next";
-import Panels from "./components/FilesPanels";
 //import { regDesktop } from "@appserver/common/src/desktop";
 import Home from "./components/pages/Home";
 import Settings from "./components/pages/Settings";
 import VersionHistory from "./components/pages/VersionHistory";
+import Panels from "./components/FilesPanels";
 
 const homepage = config.homepage;
 
@@ -90,19 +90,13 @@
     //const { /*, isDesktop*/ } = this.props;
 
     return (
-<<<<<<< HEAD
-      <Router history={history}>
+      <>
         <Panels />
         <Switch>
           <PrivateRoute
             exact
             path={`${homepage}/settings/:setting`}
             component={Settings}
-          />
-          <Route
-            exact
-            path={[`${homepage}/doceditor`, `/Products/Files/DocEditor.aspx`]}
-            component={DocEditor}
           />
           <PrivateRoute
             exact
@@ -111,26 +105,9 @@
           />
           <PrivateRoute exact path={homepage} component={Home} />
           <PrivateRoute path={`${homepage}/filter`} component={Home} />
-          <PrivateRoute component={Error404} />
+          <PrivateRoute component={Error404Route} />
         </Switch>
-      </Router>
-=======
-      <Switch>
-        <PrivateRoute
-          exact
-          path={`${homepage}/settings/:setting`}
-          component={Settings}
-        />
-        <PrivateRoute
-          exact
-          path={[`${homepage}/:fileId/history`]}
-          component={VersionHistory}
-        />
-        <PrivateRoute exact path={homepage} component={Home} />
-        <PrivateRoute path={`${homepage}/filter`} component={Home} />
-        <PrivateRoute component={Error404Route} />
-      </Switch>
->>>>>>> daa0d070
+      </>
     );
   }
 }
