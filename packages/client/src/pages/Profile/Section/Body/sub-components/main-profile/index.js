﻿import SendClockReactSvgUrl from "PUBLIC_DIR/images/send.clock.react.svg?url";
import PencilOutlineReactSvgUrl from "PUBLIC_DIR/images/pencil.outline.react.svg?url";
import DefaultUserAvatarMax from "PUBLIC_DIR/images/default_user_photo_size_200-200.png";
import React, { useState, useEffect } from "react";
import { ReactSVG } from "react-svg";
import { useTranslation } from "react-i18next";
import { inject, observer } from "mobx-react";

import Avatar from "@docspace/components/avatar";
import Text from "@docspace/components/text";
import Box from "@docspace/components/box";
import Link from "@docspace/components/link";
import ComboBox from "@docspace/components/combobox";
import IconButton from "@docspace/components/icon-button";
import Badge from "@docspace/components/badge";
import { isMobileOnly } from "react-device-detect";
import toastr from "@docspace/components/toast/toastr";
import { showEmailActivationToast } from "SRC_DIR/helpers/people-helpers";
import { getUserRole, convertLanguage } from "@docspace/common/utils";

import { Trans } from "react-i18next";
//import TimezoneCombo from "./timezoneCombo";

import { AvatarEditorDialog } from "SRC_DIR/components/dialogs";

import {
  StyledWrapper,
  StyledInfo,
  StyledLabel,
  StyledAvatarWrapper,
} from "./styled-main-profile";
import { HelpButton, Tooltip } from "@docspace/components";
import withCultureNames from "@docspace/common/hoc/withCultureNames";
import { isSmallTablet } from "@docspace/components/utils/device";
import { SSO_LABEL } from "SRC_DIR/helpers/constants";
import { useTheme } from "styled-components";

const MainProfile = props => {
  const { t } = useTranslation(["Profile", "Common"]);

  const {
    theme,
    profile,
    culture,
    helpLink,
    cultureNames,

    setChangeEmailVisible,
    setChangePasswordVisible,
    setChangeNameVisible,
    changeAvatarVisible,
    setChangeAvatarVisible,
    withActivationBar,
    sendActivationLink,
    currentColorScheme,
    updateProfileCulture,
    documentationEmail,
  } = props;

  const [horizontalOrientation, setHorizontalOrientation] = useState(false);
  const { interfaceDirection } = useTheme();
  const dirTooltip = interfaceDirection === "rtl" ? "left" : "right";
  useEffect(() => {
    checkWidth();
    window.addEventListener("resize", checkWidth);
    return () => window.removeEventListener("resize", checkWidth);
  }, []);

  const checkWidth = () => {
    if (!isMobileOnly) return;

    if (!isSmallTablet()) {
      setHorizontalOrientation(true);
    } else {
      setHorizontalOrientation(false);
    }
  };

  const role = getUserRole(profile);

  const sendActivationLinkAction = () => {
    sendActivationLink && sendActivationLink().then(showEmailActivationToast);
  };

  const userAvatar = profile.hasAvatar
    ? profile.avatarMax
    : DefaultUserAvatarMax;

  const tooltipLanguage = (
    <Text as="div" fontSize="12px">
      <Trans t={t} i18nKey="NotFoundLanguage" ns="Common">
        "In case you cannot find your language in the list of the available
        ones, feel free to write to us at
        <Link
          href={`mailto:${documentationEmail}`}
          isHovered={true}
          color={theme.profileInfo.tooltipLinkColor}>
          {{ supportEmail: documentationEmail }}
        </Link>
        to take part in the translation and get up to 1 year free of charge."
<<<<<<< HEAD
      </Trans>{" "}
      <Link
        color={theme.profileInfo.tooltipLinkColor}
        isHovered={true}
        href={`${helpLink}/guides/become-translator.aspx`}
        target="_blank">
        {t("Common:LearnMore")}
      </Link>
=======
      </Trans>
      <Box displayProp="block" marginProp="10px 0 0">
        <Link
          isHovered
          isBold
          color="#333333"
          fontSize="13px"
          href={`${helpLink}/guides/become-translator.aspx`}
          target="_blank"
        >
          {t("Common:LearnMore")}
        </Link>
      </Box>
>>>>>>> cd41c838
    </Text>
  );

  const isMobileHorizontalOrientation = isMobileOnly && horizontalOrientation;

  const { cultureName, currentCulture } = profile;
  const language = convertLanguage(cultureName || currentCulture || culture);

  const selectedLanguage = cultureNames.find(item => item.key === language) ||
    cultureNames.find(item => item.key === culture) || {
      key: language,
      label: "",
    };

  const onLanguageSelect = language => {
    if (profile.cultureName === language.key) return;

    updateProfileCulture(profile.id, language.key)
      .then(() => location.reload())
      .catch(error => {
        toastr.error(error && error.message ? error.message : error);
      });
  };

  return (
    <StyledWrapper>
      <StyledAvatarWrapper>
        <Avatar
          className={"avatar"}
          size="max"
          role={role}
          source={userAvatar}
          userName={profile.displayName}
          editing={true}
          editAction={() => setChangeAvatarVisible(true)}
        />
        {profile.isSSO && (
          <div className="badges-wrapper">
            <Badge
              className="sso-badge"
              label={SSO_LABEL}
              color={"#FFFFFF"}
              backgroundColor="#22C386"
              fontSize={"9px"}
              fontWeight={800}
              noHover
              lineHeight={"13px"}
            />
          </div>
        )}
      </StyledAvatarWrapper>
      <StyledInfo
        withActivationBar={withActivationBar}
        currentColorScheme={currentColorScheme}>
        <div className="rows-container">
          <div className="profile-block">
            <StyledLabel as="div">{t("Common:Name")}</StyledLabel>

            <StyledLabel as="div" marginTopProp="16px">
              {t("Common:Email")}
            </StyledLabel>

            <StyledLabel
              as="div"
              marginTopProp={withActivationBar ? "34px" : "16px"}>
              {t("Common:Password")}
            </StyledLabel>

            <StyledLabel
              as="div"
              className="profile-language"
              marginTopProp="15px">
              {t("Common:Language")}
              <HelpButton
                size={12}
                offsetRight={0}
                place={dirTooltip}
                tooltipContent={tooltipLanguage}
              />
            </StyledLabel>
          </div>

          <div className="profile-block">
            <div className="profile-block-field">
              <Text fontWeight={600} truncate>
                {profile.displayName}
              </Text>
              {profile.isSSO && (
                <Badge
                  className="sso-badge"
                  label={SSO_LABEL}
                  color={"#FFFFFF"}
                  backgroundColor="#22C386"
                  fontSize={"9px"}
                  fontWeight={800}
                  noHover
                  lineHeight={"13px"}
                />
              )}

              {!profile.isSSO && (
                <IconButton
                  className="edit-button"
                  iconName={PencilOutlineReactSvgUrl}
                  size="12"
                  onClick={() => setChangeNameVisible(true)}
                />
              )}
            </div>
            <div className="email-container">
              <div className="email-edit-container">
                <Text
                  data-for="emailTooltip"
                  data-tip={t("EmailNotVerified")}
                  as="div"
                  className="email-text-container"
                  fontWeight={600}>
                  {profile.email}
                </Text>
                {withActivationBar && (
                  <Tooltip
                    id="emailTooltip"
                    getContent={dataTip => (
                      <Text fontSize="12px">{dataTip}</Text>
                    )}
                    effect="float"
                    place="bottom"
                  />
                )}
                {!profile.isSSO && (
                  <IconButton
                    className="edit-button email-edit-button"
                    iconName={PencilOutlineReactSvgUrl}
                    size="12"
                    onClick={() => setChangeEmailVisible(true)}
                  />
                )}
              </div>
              {withActivationBar && (
                <div
                  className="send-again-container"
                  onClick={sendActivationLinkAction}>
                  <ReactSVG
                    className="send-again-icon"
                    src={SendClockReactSvgUrl}
                  />
                  <Text className="send-again-text" fontWeight={600} noSelect>
                    {t("SendAgain")}
                  </Text>
                </div>
              )}
            </div>
            <div className="profile-block-field profile-block-password">
              <Text fontWeight={600}>********</Text>
              <IconButton
                className="edit-button password-edit-button"
                iconName={PencilOutlineReactSvgUrl}
                size="12"
                onClick={() => setChangePasswordVisible(true)}
              />
            </div>
            <div className="language-combo-box-wrapper">
              <ComboBox
                className="language-combo-box"
                directionY={isMobileHorizontalOrientation ? "bottom" : "both"}
                options={cultureNames}
                selectedOption={selectedLanguage}
                onSelect={onLanguageSelect}
                isDisabled={false}
                scaled={isMobileOnly}
                scaledOptions={false}
                size="content"
                showDisabledItems={true}
                dropDownMaxHeight={364}
                manualWidth="250px"
                isDefaultMode={
                  isMobileHorizontalOrientation
                    ? isMobileHorizontalOrientation
                    : !isMobileOnly
                }
                withBlur={isMobileHorizontalOrientation ? false : isMobileOnly}
                fillIcon={false}
                modernView={!isMobileOnly}
              />
            </div>
          </div>
        </div>
        <div className="mobile-profile-block">
          <div className="mobile-profile-row">
            <div className="mobile-profile-field">
              <Text className="mobile-profile-label" as="div">
                {t("Common:Name")}
              </Text>
              <Text
                className="mobile-profile-label-field"
                fontWeight={600}
                truncate>
                {profile.displayName}
              </Text>
            </div>
            <IconButton
              className="edit-button"
              iconName={PencilOutlineReactSvgUrl}
              size="12"
              onClick={() => setChangeNameVisible(true)}
            />
          </div>
          <div className="mobile-profile-row">
            <div className="mobile-profile-field">
              <Text className="mobile-profile-label" as="div">
                {t("Common:Email")}
              </Text>
              <div className="email-container">
                <div className="email-edit-container">
                  <Text
                    data-for="emailTooltip"
                    data-tip={t("EmailNotVerified")}
                    as="div"
                    className="email-text-container"
                    fontWeight={600}>
                    {profile.email}
                  </Text>
                </div>
                {withActivationBar && (
                  <Tooltip
                    id="emailTooltip"
                    getContent={dataTip => (
                      <Text fontSize="12px">{dataTip}</Text>
                    )}
                    effect="float"
                    place="bottom"
                  />
                )}
              </div>
              {withActivationBar && (
                <div
                  className="send-again-container"
                  onClick={sendActivationLinkAction}>
                  <ReactSVG
                    className="send-again-icon"
                    src={SendClockReactSvgUrl}
                  />
                  <Text className="send-again-text" fontWeight={600} noSelect>
                    {t("SendAgain")}
                  </Text>
                </div>
              )}
            </div>
            <IconButton
              className="edit-button"
              iconName={PencilOutlineReactSvgUrl}
              size="12"
              onClick={() => setChangeEmailVisible(true)}
            />
          </div>
          <div className="mobile-profile-row">
            <div className="mobile-profile-field">
              <Text as="div" className="mobile-profile-label">
                {t("Common:Password")}
              </Text>
              <Text className="mobile-profile-password" fontWeight={600}>
                ********
              </Text>
            </div>
            <IconButton
              className="edit-button"
              iconName={PencilOutlineReactSvgUrl}
              size="12"
              onClick={() => setChangePasswordVisible(true)}
            />
          </div>

          <div className="mobile-language">
            <Text as="div" fontWeight={600} className="mobile-profile-label">
              {t("Common:Language")}
              <HelpButton
                size={12}
                offsetRight={0}
                place="right"
                tooltipContent={tooltipLanguage}
              />
            </Text>
            <ComboBox
              className="language-combo-box"
              directionY={isMobileHorizontalOrientation ? "bottom" : "both"}
              options={cultureNames}
              selectedOption={selectedLanguage}
              onSelect={onLanguageSelect}
              isDisabled={false}
              scaled={isMobileOnly}
              scaledOptions={false}
              size="content"
              showDisabledItems={true}
              dropDownMaxHeight={364}
              manualWidth="250px"
              isDefaultMode={
                isMobileHorizontalOrientation
                  ? isMobileHorizontalOrientation
                  : !isMobileOnly
              }
              withBlur={isMobileHorizontalOrientation ? false : isMobileOnly}
              fillIcon={false}
              modernView={!isMobileOnly}
            />
          </div>
        </div>
        {/* <TimezoneCombo title={t("Common:ComingSoon")} /> */}
      </StyledInfo>

      {changeAvatarVisible && (
        <AvatarEditorDialog
          t={t}
          visible={changeAvatarVisible}
          onClose={() => setChangeAvatarVisible(false)}
        />
      )}
    </StyledWrapper>
  );
};

export default inject(({ auth, peopleStore }) => {
  const { withActivationBar, sendActivationLink } = auth.userStore;
  const {
    theme,
    helpLink,
    culture,
    currentColorScheme,
    documentationEmail,
  } = auth.settingsStore;

  const {
    targetUser: profile,
    setChangeEmailVisible,
    setChangePasswordVisible,
    setChangeNameVisible,
    changeAvatarVisible,
    setChangeAvatarVisible,
    updateProfileCulture,
  } = peopleStore.targetUserStore;

  return {
    theme,
    profile,
    culture,
    helpLink,

    setChangeEmailVisible,
    setChangePasswordVisible,
    setChangeNameVisible,
    changeAvatarVisible,
    setChangeAvatarVisible,
    withActivationBar,
    sendActivationLink,
    currentColorScheme,
    updateProfileCulture,
    documentationEmail,
  };
})(withCultureNames(observer(MainProfile)));<|MERGE_RESOLUTION|>--- conflicted
+++ resolved
@@ -98,16 +98,6 @@
           {{ supportEmail: documentationEmail }}
         </Link>
         to take part in the translation and get up to 1 year free of charge."
-<<<<<<< HEAD
-      </Trans>{" "}
-      <Link
-        color={theme.profileInfo.tooltipLinkColor}
-        isHovered={true}
-        href={`${helpLink}/guides/become-translator.aspx`}
-        target="_blank">
-        {t("Common:LearnMore")}
-      </Link>
-=======
       </Trans>
       <Box displayProp="block" marginProp="10px 0 0">
         <Link
@@ -116,12 +106,10 @@
           color="#333333"
           fontSize="13px"
           href={`${helpLink}/guides/become-translator.aspx`}
-          target="_blank"
-        >
+          target="_blank">
           {t("Common:LearnMore")}
         </Link>
       </Box>
->>>>>>> cd41c838
     </Text>
   );
 
@@ -444,13 +432,8 @@
 
 export default inject(({ auth, peopleStore }) => {
   const { withActivationBar, sendActivationLink } = auth.userStore;
-  const {
-    theme,
-    helpLink,
-    culture,
-    currentColorScheme,
-    documentationEmail,
-  } = auth.settingsStore;
+  const { theme, helpLink, culture, currentColorScheme, documentationEmail } =
+    auth.settingsStore;
 
   const {
     targetUser: profile,
