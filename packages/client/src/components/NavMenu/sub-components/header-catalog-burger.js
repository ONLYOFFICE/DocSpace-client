--- conflicted
+++ resolved
@@ -41,16 +41,8 @@
 
   align-items: center;
 
-<<<<<<< HEAD
-  ${({ theme }) =>
-    theme.interfaceDirection === "rtl"
-      ? `padding-right: 16px;`
-      : `padding-left: 16px;`}
+  padding-inline-start: 16px;
   -webkit-tap-highlight-color: ${globalColors.tapHighlight};
-=======
-  padding-inline-start: 16px;
-  -webkit-tap-highlight-color: rgba(0, 0, 0, 0);
->>>>>>> c89d0a63
 `;
 
 const StyledMenuIcon = styled(MenuIcon)`
