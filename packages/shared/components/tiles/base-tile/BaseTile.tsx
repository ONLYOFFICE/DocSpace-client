// (c) Copyright Ascensio System SIA 2009-2025
//
// This program is a free software product.
// You can redistribute it and/or modify it under the terms
// of the GNU Affero General Public License (AGPL) version 3 as published by the Free Software
// Foundation. In accordance with Section 7(a) of the GNU AGPL its Section 15 shall be amended
// to the effect that Ascensio System SIA expressly excludes the warranty of non-infringement of
// any third-party rights.
//
// This program is distributed WITHOUT ANY WARRANTY, without even the implied warranty
// of MERCHANTABILITY or FITNESS FOR A PARTICULAR  PURPOSE. For details, see
// the GNU AGPL at: http://www.gnu.org/licenses/agpl-3.0.html
//
// You can contact Ascensio System SIA at Lubanas st. 125a-25, Riga, Latvia, EU, LV-1021.
//
// The  interactive user interfaces in modified source and object code versions of the Program must
// display Appropriate Legal Notices, as required under Section 5 of the GNU AGPL version 3.
//
// Pursuant to Section 7(b) of the License you must retain the original Product logo when
// distributing the program. Pursuant to Section 7(e) we decline to grant you any rights under
// trademark law for use of our trademarks.
//
// All the Product's GUI elements, including illustrations and icon sets, as well as technical writing
// content are licensed under the terms of the Creative Commons Attribution-ShareAlike 4.0
// International. See the License terms at http://creativecommons.org/licenses/by-sa/4.0/legalcode

import React, { useRef } from "react";
import { isMobile } from "../../../utils";
import classNames from "classnames";
import { useTranslation } from "react-i18next";

import { Checkbox } from "../../checkbox";
import {
  ContextMenuButton,
  ContextMenuButtonDisplayType,
} from "../../context-menu-button";
import { ContextMenu, ContextMenuRefType } from "../../context-menu";
import { hasOwnProperty } from "../../../utils/object";
import { HeaderType } from "../../context-menu/ContextMenu.types";
import { Loader, LoaderTypes } from "../../loader";

import { BaseTileProps, TileChildProps, ItemProps } from "./BaseTile.types";

import styles from "./BaseTile.module.scss";

export const BaseTile = ({
  checked,
  isActive,
  isBlockingOperation,
  item,
  onSelect,
  getContextModel,
  indeterminate,
  element,
  contextOptions,
  tileContextClick,
  hideContextMenu,
  inProgress,
  showHotkeyBorder,
  isEdit,
  topContent,
  bottomContent,
  isHovered,
  onHover,
  onLeave,
  className,
  onRoomClick,
  checkboxContainerRef,
  forwardRef,
  dataTestId,
  badgeUrl,
}: BaseTileProps) => {
  const childrenArray = React.Children.toArray(topContent);

  const { t } = useTranslation(["Translations"]);

  const cmRef = useRef<ContextMenuRefType>(null);

  const renderContext =
    hasOwnProperty(item, "contextOptions") &&
    contextOptions &&
    contextOptions?.length > 0;

  const firstChild = childrenArray[0] as React.ReactElement<TileChildProps>;
  const childItem = React.isValidElement(firstChild)
    ? (firstChild.props as TileChildProps | undefined)?.item
    : undefined;

  const srcItem: ItemProps | undefined = childItem ?? item;

  const contextMenuHeader: HeaderType | undefined = srcItem
    ? {
        title: srcItem.title || srcItem.displayName || "",
        icon: srcItem.icon,
        original: srcItem.logo?.original || "",
        large: srcItem.logo?.large || "",
        medium: srcItem.logo?.medium || "",
        small: srcItem.logo?.small || "",
        color: srcItem.logo?.color,
        cover: srcItem.logo?.cover
          ? typeof srcItem.logo.cover === "string"
            ? {
                data: srcItem.logo.cover,
                id: "",
              }
            : srcItem.logo.cover
          : undefined,
      }
    : undefined;

  const getOptions = () => {
    if (tileContextClick) {
      tileContextClick();
    }
    return contextOptions;
  };

  const changeCheckbox = (e: React.ChangeEvent<HTMLInputElement>) => {
    onSelect?.(e.target.checked, item);
  };

  const onRoomIconClick = () => {
    if (!isMobile()) return;
    onSelect?.(true, item);
  };

  const onContextMenu = (e: React.MouseEvent) => {
    e.stopPropagation();

    if (tileContextClick) {
      tileContextClick(e.button === 2);
    }

    if (!cmRef.current?.menuRef.current && forwardRef?.current) {
      forwardRef.current.click();
    }

    if (getContextModel && cmRef.current) {
      cmRef.current.show(e);
    }
  };

  const tileClassName = classNames(styles.baseTile, className, {
    [styles.checked]: checked,
    [styles.isActive]: isActive,
    [styles.isBlockingOperation]: isBlockingOperation,
    [styles.showHotkeyBorder]: showHotkeyBorder,
    [styles.isEdit]: isEdit,
  });

  const iconContainerClassNames = classNames(
    styles.iconContainer,
    "iconContainer",
    {
      [styles.inProgress]: inProgress,
    },
  );

  const iconClassNames = classNames(styles.icon, {
    [styles.checked]: checked,
  });

  const checkboxClassNames = classNames(styles.checkbox, "checkbox", {
    [styles.checked]: checked,
  });

  const contentClassNames = classNames(styles.content, "content", {
    [styles.isHovered]: isHovered,
  });

  return (
    <div
      className={tileClassName}
      onClick={onRoomClick}
      onContextMenu={onContextMenu}
<<<<<<< HEAD
      onMouseEnter={onHover}
      onMouseLeave={onLeave}
=======
      data-testid={dataTestId ?? "tile"}
>>>>>>> c557d7ff
    >
      <div className={styles.topContent}>
        {element && !isEdit ? (
          !inProgress ? (
            <div className={iconContainerClassNames} ref={checkboxContainerRef}>
              <div className={iconClassNames} onClick={onRoomIconClick}>
                {element}
              </div>
              <Checkbox
                isChecked={checked}
                onChange={changeCheckbox}
                className={checkboxClassNames}
                isIndeterminate={indeterminate}
              />
            </div>
          ) : (
            <Loader
              className={styles.loader}
              color=""
              size="20px"
              type={LoaderTypes.track}
            />
          )
        ) : null}

        <div className={contentClassNames}>{topContent}</div>

        <div className={styles.optionButton}>
          {renderContext ? (
            <ContextMenuButton
              isFill
              className={classNames(styles.expandButton, "expandButton")}
              directionX="right"
              getData={getOptions}
              displayType={ContextMenuButtonDisplayType.toggle}
              onClick={(e) => {
                e.stopPropagation();
                onContextMenu(e);
              }}
              title={t("Translations:TitleShowFolderActions")}
            />
          ) : (
            <div className="expandButton" />
          )}
          <ContextMenu
            model={contextOptions}
            onHide={hideContextMenu}
            getContextModel={getContextModel}
            ref={cmRef}
            header={contextMenuHeader}
            withBackdrop
            ignoreChangeView={isMobile()}
            headerOnlyMobile
            badgeUrl={badgeUrl}
          />
        </div>
      </div>

      <div className={classNames(styles.bottomContent, "bottomContent")}>
        {bottomContent}
      </div>
    </div>
  );
};<|MERGE_RESOLUTION|>--- conflicted
+++ resolved
@@ -173,12 +173,9 @@
       className={tileClassName}
       onClick={onRoomClick}
       onContextMenu={onContextMenu}
-<<<<<<< HEAD
       onMouseEnter={onHover}
       onMouseLeave={onLeave}
-=======
       data-testid={dataTestId ?? "tile"}
->>>>>>> c557d7ff
     >
       <div className={styles.topContent}>
         {element && !isEdit ? (
