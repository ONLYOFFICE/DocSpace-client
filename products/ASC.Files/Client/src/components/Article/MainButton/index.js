import React, { useEffect } from "react";
import { connect } from "react-redux";
import PropTypes from "prop-types";
import { withRouter } from "react-router";
import { MainButton, DropDownItem } from "asc-web-components";
import { withTranslation, I18nextProvider } from "react-i18next";
import { isMobile } from "react-device-detect";
import { setAction, startUpload } from "../../../store/files/actions";
import {
  canCreate,
  getFilter,
  getSelectedFolder,
  getFirstLoad,
  getIsPrivacyFolder,
} from "../../../store/files/selectors";
import {
  utils as commonUtils,
  constants,
  store as initStore,
  Loaders,
} from "asc-web-common";
import { createI18N } from "../../../helpers/i18n";
import { encryptionUploadDialog } from "../../../helpers/desktop";

const { getSettings } = initStore.auth.selectors;
const i18n = createI18N({
  page: "Article",
  localesPath: "Article",
});

const { changeLanguage } = commonUtils;
const { FileAction } = constants;

class PureArticleMainButtonContent extends React.Component {
  onCreate = (e) => {
    this.goToHomePage();
    const format = e.currentTarget.dataset.format || null;
    this.props.setAction({
      type: FileAction.Create,
      extension: format,
      id: -1,
    });
  };

  onUploadFileClick = () => {
    if (this.props.isPrivacy) {
      encryptionUploadDialog((encryptedFile, encrypted) => {
        const { selectedFolder, startUpload, t } = this.props;
        encryptedFile.encrypted = encrypted;
        this.goToHomePage();
        startUpload([encryptedFile], selectedFolder.id, t);
      });
    } else {
      this.inputFilesElement.click();
    }
  };

  onUploadFolderClick = () => this.inputFolderElement.click();

  goToHomePage = () => {
    const { settings, history, filter } = this.props;
    const urlFilter = filter.toUrlParams();
    history.push(`${settings.homepage}/filter?${urlFilter}`);
  };

  onFileChange = (e) => {
    const { selectedFolder, startUpload, t } = this.props;
    this.goToHomePage();
    startUpload(e.target.files, selectedFolder.id, t);
  };

  onInputClick = (e) => (e.target.value = null);

  shouldComponentUpdate(nextProps, nextState) {
    return (
      nextProps.canCreate !== this.props.canCreate ||
      nextProps.firstLoad !== this.props.firstLoad ||
      nextProps.isPrivacy !== this.props.isPrivacy
    );
  }

  render() {
    //console.log("Files ArticleMainButtonContent render");
    const { t, canCreate, isDisabled, firstLoad, isPrivacy } = this.props;

    return firstLoad ? (
      <Loaders.Rectangle />
    ) : (
      <MainButton
        isDisabled={isDisabled ? isDisabled : !canCreate}
        isDropdown={true}
        text={t("Actions")}
      >
        <DropDownItem
          className="main-button_drop-down"
          icon="ActionsDocumentsIcon"
          label={t("NewDocument")}
          onClick={this.onCreate}
          data-format="docx"
        />
        <DropDownItem
          className="main-button_drop-down"
          icon="SpreadsheetIcon"
          label={t("NewSpreadsheet")}
          onClick={this.onCreate}
          data-format="xlsx"
        />
        <DropDownItem
          className="main-button_drop-down"
          icon="ActionsPresentationIcon"
          label={t("NewPresentation")}
          onClick={this.onCreate}
          data-format="pptx"
        />
        <DropDownItem
          className="main-button_drop-down"
          icon="CatalogFolderIcon"
          label={t("NewFolder")}
          onClick={this.onCreate}
        />
        <DropDownItem isSeparator />
        <DropDownItem
          className="main-button_drop-down"
          icon="ActionsUploadIcon"
          label={t("UploadFiles")}
          onClick={this.onUploadFileClick}
        />
<<<<<<< HEAD
        <DropDownItem
          className="main-button_drop-down"
          icon="ActionsUploadIcon"
          label={t("UploadFolder")}
          disabled={isPrivacy}
          onClick={this.onUploadFolderClick}
        />
=======
        {!isMobile && (
          <DropDownItem
            className="main-button_drop-down"
            icon="ActionsUploadIcon"
            label={t("UploadFolder")}
            onClick={this.onUploadFolderClick}
          />
        )}
>>>>>>> 76d7ed6c
        <input
          id="customFileInput"
          className="custom-file-input"
          multiple
          type="file"
          onChange={this.onFileChange}
          onClick={this.onInputClick}
          ref={(input) => (this.inputFilesElement = input)}
          style={{ display: "none" }}
        />
        <input
          id="customFolderInput"
          className="custom-file-input"
          webkitdirectory=""
          mozdirectory=""
          type="file"
          onChange={this.onFileChange}
          onClick={this.onInputClick}
          ref={(input) => (this.inputFolderElement = input)}
          style={{ display: "none" }}
        />
      </MainButton>
    );
  }
}

const ArticleMainButtonContentContainer = withTranslation()(
  PureArticleMainButtonContent
);

const ArticleMainButtonContent = (props) => {
  useEffect(() => {
    changeLanguage(i18n);
  }, []);
  return (
    <I18nextProvider i18n={i18n}>
      <ArticleMainButtonContentContainer {...props} />
    </I18nextProvider>
  );
};

ArticleMainButtonContent.propTypes = {
  history: PropTypes.object.isRequired,
};

const mapStateToProps = (state) => {
  return {
    canCreate: canCreate(state),
    firstLoad: getFirstLoad(state),
    settings: getSettings(state),
    filter: getFilter(state),
    selectedFolder: getSelectedFolder(state),
    isPrivacy: getIsPrivacyFolder(state),
  };
};

export default connect(mapStateToProps, { setAction, startUpload })(
  withRouter(ArticleMainButtonContent)
);<|MERGE_RESOLUTION|>--- conflicted
+++ resolved
@@ -125,24 +125,15 @@
           label={t("UploadFiles")}
           onClick={this.onUploadFileClick}
         />
-<<<<<<< HEAD
-        <DropDownItem
-          className="main-button_drop-down"
-          icon="ActionsUploadIcon"
-          label={t("UploadFolder")}
-          disabled={isPrivacy}
-          onClick={this.onUploadFolderClick}
-        />
-=======
         {!isMobile && (
           <DropDownItem
             className="main-button_drop-down"
             icon="ActionsUploadIcon"
             label={t("UploadFolder")}
+            disabled={isPrivacy}
             onClick={this.onUploadFolderClick}
           />
         )}
->>>>>>> 76d7ed6c
         <input
           id="customFileInput"
           className="custom-file-input"
