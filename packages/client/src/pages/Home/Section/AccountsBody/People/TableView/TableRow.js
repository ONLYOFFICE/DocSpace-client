--- conflicted
+++ resolved
@@ -264,13 +264,8 @@
 
     const adminOption = {
       key: "admin",
-<<<<<<< HEAD
-      title: t("Common:PortalAdmin", { portalName: PORTAL }),
-      label: t("Common:PortalAdmin", { portalName: PORTAL }),
-=======
-      title: t("Common:DocspaceAdmin", { productName: PRODUCT_NAME }),
-      label: t("Common:DocspaceAdmin", { productName: PRODUCT_NAME }),
->>>>>>> caacc6e5
+      title: t("Common:PortalAdmin", { productName: PRODUCT_NAME }),
+      label: t("Common:PortalAdmin", { productName: PRODUCT_NAME }),
       action: "admin",
     };
     const managerOption = {
@@ -348,11 +343,7 @@
       case "owner":
         return t("Common:Owner");
       case "admin":
-<<<<<<< HEAD
-        return t("Common:PortalAdmin", { portalName: PORTAL });
-=======
-        return t("Common:DocspaceAdmin", { productName: PRODUCT_NAME });
->>>>>>> caacc6e5
+        return t("Common:PortalAdmin", { productName: PRODUCT_NAME });
       case "manager":
         return t("Common:RoomAdmin");
       case "collaborator":
