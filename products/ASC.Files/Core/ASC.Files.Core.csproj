--- conflicted
+++ resolved
@@ -1,6 +1,5 @@
-<<<<<<< HEAD
-﻿<Project Sdk="Microsoft.NET.Sdk">
-
+﻿<?xml version="1.0" encoding="utf-8"?>
+<Project Sdk="Microsoft.NET.Sdk">
   <PropertyGroup>
     <OutputType>Exe</OutputType>
     <TargetFramework>net6.0</TargetFramework>
@@ -8,7 +7,6 @@
     <NoWarn>NU1701</NoWarn>
     <ImplicitUsings>enable</ImplicitUsings>
   </PropertyGroup>
-
   <ItemGroup>
     <None Remove="proto\box_cache_item.proto" />
     <None Remove="proto\dropbox_cache_item.proto" />
@@ -17,7 +15,6 @@
     <None Remove="proto\provider_account_cache_item.proto" />
     <None Remove="proto\share_point_provider_cache_item.proto" />
   </ItemGroup>
-
   <ItemGroup>
     <PackageReference Include="AppLimit.CloudComputing.SharpBox" Version="1.2.0.1" />
     <PackageReference Include="Box.V2.Core" Version="4.3.1" />
@@ -32,12 +29,10 @@
     <PackageReference Include="Microsoft.SharePoint.Client" Version="14.0.4762.1000" />
     <PackageReference Include="SharpZipLib" Version="1.3.3" />
   </ItemGroup>
-
   <ItemGroup>
     <ProjectReference Include="..\..\..\common\ASC.Api.Core\ASC.Api.Core.csproj" />
     <ProjectReference Include="..\..\..\common\services\ASC.ElasticSearch\ASC.ElasticSearch.csproj" />
   </ItemGroup>
-
   <ItemGroup>
     <Protobuf Include="proto\box_cache_item.proto" />
     <Protobuf Include="proto\dropbox_cache_item.proto" />
@@ -46,7 +41,6 @@
     <Protobuf Include="proto\provider_account_cache_item.proto" />
     <Protobuf Include="proto\share_point_provider_cache_item.proto" />
   </ItemGroup>
-
   <ItemGroup>
     <Compile Update="Resources\FilesCommonResource.Designer.cs">
       <DependentUpon>FilesCommonResource.resx</DependentUpon>
@@ -64,7 +58,6 @@
       <AutoGen>True</AutoGen>
     </Compile>
   </ItemGroup>
-
   <ItemGroup>
     <Compile Update="Services\NotifyService\FilesPatternResource.Designer.cs">
       <DesignTime>True</DesignTime>
@@ -72,22 +65,87 @@
       <DependentUpon>FilesPatternResource.resx</DependentUpon>
     </Compile>
   </ItemGroup>
-
   <ItemGroup>
     <EmbeddedResource Update="Services\NotifyService\FilesPatternResource.resx">
       <Generator>PublicResXFileCodeGenerator</Generator>
       <LastGenOutput>FilesPatternResource.Designer.cs</LastGenOutput>
     </EmbeddedResource>
-  </ItemGroup>
-  
+    <EmbeddedResource Update="Services\NotifyService\FilesPatternResource.bg.resx">
+      <DependentUpon>FilesPatternResource.resx</DependentUpon>
+    </EmbeddedResource>
+    <EmbeddedResource Update="Services\NotifyService\FilesPatternResource.cs.resx">
+      <DependentUpon>FilesPatternResource.resx</DependentUpon>
+    </EmbeddedResource>
+    <EmbeddedResource Update="Services\NotifyService\FilesPatternResource.de.resx">
+      <DependentUpon>FilesPatternResource.resx</DependentUpon>
+    </EmbeddedResource>
+    <EmbeddedResource Update="Services\NotifyService\FilesPatternResource.el.resx">
+      <DependentUpon>FilesPatternResource.resx</DependentUpon>
+    </EmbeddedResource>
+    <EmbeddedResource Update="Services\NotifyService\FilesPatternResource.es.resx">
+      <DependentUpon>FilesPatternResource.resx</DependentUpon>
+    </EmbeddedResource>
+    <EmbeddedResource Update="Services\NotifyService\FilesPatternResource.fi.resx">
+      <DependentUpon>FilesPatternResource.resx</DependentUpon>
+    </EmbeddedResource>
+    <EmbeddedResource Update="Services\NotifyService\FilesPatternResource.fr.resx">
+      <DependentUpon>FilesPatternResource.resx</DependentUpon>
+    </EmbeddedResource>
+    <EmbeddedResource Update="Services\NotifyService\FilesPatternResource.it.resx">
+      <DependentUpon>FilesPatternResource.resx</DependentUpon>
+    </EmbeddedResource>
+    <EmbeddedResource Update="Services\NotifyService\FilesPatternResource.ja.resx">
+      <DependentUpon>FilesPatternResource.resx</DependentUpon>
+    </EmbeddedResource>
+    <EmbeddedResource Update="Services\NotifyService\FilesPatternResource.ko.resx">
+      <DependentUpon>FilesPatternResource.resx</DependentUpon>
+    </EmbeddedResource>
+    <EmbeddedResource Update="Services\NotifyService\FilesPatternResource.lv.resx">
+      <DependentUpon>FilesPatternResource.resx</DependentUpon>
+    </EmbeddedResource>
+    <EmbeddedResource Update="Services\NotifyService\FilesPatternResource.nl.resx">
+      <DependentUpon>FilesPatternResource.resx</DependentUpon>
+    </EmbeddedResource>
+    <EmbeddedResource Update="Services\NotifyService\FilesPatternResource.pl.resx">
+      <DependentUpon>FilesPatternResource.resx</DependentUpon>
+    </EmbeddedResource>
+    <EmbeddedResource Update="Services\NotifyService\FilesPatternResource.pt-BR.resx">
+      <DependentUpon>FilesPatternResource.resx</DependentUpon>
+    </EmbeddedResource>
+    <EmbeddedResource Update="Services\NotifyService\FilesPatternResource.pt.resx">
+      <DependentUpon>FilesPatternResource.resx</DependentUpon>
+    </EmbeddedResource>
+    <EmbeddedResource Update="Services\NotifyService\FilesPatternResource.ro.resx">
+      <DependentUpon>FilesPatternResource.resx</DependentUpon>
+    </EmbeddedResource>
+    <EmbeddedResource Update="Services\NotifyService\FilesPatternResource.ru.resx">
+      <DependentUpon>FilesPatternResource.resx</DependentUpon>
+    </EmbeddedResource>
+    <EmbeddedResource Update="Services\NotifyService\FilesPatternResource.sk.resx">
+      <DependentUpon>FilesPatternResource.resx</DependentUpon>
+    </EmbeddedResource>
+    <EmbeddedResource Update="Services\NotifyService\FilesPatternResource.sl.resx">
+      <DependentUpon>FilesPatternResource.resx</DependentUpon>
+    </EmbeddedResource>
+    <EmbeddedResource Update="Services\NotifyService\FilesPatternResource.tr.resx">
+      <DependentUpon>FilesPatternResource.resx</DependentUpon>
+    </EmbeddedResource>
+    <EmbeddedResource Update="Services\NotifyService\FilesPatternResource.uk.resx">
+      <DependentUpon>FilesPatternResource.resx</DependentUpon>
+    </EmbeddedResource>
+    <EmbeddedResource Update="Services\NotifyService\FilesPatternResource.vi.resx">
+      <DependentUpon>FilesPatternResource.resx</DependentUpon>
+    </EmbeddedResource>
+    <EmbeddedResource Update="Services\NotifyService\FilesPatternResource.zh-CN.resx">
+      <DependentUpon>FilesPatternResource.resx</DependentUpon>
+    </EmbeddedResource>
+  </ItemGroup>
   <ItemGroup>
     <None Remove="Services\NotifyService\patterns.xml" />
   </ItemGroup>
-
   <ItemGroup>
     <EmbeddedResource Include="Services\NotifyService\patterns.xml" />
   </ItemGroup>
-  
   <ItemGroup>
     <EmbeddedResource Update="Resources\FilesCommonResource.de.resx">
       <DependentUpon>FilesCommonResource.resx</DependentUpon>
@@ -165,398 +223,167 @@
     <EmbeddedResource Update="Resources\FilesUCResource.ru.resx">
       <DependentUpon>FilesUCResource.resx</DependentUpon>
     </EmbeddedResource>
-  </ItemGroup>
-
-=======
-﻿<?xml version="1.0" encoding="utf-8"?>
-<Project Sdk="Microsoft.NET.Sdk">
-  <PropertyGroup>
-    <OutputType>Exe</OutputType>
-    <TargetFramework>net6.0</TargetFramework>
-    <OutputType>Library</OutputType>
-    <NoWarn>NU1701</NoWarn>
-  </PropertyGroup>
-  <ItemGroup>
-    <None Remove="proto\box_cache_item.proto" />
-    <None Remove="proto\dropbox_cache_item.proto" />
-    <None Remove="proto\google_drive_cache_item.proto" />
-    <None Remove="proto\one_drive_cache_item.proto" />
-    <None Remove="proto\provider_account_cache_item.proto" />
-    <None Remove="proto\share_point_provider_cache_item.proto" />
-    <None Remove="proto\thumbnail_request.proto" />
-  </ItemGroup>
-  <ItemGroup>
-    <PackageReference Include="AppLimit.CloudComputing.SharpBox" Version="1.2.0.1" />
-    <PackageReference Include="Box.V2.Core" Version="3.24.0" />
-    <PackageReference Include="DocuSign.eSign.dll" Version="4.4.1" />
-    <PackageReference Include="Dropbox.Api" Version="4.10.0" />
-    <PackageReference Include="Google.Apis.Drive.v3" Version="1.55.0.2566" />
-    <PackageReference Include="Grpc.Tools" Version="2.43.0">
-      <PrivateAssets>all</PrivateAssets>
-      <IncludeAssets>runtime; build; native; contentfiles; analyzers; buildtransitive</IncludeAssets>
-    </PackageReference>
-    <PackageReference Include="Microsoft.OneDriveSDK" Version="2.1.0" />
-    <PackageReference Include="Microsoft.SharePoint.Client" Version="14.0.4762.1000" />
-    <PackageReference Include="SharpZipLib" Version="1.3.3" />
-    <PackageReference Include="System.Linq.Async" Version="5.0.0" />
-  </ItemGroup>
-  <ItemGroup>
-    <ProjectReference Include="..\..\..\common\ASC.Api.Core\ASC.Api.Core.csproj" />
-    <ProjectReference Include="..\..\..\common\services\ASC.ElasticSearch\ASC.ElasticSearch.csproj" />
-  </ItemGroup>
-  <ItemGroup>
-    <Protobuf Include="proto\thumbnail_request.proto" />
-    <Protobuf Include="proto\box_cache_item.proto" />
-    <Protobuf Include="proto\dropbox_cache_item.proto" />
-    <Protobuf Include="proto\google_drive_cache_item.proto" />
-    <Protobuf Include="proto\one_drive_cache_item.proto" />
-    <Protobuf Include="proto\provider_account_cache_item.proto" />
-    <Protobuf Include="proto\share_point_provider_cache_item.proto" />
-  </ItemGroup>
-  <ItemGroup>
-    <Compile Update="Resources\FilesCommonResource.Designer.cs">
-      <DependentUpon>FilesCommonResource.resx</DependentUpon>
-      <DesignTime>True</DesignTime>
-      <AutoGen>True</AutoGen>
-    </Compile>
-    <Compile Update="Resources\FilesJSResource.Designer.cs">
-      <DependentUpon>FilesJSResource.resx</DependentUpon>
-      <DesignTime>True</DesignTime>
-      <AutoGen>True</AutoGen>
-    </Compile>
-    <Compile Update="Resources\FilesUCResource.Designer.cs">
-      <DependentUpon>FilesUCResource.resx</DependentUpon>
-      <DesignTime>True</DesignTime>
-      <AutoGen>True</AutoGen>
-    </Compile>
-  </ItemGroup>
-  <ItemGroup>
-    <Compile Update="Services\NotifyService\FilesPatternResource.Designer.cs">
-      <DesignTime>True</DesignTime>
-      <AutoGen>True</AutoGen>
-      <DependentUpon>FilesPatternResource.resx</DependentUpon>
-    </Compile>
-  </ItemGroup>
-  <ItemGroup>
-    <EmbeddedResource Update="Services\NotifyService\FilesPatternResource.resx">
-      <Generator>PublicResXFileCodeGenerator</Generator>
-      <LastGenOutput>FilesPatternResource.Designer.cs</LastGenOutput>
-    </EmbeddedResource>
-    <EmbeddedResource Update="Services\NotifyService\FilesPatternResource.bg.resx">
-      <DependentUpon>FilesPatternResource.resx</DependentUpon>
-    </EmbeddedResource>
-    <EmbeddedResource Update="Services\NotifyService\FilesPatternResource.cs.resx">
-      <DependentUpon>FilesPatternResource.resx</DependentUpon>
-    </EmbeddedResource>
-    <EmbeddedResource Update="Services\NotifyService\FilesPatternResource.de.resx">
-      <DependentUpon>FilesPatternResource.resx</DependentUpon>
-    </EmbeddedResource>
-    <EmbeddedResource Update="Services\NotifyService\FilesPatternResource.el.resx">
-      <DependentUpon>FilesPatternResource.resx</DependentUpon>
-    </EmbeddedResource>
-    <EmbeddedResource Update="Services\NotifyService\FilesPatternResource.es.resx">
-      <DependentUpon>FilesPatternResource.resx</DependentUpon>
-    </EmbeddedResource>
-    <EmbeddedResource Update="Services\NotifyService\FilesPatternResource.fi.resx">
-      <DependentUpon>FilesPatternResource.resx</DependentUpon>
-    </EmbeddedResource>
-    <EmbeddedResource Update="Services\NotifyService\FilesPatternResource.fr.resx">
-      <DependentUpon>FilesPatternResource.resx</DependentUpon>
-    </EmbeddedResource>
-    <EmbeddedResource Update="Services\NotifyService\FilesPatternResource.it.resx">
-      <DependentUpon>FilesPatternResource.resx</DependentUpon>
-    </EmbeddedResource>
-    <EmbeddedResource Update="Services\NotifyService\FilesPatternResource.ja.resx">
-      <DependentUpon>FilesPatternResource.resx</DependentUpon>
-    </EmbeddedResource>
-    <EmbeddedResource Update="Services\NotifyService\FilesPatternResource.ko.resx">
-      <DependentUpon>FilesPatternResource.resx</DependentUpon>
-    </EmbeddedResource>
-    <EmbeddedResource Update="Services\NotifyService\FilesPatternResource.lv.resx">
-      <DependentUpon>FilesPatternResource.resx</DependentUpon>
-    </EmbeddedResource>
-    <EmbeddedResource Update="Services\NotifyService\FilesPatternResource.nl.resx">
-      <DependentUpon>FilesPatternResource.resx</DependentUpon>
-    </EmbeddedResource>
-    <EmbeddedResource Update="Services\NotifyService\FilesPatternResource.pl.resx">
-      <DependentUpon>FilesPatternResource.resx</DependentUpon>
-    </EmbeddedResource>
-    <EmbeddedResource Update="Services\NotifyService\FilesPatternResource.pt-BR.resx">
-      <DependentUpon>FilesPatternResource.resx</DependentUpon>
-    </EmbeddedResource>
-    <EmbeddedResource Update="Services\NotifyService\FilesPatternResource.pt.resx">
-      <DependentUpon>FilesPatternResource.resx</DependentUpon>
-    </EmbeddedResource>
-    <EmbeddedResource Update="Services\NotifyService\FilesPatternResource.ro.resx">
-      <DependentUpon>FilesPatternResource.resx</DependentUpon>
-    </EmbeddedResource>
-    <EmbeddedResource Update="Services\NotifyService\FilesPatternResource.ru.resx">
-      <DependentUpon>FilesPatternResource.resx</DependentUpon>
-    </EmbeddedResource>
-    <EmbeddedResource Update="Services\NotifyService\FilesPatternResource.sk.resx">
-      <DependentUpon>FilesPatternResource.resx</DependentUpon>
-    </EmbeddedResource>
-    <EmbeddedResource Update="Services\NotifyService\FilesPatternResource.sl.resx">
-      <DependentUpon>FilesPatternResource.resx</DependentUpon>
-    </EmbeddedResource>
-    <EmbeddedResource Update="Services\NotifyService\FilesPatternResource.tr.resx">
-      <DependentUpon>FilesPatternResource.resx</DependentUpon>
-    </EmbeddedResource>
-    <EmbeddedResource Update="Services\NotifyService\FilesPatternResource.uk.resx">
-      <DependentUpon>FilesPatternResource.resx</DependentUpon>
-    </EmbeddedResource>
-    <EmbeddedResource Update="Services\NotifyService\FilesPatternResource.vi.resx">
-      <DependentUpon>FilesPatternResource.resx</DependentUpon>
-    </EmbeddedResource>
-    <EmbeddedResource Update="Services\NotifyService\FilesPatternResource.zh-CN.resx">
-      <DependentUpon>FilesPatternResource.resx</DependentUpon>
-    </EmbeddedResource>
-  </ItemGroup>
-  <ItemGroup>
-    <None Remove="Services\NotifyService\patterns.xml" />
-  </ItemGroup>
-  <ItemGroup>
-    <EmbeddedResource Include="Services\NotifyService\patterns.xml" />
-  </ItemGroup>
-  <ItemGroup>
-    <EmbeddedResource Update="Resources\FilesCommonResource.de.resx">
-      <DependentUpon>FilesCommonResource.resx</DependentUpon>
-    </EmbeddedResource>
-    <EmbeddedResource Update="Resources\FilesCommonResource.es.resx">
-      <DependentUpon>FilesCommonResource.resx</DependentUpon>
-    </EmbeddedResource>
-    <EmbeddedResource Update="Resources\FilesCommonResource.fr.resx">
-      <DependentUpon>FilesCommonResource.resx</DependentUpon>
-    </EmbeddedResource>
-    <EmbeddedResource Update="Resources\FilesCommonResource.it.resx">
-      <DependentUpon>FilesCommonResource.resx</DependentUpon>
-    </EmbeddedResource>
-    <EmbeddedResource Update="Resources\FilesCommonResource.resx">
-      <LastGenOutput>FilesCommonResource.Designer.cs</LastGenOutput>
-      <Generator>PublicResXFileCodeGenerator</Generator>
-    </EmbeddedResource>
-    <EmbeddedResource Update="Resources\FilesCommonResource.ru.resx">
-      <DependentUpon>FilesCommonResource.resx</DependentUpon>
-    </EmbeddedResource>
-    <EmbeddedResource Update="Services\NotifyService\FilesPatternResource.de.resx">
-      <DependentUpon>FilesPatternResource.resx</DependentUpon>
-    </EmbeddedResource>
-    <EmbeddedResource Update="Services\NotifyService\FilesPatternResource.es.resx">
-      <DependentUpon>FilesPatternResource.resx</DependentUpon>
-    </EmbeddedResource>
-    <EmbeddedResource Update="Services\NotifyService\FilesPatternResource.fr.resx">
-      <DependentUpon>FilesPatternResource.resx</DependentUpon>
-    </EmbeddedResource>
-    <EmbeddedResource Update="Services\NotifyService\FilesPatternResource.it.resx">
-      <DependentUpon>FilesPatternResource.resx</DependentUpon>
-    </EmbeddedResource>
-    <EmbeddedResource Update="Services\NotifyService\FilesPatternResource.resx">
-      <LastGenOutput>FilesPatternResource.Designer.cs</LastGenOutput>
-      <Generator>PublicResXFileCodeGenerator</Generator>
-    </EmbeddedResource>
-    <EmbeddedResource Update="Services\NotifyService\FilesPatternResource.ru.resx">
-      <DependentUpon>FilesPatternResource.resx</DependentUpon>
-    </EmbeddedResource>
-    <EmbeddedResource Update="Resources\FilesJSResource.de.resx">
-      <DependentUpon>FilesJSResource.resx</DependentUpon>
-    </EmbeddedResource>
-    <EmbeddedResource Update="Resources\FilesJSResource.es.resx">
-      <DependentUpon>FilesJSResource.resx</DependentUpon>
-    </EmbeddedResource>
-    <EmbeddedResource Update="Resources\FilesJSResource.fr.resx">
-      <DependentUpon>FilesJSResource.resx</DependentUpon>
-    </EmbeddedResource>
-    <EmbeddedResource Update="Resources\FilesJSResource.it.resx">
-      <DependentUpon>FilesJSResource.resx</DependentUpon>
-    </EmbeddedResource>
-    <EmbeddedResource Update="Resources\FilesJSResource.resx">
-      <LastGenOutput>FilesJSResource.Designer.cs</LastGenOutput>
-      <Generator>PublicResXFileCodeGenerator</Generator>
-    </EmbeddedResource>
-    <EmbeddedResource Update="Resources\FilesJSResource.ru.resx">
-      <DependentUpon>FilesJSResource.resx</DependentUpon>
-    </EmbeddedResource>
-    <EmbeddedResource Update="Resources\FilesUCResource.de.resx">
-      <DependentUpon>FilesUCResource.resx</DependentUpon>
-    </EmbeddedResource>
-    <EmbeddedResource Update="Resources\FilesUCResource.es.resx">
-      <DependentUpon>FilesUCResource.resx</DependentUpon>
-    </EmbeddedResource>
-    <EmbeddedResource Update="Resources\FilesUCResource.fr.resx">
-      <DependentUpon>FilesUCResource.resx</DependentUpon>
-    </EmbeddedResource>
-    <EmbeddedResource Update="Resources\FilesUCResource.it.resx">
-      <DependentUpon>FilesUCResource.resx</DependentUpon>
-    </EmbeddedResource>
-    <EmbeddedResource Update="Resources\FilesUCResource.resx">
-      <LastGenOutput>FilesUCResource.Designer.cs</LastGenOutput>
-      <Generator>PublicResXFileCodeGenerator</Generator>
-    </EmbeddedResource>
-    <EmbeddedResource Update="Resources\FilesUCResource.ru.resx">
-      <DependentUpon>FilesUCResource.resx</DependentUpon>
-    </EmbeddedResource>
-    <EmbeddedResource Update="Resources\FilesCommonResource.bg.resx">
-      <DependentUpon>FilesCommonResource.resx</DependentUpon>
-    </EmbeddedResource>
-    <EmbeddedResource Update="Resources\FilesCommonResource.cs.resx">
-      <DependentUpon>FilesCommonResource.resx</DependentUpon>
-    </EmbeddedResource>
-    <EmbeddedResource Update="Resources\FilesCommonResource.el.resx">
-      <DependentUpon>FilesCommonResource.resx</DependentUpon>
-    </EmbeddedResource>
-    <EmbeddedResource Update="Resources\FilesCommonResource.fi.resx">
-      <DependentUpon>FilesCommonResource.resx</DependentUpon>
-    </EmbeddedResource>
-    <EmbeddedResource Update="Resources\FilesCommonResource.ja.resx">
-      <DependentUpon>FilesCommonResource.resx</DependentUpon>
-    </EmbeddedResource>
-    <EmbeddedResource Update="Resources\FilesCommonResource.ko.resx">
-      <DependentUpon>FilesCommonResource.resx</DependentUpon>
-    </EmbeddedResource>
-    <EmbeddedResource Update="Resources\FilesCommonResource.lv.resx">
-      <DependentUpon>FilesCommonResource.resx</DependentUpon>
-    </EmbeddedResource>
-    <EmbeddedResource Update="Resources\FilesCommonResource.nl.resx">
-      <DependentUpon>FilesCommonResource.resx</DependentUpon>
-    </EmbeddedResource>
-    <EmbeddedResource Update="Resources\FilesCommonResource.pl.resx">
-      <DependentUpon>FilesCommonResource.resx</DependentUpon>
-    </EmbeddedResource>
-    <EmbeddedResource Update="Resources\FilesCommonResource.pt-BR.resx">
-      <DependentUpon>FilesCommonResource.resx</DependentUpon>
-    </EmbeddedResource>
-    <EmbeddedResource Update="Resources\FilesCommonResource.pt.resx">
-      <DependentUpon>FilesCommonResource.resx</DependentUpon>
-    </EmbeddedResource>
-    <EmbeddedResource Update="Resources\FilesCommonResource.ro.resx">
-      <DependentUpon>FilesCommonResource.resx</DependentUpon>
-    </EmbeddedResource>
-    <EmbeddedResource Update="Resources\FilesCommonResource.sk.resx">
-      <DependentUpon>FilesCommonResource.resx</DependentUpon>
-    </EmbeddedResource>
-    <EmbeddedResource Update="Resources\FilesCommonResource.sl.resx">
-      <DependentUpon>FilesCommonResource.resx</DependentUpon>
-    </EmbeddedResource>
-    <EmbeddedResource Update="Resources\FilesCommonResource.tr.resx">
-      <DependentUpon>FilesCommonResource.resx</DependentUpon>
-    </EmbeddedResource>
-    <EmbeddedResource Update="Resources\FilesCommonResource.uk.resx">
-      <DependentUpon>FilesCommonResource.resx</DependentUpon>
-    </EmbeddedResource>
-    <EmbeddedResource Update="Resources\FilesCommonResource.vi.resx">
-      <DependentUpon>FilesCommonResource.resx</DependentUpon>
-    </EmbeddedResource>
-    <EmbeddedResource Update="Resources\FilesCommonResource.zh-CN.resx">
-      <DependentUpon>FilesCommonResource.resx</DependentUpon>
-    </EmbeddedResource>
-    <EmbeddedResource Update="Resources\FilesJSResource.bg.resx">
-      <DependentUpon>FilesJSResource.resx</DependentUpon>
-    </EmbeddedResource>
-    <EmbeddedResource Update="Resources\FilesJSResource.cs.resx">
-      <DependentUpon>FilesJSResource.resx</DependentUpon>
-    </EmbeddedResource>
-    <EmbeddedResource Update="Resources\FilesJSResource.el.resx">
-      <DependentUpon>FilesJSResource.resx</DependentUpon>
-    </EmbeddedResource>
-    <EmbeddedResource Update="Resources\FilesJSResource.fi.resx">
-      <DependentUpon>FilesJSResource.resx</DependentUpon>
-    </EmbeddedResource>
-    <EmbeddedResource Update="Resources\FilesJSResource.ja.resx">
-      <DependentUpon>FilesJSResource.resx</DependentUpon>
-    </EmbeddedResource>
-    <EmbeddedResource Update="Resources\FilesJSResource.ko.resx">
-      <DependentUpon>FilesJSResource.resx</DependentUpon>
-    </EmbeddedResource>
-    <EmbeddedResource Update="Resources\FilesJSResource.lv.resx">
-      <DependentUpon>FilesJSResource.resx</DependentUpon>
-    </EmbeddedResource>
-    <EmbeddedResource Update="Resources\FilesJSResource.nl.resx">
-      <DependentUpon>FilesJSResource.resx</DependentUpon>
-    </EmbeddedResource>
-    <EmbeddedResource Update="Resources\FilesJSResource.pl.resx">
-      <DependentUpon>FilesJSResource.resx</DependentUpon>
-    </EmbeddedResource>
-    <EmbeddedResource Update="Resources\FilesJSResource.pt-BR.resx">
-      <DependentUpon>FilesJSResource.resx</DependentUpon>
-    </EmbeddedResource>
-    <EmbeddedResource Update="Resources\FilesJSResource.pt.resx">
-      <DependentUpon>FilesJSResource.resx</DependentUpon>
-    </EmbeddedResource>
-    <EmbeddedResource Update="Resources\FilesJSResource.ro.resx">
-      <DependentUpon>FilesJSResource.resx</DependentUpon>
-    </EmbeddedResource>
-    <EmbeddedResource Update="Resources\FilesJSResource.sk.resx">
-      <DependentUpon>FilesJSResource.resx</DependentUpon>
-    </EmbeddedResource>
-    <EmbeddedResource Update="Resources\FilesJSResource.sl.resx">
-      <DependentUpon>FilesJSResource.resx</DependentUpon>
-    </EmbeddedResource>
-    <EmbeddedResource Update="Resources\FilesJSResource.tr.resx">
-      <DependentUpon>FilesJSResource.resx</DependentUpon>
-    </EmbeddedResource>
-    <EmbeddedResource Update="Resources\FilesJSResource.uk.resx">
-      <DependentUpon>FilesJSResource.resx</DependentUpon>
-    </EmbeddedResource>
-    <EmbeddedResource Update="Resources\FilesJSResource.vi.resx">
-      <DependentUpon>FilesJSResource.resx</DependentUpon>
-    </EmbeddedResource>
-    <EmbeddedResource Update="Resources\FilesJSResource.zh-CN.resx">
-      <DependentUpon>FilesJSResource.resx</DependentUpon>
-    </EmbeddedResource>
-    <EmbeddedResource Update="Resources\FilesUCResource.bg.resx">
-      <DependentUpon>FilesUCResource.resx</DependentUpon>
-    </EmbeddedResource>
-    <EmbeddedResource Update="Resources\FilesUCResource.cs.resx">
-      <DependentUpon>FilesUCResource.resx</DependentUpon>
-    </EmbeddedResource>
-    <EmbeddedResource Update="Resources\FilesUCResource.el.resx">
-      <DependentUpon>FilesUCResource.resx</DependentUpon>
-    </EmbeddedResource>
-    <EmbeddedResource Update="Resources\FilesUCResource.fi.resx">
-      <DependentUpon>FilesUCResource.resx</DependentUpon>
-    </EmbeddedResource>
-    <EmbeddedResource Update="Resources\FilesUCResource.ja.resx">
-      <DependentUpon>FilesUCResource.resx</DependentUpon>
-    </EmbeddedResource>
-    <EmbeddedResource Update="Resources\FilesUCResource.ko.resx">
-      <DependentUpon>FilesUCResource.resx</DependentUpon>
-    </EmbeddedResource>
-    <EmbeddedResource Update="Resources\FilesUCResource.lv.resx">
-      <DependentUpon>FilesUCResource.resx</DependentUpon>
-    </EmbeddedResource>
-    <EmbeddedResource Update="Resources\FilesUCResource.nl.resx">
-      <DependentUpon>FilesUCResource.resx</DependentUpon>
-    </EmbeddedResource>
-    <EmbeddedResource Update="Resources\FilesUCResource.pl.resx">
-      <DependentUpon>FilesUCResource.resx</DependentUpon>
-    </EmbeddedResource>
-    <EmbeddedResource Update="Resources\FilesUCResource.pt-BR.resx">
-      <DependentUpon>FilesUCResource.resx</DependentUpon>
-    </EmbeddedResource>
-    <EmbeddedResource Update="Resources\FilesUCResource.pt.resx">
-      <DependentUpon>FilesUCResource.resx</DependentUpon>
-    </EmbeddedResource>
-    <EmbeddedResource Update="Resources\FilesUCResource.ro.resx">
-      <DependentUpon>FilesUCResource.resx</DependentUpon>
-    </EmbeddedResource>
-    <EmbeddedResource Update="Resources\FilesUCResource.sk.resx">
-      <DependentUpon>FilesUCResource.resx</DependentUpon>
-    </EmbeddedResource>
-    <EmbeddedResource Update="Resources\FilesUCResource.sl.resx">
-      <DependentUpon>FilesUCResource.resx</DependentUpon>
-    </EmbeddedResource>
-    <EmbeddedResource Update="Resources\FilesUCResource.tr.resx">
-      <DependentUpon>FilesUCResource.resx</DependentUpon>
-    </EmbeddedResource>
-    <EmbeddedResource Update="Resources\FilesUCResource.uk.resx">
-      <DependentUpon>FilesUCResource.resx</DependentUpon>
-    </EmbeddedResource>
-    <EmbeddedResource Update="Resources\FilesUCResource.vi.resx">
-      <DependentUpon>FilesUCResource.resx</DependentUpon>
-    </EmbeddedResource>
-    <EmbeddedResource Update="Resources\FilesUCResource.zh-CN.resx">
-      <DependentUpon>FilesUCResource.resx</DependentUpon>
-    </EmbeddedResource>
-  </ItemGroup>
->>>>>>> 2479448c
+    <EmbeddedResource Update="Resources\FilesCommonResource.bg.resx">
+      <DependentUpon>FilesCommonResource.resx</DependentUpon>
+    </EmbeddedResource>
+    <EmbeddedResource Update="Resources\FilesCommonResource.cs.resx">
+      <DependentUpon>FilesCommonResource.resx</DependentUpon>
+    </EmbeddedResource>
+    <EmbeddedResource Update="Resources\FilesCommonResource.el.resx">
+      <DependentUpon>FilesCommonResource.resx</DependentUpon>
+    </EmbeddedResource>
+    <EmbeddedResource Update="Resources\FilesCommonResource.fi.resx">
+      <DependentUpon>FilesCommonResource.resx</DependentUpon>
+    </EmbeddedResource>
+    <EmbeddedResource Update="Resources\FilesCommonResource.ja.resx">
+      <DependentUpon>FilesCommonResource.resx</DependentUpon>
+    </EmbeddedResource>
+    <EmbeddedResource Update="Resources\FilesCommonResource.ko.resx">
+      <DependentUpon>FilesCommonResource.resx</DependentUpon>
+    </EmbeddedResource>
+    <EmbeddedResource Update="Resources\FilesCommonResource.lv.resx">
+      <DependentUpon>FilesCommonResource.resx</DependentUpon>
+    </EmbeddedResource>
+    <EmbeddedResource Update="Resources\FilesCommonResource.nl.resx">
+      <DependentUpon>FilesCommonResource.resx</DependentUpon>
+    </EmbeddedResource>
+    <EmbeddedResource Update="Resources\FilesCommonResource.pl.resx">
+      <DependentUpon>FilesCommonResource.resx</DependentUpon>
+    </EmbeddedResource>
+    <EmbeddedResource Update="Resources\FilesCommonResource.pt-BR.resx">
+      <DependentUpon>FilesCommonResource.resx</DependentUpon>
+    </EmbeddedResource>
+    <EmbeddedResource Update="Resources\FilesCommonResource.pt.resx">
+      <DependentUpon>FilesCommonResource.resx</DependentUpon>
+    </EmbeddedResource>
+    <EmbeddedResource Update="Resources\FilesCommonResource.ro.resx">
+      <DependentUpon>FilesCommonResource.resx</DependentUpon>
+    </EmbeddedResource>
+    <EmbeddedResource Update="Resources\FilesCommonResource.sk.resx">
+      <DependentUpon>FilesCommonResource.resx</DependentUpon>
+    </EmbeddedResource>
+    <EmbeddedResource Update="Resources\FilesCommonResource.sl.resx">
+      <DependentUpon>FilesCommonResource.resx</DependentUpon>
+    </EmbeddedResource>
+    <EmbeddedResource Update="Resources\FilesCommonResource.tr.resx">
+      <DependentUpon>FilesCommonResource.resx</DependentUpon>
+    </EmbeddedResource>
+    <EmbeddedResource Update="Resources\FilesCommonResource.uk.resx">
+      <DependentUpon>FilesCommonResource.resx</DependentUpon>
+    </EmbeddedResource>
+    <EmbeddedResource Update="Resources\FilesCommonResource.vi.resx">
+      <DependentUpon>FilesCommonResource.resx</DependentUpon>
+    </EmbeddedResource>
+    <EmbeddedResource Update="Resources\FilesCommonResource.zh-CN.resx">
+      <DependentUpon>FilesCommonResource.resx</DependentUpon>
+    </EmbeddedResource>
+    <EmbeddedResource Update="Resources\FilesJSResource.bg.resx">
+      <DependentUpon>FilesJSResource.resx</DependentUpon>
+    </EmbeddedResource>
+    <EmbeddedResource Update="Resources\FilesJSResource.cs.resx">
+      <DependentUpon>FilesJSResource.resx</DependentUpon>
+    </EmbeddedResource>
+    <EmbeddedResource Update="Resources\FilesJSResource.el.resx">
+      <DependentUpon>FilesJSResource.resx</DependentUpon>
+    </EmbeddedResource>
+    <EmbeddedResource Update="Resources\FilesJSResource.fi.resx">
+      <DependentUpon>FilesJSResource.resx</DependentUpon>
+    </EmbeddedResource>
+    <EmbeddedResource Update="Resources\FilesJSResource.ja.resx">
+      <DependentUpon>FilesJSResource.resx</DependentUpon>
+    </EmbeddedResource>
+    <EmbeddedResource Update="Resources\FilesJSResource.ko.resx">
+      <DependentUpon>FilesJSResource.resx</DependentUpon>
+    </EmbeddedResource>
+    <EmbeddedResource Update="Resources\FilesJSResource.lv.resx">
+      <DependentUpon>FilesJSResource.resx</DependentUpon>
+    </EmbeddedResource>
+    <EmbeddedResource Update="Resources\FilesJSResource.nl.resx">
+      <DependentUpon>FilesJSResource.resx</DependentUpon>
+    </EmbeddedResource>
+    <EmbeddedResource Update="Resources\FilesJSResource.pl.resx">
+      <DependentUpon>FilesJSResource.resx</DependentUpon>
+    </EmbeddedResource>
+    <EmbeddedResource Update="Resources\FilesJSResource.pt-BR.resx">
+      <DependentUpon>FilesJSResource.resx</DependentUpon>
+    </EmbeddedResource>
+    <EmbeddedResource Update="Resources\FilesJSResource.pt.resx">
+      <DependentUpon>FilesJSResource.resx</DependentUpon>
+    </EmbeddedResource>
+    <EmbeddedResource Update="Resources\FilesJSResource.ro.resx">
+      <DependentUpon>FilesJSResource.resx</DependentUpon>
+    </EmbeddedResource>
+    <EmbeddedResource Update="Resources\FilesJSResource.sk.resx">
+      <DependentUpon>FilesJSResource.resx</DependentUpon>
+    </EmbeddedResource>
+    <EmbeddedResource Update="Resources\FilesJSResource.sl.resx">
+      <DependentUpon>FilesJSResource.resx</DependentUpon>
+    </EmbeddedResource>
+    <EmbeddedResource Update="Resources\FilesJSResource.tr.resx">
+      <DependentUpon>FilesJSResource.resx</DependentUpon>
+    </EmbeddedResource>
+    <EmbeddedResource Update="Resources\FilesJSResource.uk.resx">
+      <DependentUpon>FilesJSResource.resx</DependentUpon>
+    </EmbeddedResource>
+    <EmbeddedResource Update="Resources\FilesJSResource.vi.resx">
+      <DependentUpon>FilesJSResource.resx</DependentUpon>
+    </EmbeddedResource>
+    <EmbeddedResource Update="Resources\FilesJSResource.zh-CN.resx">
+      <DependentUpon>FilesJSResource.resx</DependentUpon>
+    </EmbeddedResource>
+    <EmbeddedResource Update="Resources\FilesUCResource.bg.resx">
+      <DependentUpon>FilesUCResource.resx</DependentUpon>
+    </EmbeddedResource>
+    <EmbeddedResource Update="Resources\FilesUCResource.cs.resx">
+      <DependentUpon>FilesUCResource.resx</DependentUpon>
+    </EmbeddedResource>
+    <EmbeddedResource Update="Resources\FilesUCResource.el.resx">
+      <DependentUpon>FilesUCResource.resx</DependentUpon>
+    </EmbeddedResource>
+    <EmbeddedResource Update="Resources\FilesUCResource.fi.resx">
+      <DependentUpon>FilesUCResource.resx</DependentUpon>
+    </EmbeddedResource>
+    <EmbeddedResource Update="Resources\FilesUCResource.ja.resx">
+      <DependentUpon>FilesUCResource.resx</DependentUpon>
+    </EmbeddedResource>
+    <EmbeddedResource Update="Resources\FilesUCResource.ko.resx">
+      <DependentUpon>FilesUCResource.resx</DependentUpon>
+    </EmbeddedResource>
+    <EmbeddedResource Update="Resources\FilesUCResource.lv.resx">
+      <DependentUpon>FilesUCResource.resx</DependentUpon>
+    </EmbeddedResource>
+    <EmbeddedResource Update="Resources\FilesUCResource.nl.resx">
+      <DependentUpon>FilesUCResource.resx</DependentUpon>
+    </EmbeddedResource>
+    <EmbeddedResource Update="Resources\FilesUCResource.pl.resx">
+      <DependentUpon>FilesUCResource.resx</DependentUpon>
+    </EmbeddedResource>
+    <EmbeddedResource Update="Resources\FilesUCResource.pt-BR.resx">
+      <DependentUpon>FilesUCResource.resx</DependentUpon>
+    </EmbeddedResource>
+    <EmbeddedResource Update="Resources\FilesUCResource.pt.resx">
+      <DependentUpon>FilesUCResource.resx</DependentUpon>
+    </EmbeddedResource>
+    <EmbeddedResource Update="Resources\FilesUCResource.ro.resx">
+      <DependentUpon>FilesUCResource.resx</DependentUpon>
+    </EmbeddedResource>
+    <EmbeddedResource Update="Resources\FilesUCResource.sk.resx">
+      <DependentUpon>FilesUCResource.resx</DependentUpon>
+    </EmbeddedResource>
+    <EmbeddedResource Update="Resources\FilesUCResource.sl.resx">
+      <DependentUpon>FilesUCResource.resx</DependentUpon>
+    </EmbeddedResource>
+    <EmbeddedResource Update="Resources\FilesUCResource.tr.resx">
+      <DependentUpon>FilesUCResource.resx</DependentUpon>
+    </EmbeddedResource>
+    <EmbeddedResource Update="Resources\FilesUCResource.uk.resx">
+      <DependentUpon>FilesUCResource.resx</DependentUpon>
+    </EmbeddedResource>
+    <EmbeddedResource Update="Resources\FilesUCResource.vi.resx">
+      <DependentUpon>FilesUCResource.resx</DependentUpon>
+    </EmbeddedResource>
+    <EmbeddedResource Update="Resources\FilesUCResource.zh-CN.resx">
+      <DependentUpon>FilesUCResource.resx</DependentUpon>
+    </EmbeddedResource>
+  </ItemGroup>
 </Project>