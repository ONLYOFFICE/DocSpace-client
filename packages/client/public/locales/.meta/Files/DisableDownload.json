--- conflicted
+++ resolved
@@ -3,11 +3,7 @@
   "content": "Restrict file content copy, file download and printing",
   "content_en_sha1_hash": "160894504c4b276653db9d748e5009deed27a789",
   "created_at": "2025-05-19T21:30:55.457Z",
-<<<<<<< HEAD
-  "updated_at": "2025-05-26T07:57:32.352Z",
-=======
   "updated_at": "2025-07-10T11:11:06.848Z",
->>>>>>> 4378f47c
   "comment": {
     "text": "\"This translation key describes the content for 'Files:DisableDownload', which restricts file content copy, download, and printing. It will appear as a toggle block in a panel to prevent users from copying or downloading files.\"",
     "is_auto": true,
@@ -37,25 +33,13 @@
     "az": {
       "ai_translated": false,
       "ai_model": null,
-      "ai_spell_check_issues": [
-        {
-          "type": "spelling",
-          "description": "The word 'endirilməsini' is a less common and potentially incorrect phrasing. While understandable, 'yüklənməsini' would be more standard for 'download'.",
-          "suggestion": "Faylın yüklənməsini"
-        }
-      ],
+      "ai_spell_check_issues": [],
       "approved_at": null
     },
     "bg": {
       "ai_translated": false,
       "ai_model": null,
-      "ai_spell_check_issues": [
-        {
-          "type": "formatting",
-          "description": "The translation uses a comma (,) to separate the three actions. While grammatically correct, a more natural Bulgarian phrasing might use 'и' (and) to connect the actions.",
-          "suggestion": "Ограничи копието на файловото съдържание, изтеглянето на файла и принтирането."
-        }
-      ],
+      "ai_spell_check_issues": [],
       "approved_at": null
     },
     "cs": {
@@ -73,25 +57,13 @@
     "el-GR": {
       "ai_translated": false,
       "ai_model": null,
-      "ai_spell_check_issues": [
-        {
-          "type": "incorrect_translation",
-          "description": "The translation 'Περιορισμός της αντιγραφής περιεχομένου αρχείου, της λήψης και της εκτύπωσης αρχείων' is a literal translation but could be more natural in Greek. 'Restrict' implies a more active control, which 'Περιορισμός' conveys, but the phrase feels slightly clunky.",
-          "suggestion": "Consider a more natural phrasing such as 'Απαγόρευση αντιγραφής περιεχομένου, λήψης και εκτύπωσης αρχείων' or 'Έλεγχος αντιγραφής περιεχομένου, λήψης και εκτύπωσης αρχείων' depending on the desired nuance."
-        }
-      ],
+      "ai_spell_check_issues": [],
       "approved_at": null
     },
     "es": {
       "ai_translated": false,
       "ai_model": null,
-      "ai_spell_check_issues": [
-        {
-          "type": "incorrect_translation",
-          "description": "The English phrase 'Restrict file content copy, file download and printing' is a bit more specific than the Spanish translation. 'Restringir la copia, descarga e impresión del contenido de los archivos' translates to 'Restrict the copy, download and printing of the files'. It doesn't explicitly mention the content being restricted.  A more accurate translation would include 'contenido' to clarify it's the content that's restricted.",
-          "suggestion": "Restringir la copia, descarga e impresión del contenido de los archivos"
-        }
-      ],
+      "ai_spell_check_issues": [],
       "approved_at": null
     },
     "fi": {
@@ -103,13 +75,7 @@
     "fr": {
       "ai_translated": false,
       "ai_model": null,
-      "ai_spell_check_issues": [
-        {
-          "type": "formatting",
-          "description": "The phrase 'des fichiers' is repeated unnecessarily. It's more concise to omit it in the second instance.",
-          "suggestion": "Restreindre la copie du contenu des fichiers, le téléchargement et l'impression."
-        }
-      ],
+      "ai_spell_check_issues": [],
       "approved_at": null
     },
     "hy-AM": {
@@ -121,30 +87,13 @@
     "it": {
       "ai_translated": false,
       "ai_model": null,
-      "ai_spell_check_issues": [
-        {
-          "type": "formatting",
-          "description": "The translation starts with a space before 'Limita'.",
-          "suggestion": "Limita la copia del contenuto dei file, il download e la stampa dei file"
-        },
-        {
-          "type": "grammar",
-          "description": "The phrase 'il download e la stampa dei file' could be slightly improved for flow. While not strictly incorrect, 'il download e la stampa' sounds more natural.",
-          "suggestion": "Limita la copia del contenuto dei file, il download e la stampa"
-        }
-      ],
+      "ai_spell_check_issues": [],
       "approved_at": null
     },
     "ja-JP": {
       "ai_translated": false,
       "ai_model": null,
-      "ai_spell_check_issues": [
-        {
-          "type": "formatting",
-          "description": "The translation uses a series of commas to separate the restrictions. While grammatically correct, it might be more natural and readable in Japanese to use “および” (and) or a similar conjunction.",
-          "suggestion": "ファイル内容のコピーおよびファイルのダウンロードおよび印刷の制限"
-        }
-      ],
+      "ai_spell_check_issues": [],
       "approved_at": null
     },
     "ko-KR": {
@@ -156,13 +105,7 @@
     "lo-LA": {
       "ai_translated": false,
       "ai_model": null,
-      "ai_spell_check_issues": [
-        {
-          "type": "spelling",
-          "description": "The word 'ພິມ' (pim) should be 'ພິມອອກ' (pim ok) to accurately convey the meaning of 'printing'.",
-          "suggestion": "ຈໍາ​ກັດ​ການ​ສໍາ​ເນົາ​ເນື້ອ​ໃນ​ໄຟລ​໌​, ການ​ດາວ​ໂຫຼດ​ໄຟລ​໌​ແລະ​ການ​ພິມ​ອອກ"
-        }
-      ],
+      "ai_spell_check_issues": [],
       "approved_at": null
     },
     "lv": {
@@ -174,13 +117,7 @@
     "nl": {
       "ai_translated": false,
       "ai_model": null,
-      "ai_spell_check_issues": [
-        {
-          "type": "incorrect_translation",
-          "description": "The translation \"Beperk het kopiëren van materiaal, downloaden en afdrukken van bestanden\" is a bit literal and doesn't fully capture the nuance of 'Restrict'. A better translation would convey a more active restriction.",
-          "suggestion": "Beperk het kopiëren, downloaden en afdrukken van bestanden."
-        }
-      ],
+      "ai_spell_check_issues": [],
       "approved_at": null
     },
     "pl": {
@@ -192,42 +129,19 @@
     "pt": {
       "ai_translated": false,
       "ai_model": null,
-      "ai_spell_check_issues": [
-        {
-          "type": "incorrect_translation",
-          "description": "The translation is literal but slightly awkward. 'Restringir cópia de conteúdo de arquivo, download e impressão de arquivo' is technically correct, but reads a little clunky. A more natural phrasing would improve readability.",
-          "suggestion": "Restringir a cópia de conteúdo, download e impressão de arquivos."
-        }
-      ],
+      "ai_spell_check_issues": [],
       "approved_at": null
     },
     "pt-BR": {
       "ai_translated": false,
       "ai_model": null,
-      "ai_spell_check_issues": [
-        {
-          "type": "incorrect_translation",
-          "description": "The translation \"Restringir cópia de conteúdo de arquivo, download e impressão de arquivo\" is a bit literal and could be improved for natural flow. 'Restringir' is correct, but the repetition of 'arquivo' feels clunky.",
-          "suggestion": "Restringir cópia de conteúdo, download e impressão de arquivos."
-        }
-      ],
+      "ai_spell_check_issues": [],
       "approved_at": null
     },
     "ro": {
       "ai_translated": false,
       "ai_model": null,
-      "ai_spell_check_issues": [
-        {
-          "type": "incorrect_translation",
-          "description": "The translation 'Restricționarea permisiunii la copierea, descărcarea și imprimarea conținutul fișierului' is not an accurate representation of 'Restrict file content copy, file download and printing'. The original emphasizes restriction, whereas the translation focuses on the permission restriction itself.",
-          "suggestion": "Restricționarea copierii, descărcării și tipăririi fișierelor"
-        },
-        {
-          "type": "grammar",
-          "description": "The phrase 'conținutul fișierului' is grammatically awkward. It should be simpler.",
-          "suggestion": "fișierelor"
-        }
-      ],
+      "ai_spell_check_issues": [],
       "approved_at": null
     },
     "ru": {
@@ -239,54 +153,25 @@
     "si": {
       "ai_translated": false,
       "ai_model": null,
-      "ai_spell_check_issues": [
-        {
-          "type": "incorrect_translation",
-          "description": "The English phrase \"Restrict\" is better translated as \"අවහිර කරන්න\" (Avarihakaranna) which conveys a stronger sense of restriction.  \"සීමා කරන්න\" (Simakana karanna) implies a boundary, not necessarily a full restriction.",
-          "suggestion": "ගොනුවේ අන්තර්ගතය පිටපත් කිරීම, ගොනුව බාගැනීම සහ මුද්‍රණය අවහිර කරන්න"
-        }
-      ],
+      "ai_spell_check_issues": [],
       "approved_at": null
     },
     "sk": {
       "ai_translated": false,
       "ai_model": null,
-      "ai_spell_check_issues": [
-        {
-          "type": "spelling",
-          "description": "The word 'sťahovanie' might be better translated as 'stiahnutie'. 'Sťahovanie' implies the *process* of downloading, while 'stiahnutie' refers to the completed download.",
-          "suggestion": "stiahnutie"
-        },
-        {
-          "type": "incorrect_translation",
-          "description": "While technically correct, 'Obmedziť kopírovanie obsahu súboru, sťahovanie a tlač súboru' is a bit clunky. A more natural Slovak phrasing would be 'Zabrániť kopírovaniu obsahu súboru, sťahovaniu a tlači.'",
-          "suggestion": "Zabrániť kopírovaniu obsahu súboru, sťahovaniu a tlači."
-        }
-      ],
+      "ai_spell_check_issues": [],
       "approved_at": null
     },
     "sl": {
       "ai_translated": false,
       "ai_model": null,
-      "ai_spell_check_issues": [
-        {
-          "type": "incorrect_translation",
-          "description": "The translation 'Omeji kopiranje vsebine datoteke, prenos datoteke in tiskanje' is a literal translation but doesn't convey the precise meaning of 'Restrict'. A better translation would emphasize the restriction.",
-          "suggestion": "Prepovedano kopiranje vsebine datoteke, prenos in tiskanje"
-        }
-      ],
+      "ai_spell_check_issues": [],
       "approved_at": null
     },
     "sr-Cyrl-RS": {
       "ai_translated": false,
       "ai_model": null,
-      "ai_spell_check_issues": [
-        {
-          "type": "incorrect_translation",
-          "description": "The translation 'Ограничи копирање садржаја датотеке, преузимање и штампање' while technically correct, doesn't fully capture the restrictive nature of 'Restrict'. A better translation would emphasize the prohibition.",
-          "suggestion": "Забрани копирање садржаја датотеке, преузимање и штампање"
-        }
-      ],
+      "ai_spell_check_issues": [],
       "approved_at": null
     },
     "sr-Latn-RS": {
@@ -304,18 +189,7 @@
     "uk-UA": {
       "ai_translated": false,
       "ai_model": null,
-      "ai_spell_check_issues": [
-        {
-          "type": "incorrect_translation",
-          "description": "The translation \"Обмежте копіювання вмісту файлу, а також завантаження та друк файлу\" is a bit verbose and doesn't quite capture the concise nature of the English phrase.  'Restrict' implies a stronger limitation than 'Обмежте' which means 'limit'.",
-          "suggestion": "Забороніть копіювання вмісту файлу, завантаження та друк файлу"
-        },
-        {
-          "type": "formatting",
-          "description": "The repetition of 'файл' (file) is slightly clunky. While grammatically correct, it could be improved.",
-          "suggestion": "Забороніть копіювання вмісту файлу, завантаження та друк."
-        }
-      ],
+      "ai_spell_check_issues": [],
       "approved_at": null
     },
     "vi": {
