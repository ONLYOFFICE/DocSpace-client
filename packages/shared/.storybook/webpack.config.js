--- conflicted
+++ resolved
@@ -2,10 +2,7 @@
 const path = require("path");
 const ReactDocgenTypescriptPlugin =
   require("react-docgen-typescript-plugin").default;
-<<<<<<< HEAD
-=======
 const webpack = require("webpack");
->>>>>>> b3a3ef7e
 // const pathToAssets = path.resolve(__dirname, "../../../public/images");
 
 module.exports = ({ config }) => {
@@ -78,10 +75,7 @@
           implementation: require("sass"),
           sassOptions: {
             outputStyle: "compressed",
-<<<<<<< HEAD
-=======
             silenceDeprecations: ["legacy-js-api"],
->>>>>>> b3a3ef7e
           },
         },
       },
