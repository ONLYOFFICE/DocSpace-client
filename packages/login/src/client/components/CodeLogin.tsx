import React, { useState } from "react";
import { useTranslation } from "react-i18next";
import { inject, observer } from "mobx-react";
import { Text } from "@docspace/shared/components/text";
import { Link } from "@docspace/shared/components/link";
import { CodeInput } from "@docspace/shared/components/code-input";
import { Trans } from "react-i18next";
import { ReactSVG } from "react-svg";
import { LoginFormWrapper } from "./StyledLogin";
import BarLogo from "PUBLIC_DIR/images/danger.alert.react.svg";
<<<<<<< HEAD
import { Dark, Base } from "@docspace/shared/themes";
import { getBgPattern } from "@docspace/shared/utils/common";
import { getLogoFromPath } from "@docspace/shared/utils";
=======
import { Dark, Base } from "@docspace/components/themes";
import {
  getBgPattern,
  getLogoFromPath,
  frameCallCommand,
} from "@docspace/common/utils";
>>>>>>> 5c59c1e5
import { useMounted } from "../helpers/useMounted";
import useIsomorphicLayoutEffect from "../hooks/useIsomorphicLayoutEffect";
import LoginContainer from "@docspace/shared/components/color-theme/sub-components/LoginContainer";
import { useThemeDetector } from "@docspace/shared/hooks/useThemeDetector";

interface ILoginProps extends IInitialState {
  isDesktopEditor?: boolean;
  theme: IUserTheme;
  setTheme: (theme: IUserTheme) => void;
}

interface IBarProp {
  t: TFuncType;
  expired: boolean;
}

const Bar: React.FC<IBarProp> = (props) => {
  const { t, expired } = props;
  const type = expired ? "warning" : "error";
  const text = expired ? t("ExpiredCode") : t("InvalidCode");

  return (
    <div className={`code-input-bar ${type}`}>
      <BarLogo />
      {text}
    </div>
  );
};

const Form: React.FC<ILoginProps> = ({ theme, setTheme, logoUrls }) => {
  const { t } = useTranslation("Login");
  const [invalidCode, setInvalidCode] = useState(false);
  const [expiredCode, setExpiredCode] = useState(false);
  const [isLoading, setIsLoading] = useState(false);

  const email = "test@onlyoffice.com"; //TODO: get email from form
  const validCode = "123456"; //TODO: get from api
  const systemTheme = typeof window !== "undefined" && useThemeDetector();

  useIsomorphicLayoutEffect(() => {
    const theme =
      window.matchMedia &&
      window.matchMedia("(prefers-color-scheme: dark)").matches
        ? Dark
        : Base;
    setTheme(theme);
    frameCallCommand("setIsLoaded");
  }, []);

  useIsomorphicLayoutEffect(() => {
    if (systemTheme === "Base") setTheme(Base);
    else setTheme(Dark);
  }, [systemTheme]);

  const onSubmit = (code: number | string) => {
    if (code !== validCode) {
      setInvalidCode(true);
    } else {
      console.log(`Code ${code}`); //TODO: send code on backend
      setIsLoading(true);
      setTimeout(() => setIsLoading(false), 5000); // fake
    }
  };

  const handleChange = () => {
    setInvalidCode(false);
  };

  const logo = logoUrls && Object.values(logoUrls)[1];
  const logoUrl = !logo
    ? undefined
    : !theme?.isBase
      ? getLogoFromPath(logo.path.dark)
      : getLogoFromPath(logo.path.light);

  return (
    <LoginContainer id="code-page" theme={theme}>
      <img src={logoUrl} className="logo-wrapper" />
      <Text
        id="workspace-title"
        fontSize="23px"
        fontWeight={700}
        textAlign="center"
        className="workspace-title"
      >
        {t("CodeTitle")}
      </Text>

      <Text
        className="code-description"
        fontSize="12px"
        fontWeight={400}
        textAlign="center"
      >
        <Trans t={t} i18nKey="CodeSubtitle" ns="Login" key={email}>
          We sent a 6-digit code to {{ email }}. The code has a limited validity
          period, enter it as soon as possible.{" "}
        </Trans>
      </Text>

      <div className="code-input-container">
        <CodeInput
          theme={theme}
          onSubmit={onSubmit}
          onChange={handleChange}
          isDisabled={isLoading}
        />
        {(expiredCode || invalidCode) && <Bar t={t} expired={expiredCode} />}

        {expiredCode && (
          <Link
            isHovered
            type="action"
            fontSize="13px"
            fontWeight="600"
            color="#3B72A7"
          >
            {t("ResendCode")}
          </Link>
        )}

        <Text
          className="not-found-code code-description"
          fontSize="12px"
          textAlign="center"
        >
          {t("NotFoundCode")}
        </Text>
      </div>
    </LoginContainer>
  );
};

const CodeLogin: React.FC<ICodeProps> = (props) => {
  const bgPattern = getBgPattern(props.currentColorScheme.id);
  const mounted = useMounted();

  if (!mounted) return <></>;
  return (
    <LoginFormWrapper bgPattern={bgPattern}>
      <Form {...props} />
    </LoginFormWrapper>
  );
};

export default inject(({ loginStore }) => {
  return {
    theme: loginStore.theme,
    setTheme: loginStore.setTheme,
  };
})(observer(CodeLogin));<|MERGE_RESOLUTION|>--- conflicted
+++ resolved
@@ -8,18 +8,9 @@
 import { ReactSVG } from "react-svg";
 import { LoginFormWrapper } from "./StyledLogin";
 import BarLogo from "PUBLIC_DIR/images/danger.alert.react.svg";
-<<<<<<< HEAD
 import { Dark, Base } from "@docspace/shared/themes";
-import { getBgPattern } from "@docspace/shared/utils/common";
+import { getBgPattern, frameCallCommand } from "@docspace/shared/utils/common";
 import { getLogoFromPath } from "@docspace/shared/utils";
-=======
-import { Dark, Base } from "@docspace/components/themes";
-import {
-  getBgPattern,
-  getLogoFromPath,
-  frameCallCommand,
-} from "@docspace/common/utils";
->>>>>>> 5c59c1e5
 import { useMounted } from "../helpers/useMounted";
 import useIsomorphicLayoutEffect from "../hooks/useIsomorphicLayoutEffect";
 import LoginContainer from "@docspace/shared/components/color-theme/sub-components/LoginContainer";
@@ -92,8 +83,8 @@
   const logoUrl = !logo
     ? undefined
     : !theme?.isBase
-      ? getLogoFromPath(logo.path.dark)
-      : getLogoFromPath(logo.path.light);
+    ? getLogoFromPath(logo.path.dark)
+    : getLogoFromPath(logo.path.light);
 
   return (
     <LoginContainer id="code-page" theme={theme}>
