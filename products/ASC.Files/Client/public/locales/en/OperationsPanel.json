--- conflicted
+++ resolved
@@ -1,19 +1,4 @@
-<<<<<<< HEAD
 {
-  "Copy": "Copy",
-  "Move": "Move",
-  "CopyOperation": "Copying",
-  "MoveToOperation": "Moving",
-  "Restore": "Restore",
-  "CancelButton": "Cancel",
-  "MoveToFolderMessage": "You cannot move the folder to its subfolder",
-  "MoveConfirmation": "Move confirmation",
-  "MoveConfirmationMessage": "You are about to move elements from the {{provider}} directory. In such a case, they will be deleted from your {{provider}} account and will no longer be accessible to other users, in case these elements have previously been shared.",
-  "MoveConfirmationAlert": "Are you sure you want to move the elements?",
-
+  "MoveToFolderMessage": "You can't move the folder to its subfolder",
   "ChooseFolder": "Choose folder"
-=======
-{
-  "MoveToFolderMessage": "You can't move the folder to its subfolder"
->>>>>>> 1cbe04f0
 }