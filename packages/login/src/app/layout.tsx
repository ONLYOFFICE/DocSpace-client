--- conflicted
+++ resolved
@@ -56,13 +56,8 @@
   const searchParams = hdrs.get("x-confirm-query") ?? "";
 
   if (hdrs.get("x-health-check") || hdrs.get("referer")?.includes("/health")) {
-<<<<<<< HEAD
     logger.info("get health check and return empty layout");
-    return <></>;
-=======
-    console.log("is health check");
     return null;
->>>>>>> 552ccf3f
   }
 
   const queryParams = Object.fromEntries(
