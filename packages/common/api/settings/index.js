--- conflicted
+++ resolved
@@ -713,7 +713,6 @@
   });
 }
 
-<<<<<<< HEAD
 export function baseUserQuota(enableUserQuota, defaultUserQuota) {
   const data = {
     enableUserQuota,
@@ -723,7 +722,11 @@
     method: "post",
     url: "/settings/userquotasettings",
     data,
-=======
+  };
+
+  return request(options);
+}
+
 export function createWebhook(name, uri, secretKey, ssl) {
   return request({
     method: "post",
@@ -808,7 +811,6 @@
     method: "post",
     url: `/settings/notification/rooms`,
     data: { RoomsId: id, Mute: isMute },
->>>>>>> cd7615c7
   };
 
   return request(options);
