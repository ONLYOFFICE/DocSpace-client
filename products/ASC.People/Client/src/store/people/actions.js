import { api, history, constants } from "asc-web-common";
import config from "../../../package.json";
import {
  EMPLOYEE_STATUS,
  ACTIVATION_STATUS,
  ROLE,
  GROUP,
  SEARCH,
  SORT_BY,
  SORT_ORDER,
  PAGE,
  PAGE_COUNT,
} from "../../helpers/constants";
import { getUserByUserName } from "../people/selectors";

const { EmployeeStatus } = constants;
const { Filter } = api;

export const SET_GROUPS = "SET_GROUPS";
export const SET_USERS = "SET_USERS";
export const SET_USER = "SET_USER";
export const SET_SELECTION = "SET_SELECTION";
export const SELECT_USER = "SELECT_USER";
export const DESELECT_USER = "DESELECT_USER";
export const SET_SELECTED = "SET_SELECTED";
export const SET_FILTER = "SET_FILTER";
export const SELECT_GROUP = "SELECT_GROUP";
export const SET_SELECTOR_USERS = "SET_SELECTOR_USERS";
export const SET_IS_VISIBLE_DATA_LOSS_DIALOG =
  "SET_IS_VISIBLE_DATA_LOSS_DIALOG";
export const SET_IS_EDITING_FORM = "SET_IS_EDITING_FORM";
<<<<<<< HEAD
export const TOGGLE_AVATAR_EDITOR = "TOGGLE_AVATAR_EDITOR"
=======
export const SET_IS_LOADING = "SET_IS_LOADING";

export function setIsLoading(isLoading) {
  return {
    type: SET_IS_LOADING,
    isLoading,
  };
}

>>>>>>> 15f4b38a
export function setUser(user) {
  return {
    type: SET_USER,
    user,
  };
}

export function setUsers(users) {
  return {
    type: SET_USERS,
    users,
  };
}

export function setGroups(groups) {
  return {
    type: SET_GROUPS,
    groups,
  };
}

export function setSelection(selection) {
  return {
    type: SET_SELECTION,
    selection,
  };
}

export function setSelected(selected) {
  return {
    type: SET_SELECTED,
    selected,
  };
}

export function selectGroup(groupId) {
  return (dispatch, getState) => {
    const { people } = getState();
    const { filter } = people;

    let newFilter = filter.clone();
    newFilter.group = groupId;

    return fetchPeople(newFilter, dispatch);
  };
}

export function selectUser(user) {
  return {
    type: SELECT_USER,
    user,
  };
}

export function deselectUser(user) {
  return {
    type: DESELECT_USER,
    user,
  };
}

export function toggleAvatarEditor(avatarEditorIsOpen) {
  return {
    type: TOGGLE_AVATAR_EDITOR,
    avatarEditorIsOpen
  };
}

export function setFilterUrl(filter) {
  const defaultFilter = Filter.getDefault();
  const params = [];

  if (filter.employeeStatus) {
    params.push(`${EMPLOYEE_STATUS}=${filter.employeeStatus}`);
  }

  if (filter.activationStatus) {
    params.push(`${ACTIVATION_STATUS}=${filter.activationStatus}`);
  }

  if (filter.role) {
    params.push(`${ROLE}=${filter.role}`);
  }

  if (filter.group) {
    params.push(`${GROUP}=${filter.group}`);
  }

  if (filter.search) {
    params.push(`${SEARCH}=${filter.search.trim()}`);
  }

  if (filter.pageCount !== defaultFilter.pageCount) {
    params.push(`${PAGE_COUNT}=${filter.pageCount}`);
  }

  params.push(`${PAGE}=${filter.page + 1}`);
  params.push(`${SORT_BY}=${filter.sortBy}`);
  params.push(`${SORT_ORDER}=${filter.sortOrder}`);

  //const isProfileView = history.location.pathname.includes('/people/view') || history.location.pathname.includes('/people/edit');
  //if (params.length > 0 && !isProfileView) {
  history.push(`${config.homepage}/filter?${params.join("&")}`);
  //}
}

export function setFilter(filter) {
  setFilterUrl(filter);
  return {
    type: SET_FILTER,
    filter,
  };
}

export function setSelectorUsers(users) {
  return {
    type: SET_SELECTOR_USERS,
    users,
  };
}

export function setIsVisibleDataLossDialog(isVisible, callback) {
  return {
    type: SET_IS_VISIBLE_DATA_LOSS_DIALOG,
    isVisible,
    callback,
  };
}

export function setIsEditingForm(isEdit) {
  return {
    type: SET_IS_EDITING_FORM,
    isEdit,
  };
}

export function fetchSelectorUsers() {
  return (dispatch) => {
    api.people.getSelectorUserList().then((data) => {
      const users = data.items;
      return dispatch(setSelectorUsers(users));
    });
  };
}

export function fetchGroups(dispatchFunc = null) {
  return api.groups.getGroupList().then((groups) => {
    return dispatchFunc
      ? dispatchFunc(setGroups(groups))
      : Promise.resolve((dispatch) => dispatch(setGroups(groups)));
  });
}

export function fetchPeople(filter, dispatchFunc = null) {
  return dispatchFunc
    ? fetchPeopleByFilter(dispatchFunc, filter)
    : (dispatch, getState) => {
        if (filter) {
          return fetchPeopleByFilter(dispatch, filter);
        } else {
          const { people } = getState();
          const { filter } = people;
          return fetchPeopleByFilter(dispatch, filter);
        }
      };
}

export function removeUser(userId, filter) {
  return (dispatch) => {
    return api.people
      .deleteUsers(userId)
      .then(() => fetchPeople(filter, dispatch));
  };
}

export function updateUserList(dispatch, filter) {
  let filterData = filter && filter.clone();
  if (!filterData) {
    filterData = Filter.getDefault();
    filterData.employeeStatus = EmployeeStatus.Active;
  }
  return api.people.getUserList(filterData).then((data) => {
    return dispatch(setUsers(data.items));
  });
}

function fetchPeopleByFilter(dispatch, filter) {
  let filterData = filter && filter.clone();

  if (!filterData) {
    filterData = Filter.getDefault();
    filterData.employeeStatus = EmployeeStatus.Active;
  }

  return api.people.getUserList(filterData).then((data) => {
    filterData.total = data.total;
    dispatch(setFilter(filterData));
    dispatch({
      type: SELECT_GROUP,
      groupId: filterData.group,
    });
    return dispatch(setUsers(data.items));
  });
}

export function updateUserStatus(status, userIds, isRefetchPeople = false) {
  return (dispatch, getState) => {
    return api.people.updateUserStatus(status, userIds).then((users) => {
      const { people } = getState();
      const { filter } = people;
      return isRefetchPeople
        ? fetchPeople(filter, dispatch)
        : Promise.resolve();
    });
  };
}

export function updateUserType(type, userIds) {
  return (dispatch) => {
    return api.people.updateUserType(type, userIds).then((users) => {
      users.forEach((user) => {
        dispatch(setUser(user));
      });
    });
  };
}

export function resetFilter() {
  return (dispatch, getState) => {
    const { people } = getState();
    const { filter } = people;

    const newFilter = filter.clone(true);

    return fetchPeople(newFilter, dispatch);
  };
}

export function updateProfileInUsers(updatedProfile) {
  return (dispatch, getState) => {
    const { people } = getState();
    const { users } = people;

    if (!users) {
      return updateUserList(dispatch);
    }

    if (!updatedProfile) {
      const { profile } = getState();
      updatedProfile = profile.targetUser;
    }

    const { userName } = updatedProfile;
    const oldProfile = getUserByUserName(users, userName);
    const newProfile = {};

    for (let key in oldProfile) {
      if (
        updatedProfile.hasOwnProperty(key) &&
        updatedProfile[key] !== oldProfile[key]
      ) {
        newProfile[key] = updatedProfile[key];
      } else {
        newProfile[key] = oldProfile[key];
      }
    }

    const updatedUsers = users.map((user) => {
      if (user.id === newProfile.id) {
        return newProfile;
      } else {
        return user;
      }
    });
    return dispatch(setUsers(updatedUsers));
  };
}<|MERGE_RESOLUTION|>--- conflicted
+++ resolved
@@ -29,11 +29,8 @@
 export const SET_IS_VISIBLE_DATA_LOSS_DIALOG =
   "SET_IS_VISIBLE_DATA_LOSS_DIALOG";
 export const SET_IS_EDITING_FORM = "SET_IS_EDITING_FORM";
-<<<<<<< HEAD
+export const SET_IS_LOADING = "SET_IS_LOADING";
 export const TOGGLE_AVATAR_EDITOR = "TOGGLE_AVATAR_EDITOR"
-=======
-export const SET_IS_LOADING = "SET_IS_LOADING";
-
 export function setIsLoading(isLoading) {
   return {
     type: SET_IS_LOADING,
@@ -41,7 +38,6 @@
   };
 }
 
->>>>>>> 15f4b38a
 export function setUser(user) {
   return {
     type: SET_USER,
