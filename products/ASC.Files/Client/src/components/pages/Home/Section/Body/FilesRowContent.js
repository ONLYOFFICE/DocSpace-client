import React from "react";
import { connect } from "react-redux";
import { withRouter } from "react-router";
import { withTranslation } from "react-i18next";
import styled from "styled-components";
import {
  RowContent,
  Link,
  Text,
  Icons,
  IconButton,
  Badge,
} from "asc-web-components";
import { constants, api, toastr, store as initStore } from "asc-web-common";
import {
  clearProgressData,
  createFile,
  createFolder,
  fetchFiles,
  renameFolder,
  setIsLoading,
  setNewRowItems,
  setProgressBarData,
  setTreeFolders,
  setUpdateTree,
  updateFile,
} from "../../../../../store/files/actions";
import {
  canConvert,
  canWebEdit,
  getDragging,
  getFileAction,
  getFilter,
  getFolders,
  getIsLoading,
  getIsRecycleBinFolder,
  getNewRowItems,
  getRootFolderId,
  getSelectedFolder,
  getSelectedFolderNew,
  getSelectedFolderParentId,
  getTitleWithoutExst,
  getTreeFolders,
  isImage,
  isSound,
  isVideo,
} from "../../../../../store/files/selectors";
import { NewFilesPanel } from "../../../../panels";
import { ConvertDialog } from "../../../../dialogs";
import EditingWrapperComponent from "./EditingWrapperComponent";

const { FileAction } = constants;
const sideColor = "#A3A9AE";
const { getSettings } = initStore.auth.selectors;

const SimpleFilesRowContent = styled(RowContent)`
  .badge-ext {
    margin-left: -8px;
    margin-right: 8px;
  }

  .badge {
    height: 14px;
    width: 14px;
    margin-right: 8px;
  }

  .badges {
    display: flex;
    align-items: center;
  }

  .share-icon {
    margin-top: -4px;
    padding-right: 8px;
  }

  .row_update-text {
    overflow: hidden;
    text-overflow: ellipsis;
  }
`;

const okIcon = (
  <Icons.CheckIcon
    className="edit-ok-icon"
    size="scale"
    isfill={true}
    color="#A3A9AE"
  />
);

const cancelIcon = (
  <Icons.CrossIcon
    className="edit-cancel-icon"
    size="scale"
    isfill={true}
    color="#A3A9AE"
  />
);

class FilesRowContent extends React.PureComponent {
  constructor(props) {
    super(props);
    let titleWithoutExt = getTitleWithoutExst(props.item);

    if (props.fileAction.id === -1) {
      titleWithoutExt = this.getDefaultName(props.fileAction.extension);
    }

    this.state = {
      itemTitle: titleWithoutExt,
      editingId: props.fileAction.id,
      showNewFilesPanel: false,
      newFolderId: [],
      newItems: props.item.new || props.item.fileStatus === 2,
      showConvertDialog: false,
      //loading: false
    };
  }

  completeAction = (id) => {
    this.props.onEditComplete(id, !this.props.item.fileExst);
  };

  updateItem = (e) => {
    const {
      fileAction,
      updateFile,
      renameFolder,
      item,
      setIsLoading,
    } = this.props;

    const { itemTitle } = this.state;
    const originalTitle = getTitleWithoutExst(item);

    setIsLoading(true);
    if (originalTitle === itemTitle) return this.completeAction(fileAction.id);

    item.fileExst
      ? updateFile(fileAction.id, itemTitle)
          .then(() => this.completeAction(fileAction.id))
          .finally(() => setIsLoading(false))
      : renameFolder(fileAction.id, itemTitle)
          .then(() => this.completeAction(fileAction.id))
          .finally(() => setIsLoading(false));
  };

  createItem = (e) => {
    const { createFile, createFolder, item, setIsLoading } = this.props;
    const { itemTitle } = this.state;

    setIsLoading(true);

    const itemId = e.currentTarget.dataset.itemid;

    if (itemTitle.trim() === "") return this.completeAction(itemId);

    let newTab = item.fileExst ? window.open("about:blank", "_blank") : null;

    !item.fileExst
      ? createFolder(item.parentId, itemTitle)
          .then(() => this.completeAction(itemId))
          .finally(() => setIsLoading(false))
      : createFile(item.parentId, `${itemTitle}.${item.fileExst}`)
          .then((file) => {
            newTab.location = file.webUrl;
            this.completeAction(itemId);
          })
          .finally(() => setIsLoading(false));
  };

  componentDidUpdate(prevProps) {
    const { fileAction, item, newRowItems, setNewRowItems } = this.props;
    const itemId = item.id.toString();

    if (newRowItems.length && newRowItems.includes(itemId)) {
      const rowItems = newRowItems.filter((x) => x !== itemId);
      if (this.state.newItems !== 0) {
        this.setState({ newItems: 0 }, () => setNewRowItems(rowItems));
      }
    }

    if (fileAction) {
      if (fileAction.id !== prevProps.fileAction.id) {
        this.setState({ editingId: fileAction.id });
      }
    }
  }

  renameTitle = (e) => {
    this.setState({ itemTitle: e.target.value });
  };

  cancelUpdateItem = (e) => {
    this.completeAction(e);
  };

  onClickUpdateItem = (e) => {
    this.props.fileAction.type === FileAction.Create
      ? this.createItem(e)
      : this.updateItem(e);
  };

  onFilesClick = () => {
<<<<<<< HEAD
    const { filter, parentFolder, setIsLoading, onMediaFileClick, fetchFiles, isImage, isSound, isVideo, canWebEdit, item, openDocEditor } = this.props;
=======
    const {
      filter,
      parentFolder,
      setIsLoading,
      onMediaFileClick,
      fetchFiles,
      isImage,
      isSound,
      isVideo,
      canWebEdit,
      item,
    } = this.props;
>>>>>>> 312856ac
    const { id, fileExst, viewUrl } = item;

    if (!fileExst) {
      setIsLoading(true);
      const newFilter = filter.clone();

      if (!newFilter.treeFolders.includes(parentFolder.toString())) {
        newFilter.treeFolders.push(parentFolder.toString());
      }

      fetchFiles(id, newFilter)
        .catch((err) => {
          toastr.error(err);
          setIsLoading(false);
        })
        .finally(() => setIsLoading(false));
    } else {
      if (canWebEdit) {
        return openDocEditor(id);
      }

      if (isImage || isSound || isVideo) {
        onMediaFileClick(id);
        return;
      }

      return window.open(viewUrl, "_blank");
    }
  };

  onMobileRowClick = (e) => {
    const { isTrashFolder } = this.props;

    if (isTrashFolder || window.innerWidth > 1024) return;

    this.onFilesClick();
  };

  getStatusByDate = () => {
    const { culture, t, item } = this.props;
    const { created, updated, version, fileExst } = item;

    const title =
      version > 1
        ? t("TitleModified")
        : fileExst
        ? t("TitleUploaded")
        : t("TitleCreated");

    const date = fileExst ? updated : created;
    const dateLabel = new Date(date).toLocaleString(culture);

    return `${title}: ${dateLabel}`;
  };

  getDefaultName = (format) => {
    const { t } = this.props;

    switch (format) {
      case "docx":
        return t("NewDocument");
      case "xlsx":
        return t("NewSpreadsheet");
      case "pptx":
        return t("NewPresentation");
      default:
        return t("NewFolder");
    }
  };

  onShowVersionHistory = (e) => {
    const { settings, history } = this.props;
    const fileId = e.currentTarget.dataset.id;

    history.push(`${settings.homepage}/${fileId}/history`);
  };

  onBadgeClick = () => {
    const { showNewFilesPanel } = this.state;
    const {
      item,
      treeFolders,
      setTreeFolders,
      rootFolderId,
      newItems,
      setNewRowItems,
      setUpdateTree,
    } = this.props;
    if (item.fileExst) {
      api.files
        .markAsRead([], [item.id])
        .then(() => {
          const data = treeFolders;
          const dataItem = data.find((x) => x.id === rootFolderId);
          dataItem.newItems = newItems ? dataItem.newItems - 1 : 0;
          setUpdateTree(true);
          setTreeFolders(data);
          setNewRowItems([`${item.id}`]);
        })
        .catch((err) => toastr.error(err));
    } else {
      const newFolderId = this.props.selectedFolder.pathParts;
      newFolderId.push(item.id);
      this.setState({
        showNewFilesPanel: !showNewFilesPanel,
        newFolderId,
      });
    }
  };

  onShowNewFilesPanel = () => {
    const { showNewFilesPanel } = this.state;
    this.setState({ showNewFilesPanel: !showNewFilesPanel });
  };

  setConvertDialogVisible = () =>
    this.setState({ showConvertDialog: !this.state.showConvertDialog });

  getConvertProgress = (fileId) => {
    const {
      selectedFolder,
      filter,
      setIsLoading,
      setProgressBarData,
      t,
      clearProgressData,
      fetchFiles,
    } = this.props;
    api.files.getConvertFile(fileId).then((res) => {
      if (res && res[0] && res[0].progress !== 100) {
        setProgressBarData({
          visible: true,
          percent: res[0].progress,
          label: t("Convert"),
        });
        setTimeout(() => this.getConvertProgress(fileId), 1000);
      } else {
        if (res[0].error) {
          toastr.error(res[0].error);
          clearProgressData();
        } else {
          setProgressBarData({
            visible: true,
            percent: 100,
            label: t("Convert"),
          });
          setTimeout(() => clearProgressData(), 5000);
          const newFilter = filter.clone();
          fetchFiles(selectedFolder.id, newFilter)
            .catch((err) => toastr.error(err))
            .finally(() => setIsLoading(false));
        }
      }
    });
  };

  onConvert = () => {
    const { item, t, setProgressBarData } = this.props;
    setProgressBarData({ visible: true, percent: 0, label: t("Convert") });
    this.setState({ showConvertDialog: false }, () =>
      api.files.convertFile(item.id).then((convertRes) => {
        if (convertRes && convertRes[0] && convertRes[0].progress !== 100) {
          this.getConvertProgress(item.id);
        }
      })
    );
  };

  render() {
    const {
      t,
      item,
      fileAction,
      isTrashFolder,
      folders,
      widthProp,
      isLoading,
      isMobile,
      canWebEdit,
      canConvert,
    } = this.props;
    const {
      itemTitle,
      editingId,
      showNewFilesPanel,
      newItems,
      newFolderId,
      showConvertDialog,
    } = this.state;
    const {
      contentLength,
      updated,
      createdBy,
      fileExst,
      filesCount,
      foldersCount,
      fileStatus,
      id,
      versionGroup,
      locked,
    } = item;
    const titleWithoutExt = getTitleWithoutExst(item);
    const fileOwner =
      createdBy &&
      ((this.props.viewer.id === createdBy.id && t("AuthorMe")) ||
        createdBy.displayName);
    const updatedDate = updated && this.getStatusByDate();

    const isEdit = id === editingId && fileExst === fileAction.extension;
    const linkStyles = isTrashFolder
      ? { noHover: true }
      : { onClick: this.onMobileRowClick };
    const showNew = !!newItems;

    return isEdit ? (
      <EditingWrapperComponent
        itemTitle={itemTitle}
        okIcon={okIcon}
        cancelIcon={cancelIcon}
        renameTitle={this.renameTitle}
        onClickUpdateItem={this.onClickUpdateItem}
        cancelUpdateItem={this.cancelUpdateItem}
        itemId={id}
        isLoading={isLoading}
      />
    ) : (
      <>
        {showConvertDialog && (
          <ConvertDialog
            visible={showConvertDialog}
            onClose={this.setConvertDialogVisible}
            onConvert={this.onConvert}
          />
        )}
        {showNewFilesPanel && (
          <NewFilesPanel
            visible={showNewFilesPanel}
            onClose={this.onShowNewFilesPanel}
            folderId={newFolderId}
            folders={folders}
          />
        )}
        <SimpleFilesRowContent
          widthProp={widthProp}
          isMobile={isMobile}
          sideColor={sideColor}
          isFile={fileExst}
          onClick={this.onMobileRowClick}
        >
          <Link
            containerWidth="55%"
            type="page"
            title={titleWithoutExt}
            fontWeight="600"
            fontSize="15px"
            {...linkStyles}
            color="#333"
            isTextOverflow
          >
            {titleWithoutExt}
          </Link>
          <>
            {fileExst ? (
              <div className="badges">
                <Text
                  className="badge-ext"
                  as="span"
                  color="#A3A9AE"
                  fontSize="15px"
                  fontWeight={600}
                  title={fileExst}
                  truncate={true}
                >
                  {fileExst}
                </Text>
                {canConvert && (
                  <IconButton
                    onClick={this.setConvertDialogVisible}
                    iconName="FileActionsConvertIcon"
                    className="badge"
                    size="small"
                    isfill={true}
                    color="#A3A9AE"
                  />
                )}
                {canWebEdit && (
                  <Icons.AccessEditIcon
                    className="badge"
                    size="small"
                    isfill={true}
                    color="#A3A9AE"
                  />
                )}
                {fileStatus === 1 && (
                  <Icons.FileActionsConvertEditDocIcon
                    className="badge"
                    size="small"
                    isfill={true}
                    color="#3B72A7"
                  />
                )}
                {locked && (
                  <Icons.FileActionsLockedIcon
                    className="badge"
                    size="small"
                    isfill={true}
                    color="#3B72A7"
                  />
                )}
                {versionGroup > 1 && (
                  <Badge
                    className="badge-version"
                    backgroundColor="#A3A9AE"
                    borderRadius="11px"
                    color="#FFFFFF"
                    fontSize="10px"
                    fontWeight={800}
                    label={`Ver.${versionGroup}`}
                    maxWidth="50px"
                    onClick={this.onShowVersionHistory}
                    padding="0 5px"
                    data-id={id}
                  />
                )}
                {showNew && (
                  <Badge
                    className="badge-version"
                    backgroundColor="#ED7309"
                    borderRadius="11px"
                    color="#FFFFFF"
                    fontSize="10px"
                    fontWeight={800}
                    label={`New`}
                    maxWidth="50px"
                    onClick={this.onBadgeClick}
                    padding="0 5px"
                    data-id={id}
                  />
                )}
              </div>
            ) : (
              <div className="badges">
                {showNew && (
                  <Badge
                    className="badge-version"
                    backgroundColor="#ED7309"
                    borderRadius="11px"
                    color="#FFFFFF"
                    fontSize="10px"
                    fontWeight={800}
                    label={newItems}
                    maxWidth="50px"
                    onClick={this.onBadgeClick}
                    padding="0 5px"
                    data-id={id}
                  />
                )}
              </div>
            )}
          </>
          <Text
            containerMinWidth="120px"
            containerWidth="15%"
            as="div"
            color={sideColor}
            fontSize="12px"
            fontWeight={400}
            title={fileOwner}
            truncate={true}
          >
            {fileOwner}
          </Text>
          <Text
            containerMinWidth="200px"
            containerWidth="15%"
            title={updatedDate}
            fontSize="12px"
            fontWeight={400}
            color={sideColor}
            className="row_update-text"
          >
            {updatedDate && updatedDate}
          </Text>
          <Text
            containerMinWidth="90px"
            containerWidth="10%"
            as="div"
            color={sideColor}
            fontSize="12px"
            fontWeight={400}
            title=""
            truncate={true}
          >
            {fileExst
              ? contentLength
              : `${t("TitleDocuments")}: ${filesCount} | ${t(
                  "TitleSubfolders"
                )}: ${foldersCount}`}
          </Text>
        </SimpleFilesRowContent>
      </>
    );
  }
}

function mapStateToProps(state, props) {
  return {
    filter: getFilter(state),
    fileAction: getFileAction(state),
    parentFolder: getSelectedFolderParentId(state),
    isTrashFolder: getIsRecycleBinFolder(state),
    settings: getSettings(state),
    treeFolders: getTreeFolders(state),
    rootFolderId: getRootFolderId(state),
    newItems: getSelectedFolderNew(state),
    selectedFolder: getSelectedFolder(state),
    folders: getFolders(state),
    newRowItems: getNewRowItems(state),
    dragging: getDragging(state),
    isLoading: getIsLoading(state),

    canWebEdit: canWebEdit(props.item.fileExst)(state),
    canConvert: canConvert(props.item.fileExst)(state),
    isImage: isImage(props.item.fileExst)(state),
    isSound: isSound(props.item.fileExst)(state),
    isVideo: isVideo(props.item.fileExst)(state),
  };
}

export default connect(mapStateToProps, {
  createFile,
  createFolder,
  updateFile,
  renameFolder,
  setTreeFolders,
  setProgressBarData,
  setUpdateTree,
  setNewRowItems,
  setIsLoading,
  clearProgressData,
  fetchFiles,
})(withRouter(withTranslation()(FilesRowContent)));<|MERGE_RESOLUTION|>--- conflicted
+++ resolved
@@ -204,9 +204,6 @@
   };
 
   onFilesClick = () => {
-<<<<<<< HEAD
-    const { filter, parentFolder, setIsLoading, onMediaFileClick, fetchFiles, isImage, isSound, isVideo, canWebEdit, item, openDocEditor } = this.props;
-=======
     const {
       filter,
       parentFolder,
@@ -218,8 +215,8 @@
       isVideo,
       canWebEdit,
       item,
+      openDocEditor
     } = this.props;
->>>>>>> 312856ac
     const { id, fileExst, viewUrl } = item;
 
     if (!fileExst) {
