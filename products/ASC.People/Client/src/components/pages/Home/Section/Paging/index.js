--- conflicted
+++ resolved
@@ -148,13 +148,6 @@
   );
 };
 
-<<<<<<< HEAD
-export default inject(({ store, peopleStore }) => ({
-  isLoaded: store.isLoaded,
-  fetchPeople: peopleStore.usersStore.getUsersList,
-  filter: peopleStore.filterStore.filter,
-}))(observer(SectionPagingContent));
-=======
 function mapStateToProps(state) {
   return {
     //filter: getFilter(state),
@@ -168,5 +161,4 @@
     fetchPeople: peopleStore.usersStore.getUsersList,
     filter: peopleStore.filterStore.filter,
   }))(observer(SectionPagingContent))
-);
->>>>>>> 722e04b4
+);