--- conflicted
+++ resolved
@@ -30,12 +30,10 @@
 import { FieldContainer } from "@docspace/shared/components/field-container";
 import { Label } from "@docspace/shared/components/label";
 import { TextInput } from "@docspace/shared/components/text-input";
-<<<<<<< HEAD
 import { HelpButton } from "@docspace/shared/components/help-button";
 import { Text } from "@docspace/shared/components/text";
-=======
+
 import { StyledParam } from "./StyledParam";
->>>>>>> 434ad0d3
 
 const StyledInputParam = styled(StyledParam)`
   flex-direction: column;
