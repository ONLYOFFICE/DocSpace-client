--- conflicted
+++ resolved
@@ -38,11 +38,8 @@
   getIsLoading,
   getIsRecycleBinFolder,
   getDragging,
-<<<<<<< HEAD
   getHeaderVisible,
-=======
   getSharePanelVisible,
->>>>>>> 09d2dfcb
   getFirstLoad,
 } from "../../../store/files/selectors";
 
@@ -56,13 +53,8 @@
 });
 const { changeLanguage } = utils;
 const { FilesFilter } = api;
-<<<<<<< HEAD
-const { getSettingsHomepage, getIsLoaded } = store.auth.selectors;
+const { getSettingsHomepage } = store.auth.selectors;
 const { setHeaderVisible } = store.auth.actions;
-=======
-const { getSettingsHomepage } = store.auth.selectors;
-
->>>>>>> 09d2dfcb
 class PureHome extends React.Component {
   componentDidMount() {
     const {
@@ -201,12 +193,8 @@
       sharingPanelVisible,
       fileActionId,
       isRecycleBin,
-<<<<<<< HEAD
-      isLoaded,
+      firstLoad,
       isHeaderVisible,
-=======
-      firstLoad,
->>>>>>> 09d2dfcb
     } = this.props;
 
     return (
@@ -232,18 +220,13 @@
           secondaryProgressBarIcon={secondaryProgressData.icon}
           showSecondaryButtonAlert={secondaryProgressData.alert}
           viewAs={viewAs}
-<<<<<<< HEAD
-          hideAside={!!fileActionId || progressData.visible}
-          isLoaded={isLoaded}
-          isHeaderVisible={isHeaderVisible}
-=======
           hideAside={
             !!fileActionId ||
             primaryProgressData.visible ||
             secondaryProgressData.visible
           }
           isLoaded={!firstLoad}
->>>>>>> 09d2dfcb
+          isHeaderVisible={isHeaderVisible}
         >
           <PageLayout.ArticleHeader>
             <ArticleHeaderContent />
@@ -312,14 +295,10 @@
     isLoading: getIsLoading(state),
     homepage: getSettingsHomepage(state),
     dragging: getDragging(state),
-<<<<<<< HEAD
-    isLoaded: getIsLoaded(state),
+    firstLoad: getFirstLoad(state),
+    sharingPanelVisible: getSharePanelVisible(state),
     firstLoad: getFirstLoad(state),
     isHeaderVisible: getHeaderVisible(state),
-=======
-    firstLoad: getFirstLoad(state),
-    sharingPanelVisible: getSharePanelVisible(state),
->>>>>>> 09d2dfcb
   };
 }
 
