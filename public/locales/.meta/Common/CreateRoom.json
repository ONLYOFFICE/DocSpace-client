{
  "key_path": "CreateRoom",
  "content": "Create room",
  "content_en_sha1_hash": "bc487b9d588a5f906e3f1cf66e5d6096e1b21ed5",
  "created_at": "2025-05-19T21:30:43.921Z",
<<<<<<< HEAD
  "updated_at": "2025-06-18T17:11:42.301Z",
=======
  "updated_at": "2025-06-26T19:00:18.116Z",
>>>>>>> 0de93b01
  "comment": {
    "text": "This translation key is used for the \"Create room\" button label in various UI components, such as buttons and dialog headers. It appears when a user clicks on the \"Create room\" link or button to initiate the creation of a new room.",
    "is_auto": true,
    "updated_at": "2025-05-20T09:36:50.480Z"
  },
  "usage": [
    {
      "file_path": "/packages/client/src/components/EmptyContainer/RootFolderContainer.js",
      "line_number": 253,
      "context": "onClick={onCreateRoom}\n iconName={PlusSvgUrl}\n isFill\n />\n <Link onClick={onCreateRoom} {...linkStyles}>\n {t(\"Common:CreateRoom\")}\n </Link>\n </div>\n );\n \n const archiveButtons = !isVisitor && (",
      "module": "/packages/client"
    },
    {
      "file_path": "/packages/client/src/components/dialogs/CreateEditRoomDialog/CreateRoomDialog.js",
      "line_number": 223,
      "context": "const isTemplate = !roomParams.type && !isTemplateSelected;\n \n const dialogHeader = !roomParams.type\n ? t(\"ChooseRoomType\")\n : t(\"Common:CreateRoom\");\n \n return (\n <ModalDialog\n displayType=\"aside\"\n withBodyScroll",
      "module": "/packages/client"
    },
    {
      "file_path": "/packages/client/src/components/dialogs/ShareFolderDialog/index.js",
      "line_number": 66,
      "context": "</ModalDialog.Body>\n <ModalDialog.Footer>\n <Button\n id=\"create-room\"\n key=\"OKButton\"\n label={t(\"Common:CreateRoom\")}\n size=\"normal\"\n primary\n onClick={onAction}\n scale\n />",
      "module": "/packages/client"
    },
    {
      "file_path": "/packages/client/src/components/dialogs/SharePDFFormDialog/SharePDFFormDialog.tsx",
      "line_number": 96,
      "context": "<Button\n scale\n primary\n tabIndex={0}\n size={ButtonSize.normal}\n label={t(\"Common:CreateRoom\")}\n onClick={onSubmit}\n />\n <Button\n scale\n tabIndex={0}",
      "module": "/packages/client"
    },
    {
      "file_path": "/packages/client/src/components/panels/HotkeysPanel/CreationBlock.js",
      "line_number": 72,
      "context": "</>\n </Row>\n \n <Row className=\"hotkeys_row\">\n <>\n <Text {...textStyles}>{t(\"Common:CreateRoom\")}</Text>\n <Text {...keyTextStyles}>{`${AltKey} + Shift + r`}</Text>\n </>\n </Row>\n </>\n );",
      "module": "/packages/client"
    },
    {
      "file_path": "/packages/client/src/pages/Home/InfoPanel/Body/views/Details/index.js",
      "line_number": 157,
      "context": ">\n {t(\"Files:RoomTemplateDescription\")}\n </Text>\n \n <Button\n label={t(\"Common:CreateRoom\")}\n className=\"room-template_button\"\n onClick={onCreateRoom}\n size=\"extraSmall\"\n primary\n />",
      "module": "/packages/client"
    },
    {
      "file_path": "/packages/client/src/store/ContextOptionsStore.js",
      "line_number": 1862,
      "context": "disabled: !item.security?.Reconnect || !item.security?.EditRoom,\n },\n {\n id: \"option_create-room\",\n key: \"create-room-from-template\",\n label: t(\"Common:CreateRoom\"),\n icon: CreateRoomReactSvgUrl,\n onClick: () => this.filesActionsStore.onCreateRoomFromTemplate(item),\n disabled: false,\n },\n {",
      "module": "/packages/client"
    },
    {
      "file_path": "/packages/client/src/store/ContextOptionsStore.js",
      "line_number": 1862,
      "context": "disabled: !item.security?.Reconnect || !item.security?.EditRoom,\n },\n {\n id: \"option_create-room\",\n key: \"create-room-from-template\",\n label: t(\"Common:CreateRoom\"),\n icon: CreateRoomReactSvgUrl,\n onClick: () => this.filesActionsStore.onCreateRoomFromTemplate(item),\n disabled: false,\n },\n {",
      "module": "/packages/client"
    },
    {
      "file_path": "/packages/client/src/store/ContextOptionsStore.js",
      "line_number": 1862,
      "context": "disabled: !item.security?.Reconnect || !item.security?.EditRoom,\n },\n {\n id: \"option_create-room\",\n key: \"create-room-from-template\",\n label: t(\"Common:CreateRoom\"),\n icon: CreateRoomReactSvgUrl,\n onClick: () => this.filesActionsStore.onCreateRoomFromTemplate(item),\n disabled: false,\n },\n {",
      "module": "/packages/client"
    },
    {
      "file_path": "/packages/client/src/store/FilesActionsStore.js",
      "line_number": 2220,
      "context": "case \"create-room\":\n if (!this.isAvailableOption(\"create-room\")) return null;\n return {\n id: \"menu-create-room\",\n label: t(\"Common:CreateRoom\"),\n onClick: this.onClickCreateRoom,\n iconUrl: CatalogRoomsReactSvgUrl,\n };\n \n case \"download\":",
      "module": "/packages/client"
    },
    {
      "file_path": "/packages/shared/components/badges/index.tsx",
      "line_number": 475,
      "context": "styles.iconBadge,\n \"badge tablet-row-create-room icons-group  tablet-badge\",\n )}\n size={IconSizeType.medium}\n onClick={onCreateRoom}\n title={t(\"Common:CreateRoom\")}\n hoverColor=\"accent\"\n />\n ) : null}\n {showNew && !isTile && isRoom ? newFilesBadge : null}\n {showNew && isTile && isRoom ? (",
      "module": "/packages/shared"
    },
    {
      "file_path": "/packages/shared/components/quick-buttons/index.tsx",
<<<<<<< HEAD
      "line_number": 209,
      "context": "size={IconSizeType.medium}\n onClick={onCreateRoom}\n color={colorLock}\n isDisabled={isDisabled}\n hoverColor=\"accent\"\n title={t(\"Common:CreateRoom\")}\n />\n ) : null}\n {showCopyLinkIcon ? (\n <IconButton\n iconName={LinkReactSvgUrl}",
=======
      "line_number": 215,
      "context": "size={IconSizeType.medium}\n onClick={onCreateRoom}\n color={colorLock}\n isDisabled={isDisabled}\n hoverColor={theme.filesQuickButtons.sharedColor}\n title={t(\"Common:CreateRoom\")}\n />\n ) : null}\n {showCopyLinkIcon ? (\n <ColorTheme\n themeId={ThemeId.IconButton}",
>>>>>>> 0de93b01
      "module": "/packages/shared"
    }
  ],
  "languages": {
    "en": {
      "ai_translated": false,
      "ai_model": null,
      "ai_spell_check_issues": [],
      "approved_at": null
    },
    "ar-SA": {
      "ai_translated": false,
      "ai_model": null,
      "ai_spell_check_issues": [],
      "approved_at": null
    },
    "az": {
      "ai_translated": false,
      "ai_model": null,
      "ai_spell_check_issues": [
        {
          "type": "incorrect_translation",
          "description": "The translation \"Otaq yaradın\" literally translates to \"You created a room.\" While technically correct, it's less natural than a more direct translation for a button or action label. A more suitable translation would convey 'Create Room' as a command or instruction.",
          "suggestion": "Otaq yarat"
        }
      ],
      "approved_at": null
    },
    "bg": {
      "ai_translated": false,
      "ai_model": null,
      "ai_spell_check_issues": [],
      "approved_at": null
    },
    "cs": {
      "ai_translated": false,
      "ai_model": null,
      "ai_spell_check_issues": [],
      "approved_at": null
    },
    "de": {
      "ai_translated": false,
      "ai_model": null,
      "ai_spell_check_issues": [],
      "approved_at": null
    },
    "el-GR": {
      "ai_translated": false,
      "ai_model": null,
      "ai_spell_check_issues": [],
      "approved_at": null
    },
    "es": {
      "ai_translated": false,
      "ai_model": null,
      "ai_spell_check_issues": [],
      "approved_at": null
    },
    "fi": {
      "ai_translated": false,
      "ai_model": null,
      "ai_spell_check_issues": [],
      "approved_at": null
    },
    "fr": {
      "ai_translated": false,
      "ai_model": null,
      "ai_spell_check_issues": [],
      "approved_at": null
    },
    "hy-AM": {
      "ai_translated": false,
      "ai_model": null,
      "ai_spell_check_issues": [],
      "approved_at": null
    },
    "it": {
      "ai_translated": false,
      "ai_model": null,
      "ai_spell_check_issues": [],
      "approved_at": null
    },
    "ja-JP": {
      "ai_translated": false,
      "ai_model": null,
      "ai_spell_check_issues": [],
      "approved_at": null
    },
    "ko-KR": {
      "ai_translated": false,
      "ai_model": null,
      "ai_spell_check_issues": [],
      "approved_at": null
    },
    "lo-LA": {
      "ai_translated": false,
      "ai_model": null,
      "ai_spell_check_issues": [],
      "approved_at": null
    },
    "lv": {
      "ai_translated": false,
      "ai_model": null,
      "ai_spell_check_issues": [],
      "approved_at": null
    },
    "nl": {
      "ai_translated": false,
      "ai_model": null,
      "ai_spell_check_issues": [],
      "approved_at": null
    },
    "pl": {
      "ai_translated": false,
      "ai_model": null,
      "ai_spell_check_issues": [],
      "approved_at": null
    },
    "pt": {
      "ai_translated": false,
      "ai_model": null,
      "ai_spell_check_issues": [],
      "approved_at": null
    },
    "pt-BR": {
      "ai_translated": false,
      "ai_model": null,
      "ai_spell_check_issues": [],
      "approved_at": null
    },
    "ro": {
      "ai_translated": false,
      "ai_model": null,
      "ai_spell_check_issues": [],
      "approved_at": null
    },
    "ru": {
      "ai_translated": false,
      "ai_model": null,
      "ai_spell_check_issues": [],
      "approved_at": null
    },
    "si": {
      "ai_translated": false,
      "ai_model": null,
      "ai_spell_check_issues": [
        {
          "type": "incorrect_translation",
          "description": "The translation 'කාමරය සාදන්න' (kaamaraya saadan’na) is a literal translation of 'create room'. A more natural and common translation would be 'මමගෙම කාමරයක් සාදන්න' (mama gemo kaamaraayak saadan'na) meaning 'create my own room' or 'create a room'. Or simply 'කාමරයක් සාදා ගන්න' (kaamarayak saada gana) meaning 'to create a room'.",
          "suggestion": "කාමරයක් සාදා ගන්න (kaamarayak saada gana)"
        }
      ],
      "approved_at": null
    },
    "sk": {
      "ai_translated": false,
      "ai_model": null,
      "ai_spell_check_issues": [],
      "approved_at": null
    },
    "sl": {
      "ai_translated": false,
      "ai_model": null,
      "ai_spell_check_issues": [],
      "approved_at": null
    },
    "sr-Cyrl-RS": {
      "ai_translated": false,
      "ai_model": null,
      "ai_spell_check_issues": [
        {
          "type": "incorrect_translation",
          "description": "While 'Креирај собу' is understandable, a more natural and common Serbian (Cyrillic) translation for 'Create room' would be 'Направи собу'. 'Креирај' has a more formal or technical connotation.",
          "suggestion": "Направи собу"
        }
      ],
      "approved_at": null
    },
    "sr-Latn-RS": {
      "ai_translated": false,
      "ai_model": null,
      "ai_spell_check_issues": [],
      "approved_at": null
    },
    "tr": {
      "ai_translated": false,
      "ai_model": null,
      "ai_spell_check_issues": [],
      "approved_at": null
    },
    "uk-UA": {
      "ai_translated": false,
      "ai_model": null,
      "ai_spell_check_issues": [],
      "approved_at": null
    },
    "vi": {
      "ai_translated": false,
      "ai_model": null,
      "ai_spell_check_issues": [],
      "approved_at": null
    },
    "zh-CN": {
      "ai_translated": false,
      "ai_model": null,
      "ai_spell_check_issues": [],
      "approved_at": null
    }
  }
}<|MERGE_RESOLUTION|>--- conflicted
+++ resolved
@@ -3,11 +3,7 @@
   "content": "Create room",
   "content_en_sha1_hash": "bc487b9d588a5f906e3f1cf66e5d6096e1b21ed5",
   "created_at": "2025-05-19T21:30:43.921Z",
-<<<<<<< HEAD
-  "updated_at": "2025-06-18T17:11:42.301Z",
-=======
   "updated_at": "2025-06-26T19:00:18.116Z",
->>>>>>> 0de93b01
   "comment": {
     "text": "This translation key is used for the \"Create room\" button label in various UI components, such as buttons and dialog headers. It appears when a user clicks on the \"Create room\" link or button to initiate the creation of a new room.",
     "is_auto": true,
@@ -16,7 +12,7 @@
   "usage": [
     {
       "file_path": "/packages/client/src/components/EmptyContainer/RootFolderContainer.js",
-      "line_number": 253,
+      "line_number": 251,
       "context": "onClick={onCreateRoom}\n iconName={PlusSvgUrl}\n isFill\n />\n <Link onClick={onCreateRoom} {...linkStyles}>\n {t(\"Common:CreateRoom\")}\n </Link>\n </div>\n );\n \n const archiveButtons = !isVisitor && (",
       "module": "/packages/client"
     },
@@ -52,19 +48,19 @@
     },
     {
       "file_path": "/packages/client/src/store/ContextOptionsStore.js",
-      "line_number": 1862,
+      "line_number": 1859,
       "context": "disabled: !item.security?.Reconnect || !item.security?.EditRoom,\n },\n {\n id: \"option_create-room\",\n key: \"create-room-from-template\",\n label: t(\"Common:CreateRoom\"),\n icon: CreateRoomReactSvgUrl,\n onClick: () => this.filesActionsStore.onCreateRoomFromTemplate(item),\n disabled: false,\n },\n {",
       "module": "/packages/client"
     },
     {
       "file_path": "/packages/client/src/store/ContextOptionsStore.js",
-      "line_number": 1862,
+      "line_number": 1859,
       "context": "disabled: !item.security?.Reconnect || !item.security?.EditRoom,\n },\n {\n id: \"option_create-room\",\n key: \"create-room-from-template\",\n label: t(\"Common:CreateRoom\"),\n icon: CreateRoomReactSvgUrl,\n onClick: () => this.filesActionsStore.onCreateRoomFromTemplate(item),\n disabled: false,\n },\n {",
       "module": "/packages/client"
     },
     {
       "file_path": "/packages/client/src/store/ContextOptionsStore.js",
-      "line_number": 1862,
+      "line_number": 1859,
       "context": "disabled: !item.security?.Reconnect || !item.security?.EditRoom,\n },\n {\n id: \"option_create-room\",\n key: \"create-room-from-template\",\n label: t(\"Common:CreateRoom\"),\n icon: CreateRoomReactSvgUrl,\n onClick: () => this.filesActionsStore.onCreateRoomFromTemplate(item),\n disabled: false,\n },\n {",
       "module": "/packages/client"
     },
@@ -76,19 +72,14 @@
     },
     {
       "file_path": "/packages/shared/components/badges/index.tsx",
-      "line_number": 475,
-      "context": "styles.iconBadge,\n \"badge tablet-row-create-room icons-group  tablet-badge\",\n )}\n size={IconSizeType.medium}\n onClick={onCreateRoom}\n title={t(\"Common:CreateRoom\")}\n hoverColor=\"accent\"\n />\n ) : null}\n {showNew && !isTile && isRoom ? newFilesBadge : null}\n {showNew && isTile && isRoom ? (",
+      "line_number": 476,
+      "context": "styles.iconBadge,\n \"badge tablet-row-create-room icons-group  tablet-badge\",\n )}\n size={IconSizeType.medium}\n onClick={onCreateRoom}\n title={t(\"Common:CreateRoom\")}\n />\n ) : null}\n {showNew && !isTile && isRoom ? newFilesBadge : null}\n {showNew && isTile && isRoom ? (\n <div className={styles.badgeWrapperNewBadge}>{newFilesBadge}</div>",
       "module": "/packages/shared"
     },
     {
       "file_path": "/packages/shared/components/quick-buttons/index.tsx",
-<<<<<<< HEAD
-      "line_number": 209,
-      "context": "size={IconSizeType.medium}\n onClick={onCreateRoom}\n color={colorLock}\n isDisabled={isDisabled}\n hoverColor=\"accent\"\n title={t(\"Common:CreateRoom\")}\n />\n ) : null}\n {showCopyLinkIcon ? (\n <IconButton\n iconName={LinkReactSvgUrl}",
-=======
       "line_number": 215,
       "context": "size={IconSizeType.medium}\n onClick={onCreateRoom}\n color={colorLock}\n isDisabled={isDisabled}\n hoverColor={theme.filesQuickButtons.sharedColor}\n title={t(\"Common:CreateRoom\")}\n />\n ) : null}\n {showCopyLinkIcon ? (\n <ColorTheme\n themeId={ThemeId.IconButton}",
->>>>>>> 0de93b01
       "module": "/packages/shared"
     }
   ],
@@ -111,8 +102,8 @@
       "ai_spell_check_issues": [
         {
           "type": "incorrect_translation",
-          "description": "The translation \"Otaq yaradın\" literally translates to \"You created a room.\" While technically correct, it's less natural than a more direct translation for a button or action label. A more suitable translation would convey 'Create Room' as a command or instruction.",
-          "suggestion": "Otaq yarat"
+          "description": "The translation \"Otaq yaradın\" directly translates to \"You created a room.\" The English phrase \"Create room\" is an imperative and more accurately translates to \"Yaradın otaq\" or \"Otaq yaradın!\" (Create a room!). The current translation implies that the user *has* already created a room.",
+          "suggestion": "Yaradın otaq"
         }
       ],
       "approved_at": null
@@ -232,36 +223,30 @@
       "approved_at": null
     },
     "si": {
+      "ai_translated": false,
+      "ai_model": null,
+      "ai_spell_check_issues": [],
+      "approved_at": null
+    },
+    "sk": {
+      "ai_translated": false,
+      "ai_model": null,
+      "ai_spell_check_issues": [],
+      "approved_at": null
+    },
+    "sl": {
+      "ai_translated": false,
+      "ai_model": null,
+      "ai_spell_check_issues": [],
+      "approved_at": null
+    },
+    "sr-Cyrl-RS": {
       "ai_translated": false,
       "ai_model": null,
       "ai_spell_check_issues": [
         {
           "type": "incorrect_translation",
-          "description": "The translation 'කාමරය සාදන්න' (kaamaraya saadan’na) is a literal translation of 'create room'. A more natural and common translation would be 'මමගෙම කාමරයක් සාදන්න' (mama gemo kaamaraayak saadan'na) meaning 'create my own room' or 'create a room'. Or simply 'කාමරයක් සාදා ගන්න' (kaamarayak saada gana) meaning 'to create a room'.",
-          "suggestion": "කාමරයක් සාදා ගන්න (kaamarayak saada gana)"
-        }
-      ],
-      "approved_at": null
-    },
-    "sk": {
-      "ai_translated": false,
-      "ai_model": null,
-      "ai_spell_check_issues": [],
-      "approved_at": null
-    },
-    "sl": {
-      "ai_translated": false,
-      "ai_model": null,
-      "ai_spell_check_issues": [],
-      "approved_at": null
-    },
-    "sr-Cyrl-RS": {
-      "ai_translated": false,
-      "ai_model": null,
-      "ai_spell_check_issues": [
-        {
-          "type": "incorrect_translation",
-          "description": "While 'Креирај собу' is understandable, a more natural and common Serbian (Cyrillic) translation for 'Create room' would be 'Направи собу'. 'Креирај' has a more formal or technical connotation.",
+          "description": "While \"Креирај собу\" is understandable, a more natural and commonly used translation of \"Create room\" in Serbian (Cyrillic) would be \"Направи собу\" or \"Отвори собу\". \"Креирај\" is more formal and less frequently used in this context.",
           "suggestion": "Направи собу"
         }
       ],
