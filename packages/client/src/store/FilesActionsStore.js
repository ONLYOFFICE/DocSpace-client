--- conflicted
+++ resolved
@@ -2730,14 +2730,14 @@
     await refreshFiles();
   };
 
-<<<<<<< HEAD
   onCreateRoomFromTemplate = (item) => {
     console.log("onCreateRoomFromTemplate", item); //TODO: Templates
 
     const event = new Event(Events.CREATE_ROOM_TEMPLATE);
     event.item = item;
     window.dispatchEvent(event);
-=======
+  };
+
   copyFromTemplateForm = async (fileInfo, t) => {
     const selectedItemId = this.selectedFolderStore.id;
     const fileIds = [fileInfo.id];
@@ -2767,7 +2767,6 @@
     this.uploadDataStore
       .itemOperationToFolder(operationData)
       .catch((error) => toastr.error(error));
->>>>>>> 746c7b34
   };
 }
 
