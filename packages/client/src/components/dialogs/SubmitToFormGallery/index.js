// (c) Copyright Ascensio System SIA 2009-2025
//
// This program is a free software product.
// You can redistribute it and/or modify it under the terms
// of the GNU Affero General Public License (AGPL) version 3 as published by the Free Software
// Foundation. In accordance with Section 7(a) of the GNU AGPL its Section 15 shall be amended
// to the effect that Ascensio System SIA expressly excludes the warranty of non-infringement of
// any third-party rights.
//
// This program is distributed WITHOUT ANY WARRANTY, without even the implied warranty
// of MERCHANTABILITY or FITNESS FOR A PARTICULAR  PURPOSE. For details, see
// the GNU AGPL at: http://www.gnu.org/licenses/agpl-3.0.html
//
// You can contact Ascensio System SIA at Lubanas st. 125a-25, Riga, Latvia, EU, LV-1021.
//
// The  interactive user interfaces in modified source and object code versions of the Program must
// display Appropriate Legal Notices, as required under Section 5 of the GNU AGPL version 3.
//
// Pursuant to Section 7(b) of the License you must retain the original Product logo when
// distributing the program. Pursuant to Section 7(e) we decline to grant you any rights under
// trademark law for use of our trademarks.
//
// All the Product's GUI elements, including illustrations and icon sets, as well as technical writing
// content are licensed under the terms of the Creative Commons Attribution-ShareAlike 4.0
// International. See the License terms at http://creativecommons.org/licenses/by-sa/4.0/legalcode

import { Link } from "@docspace/shared/components/link";
import { ModalDialog } from "@docspace/shared/components/modal-dialog";
import { Button } from "@docspace/shared/components/button";
import { useState, useRef, useEffect } from "react";
import { observer, inject } from "mobx-react";
import { Trans, withTranslation } from "react-i18next";
import { ReactSVG } from "react-svg";
import FilesSelector from "SRC_DIR/components/FilesSelector";
import { toastr } from "@docspace/shared/components/toast";

import { combineUrl } from "@docspace/shared/utils/combineUrl";

import * as Styled from "./index.styled";

const SubmitToFormGallery = ({
  t,
  visible,
  setVisible,
  formItem,
  setFormItem,
  getIcon,
  currentColorScheme,
  canSubmitToFormGallery,
  submitToFormGallery,
  fetchGuideLink,
}) => {
  const [isSubmitting, setIsSubmitting] = useState(false);

  const [guideLink, setGuideLink] = useState(null);

  const abortControllerRef = useRef(new AbortController());

  let formItemIsSet = !!formItem;

  const [isSelectingForm, setIsSelectingForm] = useState(false);

  const onClose = () => {
    abortControllerRef.current?.abort();
    setIsSubmitting(false);
    setFormItem(null);
    setIsSelectingForm(false);
    setVisible(false);
  };

  const onError = (err) => {
    if (!err.message === "canceled") {
      console.error(err);
      toastr.error(err);
    }
    onClose();
  };

  const onOpenFormSelector = () => setIsSelectingForm(true);
  const onCloseFormSelector = () => {
    if (!formItemIsSet) onClose();
    else setIsSelectingForm(false);
  };

  const onSelectForm = (data) => {
    formItemIsSet = true;
    setFormItem(data);
  };

  const onSubmitToGallery = async () => {
    if (!formItem) return;

    setIsSubmitting(true);

    const origin = combineUrl(window.ClientConfig?.proxy?.url);

    const fileSrc = `${origin}/filehandler.ashx?action=download&fileid=${formItem.id}`;

    const file = await fetch(fileSrc)
      .then((res) => {
        if (!res.ok) throw new Error(res.statusText);
        return res.arrayBuffer();
      })
      .then(async (arrayBuffer) => {
        return new File([arrayBuffer], formItem.title, {
          type: "application/octet-stream",
        });
      })
      .catch((err) => onError(err));

    await submitToFormGallery(
      file,
      formItem.title,
      "en",
      abortControllerRef.current?.signal,
    )
      .then((res) => {
        if (!res.data) throw new Error(res.statusText);
        window.location.replace(res.data);
      })
      .catch((err) => onError(err))
      .finally(() => onClose());
  };

  useEffect(() => {
    (async () => {
      const fetchedGuideLink = await fetchGuideLink();
      setGuideLink(fetchedGuideLink);
    })();
  }, []);

  if (!canSubmitToFormGallery()) return null;

  if (isSelectingForm)
    return (
      <FilesSelector
        key="select-file-dialog"
<<<<<<< HEAD
        filterParam="TemplateGalleryTypes"
=======
        filterParam="PDFTypes"
        descriptionText={t("Common:SelectPDFFormat")}
>>>>>>> 5efc45f9
        isPanelVisible
        onSelectFile={onSelectForm}
        onClose={onCloseFormSelector}
        withRecentTreeFolder
        withFavoritesTreeFolder
<<<<<<< HEAD
        isPortalView
        withoutDescriptionText
=======
        isSelect
>>>>>>> 5efc45f9
      />
    );

  console.log(formItem);

  return (
<<<<<<< HEAD
    <ModalDialog visible={visible} onClose={onClose} autoMaxHeight>
      <ModalDialog.Header>
        {t("Common:SubmitToTemplateGallery")}
      </ModalDialog.Header>
=======
    <Styled.ModalDialogStyled
      visible={visible}
      onClose={onClose}
      isLarge={formItem}
      autoMaxHeight
    >
      <ModalDialog.Header>{t("Common:SubmitToFormGallery")}</ModalDialog.Header>
>>>>>>> 5efc45f9
      <ModalDialog.Body>
        <div className="info">
          {t("FormGallery:SubmitToGalleryDialogMainInfo")}
        </div>
        <div className="info">
          <Trans
            t={t}
            i18nKey="SubmitToGalleryDialogGuideInfo"
            ns="FormGallery"
          >
            Learn how to create perfect templates and increase your chance to
            get approval in our
            <Link
              color={currentColorScheme.main?.accent}
              href={guideLink || "#"}
              type="page"
              target="_blank"
              dataTestId="submit_to_gallery_guide_link"
            >
              guide
            </Link>
            .
          </Trans>
        </div>

        {formItem ? (
          <div className="item-wrapper">
            <ReactSVG className="icon" src={getIcon(24, formItem.fileExst)} />
            <div className="item-title">
              {formItem?.title ? (
                <>
                  <span className="name" key="name">
                    {formItem.title}
                  </span>
                  {formItem.fileExst ? (
                    <span className="exst" key="exst">
                      {formItem.fileExst}
                    </span>
                  ) : null}
                </>
              ) : (
                <span className="name">{`${formItem.fileExst}`}</span>
              )}
            </div>
          </div>
        ) : null}
      </ModalDialog.Body>
      <ModalDialog.Footer>
        {!formItem ? (
          <Button
            primary
            size="normal"
            label={t("FormGallery:SelectTemplate")}
            onClick={onOpenFormSelector}
            scale
            testId="submit_to_gallery_select_form_button"
          />
        ) : (
          <Button
            primary
            size="normal"
            label={t("Settings:Submit")}
            onClick={onSubmitToGallery}
            isLoading={isSubmitting}
            testId="submit_to_gallery_apply_button"
          />
        )}
        <Button
          size="normal"
          label={t("Common:CancelButton")}
          onClick={onClose}
          scale={!formItem}
          testId="submit_to_gallery_cancel_button"
        />
      </ModalDialog.Footer>
    </Styled.ModalDialogStyled>
  );
};

export default inject(
  ({
    accessRightsStore,
    dialogsStore,
    settingsStore,
    filesSettingsStore,
    oformsStore,
  }) => ({
    visible: dialogsStore.submitToGalleryDialogVisible,
    setVisible: dialogsStore.setSubmitToGalleryDialogVisible,
    formItem: dialogsStore.formItem,
    setFormItem: dialogsStore.setFormItem,
    getIcon: filesSettingsStore.getIcon,
    currentColorScheme: settingsStore.currentColorScheme,
    canSubmitToFormGallery: accessRightsStore.canSubmitToFormGallery,
    submitToFormGallery: oformsStore.submitToFormGallery,
    fetchGuideLink: oformsStore.fetchGuideLink,
  }),
)(
  withTranslation(
    "Common",
    "FormGallery",
    "Settings",
  )(observer(SubmitToFormGallery)),
);<|MERGE_RESOLUTION|>--- conflicted
+++ resolved
@@ -135,43 +135,30 @@
     return (
       <FilesSelector
         key="select-file-dialog"
-<<<<<<< HEAD
         filterParam="TemplateGalleryTypes"
-=======
-        filterParam="PDFTypes"
-        descriptionText={t("Common:SelectPDFFormat")}
->>>>>>> 5efc45f9
         isPanelVisible
         onSelectFile={onSelectForm}
         onClose={onCloseFormSelector}
         withRecentTreeFolder
         withFavoritesTreeFolder
-<<<<<<< HEAD
+        isSelect
         isPortalView
         withoutDescriptionText
-=======
-        isSelect
->>>>>>> 5efc45f9
       />
     );
 
   console.log(formItem);
 
   return (
-<<<<<<< HEAD
-    <ModalDialog visible={visible} onClose={onClose} autoMaxHeight>
-      <ModalDialog.Header>
-        {t("Common:SubmitToTemplateGallery")}
-      </ModalDialog.Header>
-=======
     <Styled.ModalDialogStyled
       visible={visible}
       onClose={onClose}
       isLarge={formItem}
       autoMaxHeight
     >
-      <ModalDialog.Header>{t("Common:SubmitToFormGallery")}</ModalDialog.Header>
->>>>>>> 5efc45f9
+      <ModalDialog.Header>
+        {t("Common:SubmitToTemplateGallery")}
+      </ModalDialog.Header>
       <ModalDialog.Body>
         <div className="info">
           {t("FormGallery:SubmitToGalleryDialogMainInfo")}
@@ -182,8 +169,8 @@
             i18nKey="SubmitToGalleryDialogGuideInfo"
             ns="FormGallery"
           >
-            Learn how to create perfect templates and increase your chance to
-            get approval in our
+            Learn how to create perfect forms and increase your chance to get
+            approval in our
             <Link
               color={currentColorScheme.main?.accent}
               href={guideLink || "#"}
@@ -224,7 +211,7 @@
           <Button
             primary
             size="normal"
-            label={t("FormGallery:SelectTemplate")}
+            label={t("FormGallery:SelectForm")}
             onClick={onOpenFormSelector}
             scale
             testId="submit_to_gallery_select_form_button"
