{
  "key_path": "PluginDisabled",
  "content": "Plugin disabled",
  "content_en_sha1_hash": "8e970c1c58b98cecd2d9a7629625b1d70321a419",
  "created_at": "2025-05-19T21:30:47.380Z",
<<<<<<< HEAD
  "updated_at": "2025-05-26T07:57:32.836Z",
=======
  "updated_at": "2025-05-28T09:30:02.854Z",
>>>>>>> 398dda3c
  "comment": {
    "text": "This translation key is used to display a message indicating that a plugin has been disabled. It appears in the UI when a plugin's status is false, typically after clicking a button or deactivating a plugin. Translators should provide a clear and concise phrase that accurately conveys this information.",
    "is_auto": true,
    "updated_at": "2025-05-20T09:35:01.429Z"
  },
  "usage": [
    {
      "file_path": "/packages/client/src/store/PluginStore.ts",
      "line_number": 439,
      "context": "if (status) {\n toastr.success(t(\"Common:PluginEnabled\"));\n this.activatePlugin(name);\n } else {\n toastr.success(t(\"Common:PluginDisabled\"));\n this.deactivatePlugin(name);\n }\n \n return plugin;\n } catch (e) {",
      "module": "/packages/client"
    }
  ],
  "languages": {
    "en": {
      "ai_translated": false,
      "ai_model": null,
      "ai_spell_check_issues": [],
      "approved_at": null
    },
    "ar-SA": {
      "ai_translated": false,
      "ai_model": null,
      "ai_spell_check_issues": [
        {
          "type": "incorrect_translation",
          "description": "The Arabic translation \"تفاصيل العملية\" (Tafaseel al-Amaliyya) translates to \"Process details\". This is not an accurate translation of \"Plugin disabled\".",
          "suggestion": "A more accurate translation would be something like \"تم تعطيل المكون الإضافي\" (Tumma ta'teel al-mukawwin al-idaafi) which means \"Plugin disabled\"."
        }
      ],
      "approved_at": null
    },
    "az": {
      "ai_translated": false,
      "ai_model": null,
      "ai_spell_check_issues": [
        {
          "type": "formatting",
          "description": "The word 'Plagin' contains a non-breaking space, which might cause display issues.",
          "suggestion": "Replace 'Plagin ' with 'Plagin'"
        },
        {
          "type": "incorrect_translation",
          "description": "While \"deaktiv edildi\" is a valid translation for 'disabled', \"bağlandı\" might be more fitting depending on the specific context of 'plugin disabled'. 'deaktiv edildi' implies a previous active state.",
          "suggestion": "Consider 'bağlandı' or 'dayandırıldı' depending on the context."
        }
      ],
      "approved_at": null
    },
    "bg": {
      "ai_translated": false,
      "ai_model": null,
      "ai_spell_check_issues": [
        {
          "type": "incorrect_translation",
          "description": "While \"Приставка деактивирана\" is understandable, a more accurate and common translation of \"Plugin disabled\" in a technical context would be \"Деактивиран плъгин\" or \"Изключен плъгин\". \"Приставка деактивирана\" sounds less precise and might be misinterpreted.",
          "suggestion": "Деактивиран плъгин"
        }
      ],
      "approved_at": null
    },
    "cs": {
      "ai_translated": false,
      "ai_model": null,
      "ai_spell_check_issues": [],
      "approved_at": null
    },
    "de": {
      "ai_translated": false,
      "ai_model": null,
      "ai_spell_check_issues": [],
      "approved_at": null
    },
    "el-GR": {
      "ai_translated": false,
      "ai_model": null,
      "ai_spell_check_issues": [
        {
          "type": "incorrect_translation",
          "description": "While \"Απενεργοποιημένο πρόσθετο\" is a literal translation of 'Plugin disabled', a more natural and commonly used term in Greek for 'disabled' in the context of software or plugins would be 'απενεργοποιημένο'. 'Πρόσθετο' is correct for 'plugin'. The combination sounds slightly formal or technical.",
          "suggestion": "Απενεργοποιημένο πρόσθετο"
        }
      ],
      "approved_at": null
    },
    "es": {
      "ai_translated": false,
      "ai_model": null,
      "ai_spell_check_issues": [],
      "approved_at": null
    },
    "fi": {
      "ai_translated": false,
      "ai_model": null,
      "ai_spell_check_issues": [],
      "approved_at": null
    },
    "fr": {
      "ai_translated": false,
      "ai_model": null,
      "ai_spell_check_issues": [],
      "approved_at": null
    },
    "hy-AM": {
      "ai_translated": false,
      "ai_model": null,
      "ai_spell_check_issues": [],
      "approved_at": null
    },
    "it": {
      "ai_translated": false,
      "ai_model": null,
      "ai_spell_check_issues": [],
      "approved_at": null
    },
    "ja-JP": {
      "ai_translated": false,
      "ai_model": null,
      "ai_spell_check_issues": [
        {
          "type": "incorrect_translation",
          "description": "While 'プラグイン無効' is technically correct, a more natural and commonly used translation for 'Plugin disabled' would be 'プラグインが無効になっています' or 'プラグインが無効にされました'. The current translation is a bit abrupt.",
          "suggestion": "プラグインが無効になっています"
        }
      ],
      "approved_at": null
    },
    "ko-KR": {
      "ai_translated": false,
      "ai_model": null,
      "ai_spell_check_issues": [
        {
          "type": "incorrect_translation",
          "description": "The Korean translation '프로세스 세부 정보' (Process Details) does not accurately reflect the English meaning of 'Plugin disabled'.",
          "suggestion": "A more appropriate translation would be something like '플러그인 비활성화됨' (Plugin deactivated) or '플러그인 사용 중지됨' (Plugin disabled)."
        }
      ],
      "approved_at": null
    },
    "lo-LA": {
      "ai_translated": false,
      "ai_model": null,
      "ai_spell_check_issues": [
        {
          "type": "incorrect_translation",
          "description": "The Lao translation 'ໂພ້ໂລຄຳ ຖືກປິດການໃຊ້ງານ' is a literal translation and doesn't quite convey the intended meaning of 'Plugin disabled' in a user-friendly way. 'ໂພ້ໂລຄຳ' seems to be translating 'plugin' directly, but a more natural phrasing might be more appropriate.",
          "suggestion": "Consider a more idiomatic translation. Perhaps something like 'ການເຮັດງານເສັ້ນທາງຖືກປິດ' (meaning 'Functionality blocked') or 'ບໍ່ສາມາດໃຊ້ງານເສັ້ນທາງນີ້' (meaning 'This functionality is unavailable') depending on the specific context within the application. Without more context, it's difficult to give a perfect suggestion, but the current translation feels too literal."
        }
      ],
      "approved_at": null
    },
    "lv": {
      "ai_translated": false,
      "ai_model": null,
      "ai_spell_check_issues": [],
      "approved_at": null
    },
    "nl": {
      "ai_translated": false,
      "ai_model": null,
      "ai_spell_check_issues": [],
      "approved_at": null
    },
    "pl": {
      "ai_translated": false,
      "ai_model": null,
      "ai_spell_check_issues": [],
      "approved_at": null
    },
    "pt": {
      "ai_translated": false,
      "ai_model": null,
      "ai_spell_check_issues": [],
      "approved_at": null
    },
    "pt-BR": {
      "ai_translated": false,
      "ai_model": null,
      "ai_spell_check_issues": [],
      "approved_at": null
    },
    "ro": {
      "ai_translated": false,
      "ai_model": null,
      "ai_spell_check_issues": [],
      "approved_at": null
    },
    "ru": {
      "ai_translated": false,
      "ai_model": null,
      "ai_spell_check_issues": [],
      "approved_at": null
    },
    "si": {
      "ai_translated": false,
      "ai_model": null,
      "ai_spell_check_issues": [
        {
          "type": "incorrect_translation",
          "description": "The Sinhala translation \"Vtičnik onemogočen\" appears to be Slovenian, not Sinhala. It translates to \"Plugin disabled\" in Slovenian.",
          "suggestion": "This translation needs to be replaced with the correct Sinhala equivalent for \"Plugin disabled\". A potential translation could be \"Plugin අයින් කරල\" (Plugin ain karala) or \"Plugin නිශ්චලයි\" (Plugin nischalayi), but a Sinhala speaker should be consulted for the most accurate and natural translation."
        }
      ],
      "approved_at": null
    },
    "sk": {
      "ai_translated": false,
      "ai_model": null,
      "ai_spell_check_issues": [
        {
          "type": "formatting",
          "description": "The Slovak translation contains a non-breaking space \"\\u00a0\" after \"deaktivovaný\". This might cause display issues.",
          "suggestion": "Remove the non-breaking space: \"Doplnok deaktivovaný\""
        }
      ],
      "approved_at": null
    },
    "sl": {
      "ai_translated": false,
      "ai_model": null,
      "ai_spell_check_issues": [
        {
          "type": "incorrect_translation",
          "description": "The Slovenian translation \"Podrobnosti procesa\" (Process details) does not accurately translate \"Plugin disabled\". It describes a process, not a disabled plugin.",
          "suggestion": "A more accurate translation would be something like \"Vtičnik onemogočen\" or \"Plugin onemogočen\"."
        }
      ],
      "approved_at": null
    },
    "sr-Cyrl-RS": {
      "ai_translated": false,
      "ai_model": null,
      "ai_spell_check_issues": [
        {
          "type": "incorrect_translation",
          "description": "The translation 'Додатак је онемогућен' while generally correct, might be a bit too formal for a plugin status message. 'Додатак је искључен' might be a more natural and commonly used alternative in this context.",
          "suggestion": "Додатак је искључен"
        }
      ],
      "approved_at": null
    },
    "sr-Latn-RS": {
      "ai_translated": false,
      "ai_model": null,
      "ai_spell_check_issues": [],
      "approved_at": null
    },
    "tr": {
      "ai_translated": false,
      "ai_model": null,
      "ai_spell_check_issues": [
        {
          "type": "incorrect_translation",
          "description": "The Turkish translation 'İşlem ayrıntıları' (Transaction details) does not accurately reflect the meaning of 'Plugin disabled'. It is a completely different concept.",
          "suggestion": "The correct translation should be something like 'Eklenti devre dışı' or 'Eklenti kapatıldı'."
        }
      ],
      "approved_at": null
    },
    "uk-UA": {
      "ai_translated": false,
      "ai_model": null,
      "ai_spell_check_issues": [
        {
          "type": "incorrect_translation",
          "description": "The Ukrainian translation \"Деталі процесу\" does not accurately convey the meaning of \"Plugin disabled\". It translates to \"Process details\" which is unrelated.",
          "suggestion": "A more accurate translation would be something like \"Плагін вимкнено\" (Plugin disabled) or \"Відключено плагін\" (Plugin disconnected)."
        }
      ],
      "approved_at": null
    },
    "vi": {
      "ai_translated": false,
      "ai_model": null,
      "ai_spell_check_issues": [
        {
          "type": "incorrect_translation",
          "description": "The Vietnamese translation \"Chi tiết về Quy trình\" translates to \"Details about the process\". This is not an accurate translation of \"Plugin disabled\".",
          "suggestion": "A more accurate translation would be something like \"Bật Plugin\" (Plugin enabled) or \"Tắt Plugin\" (Plugin disabled), or \"Plugin đã tắt\" (Plugin is disabled)."
        }
      ],
      "approved_at": null
    },
    "zh-CN": {
      "ai_translated": false,
      "ai_model": null,
      "ai_spell_check_issues": [],
      "approved_at": null
    }
  }
}<|MERGE_RESOLUTION|>--- conflicted
+++ resolved
@@ -3,11 +3,7 @@
   "content": "Plugin disabled",
   "content_en_sha1_hash": "8e970c1c58b98cecd2d9a7629625b1d70321a419",
   "created_at": "2025-05-19T21:30:47.380Z",
-<<<<<<< HEAD
-  "updated_at": "2025-05-26T07:57:32.836Z",
-=======
   "updated_at": "2025-05-28T09:30:02.854Z",
->>>>>>> 398dda3c
   "comment": {
     "text": "This translation key is used to display a message indicating that a plugin has been disabled. It appears in the UI when a plugin's status is false, typically after clicking a button or deactivating a plugin. Translators should provide a clear and concise phrase that accurately conveys this information.",
     "is_auto": true,
@@ -34,8 +30,8 @@
       "ai_spell_check_issues": [
         {
           "type": "incorrect_translation",
-          "description": "The Arabic translation \"تفاصيل العملية\" (Tafaseel al-Amaliyya) translates to \"Process details\". This is not an accurate translation of \"Plugin disabled\".",
-          "suggestion": "A more accurate translation would be something like \"تم تعطيل المكون الإضافي\" (Tumma ta'teel al-mukawwin al-idaafi) which means \"Plugin disabled\"."
+          "description": "The Arabic translation \"تفاصيل العملية\" (Tafasil al-'Amaliyya) translates to 'Process Details', which is not equivalent to the English 'Plugin disabled'.",
+          "suggestion": "A more accurate translation would be something like \"الإضافة معطلة\" (Al-Idaafa Mu'attala) or \"تم تعطيل الإضافة\" (Tam Ta'til Al-Idaafa)."
         }
       ],
       "approved_at": null
@@ -46,13 +42,13 @@
       "ai_spell_check_issues": [
         {
           "type": "formatting",
-          "description": "The word 'Plagin' contains a non-breaking space, which might cause display issues.",
-          "suggestion": "Replace 'Plagin ' with 'Plagin'"
+          "description": "The word \"Plagin\" contains a non-breaking space character (&#8201;). This is likely unintended and may cause rendering issues.",
+          "suggestion": "Replace \"Plagin\" with \"Plugin\"."
         },
         {
           "type": "incorrect_translation",
-          "description": "While \"deaktiv edildi\" is a valid translation for 'disabled', \"bağlandı\" might be more fitting depending on the specific context of 'plugin disabled'. 'deaktiv edildi' implies a previous active state.",
-          "suggestion": "Consider 'bağlandı' or 'dayandırıldı' depending on the context."
+          "description": "While \"deaktiv edildi\" is a valid translation for 'disabled', it's slightly less common and more formal than other options. A more natural and widely used translation would be 'bağlanıldı' or 'sonda alındı'.",
+          "suggestion": "Consider using 'Plugin bağlanıldı' or 'Plugin sonda alındı'."
         }
       ],
       "approved_at": null
@@ -60,13 +56,7 @@
     "bg": {
       "ai_translated": false,
       "ai_model": null,
-      "ai_spell_check_issues": [
-        {
-          "type": "incorrect_translation",
-          "description": "While \"Приставка деактивирана\" is understandable, a more accurate and common translation of \"Plugin disabled\" in a technical context would be \"Деактивиран плъгин\" or \"Изключен плъгин\". \"Приставка деактивирана\" sounds less precise and might be misinterpreted.",
-          "suggestion": "Деактивиран плъгин"
-        }
-      ],
+      "ai_spell_check_issues": [],
       "approved_at": null
     },
     "cs": {
@@ -84,13 +74,7 @@
     "el-GR": {
       "ai_translated": false,
       "ai_model": null,
-      "ai_spell_check_issues": [
-        {
-          "type": "incorrect_translation",
-          "description": "While \"Απενεργοποιημένο πρόσθετο\" is a literal translation of 'Plugin disabled', a more natural and commonly used term in Greek for 'disabled' in the context of software or plugins would be 'απενεργοποιημένο'. 'Πρόσθετο' is correct for 'plugin'. The combination sounds slightly formal or technical.",
-          "suggestion": "Απενεργοποιημένο πρόσθετο"
-        }
-      ],
+      "ai_spell_check_issues": [],
       "approved_at": null
     },
     "es": {
@@ -129,7 +113,7 @@
       "ai_spell_check_issues": [
         {
           "type": "incorrect_translation",
-          "description": "While 'プラグイン無効' is technically correct, a more natural and commonly used translation for 'Plugin disabled' would be 'プラグインが無効になっています' or 'プラグインが無効にされました'. The current translation is a bit abrupt.",
+          "description": "While \"プラグイン無効\" is a possible translation, it's somewhat technical. A more natural and user-friendly translation for \"Plugin disabled\" might be \"プラグインが無効になっています\" or \"プラグインを無効にしました\". \"プラグイン無効\" sounds abrupt.",
           "suggestion": "プラグインが無効になっています"
         }
       ],
@@ -141,8 +125,8 @@
       "ai_spell_check_issues": [
         {
           "type": "incorrect_translation",
-          "description": "The Korean translation '프로세스 세부 정보' (Process Details) does not accurately reflect the English meaning of 'Plugin disabled'.",
-          "suggestion": "A more appropriate translation would be something like '플러그인 비활성화됨' (Plugin deactivated) or '플러그인 사용 중지됨' (Plugin disabled)."
+          "description": "The Korean translation \"프로세스 세부 정보\" (prose-seu se-bu jeong-bo) translates to \"Process Details\" which is not equivalent to the English \"Plugin disabled\".",
+          "suggestion": "The translation should accurately reflect the meaning of \"Plugin disabled\". A possible suggestion could be \"플러그인 사용 중지\" (peul-leog-in sa-yong jung-ji) which means \"Plugin disabled\" or \"Plugin deactivated\"."
         }
       ],
       "approved_at": null
@@ -153,8 +137,8 @@
       "ai_spell_check_issues": [
         {
           "type": "incorrect_translation",
-          "description": "The Lao translation 'ໂພ້ໂລຄຳ ຖືກປິດການໃຊ້ງານ' is a literal translation and doesn't quite convey the intended meaning of 'Plugin disabled' in a user-friendly way. 'ໂພ້ໂລຄຳ' seems to be translating 'plugin' directly, but a more natural phrasing might be more appropriate.",
-          "suggestion": "Consider a more idiomatic translation. Perhaps something like 'ການເຮັດງານເສັ້ນທາງຖືກປິດ' (meaning 'Functionality blocked') or 'ບໍ່ສາມາດໃຊ້ງານເສັ້ນທາງນີ້' (meaning 'This functionality is unavailable') depending on the specific context within the application. Without more context, it's difficult to give a perfect suggestion, but the current translation feels too literal."
+          "description": "The Lao translation 'ໂພ້ໂລຄຳ ຖືກປິດການໃຊ້ງານ' literally translates to 'Pokloam is disabled.' 'Pokloam' doesn't have a clear meaning in this context.  The intended meaning is 'plugin,' which should be translated appropriately. 'Plugin' doesn't have a direct Lao equivalent, so a descriptive translation or transliteration is needed.",
+          "suggestion": "Consider a more descriptive translation like 'ໂພ້ໂລຄຳເສริมຖືກປິດການໃຊ້ງານ' (plugin extension is disabled) or a transliteration 'ພລັກອິນຖືກປິດການໃຊ້ງານ' (plag-in is disabled).  The best choice will depend on the user's familiarity with English terminology."
         }
       ],
       "approved_at": null
@@ -162,7 +146,13 @@
     "lv": {
       "ai_translated": false,
       "ai_model": null,
-      "ai_spell_check_issues": [],
+      "ai_spell_check_issues": [
+        {
+          "type": "incorrect_translation",
+          "description": "While \"Spraudnis deaktivēts\" is understandable, a more natural and accurate translation of \"Plugin disabled\" would be \"Atspējots papildinājums\". \"Spraudnis\" technically means 'plug' or 'connector', and while sometimes used for 'plugin,' \"papildinājums\" is more common and precise in the context of software plugins.",
+          "suggestion": "Atspējots papildinājums"
+        }
+      ],
       "approved_at": null
     },
     "nl": {
@@ -207,8 +197,8 @@
       "ai_spell_check_issues": [
         {
           "type": "incorrect_translation",
-          "description": "The Sinhala translation \"Vtičnik onemogočen\" appears to be Slovenian, not Sinhala. It translates to \"Plugin disabled\" in Slovenian.",
-          "suggestion": "This translation needs to be replaced with the correct Sinhala equivalent for \"Plugin disabled\". A potential translation could be \"Plugin අයින් කරල\" (Plugin ain karala) or \"Plugin නිශ්චලයි\" (Plugin nischalayi), but a Sinhala speaker should be consulted for the most accurate and natural translation."
+          "description": "The Sinhala translation \"Vtičnik onemogočen\" appears to be Slovenian, not Sinhala. It translates to \"Plugin disabled\" in Slovenian.",
+          "suggestion": "The translation should be in Sinhala. A possible translation is \"ආප්ලගින් ඈකරණය කරන ලදී\" (Aplagin aakarayanayā karanayā labedī) or something similar, depending on the intended tone and context."
         }
       ],
       "approved_at": null
@@ -219,8 +209,8 @@
       "ai_spell_check_issues": [
         {
           "type": "formatting",
-          "description": "The Slovak translation contains a non-breaking space \"\\u00a0\" after \"deaktivovaný\". This might cause display issues.",
-          "suggestion": "Remove the non-breaking space: \"Doplnok deaktivovaný\""
+          "description": "The Slovak translation contains a non-breaking space (nbsp) between 'deaktivovaný' and the end of the string. This can cause layout issues.",
+          "suggestion": "Remove the non-breaking space. Use a regular space instead."
         }
       ],
       "approved_at": null
@@ -231,8 +221,8 @@
       "ai_spell_check_issues": [
         {
           "type": "incorrect_translation",
-          "description": "The Slovenian translation \"Podrobnosti procesa\" (Process details) does not accurately translate \"Plugin disabled\". It describes a process, not a disabled plugin.",
-          "suggestion": "A more accurate translation would be something like \"Vtičnik onemogočen\" or \"Plugin onemogočen\"."
+          "description": "The Slovenian translation \"Podrobnosti procesa\" does not accurately translate the English phrase \"Plugin disabled\". It translates to \"Process details\".",
+          "suggestion": "A more accurate translation would be something like \"Vtičnik onemogočen\" or \"Onemogočen vtičnik\"."
         }
       ],
       "approved_at": null
@@ -243,8 +233,8 @@
       "ai_spell_check_issues": [
         {
           "type": "incorrect_translation",
-          "description": "The translation 'Додатак је онемогућен' while generally correct, might be a bit too formal for a plugin status message. 'Додатак је искључен' might be a more natural and commonly used alternative in this context.",
-          "suggestion": "Додатак је искључен"
+          "description": "While \"Додатак је онемогућен\" is understandable, a more direct and common translation of \"Plugin disabled\" would be \"Искључен додатак\" or \"Онемогућен додатак\". \"Додатак је онемогућен\" is a bit more verbose and less concise.",
+          "suggestion": "Искључен додатак"
         }
       ],
       "approved_at": null
@@ -261,8 +251,8 @@
       "ai_spell_check_issues": [
         {
           "type": "incorrect_translation",
-          "description": "The Turkish translation 'İşlem ayrıntıları' (Transaction details) does not accurately reflect the meaning of 'Plugin disabled'. It is a completely different concept.",
-          "suggestion": "The correct translation should be something like 'Eklenti devre dışı' or 'Eklenti kapatıldı'."
+          "description": "The Turkish translation 'İşlem ayrıntıları' translates to 'Transaction details', which is not equivalent to the English 'Plugin disabled'.",
+          "suggestion": "The translation should accurately reflect the meaning of 'Plugin disabled'. A possible suggestion is 'Eklenti devre dışı'."
         }
       ],
       "approved_at": null
@@ -273,8 +263,8 @@
       "ai_spell_check_issues": [
         {
           "type": "incorrect_translation",
-          "description": "The Ukrainian translation \"Деталі процесу\" does not accurately convey the meaning of \"Plugin disabled\". It translates to \"Process details\" which is unrelated.",
-          "suggestion": "A more accurate translation would be something like \"Плагін вимкнено\" (Plugin disabled) or \"Відключено плагін\" (Plugin disconnected)."
+          "description": "The Ukrainian translation \"Деталі процесу\" does not accurately translate \"Plugin disabled\". It translates to \"Process details\".",
+          "suggestion": "The correct translation should be something like \"Плагін вимкнено\" or \"Плагін відключено\"."
         }
       ],
       "approved_at": null
@@ -285,8 +275,8 @@
       "ai_spell_check_issues": [
         {
           "type": "incorrect_translation",
-          "description": "The Vietnamese translation \"Chi tiết về Quy trình\" translates to \"Details about the process\". This is not an accurate translation of \"Plugin disabled\".",
-          "suggestion": "A more accurate translation would be something like \"Bật Plugin\" (Plugin enabled) or \"Tắt Plugin\" (Plugin disabled), or \"Plugin đã tắt\" (Plugin is disabled)."
+          "description": "The Vietnamese translation \"Chi tiết về Quy trình\" (Details about the process) does not accurately convey the meaning of \"Plugin disabled\". It's a completely different topic.",
+          "suggestion": "A more accurate translation would be something like \"Bật plugin bị vô hiệu hóa\" or \"Plugin đã bị tắt\"."
         }
       ],
       "approved_at": null
