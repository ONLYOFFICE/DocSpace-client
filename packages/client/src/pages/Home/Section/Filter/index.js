--- conflicted
+++ resolved
@@ -264,13 +264,10 @@
   publicRoomKey,
   setRoomsFilter,
   standalone,
-<<<<<<< HEAD
+  currentDeviceType,
+  isRoomAdmin,
   isItemQuotaAvailable,
   isDefaultRoomsQuotaSet,
-=======
-  currentDeviceType,
-  isRoomAdmin,
->>>>>>> 67ea7412
 }) => {
   const location = useLocation();
   const navigate = useNavigate();
@@ -2228,13 +2225,10 @@
     const { canSearchByContent } = filesSettingsStore;
 
     return {
-<<<<<<< HEAD
+      isRoomAdmin,
       isItemQuotaAvailable,
       isDefaultRoomsQuotaSet,
 
-=======
-      isRoomAdmin,
->>>>>>> 67ea7412
       user,
       userId: user?.id,
 
