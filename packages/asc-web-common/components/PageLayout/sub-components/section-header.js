--- conflicted
+++ resolved
@@ -7,25 +7,7 @@
 import { isMobile, isMobileOnly } from "react-device-detect";
 import { tablet, desktop, mobile } from "@appserver/components/utils/device";
 import NoUserSelect from "@appserver/components/utils/commonStyles";
-<<<<<<< HEAD
-
-const StyledSectionHeader = styled.div`
-  height: 42px;
-  margin-right: 24px;
-  ${NoUserSelect}
-  ${isMobile &&
-  css`
-    height: 20px;
-    width: ${(props) => !props.isLoaded && "100%"};
-
-    margin-top: 62px;
-    @media ${tablet} {
-      margin-top: 48px;
-    }
-  `}
-=======
 import Base from "@appserver/components/themes/base";
->>>>>>> 8f685a76
 
 const StyledSectionHeader = styled.div`
   position: relative;
