--- conflicted
+++ resolved
@@ -61,7 +61,6 @@
 
     public bool IsDefault
     {
-<<<<<<< HEAD
         get
         {
             var defaultSettings = GetDefault();
@@ -73,16 +72,6 @@
                     Phone == defaultSettings.Phone &&
                     IsLicensor == defaultSettings.IsLicensor;
         }
-=======
-         var defaultSettings = GetDefault();
-
-         return CompanyName == defaultSettings.CompanyName &&
-                 Site == defaultSettings.Site &&
-                 Email == defaultSettings.Email &&
-                 Address == defaultSettings.Address &&
-                 Phone == defaultSettings.Phone &&
-                 IsLicensor == defaultSettings.IsLicensor;
->>>>>>> 23c41d86
     }
 
     #region ISettings Members
@@ -98,17 +87,11 @@
     {
         var settings = _coreSettings.GetSetting("CompanyWhiteLabelSettings");
 
-<<<<<<< HEAD
         var result = string.IsNullOrEmpty(settings) ? new CompanyWhiteLabelSettings(_coreSettings) : JsonConvert.DeserializeObject<CompanyWhiteLabelSettings>(settings);
 
         result._coreSettings = _coreSettings;
 
         return result;
-=======
-        var companyWhiteLabelSettings = string.IsNullOrEmpty(settings) ? new CompanyWhiteLabelSettings(_coreSettings) : JsonConvert.DeserializeObject<CompanyWhiteLabelSettings>(settings);
-        companyWhiteLabelSettings._coreSettings = _coreSettings;
-        return companyWhiteLabelSettings;
->>>>>>> 23c41d86
     }
 
     #endregion
