--- conflicted
+++ resolved
@@ -49,25 +49,6 @@
 
   const maxStorageLimit = 9999;
 
-<<<<<<< HEAD
-  const formatWalletCurrency = (
-    quantity?: number | null,
-    minimumFractionDigits: number = 2,
-    maximumFractionDigits: number = 2,
-  ) => {
-    const amount = quantity ?? walletBalance;
-
-    return formatCurrencyValue(
-      language,
-      amount,
-      walletCodeCurrency || "",
-      minimumFractionDigits,
-      maximumFractionDigits,
-    );
-  };
-
-=======
->>>>>>> 0de93b01
   const isWalletBalanceInsufficient = (totalPrice: number): boolean => {
     return walletBalance < totalPrice;
   };
