import React from "react";
import PropTypes from "prop-types";
import { useNavigate } from "react-router-dom";
import Loaders from "@docspace/common/components/Loaders";
import { isTablet as isTabletUtils } from "@docspace/components/utils/device";
import { Link } from "react-router-dom";
import { isTablet, isMobileOnly } from "react-device-detect";
import { isMobile } from "@docspace/components/utils/device";
import { inject, observer } from "mobx-react";
import {
  StyledArticleHeader,
  StyledHeading,
  StyledIconBox,
} from "../styled-article";
import { getLogoFromPath } from "../../../utils";

const ArticleHeader = ({
  showText,
  children,
  onClick,
  onLogoClickAction,
  isBurgerLoading,
  whiteLabelLogoUrls,
  theme,
  ...rest
}) => {
  const navigate = useNavigate();

<<<<<<< HEAD
  const isTabletView =
    (isTabletUtils() || isTablet) && !isMobileOnly && !isMobile();
  const onLogoClick = () => navigate("/");
=======
  const isTabletView = (isTabletUtils() || isTablet) && !isMobileOnly;
  const onLogoClick = () => {
 
    onLogoClickAction && onLogoClickAction();
    navigate("/");
  };
>>>>>>> 14b139ca

  const burgerLogo = !theme.isBase
    ? getLogoFromPath(whiteLabelLogoUrls[5].path.dark)
    : getLogoFromPath(whiteLabelLogoUrls[5].path.light);
  const logo = !theme.isBase
    ? getLogoFromPath(whiteLabelLogoUrls[0].path.dark)
    : getLogoFromPath(whiteLabelLogoUrls[0].path.light);

  if (isMobileOnly || isMobile()) return <></>;
  return (
    <StyledArticleHeader showText={showText} {...rest}>
      {isTabletView && isBurgerLoading ? (
        <Loaders.ArticleHeader height="28px" width="28px" />
      ) : (
        <StyledIconBox name="article-burger" showText={showText}>
          <img src={burgerLogo} onClick={onLogoClick} />
        </StyledIconBox>
      )}

      {!isTabletView && isBurgerLoading ? (
        <Loaders.ArticleHeader height="24px" width="211px" />
      ) : (
        <StyledHeading showText={showText} size="large">
          <img className="logo-icon_svg" src={logo} onClick={onLogoClick} />
        </StyledHeading>
      )}
    </StyledArticleHeader>
  );
};

ArticleHeader.propTypes = {
  children: PropTypes.any,
  showText: PropTypes.bool,
  onClick: PropTypes.func,
};

ArticleHeader.displayName = "Header";

export default inject(({ auth }) => {
  const { settingsStore } = auth;
  const { isBurgerLoading, whiteLabelLogoUrls, theme } = settingsStore;

  return {
    isBurgerLoading,
    whiteLabelLogoUrls,
    theme,
  };
})(observer(ArticleHeader));<|MERGE_RESOLUTION|>--- conflicted
+++ resolved
@@ -26,18 +26,13 @@
 }) => {
   const navigate = useNavigate();
 
-<<<<<<< HEAD
   const isTabletView =
     (isTabletUtils() || isTablet) && !isMobileOnly && !isMobile();
-  const onLogoClick = () => navigate("/");
-=======
-  const isTabletView = (isTabletUtils() || isTablet) && !isMobileOnly;
+
   const onLogoClick = () => {
- 
     onLogoClickAction && onLogoClickAction();
     navigate("/");
   };
->>>>>>> 14b139ca
 
   const burgerLogo = !theme.isBase
     ? getLogoFromPath(whiteLabelLogoUrls[5].path.dark)
