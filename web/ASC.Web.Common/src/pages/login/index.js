import React, { Component, useEffect } from "react";
import PropTypes from "prop-types";
import { withRouter } from "react-router";
import { getLanguage } from "../../store/auth/selectors";
import {
  Box,
  Button,
  TextInput,
  Text,
  Link,
  toastr,
  Checkbox,
  PasswordInput,
  FieldContainer,
} from "asc-web-components";
import PageLayout from "../../components/PageLayout";
import { connect } from "react-redux";
import styled, { css } from "styled-components";
import { withTranslation } from "react-i18next";
import i18n from "./i18n";
import ForgotPasswordModalDialog from "./sub-components/forgot-password-modal-dialog";
import {
  login,
  setIsLoaded,
  reloadPortalSettings,
} from "../../store/auth/actions";
import { sendInstructionsToChangePassword } from "../../api/people";
import Register from "./sub-components/register-container";
import { createPasswordHash, tryRedirectTo } from "../../utils";
<<<<<<< HEAD
import { isDesktopClient } from "../../store/auth/selectors";
import { checkPwd } from "../../desktop";
const { getLanguage } = store.auth.selectors;
=======

>>>>>>> 543f5a82
const LoginContainer = styled.div`
  display: flex;
  flex-direction: column;
  align-items: center;
  margin: 120px auto 0 auto;
  max-width: 960px;

  @media (max-width: 768px) {
    padding: 0 16px;
    max-width: 475px;
  }
  @media (max-width: 375px) {
    margin: 72px auto 0 auto;
    max-width: 311px;
  }

  .greeting-title {
    width: 100%;

    @media (max-width: 768px) {
      text-align: left;
    }
    @media (max-width: 375px) {
      font-size: 23px;
    }
  }

  .auth-form-container {
    margin: 32px 213px 0 213px;
    width: 311px;

    @media (max-width: 768px) {
      margin: 32px 0 0 0;
      width: 100%;
    }
    @media (max-width: 375px) {
      margin: 32px 0 0 0;
      width: 100%;
    }

    .login-forgot-wrapper {
      height: 36px;
      padding: 14px 0;

      .login-checkbox-wrapper {
        display: flex;

        .login-checkbox {
          float: left;
          span {
            font-size: 12px;
          }
        }
      }

      .login-link {
        line-height: 18px;
        margin-left: auto;
      }
    }

    .login-button {
      margin-bottom: 16px;
    }

    .login-button-dialog {
      margin-right: 8px;
    }

    .login-bottom-border {
      width: 100%;
      height: 1px;
      background: #eceef1;
    }

    .login-bottom-text {
      margin: 0 8px;
    }
  }
`;

const LoginFormWrapper = styled.div`
  display: grid;
  grid-template-rows: ${(props) =>
    props.enabledJoin ? css`1fr 66px` : css`1fr`};
  width: 100%;
  height: calc(100vh-56px);
`;

class Form extends Component {
  constructor(props) {
    super(props);

    this.state = {
      identifierValid: true,
      identifier: "",
      isLoading: false,
      isDisabled: false,
      passwordValid: true,
      password: "",
      isChecked: false,
      openDialog: false,
      email: "",
      emailError: false,
      errorText: "",
      socialButtons: [],
    };
  }

  onChangeLogin = (event) => {
    this.setState({ identifier: event.target.value });
    !this.state.identifierValid && this.setState({ identifierValid: true });
    this.state.errorText && this.setState({ errorText: "" });
  };

  onChangePassword = (event) => {
    this.setState({ password: event.target.value });
    !this.state.passwordValid && this.setState({ passwordValid: true });
    this.state.errorText && this.setState({ errorText: "" });
  };

  onChangeEmail = (event) => {
    this.setState({ email: event.target.value, emailError: false });
  };

  onChangeCheckbox = () => this.setState({ isChecked: !this.state.isChecked });

  onClick = () => {
    this.setState({
      openDialog: true,
      isDisabled: true,
      email: this.state.identifier,
    });
  };

  onKeyPress = (event) => {
    if (event.key === "Enter") {
      !this.state.isDisabled
        ? this.onSubmit()
        : this.onSendPasswordInstructions();
    }
  };

  onSendPasswordInstructions = () => {
    if (!this.state.email.trim()) {
      this.setState({ emailError: true });
    } else {
      this.setState({ isLoading: true });
      sendInstructionsToChangePassword(this.state.email)
        .then(
          (res) => toastr.success(res),
          (message) => toastr.error(message)
        )
        .finally(this.onDialogClose());
    }
  };

  onDialogClose = () => {
    this.setState({
      openDialog: false,
      isDisabled: false,
      isLoading: false,
      email: "",
      emailError: false,
    });
  };

  onSubmit = () => {
    const { errorText, identifier, password } = this.state;
<<<<<<< HEAD
    const { login, setIsLoaded, hashSettings, isDesktop, defaultPage } = this.props;
=======
    const { login, setIsLoaded, hashSettings, defaultPage } = this.props;
>>>>>>> 543f5a82

    errorText && this.setState({ errorText: "" });
    let hasError = false;

    const userName = identifier.trim();

    if (!userName) {
      hasError = true;
      this.setState({ identifierValid: !hasError });
    }

    const pass = password.trim();

    if (!pass) {
      hasError = true;
      this.setState({ passwordValid: !hasError });
    }

    if (hasError) return false;

    this.setState({ isLoading: true });
    const hash = createPasswordHash(pass, hashSettings);

    isDesktop && checkPwd();

    login(userName, hash)
      .then(() => {
        if (!tryRedirectTo(defaultPage)) {
          setIsLoaded(true);
        }
      })
      .catch((error) => {
        this.setState({
          errorText: error,
          identifierValid: !error,
          passwordValid: !error,
          isLoading: false,
        });
      });
  };

  componentDidMount() {
    const {
      match,
      t,
      hashSettings, // eslint-disable-line react/prop-types
      reloadPortalSettings, // eslint-disable-line react/prop-types
      organizationName,
    } = this.props;
    const { error, confirmedEmail } = match.params;

    document.title = `${t("Authorization")} – ${organizationName}`; //TODO: implement the setDocumentTitle() utility in ASC.Web.Common

    error && this.setState({ errorText: error });
    confirmedEmail && this.setState({ identifier: confirmedEmail });
    window.addEventListener("keyup", this.onKeyPress);

    if (!hashSettings) {
      reloadPortalSettings();
    }
  }

  componentWillUnmount() {
    window.removeEventListener("keyup", this.onKeyPress);
  }

  settings = {
    minLength: 6,
    upperCase: false,
    digits: false,
    specSymbols: false,
  };

  render() {
    const { greetingTitle, match, t } = this.props;

    const {
      identifierValid,
      identifier,
      isLoading,
      passwordValid,
      password,
      isChecked,
      openDialog,
      email,
      emailError,
      errorText,
      socialButtons,
    } = this.state;
    const { params } = match;

    //console.log("Login render");

    return (
      <>
        <LoginContainer>
          <Text
            fontSize="32px"
            fontWeight={600}
            textAlign="center"
            className="greeting-title"
          >
            {greetingTitle}
          </Text>

          <form className="auth-form-container">
            <FieldContainer
              isVertical={true}
              labelVisible={false}
              hasError={!identifierValid}
              errorMessage={errorText ? errorText : t("RequiredFieldMessage")} //TODO: Add wrong login server error
            >
              <TextInput
                id="login"
                name="login"
                hasError={!identifierValid}
                value={identifier}
                placeholder={t("RegistrationEmailWatermark")}
                size="large"
                scale={true}
                isAutoFocussed={true}
                tabIndex={1}
                isDisabled={isLoading}
                autoComplete="username"
                onChange={this.onChangeLogin}
                onKeyDown={this.onKeyPress}
              />
            </FieldContainer>
            <FieldContainer
              isVertical={true}
              labelVisible={false}
              hasError={!passwordValid}
              errorMessage={errorText ? "" : t("RequiredFieldMessage")} //TODO: Add wrong password server error
            >
              <PasswordInput
                simpleView={true}
                passwordSettings={this.settings}
                id="password"
                inputName="password"
                placeholder={t("Password")}
                type="password"
                hasError={!passwordValid}
                inputValue={password}
                size="large"
                scale={true}
                tabIndex={1}
                isDisabled={isLoading}
                autoComplete="current-password"
                onChange={this.onChangePassword}
                onKeyDown={this.onKeyPress}
              />
            </FieldContainer>
            <div className="login-forgot-wrapper">
              <div className="login-checkbox-wrapper">
                <Checkbox
                  className="login-checkbox"
                  isChecked={isChecked}
                  onChange={this.onChangeCheckbox}
                  label={<Text fontSize="13px">{t("Remember")}</Text>}
                />
                {/*<HelpButton
                  className="login-tooltip"
                  helpButtonHeaderContent={t("CookieSettingsTitle")}
                  tooltipContent={
                    <Text fontSize="12px">{t("RememberHelper")}</Text>
                  }
                />*/}
                <Link
                  fontSize="13px"
                  color="#316DAA"
                  className="login-link"
                  type="page"
                  isHovered={false}
                  onClick={this.onClick}
                >
                  {t("ForgotPassword")}
                </Link>
              </div>
            </div>

            {openDialog && (
              <ForgotPasswordModalDialog
                openDialog={openDialog}
                isLoading={isLoading}
                email={email}
                emailError={emailError}
                onChangeEmail={this.onChangeEmail}
                onSendPasswordInstructions={this.onSendPasswordInstructions}
                onDialogClose={this.onDialogClose}
                t={t}
              />
            )}

            <Button
              id="button"
              className="login-button"
              primary
              size="large"
              scale={true}
              label={isLoading ? t("LoadingProcessing") : t("LoginButton")}
              tabIndex={1}
              isDisabled={isLoading}
              isLoading={isLoading}
              onClick={this.onSubmit}
            />

            {params.confirmedEmail && (
              <Text isBold={true} fontSize="16px">
                {t("MessageEmailConfirmed")} {t("MessageAuthorize")}
              </Text>
            )}
            {/* TODO: old error indication
            
            <Text fontSize="14px" color="#c30">
              {errorText}
            </Text> */}

            {socialButtons.length ? (
              <Box displayProp="flex" alignItems="center">
                <div className="login-bottom-border"></div>
                <Text className="login-bottom-text" color="#A3A9AE">
                  {t("Or")}
                </Text>
                <div className="login-bottom-border"></div>
              </Box>
            ) : null}
          </form>
        </LoginContainer>
      </>
    );
  }
}

Form.propTypes = {
  login: PropTypes.func.isRequired,
  match: PropTypes.object.isRequired,
  hashSettings: PropTypes.object,
  reloadPortalSettings: PropTypes.func,
  setIsLoaded: PropTypes.func.isRequired,
  greetingTitle: PropTypes.string.isRequired,
  t: PropTypes.func.isRequired,
  i18n: PropTypes.object.isRequired,
  language: PropTypes.string.isRequired,
  socialButtons: PropTypes.array,
  organizationName: PropTypes.string,
  homepage: PropTypes.string,
  defaultPage: PropTypes.string,
};

Form.defaultProps = {
  identifier: "",
  password: "",
  email: "",
};

const FormWrapper = withTranslation()(Form);

const LoginForm = (props) => {
  const { language, enabledJoin } = props;

  useEffect(() => {
    i18n.changeLanguage(language);
  }, [language]);

  return (
    <LoginFormWrapper enabledJoin={enabledJoin}>
      <PageLayout>
        <PageLayout.SectionBody>
          <FormWrapper i18n={i18n} {...props} />
        </PageLayout.SectionBody>
      </PageLayout>
      <Register />
    </LoginFormWrapper>
  );
};

LoginForm.propTypes = {
  language: PropTypes.string.isRequired,
  isLoaded: PropTypes.bool,
};

function mapStateToProps(state) {
  const { isLoaded, settings, isAuthenticated } = state.auth;
  const {
    greetingSettings,
    organizationName,
    hashSettings,
    enabledJoin,
    defaultPage,
  } = settings;

  return {
    isAuthenticated,
    isLoaded,
    isDesktop: isDesktopClient(state),
    organizationName,
    language: getLanguage(state),
    greetingTitle: greetingSettings,
    hashSettings,
    enabledJoin,
    defaultPage,
  };
}

export default connect(mapStateToProps, {
  login,
  setIsLoaded,
  reloadPortalSettings,
})(withRouter(LoginForm));<|MERGE_RESOLUTION|>--- conflicted
+++ resolved
@@ -27,13 +27,9 @@
 import { sendInstructionsToChangePassword } from "../../api/people";
 import Register from "./sub-components/register-container";
 import { createPasswordHash, tryRedirectTo } from "../../utils";
-<<<<<<< HEAD
 import { isDesktopClient } from "../../store/auth/selectors";
 import { checkPwd } from "../../desktop";
-const { getLanguage } = store.auth.selectors;
-=======
-
->>>>>>> 543f5a82
+
 const LoginContainer = styled.div`
   display: flex;
   flex-direction: column;
@@ -203,11 +199,7 @@
 
   onSubmit = () => {
     const { errorText, identifier, password } = this.state;
-<<<<<<< HEAD
     const { login, setIsLoaded, hashSettings, isDesktop, defaultPage } = this.props;
-=======
-    const { login, setIsLoaded, hashSettings, defaultPage } = this.props;
->>>>>>> 543f5a82
 
     errorText && this.setState({ errorText: "" });
     let hasError = false;
