// (c) Copyright Ascensio System SIA 2010-2022
//
// This program is a free software product.
// You can redistribute it and/or modify it under the terms
// of the GNU Affero General Public License (AGPL) version 3 as published by the Free Software
// Foundation. In accordance with Section 7(a) of the GNU AGPL its Section 15 shall be amended
// to the effect that Ascensio System SIA expressly excludes the warranty of non-infringement of
// any third-party rights.
//
// This program is distributed WITHOUT ANY WARRANTY, without even the implied warranty
// of MERCHANTABILITY or FITNESS FOR A PARTICULAR  PURPOSE. For details, see
// the GNU AGPL at: http://www.gnu.org/licenses/agpl-3.0.html
//
// You can contact Ascensio System SIA at Lubanas st. 125a-25, Riga, Latvia, EU, LV-1021.
//
// The  interactive user interfaces in modified source and object code versions of the Program must
// display Appropriate Legal Notices, as required under Section 5 of the GNU AGPL version 3.
//
// Pursuant to Section 7(b) of the License you must retain the original Product logo when
// distributing the program. Pursuant to Section 7(e) we decline to grant you any rights under
// trademark law for use of our trademarks.
//
// All the Product's GUI elements, including illustrations and icon sets, as well as technical writing
// content are licensed under the terms of the Creative Commons Attribution-ShareAlike 4.0
// International. See the License terms at http://creativecommons.org/licenses/by-sa/4.0/legalcode

using ASC.Notify.Engine;

using Context = ASC.Notify.Context;

namespace ASC.Files.Core.Services.NotifyService;

[Scope]
public class NotifyClient
{
    private readonly NotifySource _notifySource;
    private readonly SecurityContext _securityContext;
    private readonly FilesLinkUtility _filesLinkUtility;
    private readonly FileUtility _fileUtility;
    private readonly BaseCommonLinkUtility _baseCommonLinkUtility;
    private readonly IDaoFactory _daoFactory;
    private readonly PathProvider _pathProvider;
    private readonly UserManager _userManager;
    private readonly TenantManager _tenantManager;
    private readonly StudioNotifyHelper _studioNotifyHelper;
    private readonly IServiceScopeFactory _scope;
    private readonly Context _notifyContext;
    private readonly NotifyEngineQueue _notifyEngineQueue;

    public NotifyClient(
        Context notifyContext,
        NotifyEngineQueue notifyEngineQueue,
        NotifySource notifySource,
        SecurityContext securityContext,
        FilesLinkUtility filesLinkUtility,
        FileUtility fileUtility,
        BaseCommonLinkUtility baseCommonLinkUtility,
        IDaoFactory daoFactory,
        PathProvider pathProvider,
        UserManager userManager,
        TenantManager tenantManager,
        StudioNotifyHelper studioNotifyHelper,
        IServiceScopeFactory serviceScope)
    {
        _notifyContext = notifyContext;
        _notifyEngineQueue = notifyEngineQueue;
        _notifySource = notifySource;
        _securityContext = securityContext;
        _filesLinkUtility = filesLinkUtility;
        _fileUtility = fileUtility;
        _baseCommonLinkUtility = baseCommonLinkUtility;
        _daoFactory = daoFactory;
        _pathProvider = pathProvider;
        _userManager = userManager;
        _tenantManager = tenantManager;
        _studioNotifyHelper = studioNotifyHelper;
        _scope = serviceScope;
    }

    public void SendDocuSignComplete<T>(File<T> file, string sourceTitle)
    {
        var client = _notifyContext.RegisterClient(_notifyEngineQueue, _notifySource);
        var recipient = _notifySource.GetRecipientsProvider().GetRecipient(_securityContext.CurrentAccount.ID.ToString());

        client.SendNoticeAsync(
            NotifyConstants.EventDocuSignComplete,
            file.UniqID,
            recipient,
            true,
<<<<<<< HEAD
            new TagValue(NotifyConstants.TagDocumentUrl, _baseCommonLinkUtility.GetFullAbsolutePath(_filesLinkUtility.GetFileWebPreviewUrl(_fileUtility, file.Title, file.ID))),
=======
            new TagValue(NotifyConstants.TagDocumentUrl, baseCommonLinkUtility.GetFullAbsolutePath(filesLinkUtility.GetFileWebPreviewUrl(fileUtility, file.Title, file.Id))),
>>>>>>> ae521fb4
            new TagValue(NotifyConstants.TagDocumentTitle, file.Title),
            new TagValue(NotifyConstants.TagMessage, sourceTitle)
            );
    }

    public void SendDocuSignStatus(string subject, string status)
    {
        var client = _notifyContext.RegisterClient(_notifyEngineQueue, _notifySource);

        var recipient = _notifySource.GetRecipientsProvider().GetRecipient(_securityContext.CurrentAccount.ID.ToString());

        client.SendNoticeAsync(
            NotifyConstants.EventDocuSignStatus,
            null,
            recipient,
            true,
            new TagValue(NotifyConstants.TagDocumentTitle, subject),
            new TagValue(NotifyConstants.TagMessage, status)
            );
    }

    public void SendMailMergeEnd(Guid userId, int countMails, int countError)
    {
        var client = _notifyContext.RegisterClient(_notifyEngineQueue, _notifySource);

        var recipient = _notifySource.GetRecipientsProvider().GetRecipient(userId.ToString());

        client.SendNoticeAsync(
            NotifyConstants.EventMailMergeEnd,
            null,
            recipient,
            true,
            new TagValue(NotifyConstants.TagMailsCount, countMails),
            new TagValue(NotifyConstants.TagMessage, countError > 0 ? string.Format(FilesCommonResource.ErrorMassage_MailMergeCount, countError) : string.Empty)
            );
    }

    public async Task SendShareNoticeAsync<T>(FileEntry<T> fileEntry, Dictionary<Guid, FileShare> recipients, string message)
    {
        if (fileEntry == null || recipients.Count == 0)
        {
            return;
        }

        var client = _notifyContext.RegisterClient(_notifyEngineQueue, _notifySource);

<<<<<<< HEAD
        var folderDao = _daoFactory.GetFolderDao<T>();
        if (fileEntry.FileEntryType == FileEntryType.File && await folderDao.GetFolderAsync(((File<T>)fileEntry).FolderID) == null)
=======
        using var scope = _serviceProvider.CreateScope();
        var scopeClass = scope.ServiceProvider.GetService<NotifyClientScope>();
        var (notifySource, _, filesLinkUtility, fileUtility, baseCommonLinkUtility, daoFactory, pathProvider, userManager, tenantManager) = scopeClass;
        var client = NotifyContext.NotifyService.RegisterClient(notifySource, scope);
        var studioNotifyHelper = scope.ServiceProvider.GetService<StudioNotifyHelper>();

        var folderDao = daoFactory.GetFolderDao<T>();
        if (fileEntry.FileEntryType == FileEntryType.File && await folderDao.GetFolderAsync(((File<T>)fileEntry).ParentId) == null)
>>>>>>> ae521fb4
        {
            return;
        }

        var url = fileEntry.FileEntryType == FileEntryType.File
<<<<<<< HEAD
                      ? _filesLinkUtility.GetFileWebPreviewUrl(_fileUtility, fileEntry.Title, fileEntry.ID)
                      : await _pathProvider.GetFolderUrlAsync((Folder<T>)fileEntry);
=======
                      ? filesLinkUtility.GetFileWebPreviewUrl(fileUtility, fileEntry.Title, fileEntry.Id)
                      : await pathProvider.GetFolderUrlAsync((Folder<T>)fileEntry);
>>>>>>> ae521fb4

        var recipientsProvider = _notifySource.GetRecipientsProvider();

        var action = fileEntry.FileEntryType == FileEntryType.File
        ? ((File<T>)fileEntry).Encrypted
            ? NotifyConstants.EventShareEncryptedDocument
            : NotifyConstants.EventShareDocument
        : NotifyConstants.EventShareFolder;


        foreach (var recipientPair in recipients)
        {
            var u = _userManager.GetUsers(recipientPair.Key);
            var culture = string.IsNullOrEmpty(u.CultureName)
                              ? _tenantManager.GetCurrentTenant().GetCulture()
                              : CultureInfo.GetCultureInfo(u.CultureName);

            var aceString = GetAccessString(recipientPair.Value, culture);
            var recipient = recipientsProvider.GetRecipient(u.Id.ToString());

            client.SendNoticeAsync(
                action,
                fileEntry.UniqID,
                recipient,
                true,
                new TagValue(NotifyConstants.TagDocumentTitle, fileEntry.Title),
                new TagValue(NotifyConstants.TagDocumentUrl, _baseCommonLinkUtility.GetFullAbsolutePath(url)),
                new TagValue(NotifyConstants.TagAccessRights, aceString),
                new TagValue(NotifyConstants.TagMessage, message.HtmlEncode()),
                TagValues.Image(_studioNotifyHelper, 0, "privacy.png")
                );
        }
    }

    public void SendEditorMentions<T>(FileEntry<T> file, string documentUrl, List<Guid> recipientIds, string message)
    {
        if (file == null || recipientIds.Count == 0)
        {
            return;
        }

        var client = _notifyContext.RegisterClient(_notifyEngineQueue, _notifySource);

        var recipientsProvider = _notifySource.GetRecipientsProvider();

        foreach (var recipientId in recipientIds)
        {
            var u = _userManager.GetUsers(recipientId);

            var recipient = recipientsProvider.GetRecipient(u.Id.ToString());

            client.SendNoticeAsync(
                NotifyConstants.EventEditorMentions,
                file.UniqID,
                recipient,
                true,
                new TagValue(NotifyConstants.TagDocumentTitle, file.Title),
                new TagValue(NotifyConstants.TagDocumentUrl, _baseCommonLinkUtility.GetFullAbsolutePath(documentUrl)),
                new TagValue(NotifyConstants.TagMessage, message.HtmlEncode())
                );
        }
    }

    private static string GetAccessString(FileShare fileShare, CultureInfo cultureInfo)
    {
        return fileShare switch
        {
            FileShare.Read => FilesCommonResource.ResourceManager.GetString("AceStatusEnum_Read", cultureInfo),
            FileShare.ReadWrite => FilesCommonResource.ResourceManager.GetString("AceStatusEnum_ReadWrite", cultureInfo),
            FileShare.CustomFilter => FilesCommonResource.ResourceManager.GetString("AceStatusEnum_CustomFilter", cultureInfo),
            FileShare.Review => FilesCommonResource.ResourceManager.GetString("AceStatusEnum_Review", cultureInfo),
            FileShare.FillForms => FilesCommonResource.ResourceManager.GetString("AceStatusEnum_FillForms", cultureInfo),
            FileShare.Comment => FilesCommonResource.ResourceManager.GetString("AceStatusEnum_Comment", cultureInfo),
            _ => string.Empty,
        };
    }
}<|MERGE_RESOLUTION|>--- conflicted
+++ resolved
@@ -1,242 +1,222 @@
-// (c) Copyright Ascensio System SIA 2010-2022
-//
-// This program is a free software product.
-// You can redistribute it and/or modify it under the terms
-// of the GNU Affero General Public License (AGPL) version 3 as published by the Free Software
-// Foundation. In accordance with Section 7(a) of the GNU AGPL its Section 15 shall be amended
-// to the effect that Ascensio System SIA expressly excludes the warranty of non-infringement of
-// any third-party rights.
-//
-// This program is distributed WITHOUT ANY WARRANTY, without even the implied warranty
-// of MERCHANTABILITY or FITNESS FOR A PARTICULAR  PURPOSE. For details, see
-// the GNU AGPL at: http://www.gnu.org/licenses/agpl-3.0.html
-//
-// You can contact Ascensio System SIA at Lubanas st. 125a-25, Riga, Latvia, EU, LV-1021.
-//
-// The  interactive user interfaces in modified source and object code versions of the Program must
-// display Appropriate Legal Notices, as required under Section 5 of the GNU AGPL version 3.
-//
-// Pursuant to Section 7(b) of the License you must retain the original Product logo when
-// distributing the program. Pursuant to Section 7(e) we decline to grant you any rights under
-// trademark law for use of our trademarks.
-//
-// All the Product's GUI elements, including illustrations and icon sets, as well as technical writing
-// content are licensed under the terms of the Creative Commons Attribution-ShareAlike 4.0
-// International. See the License terms at http://creativecommons.org/licenses/by-sa/4.0/legalcode
-
-using ASC.Notify.Engine;
-
-using Context = ASC.Notify.Context;
-
-namespace ASC.Files.Core.Services.NotifyService;
-
-[Scope]
-public class NotifyClient
-{
-    private readonly NotifySource _notifySource;
-    private readonly SecurityContext _securityContext;
-    private readonly FilesLinkUtility _filesLinkUtility;
-    private readonly FileUtility _fileUtility;
-    private readonly BaseCommonLinkUtility _baseCommonLinkUtility;
-    private readonly IDaoFactory _daoFactory;
-    private readonly PathProvider _pathProvider;
-    private readonly UserManager _userManager;
-    private readonly TenantManager _tenantManager;
-    private readonly StudioNotifyHelper _studioNotifyHelper;
-    private readonly IServiceScopeFactory _scope;
-    private readonly Context _notifyContext;
-    private readonly NotifyEngineQueue _notifyEngineQueue;
-
-    public NotifyClient(
-        Context notifyContext,
-        NotifyEngineQueue notifyEngineQueue,
-        NotifySource notifySource,
-        SecurityContext securityContext,
-        FilesLinkUtility filesLinkUtility,
-        FileUtility fileUtility,
-        BaseCommonLinkUtility baseCommonLinkUtility,
-        IDaoFactory daoFactory,
-        PathProvider pathProvider,
-        UserManager userManager,
-        TenantManager tenantManager,
-        StudioNotifyHelper studioNotifyHelper,
+// (c) Copyright Ascensio System SIA 2010-2022
+//
+// This program is a free software product.
+// You can redistribute it and/or modify it under the terms
+// of the GNU Affero General Public License (AGPL) version 3 as published by the Free Software
+// Foundation. In accordance with Section 7(a) of the GNU AGPL its Section 15 shall be amended
+// to the effect that Ascensio System SIA expressly excludes the warranty of non-infringement of
+// any third-party rights.
+//
+// This program is distributed WITHOUT ANY WARRANTY, without even the implied warranty
+// of MERCHANTABILITY or FITNESS FOR A PARTICULAR  PURPOSE. For details, see
+// the GNU AGPL at: http://www.gnu.org/licenses/agpl-3.0.html
+//
+// You can contact Ascensio System SIA at Lubanas st. 125a-25, Riga, Latvia, EU, LV-1021.
+//
+// The  interactive user interfaces in modified source and object code versions of the Program must
+// display Appropriate Legal Notices, as required under Section 5 of the GNU AGPL version 3.
+//
+// Pursuant to Section 7(b) of the License you must retain the original Product logo when
+// distributing the program. Pursuant to Section 7(e) we decline to grant you any rights under
+// trademark law for use of our trademarks.
+//
+// All the Product's GUI elements, including illustrations and icon sets, as well as technical writing
+// content are licensed under the terms of the Creative Commons Attribution-ShareAlike 4.0
+// International. See the License terms at http://creativecommons.org/licenses/by-sa/4.0/legalcode
+
+using ASC.Notify.Engine;
+
+using Context = ASC.Notify.Context;
+
+namespace ASC.Files.Core.Services.NotifyService;
+
+[Scope]
+public class NotifyClient
+{
+    private readonly NotifySource _notifySource;
+    private readonly SecurityContext _securityContext;
+    private readonly FilesLinkUtility _filesLinkUtility;
+    private readonly FileUtility _fileUtility;
+    private readonly BaseCommonLinkUtility _baseCommonLinkUtility;
+    private readonly IDaoFactory _daoFactory;
+    private readonly PathProvider _pathProvider;
+    private readonly UserManager _userManager;
+    private readonly TenantManager _tenantManager;
+    private readonly StudioNotifyHelper _studioNotifyHelper;
+    private readonly IServiceScopeFactory _scope;
+    private readonly Context _notifyContext;
+    private readonly NotifyEngineQueue _notifyEngineQueue;
+
+    public NotifyClient(
+        Context notifyContext,
+        NotifyEngineQueue notifyEngineQueue,
+        NotifySource notifySource,
+        SecurityContext securityContext,
+        FilesLinkUtility filesLinkUtility,
+        FileUtility fileUtility,
+        BaseCommonLinkUtility baseCommonLinkUtility,
+        IDaoFactory daoFactory,
+        PathProvider pathProvider,
+        UserManager userManager,
+        TenantManager tenantManager,
+        StudioNotifyHelper studioNotifyHelper,
         IServiceScopeFactory serviceScope)
-    {
-        _notifyContext = notifyContext;
-        _notifyEngineQueue = notifyEngineQueue;
-        _notifySource = notifySource;
-        _securityContext = securityContext;
-        _filesLinkUtility = filesLinkUtility;
-        _fileUtility = fileUtility;
-        _baseCommonLinkUtility = baseCommonLinkUtility;
-        _daoFactory = daoFactory;
-        _pathProvider = pathProvider;
-        _userManager = userManager;
-        _tenantManager = tenantManager;
-        _studioNotifyHelper = studioNotifyHelper;
-        _scope = serviceScope;
-    }
-
-    public void SendDocuSignComplete<T>(File<T> file, string sourceTitle)
-    {
+    {
+        _notifyContext = notifyContext;
+        _notifyEngineQueue = notifyEngineQueue;
+        _notifySource = notifySource;
+        _securityContext = securityContext;
+        _filesLinkUtility = filesLinkUtility;
+        _fileUtility = fileUtility;
+        _baseCommonLinkUtility = baseCommonLinkUtility;
+        _daoFactory = daoFactory;
+        _pathProvider = pathProvider;
+        _userManager = userManager;
+        _tenantManager = tenantManager;
+        _studioNotifyHelper = studioNotifyHelper;
+        _scope = serviceScope;
+    }
+
+    public void SendDocuSignComplete<T>(File<T> file, string sourceTitle)
+    {
         var client = _notifyContext.RegisterClient(_notifyEngineQueue, _notifySource);
-        var recipient = _notifySource.GetRecipientsProvider().GetRecipient(_securityContext.CurrentAccount.ID.ToString());
-
-        client.SendNoticeAsync(
-            NotifyConstants.EventDocuSignComplete,
-            file.UniqID,
-            recipient,
-            true,
-<<<<<<< HEAD
-            new TagValue(NotifyConstants.TagDocumentUrl, _baseCommonLinkUtility.GetFullAbsolutePath(_filesLinkUtility.GetFileWebPreviewUrl(_fileUtility, file.Title, file.ID))),
-=======
-            new TagValue(NotifyConstants.TagDocumentUrl, baseCommonLinkUtility.GetFullAbsolutePath(filesLinkUtility.GetFileWebPreviewUrl(fileUtility, file.Title, file.Id))),
->>>>>>> ae521fb4
-            new TagValue(NotifyConstants.TagDocumentTitle, file.Title),
-            new TagValue(NotifyConstants.TagMessage, sourceTitle)
-            );
-    }
-
-    public void SendDocuSignStatus(string subject, string status)
-    {
+        var recipient = _notifySource.GetRecipientsProvider().GetRecipient(_securityContext.CurrentAccount.ID.ToString());
+
+        client.SendNoticeAsync(
+            NotifyConstants.EventDocuSignComplete,
+            file.UniqID,
+            recipient,
+            true,
+            new TagValue(NotifyConstants.TagDocumentUrl, _baseCommonLinkUtility.GetFullAbsolutePath(_filesLinkUtility.GetFileWebPreviewUrl(_fileUtility, file.Title, file.Id))),
+            new TagValue(NotifyConstants.TagDocumentTitle, file.Title),
+            new TagValue(NotifyConstants.TagMessage, sourceTitle)
+            );
+    }
+
+    public void SendDocuSignStatus(string subject, string status)
+    {
         var client = _notifyContext.RegisterClient(_notifyEngineQueue, _notifySource);
 
-        var recipient = _notifySource.GetRecipientsProvider().GetRecipient(_securityContext.CurrentAccount.ID.ToString());
-
-        client.SendNoticeAsync(
-            NotifyConstants.EventDocuSignStatus,
-            null,
-            recipient,
-            true,
-            new TagValue(NotifyConstants.TagDocumentTitle, subject),
-            new TagValue(NotifyConstants.TagMessage, status)
-            );
-    }
-
-    public void SendMailMergeEnd(Guid userId, int countMails, int countError)
-    {
+        var recipient = _notifySource.GetRecipientsProvider().GetRecipient(_securityContext.CurrentAccount.ID.ToString());
+
+        client.SendNoticeAsync(
+            NotifyConstants.EventDocuSignStatus,
+            null,
+            recipient,
+            true,
+            new TagValue(NotifyConstants.TagDocumentTitle, subject),
+            new TagValue(NotifyConstants.TagMessage, status)
+            );
+    }
+
+    public void SendMailMergeEnd(Guid userId, int countMails, int countError)
+    {
         var client = _notifyContext.RegisterClient(_notifyEngineQueue, _notifySource);
 
-        var recipient = _notifySource.GetRecipientsProvider().GetRecipient(userId.ToString());
-
-        client.SendNoticeAsync(
-            NotifyConstants.EventMailMergeEnd,
-            null,
-            recipient,
-            true,
-            new TagValue(NotifyConstants.TagMailsCount, countMails),
-            new TagValue(NotifyConstants.TagMessage, countError > 0 ? string.Format(FilesCommonResource.ErrorMassage_MailMergeCount, countError) : string.Empty)
-            );
-    }
-
-    public async Task SendShareNoticeAsync<T>(FileEntry<T> fileEntry, Dictionary<Guid, FileShare> recipients, string message)
-    {
-        if (fileEntry == null || recipients.Count == 0)
-        {
-            return;
-        }
-
-        var client = _notifyContext.RegisterClient(_notifyEngineQueue, _notifySource);
-
-<<<<<<< HEAD
-        var folderDao = _daoFactory.GetFolderDao<T>();
-        if (fileEntry.FileEntryType == FileEntryType.File && await folderDao.GetFolderAsync(((File<T>)fileEntry).FolderID) == null)
-=======
-        using var scope = _serviceProvider.CreateScope();
-        var scopeClass = scope.ServiceProvider.GetService<NotifyClientScope>();
-        var (notifySource, _, filesLinkUtility, fileUtility, baseCommonLinkUtility, daoFactory, pathProvider, userManager, tenantManager) = scopeClass;
-        var client = NotifyContext.NotifyService.RegisterClient(notifySource, scope);
-        var studioNotifyHelper = scope.ServiceProvider.GetService<StudioNotifyHelper>();
-
-        var folderDao = daoFactory.GetFolderDao<T>();
-        if (fileEntry.FileEntryType == FileEntryType.File && await folderDao.GetFolderAsync(((File<T>)fileEntry).ParentId) == null)
->>>>>>> ae521fb4
-        {
-            return;
-        }
-
-        var url = fileEntry.FileEntryType == FileEntryType.File
-<<<<<<< HEAD
-                      ? _filesLinkUtility.GetFileWebPreviewUrl(_fileUtility, fileEntry.Title, fileEntry.ID)
-                      : await _pathProvider.GetFolderUrlAsync((Folder<T>)fileEntry);
-=======
-                      ? filesLinkUtility.GetFileWebPreviewUrl(fileUtility, fileEntry.Title, fileEntry.Id)
-                      : await pathProvider.GetFolderUrlAsync((Folder<T>)fileEntry);
->>>>>>> ae521fb4
-
-        var recipientsProvider = _notifySource.GetRecipientsProvider();
-
-        var action = fileEntry.FileEntryType == FileEntryType.File
-        ? ((File<T>)fileEntry).Encrypted
-            ? NotifyConstants.EventShareEncryptedDocument
-            : NotifyConstants.EventShareDocument
-        : NotifyConstants.EventShareFolder;
-
-
-        foreach (var recipientPair in recipients)
-        {
-            var u = _userManager.GetUsers(recipientPair.Key);
-            var culture = string.IsNullOrEmpty(u.CultureName)
-                              ? _tenantManager.GetCurrentTenant().GetCulture()
-                              : CultureInfo.GetCultureInfo(u.CultureName);
-
-            var aceString = GetAccessString(recipientPair.Value, culture);
-            var recipient = recipientsProvider.GetRecipient(u.Id.ToString());
-
-            client.SendNoticeAsync(
-                action,
-                fileEntry.UniqID,
-                recipient,
-                true,
-                new TagValue(NotifyConstants.TagDocumentTitle, fileEntry.Title),
-                new TagValue(NotifyConstants.TagDocumentUrl, _baseCommonLinkUtility.GetFullAbsolutePath(url)),
-                new TagValue(NotifyConstants.TagAccessRights, aceString),
-                new TagValue(NotifyConstants.TagMessage, message.HtmlEncode()),
-                TagValues.Image(_studioNotifyHelper, 0, "privacy.png")
-                );
-        }
-    }
-
-    public void SendEditorMentions<T>(FileEntry<T> file, string documentUrl, List<Guid> recipientIds, string message)
-    {
-        if (file == null || recipientIds.Count == 0)
-        {
-            return;
-        }
-
-        var client = _notifyContext.RegisterClient(_notifyEngineQueue, _notifySource);
-
-        var recipientsProvider = _notifySource.GetRecipientsProvider();
-
-        foreach (var recipientId in recipientIds)
-        {
-            var u = _userManager.GetUsers(recipientId);
-
-            var recipient = recipientsProvider.GetRecipient(u.Id.ToString());
-
-            client.SendNoticeAsync(
-                NotifyConstants.EventEditorMentions,
-                file.UniqID,
-                recipient,
-                true,
-                new TagValue(NotifyConstants.TagDocumentTitle, file.Title),
-                new TagValue(NotifyConstants.TagDocumentUrl, _baseCommonLinkUtility.GetFullAbsolutePath(documentUrl)),
-                new TagValue(NotifyConstants.TagMessage, message.HtmlEncode())
-                );
-        }
-    }
-
-    private static string GetAccessString(FileShare fileShare, CultureInfo cultureInfo)
-    {
-        return fileShare switch
-        {
-            FileShare.Read => FilesCommonResource.ResourceManager.GetString("AceStatusEnum_Read", cultureInfo),
-            FileShare.ReadWrite => FilesCommonResource.ResourceManager.GetString("AceStatusEnum_ReadWrite", cultureInfo),
-            FileShare.CustomFilter => FilesCommonResource.ResourceManager.GetString("AceStatusEnum_CustomFilter", cultureInfo),
-            FileShare.Review => FilesCommonResource.ResourceManager.GetString("AceStatusEnum_Review", cultureInfo),
-            FileShare.FillForms => FilesCommonResource.ResourceManager.GetString("AceStatusEnum_FillForms", cultureInfo),
-            FileShare.Comment => FilesCommonResource.ResourceManager.GetString("AceStatusEnum_Comment", cultureInfo),
-            _ => string.Empty,
-        };
-    }
+        var recipient = _notifySource.GetRecipientsProvider().GetRecipient(userId.ToString());
+
+        client.SendNoticeAsync(
+            NotifyConstants.EventMailMergeEnd,
+            null,
+            recipient,
+            true,
+            new TagValue(NotifyConstants.TagMailsCount, countMails),
+            new TagValue(NotifyConstants.TagMessage, countError > 0 ? string.Format(FilesCommonResource.ErrorMassage_MailMergeCount, countError) : string.Empty)
+            );
+    }
+
+    public async Task SendShareNoticeAsync<T>(FileEntry<T> fileEntry, Dictionary<Guid, FileShare> recipients, string message)
+    {
+        if (fileEntry == null || recipients.Count == 0)
+        {
+            return;
+        }
+
+        var client = _notifyContext.RegisterClient(_notifyEngineQueue, _notifySource);
+
+        var folderDao = _daoFactory.GetFolderDao<T>();
+        if (fileEntry.FileEntryType == FileEntryType.File && await folderDao.GetFolderAsync(((File<T>)fileEntry).ParentId) == null)
+        {
+            return;
+        }
+
+        var url = fileEntry.FileEntryType == FileEntryType.File
+                      ? _filesLinkUtility.GetFileWebPreviewUrl(_fileUtility, fileEntry.Title, fileEntry.Id)
+                      : await _pathProvider.GetFolderUrlAsync((Folder<T>)fileEntry);
+
+        var recipientsProvider = _notifySource.GetRecipientsProvider();
+
+        var action = fileEntry.FileEntryType == FileEntryType.File
+        ? ((File<T>)fileEntry).Encrypted
+            ? NotifyConstants.EventShareEncryptedDocument
+            : NotifyConstants.EventShareDocument
+        : NotifyConstants.EventShareFolder;
+
+
+        foreach (var recipientPair in recipients)
+        {
+            var u = _userManager.GetUsers(recipientPair.Key);
+            var culture = string.IsNullOrEmpty(u.CultureName)
+                              ? _tenantManager.GetCurrentTenant().GetCulture()
+                              : CultureInfo.GetCultureInfo(u.CultureName);
+
+            var aceString = GetAccessString(recipientPair.Value, culture);
+            var recipient = recipientsProvider.GetRecipient(u.Id.ToString());
+
+            client.SendNoticeAsync(
+                action,
+                fileEntry.UniqID,
+                recipient,
+                true,
+                new TagValue(NotifyConstants.TagDocumentTitle, fileEntry.Title),
+                new TagValue(NotifyConstants.TagDocumentUrl, _baseCommonLinkUtility.GetFullAbsolutePath(url)),
+                new TagValue(NotifyConstants.TagAccessRights, aceString),
+                new TagValue(NotifyConstants.TagMessage, message.HtmlEncode()),
+                TagValues.Image(_studioNotifyHelper, 0, "privacy.png")
+                );
+        }
+    }
+
+    public void SendEditorMentions<T>(FileEntry<T> file, string documentUrl, List<Guid> recipientIds, string message)
+    {
+        if (file == null || recipientIds.Count == 0)
+        {
+            return;
+        }
+
+        var client = _notifyContext.RegisterClient(_notifyEngineQueue, _notifySource);
+
+        var recipientsProvider = _notifySource.GetRecipientsProvider();
+
+        foreach (var recipientId in recipientIds)
+        {
+            var u = _userManager.GetUsers(recipientId);
+
+            var recipient = recipientsProvider.GetRecipient(u.Id.ToString());
+
+            client.SendNoticeAsync(
+                NotifyConstants.EventEditorMentions,
+                file.UniqID,
+                recipient,
+                true,
+                new TagValue(NotifyConstants.TagDocumentTitle, file.Title),
+                new TagValue(NotifyConstants.TagDocumentUrl, _baseCommonLinkUtility.GetFullAbsolutePath(documentUrl)),
+                new TagValue(NotifyConstants.TagMessage, message.HtmlEncode())
+                );
+        }
+    }
+
+    private static string GetAccessString(FileShare fileShare, CultureInfo cultureInfo)
+    {
+        return fileShare switch
+        {
+            FileShare.Read => FilesCommonResource.ResourceManager.GetString("AceStatusEnum_Read", cultureInfo),
+            FileShare.ReadWrite => FilesCommonResource.ResourceManager.GetString("AceStatusEnum_ReadWrite", cultureInfo),
+            FileShare.CustomFilter => FilesCommonResource.ResourceManager.GetString("AceStatusEnum_CustomFilter", cultureInfo),
+            FileShare.Review => FilesCommonResource.ResourceManager.GetString("AceStatusEnum_Review", cultureInfo),
+            FileShare.FillForms => FilesCommonResource.ResourceManager.GetString("AceStatusEnum_FillForms", cultureInfo),
+            FileShare.Comment => FilesCommonResource.ResourceManager.GetString("AceStatusEnum_Comment", cultureInfo),
+            _ => string.Empty,
+        };
+    }
 }