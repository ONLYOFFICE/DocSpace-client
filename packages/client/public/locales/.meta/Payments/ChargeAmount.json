--- conflicted
+++ resolved
@@ -1,16 +1,9 @@
 {
   "key_path": "ChargeAmount",
-<<<<<<< HEAD
-  "content": "An amount of <1>{{currencySymbol}}{{price}}</1> will be charged to your saved payment method.",
-  "content_en_sha1_hash": "cb5e4ee3a38a7bfe987d012e993474861700a31f",
-  "created_at": "2025-05-28T09:33:06.681Z",
-  "updated_at": "2025-06-08T12:02:32.818Z",
-=======
   "content": "An amount of <1>{{price}}</1> will be charged to your saved payment method.",
   "content_en_sha1_hash": "eabbae959a4d41e3b1036f35087858213ca741e2",
   "created_at": "2025-06-26T08:14:48.345Z",
   "updated_at": "2025-06-26T19:00:37.304Z",
->>>>>>> 0de93b01
   "comment": {
     "text": "This translation key is used to display a message indicating the charge amount that will be applied to a saved payment method. It appears in a UI element likely related to updating a plan or subscription, where the user's current balance and any applicable charges are shown. The {{price}} placeholder value should be replaced with the actual formatted price amount.",
     "is_auto": true,
