--- conflicted
+++ resolved
@@ -3,11 +3,7 @@
   "content": "Documents",
   "content_en_sha1_hash": "687c82861c956e47456186f6522cfc8dbadb8ef6",
   "created_at": "2025-05-19T21:30:46.695Z",
-<<<<<<< HEAD
-  "updated_at": "2025-06-30T12:20:31.122Z",
-=======
   "updated_at": "2025-07-10T11:11:06.757Z",
->>>>>>> 4378f47c
   "comment": {
     "text": "This translation key is used to display the text \"Documents\" in a button within a file management component. It appears as part of a link that navigates to a personal section of documents, and its purpose is to provide a clear label for users.",
     "is_auto": true,
@@ -16,13 +12,13 @@
   "usage": [
     {
       "file_path": "/packages/client/src/components/EmptyContainer/RootFolderContainer.js",
-      "line_number": 220,
+      "line_number": 218,
       "context": "iconName={PersonSvgUrl}\n isFill\n />\n <Link onClick={onGoToPersonal} {...linkStyles}>\n {t(\"Files:GoToSection\", {\n sectionName: t(\"Common:MyFilesSection\"),\n })}\n </Link>\n </div>\n );",
       "module": "/packages/client"
     },
     {
       "file_path": "/packages/client/src/components/EmptyContainer/RootFolderContainer.js",
-      "line_number": 220,
+      "line_number": 218,
       "context": "iconName={PersonSvgUrl}\n isFill\n />\n <Link onClick={onGoToPersonal} {...linkStyles}>\n {t(\"Files:GoToSection\", {\n sectionName: t(\"Common:MyFilesSection\"),\n })}\n </Link>\n </div>\n );",
       "module": "/packages/client"
     },
@@ -46,68 +42,38 @@
     },
     {
       "file_path": "/packages/client/src/components/dialogs/ChangeUserTypeDialog/index.tsx",
-      "line_number": 111,
+      "line_number": 118,
       "context": "const isSingleUser = userNames.length === 1;\n const translationValues = {\n userName: isSingleUser ? userNames[0] : undefined,\n membersSection: t(\"Common:Members\"),\n documentsSection: t(\"Common:MyFilesSection\"),\n productName: t(\"Common:ProductName\"),\n secondType,\n };\n const translationKey = getChangeTypeKey(\n toType,",
       "module": "/packages/client"
     },
     {
-      "file_path": "/packages/client/src/components/dialogs/ChangeUserTypeDialog/index.tsx",
-      "line_number": 111,
-      "context": "const isSingleUser = userNames.length === 1;\n const translationValues = {\n userName: isSingleUser ? userNames[0] : undefined,\n membersSection: t(\"Common:Members\"),\n documentsSection: t(\"Common:MyFilesSection\"),\n productName: t(\"Common:ProductName\"),\n secondType,\n };\n const translationKey = getChangeTypeKey(\n toType,",
-      "module": "/packages/client"
-    },
-    {
-      "file_path": "/packages/client/src/components/dialogs/ChangeUserTypeDialog/index.tsx",
-      "line_number": 111,
-      "context": "const isSingleUser = userNames.length === 1;\n const translationValues = {\n userName: isSingleUser ? userNames[0] : undefined,\n membersSection: t(\"Common:Members\"),\n documentsSection: t(\"Common:MyFilesSection\"),\n productName: t(\"Common:ProductName\"),\n secondType,\n };\n const translationKey = getChangeTypeKey(\n toType,",
-      "module": "/packages/client"
-    },
-    {
-      "file_path": "/packages/client/src/components/dialogs/ConvertDialog/index.js",
-      "line_number": 100,
-      "context": "const convertSingleFile = !!convertItem;\n const sortedFolder = isRecentFolder || isFavoritesFolder || isShareFolder;\n \n if (convertSingleFile && sortedFolder) {\n rootFolderTitle = isShareFolder\n ? t(\"Common:MyFilesSection\")\n : rootFoldersTitles[convertItem.rootFolderType]?.title;\n }\n \n const [hideMessage, setHideMessage] = useState(false);\n const [selectedOptionType, setSelectedOptionType] = useState(",
-      "module": "/packages/client"
-    },
-    {
       "file_path": "/packages/client/src/components/dialogs/DeleteProfileEverDialog/sub-components/BodyComponent.tsx",
-      "line_number": 61,
+      "line_number": 60,
       "context": "users,\n onlyOneUser,\n onlyGuests,\n }: BodyComponentProps) => {\n const warningMessageMyDocuments = t(\"UserFilesRemovalScope\", {\n sectionNameFirst: t(\"Common:MyFilesSection\"),\n sectionNameSecond: t(\"Common:TrashSection\"),\n });\n \n const warningMessageReassign = onlyGuests ? (\n t(\"DeleteReqassignDescriptionGuest\", {",
       "module": "/packages/client"
     },
     {
       "file_path": "/packages/client/src/components/dialogs/DeleteProfileEverDialog/sub-components/BodyComponent.tsx",
-      "line_number": 61,
+      "line_number": 60,
       "context": "users,\n onlyOneUser,\n onlyGuests,\n }: BodyComponentProps) => {\n const warningMessageMyDocuments = t(\"UserFilesRemovalScope\", {\n sectionNameFirst: t(\"Common:MyFilesSection\"),\n sectionNameSecond: t(\"Common:TrashSection\"),\n });\n \n const warningMessageReassign = onlyGuests ? (\n t(\"DeleteReqassignDescriptionGuest\", {",
       "module": "/packages/client"
     },
     {
-      "file_path": "/packages/client/src/components/dialogs/EmptyTrashDialog/index.js",
-      "line_number": 54,
-      "context": "const onClose = () => setEmptyTrashDialogVisible(false);\n \n const sectionName = isArchiveFolder\n ? t(\"Common:Archive\")\n : isPersonalReadOnly\n ? t(\"Common:MyFilesSection\")\n : t(\"Common:TrashSection\");\n \n const onEmptyTrash = () => {\n onClose();",
-      "module": "/packages/client"
-    },
-    {
       "file_path": "/packages/client/src/components/dialogs/ReducedRightsDialog/index.tsx",
-      "line_number": 61,
-      "context": "<StyledText>\n <Trans\n t={t}\n ns=\"Files\"\n i18nKey=\"PersonalContentRemovalNotice\"\n values={{ sectionName: t(\"Common:MyFilesSection\") }}\n components={{ 1: <span style={{ fontWeight: 600 }} /> }}\n />\n </StyledText>\n <StyledText>\n {t(\"Common:ForQuestionsContactPortalAdmin\", {",
-      "module": "/packages/client"
-    },
-    {
-      "file_path": "/packages/client/src/components/dialogs/ReducedRightsDialog/index.tsx",
-      "line_number": 61,
-      "context": "<StyledText>\n <Trans\n t={t}\n ns=\"Files\"\n i18nKey=\"PersonalContentRemovalNotice\"\n values={{ sectionName: t(\"Common:MyFilesSection\") }}\n components={{ 1: <span style={{ fontWeight: 600 }} /> }}\n />\n </StyledText>\n <StyledText>\n {t(\"Common:ForQuestionsContactPortalAdmin\", {",
+      "line_number": 84,
+      "context": "scale\n />\n <Button\n key=\"RedirectButton\"\n label={t(\"Files:GoToSection\", {\n sectionName: t(\"Common:MyFilesSection\"),\n })}\n size={ButtonSize.normal}\n onClick={onRedirect}\n scale\n />",
       "module": "/packages/client"
     },
     {
       "file_path": "/packages/client/src/helpers/toast-helpers.tsx",
       "line_number": 46,
-      "context": "const toastMessage = (\n <Trans\n t={t as TFunction}\n i18nKey=\"FileExportDestination\"\n ns=\"Files\"\n values={{ fileName, sectionName: t(\"Common:MyFilesSection\") }}\n components={{\n 1: (\n <Link\n tag=\"a\"\n href={fileUrl}",
+      "context": "const toastMessage = (\n <Trans\n t={t}\n i18nKey=\"FileExportDestination\"\n ns=\"Files\"\n values={{ fileName, sectionName: t(\"Common:MyFilesSection\") }}\n components={{\n 1: (\n <ColorTheme\n tag=\"a\"\n themeId={ThemeId.Link}",
       "module": "/packages/client"
     },
     {
       "file_path": "/packages/client/src/pages/Home/InfoPanel/Body/views/History/useFeedTranslation.tsx",
-      "line_number": 303,
-      "context": "return t(\"InfoPanel:RoomFromArchiveRestore\", {\n sectionName: t(\"Common:Archive\"),\n });\n case FeedActionKeys.RoomIndexExportSaved:\n return t(\"InfoPanel:RoomIndexExportLocation\", {\n sectionName: t(\"Common:MyFilesSection\"),\n });\n case FeedActionKeys.FormSubmit:\n return t(\"InfoPanel:FilledOutForm\");\n case FeedActionKeys.FormOpenedForFilling:\n return t(\"InfoPanel:StartedFillingItOut\");",
+      "line_number": 290,
+      "context": "return t(\"InfoPanel:RoomArchived\");\n case \"RoomUnarchived\":\n return t(\"InfoPanel:RoomUnarchived\");\n case \"RoomIndexExportSaved\":\n return t(\"InfoPanel:RoomIndexExportLocation\", {\n sectionName: t(\"Common:MyFilesSection\"),\n });\n case \"FormSubmit\":\n return t(\"InfoPanel:FilledOutForm\");\n case \"FormOpenedForFilling\":\n return t(\"InfoPanel:StartedFillingItOut\");",
       "module": "/packages/client"
     },
     {
@@ -142,7 +108,7 @@
     },
     {
       "file_path": "/packages/client/src/pages/PortalSettings/categories/storage-management/sub-components/MobileQuotas.js",
-      "line_number": 61,
+      "line_number": 60,
       "context": "title={t(\"QuotaPerUser\")}\n onClickLink={onClickLink}\n url=\"/portal-settings/management/disk-space/quota-per-user\"\n subtitle={t(\"UserDefaultQuotaDescription\", {\n productName: t(\"Common:ProductName\"),\n sectionName: t(\"Common:MyFilesSection\"),\n })}\n isDisabled={isDisabled}\n />\n </StyledBaseQuotaComponent>\n );",
       "module": "/packages/client"
     },
@@ -153,18 +119,6 @@
       "module": "/packages/client"
     },
     {
-      "file_path": "/packages/client/src/store/ContextOptionsStore.js",
-      "line_number": 1467,
-      "context": "},\n {\n id: \"header_option_empty-section\",\n key: \"empty-section\",\n label: t(\"Files:EmptySection\", {\n sectionName: t(\"Common:MyFilesSection\"),\n }),\n onClick: this.onEmptyPersonalAction,\n icon: ClearTrashReactSvgUrl,\n disabled: false,\n },",
-      "module": "/packages/client"
-    },
-    {
-      "file_path": "/packages/client/src/store/TreeFoldersStore.js",
-      "line_number": 67,
-      "context": "const treeFolders = await getFoldersTree();\n \n treeFolders.forEach((folder) => {\n switch (folder.rootFolderType) {\n case FolderType.USER:\n folder.title = i18n.t(\"Common:MyFilesSection\");\n break;\n case FolderType.Rooms:\n folder.title = i18n.t(\"Common:Rooms\");\n break;\n case FolderType.Archive:",
-      "module": "/packages/client"
-    },
-    {
       "file_path": "/packages/shared/components/guidance/configs/form-filling.ts",
       "line_number": 90,
       "context": "{\n id: 5,\n header: t(\"FormFillingTipsDialog:HeaderUploading\"),\n description: t(\"FormFillingTipsDialog:DescriptionUploading\", {\n productName: t(\"Common:ProductName\"),\n sectionName: t(\"Common:MyFilesSection\"),\n }),\n key: \"form-filling-uploading\",\n placement: \"side\",\n position: [\n {",
@@ -172,13 +126,13 @@
     },
     {
       "file_path": "/packages/shared/utils/common.ts",
-      "line_number": 1250,
+      "line_number": 1246,
       "context": "t: TTranslation,\n ) => {\n if (isPortalAdmin)\n return t(\"Common:RolePortalAdminDescription\", {\n productName: t(\"Common:ProductName\"),\n sectionName: t(\"Common:MyFilesSection\"),\n });\n \n if (isRoomAdmin)\n return t(\"Common:RoleRoomAdminDescription\", {\n sectionName: t(\"Common:MyFilesSection\"),",
       "module": "/packages/shared"
     },
     {
       "file_path": "/packages/shared/utils/common.ts",
-      "line_number": 1250,
+      "line_number": 1246,
       "context": "t: TTranslation,\n ) => {\n if (isPortalAdmin)\n return t(\"Common:RolePortalAdminDescription\", {\n productName: t(\"Common:ProductName\"),\n sectionName: t(\"Common:MyFilesSection\"),\n });\n \n if (isRoomAdmin)\n return t(\"Common:RoleRoomAdminDescription\", {\n sectionName: t(\"Common:MyFilesSection\"),",
       "module": "/packages/shared"
     },
