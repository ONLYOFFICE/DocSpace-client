import React from "react";
import { Navigate } from "react-router-dom";
import loadable from "@loadable/component";

import PrivateRoute from "@docspace/common/components/PrivateRoute";
import PublicRoute from "@docspace/common/components/PublicRoute";
import ErrorBoundary from "@docspace/common/components/ErrorBoundary";

import Error404 from "SRC_DIR/pages/Errors/404";
import FilesView from "SRC_DIR/pages/Home/View/Files";
import AccountsView from "SRC_DIR/pages/Home/View/Accounts";
import SettingsView from "SRC_DIR/pages/Home/View/Settings";
import Dashboard from "SRC_DIR/pages/Home/Dashboard";

import { generalRoutes } from "./general";

const Client = loadable(() => import("../Client"));

const Home = loadable(() => import("../pages/Home"));

const FormGallery = loadable(() => import("../pages/FormGallery"));
const About = loadable(() => import("../pages/About"));
const Wizard = loadable(() => import("../pages/Wizard"));
const PreparationPortal = loadable(() => import("../pages/PreparationPortal"));
const PortalUnavailable = loadable(() => import("../pages/PortalUnavailable"));
const ErrorUnavailable = loadable(() => import("../pages/Errors/Unavailable"));
const Error401 = loadable(() => import("client/Error401"));

const ClientRoutes = [
  {
    path: "/",
    element: (
      <PrivateRoute>
        <ErrorBoundary>
          <Client />
        </ErrorBoundary>
      </PrivateRoute>
    ),
    errorElement: <Error404 />,
    children: [
      {
        path: "/",
        element: <Home />,
        children: [
          {
            index: true,
            element: (
              <PrivateRoute>
                <Navigate to="/rooms/shared" replace />
              </PrivateRoute>
            ),
          },
          {
            path: "rooms",
            element: (
              <PrivateRoute>
                <Navigate to="/rooms/shared" replace />
              </PrivateRoute>
            ),
          },
          {
            path: "archived",
            element: (
              <PrivateRoute>
                <Navigate to="/rooms/archived" replace />
              </PrivateRoute>
            ),
          },
          {
            path: "rooms/personal",
            element: (
              <PrivateRoute restricted withManager withCollaborator>
                <FilesView />
              </PrivateRoute>
            ),
          },
          {
            path: "rooms/personal/filter",
            element: (
              <PrivateRoute restricted withManager withCollaborator>
                <FilesView />
              </PrivateRoute>
            ),
          },
          {
            path: "files/trash",
            element: (
              <PrivateRoute restricted withManager withCollaborator>
                <FilesView />
              </PrivateRoute>
            ),
          },
          {
            path: "files/trash/filter",
            element: (
              <PrivateRoute restricted withManager withCollaborator>
                <FilesView />
              </PrivateRoute>
            ),
          },
          {
            path: "rooms/shared",
            element: (
              <PrivateRoute>
                <FilesView />
              </PrivateRoute>
            ),
          },
          {
            path: "rooms/shared/filter",
            element: (
              <PrivateRoute>
                <FilesView />
              </PrivateRoute>
            ),
          },
          {
            path: "rooms/shared/:room",
            element: (
              <PrivateRoute>
                <FilesView />
              </PrivateRoute>
            ),
          },
          {
            path: "rooms/shared/:room/filter",
            element: (
              <PrivateRoute>
                <FilesView />
              </PrivateRoute>
            ),
          },
          {
<<<<<<< HEAD
            path: "rooms/shared/:room/dashboard",
            element: (
              <PrivateRoute>
                <Dashboard />
              </PrivateRoute>
            ),
          },
          {
            path: "rooms/shared/:room/dashboard/filter",
            element: (
              <PrivateRoute>
                <Dashboard />
              </PrivateRoute>
            ),
          },
          {
=======
>>>>>>> 03d929be
            path: "rooms/archived",
            element: (
              <PrivateRoute>
                <FilesView />
              </PrivateRoute>
            ),
          },
          {
            path: "rooms/archived/filter",
            element: (
              <PrivateRoute>
                <FilesView />
              </PrivateRoute>
            ),
          },
          {
            path: "rooms/archived/:room",
            element: (
              <PrivateRoute>
                <FilesView />
              </PrivateRoute>
            ),
          },
          {
            path: "rooms/archived/:room/filter",
            element: (
              <PrivateRoute>
                <FilesView />
              </PrivateRoute>
            ),
          },
          {
            path: "products/files",
            element: (
              <PrivateRoute>
                <FilesView />
              </PrivateRoute>
            ),
          },
          {
            path: "accounts",
            element: (
              <PrivateRoute restricted withManager>
                <Navigate to="/accounts/filter" replace />
              </PrivateRoute>
            ),
          },
          {
            path: "accounts/filter",
            element: (
              <PrivateRoute restricted withManager>
                <AccountsView />
              </PrivateRoute>
            ),
          },
          {
            path: "settings",
            element: (
              <PrivateRoute withCollaborator restricted>
                <Navigate to="/settings/common" replace />
              </PrivateRoute>
            ),
          },
          {
            path: "settings/common",
            element: (
              <PrivateRoute withCollaborator restricted>
                <SettingsView />
              </PrivateRoute>
            ),
          },
          {
            path: "settings/admin",
            element: (
              <PrivateRoute withCollaborator restricted>
                <SettingsView />
              </PrivateRoute>
            ),
          },
        ],
      },

      ...generalRoutes,
    ],
  },
  {
    path: "/Products/Files/",
    caseSensitive: true,
    element: <Navigate to="/rooms/shared" replace />,
  },
  {
    path: "/form-gallery/:folderId",
    element: (
      <PrivateRoute>
        <ErrorBoundary>
          <FormGallery />
        </ErrorBoundary>
      </PrivateRoute>
    ),
  },
  {
    path: "/wizard",
    element: (
      <PublicRoute>
        <ErrorBoundary>
          <Wizard />
        </ErrorBoundary>
      </PublicRoute>
    ),
  },
  {
    path: "/about",
    element: (
      <PrivateRoute>
        <ErrorBoundary>
          <About />
        </ErrorBoundary>
      </PrivateRoute>
    ),
  },
  {
    path: "/portal-unavailable",
    element: (
      <PrivateRoute>
        <ErrorBoundary>
          <PortalUnavailable />
        </ErrorBoundary>
      </PrivateRoute>
    ),
  },
  {
    path: "/unavailable",
    element: (
      <PrivateRoute>
        <ErrorBoundary>
          <ErrorUnavailable />
        </ErrorBoundary>
      </PrivateRoute>
    ),
  },
  {
    path: "/preparation-portal",
    element: (
      <PublicRoute>
        <ErrorBoundary>
          <PreparationPortal />
        </ErrorBoundary>
      </PublicRoute>
    ),
  },
  {
    path: "/error401",
    element: (
      <PrivateRoute>
        <ErrorBoundary>
          <Error401 />
        </ErrorBoundary>
      </PrivateRoute>
    ),
  },
];

export default ClientRoutes;<|MERGE_RESOLUTION|>--- conflicted
+++ resolved
@@ -131,7 +131,6 @@
             ),
           },
           {
-<<<<<<< HEAD
             path: "rooms/shared/:room/dashboard",
             element: (
               <PrivateRoute>
@@ -148,8 +147,6 @@
             ),
           },
           {
-=======
->>>>>>> 03d929be
             path: "rooms/archived",
             element: (
               <PrivateRoute>
