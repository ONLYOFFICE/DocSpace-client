--- conflicted
+++ resolved
@@ -3,11 +3,7 @@
   "content": "Manage links",
   "content_en_sha1_hash": "e5e6400f20a7240845599cb3f3ae314adf5c03bd",
   "created_at": "2025-08-26T11:14:58.297Z",
-<<<<<<< HEAD
-  "updated_at": "2025-08-29T14:33:38.369Z",
-=======
   "updated_at": "2025-09-01T11:05:24.393Z",
->>>>>>> b75318d3
   "comment": {
     "text": "This key is used for a button label that allows users to manage links. It appears as part of a list of options, likely within a settings or sharing context. Translators should ensure the meaning accurately reflects link management functionality.",
     "is_auto": true,
@@ -16,13 +12,8 @@
   "usage": [
     {
       "file_path": "/packages/client/src/store/ContextOptionsStore.js",
-<<<<<<< HEAD
-      "line_number": 1935,
-      "context": "disabled: !item.canShare,\n },\n {\n id: \"option_manage-links\",\n key: \"manage-links\",\n label: t(\"Common:ManageLinks\"),\n icon: SettingsReactSvgUrl,\n onClick: () => this.onClickShare(item),\n disabled: !item.canShare,\n },\n {",
-=======
       "line_number": 1967,
       "context": "disabled: !item.canShare,\n },\n {\n id: \"option_manage-links\",\n key: \"manage-links\",\n label: t(\"Common:ManageLinks\"),\n icon: SettingsReactSvgUrl,\n onClick: () => this.onClickShare(item),\n disabled: !item.canShare,\n },\n ...versionActions,",
->>>>>>> b75318d3
       "module": "/packages/client"
     }
   ],
