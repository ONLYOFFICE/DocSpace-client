--- conflicted
+++ resolved
@@ -678,132 +678,4 @@
       },
     ],
   },
-<<<<<<< HEAD
-=======
-];
-
-/**
-* Array for generation full settings tree, old structure.
-param title is unused
-param link also used as translation key
-*/
-export const settingsTreeFull = [
-  {
-    title: "Common",
-    key: "0",
-    icon: SettingsReactSvgUrl,
-    link: "common",
-    children: [
-      {
-        title: "Customization",
-        key: "0-0",
-        icon: "",
-        link: "customization",
-      },
-      {
-        title: "Modules & tools",
-        key: "0-1",
-        icon: "",
-        link: "modules-and-tools",
-      },
-      {
-        title: "White label",
-        key: "0-2",
-        icon: "",
-        link: "white-label",
-      },
-    ],
-  },
-  {
-    title: "Security",
-    key: "1",
-    icon: SettingsReactSvgUrl,
-    link: "security",
-    children: [
-      {
-        title: "Portal Access",
-        key: "1-0",
-        icon: "",
-        link: "portal-access",
-      },
-      {
-        title: "Access Rights",
-        key: "1-1",
-        icon: "",
-        link: "access-rights",
-      },
-      {
-        title: "Login History",
-        key: "1-2",
-        icon: "",
-        link: "login-history",
-      },
-      {
-        title: "Audit Trail",
-        key: "1-3",
-        icon: "",
-        link: "audit-trail",
-      },
-    ],
-  },
-  {
-    title: "Data Management",
-    key: "2",
-    icon: SettingsReactSvgUrl,
-    link: "data-management",
-    children: [
-      {
-        title: "Migration",
-        key: "2-0",
-        icon: "",
-        link: "migration",
-      },
-      {
-        title: "Backup",
-        key: "2-1",
-        icon: "",
-        link: "backup",
-      },
-      {
-        title: "Portal Deactivation/Deletion",
-        key: "2-2",
-        icon: "",
-        link: "portal-deactivation-deletion",
-      },
-    ],
-  },
-  {
-    title: "Integration",
-    key: "3",
-    icon: SettingsReactSvgUrl,
-    link: "integration",
-    children: [
-      {
-        title: "Third-Party Services",
-        key: "3-0",
-        icon: "",
-        link: "third-party-services",
-      },
-
-      {
-        title: "SMTP Settings",
-        key: "3-1",
-        icon: "",
-        link: "smtp-settings",
-      },
-      {
-        title: "AI Settings",
-        key: "3-2",
-        icon: "",
-        link: "ai-settings",
-      },
-    ],
-  },
-  {
-    title: "Statistics",
-    key: "4",
-    icon: SettingsReactSvgUrl,
-    link: "statistics",
-  },
->>>>>>> bc07bb20
 ];