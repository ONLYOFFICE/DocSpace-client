--- conflicted
+++ resolved
@@ -1,48 +1,45 @@
-// (c) Copyright Ascensio System SIA 2010-2022
-//
-// This program is a free software product.
-// You can redistribute it and/or modify it under the terms
-// of the GNU Affero General Public License (AGPL) version 3 as published by the Free Software
-// Foundation. In accordance with Section 7(a) of the GNU AGPL its Section 15 shall be amended
-// to the effect that Ascensio System SIA expressly excludes the warranty of non-infringement of
-// any third-party rights.
-//
-// This program is distributed WITHOUT ANY WARRANTY, without even the implied warranty
-// of MERCHANTABILITY or FITNESS FOR A PARTICULAR  PURPOSE. For details, see
-// the GNU AGPL at: http://www.gnu.org/licenses/agpl-3.0.html
-//
-// You can contact Ascensio System SIA at Lubanas st. 125a-25, Riga, Latvia, EU, LV-1021.
-//
-// The  interactive user interfaces in modified source and object code versions of the Program must
-// display Appropriate Legal Notices, as required under Section 5 of the GNU AGPL version 3.
-//
-// Pursuant to Section 7(b) of the License you must retain the original Product logo when
-// distributing the program. Pursuant to Section 7(e) we decline to grant you any rights under
-// trademark law for use of our trademarks.
-//
-// All the Product's GUI elements, including illustrations and icon sets, as well as technical writing
-// content are licensed under the terms of the Creative Commons Attribution-ShareAlike 4.0
-// International. See the License terms at http://creativecommons.org/licenses/by-sa/4.0/legalcode
-
-namespace ASC.Files.Core.Security;
-
-[Scope]
-public interface ISecurityDao<T>
-{
-    Task SetShareAsync(FileShareRecord r);
-    IAsyncEnumerable<FileShareRecord> GetShareForEntryIdsAsync(Guid subject, IEnumerable<string> roomIds);
-    IAsyncEnumerable<FileShareRecord> GetSharesAsync(IEnumerable<Guid> subjects);
-    Task<IEnumerable<FileShareRecord>> GetSharesAsync(FileEntry<T> entry, IEnumerable<Guid> subjects = null);
-    Task RemoveSubjectAsync(Guid subject);
-    IAsyncEnumerable<FileShareRecord> GetPureShareRecordsAsync(IEnumerable<FileEntry<T>> entries);
-    IAsyncEnumerable<FileShareRecord> GetPureShareRecordsAsync(FileEntry<T> entry);
-    Task DeleteShareRecordsAsync(IEnumerable<FileShareRecord> records);
-    Task<bool> IsSharedAsync(T entryId, FileEntryType type);
-<<<<<<< HEAD
-    IAsyncEnumerable<FileShareRecord> GetPureSharesAsync(FileEntry<T> entry, ShareFilterType filterType, EmployeeActivationStatus? status, int offset = 0, int count = -1);
-    IAsyncEnumerable<FileShareRecord> GetPureSharesAsync(FileEntry<T> entry, IEnumerable<Guid> subjects);
-    IAsyncEnumerable<UserWithShared> GetUsersWithSharedAsync(FileEntry<T> entry, string text, EmployeeStatus? employeeStatus, EmployeeActivationStatus? activationStatus, bool excludeShared, int offset = 0, int count = -1);
-    Task<int> GetPureSharesCountAsync(FileEntry<T> entry, ShareFilterType filterType, EmployeeActivationStatus? status);
-=======
->>>>>>> 68f58e04
-}
+// (c) Copyright Ascensio System SIA 2010-2022
+//
+// This program is a free software product.
+// You can redistribute it and/or modify it under the terms
+// of the GNU Affero General Public License (AGPL) version 3 as published by the Free Software
+// Foundation. In accordance with Section 7(a) of the GNU AGPL its Section 15 shall be amended
+// to the effect that Ascensio System SIA expressly excludes the warranty of non-infringement of
+// any third-party rights.
+//
+// This program is distributed WITHOUT ANY WARRANTY, without even the implied warranty
+// of MERCHANTABILITY or FITNESS FOR A PARTICULAR  PURPOSE. For details, see
+// the GNU AGPL at: http://www.gnu.org/licenses/agpl-3.0.html
+//
+// You can contact Ascensio System SIA at Lubanas st. 125a-25, Riga, Latvia, EU, LV-1021.
+//
+// The  interactive user interfaces in modified source and object code versions of the Program must
+// display Appropriate Legal Notices, as required under Section 5 of the GNU AGPL version 3.
+//
+// Pursuant to Section 7(b) of the License you must retain the original Product logo when
+// distributing the program. Pursuant to Section 7(e) we decline to grant you any rights under
+// trademark law for use of our trademarks.
+//
+// All the Product's GUI elements, including illustrations and icon sets, as well as technical writing
+// content are licensed under the terms of the Creative Commons Attribution-ShareAlike 4.0
+// International. See the License terms at http://creativecommons.org/licenses/by-sa/4.0/legalcode
+
+namespace ASC.Files.Core.Security;
+
+[Scope]
+public interface ISecurityDao<T>
+{
+    Task SetShareAsync(FileShareRecord r);
+    IAsyncEnumerable<FileShareRecord> GetShareForEntryIdsAsync(Guid subject, IEnumerable<string> roomIds);
+    IAsyncEnumerable<FileShareRecord> GetSharesAsync(IEnumerable<Guid> subjects);
+    Task<IEnumerable<FileShareRecord>> GetSharesAsync(FileEntry<T> entry, IEnumerable<Guid> subjects = null);
+    Task RemoveSubjectAsync(Guid subject);
+    IAsyncEnumerable<FileShareRecord> GetPureShareRecordsAsync(IEnumerable<FileEntry<T>> entries);
+    IAsyncEnumerable<FileShareRecord> GetPureShareRecordsAsync(FileEntry<T> entry);
+    Task DeleteShareRecordsAsync(IEnumerable<FileShareRecord> records);
+    Task<bool> IsSharedAsync(T entryId, FileEntryType type);
+    IAsyncEnumerable<FileShareRecord> GetPureSharesAsync(FileEntry<T> entry, ShareFilterType filterType, EmployeeActivationStatus? status, int offset = 0, int count = -1);
+    IAsyncEnumerable<FileShareRecord> GetPureSharesAsync(FileEntry<T> entry, IEnumerable<Guid> subjects);
+    IAsyncEnumerable<UserWithShared> GetUsersWithSharedAsync(FileEntry<T> entry, string text, EmployeeStatus? employeeStatus, EmployeeActivationStatus? activationStatus, bool excludeShared, int offset = 0, int count = -1);
+    Task<int> GetPureSharesCountAsync(FileEntry<T> entry, ShareFilterType filterType, EmployeeActivationStatus? status);
+}