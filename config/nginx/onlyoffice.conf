--- conflicted
+++ resolved
@@ -1,302 +1,294 @@
-map $http_host $this_host {
-  "" $host;
-  default $http_host;
-}
-
-map $http_x_forwarded_proto $the_scheme {
-  default $http_x_forwarded_proto;
-  "" $scheme;
-}
-
-map $http_x_forwarded_host $the_host {
-  default $http_x_forwarded_host;
-  "" $this_host;
-}
-
-map $uri $basename {
-    ~/(?<captured_basename>[^/]*)$ $captured_basename;
-}
-
-map $request_uri $header_x_frame_options {
-  ~*^/(favicon\.ico|products\/files\/share|products\/files\/saveas|products\/files\/filechoice|products\/files\/doceditor|thirdparty\/plugin) "";
-  default "SAMEORIGIN";
-}
-
-map $request_uri $cache_control {
-<<<<<<< HEAD
-  default "no-cache, no-store, must-revalidate";
-  ~*\/(storage\/room_logos\/root\/|storage\/userPhotos\/root\/) "public, max-age=3153600";
-  ~*\/(api\/2\.0.*|storage|login\.ashx|products\/.+\/httphandlers\/filehandler\.ashx|ChunkedUploader.ashx|ThirdPartyAppHandler|apisystem|sh|remoteEntry\.js|debuginfo\.md) "no-cache, no-store, must-revalidate";
-  ~*\/(locales.*\.json) "public, no-transform";
-  ~*\.(ogg|ogv|svg|svgz|eot|otf|woff|woff2|mp4|ttf|rss|atom|jpg|jpeg|gif|png|ico|zip|tgz|gz|rar|bz2|doc|xls|exe|ppt|tar|mid|midi|wav|bmp|rtf|md|css|js)$ "public, no-transform, max-age=0, s-maxage=3153600";
-=======
-  default "no-cache, no-store, no-transform";
-  ~*\/(filehandler\.ashx\?action=thumb)|\/(storage\/room_logos\/root\/|storage\/userPhotos\/root\/) "must-revalidate, no-transform, immutable, max-age=31536000";
-  ~*\/(api\/2\.0.*|storage|login\.ashx|filehandler\.ashx|ChunkedUploader.ashx|ThirdPartyAppHandler|apisystem|sh|remoteEntry\.js|debuginfo\.md|static\/scripts.*) "no-cache, no-store, no-transform";
-  ~*\/(images|favicon.ico.*)|\.(js|woff|woff2|css)|(locales.*\.json) "must-revalidate, no-transform, immutable, max-age=31536000";
->>>>>>> b39b2949
-}
-
-include /etc/nginx/includes/onlyoffice-*.conf;
-
-
-server {
-	listen       8092;
-
-	add_header X-Frame-Options $header_x_frame_options;
-	add_header Cache-Control $cache_control;
-	root $public_root;	
-	etag on;
-
-	large_client_header_buffers 4 16k;
-	client_max_body_size    4G;
-	set $X_REWRITER_URL $the_scheme://$the_host;
-
-	if ($http_x_rewriter_url != '') {
-			set $X_REWRITER_URL $http_x_rewriter_url ;
-	}
-	
-	gzip on;
-	gzip_types text/plain text/css application/json application/x-javascript text/xml application/xml application/xml+rss text/javascript application/javascript;
-
-	fastcgi_read_timeout    600;
-	fastcgi_send_timeout    600;
-	fastcgi_keep_conn on;
-	fastcgi_intercept_errors on;
-
-	include fastcgi_params;
-
-	fastcgi_param HTTP_X_REWRITER_URL $http_x_rewriter_url;
-	fastcgi_param SCRIPT_FILENAME $document_root$fastcgi_script_name;
-	fastcgi_param PATH_INFO "";
-		
-	location ~* ^/ds-vpath/ {
-		rewrite /ds-vpath/(.*) /$1  break;
-
-		proxy_pass http://172.18.0.4:80;
-		proxy_redirect     off;
-
-		client_max_body_size 100m;
-
-		proxy_http_version 1.1;
-		proxy_set_header Upgrade $http_upgrade;
-		proxy_set_header Connection "upgrade";
-
-		proxy_set_header Host $http_host;
-		proxy_set_header X-Real-IP $remote_addr;
-		proxy_set_header X-Forwarded-For $proxy_add_x_forwarded_for;
-		proxy_set_header X-Forwarded-Host $the_host/ds-vpath;
-		proxy_set_header X-Forwarded-Proto $the_scheme;
-
-	}
-	
-	location / {
-
-		proxy_pass http://127.0.0.1:5001;
-		location ~* /(manifest.json|sw.js|appIcon(.)*\.png|icon.svg|bg-error.png|favicon.ico|debuginfo.md) {
-			try_files /$basename /index.html =404;
-		}
-
-        location ~* /static/fonts/ {
-			try_files /fonts/$basename /index.html =404;
-		}
-
-		location ~* /static/offline/ {
-			try_files /offline/$basename /index.html =404;
-        }
-
-		location ~* /thirdparty/ {
-			try_files /thirdparty/third-party.html /index.html =404;
-        }
-
-		location ~* /static/locales/(?<content>[^/]+) {
-			try_files /locales/$content/$basename /index.html =404;
-        }
-
-		location ~* /static/scripts/ {
-			try_files /scripts/$basename /index.html =404;
-		}
-
-		location ~* /static/plugins/ {
-			try_files /plugins/$basename /index.html =404;
-		}
-
-		location ~* /static/images/(.*)$ {
-			try_files /images/$1 /index.html =404;
-		}
-
-	}
-	
-	location /doceditor {
-		
-		proxy_pass http://127.0.0.1:5013;
-		proxy_redirect off;
-		proxy_set_header Host $this_host;
-		proxy_set_header X-Real-IP  $remote_addr;
-		proxy_set_header X-Forwarded-For $remote_addr;
-		proxy_set_header X-REWRITER-URL $X_REWRITER_URL;
-		
-		proxy_http_version 1.1;
-		proxy_set_header Upgrade $http_upgrade;
-		proxy_set_header Connection "upgrade";
-
-		location ~* /static/images/(.*)$ {
-			try_files /images/$1 /index.html =404;
-		}
-
-		location ~* /static/fonts/ {
-			try_files /fonts/$basename /index.html =404;
-		}
-	}
-
-	location /login {
-
-		proxy_pass http://127.0.0.1:5011;
-		proxy_redirect off;
-		proxy_set_header Host $this_host;
-		proxy_set_header X-Real-IP  $remote_addr;
-		proxy_set_header X-Forwarded-For $remote_addr;
-		proxy_set_header X-REWRITER-URL $X_REWRITER_URL;
-		
-		proxy_http_version 1.1;
-		proxy_set_header Upgrade $http_upgrade;
-		proxy_set_header Connection "upgrade";
-
-		location ~* /static/images/(.*)$ {
-			try_files /images/$1 /index.html =404;
-		}
-
-		location ~* /static/fonts/ {
-			try_files /fonts/$basename /index.html =404;
-		}
-    }
-
-	location /sockjs-node {
-		proxy_set_header X-Real-IP  $remote_addr;
-		proxy_set_header X-Forwarded-For $remote_addr;
-		proxy_set_header Host $host;
-
-		proxy_pass http://127.0.0.1:5001; 
-
-		proxy_redirect off;
-
-		proxy_http_version 1.1;
-		proxy_set_header Upgrade $http_upgrade;
-		proxy_set_header Connection "upgrade";
-	}
-
-	location /api/2.0 {
-		location ~* /(files|privacyroom) {
-			 proxy_pass http://127.0.0.1:5007;
-			 proxy_set_header X-REWRITER-URL $X_REWRITER_URL;
-		}
-		
-		location ~* /(people|group) {
-			 proxy_pass http://127.0.0.1:5004;
-			 proxy_set_header X-REWRITER-URL $X_REWRITER_URL;
-		}
-
-		location ~* /(authentication|modules|portal|security|settings|smtpsettings|capabilities|thirdparty|encryption|feed) {
-			 proxy_pass http://127.0.0.1:5000;
-			 proxy_set_header X-REWRITER-URL $X_REWRITER_URL;
-			  
-			 location ~* portal/(.*)(backup|restore)(.*) {
-				 rewrite (.*)/portal/(.*) $1/backup/$2  break;
-				 proxy_redirect     off;
-				 proxy_pass http://127.0.0.1:5012;
-				 proxy_set_header X-REWRITER-URL $X_REWRITER_URL;
-			}
-
-			location ~* authentication/register(.*) {
-				 rewrite (.*)/authentication/register(.*) $1/people/register$2  break;
-				 proxy_redirect     off;
-				 proxy_pass http://127.0.0.1:5004;
-				 proxy_set_header X-REWRITER-URL $X_REWRITER_URL;
-			}
-		}
-
-		location ~* /backup {
-			 proxy_pass http://127.0.0.1:5012;
-			 proxy_set_header X-REWRITER-URL $X_REWRITER_URL;
-		}
-
-		location ~* /plugins {
-			 proxy_pass http://127.0.0.1:5014;
-			 proxy_set_header X-REWRITER-URL $X_REWRITER_URL;
-		}
-		
-		location ~* /migration {
-			 proxy_pass http://127.0.0.1:5034;
-			 proxy_set_header X-REWRITER-URL $X_REWRITER_URL;
-		}
-    }
-
-	location /sso {
-		rewrite sso/(.*) /$1  break;
-		proxy_pass http://127.0.0.1:9834;
-		proxy_set_header X-REWRITER-URL $X_REWRITER_URL;
-	}
-	location ~* /(ssologin.ashx|login.ashx|storage) {
-		proxy_pass http://127.0.0.1:5003;
-		proxy_set_header X-REWRITER-URL $X_REWRITER_URL;
-	}
-
-	location /socket.io/ {
-		proxy_pass http://127.0.0.1:9899;
-		proxy_redirect off;
-		
-		proxy_http_version 1.1;
-		
-		proxy_set_header Upgrade $http_upgrade;
-		proxy_set_header Connection "upgrade";
-		
-		proxy_set_header Host $host;
-		proxy_set_header X-Real-IP $remote_addr;
-		proxy_set_header X-Forwarded-For $remote_addr;
-	}
-
-	location /backupFileUpload.ashx {
-		proxy_pass http://127.0.0.1:5012;
-		proxy_set_header X-REWRITER-URL $X_REWRITER_URL;
-	}	
-	
-	location /logoUploader.ashx {
-		proxy_pass http://127.0.0.1:5000;
-		proxy_set_header X-REWRITER-URL $X_REWRITER_URL;
-	}	
-	
-	location /ThirdPartyApp {
-		proxy_pass http://127.0.0.1:5007;
-		proxy_set_header X-REWRITER-URL $X_REWRITER_URL;
-	}
-	
-		
-	location /filehandler.ashx {
-		proxy_pass http://127.0.0.1:5007;
-		proxy_set_header X-REWRITER-URL $X_REWRITER_URL;
-	}
-	
-
-	location /ChunkedUploader.ashx {
-		proxy_pass http://127.0.0.1:5007;
-		proxy_set_header X-REWRITER-URL $X_REWRITER_URL;
-	}
-		
-	location /apisystem {
-		rewrite apisystem/(.*) /$1  break;
-		proxy_pass http://127.0.0.1:5010;
-		proxy_set_header X-REWRITER-URL $X_REWRITER_URL;
-	}
-	
-	location /apicache {
-		rewrite apicache/(.*) /$1  break;
-		proxy_pass http://127.0.0.1:5100;
-		proxy_set_header X-REWRITER-URL $X_REWRITER_URL;
-	}
-	
-	location /sh {
-		rewrite sh/(.*) /$1  break;
-		proxy_pass http://127.0.0.1:9999;
-		proxy_set_header X-REWRITER-URL $X_REWRITER_URL;
-	}
-}
+map $http_host $this_host {
+  "" $host;
+  default $http_host;
+}
+
+map $http_x_forwarded_proto $the_scheme {
+  default $http_x_forwarded_proto;
+  "" $scheme;
+}
+
+map $http_x_forwarded_host $the_host {
+  default $http_x_forwarded_host;
+  "" $this_host;
+}
+
+map $uri $basename {
+    ~/(?<captured_basename>[^/]*)$ $captured_basename;
+}
+
+map $request_uri $header_x_frame_options {
+  ~*^/(favicon\.ico|products\/files\/share|products\/files\/saveas|products\/files\/filechoice|products\/files\/doceditor|thirdparty\/plugin) "";
+  default "SAMEORIGIN";
+}
+
+map $request_uri $cache_control {
+  default "no-cache, no-store, no-transform";
+  ~*\/(filehandler\.ashx\?action=thumb)|\/(storage\/room_logos\/root\/|storage\/userPhotos\/root\/) "must-revalidate, no-transform, immutable, max-age=31536000";
+  ~*\/(api\/2\.0.*|storage|login\.ashx|filehandler\.ashx|ChunkedUploader.ashx|ThirdPartyAppHandler|apisystem|sh|remoteEntry\.js|debuginfo\.md|static\/scripts.*) "no-cache, no-store, no-transform";
+  ~*\/(images|favicon.ico.*)|\.(js|woff|woff2|css)|(locales.*\.json) "must-revalidate, no-transform, immutable, max-age=31536000";
+}
+
+include /etc/nginx/includes/onlyoffice-*.conf;
+
+
+server {
+	listen       8092;
+
+	add_header X-Frame-Options $header_x_frame_options;
+	add_header Cache-Control $cache_control;
+	root $public_root;	
+	etag on;
+
+	large_client_header_buffers 4 16k;
+	client_max_body_size    4G;
+	set $X_REWRITER_URL $the_scheme://$the_host;
+
+	if ($http_x_rewriter_url != '') {
+			set $X_REWRITER_URL $http_x_rewriter_url ;
+	}
+	
+	gzip on;
+	gzip_types text/plain text/css application/json application/x-javascript text/xml application/xml application/xml+rss text/javascript application/javascript;
+
+	fastcgi_read_timeout    600;
+	fastcgi_send_timeout    600;
+	fastcgi_keep_conn on;
+	fastcgi_intercept_errors on;
+
+	include fastcgi_params;
+
+	fastcgi_param HTTP_X_REWRITER_URL $http_x_rewriter_url;
+	fastcgi_param SCRIPT_FILENAME $document_root$fastcgi_script_name;
+	fastcgi_param PATH_INFO "";
+		
+	location ~* ^/ds-vpath/ {
+		rewrite /ds-vpath/(.*) /$1  break;
+
+		proxy_pass http://172.18.0.4:80;
+		proxy_redirect     off;
+
+		client_max_body_size 100m;
+
+		proxy_http_version 1.1;
+		proxy_set_header Upgrade $http_upgrade;
+		proxy_set_header Connection "upgrade";
+
+		proxy_set_header Host $http_host;
+		proxy_set_header X-Real-IP $remote_addr;
+		proxy_set_header X-Forwarded-For $proxy_add_x_forwarded_for;
+		proxy_set_header X-Forwarded-Host $the_host/ds-vpath;
+		proxy_set_header X-Forwarded-Proto $the_scheme;
+
+	}
+	
+	location / {
+
+		proxy_pass http://127.0.0.1:5001;
+		location ~* /(manifest.json|sw.js|appIcon(.)*\.png|icon.svg|bg-error.png|favicon.ico|debuginfo.md) {
+			try_files /$basename /index.html =404;
+		}
+
+        location ~* /static/fonts/ {
+			try_files /fonts/$basename /index.html =404;
+		}
+
+		location ~* /static/offline/ {
+			try_files /offline/$basename /index.html =404;
+        }
+
+		location ~* /thirdparty/ {
+			try_files /thirdparty/third-party.html /index.html =404;
+        }
+
+		location ~* /static/locales/(?<content>[^/]+) {
+			try_files /locales/$content/$basename /index.html =404;
+        }
+
+		location ~* /static/scripts/ {
+			try_files /scripts/$basename /index.html =404;
+		}
+
+		location ~* /static/plugins/ {
+			try_files /plugins/$basename /index.html =404;
+		}
+
+		location ~* /static/images/(.*)$ {
+			try_files /images/$1 /index.html =404;
+		}
+
+	}
+	
+	location /doceditor {
+		
+		proxy_pass http://127.0.0.1:5013;
+		proxy_redirect off;
+		proxy_set_header Host $this_host;
+		proxy_set_header X-Real-IP  $remote_addr;
+		proxy_set_header X-Forwarded-For $remote_addr;
+		proxy_set_header X-REWRITER-URL $X_REWRITER_URL;
+		
+		proxy_http_version 1.1;
+		proxy_set_header Upgrade $http_upgrade;
+		proxy_set_header Connection "upgrade";
+
+		location ~* /static/images/(.*)$ {
+			try_files /images/$1 /index.html =404;
+		}
+
+		location ~* /static/fonts/ {
+			try_files /fonts/$basename /index.html =404;
+		}
+	}
+
+	location /login {
+
+		proxy_pass http://127.0.0.1:5011;
+		proxy_redirect off;
+		proxy_set_header Host $this_host;
+		proxy_set_header X-Real-IP  $remote_addr;
+		proxy_set_header X-Forwarded-For $remote_addr;
+		proxy_set_header X-REWRITER-URL $X_REWRITER_URL;
+		
+		proxy_http_version 1.1;
+		proxy_set_header Upgrade $http_upgrade;
+		proxy_set_header Connection "upgrade";
+
+		location ~* /static/images/(.*)$ {
+			try_files /images/$1 /index.html =404;
+		}
+
+		location ~* /static/fonts/ {
+			try_files /fonts/$basename /index.html =404;
+		}
+    }
+
+	location /sockjs-node {
+		proxy_set_header X-Real-IP  $remote_addr;
+		proxy_set_header X-Forwarded-For $remote_addr;
+		proxy_set_header Host $host;
+
+		proxy_pass http://127.0.0.1:5001; 
+
+		proxy_redirect off;
+
+		proxy_http_version 1.1;
+		proxy_set_header Upgrade $http_upgrade;
+		proxy_set_header Connection "upgrade";
+	}
+
+	location /api/2.0 {
+		location ~* /(files|privacyroom) {
+			 proxy_pass http://127.0.0.1:5007;
+			 proxy_set_header X-REWRITER-URL $X_REWRITER_URL;
+		}
+		
+		location ~* /(people|group) {
+			 proxy_pass http://127.0.0.1:5004;
+			 proxy_set_header X-REWRITER-URL $X_REWRITER_URL;
+		}
+
+		location ~* /(authentication|modules|portal|security|settings|smtpsettings|capabilities|thirdparty|encryption|feed) {
+			 proxy_pass http://127.0.0.1:5000;
+			 proxy_set_header X-REWRITER-URL $X_REWRITER_URL;
+			  
+			 location ~* portal/(.*)(backup|restore)(.*) {
+				 rewrite (.*)/portal/(.*) $1/backup/$2  break;
+				 proxy_redirect     off;
+				 proxy_pass http://127.0.0.1:5012;
+				 proxy_set_header X-REWRITER-URL $X_REWRITER_URL;
+			}
+
+			location ~* authentication/register(.*) {
+				 rewrite (.*)/authentication/register(.*) $1/people/register$2  break;
+				 proxy_redirect     off;
+				 proxy_pass http://127.0.0.1:5004;
+				 proxy_set_header X-REWRITER-URL $X_REWRITER_URL;
+			}
+		}
+
+		location ~* /backup {
+			 proxy_pass http://127.0.0.1:5012;
+			 proxy_set_header X-REWRITER-URL $X_REWRITER_URL;
+		}
+
+		location ~* /plugins {
+			 proxy_pass http://127.0.0.1:5014;
+			 proxy_set_header X-REWRITER-URL $X_REWRITER_URL;
+		}
+		
+		location ~* /migration {
+			 proxy_pass http://127.0.0.1:5034;
+			 proxy_set_header X-REWRITER-URL $X_REWRITER_URL;
+		}
+    }
+
+	location /sso {
+		rewrite sso/(.*) /$1  break;
+		proxy_pass http://127.0.0.1:9834;
+		proxy_set_header X-REWRITER-URL $X_REWRITER_URL;
+	}
+	location ~* /(ssologin.ashx|login.ashx|storage) {
+		proxy_pass http://127.0.0.1:5003;
+		proxy_set_header X-REWRITER-URL $X_REWRITER_URL;
+	}
+
+	location /socket.io/ {
+		proxy_pass http://127.0.0.1:9899;
+		proxy_redirect off;
+		
+		proxy_http_version 1.1;
+		
+		proxy_set_header Upgrade $http_upgrade;
+		proxy_set_header Connection "upgrade";
+		
+		proxy_set_header Host $host;
+		proxy_set_header X-Real-IP $remote_addr;
+		proxy_set_header X-Forwarded-For $remote_addr;
+	}
+
+	location /backupFileUpload.ashx {
+		proxy_pass http://127.0.0.1:5012;
+		proxy_set_header X-REWRITER-URL $X_REWRITER_URL;
+	}	
+	
+	location /logoUploader.ashx {
+		proxy_pass http://127.0.0.1:5000;
+		proxy_set_header X-REWRITER-URL $X_REWRITER_URL;
+	}	
+	
+	location /ThirdPartyApp {
+		proxy_pass http://127.0.0.1:5007;
+		proxy_set_header X-REWRITER-URL $X_REWRITER_URL;
+	}
+	
+		
+	location /filehandler.ashx {
+		proxy_pass http://127.0.0.1:5007;
+		proxy_set_header X-REWRITER-URL $X_REWRITER_URL;
+	}
+	
+
+	location /ChunkedUploader.ashx {
+		proxy_pass http://127.0.0.1:5007;
+		proxy_set_header X-REWRITER-URL $X_REWRITER_URL;
+	}
+		
+	location /apisystem {
+		rewrite apisystem/(.*) /$1  break;
+		proxy_pass http://127.0.0.1:5010;
+		proxy_set_header X-REWRITER-URL $X_REWRITER_URL;
+	}
+	
+	location /apicache {
+		rewrite apicache/(.*) /$1  break;
+		proxy_pass http://127.0.0.1:5100;
+		proxy_set_header X-REWRITER-URL $X_REWRITER_URL;
+	}
+	
+	location /sh {
+		rewrite sh/(.*) /$1  break;
+		proxy_pass http://127.0.0.1:9999;
+		proxy_set_header X-REWRITER-URL $X_REWRITER_URL;
+	}
+}