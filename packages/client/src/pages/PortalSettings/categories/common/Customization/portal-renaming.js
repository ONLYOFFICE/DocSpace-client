--- conflicted
+++ resolved
@@ -296,11 +296,7 @@
           <div className="category-item-title">{t("PortalRenaming")}</div>
           <HelpButton
             offsetRight={0}
-<<<<<<< HEAD
-            iconName="static/images/combined.shape.svg"
-=======
             iconName={CombinedShapeSvgUrl}
->>>>>>> b39b2949
             size={12}
             tooltipContent={tooltipPortalRenamingTooltip}
           />
