--- conflicted
+++ resolved
@@ -1,320 +1,310 @@
-// (c) Copyright Ascensio System SIA 2010-2022
-//
-// This program is a free software product.
-// You can redistribute it and/or modify it under the terms
-// of the GNU Affero General Public License (AGPL) version 3 as published by the Free Software
-// Foundation. In accordance with Section 7(a) of the GNU AGPL its Section 15 shall be amended
-// to the effect that Ascensio System SIA expressly excludes the warranty of non-infringement of
-// any third-party rights.
-//
-// This program is distributed WITHOUT ANY WARRANTY, without even the implied warranty
-// of MERCHANTABILITY or FITNESS FOR A PARTICULAR  PURPOSE. For details, see
-// the GNU AGPL at: http://www.gnu.org/licenses/agpl-3.0.html
-//
-// You can contact Ascensio System SIA at Lubanas st. 125a-25, Riga, Latvia, EU, LV-1021.
-//
-// The  interactive user interfaces in modified source and object code versions of the Program must
-// display Appropriate Legal Notices, as required under Section 5 of the GNU AGPL version 3.
-//
-// Pursuant to Section 7(b) of the License you must retain the original Product logo when
-// distributing the program. Pursuant to Section 7(e) we decline to grant you any rights under
-// trademark law for use of our trademarks.
-//
-// All the Product's GUI elements, including illustrations and icon sets, as well as technical writing
-// content are licensed under the terms of the Creative Commons Attribution-ShareAlike 4.0
-// International. See the License terms at http://creativecommons.org/licenses/by-sa/4.0/legalcode
-
-using Actions = ASC.Web.Studio.Core.Notify.Actions;
-using Context = ASC.Notify.Context;
-using ConfigurationConstants = ASC.Core.Configuration.Constants;
-
-namespace ASC.Files.Core.Services.NotifyService;
-
-[Scope]
-public class NotifyClient
-{
-    private readonly NotifySource _notifySource;
-    private readonly SecurityContext _securityContext;
-    private readonly FilesLinkUtility _filesLinkUtility;
-    private readonly FileUtility _fileUtility;
-    private readonly BaseCommonLinkUtility _baseCommonLinkUtility;
-    private readonly IDaoFactory _daoFactory;
-    private readonly PathProvider _pathProvider;
-    private readonly UserManager _userManager;
-    private readonly TenantManager _tenantManager;
-    private readonly StudioNotifyHelper _studioNotifyHelper;
-    private readonly Context _notifyContext;
-    private readonly NotifyEngineQueue _notifyEngineQueue;
-    private readonly RoomsNotificationSettingsHelper _roomsNotificationSettingsHelper;
-
-    public NotifyClient(
-        Context notifyContext,
-        NotifyEngineQueue notifyEngineQueue,
-        NotifySource notifySource,
-        SecurityContext securityContext,
-        FilesLinkUtility filesLinkUtility,
-        FileUtility fileUtility,
-        BaseCommonLinkUtility baseCommonLinkUtility,
-        IDaoFactory daoFactory,
-        PathProvider pathProvider,
-        UserManager userManager,
-        TenantManager tenantManager,
-        StudioNotifyHelper studioNotifyHelper,
-        RoomsNotificationSettingsHelper roomsNotificationSettingsHelper)
-    {
-        _notifyContext = notifyContext;
-        _notifyEngineQueue = notifyEngineQueue;
-        _notifySource = notifySource;
-        _securityContext = securityContext;
-        _filesLinkUtility = filesLinkUtility;
-        _fileUtility = fileUtility;
-        _baseCommonLinkUtility = baseCommonLinkUtility;
-        _daoFactory = daoFactory;
-        _pathProvider = pathProvider;
-        _userManager = userManager;
-        _tenantManager = tenantManager;
-        _studioNotifyHelper = studioNotifyHelper;
-        _roomsNotificationSettingsHelper = roomsNotificationSettingsHelper;
-    }
-
-    public async Task SendDocuSignCompleteAsync<T>(File<T> file, string sourceTitle)
-    {
-        var client = _notifyContext.RegisterClient(_notifyEngineQueue, _notifySource);
-        var recipient = await _notifySource.GetRecipientsProvider().GetRecipientAsync(_securityContext.CurrentAccount.ID.ToString());
-
-        await client.SendNoticeAsync(
-            NotifyConstants.EventDocuSignComplete,
-            file.UniqID,
-            recipient,
-            true,
-            new TagValue(NotifyConstants.TagDocumentUrl, _baseCommonLinkUtility.GetFullAbsolutePath(_filesLinkUtility.GetFileWebPreviewUrl(_fileUtility, file.Title, file.Id))),
-            new TagValue(NotifyConstants.TagDocumentTitle, file.Title),
-            new TagValue(NotifyConstants.TagMessage, sourceTitle)
-            );
-    }
-
-    public async Task SendDocuSignStatusAsync(string subject, string status)
-    {
-        var client = _notifyContext.RegisterClient(_notifyEngineQueue, _notifySource);
-
-        var recipient = await _notifySource.GetRecipientsProvider().GetRecipientAsync(_securityContext.CurrentAccount.ID.ToString());
-
-        await client.SendNoticeAsync(
-            NotifyConstants.EventDocuSignStatus,
-            null,
-            recipient,
-            true,
-            new TagValue(NotifyConstants.TagDocumentTitle, subject),
-            new TagValue(NotifyConstants.TagMessage, status)
-            );
-    }
-
-    public async Task SendMailMergeEndAsync(Guid userId, int countMails, int countError)
-    {
-        var client = _notifyContext.RegisterClient(_notifyEngineQueue, _notifySource);
-
-        var recipient = await _notifySource.GetRecipientsProvider().GetRecipientAsync(userId.ToString());
-
-        await client.SendNoticeAsync(
-            NotifyConstants.EventMailMergeEnd,
-            null,
-            recipient,
-            true,
-            new TagValue(NotifyConstants.TagMailsCount, countMails),
-            new TagValue(NotifyConstants.TagMessage, countError > 0 ? string.Format(FilesCommonResource.ErrorMassage_MailMergeCount, countError) : string.Empty)
-            );
-    }
-
-    public async Task SendShareNoticeAsync<T>(FileEntry<T> fileEntry, Dictionary<Guid, FileShare> recipients, string message)
-    {
-        if (fileEntry == null || recipients.Count == 0)
-        {
-            return;
-        }
-
-        var client = _notifyContext.RegisterClient(_notifyEngineQueue, _notifySource);
-
-        var folderDao = _daoFactory.GetFolderDao<T>();
-        if (fileEntry.FileEntryType == FileEntryType.File && await folderDao.GetFolderAsync(((File<T>)fileEntry).ParentId) == null)
-        {
-            return;
-        }
-
-        var url = fileEntry.FileEntryType == FileEntryType.File
-                      ? _filesLinkUtility.GetFileWebPreviewUrl(_fileUtility, fileEntry.Title, fileEntry.Id)
-                      : await _pathProvider.GetFolderUrlAsync((Folder<T>)fileEntry);
-
-        Folder<T> folder;
-
-        var fileExtension = "";
-
-        if (fileEntry.FileEntryType == FileEntryType.File)
-        {
-            var file = (File<T>)fileEntry;
-            fileExtension = file.ConvertedExtension;
-            folder = await folderDao.GetFolderAsync(file.ParentId);
-        }
-        else
-        {
-            folder = (Folder<T>)fileEntry;
-        }
-
-        var recipientsProvider = _notifySource.GetRecipientsProvider();
-
-        var action = fileEntry.FileEntryType == FileEntryType.File
-        ? ((File<T>)fileEntry).Encrypted
-            ? NotifyConstants.EventShareEncryptedDocument
-            : NotifyConstants.EventShareDocument
-        : NotifyConstants.EventShareFolder;
-
-
-        foreach (var recipientPair in recipients)
-        {
-            var u = await _userManager.GetUsersAsync(recipientPair.Key);
-            var culture = string.IsNullOrEmpty(u.CultureName)
-                              ? (await _tenantManager.GetCurrentTenantAsync()).GetCulture()
-                              : CultureInfo.GetCultureInfo(u.CultureName);
-
-            var aceString = GetAccessString(recipientPair.Value, culture);
-            var recipient = await recipientsProvider.GetRecipientAsync(u.Id.ToString());
-
-            await client.SendNoticeAsync(
-                action,
-                fileEntry.UniqID,
-                recipient,
-                true,
-                new TagValue(NotifyConstants.TagDocumentTitle, fileEntry.Title),
-                new TagValue(NotifyConstants.TagDocumentUrl, _baseCommonLinkUtility.GetFullAbsolutePath(url)),
-                new TagValue(NotifyConstants.TagDocumentExtension, fileExtension),
-                new TagValue(NotifyConstants.TagAccessRights, aceString),
-                new TagValue(NotifyConstants.TagMessage, message.HtmlEncode()),
-                new TagValue(NotifyConstants.TagFolderID, folder.Id),
-                new TagValue(NotifyConstants.TagFolderParentId, folder.RootId),
-                new TagValue(NotifyConstants.TagFolderRootFolderType, folder.RootFolderType),
-                TagValues.Image(_studioNotifyHelper, 0, "privacy.png"),
-                new AdditionalSenderTag("push.sender")
-                );
-        }
-    }
-
-<<<<<<< HEAD
-    public async Task SendEditorMentionsAsync<T>(FileEntry<T> file, string documentUrl, List<Guid> recipientIds, string message)
-=======
-    public async Task SendEditorMentions<T>(FileEntry<T> file, string documentUrl, List<Guid> recipientIds, string message)
->>>>>>> 0b31d564
-    {
-        if (file == null || recipientIds.Count == 0)
-        {
-            return;
-        }
-
-        var client = _notifyContext.RegisterClient(_notifyEngineQueue, _notifySource);
-
-        var recipientsProvider = _notifySource.GetRecipientsProvider();
-
-        var folderDao = _daoFactory.GetFolderDao<T>();
-        var (roomId, roomTitle) = await folderDao.GetParentRoomInfoFromFileEntryAsync(file);
-        var roomUrl = _pathProvider.GetRoomsUrl(roomId);       
-
-        foreach (var recipientId in recipientIds)
-        {
-<<<<<<< HEAD
-            var u = await _userManager.GetUsersAsync(recipientId);
-
-            var recipient = await recipientsProvider.GetRecipientAsync(u.Id.ToString());
-=======
-            var u = _userManager.GetUsers(recipientId);
-
-            if (!_studioNotifyHelper.IsSubscribedToNotify(u, Actions.RoomsActivity))
-            {
-                continue;
-            }
-
-            var recipient = recipientsProvider.GetRecipient(u.Id.ToString());
-
-            var disabledRooms = _roomsNotificationSettingsHelper.GetDisabledRoomsForUser(recipientId);
-
-            if (disabledRooms.Contains(roomId))
-            {
-                continue;
-            }
->>>>>>> 0b31d564
-
-            await client.SendNoticeAsync(
-                NotifyConstants.EventEditorMentions,
-                file.UniqID,
-                recipient,
-                new TagValue(NotifyConstants.TagDocumentTitle, file.Title),
-                new TagValue(NotifyConstants.TagDocumentUrl, _baseCommonLinkUtility.GetFullAbsolutePath(documentUrl)),
-                new TagValue(NotifyConstants.TagMessage, message.HtmlEncode()),
-                new TagValue(NotifyConstants.RoomTitle, roomTitle),
-                new TagValue(NotifyConstants.RoomUrl, roomUrl),
-                new AdditionalSenderTag("push.sender")
-                );
-        }
-    }
-
-    public void SendRoomRemoved<T>(FileEntry<T> folder, List<AceWrapper> aces, Guid userId)
-    {
-        if (folder == null || folder.FileEntryType != FileEntryType.Folder || aces.Count == 0)
-        {
-            return;
-        }
-
-        var client = _notifyContext.RegisterClient(_notifyEngineQueue, _notifySource);
-        var recipientsProvider = _notifySource.GetRecipientsProvider();
-
-        var folderId = folder.Id.ToString();
-        var roomUrl = _pathProvider.GetRoomsUrl(folderId);
-
-        foreach (var ace in aces)
-        {
-            var recepientId = ace.Id;
-
-            if (ace.SubjectGroup
-                || recepientId == userId
-                || ace.Access != FileShare.RoomAdmin && ace.Owner != true)
-            {
-                continue;
-            }
-
-            if (!_studioNotifyHelper.IsSubscribedToNotify(userId, Actions.RoomsActivity))
-            {
-                continue;
-            }
-
-            var disabledRooms = _roomsNotificationSettingsHelper.GetDisabledRoomsForUser(userId).Select(d => d.ToString());
-
-            if (disabledRooms.Contains(folderId))
-            {
-                continue;
-            }
-
-            var recipient = recipientsProvider.GetRecipient(recepientId.ToString());
-
-            client.SendNoticeAsync(
-                NotifyConstants.EventRoomRemoved,
-                folder.UniqID,
-                recipient,
-                ConfigurationConstants.NotifyEMailSenderSysName,
-                new TagValue(NotifyConstants.RoomTitle, folder.Title),
-                new TagValue(NotifyConstants.RoomUrl, roomUrl)
-                );
-
-        }
-    }
-
-    private static string GetAccessString(FileShare fileShare, CultureInfo cultureInfo)
-    {
-        return fileShare switch
-        {
-            FileShare.Read => FilesCommonResource.ResourceManager.GetString("AceStatusEnum_Read", cultureInfo),
-            FileShare.ReadWrite => FilesCommonResource.ResourceManager.GetString("AceStatusEnum_ReadWrite", cultureInfo),
-            FileShare.CustomFilter => FilesCommonResource.ResourceManager.GetString("AceStatusEnum_CustomFilter", cultureInfo),
-            FileShare.Review => FilesCommonResource.ResourceManager.GetString("AceStatusEnum_Review", cultureInfo),
-            FileShare.FillForms => FilesCommonResource.ResourceManager.GetString("AceStatusEnum_FillForms", cultureInfo),
-            FileShare.Comment => FilesCommonResource.ResourceManager.GetString("AceStatusEnum_Comment", cultureInfo),
-            _ => string.Empty,
-        };
-    }
-}+// (c) Copyright Ascensio System SIA 2010-2022
+//
+// This program is a free software product.
+// You can redistribute it and/or modify it under the terms
+// of the GNU Affero General Public License (AGPL) version 3 as published by the Free Software
+// Foundation. In accordance with Section 7(a) of the GNU AGPL its Section 15 shall be amended
+// to the effect that Ascensio System SIA expressly excludes the warranty of non-infringement of
+// any third-party rights.
+//
+// This program is distributed WITHOUT ANY WARRANTY, without even the implied warranty
+// of MERCHANTABILITY or FITNESS FOR A PARTICULAR  PURPOSE. For details, see
+// the GNU AGPL at: http://www.gnu.org/licenses/agpl-3.0.html
+//
+// You can contact Ascensio System SIA at Lubanas st. 125a-25, Riga, Latvia, EU, LV-1021.
+//
+// The  interactive user interfaces in modified source and object code versions of the Program must
+// display Appropriate Legal Notices, as required under Section 5 of the GNU AGPL version 3.
+//
+// Pursuant to Section 7(b) of the License you must retain the original Product logo when
+// distributing the program. Pursuant to Section 7(e) we decline to grant you any rights under
+// trademark law for use of our trademarks.
+//
+// All the Product's GUI elements, including illustrations and icon sets, as well as technical writing
+// content are licensed under the terms of the Creative Commons Attribution-ShareAlike 4.0
+// International. See the License terms at http://creativecommons.org/licenses/by-sa/4.0/legalcode
+
+using Actions = ASC.Web.Studio.Core.Notify.Actions;
+using Context = ASC.Notify.Context;
+using ConfigurationConstants = ASC.Core.Configuration.Constants;
+
+namespace ASC.Files.Core.Services.NotifyService;
+
+[Scope]
+public class NotifyClient
+{
+    private readonly NotifySource _notifySource;
+    private readonly SecurityContext _securityContext;
+    private readonly FilesLinkUtility _filesLinkUtility;
+    private readonly FileUtility _fileUtility;
+    private readonly BaseCommonLinkUtility _baseCommonLinkUtility;
+    private readonly IDaoFactory _daoFactory;
+    private readonly PathProvider _pathProvider;
+    private readonly UserManager _userManager;
+    private readonly TenantManager _tenantManager;
+    private readonly StudioNotifyHelper _studioNotifyHelper;
+    private readonly Context _notifyContext;
+    private readonly NotifyEngineQueue _notifyEngineQueue;
+    private readonly RoomsNotificationSettingsHelper _roomsNotificationSettingsHelper;
+
+    public NotifyClient(
+        Context notifyContext,
+        NotifyEngineQueue notifyEngineQueue,
+        NotifySource notifySource,
+        SecurityContext securityContext,
+        FilesLinkUtility filesLinkUtility,
+        FileUtility fileUtility,
+        BaseCommonLinkUtility baseCommonLinkUtility,
+        IDaoFactory daoFactory,
+        PathProvider pathProvider,
+        UserManager userManager,
+        TenantManager tenantManager,
+        StudioNotifyHelper studioNotifyHelper,
+        RoomsNotificationSettingsHelper roomsNotificationSettingsHelper)
+    {
+        _notifyContext = notifyContext;
+        _notifyEngineQueue = notifyEngineQueue;
+        _notifySource = notifySource;
+        _securityContext = securityContext;
+        _filesLinkUtility = filesLinkUtility;
+        _fileUtility = fileUtility;
+        _baseCommonLinkUtility = baseCommonLinkUtility;
+        _daoFactory = daoFactory;
+        _pathProvider = pathProvider;
+        _userManager = userManager;
+        _tenantManager = tenantManager;
+        _studioNotifyHelper = studioNotifyHelper;
+        _roomsNotificationSettingsHelper = roomsNotificationSettingsHelper;
+    }
+
+    public async Task SendDocuSignCompleteAsync<T>(File<T> file, string sourceTitle)
+    {
+        var client = _notifyContext.RegisterClient(_notifyEngineQueue, _notifySource);
+        var recipient = await _notifySource.GetRecipientsProvider().GetRecipientAsync(_securityContext.CurrentAccount.ID.ToString());
+
+        await client.SendNoticeAsync(
+            NotifyConstants.EventDocuSignComplete,
+            file.UniqID,
+            recipient,
+            true,
+            new TagValue(NotifyConstants.TagDocumentUrl, _baseCommonLinkUtility.GetFullAbsolutePath(_filesLinkUtility.GetFileWebPreviewUrl(_fileUtility, file.Title, file.Id))),
+            new TagValue(NotifyConstants.TagDocumentTitle, file.Title),
+            new TagValue(NotifyConstants.TagMessage, sourceTitle)
+            );
+    }
+
+    public async Task SendDocuSignStatusAsync(string subject, string status)
+    {
+        var client = _notifyContext.RegisterClient(_notifyEngineQueue, _notifySource);
+
+        var recipient = await _notifySource.GetRecipientsProvider().GetRecipientAsync(_securityContext.CurrentAccount.ID.ToString());
+
+        await client.SendNoticeAsync(
+            NotifyConstants.EventDocuSignStatus,
+            null,
+            recipient,
+            true,
+            new TagValue(NotifyConstants.TagDocumentTitle, subject),
+            new TagValue(NotifyConstants.TagMessage, status)
+            );
+    }
+
+    public async Task SendMailMergeEndAsync(Guid userId, int countMails, int countError)
+    {
+        var client = _notifyContext.RegisterClient(_notifyEngineQueue, _notifySource);
+
+        var recipient = await _notifySource.GetRecipientsProvider().GetRecipientAsync(userId.ToString());
+
+        await client.SendNoticeAsync(
+            NotifyConstants.EventMailMergeEnd,
+            null,
+            recipient,
+            true,
+            new TagValue(NotifyConstants.TagMailsCount, countMails),
+            new TagValue(NotifyConstants.TagMessage, countError > 0 ? string.Format(FilesCommonResource.ErrorMassage_MailMergeCount, countError) : string.Empty)
+            );
+    }
+
+    public async Task SendShareNoticeAsync<T>(FileEntry<T> fileEntry, Dictionary<Guid, FileShare> recipients, string message)
+    {
+        if (fileEntry == null || recipients.Count == 0)
+        {
+            return;
+        }
+
+        var client = _notifyContext.RegisterClient(_notifyEngineQueue, _notifySource);
+
+        var folderDao = _daoFactory.GetFolderDao<T>();
+        if (fileEntry.FileEntryType == FileEntryType.File && await folderDao.GetFolderAsync(((File<T>)fileEntry).ParentId) == null)
+        {
+            return;
+        }
+
+        var url = fileEntry.FileEntryType == FileEntryType.File
+                      ? _filesLinkUtility.GetFileWebPreviewUrl(_fileUtility, fileEntry.Title, fileEntry.Id)
+                      : await _pathProvider.GetFolderUrlAsync((Folder<T>)fileEntry);
+
+        Folder<T> folder;
+
+        var fileExtension = "";
+
+        if (fileEntry.FileEntryType == FileEntryType.File)
+        {
+            var file = (File<T>)fileEntry;
+            fileExtension = file.ConvertedExtension;
+            folder = await folderDao.GetFolderAsync(file.ParentId);
+        }
+        else
+        {
+            folder = (Folder<T>)fileEntry;
+        }
+
+        var recipientsProvider = _notifySource.GetRecipientsProvider();
+
+        var action = fileEntry.FileEntryType == FileEntryType.File
+        ? ((File<T>)fileEntry).Encrypted
+            ? NotifyConstants.EventShareEncryptedDocument
+            : NotifyConstants.EventShareDocument
+        : NotifyConstants.EventShareFolder;
+
+
+        foreach (var recipientPair in recipients)
+        {
+            var u = await _userManager.GetUsersAsync(recipientPair.Key);
+            var culture = string.IsNullOrEmpty(u.CultureName)
+                              ? (await _tenantManager.GetCurrentTenantAsync()).GetCulture()
+                              : CultureInfo.GetCultureInfo(u.CultureName);
+
+            var aceString = GetAccessString(recipientPair.Value, culture);
+            var recipient = await recipientsProvider.GetRecipientAsync(u.Id.ToString());
+
+            await client.SendNoticeAsync(
+                action,
+                fileEntry.UniqID,
+                recipient,
+                true,
+                new TagValue(NotifyConstants.TagDocumentTitle, fileEntry.Title),
+                new TagValue(NotifyConstants.TagDocumentUrl, _baseCommonLinkUtility.GetFullAbsolutePath(url)),
+                new TagValue(NotifyConstants.TagDocumentExtension, fileExtension),
+                new TagValue(NotifyConstants.TagAccessRights, aceString),
+                new TagValue(NotifyConstants.TagMessage, message.HtmlEncode()),
+                new TagValue(NotifyConstants.TagFolderID, folder.Id),
+                new TagValue(NotifyConstants.TagFolderParentId, folder.RootId),
+                new TagValue(NotifyConstants.TagFolderRootFolderType, folder.RootFolderType),
+                TagValues.Image(_studioNotifyHelper, 0, "privacy.png"),
+                new AdditionalSenderTag("push.sender")
+                );
+        }
+    }
+
+    public async Task SendEditorMentions<T>(FileEntry<T> file, string documentUrl, List<Guid> recipientIds, string message)
+    {
+        if (file == null || recipientIds.Count == 0)
+        {
+            return;
+        }
+
+        var client = _notifyContext.RegisterClient(_notifyEngineQueue, _notifySource);
+
+        var recipientsProvider = _notifySource.GetRecipientsProvider();
+
+        var folderDao = _daoFactory.GetFolderDao<T>();
+        var (roomId, roomTitle) = await folderDao.GetParentRoomInfoFromFileEntryAsync(file);
+        var roomUrl = _pathProvider.GetRoomsUrl(roomId);       
+
+        foreach (var recipientId in recipientIds)
+        {
+            var u = _userManager.GetUsers(recipientId);
+
+            if (!await _studioNotifyHelper.IsSubscribedToNotifyAsync(u, Actions.RoomsActivity))
+            {
+                continue;
+            }
+
+            var recipient = await recipientsProvider.GetRecipientAsync(u.Id.ToString());
+
+            var disabledRooms = await _roomsNotificationSettingsHelper.GetDisabledRoomsForUserAsync(recipientId);
+
+            if (disabledRooms.Contains(roomId))
+            {
+                continue;
+            }
+
+            await client.SendNoticeAsync(
+                NotifyConstants.EventEditorMentions,
+                file.UniqID,
+                recipient,
+                new TagValue(NotifyConstants.TagDocumentTitle, file.Title),
+                new TagValue(NotifyConstants.TagDocumentUrl, _baseCommonLinkUtility.GetFullAbsolutePath(documentUrl)),
+                new TagValue(NotifyConstants.TagMessage, message.HtmlEncode()),
+                new TagValue(NotifyConstants.RoomTitle, roomTitle),
+                new TagValue(NotifyConstants.RoomUrl, roomUrl),
+                new AdditionalSenderTag("push.sender")
+                );
+        }
+    }
+
+    public async void SendRoomRemoved<T>(FileEntry<T> folder, List<AceWrapper> aces, Guid userId)
+    {
+        if (folder == null || folder.FileEntryType != FileEntryType.Folder || aces.Count == 0)
+        {
+            return;
+        }
+
+        var client = _notifyContext.RegisterClient(_notifyEngineQueue, _notifySource);
+        var recipientsProvider = _notifySource.GetRecipientsProvider();
+
+        var folderId = folder.Id.ToString();
+        var roomUrl = _pathProvider.GetRoomsUrl(folderId);
+
+        foreach (var ace in aces)
+        {
+            var recepientId = ace.Id;
+
+            if (ace.SubjectGroup
+                || recepientId == userId
+                || ace.Access != FileShare.RoomAdmin && ace.Owner != true)
+            {
+                continue;
+            }
+
+            if (!await _studioNotifyHelper.IsSubscribedToNotifyAsync(userId, Actions.RoomsActivity))
+            {
+                continue;
+            }
+
+            var disabledRooms = (await _roomsNotificationSettingsHelper.GetDisabledRoomsForUserAsync(userId)).Select(d => d.ToString());
+
+            if (disabledRooms.Contains(folderId))
+            {
+                continue;
+            }
+
+            var recipient = await recipientsProvider.GetRecipientAsync(recepientId.ToString());
+
+            await client.SendNoticeAsync(
+                NotifyConstants.EventRoomRemoved,
+                folder.UniqID,
+                recipient,
+                ConfigurationConstants.NotifyEMailSenderSysName,
+                new TagValue(NotifyConstants.RoomTitle, folder.Title),
+                new TagValue(NotifyConstants.RoomUrl, roomUrl)
+                );
+
+        }
+    }
+
+    private static string GetAccessString(FileShare fileShare, CultureInfo cultureInfo)
+    {
+        return fileShare switch
+        {
+            FileShare.Read => FilesCommonResource.ResourceManager.GetString("AceStatusEnum_Read", cultureInfo),
+            FileShare.ReadWrite => FilesCommonResource.ResourceManager.GetString("AceStatusEnum_ReadWrite", cultureInfo),
+            FileShare.CustomFilter => FilesCommonResource.ResourceManager.GetString("AceStatusEnum_CustomFilter", cultureInfo),
+            FileShare.Review => FilesCommonResource.ResourceManager.GetString("AceStatusEnum_Review", cultureInfo),
+            FileShare.FillForms => FilesCommonResource.ResourceManager.GetString("AceStatusEnum_FillForms", cultureInfo),
+            FileShare.Comment => FilesCommonResource.ResourceManager.GetString("AceStatusEnum_Comment", cultureInfo),
+            _ => string.Empty,
+        };
+    }
+}