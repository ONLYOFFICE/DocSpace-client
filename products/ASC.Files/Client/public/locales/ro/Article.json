{
  "ButtonAddBoxNet": "Adaugă cont Box",
  "ButtonAddDropBox": "Adaugă cont DropBox",
  "ButtonAddGoogle": "Adaugă cont Google",
  "ButtonAddNextcloud": "Adaugă cont Nextcloud",
  "ButtonAddSkyDrive": "Adaugă cont OneDrive",
<<<<<<< HEAD
  "FilesUploaded": "Files uploaded",
=======
  "FilesUploaded": "Fișiere încărcate",
>>>>>>> a8b5aad3
  "NewDocument": "Document nou",
  "NewFolder": "Dosar nou",
  "NewPresentation": "Prezentare nouă",
  "NewSpreadsheet": "Foaie de calcul nouă",
  "Upload": "Încarcă",
  "UploadFiles": "Încarcă fișiere",
  "UploadFolder": "Încarcă dosarul"
}
<|MERGE_RESOLUTION|>--- conflicted
+++ resolved
@@ -1,19 +1,15 @@
-{
-  "ButtonAddBoxNet": "Adaugă cont Box",
-  "ButtonAddDropBox": "Adaugă cont DropBox",
-  "ButtonAddGoogle": "Adaugă cont Google",
-  "ButtonAddNextcloud": "Adaugă cont Nextcloud",
-  "ButtonAddSkyDrive": "Adaugă cont OneDrive",
-<<<<<<< HEAD
-  "FilesUploaded": "Files uploaded",
-=======
-  "FilesUploaded": "Fișiere încărcate",
->>>>>>> a8b5aad3
-  "NewDocument": "Document nou",
-  "NewFolder": "Dosar nou",
-  "NewPresentation": "Prezentare nouă",
-  "NewSpreadsheet": "Foaie de calcul nouă",
-  "Upload": "Încarcă",
-  "UploadFiles": "Încarcă fișiere",
-  "UploadFolder": "Încarcă dosarul"
-}
+{
+  "ButtonAddBoxNet": "Adaugă cont Box",
+  "ButtonAddDropBox": "Adaugă cont DropBox",
+  "ButtonAddGoogle": "Adaugă cont Google",
+  "ButtonAddNextcloud": "Adaugă cont Nextcloud",
+  "ButtonAddSkyDrive": "Adaugă cont OneDrive",
+  "FilesUploaded": "Fișiere încărcate",
+  "NewDocument": "Document nou",
+  "NewFolder": "Dosar nou",
+  "NewPresentation": "Prezentare nouă",
+  "NewSpreadsheet": "Foaie de calcul nouă",
+  "Upload": "Încarcă",
+  "UploadFiles": "Încarcă fișiere",
+  "UploadFolder": "Încarcă dosarul"
+}