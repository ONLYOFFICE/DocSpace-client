import React from 'react'
import styled, { css } from 'styled-components'
import PropTypes from 'prop-types'

import Avatar from '../avatar'
import Checkbox from '../checkbox'
import ContextMenuButton from '../context-menu-button'

const StyledContentRow = styled.div`
    font-family: Open Sans;
    font-style: normal;
    font-weight: 600;
    font-size: 12px;
    line-height: 16px;
    color: #A3A9AE;
    
    cursor: default;

    min-height: 47px;
    width: 100%;
    border-bottom: 1px solid #ECEEF1;

    display: flex;
    flex-direction: row;
    flex-wrap: nowrap;

    justify-content: flex-start;
    align-items: center;
    align-content: center;
    }
`;

const StyledContent = styled.div`
    display: flex;
    flex-basis: 100%;

    & > a, p {
        margin-left: 16px;
    }

    &.no-gutters {
        margin-right: 0;
        margin-left: 0;

        overflow:auto;
        white-space:nowrap;
      
        > .col,
        > [class*="col-"] {
          padding-right: 0;
          padding-left: 0;
        }
      }
`;

const StyledCheckbox = styled.div`
    flex-basis: 16px;
    display: flex;
    margin-right: 16px;
`;

const StyledAvatar = styled.div`
    flex: 0 0 32px;
    display: flex;
`;

const StyledOptionButton = styled.div`
    flex: 0 0 auto;
    display: flex;
    margin-left: 16px;
    margin-right: 16px;
`;

class ContentRow extends React.Component {
    constructor(props){
        super(props);
        this.state = {
            checked: this.props.checked
        }
    }

    componentDidMount() {
        document.addEventListener('contextmenu', this.handleContextMenu);
    };

    componentWillUnmount() {
      document.removeEventListener('contextmenu', this.handleContextMenu);
    }

    handleContextMenu = (event) => {

    }

    componentDidUpdate(prevProps, prevState) {
        if(this.props.checked !== prevProps.checked) {
            /*console.log(`ContentRow componentDidUpdate 
            this.props.checked=${this.props.checked}
            prevProps.checked=${prevProps.checked}
            this.state.checked=${this.state.checked}
            prevState.checked=${prevState.checked}`);*/

            this.setState({checked: this.props.checked});
        }
    };

    render () {
<<<<<<< HEAD
        //console.log("ContentRow render()");
=======
        // console.log("ContentRow render");
        
>>>>>>> 9ad77d50
        const { onSelect, avatarRole, avatarSource, avatarName, contextOptions, data, children } = this.props;
        

        return (
            <StyledContentRow {...this.props}>
                
                    <StyledCheckbox>
                        <Checkbox isChecked={this.props.checked} onChange={(e) => { 
                            const checked = e.target.checked;

                            
                            onSelect && onSelect(checked, data);
                        }} />
                    </StyledCheckbox>

                {(avatarRole !== '' || avatarSource !== '' || avatarName !== '')  && 
                    <StyledAvatar>
                        <Avatar size='small' role={avatarRole || ''} source={avatarSource || ''} userName={avatarName || ''} />
                    </StyledAvatar>
                }
                <StyledContent>{children}</StyledContent>
                {this.props.hasOwnProperty("contextOptions") && 
                    <StyledOptionButton>
                        <ContextMenuButton directionX='right' getData={() => contextOptions} />
                    </StyledOptionButton>
                }
            </StyledContentRow>
        );
    };
}

ContentRow.propTypes = {
};

ContentRow.defaultProps = {
};

export default ContentRow;<|MERGE_RESOLUTION|>--- conflicted
+++ resolved
@@ -104,12 +104,8 @@
     };
 
     render () {
-<<<<<<< HEAD
-        //console.log("ContentRow render()");
-=======
         // console.log("ContentRow render");
         
->>>>>>> 9ad77d50
         const { onSelect, avatarRole, avatarSource, avatarName, contextOptions, data, children } = this.props;
         
 
