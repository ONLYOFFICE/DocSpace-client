import { useRef } from "react";
import { withTranslation } from "react-i18next";

import { Text } from "@docspace/shared/components/text";
import { inject, observer } from "mobx-react";
import PersonPlusReactSvgUrl from "PUBLIC_DIR/images/person+.react.svg?url";
import Planet12ReactSvgUrl from "PUBLIC_DIR/images/icons/12/planet.react.svg?url";
import { IconButton } from "@docspace/shared/components/icon-button";
import { StyledTitle } from "../../../styles/common";
import { RoomIcon } from "@docspace/shared/components/room-icon";
import RoomsContextBtn from "./context-btn";
import {
  FolderType,
  RoomsType,
  ShareAccessRights,
} from "@docspace/shared/enums";

const RoomsItemHeader = ({
  t,
  selection,
  infoPanelSelection,
  setIsMobileHidden,
  isGracePeriod,
  setInvitePanelOptions,
  setInviteUsersWarningDialogVisible,
  isPublicRoomType,
  roomsView,
  setSelected,
  setBufferSelection,
  isArchive,
  hasLinks,
}) => {
  const itemTitleRef = useRef();

  if (!selection) return null;

  const icon = selection.icon;
  const isLoadedRoomIcon = !!selection.logo?.medium;
  const showDefaultRoomIcon = !isLoadedRoomIcon && selection.isRoom;
  const security = infoPanelSelection ? infoPanelSelection.security : {};
  const canInviteUserInRoomAbility = security?.EditAccess;
  const showInviteUserIcon = selection?.isRoom && roomsView === "info_members";
  const showPlanetIcon =
    (selection.roomType === RoomsType.PublicRoom ||
      selection.roomType === RoomsType.CustomRoom) &&
    hasLinks;

  const badgeUrl = showPlanetIcon ? Planet12ReactSvgUrl : null;

  const onSelectItem = () => {
    setSelected("none");
    setBufferSelection(selection);
  };

  const onClickInviteUsers = () => {
    setIsMobileHidden(true);
    const parentRoomId = infoPanelSelection.id;

    if (isGracePeriod) {
      setInviteUsersWarningDialogVisible(true);
      return;
    }

    setInvitePanelOptions({
      visible: true,
      roomId: parentRoomId,
      hideSelector: false,
      defaultAccess: isPublicRoomType
        ? ShareAccessRights.RoomManager
        : ShareAccessRights.ReadOnly,
    });
  };

  return (
    <StyledTitle ref={itemTitleRef}>
      <div className="item-icon">
        <RoomIcon
          color={selection.logo?.color}
          title={selection.title}
          isArchive={isArchive}
          showDefault={showDefaultRoomIcon}
          imgClassName={`icon ${selection.isRoom && "is-room"}`}
          imgSrc={icon}
          badgeUrl={badgeUrl ? badgeUrl : ""}
        />
      </div>

      <Text className="text">{selection.title}</Text>

      <div className="info_title-icons">
        {canInviteUserInRoomAbility && showInviteUserIcon && (
          <IconButton
            id="info_add-user"
            className={"icon"}
            title={t("Common:AddUsers")}
            iconName={PersonPlusReactSvgUrl}
            isFill={true}
            onClick={onClickInviteUsers}
            size={16}
          />
        )}

        <RoomsContextBtn
          selection={selection}
          itemTitleRef={itemTitleRef}
          onSelectItem={onSelectItem}
        />
      </div>
    </StyledTitle>
  );
};

export default inject(
  ({
<<<<<<< HEAD
    currentTariffStatusStore,
    dialogsStore,
    selectedFolderStore,
    filesStore,
    infoPanelStore,
  }) => {
    const { infoPanelSelection, roomsView, setIsMobileHidden } = infoPanelStore;
=======
    auth,
    dialogsStore,
    selectedFolderStore,
    filesStore,
    publicRoomStore,
  }) => {
    const { infoPanelSelection, roomsView } = auth.infoPanelStore;
    const { externalLinks } = publicRoomStore;
>>>>>>> eb06a4c2

    const selection = infoPanelSelection.length > 1 ? null : infoPanelSelection;
    const isArchive = selection?.rootFolderType === FolderType.Archive;

    return {
      selection,
      roomsView,
      infoPanelSelection,
      setIsMobileHidden,

      isGracePeriod: currentTariffStatusStore.isGracePeriod,

      setInvitePanelOptions: dialogsStore.setInvitePanelOptions,
      setInviteUsersWarningDialogVisible:
        dialogsStore.setInviteUsersWarningDialogVisible,

      isPublicRoomType:
        (selectedFolderStore.roomType ??
          infoPanelStore.infoPanelSelection?.roomType) === RoomsType.PublicRoom,

      setSelected: filesStore.setSelected,
      setBufferSelection: filesStore.setBufferSelection,
      isArchive,
      hasLinks: externalLinks.length,
    };
  }
)(
  withTranslation([
    "Files",
    "Common",
    "Translations",
    "InfoPanel",
    "SharingPanel",
  ])(observer(RoomsItemHeader))
);<|MERGE_RESOLUTION|>--- conflicted
+++ resolved
@@ -112,24 +112,15 @@
 
 export default inject(
   ({
-<<<<<<< HEAD
     currentTariffStatusStore,
     dialogsStore,
     selectedFolderStore,
     filesStore,
     infoPanelStore,
-  }) => {
-    const { infoPanelSelection, roomsView, setIsMobileHidden } = infoPanelStore;
-=======
-    auth,
-    dialogsStore,
-    selectedFolderStore,
-    filesStore,
     publicRoomStore,
   }) => {
-    const { infoPanelSelection, roomsView } = auth.infoPanelStore;
+    const { infoPanelSelection, roomsView } = infoPanelStore;
     const { externalLinks } = publicRoomStore;
->>>>>>> eb06a4c2
 
     const selection = infoPanelSelection.length > 1 ? null : infoPanelSelection;
     const isArchive = selection?.rootFolderType === FolderType.Archive;
