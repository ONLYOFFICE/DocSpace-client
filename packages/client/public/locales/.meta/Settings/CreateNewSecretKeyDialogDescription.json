--- conflicted
+++ resolved
@@ -3,11 +3,7 @@
   "content": "Do not share your API key with anyone or expose it publicly!",
   "content_en_sha1_hash": "99824c7094bad3aaf3ebb20df3fadfc43e09670a",
   "created_at": "2025-05-19T21:30:50.980Z",
-<<<<<<< HEAD
-  "updated_at": "2025-05-26T07:57:32.557Z",
-=======
   "updated_at": "2025-06-24T16:31:24.421Z",
->>>>>>> 0de93b01
   "comment": {
     "text": "This translation key is used to display a warning message advising users not to share their API keys publicly. It appears in a create new secret key dialog and is intended to inform users of the security risks associated with exposing sensitive information.",
     "is_auto": true,
@@ -39,234 +35,212 @@
       "ai_model": null,
       "ai_spell_check_issues": [
         {
-          "type": "spelling",
-          "description": "The Arabic word for 'API' is transliterated as 'API'. While common, it's more appropriate to use the Arabic equivalent or explain it in a footnote if necessary.",
-          "suggestion": "Consider using an Arabic explanation/alternative for 'API' or add a footnote clarifying its meaning if the audience is not familiar with the term. Alternatively, retain 'API' but ensure consistent transliteration throughout the application."
+          "type": "formatting",
+          "description": "The translation includes quotation marks around 'API' which is not present in the English source. This disrupts the flow and potentially introduces confusion.",
+          "suggestion": "Remove the quotation marks around 'API'. The translation should read: لا تُشاركوا مفتاح API الخاص بكم مع أي شخص أو تعرضوه للعامة!"
+        }
+      ],
+      "approved_at": null
+    },
+    "az": {
+      "ai_translated": false,
+      "ai_model": null,
+      "ai_spell_check_issues": [
+        {
+          "type": "incorrect_translation",
+          "description": "The translation 'ictimailəşdirməyin' while technically meaning 'publicize' or 'make public', is quite formal and uncommon in typical usage. A more natural phrasing would be 'açıqเผยərək' or simply 'açıq yerə verməyin'.",
+          "suggestion": "API açarınızı heç kimlə paylaşmayın və ya açıq yerə verməyin!"
+        }
+      ],
+      "approved_at": null
+    },
+    "bg": {
+      "ai_translated": false,
+      "ai_model": null,
+      "ai_spell_check_issues": [],
+      "approved_at": null
+    },
+    "cs": {
+      "ai_translated": false,
+      "ai_model": null,
+      "ai_spell_check_issues": [
+        {
+          "type": "incorrect_translation",
+          "description": "The provided Czech translation is actually in Bulgarian, not Czech. The sentence structure and vocabulary are distinctly Bulgarian. The translation needs to be properly translated into Czech.",
+          "suggestion": "This requires a full re-translation into Czech. A possible Czech translation is: 'Nesdílejte svůj API klíč s nikým a nepublikujte ho veřejně!'"
+        }
+      ],
+      "approved_at": null
+    },
+    "de": {
+      "ai_translated": false,
+      "ai_model": null,
+      "ai_spell_check_issues": [],
+      "approved_at": null
+    },
+    "el-GR": {
+      "ai_translated": false,
+      "ai_model": null,
+      "ai_spell_check_issues": [],
+      "approved_at": null
+    },
+    "es": {
+      "ai_translated": false,
+      "ai_model": null,
+      "ai_spell_check_issues": [],
+      "approved_at": null
+    },
+    "fi": {
+      "ai_translated": false,
+      "ai_model": null,
+      "ai_spell_check_issues": [
+        {
+          "type": "incorrect_translation",
+          "description": "The translation 'Älä jaa API-avaintasi kenenkään kanssa tai jaa sitä julkisesti!' uses 'jaa' (share) twice, which is slightly repetitive. While not strictly incorrect, it could be improved for a more natural flow in Finnish.",
+          "suggestion": "Älä jaa API-avaintasi kenenkään kanssa tai julkaise sitä."
+        }
+      ],
+      "approved_at": null
+    },
+    "fr": {
+      "ai_translated": false,
+      "ai_model": null,
+      "ai_spell_check_issues": [],
+      "approved_at": null
+    },
+    "hy-AM": {
+      "ai_translated": false,
+      "ai_model": null,
+      "ai_spell_check_issues": [],
+      "approved_at": null
+    },
+    "it": {
+      "ai_translated": false,
+      "ai_model": null,
+      "ai_spell_check_issues": [],
+      "approved_at": null
+    },
+    "ja-JP": {
+      "ai_translated": false,
+      "ai_model": null,
+      "ai_spell_check_issues": [
+        {
+          "type": "incorrect_translation",
+          "description": "The translation '誰ともAPIキーを共有したり、公開したりしないでください！' is a literal translation but could be improved for naturalness in Japanese. While technically correct, it's a bit abrupt and doesn't sound as natural as alternative phrasing.",
+          "suggestion": "APIキーを誰かと共有したり、公開したりしないでください。 (API Kii o dareka to kyouyuu shitari, koukai shitari shinaide kudasai.) - This phrasing is more common and polite."
+        }
+      ],
+      "approved_at": null
+    },
+    "ko-KR": {
+      "ai_translated": false,
+      "ai_model": null,
+      "ai_spell_check_issues": [],
+      "approved_at": null
+    },
+    "lo-LA": {
+      "ai_translated": false,
+      "ai_model": null,
+      "ai_spell_check_issues": [
+        {
+          "type": "incorrect_translation",
+          "description": "The phrase 'expose it publicly' is not accurately reflected in the Lao translation. 'ປະກາດມັນສາທາລະນະ' implies a formal announcement, whereas 'expose' carries a meaning of revealing something private or sensitive.",
+          "suggestion": "Consider a more accurate translation such as 'ຢ່າເຜີຍແຜ່ API key ຂອງທ່ານໃຫ້ຜູ້ໃດໆຮູ້ ຫຼື ໃຫ້ສາທາລະນະຊາບ' or 'ຢ່າໃຫ້ຜູ້ອື່ນຮູ້ເຖິງ API key ຂອງທ່ານ' which better conveys the warning about secrecy."
+        }
+      ],
+      "approved_at": null
+    },
+    "lv": {
+      "ai_translated": false,
+      "ai_model": null,
+      "ai_spell_check_issues": [],
+      "approved_at": null
+    },
+    "nl": {
+      "ai_translated": false,
+      "ai_model": null,
+      "ai_spell_check_issues": [],
+      "approved_at": null
+    },
+    "pl": {
+      "ai_translated": false,
+      "ai_model": null,
+      "ai_spell_check_issues": [],
+      "approved_at": null
+    },
+    "pt": {
+      "ai_translated": false,
+      "ai_model": null,
+      "ai_spell_check_issues": [],
+      "approved_at": null
+    },
+    "pt-BR": {
+      "ai_translated": false,
+      "ai_model": null,
+      "ai_spell_check_issues": [],
+      "approved_at": null
+    },
+    "ro": {
+      "ai_translated": false,
+      "ai_model": null,
+      "ai_spell_check_issues": [
+        {
+          "type": "grammar",
+          "description": "The phrase 'nu le expuneți la public' could be improved for a more natural Romanian flow. 'expuneți public' is a more common phrasing.",
+          "suggestion": "Nu împărtășiți cheile dvs. API nimănui și nu le expuneți public!"
+        }
+      ],
+      "approved_at": null
+    },
+    "ru": {
+      "ai_translated": false,
+      "ai_model": null,
+      "ai_spell_check_issues": [],
+      "approved_at": null
+    },
+    "si": {
+      "ai_translated": false,
+      "ai_model": null,
+      "ai_spell_check_issues": [],
+      "approved_at": null
+    },
+    "sk": {
+      "ai_translated": false,
+      "ai_model": null,
+      "ai_spell_check_issues": [],
+      "approved_at": null
+    },
+    "sl": {
+      "ai_translated": false,
+      "ai_model": null,
+      "ai_spell_check_issues": [],
+      "approved_at": null
+    },
+    "sr-Cyrl-RS": {
+      "ai_translated": false,
+      "ai_model": null,
+      "ai_spell_check_issues": [
+        {
+          "type": "incorrect_translation",
+          "description": "The translation \"Не делите свој API кључ ни са ким и не излажите га јавно!\" is technically correct but could be more natural-sounding. A more common phrasing might be 'Немојте делити свој API кључ са било ким, нити га објављујте.'",
+          "suggestion": "Немојте делити свој API кључ са било ким, нити га објављујте."
+        }
+      ],
+      "approved_at": null
+    },
+    "sr-Latn-RS": {
+      "ai_translated": false,
+      "ai_model": null,
+      "ai_spell_check_issues": [
+        {
+          "type": "incorrect_translation",
+          "description": "The phrase 'Ne delite svoj API ključ ni sa kim' is an awkward translation of 'Do not share your API key with anyone'. A more natural Serbian phrasing would emphasize avoiding sharing.",
+          "suggestion": "Ne delite svoj API ključ sa nikim."
         },
         {
-          "type": "grammar",
-          "description": "The use of 'تُشاركوا' (tushaarkuu) which is the plural second person imperative form might not be the most appropriate tone for a settings dialog. It's a slightly formal and commanding tone.",
-          "suggestion": "Consider using a more general or passive voice to soften the command, such as 'لا تشاركوا مفتاح API الخاص بكم مع أي شخص' (laa tushaarikuu miftaah API al-khaas bikum ma'a ayyi shakhs) - 'Do not share your API key with anyone...'"
-        }
-      ],
-      "approved_at": null
-    },
-    "az": {
-      "ai_translated": false,
-      "ai_model": null,
-      "ai_spell_check_issues": [
-        {
-          "type": "incorrect_translation",
-          "description": "The translation 'ictimailəşdirməyin' (publicize) is a bit formal and doesn't quite capture the nuance of 'expose it publicly'. A more natural phrasing would be something like 'açıqlayıb göstərməyin'.",
-          "suggestion": "API açarınızı heç kimlə paylaşmayın və ya açıqlayıb göstərməyin!"
-        }
-      ],
-      "approved_at": null
-    },
-    "bg": {
-      "ai_translated": false,
-      "ai_model": null,
-      "ai_spell_check_issues": [],
-      "approved_at": null
-    },
-    "cs": {
-      "ai_translated": false,
-      "ai_model": null,
-      "ai_spell_check_issues": [
-        {
-          "type": "incorrect_translation",
-          "description": "The provided Czech translation is actually Bulgarian. It should be a Czech translation.",
-          "suggestion": "Please provide a valid Czech translation."
-        }
-      ],
-      "approved_at": null
-    },
-    "de": {
-      "ai_translated": false,
-      "ai_model": null,
-      "ai_spell_check_issues": [
-        {
-          "type": "incorrect_translation",
-          "description": "The translation 'Geben Sie Ihren API-Schlüssel nicht an Dritte weiter und veröffentlichen Sie ihn nicht!' is technically correct but lacks the forcefulness of the English original. 'Do not share' implies a strong warning, while 'an Dritte weitergeben' is more neutral. The 'veröffentlichen' part is accurate but might be too formal for a user-facing warning.",
-          "suggestion": "Geben Sie Ihren API-Schlüssel niemals an andere weiter und machen Sie ihn nicht öffentlich!"
-        }
-      ],
-      "approved_at": null
-    },
-    "el-GR": {
-      "ai_translated": false,
-      "ai_model": null,
-      "ai_spell_check_issues": [],
-      "approved_at": null
-    },
-    "es": {
-      "ai_translated": false,
-      "ai_model": null,
-      "ai_spell_check_issues": [],
-      "approved_at": null
-    },
-    "fi": {
-      "ai_translated": false,
-      "ai_model": null,
-      "ai_spell_check_issues": [
-        {
-          "type": "incorrect_translation",
-          "description": "The Finnish translation 'Älä jaa API-avaintasi kenenkään kanssa tai jaa sitä julkisesti!' is a bit redundant. The word 'jaa' (share) is repeated. While grammatically correct, it's not the most natural way to phrase it in Finnish.",
-          "suggestion": "Älä jaa API-avaintasi kenenkään kanssa tai paljasta sitä julkisesti!"
-        }
-      ],
-      "approved_at": null
-    },
-    "fr": {
-      "ai_translated": false,
-      "ai_model": null,
-      "ai_spell_check_issues": [],
-      "approved_at": null
-    },
-    "hy-AM": {
-      "ai_translated": false,
-      "ai_model": null,
-      "ai_spell_check_issues": [],
-      "approved_at": null
-    },
-    "it": {
-      "ai_translated": false,
-      "ai_model": null,
-      "ai_spell_check_issues": [],
-      "approved_at": null
-    },
-    "ja-JP": {
-      "ai_translated": false,
-      "ai_model": null,
-      "ai_spell_check_issues": [
-        {
-          "type": "incorrect_translation",
-          "description": "The translation '誰ともAPIキーを共有したり、公開したりしないでください！' is technically correct but sounds overly formal and direct for a user-facing message. A more natural and user-friendly phrasing would be preferred.",
-          "suggestion": "APIキーは誰にも教えず、公開しないでください。"
-        },
-        {
-          "type": "formatting",
-          "description": "The exclamation mark at the end feels abrupt in Japanese and may be softened for a more user-friendly tone.",
-          "suggestion": "APIキーは誰にも教えず、公開しないでください。"
-        }
-      ],
-      "approved_at": null
-    },
-    "ko-KR": {
-      "ai_translated": false,
-      "ai_model": null,
-      "ai_spell_check_issues": [],
-      "approved_at": null
-    },
-    "lo-LA": {
-      "ai_translated": false,
-      "ai_model": null,
-      "ai_spell_check_issues": [
-        {
-          "type": "spelling",
-          "description": "The word 'ສາທາລະນະ' is often used to mean 'public'. While technically correct, 'ສາທາລະນະ' can sound overly formal. A more natural phrasing might be preferred.",
-          "suggestion": "Consider using a more conversational term for 'public', perhaps 'ເຜີຍແຜ່' or 'ເຮັດໃຫ້ຊາບ' depending on the desired tone."
-        }
-      ],
-      "approved_at": null
-    },
-    "lv": {
-      "ai_translated": false,
-      "ai_model": null,
-      "ai_spell_check_issues": [],
-      "approved_at": null
-    },
-    "nl": {
-      "ai_translated": false,
-      "ai_model": null,
-      "ai_spell_check_issues": [],
-      "approved_at": null
-    },
-    "pl": {
-      "ai_translated": false,
-      "ai_model": null,
-      "ai_spell_check_issues": [],
-      "approved_at": null
-    },
-    "pt": {
-      "ai_translated": false,
-      "ai_model": null,
-      "ai_spell_check_issues": [],
-      "approved_at": null
-    },
-    "pt-BR": {
-      "ai_translated": false,
-      "ai_model": null,
-      "ai_spell_check_issues": [],
-      "approved_at": null
-    },
-    "ro": {
-      "ai_translated": false,
-      "ai_model": null,
-      "ai_spell_check_issues": [
-        {
-          "type": "incorrect_translation",
-          "description": "The translation 'Nu împărtășiți cheile dvs API nimănui și nu le expuneți la public!' is a bit literal and could be improved for naturalness in Romanian. The phrasing 'expuneți la public' is somewhat clunky.",
-          "suggestion": "Nu împărtășiți cheile API cu nimeni și nu le faceți publice!"
-        }
-      ],
-      "approved_at": null
-    },
-    "ru": {
-      "ai_translated": false,
-      "ai_model": null,
-      "ai_spell_check_issues": [],
-      "approved_at": null
-    },
-    "si": {
-      "ai_translated": false,
-      "ai_model": null,
-      "ai_spell_check_issues": [
-        {
-          "type": "spelling",
-          "description": "The word 'යතුර' (yatura) is a good translation for 'key' but can also be understood as 'answer'. While understandable in context, 'මුරුව' (murawa) might be a more precise translation for 'key' in a technical sense (like an API key).",
-          "suggestion": "Consider using 'මුරුව' (murawa) instead of 'යතුර' (yatura)."
-        },
-        {
-          "type": "grammar",
-          "description": "While grammatically correct, the sentence could benefit from slightly smoother phrasing for a more natural feel in Sinhala. The repetition of 'නොකරන්න' ('nokaranne') is a little clunky.",
-          "suggestion": "Consider rephrasing to something like: 'ඔබේ API යතුර කිසිවෙකුත් සමඟ බෙදාගත යුතු නොව, එය පොදු ස්ථානයක නිරාවරණය නොකිරීමෙන් වැළකී සිටින්න!' (Do not share your API key with anyone and avoid exposing it publicly!)."
-        }
-      ],
-      "approved_at": null
-    },
-    "sk": {
-      "ai_translated": false,
-      "ai_model": null,
-      "ai_spell_check_issues": [],
-      "approved_at": null
-    },
-    "sl": {
-      "ai_translated": false,
-      "ai_model": null,
-      "ai_spell_check_issues": [],
-      "approved_at": null
-    },
-    "sr-Cyrl-RS": {
-      "ai_translated": false,
-      "ai_model": null,
-      "ai_spell_check_issues": [
-        {
-          "type": "spelling",
-          "description": "The word 'јавно' (publicly) is spelled correctly, but a more natural phrasing might improve clarity and readability in this context.",
-          "suggestion": "Не излагајте га на види или у јавности!"
-        }
-      ],
-      "approved_at": null
-    },
-    "sr-Latn-RS": {
-      "ai_translated": false,
-      "ai_model": null,
-      "ai_spell_check_issues": [
-        {
-          "type": "incorrect_translation",
-          "description": "The phrase 'Ne delite svoj API ključ ni sa kim' is not the most natural or accurate translation of 'Do not share your API key with anyone.' A more idiomatic Serbian (Latin) translation would be 'Ne delite svoj API ključ nikome'. 'Ni sa kim' is overly literal and sounds awkward.",
-          "suggestion": "Ne delite svoj API ključ nikome."
+          "type": "incorrect_translation",
+          "description": "The phrase 'Ne izlažite ga javno!' is a bit abrupt and less idiomatic compared to a more polite instruction.  While technically correct, it lacks nuance.",
+          "suggestion": "Ne izlažite ga na javnom mestu!"
         }
       ],
       "approved_at": null
