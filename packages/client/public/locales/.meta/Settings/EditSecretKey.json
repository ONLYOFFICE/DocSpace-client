--- conflicted
+++ resolved
@@ -3,11 +3,7 @@
   "content": "Edit secret key",
   "content_en_sha1_hash": "7b2ee233a095fefbf04d0876996a8080e13307f7",
   "created_at": "2025-05-19T21:30:51.474Z",
-<<<<<<< HEAD
-  "updated_at": "2025-05-26T07:57:32.560Z",
-=======
   "updated_at": "2025-06-24T16:31:24.423Z",
->>>>>>> 0de93b01
   "comment": {
     "text": "The translation key \"EditSecretKey\" is used to display the label for editing a secret key in the API Keys settings dialog. It appears as a button header when editing an existing secret key and as a dialog title when creating a new one.",
     "is_auto": true,
@@ -76,13 +72,13 @@
       "ai_spell_check_issues": [
         {
           "type": "incorrect_translation",
-          "description": "The translation uses 'secret keytä' which is a direct transliteration and not a natural Finnish phrasing. A more appropriate translation would be 'salainen avain' or 'salaisen avaimen'.",
-          "suggestion": "salainen avain"
+          "description": "While technically correct, 'Muokkaa secret keytä' sounds unnatural in Finnish. The term 'secret key' is often used directly in Finnish, or rephrased to avoid directly translating it.",
+          "suggestion": "Muokkaa salausavaimta"
         },
         {
           "type": "formatting",
-          "description": "The use of a direct transliteration ('secret keytä') disrupts the flow and consistency of the Finnish text.",
-          "suggestion": "Replace 'secret keytä' with 'salainen avain' to maintain consistency."
+          "description": "The translation unnecessarily adds a suffix '-tä' to 'secret key', which is not standard practice when referring to technical terms. While not strictly incorrect, it alters the wording from how it would commonly be used.",
+          "suggestion": "Remove the '-tä' suffix."
         }
       ],
       "approved_at": null
@@ -99,8 +95,8 @@
       "ai_spell_check_issues": [
         {
           "type": "incorrect_translation",
-          "description": "The Armenian translation \"Խմբագրել դատարկ բանալին\" literally translates to \"Edit empty key\". \"Secret key\" implies confidentiality and security. A more accurate translation would convey this meaning.",
-          "suggestion": "Խմբագրել գաղտնի բանալին (Khmbagerel gathni banalin) - Edit secret key. Or, Բանալի խմբագրել (Banalí khmbagerel) - Key edit."
+          "description": "The translation 'Խմբագրել դատարկ բանալին' literally translates to 'Edit empty key'. 'Secret key' implies confidentiality and security, which is not conveyed by 'empty key'.",
+          "suggestion": "A more accurate translation would be something like 'Խմբագրել գաղտնի բանալի' (Edit secret key) or 'Փոփոխել գաղտնի բանալի' (Change secret key)."
         }
       ],
       "approved_at": null
@@ -129,13 +125,13 @@
       "ai_spell_check_issues": [
         {
           "type": "spelling",
-          "description": "The Lao translation contains an excessive number of repeated characters 'ຸ'. This is likely a typographical error.",
-          "suggestion": "ແກ້ໄຂ ລະຫັດລັບ"
+          "description": "The Lao translation 'ແກ້ໄຂກະຸຸຸຸຸຸຸຸຸຸຸຸຸຸຸຸຸຸຸຸຸຸຸຸຸຸຸຸຸຸຸ' contains repeated characters ('ຸ'). It appears to be a typo or rendering error.",
+          "suggestion": "ແກ້ໄຂລະຫັດລັບ"
         },
         {
           "type": "incorrect_translation",
-          "description": "While 'ແກ້ໄຂ' (gae khai) means 'edit' or 'modify', the rest of the translation is nonsensical.  'ແກ້ໄຂ ລະຫັດລັບ' is a more accurate translation of 'Edit secret key'.",
-          "suggestion": "ແກ້ໄຂ ລະຫັດລັບ"
+          "description": "The original English phrase 'Edit secret key' translates to 'ແກ້ໄຂລະຫັດລັບ' which means 'Edit secret code' or 'Edit secret key' in Lao. The provided translation is likely a corrupted or incomplete version.",
+          "suggestion": "ແກ້ໄຂລະຫັດລັບ"
         }
       ],
       "approved_at": null
@@ -152,8 +148,8 @@
       "ai_spell_check_issues": [
         {
           "type": "incorrect_translation",
-          "description": "The translation \"Bewerk secret key\" directly translates 'Edit' as 'Bewerk', which is technically correct but sounds slightly unnatural in Dutch in this context. A more idiomatic translation would use a verb implying modification or changing.",
-          "suggestion": "Wijzig secret key"
+          "description": "The translation 'Bewerk secret key' uses the English term 'secret key'. It should be translated to a Dutch equivalent for 'secret key'.",
+          "suggestion": "Bewerk geheime sleutel"
         }
       ],
       "approved_at": null
@@ -181,9 +177,9 @@
       "ai_model": null,
       "ai_spell_check_issues": [
         {
-          "type": "incorrect_translation",
-          "description": "While 'Modificare cheie secretă' is understandable, a more natural and precise translation would be 'Modifică cheia secretă'. 'Modificare' is a more formal term, and 'Modifică' is more commonly used in this context.",
-          "suggestion": "Modifică cheia secretă"
+          "type": "spelling",
+          "description": "The word 'cheie' is misspelled. The correct spelling is 'cheie'.",
+          "suggestion": "cheie"
         }
       ],
       "approved_at": null
@@ -200,8 +196,8 @@
       "ai_spell_check_issues": [
         {
           "type": "incorrect_translation",
-          "description": "While technically correct, 'සංස්කරණය කරන්න' (sanskaraṇaya karanna) translates to 'to edit' or 'to modify.' A more natural and precise translation for 'Edit' in this context might be 'ප්‍රතිස්ථානය කරන්න' (pratisthānaya karanna) which means 'to replace' or 'to change.' Considering 'secret key' is often replaced rather than edited, this would be more accurate.",
-          "suggestion": "ප්‍රතිස්ථානය කරන්න"
+          "description": "While technically correct, 'රහස් යතුර සංස්කරණය කරන්න' is a bit literal. A more natural phrasing might emphasize the action of changing or updating a secret key, rather than just editing it.",
+          "suggestion": "Consider alternatives like 'රහස් යතුර වෙනස් කරන්න' (change secret key) or 'රහස් යතුර යාවත්කාලීන කරන්න' (update secret key)."
         }
       ],
       "approved_at": null
