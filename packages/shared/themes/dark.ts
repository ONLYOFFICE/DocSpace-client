import AvatarDarkReactSvgUrl from "PUBLIC_DIR/images/avatar.dark.react.svg?url";

import { globalColors } from "./globalColors";
import { CommonTheme } from "./commonTheme";

import { TTheme } from "./base";

const {
  black,
  white,

  grayLight,
  grayLightMid,
  grayMid,
  grayDarkMid,
  graySilver,
  gray,
  grayMain,
  shuttleGrey,

  blueMain,

  orangePressed,

  warningColor,
  red,

  grayMaxLight,
  cyanBlueDarkShade,

  darkBlack,
  silver,
  strongBlue,

  darkRed,

  darkErrorStatus,
} = globalColors;

const Dark: TTheme = {
  ...CommonTheme,
  isBase: false,
  color: grayMaxLight,
  backgroundColor: black,
  fontFamily: "Open Sans, sans-serif, Arial",
  fontSize: "13px",

  text: {
    color: grayMaxLight,
    disableColor: "#5c5c5c",
    emailColor: "#a3a9ae",
    fontWeight: "normal",
    fontWeightBold: "bold",
  },

  heading: {
    fontSize: {
      xlarge: "27px",
      large: "23px",
      medium: "21px",
      small: "19px",
      xsmall: "15px",
    },

    fontWeight: 600,
    color: grayMaxLight,
  },

  backgroundAndSubstrateColor: "#282828",

  betaBadgeTooltip: {
    boxShadowColor: "rgba(0, 0, 0, 0.40)",
  },

  button: {
    fontWeight: "600",
    margin: "0",
    display: "inline-block",
    textAlign: "center",
    textDecoration: "none",

    topVerticalAlign: "text-top",
    middleVerticalAlign: "middle",
    bottomVerticalAlign: "text-bottom",

    borderRadius: "3px",
    stroke: "none",
    overflow: "hidden",
    textOverflow: "ellipsis",
    whiteSpace: "nowrap",
    outline: "none",
    boxSizing: "border-box",

    paddingRight: "4px",

    height: {
      extraSmall: "24px",
      small: "32px",
      normal: "40px",
      medium: "44px",
    },

    lineHeight: {
      extraSmall: "15px",
      small: "20px",
      normal: "16px",
      medium: "22px",
    },

    fontSize: {
      extraSmall: "12px",
      small: "13px",
      normal: "14px",
      medium: "16px",
    },

    padding: {
      extraSmall: "0 12px",
      small: "0 28px",
      normal: "0 28px",
      medium: "0 32px",
    },

    color: {
      base: "#FFFFFF",
      baseHover: "#FFFFFF",
      baseActive: "#FFFFFF",
      baseDisabled: "#474747",

      primary: "#FFFFFF",
      primaryHover: "#FFFFFF",
      primaryActive: "#FFFFFF",
      primaryDisabled: "#FFFFFF",
    },

    backgroundColor: {
      base: "#333333",
      baseHover: "#333333",
      baseActive: "#282828",
      baseDisabled: "#282828",

      primary: "#5299E0",
      primaryHover: "#4D8AC7",
      primaryActive: "#427CB7",
      primaryDisabled: "#45709B",
    },

    border: {
      base: `1px solid #474747`,
      baseHover: `1px solid #858585`,
      baseActive: `1px solid #CCCCCC`,
      baseDisabled: `1px solid #474747`,

      primary: `1px solid #5299E0`,
      primaryHover: `1px solid #4D8AC7`,
      primaryActive: `1px solid #427CB7`,
      primaryDisabled: `1px solid #45709B`,
    },

    loader: {
      base: white,
      primary: white,
    },
  },

  helpButton: {
    width: "100%",
    backgroundColor: black,
    maxWidth: "500px",
    margin: "0",
    lineHeight: "56px",
    fontWeight: "700",
    borderBottom: `1px solid ${globalColors.lightGrayishBlue}`,
    padding: "0 16px 16px",
    bodyPadding: "16px 0",
  },

  mainButtonMobile: {
    textColor: "rgba(255, 255, 255, 0.6)",

    buttonColor: "#F58D31",
    iconFill: black,

    circleBackground: black,

    mobileProgressBarBackground: "#606060",

    bar: {
      errorBackground: orangePressed,

      icon: "#858585",
    },

    buttonWrapper: {
      background: "#333333",
      uploadingBackground: "#242424",
    },

    buttonOptions: {
      backgroundColor: "#242424",
      color: "#ff0000",
    },

    dropDown: {
      position: "fixed",
      right: "32px",
      bottom: "32px",

      width: "400px",

      zIndex: "202",

      mobile: {
        right: "24px",
        bottom: "24px",

        marginLeft: "24px",

        width: "calc(100vw - 48px)",
      },

      separatorBackground: white,

      buttonColor: grayMaxLight,

      hoverButtonColor: black,

      backgroundActionMobile: "rgba(255, 255, 255, 0.92)",
    },

    dropDownItem: {
      padding: "10px",
    },
  },

  mainButton: {
    backgroundColor: "#4781D1",
    disableBackgroundColor: "rgba(71, 129, 209, 0.6)",
    hoverBackgroundColor: "rgba(71, 129, 209, .85)",
    clickBackgroundColor: "#4074BC",

    padding: "5px 14px 5px 12px",
    borderRadius: "3px",
    lineHeight: "22px",
    fontSize: "16px",
    fontWeight: 700,
    textColor: white,
    textColorDisabled: white,

    cornerRoundsTopRight: "0",
    cornerRoundsBottomRight: "0",

    svg: {
      margin: "auto",
      height: "100%",
      fill: black,
    },

    dropDown: {
      top: "100%",
    },

    arrowDropdown: {
      borderLeft: "4px solid transparent",
      borderRight: "4px solid transparent",
      borderTop: `5px solid ${white}`,
      borderTopDisabled: `5px solid ${black}`,
      right: "14px",
      top: "50%",
      width: "0",
      height: "0",
      marginTop: " -1px",
    },
  },

  socialButton: {
    fontWeight: "500",
    textDecoration: "none",
    padding: "0",
    borderRadius: "2px",
    height: "40px",
    heightSmall: "32px",
    textAlign: "left",
    stroke: " none",
    outline: "none",
    width: "100%",

    background: black,
    disableBackgroundColor: "rgba(0, 0, 0, 0.08)",
    connectBackground:
      "linear-gradient(0deg, rgba(255, 255, 255, 0.88), rgba(255, 255, 255, 0.88)), #333333",
    hoverBackground: "#292929",
    hoverConnectBackground: "#FFFFFF",
    activeBackground: "#292929",
    hoverBorder: "#858585",

    boxShadow: "none",
    hoverBoxShadow: "none",

    color: "rgba(0, 0, 0, 0.54)",
    disableColor: "rgba(0, 0, 0, 0.4)",
    disabledSvgColor: "#474747",

    border: "1px solid #474747",
    text: {
      width: "100%",
      height: "18px",
      margin: "0 11px",
      fontWeight: "500",
      fontSize: "14px",
      lineHeight: "16px",
      letterSpacing: "0.21875px",
      overflow: "hidden",
      textOverflow: "ellipsis",
      whiteSpace: "nowrap",
      color: grayMaxLight,
      hoverColor: grayMaxLight,
      connectColor: darkBlack,
    },

    svg: {
      margin: "11px 16px",
      width: "18px",
      height: "18px",
      minWidth: "18px",
      minHeight: "18px",
      fill: darkBlack,
    },
  },

  groupButton: {
    fontSize: "14px",
    lineHeight: "19px",
    color: "#858585",
    disableColor: "#474747",
    float: "left",
    height: "19px",
    overflow: "hidden",
    padding: "0px",

    separator: {
      border: `1px solid #474747`,
      width: "0px",
      height: "24px",
      margin: "16px 12px 0 12px",
    },

    checkbox: {
      margin: "16px 0 16px 24px",
      tabletMargin: "auto 0 auto 16px",
    },
  },

  groupButtonsMenu: {
    top: "0",
    background: black,
    boxShadow: " 0px 10px 18px -8px rgba(0, 0, 0, 0.100306)",
    height: "48px",
    tabletHeight: "56px",
    padding: "0 18px 19px 0",
    width: "100%",
    zIndex: "189",
    marginTop: "1px",

    closeButton: {
      right: "11px",
      top: "6px",
      tabletTop: "10px",
      width: "20px",
      height: "20px",
      padding: "8px",
      hoverBackgroundColor: grayMaxLight,
      backgroundColor: "#858585",
    },
  },

  iconButton: { color: "#858585", hoverColor: grayMaxLight },
  selectorAddButton: {
    background: "#242424",
    hoverBackground: "#282828",
    activeBackground: "#242424",

    iconColor: "#858585",
    iconColorHover: "#FFFFFF",
    iconColorActive: "#CCCCCC",

    border: `none`,
    boxSizing: "border-box",
    borderRadius: "3px",
    height: " 32px",
    width: "32px",
    padding: "10px",
    color: "#858585",
    hoverColor: grayMaxLight,
  },

  saveCancelButtons: {
    bottom: "0",
    width: "100%",
    left: "0",
    padding: "8px 24px 8px 16px",
    marginRight: "8px",

    unsavedColor: gray,
  },

  selectedItem: {
    background: "#242424",
    border: `1px solid #242424`,
    borderRadius: "3px",

    textBox: {
      padding: "0 8px",
      height: "32px",
      alignItems: "center",
      borderRight: `1px solid #242424`,
    },

    text: {
      color: grayMaxLight,
      disabledColor: "#474747",
    },

    closeButton: {
      alignItems: "center",
      padding: "0 8px",
      color: grayMaxLight,
      colorHover: grayMaxLight,
      backgroundColor: "#242424",
    },
  },

  checkbox: {
    fillColor: "#282828",
    borderColor: "#474747",
    arrowColor: white,
    indeterminateColor: white,

    disableArrowColor: "#474747",
    disableBorderColor: "#545454",
    disableFillColor: "#545454",
    disableIndeterminateColor: "#474747",

    hoverBorderColor: "#858585",
    hoverIndeterminateColor: white,

    pressedBorderColor: "#474747",
    pressedFillColor: black,

    focusColor: "#858585",

    errorColor: "#E06451",
  },

  // slider: {
  //   sliderBarColorProgress: blueMain,
  //   sliderBarColorProgressDisabled: grayMid,
  //   sliderBarColor: grayLightMid,
  //   sliderBarDisableColor: grayLightMid,

  //   sliderBarBorderActive: `1px solid ${globalColors.grayMid}`,
  //   sliderBarBorderDisable: `1px solid ${globalColors.grayMid}`,

  //   thumbFillDisable: grayLightMid,
  //   thumbFillActive: grayLightMid,

  //   thumbBorderColorActive: `1px solid ${globalColors.gray}`,
  //   thumbBorderColorDisable: `1px solid ${globalColors.grayMid}`,

  //   sliderWidth: "202px",

  //   arrowHover: blueMain,
  //   arrowColor: grayMid,
  // },

  viewSelector: {
    fillColor: black,
    checkedFillColor: "#858585",
    fillColorDisabled: grayLight,
    disabledFillColor: grayLightMid,
    disabledFillColorInner: grayMid,
    hoverBorderColor: "#858585",
    borderColor: "#474747",
  },

  radioButton: {
    textColor: grayMaxLight,
    textDisableColor: "#5c5c5c",

    marginBeforeLabel: "8px",

    background: "#292929",
    disableBackground: "#545454",

    fillColor: grayMaxLight,
    disableFillColor: "#474747",

    borderColor: "#646464",
    disableBorderColor: "none",
    hoverBorderColor: grayMaxLight,
  },

  requestLoader: {
    backgroundColor: white,
    border: `1px solid ${globalColors.veryLightGrey}`,
    overflow: "hidden",
    padding: "5px 10px",
    lineHeight: "16px",
    borderRadius: "5px",
    boxShadow: "0 2px 8px rgba(0, 0, 0, 0.3)",

    marginRight: "10px",
    top: "10px",
    width: "100%",
  },

  row: {
    minHeight: "47px",
    width: "100%",
    borderBottom: "#474747",
    backgroundColor: globalColors.veryDarkGrey,
    minWidth: "160px",
    overflow: "hidden",
    textOverflow: "ellipsis",

    element: {
      marginRight: "14px",
      marginLeft: "2px",
    },

    optionButton: {
      padding: "8px 0px 9px 7px",
    },
  },

  rowContent: {
    icons: {
      height: "16px",
    },

    margin: "0 6px",
    fontSize: "12px",
    fontStyle: "normal",
    fontWeight: "600",
    height: "56px",
    maxWidth: " 100%",

    sideInfo: {
      minWidth: "160px",
      margin: "0 6px",
      overflow: "hidden",
      textOverflow: "ellipsis",
    },

    mainWrapper: {
      minWidth: "140px",
      marginRight: "8px",
      marginTop: "8px",
      width: "95%",
    },
  },

  rowContainer: {
    borderColor: "#474747",
  },

  badge: {
    border: "1px solid transparent",
    padding: "1px",
    lineHeight: "0.8",
    overflow: "hidden",
    color: black,
    backgroundColor: "#F59931",
    disableBackgroundColor: "#858585",
  },

  scrollbar: {
    bgColor: "rgba(20, 20, 20, 0.4)",
    hoverBgColor: "rgba(20, 20, 20, 0.64)",
    pressBgColor: "rgba(20, 20, 20, 0.8)",
  },

  modalDialog: {
    backgroundColor: black,
    textColor: white,
    headerBorderColor: "#474747",
    footerBorderColor: "#474747",
    width: "auto",
    maxwidth: "560px",
    margin: " 0 auto",
    minHeight: "100%",

    colorDisabledFileIcons: "#5c5c5c",

    content: {
      backgroundColor: black,
      modalBorderRadius: "6px",
      modalPadding: "0 12px 12px",
      asidePadding: "0 16px 16px",

      heading: {
        maxWidth: "calc(100% - 18px)",
        margin: "0",
        fontWeight: "700",
        modalLineHeight: "40px",
        asideLineHeight: "56px",
        asideFontSize: "21px",
        modalFontSize: "18px",
      },
    },

    header: {
      borderBottom: `1px solid #474747`,
    },

    closeButton: {
      // backgroundColor: "#9A9EA3",

      fillColor: "#9A9EA3",
    },
  },

  paging: {
    button: {
      marginRight: "8px",
      maxWidth: "110px",
    },

    page: {
      marginRight: "8px",
      width: "110%",
    },

    comboBox: {
      marginLeft: "auto",
      marginRight: "0px",
    },
  },

  input: {
    color: grayMaxLight,
    disableColor: "#6c6c6c",

    backgroundColor: "#292929",
    disableBackgroundColor: "#474747",

    width: {
      base: "173px",
      middle: "300px",
      big: "350px",
      huge: "500px",
      large: "550px",
    },

    borderRadius: "3px",
    boxShadow: "none",
    boxSizing: "border-box",
    border: "solid 1px",

    borderColor: "#474747",
    errorBorderColor: "#E06451",
    warningBorderColor: warningColor,
    disabledBorderColor: "#474747",

    hoverBorderColor: "#858585",
    hoverErrorBorderColor: "#E06451",
    hoverWarningBorderColor: warningColor,
    hoverDisabledBorderColor: "#474747",

    focusBorderColor: grayMaxLight,
    focusErrorBorderColor: "#E06451",
    focusWarningBorderColor: warningColor,
    focusDisabledBorderColor: "#474747",
  },

  fileInput: {
    width: {
      base: "173px",
      middle: "300px",
      big: "350px",
      huge: "500px",
      large: "550px",
    },

    height: {
      base: "32px",
      middle: "38px",
      big: "38px",
      huge: "39px",
      large: "44px",
    },

    paddingRight: {
      base: "37px",
      middle: "48px",
      big: "53px",
      huge: "58px",
      large: "64px",
    },

    icon: {
      background: "#292929",

      border: "1px solid",
      borderRadius: "0 3px 3px 0",

      width: {
        base: "30px",
        middle: "36px",
        big: "37px",
        huge: "38px",
        large: "48px",
      },

      height: {
        base: "30px",
        middle: "36px",
        big: "36px",
        huge: "37px",
        large: "42px",
      },
    },
    iconButton: {
      width: {
        base: "15px",
        middle: "15px",
        big: "16px",
        huge: "16px",
        large: "16px",
      },
    },
  },

  passwordInput: {
    color: "#858585",
    disableColor: "#858585",

    tooltipTextColor: black,

    iconColor: "#646464",
    hoverIconColor: "#858585",

    hoverColor: gray,

    lineHeight: "32px",

    text: {
      lineHeight: "14px",
      marginTop: "-2px",
    },

    link: {
      marginTop: "-6px",

      tablet: {
        width: "100%",
        marginLeft: "0px",
        marginTop: "-1px",
      },
    },

    progress: {
      borderRadius: "2px",
      marginTop: "-2px",
    },

    newPassword: {
      margin: "0 16px",

      svg: {
        overflow: "hidden",
        marginBottom: "4px",
      },
    },
  },

  searchInput: {
    fontSize: "14px",
    fontWeight: "600",

    iconColor: "#646464",
    hoverIconColor: "#858585",
  },

  inputPhone: {
    activeBorderColor: "#2da7db",
    inactiveBorderColor: "#474747",
    errorBorderColor: "#f21c0e",
    backgroundColor: "#33333",
    color: "#fff",
    scrollBackground: "#858585",
    placeholderColor: "#858585",
    dialCodeColor: "#858585",
    width: "320px",
    height: "44px",
  },
  textInput: {
    fontWeight: "normal",
    placeholderColor: "rgba(255, 255, 255, 0.2)",
    disablePlaceholderColor: "#6c6c6c",

    transition: "all 0.2s ease 0s",
    appearance: "none",
    display: "flex",
    flex: "1 1 0%",
    outline: "none",
    overflow: "hidden",
    opacity: "1",

    lineHeight: {
      base: "20px",
      middle: "20px",
      big: "20px",
      huge: "21px",
      large: "20px",
    },

    fontSize: {
      base: "13px",
      middle: "14px",
      big: "16px",
      huge: "18px",
      large: "16px",
    },

    padding: {
      base: "5px 6px",
      middle: "8px 12px",
      big: "8px 16px",
      huge: "8px 20px",
      large: "11px 12px",
    },
  },

  inputBlock: {
    height: "100%",
    paddingRight: "8px",
    paddingLeft: "1px",

    display: "flex",
    alignItems: "center",
    padding: "2px 0px 2px 2px",
    margin: "0",

    borderColor: grayMaxLight,

    iconColor: "#646464",
    hoverIconColor: "#858585",
  },

  textArea: {
    disabledColor: "#474747",

    focusBorderColor: grayMaxLight,
    focusErrorBorderColor: "#E06451",
    focusOutline: "none",

    scrollWidth: "100%",
    scrollHeight: "91px",

    numerationColor: "#858585",

    copyIconFilter:
      "invert(62%) sepia(0%) saturate(0%) hue-rotate(119deg) brightness(85%) contrast(87%)",
  },

  link: {
    color: grayMaxLight,
    lineHeight: "calc(100% + 6px)",
    opacity: "0.5",
    textDecoration: "none",
    cursor: "pointer",
    display: "inline-block",

    hover: {
      textDecoration: "underline dashed",
      page: { textDecoration: "underline" },
    },
  },

  linkWithDropdown: {
    paddingRight: "20px",
    semiTransparentOpacity: "0.5",
    textDecoration: "none",
    disableColor: "#5c5c5c",

    svg: {
      opacity: "1",
      semiTransparentOpacity: "0.5",
    },

    text: { maxWidth: "100%" },

    span: { maxWidth: "300px" },

    expander: {
      iconColor: white,
    },
    color: {
      default: "#858585",
      hover: "#ADADAD",
      active: "#FFFFFF",
      focus: "#FFFFFF",
    },

    background: {
      default: "transparent",
      hover: "#474747",
      active: "#282828",
      focus: "#242424",
    },
    caret: {
      width: "5px",
      minWidth: "5px",
      height: "4px",
      minHeight: "4px",
      marginLeft: "5px",
      marginTop: "-4px",
      right: "6px",
      top: "0",
      bottom: "0",
      isOpenBottom: "-1px",
      margin: "auto",
      opacity: "0",
      transform: "scale(1, -1)",
    },
  },

  tooltip: {
    borderRadius: "6px",
    boxShadow: "0px 10px 15px rgba(0, 0, 0, 0.40)",
    opacity: "1",
    padding: "8px 12px",
    pointerEvents: "auto",
    maxWidth: "340px",
    color: "#242424",
    textColor: white,
    backgroundColor: "#282828",

    before: {
      border: "none",
    },
    after: {
      border: "none",
    },
  },

  tabsContainer: {
    scrollbar: {
      width: "100%",
      height: "44px",
    },

    label: {
      height: " 32px",
      borderRadius: "16px",
      minWidth: "fit-content",
      marginRight: "8px",
      width: "fit-content",

      backgroundColor: "#d6d6d6",
      hoverBackgroundColor: "#3D3D3D",
      disableBackgroundColor: "#292929",

      title: {
        margin: "7px 15px 7px 15px",
        overflow: "hidden",
        color: black,
        hoverColor: "#a4a4a4",
        disableColor: "#474747",
      },
    },
  },

  fieldContainer: {
    horizontal: {
      margin: "0 0 16px 0",

      label: {
        lineHeight: "32px",
        margin: "0",
      },

      body: {
        flexGrow: "1",
      },

      iconButton: {
        marginTop: "10px",
        marginLeft: "8px",
      },
    },

    vertical: {
      margin: "0 0 16px 0",

      label: {
        lineHeight: "20px",
        height: "20px",
      },

      labelIcon: {
        width: "100%",
        margin: "0 0 4px 0",
      },

      body: {
        width: "100%",
      },

      iconButton: {
        margin: "0",
        padding: "0px 8px",
        width: "12px",
        height: "12px",
      },
    },

    errorLabel: {
      color: "#E06451",
    },
  },

  avatar: {
    defaultImage: `url("${AvatarDarkReactSvgUrl}")`,
    initialsContainer: {
      color: white,
      groupColor: white,
      left: "50%",
      top: "50%",
      transform: "translate(-50%, -50%)",
      fontWeight: "600",
      groupFontWeight: "700",

      fontSize: {
        min: "12px",
        small: "12px",
        base: "16px",
        medium: "20px",
        big: "34px",
        groupBig: "23px",
        max: "72px",
      },
    },

    roleWrapperContainer: {
      right: {
        min: "-5px",
        small: "-2px",
        base: "-2px",
        medium: "-4px",
        big: "3px",
        max: "0px",
      },

      bottom: {
        min: "-5px",
        small: "3px",
        base: "4px",
        medium: "6px",
        big: "3px",
        max: "0px",
      },

      width: {
        medium: "16px",
        max: "24px",
      },

      height: {
        medium: "16px",
        max: "24px",
      },
    },

    imageContainer: {
      backgroundImage: "#606060",
      background: "#606060",
      groupBackground: grayDarkMid,
      borderRadius: "50%",
      height: "100%",

      svg: {
        display: "block",
        width: "50%",
        height: "100%",
        margin: "auto",
        fill: "#858585",
      },
    },

    administrator: {
      fill: "#F59931",
      stroke: darkBlack,
      color: black,
    },

    guest: {
      fill: "#575757",
      stroke: darkBlack,
      color: black,
    },

    owner: {
      fill: "#EDC409",
      stroke: darkBlack,
      color: black,
    },

    editContainer: {
      right: "0px",
      bottom: "0px",
      fill: black,
      backgroundColor: "#b2b2b2",
      borderRadius: "50%",
      height: "32px",
      width: "32px",
    },

    image: {
      width: "100%",
      height: "100%",
      borderRadius: "50%",
    },

    icon: {
      background: "#242424",
      color: "#ADADAD",
    },

    width: {
      min: "32px",
      small: "36px",
      base: "40px",
      medium: "48px",
      big: "80px",
      max: "124px",
    },

    height: {
      min: "32px",
      small: "36px",
      base: "40px",
      medium: "48px",
      big: "80px",
      max: "124px",
    },
  },

  avatarEditor: {
    minWidth: "208px",
    maxWidth: "300px",
    width: "max-content",
  },

  avatarEditorBody: {
    maxWidth: "400px",

    selectLink: {
      color: "#474747",
      linkColor: "#E06A1B",
    },

    slider: {
      width: "100%",
      margin: "24px 0",
      backgroundColor: "transparent",

      runnableTrack: {
        background: "#242424",
        focusBackground: "#242424",
        border: `1.4px solid #242424`,
        borderRadius: "5.6px",
        width: "100%",
        height: "8px",
      },

      sliderThumb: {
        marginTop: "-9.4px",
        width: "24px",
        height: "24px",
        background: grayMaxLight,
        disabledBackground: "#A6DCF2",
        borderWidth: "6px",
        borderStyle: "solid",
        borderColor: `${black}`,
        borderRadius: "30px",
        boxShadow: "0px 5px 20px rgba(4, 15, 27, 0.13)",
      },

      thumb: {
        width: "24px",
        height: "24px",
        background: grayMaxLight,
        border: `6px solid ${black}`,
        borderRadius: "30px",
        marginTop: "0px",
        boxShadow: "0px 5px 20px rgba(4, 15, 27, 0.13)",
      },

      rangeTrack: {
        background: "#242424",
        border: `1.4px solid #242424`,
        borderRadius: "5.6px",
        width: "100%",
        height: "8px",
      },

      rangeThumb: {
        width: "14px",
        height: "14px",
        background: grayMaxLight,
        border: `6px solid ${black}`,
        borderRadius: "30px",
        boxShadow: "0px 5px 20px rgba(4, 15, 27, 0.13)",
      },

      track: {
        background: "transparent",
        borderColor: "transparent",
        borderWidth: "10.2px 0",
        color: "transparent",
        width: "100%",
        height: "8px",
      },

      trackNumber: {
        color: "#A3A9AE",
      },

      fillLower: {
        background: "#242424",
        focusBackground: "#242424",
        border: `1.4px solid #242424`,
        borderRadius: "11.2px",
      },

      fillUpper: {
        background: "#242424",
        focusBackground: "#242424",
        border: `1.4px solid #242424`,
        borderRadius: "11.2px",
      },
    },

    dropZone: {
      border: `1px dashed #474747`,
    },

    container: {
      miniPreview: {
        width: "160px",
        border: `1px solid #242424`,
        borderRadius: "6px",
        padding: "8px",
      },

      buttons: {
        height: "32px",
        background: "#292929",
        mobileWidth: "40px",
        mobileHeight: "100%",
        mobileBackground: "none",
      },

      button: {
        background: "#b6b6b6",
        fill: "#858585",
        hoverFill: grayMaxLight,
        padding: "0 12px",
        height: "40px",
        borderRadius: "6px",
      },

      zoom: {
        height: "56px",

        mobileHeight: "24px",
        marginTop: "16px",
      },
    },
  },

  backdrop: {
    backgroundColor: "rgba(20, 20, 20, 0.8)",
    unsetBackgroundColor: "unset",
  },

  treeMenu: {
    disabledColor: "#5c5c5c",
  },

  treeNode: {
    background: "#3D3D3D",
    disableColor: "#858585",

    icon: {
      color: "#ADADAD",
    },

    dragging: {
      draggable: {
        background: "rgba(230, 211, 138, 0.12)",
        hoverBackgroundColor: "rgba(204, 184, 102, 0.2)",
        borderRadius: "3px",
      },

      title: {
        width: "85%",
        // color: "#000",
      },
    },

    draggable: {
      color: cyanBlueDarkShade,
      dragOverBackgroundColor: strongBlue,
      border: `1px ${strongBlue} solid`,
      dragOverColor: white,

      gapTop: {
        borderTop: `2px blue solid`,
      },

      gapBottom: {
        borderBottom: `2px blue solid`,
      },
    },

    contentWrapper: {
      color: darkRed,
    },

    title: {
      color: "#a9a9a9",
    },

    selected: {
      background: black,
      hoverBackgroundColor: black,
      borderRadius: "3px",
    },

    checkbox: {
      border: `2px solid ${white}`,
      borderTop: 0,
      borderLeft: 0,
    },
  },

  progressBar: {
    backgroundColor: "#858585",

    percent: {
      background: "#FFFFFF",
    },
  },

  dropDown: {
    fontWeight: "600",
    fontSize: "13px",
    zIndex: "400",
    background: "#333333",
    borderRadius: "6px",
    boxShadow:
      "0px 16px 16px rgba(0, 0, 0, 0.16), 0px 8.1px 6.975px rgba(0, 0, 0, 0.108), 0px 3.2px 2.6px rgba(0, 0, 0, 0.08), 0px 0.7px 0.925px rgba(0, 0, 0, 0.052)",
    // boxShadowMobile: "0px -4px 60px rgba(0, 0, 0, 0.25)",
    border: "1px solid #474747",
  },

  dropDownItem: {
    color: grayMaxLight,
    disableColor: gray,
    backgroundColor: black,
    hoverBackgroundColor: "#3D3D3D",
    hoverDisabledBackgroundColor: black,
    selectedBackgroundColor: "#282828",
    fontWeight: "600",
    fontSize: "13px",
    width: "100%",
    maxWidth: "500px",
    border: "0px",
    margin: "0px",
    padding: "0px 12px",
    tabletPadding: "0px 16px",
    lineHeight: "32px",
    tabletLineHeight: "36px",

    icon: {
      width: "16px",
      marginRight: "8px",
      lineHeight: "10px",

      color: grayMaxLight,
      disableColor: gray,
    },

    separator: {
      padding: "0px 16px",
      borderBottom: `1px solid #474747`,
      margin: " 4px 16px 4px",
      lineHeight: "1px",
      height: "1px",
      width: "calc(100% - 32px)",
    },
  },

  toast: {
    active: {
      success: "#292929",
      error: "#292929",
      info: "#292929",
      warning: "#292929",
    },
    hover: {
      success: "#292929",
      error: "#292929",
      info: "#292929",
      warning: "#292929",
    },
    border: {
      success: "2px solid #9de051",
      error: "2px solid #e0b051",
      info: "2px solid #e0d751",
      warning: "2px solid #e07751",
    },

    zIndex: "9999",
    position: "fixed",
    padding: "4px",
    width: "320px",
    color: grayMaxLight,
    top: "16px",
    right: "24px",
    marginTop: "0px",

    closeButton: {
      color: grayMaxLight,
      fontWeight: "700",
      fontSize: "14px",
      background: "transparent",
      padding: "0",
      opacity: "0.7",
      hoverOpacity: "1",
      transition: "0.3s ease",
    },

    main: {
      marginBottom: "1rem",
      boxShadow: "0px 16px 16px rgba(0, 0, 0, 0.16)",
      maxHeight: "800px",
      overflow: "hidden",
      borderRadius: "6px",
      color: grayMaxLight,
      margin: "0 0 12px",
      padding: "12px",
      minHeight: "32px",
      width: "100%",
      right: "0",
      transition: "0.3s",
    },
  },

  toastr: {
    svg: {
      width: "16px",
      minWidth: "16px",
      height: "16px",
      minHeight: "16px",
      color: {
        success: "#9DE051",
        error: "#E0B151",
        info: "#E0D751",
        warning: "#E07751",
      },
    },

    text: {
      lineHeight: " 1.3",
      fontSize: "12px",
      color: grayMaxLight,
    },

    title: {
      fontWeight: "600",
      margin: "0",
      marginBottom: "5px",
      lineHeight: "16px",
      color: {
        success: "#9DE051",
        error: "#E0B151",
        info: "#E0D751",
        warning: "#E07751",
      },
      fontSize: "12px",
    },

    closeButtonColor: grayMaxLight,
  },

  loader: {
    color: shuttleGrey,
    size: "40px",
    marginRight: "2px",
    borderRadius: "50%",
  },
  rombsLoader: {
    blue: {
      colorStep_1: "#333",
      colorStep_2: "#333",
      colorStep_3: "#323032",
      colorStep_4: "#323032",
    },
    red: {
      colorStep_1: "#333",
      colorStep_2: "#333",
      colorStep_3: "#323032",
    },
    green: {
      colorStep_1: "#333",
      colorStep_2: "#333",
      colorStep_3: "#323032",
      colorStep_4: "#323032",
    },
  },
  dialogLoader: {
    borderBottom: "1px solid #292929",
  },

  // dropDownItem: {
  //   width: "100%",
  //   maxWidth: "240px",
  //   border: "none",
  //   cursor: "pointer",
  //   padding: "0px 16px",
  //   lineHeight: "32px",
  //   textAlign: "left",
  //   background: "none",
  //   textDecoration: "none",
  //   fontStyle: "normal",
  //   fontWeight: "600",
  //   fontSize: "13px",

  //   whiteSpace: "nowrap",
  //   overflow: "hidden",
  //   textOverflow: "ellipsis",

  //   outline: "none",
  //   color: black,
  //   textTransform: "none",

  //   hoverBackgroundColor: grayLight,
  //   noHoverBackgroundColor: white,

  //   header: {
  //     color: gray,
  //     hoverCursor: "default",
  //     hoverBackgroundColor: "white",
  //     textTransform: "uppercase",
  //   },

  //   disabled: {
  //     color: gray,
  //     hoverCursor: "default",
  //     hoverBackgroundColor: "white",
  //   },

  //   separator: {
  //     padding: "0px 16px",
  //     border: `0.5px solid ${grayLightMid}`,
  //     cursor: "default",
  //     margin: "6px 16px 6px",
  //     lineHeight: "1px",
  //     height: "1px",
  //     width: "calc(100% - 32px)",
  //   },

  //   tablet: { lineHeight: "36px" },

  comboBox: {
    padding: "6px 0px",
    background: black,

    width: {
      base: "173px",
      middle: "300px",
      big: "350px",
      huge: "500px",
    },

    arrow: {
      width: "6px",
      flex: "0 0 6px",
      marginTopWithBorder: "5px",
      marginTop: "12px",
      marginRight: "8px",
      marginLeft: "auto",
    },

    button: {
      height: "18px",
      heightWithBorder: "30px",
      heightModernView: "28px",

      paddingLeft: "16px",
      paddingRightNoArrow: "16px",
      paddingRight: "8px",

      selectPaddingLeft: "8px",
      selectPaddingRightNoArrow: "14px",
      selectPaddingRight: "8px",

      color: "#858585",
      disabledColor: "#858585",
      background: "#292929",
      backgroundWithBorder: "none",
      backgroundModernView: "none",

      border: `1px solid #474747`,
      borderRadius: "3px",

      borderColor: "#474747",
      openBorderColor: grayMaxLight,

      disabledBorderColor: "#474747",
      disabledBackground: "#474747",

      hoverBorderColor: "#858585",
      hoverBorderColorOpen: grayMaxLight,
      hoverDisabledBorderColor: "#474747",

      hoverBackgroundModernView: "#474747",
      activeBackgroundModernView: "#282828",
      focusBackgroundModernView: "#242424",
    },

    label: {
      marginRightWithBorder: "8px",
      marginRight: "4px",

      disabledColor: "#858585",
      color: "#858585",
      selectedColor: white,

      maxWidth: "175px",

      lineHeightWithoutBorder: "16px",
      lineHeightTextDecoration: "underline dashed",
    },

    childrenButton: {
      marginRight: "8px",
      width: "16px",
      height: "16px",

      defaultDisabledColor: "#858585",
      defaultColor: white,
      disabledColor: "#858585",
      color: white,
      selectedColor: white,
    },
  },

  toggleContent: {
    headingHeight: "24px",
    headingLineHeight: "26px",
    hoverBorderBottom: "1px dashed",
    contentPadding: "10px 0px 0px 0px",
    arrowMargin: "4px 8px 4px 0px",
    transform: "rotate(180deg)",
    iconColor: white,

    childrenContent: {
      color: black,
      paddingTop: "6px",
    },
  },

  toggleButton: {
    fillColorDefault: "#4781D1",
    fillColorOff: "#292929",
    hoverFillColorOff: "#3D3D3D",

    fillCircleColor: "#FFFFFF",
    fillCircleColorOff: "#FFFFFF",
  },

  contextMenuButton: {
    content: {
      width: "100%",
      backgroundColor: black,
      padding: "0 16px 16px",
    },

    headerContent: {
      maxWidth: "500px",
      margin: "0",
      lineHeight: "56px",
      fontWeight: "700",
      borderBottom: `1px solid #474747`,
    },

    bodyContent: {
      padding: "16px 0",
    },
  },

  calendar: {
    color: "#FFFFFF",
    disabledColor: "#474747",
    pastColor: "#858585",
    onHoverBackground: "#3D3D3D",
    titleColor: "#ADADAD",
    outlineColor: "#474747",
    arrowColor: "#F6F9FC",
    disabledArrow: "#474747",
    weekdayColor: "#858585",
    accent: "#4781d1",
    boxShadow: "0px 12px 40px 0px rgba(0, 0, 0, 0.40)",
  },

  datePicker: {
    width: "115px",
    dropDownPadding: "16px 16px 16px 17px",
    contentPadding: "0 16px 16px",
    bodyPadding: "16px 0",
    backgroundColor: black,
    inputBorder: blueMain,
    iconPadding: "8px 8px 7px 0px",

    contentMaxWidth: "500px",
    contentLineHeight: "56px",
    contentFontWeight: "700",

    borderBottom: `1px solid ${globalColors.lightGrayishBlue}`,
  },

  aside: {
    backgroundColor: black,
    height: "100%",
    overflowX: "hidden",
    overflowY: "auto",
    position: "fixed",
    right: "0",
    top: "0",
    bottom: "16px",
    paddingBottom: "64px",
    transition: "transform 0.3s ease-in-out",
  },

  dragAndDrop: {
    height: "100%",
    border: `1px solid ${globalColors.darkSilver}`,
    transparentBorder: "1px solid transparent",
    acceptBackground: "rgba(204, 184, 102, 0.2)",
    background: "rgba(230, 211, 138, 0.12)",
  },

  // phoneInput: {
  //   width: "304px",
  //   height: "44px",
  //   itemTextColor: black,
  //   itemBackgroundColor: white,
  //   itemHoverColor: grayLightMid,
  //   scrollBackground: "rgba(0, 0, 0, 0.1)",
  //   placeholderColor: gray,
  // },

  // squareButton: {
  //   height: "32px",
  //   width: "32px",
  //   color: gray,
  //   backgroundColor: white,
  //   border: `1px solid ${grayMid}`,
  //   borderRadius: "3px",
  //   outline: "none",
  //   hover: {
  //     backgroundColor: white,
  //     border: `1px solid ${gray}`,
  //   },
  //   click: {
  //     backgroundColor: grayLightMid,
  //     border: `1px solid ${gray}`,
  //   },
  //   disable: {
  //     backgroundColor: grayLight,
  //     border: `1px solid ${grayLightMid}`,
  //   },
  //   crossShape: {
  //     color: graySilver,
  //     disable: {
  //       color: gray,
  //     },
  //   },
  // },

  // roundButton: {
  //   height: "40px",
  //   width: "40px",
  //   backgroundColor: grayLight,
  //   borderRadius: {
  //     plus: "112px",
  //     minus: "81px",
  //   },
  //   borderStyle: "none",
  //   outline: "none",
  //   hover: {
  //     backgroundColor: grayLightMid,
  //   },
  //   click: {
  //     backgroundColor: grayMid,
  //   },
  //   disable: {
  //     backgroundColor: grayLight,
  //   },
  //   plus: {
  //     color: grayMid,
  //     disable: {
  //       color: black,
  //     },
  //   },
  // },
  catalog: {
    background: "#292929",

    header: {
      borderBottom: "1px solid #474747",
      iconFill: "#a9a9a9",
    },
    control: {
      background: "#a3a3a3",
      fill: "#ffffff",
    },

    headerBurgerColor: "#606060",

    verticalLine: "1px solid #474747",

    profile: {
      borderTop: "1px solid #474747",
      background: "#3D3D3D",
    },

    paymentAlert: {
      color: "#ed7309",
      warningColor: "#E06451",
    },

    teamTrainingAlert: {
      titleColor: "#FFFFFF",
      borderColor: "#388BDE",
      linkColor: "#5299E0",
    },
  },

  alertComponent: {
    descriptionColor: "#ADADAD",
    iconColor: "#ADADAD",
  },

  catalogItem: {
    container: {
      width: "100%",
      height: "36px",
      padding: "0 12px",
      background: "#1b1c1d",
      marginBottom: "16px",
      tablet: {
        height: "44px",
        padding: "0 12px",
        marginBottom: "24px",
      },
    },
    sibling: {
      active: {
        background: black,
      },
      hover: {
        background: black,
      },
    },
    img: {
      svg: {
        width: "16px",
        height: "16px",

        fill: "#a9a9a9",
        isActiveFill: "#FFFFFF",
        tablet: {
          width: "20px",
          height: "20px",
        },
      },
    },
    text: {
      width: "100%",
      marginLeft: "8px",
      lineHeight: "20px",
      color: "#a9a9a9",
      isActiveColor: "#FFFFFF",
      fontSize: "13px",
      fontWeight: 600,
      tablet: {
        marginLeft: "12px",
        lineHeight: "20px",
        fontSize: "14px",
        fontWeight: "600",
      },
    },
    initialText: {
      color: black,
      width: "16px",
      lineHeight: "15px",
      fontSize: "9px",
      fontWeight: "700",
      tablet: {
        width: "20px",
        lineHeight: "19px",
        fontSize: "11px",
      },
    },
    badgeWrapper: {
      size: "16px",
      marginLeft: "8px",
      marginRight: "-2px",
      tablet: {
        width: "44px",
        height: "44px",
        marginRight: "-16px",
      },
    },
    badgeWithoutText: {
      backgroundColor: "#F58D31",

      size: "8px",
      position: "-4px",
    },
    trashIconFill: "#858585",
  },

  navigation: {
    expanderColor: "#eeeeee",
    background: black,
    rootFolderTitleColor: "#ADADAD",
    boxShadow: "0px 12px 40px 0px #00000066",

    icon: {
      fill: "#E06A1B",
      stroke: "#474747",
    },
  },

  nav: {
    backgroundColor: "#292929",
  },

  navItem: {
    baseColor: "#a9a9a9",
    activeColor: white,
    separatorColor: "#474747",

    wrapper: {
      hoverBackground: "#474747",
    },
  },

  header: {
    backgroundColor: "#1f1f1f ",
    recoveryColor: "#4C4C4C",
    linkColor: "#606060",
    productColor: "#eeeeee",
  },

  menuContainer: {
    background: "#3d3d3d",
    color: "rgba(255, 255, 255, 0.92)",
  },

  article: {
    background: "#292929",
    pinBorderColor: "#474747",
    catalogItemHeader: "#858585",
    catalogItemText: "rgba(255, 255, 255, 0.6)",
    catalogItemActiveBackground: "#333333",
    catalogShowText: "#adadad",
  },

  section: {
    toggler: {
      background: white,
      fill: black,
      boxShadow: "0px 5px 20px rgba(0, 0, 0, 0.13)",
    },

    header: {
      backgroundColor: black,
      background: `linear-gradient(180deg, #333333 2.81%, rgba(51, 51, 51, 0.9) 63.03%, rgba(51, 51, 51, 0) 100%);`,
      trashErasureLabelBackground: "#292929",
      trashErasureLabelText: "#ADADAD",
    },
  },

  infoPanel: {
    sectionHeaderToggleIcon: "#858585",
    sectionHeaderToggleIconActive: "#c4c4c4",
    sectionHeaderToggleBg: "transparent",
    sectionHeaderToggleBgActive: "#292929",

    backgroundColor: black,
    blurColor: "rgba(20, 20, 20, 0.8)",
    borderColor: "#292929",
    thumbnailBorderColor: grayLightMid,
    textColor: white,

    closeButtonWrapperPadding: "6px",
    closeButtonIcon: black,
    closeButtonSize: "12px",
    closeButtonBg: "#a2a2a2",

    links: {
      iconColor: "#858585",
      iconErrorColor: "rgba(242, 28, 14, 0.5)", // "#F21C0E",
      primaryColor: "#ADADAD",
    },

    members: {
      iconColor: "#A3A9AE",
      iconHoverColor: "#ffffff",
      isExpectName: "#A3A9AE",
      subtitleColor: "#a3a9ae",
      meLabelColor: "#a3a9ae",
      roleSelectorColor: "#a3a9ae",
      disabledRoleSelectorColor: "#a3a9ae",
      roleSelectorArrowColor: "#a3a9ae",
    },

    history: {
      subtitleColor: "#A3A9AE",
      fileBlockBg: "#292929",
      dateColor: "#A3A9AE",
      fileExstColor: "#A3A9AE",
      locationIconColor: "#A3A9AE",
      folderLabelColor: "#A3A9AE",
    },

    details: {
      customLogoBorderColor: "#474747",
      commentEditorIconColor: "#eee",
      tagBackground: "#242424",
    },

    gallery: {
      borderColor: "#292929",
      descriptionColor: "#eeeeee",
    },
  },

  filesArticleBody: {
    background: black,
    panelBackground: "#474747",

    fill: "#C4C4C4",
    expanderColor: "#C4C4C4",

    downloadAppList: {
      textColor: "#858585",
      color: "#5C5C5C",
      winHoverColor: "#3785D3",
      macHoverColor: "#fff",
      linuxHoverColor: "#FFB800",
      androidHoverColor: "#9BD71C",
      iosHoverColor: "#fff",
    },

    thirdPartyList: {
      color: "#818b91",
      linkColor: "#DDDDDD",
    },
    devTools: {
      border: "1px solid #474747",
      color: "#858585",
    },
  },

  peopleArticleBody: {
    iconColor: "#C4C4C4",
    expanderColor: "#C4C4C4",
  },

  peopleTableRow: {
    fill: graySilver,

    nameColor: grayMaxLight,
    pendingNameColor: "#6f6f6f",

    sideInfoColor: "#858585",
    pendingSideInfoColor: "#5a5a5a",
  },

  filterInput: {
    button: {
      border: "1px solid #474747",
      hoverBorder: "1px solid #858585",

      openBackground: "#a3a9ae",

      openFill: "#eeeeee",
    },

    filter: {
      background: "#333333",
      border: "1px solid #474747",
      color: "#a3a9ae",

      separatorColor: "#474747",
      indicatorColor: "#F58D31",

      selectedItem: {
        background: "#eeeeee",
        border: "#eeeeee",
        color: "#333333",
      },
    },

    sort: {
      background: "#333333",
      hoverBackground: "#292929",
      selectedViewIcon: "rgba(255, 255, 255, 0.88)",
      viewIcon: "#858585",
      sortFill: "rgba(255, 255, 255, 0.6)",

      tileSortFill: "#eeeeee",
      tileSortColor: "#eeeeee",
    },

    selectedItems: {
      background: "#242424",
      hoverBackground: "#3d3d3d",
    },
  },

  profileInfo: {
    color: "#858585",
    iconButtonColor: grayMaxLight,
    linkColor: grayMaxLight,

    tooltipLinkColor: "#e06a1b",
    iconColor: "#C96C27",
  },

  updateUserForm: {
    tooltipTextColor: black,
    borderTop: "none",
  },

  tableContainer: {
    borderRight: "2px solid #474747",
    hoverBorderColor: "#474747",
    tableCellBorder: "1px solid #474747",

    groupMenu: {
      background: black,
      borderBottom: "1px solid #474747",
      borderRight: "1px solid #474747",
      boxShadow: "0px 40px 60px rgba(0, 0, 0, 0.12)",
    },

    header: {
      background: black,
      borderBottom: "1px solid #474747",
      textColor: "#858585",
      activeTextColor: "#858585",
      hoverTextColor: grayMaxLight,

      iconColor: "#858585",
      activeIconColor: "#858585",
      hoverIconColor: grayMaxLight,

      borderImageSource: `linear-gradient(to right,${black} 21px,#474747 21px,#474747 calc(100% - 20px),${black} calc(100% - 20px))`,
      borderHoverImageSource: `linear-gradient(to right,${black} 0px,#474747 0px,#474747 100% ,${black} 100%)`,
      lengthenBorderImageSource: `linear-gradient(to right, #474747, #474747)`,
      hotkeyBorderBottom: `1px solid ${globalColors.blueMain}`,

      settingsIconDisableColor: "#474747",
    },

    tableCell: {
      border: "1px solid #474747",
    },
  },
  filesSection: {
    rowView: {
      checkedBackground: "#3D3D3D",

      draggingBackground: "rgba(230, 211, 138, 0.12)",
      draggingHoverBackground: "rgba(204, 184, 102, 0.2)2",

      shareButton: {
        color: "#858585",
        fill: "#858585",
      },

      sideColor: "#858585",
      linkColor: grayMaxLight,
      textColor: "#858585",

      editingIconColor: "#eeeeee",
      shareHoverColor: "#eeeeee",
      pinColor: "#FFFFFF",
    },

    tableView: {
      fileName: {
        linkColor: grayMaxLight,
        textColor: "#858585",
      },

      row: {
        checkboxChecked: `linear-gradient(to right, ${black} 24px, #474747 24px)`,
        checkboxDragging:
          "linear-gradient(to right, rgba(230, 211, 138, 0.12) 24px, #474747 24px)",
        checkboxDraggingHover:
          "inear-gradient(to right,rgba(204, 184, 102, 0.2) 24px, #474747 24px)",

        contextMenuWrapperChecked: `linear-gradient(to left, ${black} 24px, #474747 24px)`,
        contextMenuWrapperDragging:
          "border-image-source: linear-gradient(to left, rgba(230, 211, 138, 0.12) 24px, #474747 24px)",
        contextMenuWrapperDraggingHover:
          "linear-gradient(to left,rgba(204, 184, 102, 0.2) 24px, #474747 24px)",

        backgroundActive: "#3D3D3D",

        borderImageCheckbox:
          "linear-gradient(to right, #474747 24px, #474747 24px)",
        borderImageContextMenu:
          "linear-gradient(to left, #474747 24px, #474747 24px)",

        borderHover: "#474747",
        sideColor: gray,

        shareHoverColor: "#eeeeee",

        borderImageRight:
          "linear-gradient(to right, #333333 25px, #474747 24px)",
        borderImageLeft: "linear-gradient(to left, #333333 20px, #474747 24px)",

        borderColor: "#474747",
        borderColorTransition: "#474747",
      },
    },

    tilesView: {
      tile: {
        draggingColor: "rgba(230, 211, 138, 0.12)",
        draggingHoverColor: "rgba(204, 184, 102, 0.2)",
        checkedColor: "#3d3d3d",
        roomsCheckedColor: black,
        border: "1px solid #474747",
        backgroundBadgeColor: black,
        backgroundColor: "#282828",
        borderRadius: "6px",
        roomsBorderRadius: "12px",
        bottomBorderRadius: "0 0 6px 6px",
        roomsBottomBorderRadius: "0 0 12px 12px",
        upperBorderRadius: "6px 6px 0 0",
        roomsUpperBorderRadius: "12px 12px 0 0",
        backgroundColorTop: "#292929",
      },

      sideColor: grayMaxLight,
      color: grayMaxLight,
      textColor: "#858585",
    },

    animationColor: "rgba(82, 153, 224, 0.16)",
  },

  advancedSelector: {
    footerBorder: "1px solid #474747",

    hoverBackgroundColor: "#474747",
    selectedBackgroundColor: "#474747",
    borderLeft: "1px solid #474747",

    searcher: {
      hoverBorderColor: "#858585",
      focusBorderColor: grayMaxLight,
      placeholderColor: "#474747",
    },
  },

  selector: {
    border: `1px solid #474747`,

    breadCrumbs: {
      prevItemColor: "#ADADAD",
      arrowRightColor: "#ADADAD",
    },

    bodyDescriptionText: "#858585",

    item: {
      hoverBackground: "#3d3d3d",
      selectedBackground: "#3d3d3d",
    },

    emptyScreen: {
      descriptionColor: "#ADADAD",
    },
  },

  floatingButton: {
    backgroundColor: white,
    color: black,
    boxShadow: "0px 12px 24px rgba(0, 0, 0, 0.12)",
    fill: black,

    alert: {
      fill: "#F58D31",
      path: black,
    },
  },

  mediaViewer: {
    color: "#d1d1d1",
    background: "rgba(17, 17, 17, 0.867)",
    backgroundColor: "rgba(11, 11, 11, 0.7)",
    fill: white,
    titleColor: white,
    iconColor: white,

    controlBtn: {
      backgroundColor: "rgba(200, 200, 200, 0.2)",
    },

    imageViewer: {
      backgroundColor: "rgba(200, 200, 200, 0.2)",
      inactiveBackgroundColor: "rgba(11,11,11,0.7)",
      fill: white,
    },

    progressBar: {
      background: "#d1d1d1",
      backgroundColor: "rgba(200, 200, 200, 0.2)",
    },

    scrollButton: {
      backgroundColor: "rgba(11, 11, 11, 0.7)",
      background: "rgba(200, 200, 200, 0.2)",
      border: `solid ${white}`,
    },

    videoViewer: {
      fill: white,
      stroke: white,
      color: "#d1d1d1",
      colorError: white,
      backgroundColorError: darkBlack,
      backgroundColor: "rgba(11, 11, 11, 0.7)",
      background: "rgba(200, 200, 200, 0.2)",
    },
  },

  connectCloud: {
    connectBtnContent: silver,
    connectBtnTextBg: "none",
    connectBtnIconBg: "#none",
    connectBtnTextBorder: silver,
    connectBtnIconBorder: "#474747",
  },

  createEditRoomDialog: {
    commonParam: {
      descriptionColor: "#a3a9ae",
      textColor: "#858585",
    },

    roomType: {
      listItem: {
        background: "none",
        borderColor: "#474747",
        descriptionText: "#A3A9AE",
      },
      dropdownButton: {
        background: "none",
        borderColor: "#474747",
        isOpenBorderColor: "#F97A0B",
        descriptionText: "#A3A9AE",
      },
      dropdownItem: {
        background: "#333333",
        hoverBackground: "#474747",
        descriptionText: "#A3A9AE",
      },
      displayItem: {
        background: "#474747",
        borderColor: "#474747",
        descriptionText: "#a3a9ae",
      },
    },

    roomTypeDropdown: {
      desktop: {
        background: "#333333",
        borderColor: "#474747",
      },
      mobile: {
        background: "#333333",
      },
    },

    permanentSettings: {
      background: "#474747",
      isPrivateIcon: "#35ad17",
      descriptionColor: "#a3a9ae",
    },

    tagInput: {
      tagBackground: "#242424",
      tagHoverBackground: "#3D3D3D",
    },

    dropdown: {
      background: "#333333",
      borderColor: "#474747",
      item: {
        hoverBackground: "#474747",
      },
    },

    isPrivate: {
      limitations: {
        background: "#474747",
        iconColor: "#ed7309",
        titleColor: "#ed7309",
        descriptionColor: "#a3a9ae",
        linkColor: "#e8e8e9",
      },
    },

    thirdpartyStorage: {
      combobox: {
        background: "#292929",
        dropdownBorderColor: "#474747",
        hoverDropdownBorderColor: "#858585",
        isOpenDropdownBorderColor: "#e8e8e9",
        arrowFill: "#474747",
      },
      folderInput: {
        background: "#292929",
        borderColor: "#474747",
        hoverBorderColor: "#858585",
        focusBorderColor: "#e8e8e9",
        rootLabelColor: "#a3a9ae",
        iconFill: "#657177",
      },
    },

    iconCropper: {
      gridColor: "#333333",
      deleteButton: {
        background: "#292929",
        hoverBackground: "#333333",
        borderColor: "#292929",
        hoverBorderColor: "#fafafa",
        color: "#858585",
        iconColor: "#e8e8e9",
      },
    },

    previewTile: {
      background: "#292929",
      borderColor: "#474747",
      iconBorderColor: "#eceef1",
    },

    dropzone: {
      borderColor: "#474747",
      linkMainColor: "#F97A0B",
      linkSecondaryColor: "#ffffff",
      exstsColor: "#a3a9ae",
    },
  },

  filesThirdPartyDialog: {
    border: "1px solid #474747",
  },

  connectedClouds: {
    color: "#eeeeee",
    borderBottom: `1px solid #474747`,
    borderRight: `1px solid #474747`,
  },

  filesModalDialog: {
    border: `1px solid #474747`,
  },

  filesDragTooltip: {
    background: black,
    boxShadow: "0px 5px 20px rgba(0, 0, 0, 0.13)",
    color: grayMaxLight,
  },

  emptyContent: {
    header: {
      color: "#FFFFFF",
    },

    description: {
      color: "#ADADAD",
    },
    button: {
      colorLink: "#ADADAD",
      colorText: "#ADADAD",
    },
  },

  filesEmptyContainer: {
    linkColor: "#adadad",
    privateRoom: {
      linkColor: "#E06A1B",
    },
  },

  filesPanels: {
    color: grayMaxLight,

    aside: {
      backgroundColor: black,
    },

    addGroups: {
      iconColor: gray,
      arrowColor: darkBlack,
    },

    addUsers: {
      iconColor: gray,
      arrowColor: darkBlack,
    },

    changeOwner: {
      iconColor: gray,
      arrowColor: darkBlack,
    },

    embedding: {
      textAreaColor: "#858585",
      iconColor: grayMaxLight,
      color: gray,
    },

    versionHistory: {
      borderTop: "1px solid #474747",
    },

    content: {
      backgroundColor: black,
      fill: grayMaxLight,
      disabledFill: "#5c5c5c",
    },

    body: {
      backgroundColor: black,
      fill: grayMaxLight,
    },

    footer: {
      backgroundColor: black,
      borderTop: "1px solid #474747",
    },

    linkRow: {
      backgroundColor: black,
      fill: grayMaxLight,
      disabledFill: "#5c5c5c",
    },

    selectFolder: {
      color: gray,
    },

    selectFile: {
      color: gray,
      background: black,
      borderBottom: "1px solid #474747",
      borderRight: "1px solid #474747",

      buttonsBackground: black,
    },

    filesList: {
      color: grayMaxLight,
      backgroundColor: black,
      borderBottom: "1px solid #474747",
    },

    modalRow: {
      backgroundColor: black,
      fill: gray,
      disabledFill: "#5c5c5c",
    },

    sharing: {
      color: grayMaxLight,

      fill: grayMaxLight,
      loadingFill: grayMaxLight,

      borderBottom: "1px solid #474747",
      borderTop: "1px solid #474747",
      externalLinkBackground: "#292929",
      externalLinkSvg: "#eeeeee",

      internalLinkBorder: "1px dashed #eeeeee",

      itemBorder: "1px dashed #333333",

      itemOwnerColor: "#858585",

      backgroundButtons: "#333333",

      dropdownColor: grayMaxLight,

      loader: {
        foregroundColor: black,
        backgroundColor: black,
      },
    },

    upload: {
      color: black,
      tooltipColor: "#F5E9BA",

      shareButton: {
        color: gray,
        sharedColor: grayMain,
      },

      loadingButton: {
        color: "#eeeeee",
        background: black,
      },
    },
  },

  menuItem: {
    iconWrapper: {
      width: "16px",
      height: "16px",
      header: {
        width: "auto",
        height: "auto",
      },
    },
    separator: {
      borderBottom: `1px solid #474747 !important`,
      margin: "6px 16px 6px 16px !important",
      height: "1px !important",
      width: "calc(100% - 32px) !important",
    },
    text: {
      header: {
        fontSize: "15px",
        lineHeight: "20px",
      },
      mobile: {
        fontSize: "13px",
        lineHeight: "36px",
      },
      fontSize: "12px",
      lineHeight: "30px",
      fontWeight: "600",
      margin: "0 0 0 8px",
      color: "#eeeeee",
    },
    hover: black,
    background: "none",
    svgFill: "#eeeeee",
    header: {
      height: "49px",
      borderBottom: `1px solid #474747`,
      marginBottom: "6px",
    },
    height: "30px",
    borderBottom: "none",
    marginBottom: "0",
    padding: "0 12px",
    mobile: {
      height: "36px",
      padding: "0 16px 6px",
    },
  },
  newContextMenu: {
    background: black,
    borderRadius: "6px",
    mobileBorderRadius: "6px 6px 0 0",
    boxShadow:
      "0px 12px 24px rgba(0, 0, 0, 0.12), 0px 8px 16px rgba(0, 0, 0, 0.08), 0px 3.2px 2.6px rgba(0, 0, 0, 0.08)",
    padding: "6px 0px",
    border: "1px solid #474747",
    devices: {
      maxHeight: "calc(100vh - 64px)",
      tabletWidth: "375px",
      mobileWidth: "100vw",
      left: 0,
      right: 0,
      bottom: 0,
      margin: "0 auto",
    },
  },
  filesSettings: {
    color: cyanBlueDarkShade,

    linkColor: grayMaxLight,
  },

  filesBadges: {
    iconColor: "#858585",
    hoverIconColor: grayMaxLight,

    color: white,
    backgroundColor: black,

    badgeColor: black,
    badgeBackgroundColor: "#858585",
  },

  filesEditingWrapper: {
    color: grayMaxLight,
    border: "1px solid #474747",
    borderBottom: "1px solid #474747",

    tile: {
      background: globalColors.black,
      itemBackground: "#242424",
      itemBorder: gray,
      itemActiveBorder: "#eeeeee",
    },

    row: {
      itemBackground: globalColors.black,
    },

    fill: "#858585",
    hoverFill: "#eeeeee",
  },

  filesIcons: {
    fill: "#858585",
    hoverFill: "#eeeeee",
  },

  filesQuickButtons: {
    color: "#858585",
    sharedColor: "#eeeeee",
    hoverColor: "#eeeeee",
  },

  filesSharedButton: {
    color: "#858585",
    sharedColor: "#eeeeee",
  },

  filesPrivateRoom: {
    borderBottom: "1px solid #d3d3d3",
    linkColor: "#E06A1B",
    textColor: "#83888D",
  },

  filesVersionHistory: {
    row: {
      color: grayMaxLight,
      fill: grayMaxLight,
    },

    badge: {
      color: black,
      stroke: "#ADADAD",
      fill: "#ADADAD",
      defaultFill: black,
      badgeFill: "#F58D31",
    },

    versionList: {
      fill: grayMaxLight,
      stroke: grayMaxLight,
      color: grayMaxLight,
    },
  },

  login: {
    linkColor: "#E06A1B",
    textColor: "#858585",
    navBackground: "#282828",
    headerColor: white,
    helpButton: "#D8D8D8",
    orLineColor: "#474747",
    orTextColor: "#858585",
    titleColor: white,

    register: {
      backgroundColor: "#292929",
      textColor: "#E06A1B",
    },

    container: {
      backgroundColor: "#474747",
    },

    captcha: {
      border: `1px solid ${darkErrorStatus}`,
      color: darkErrorStatus,
    },
  },

  facebookButton: {
    background: black,
    border: "1px solid #474747",
    color: grayMaxLight,
  },

  peopleSelector: {
    textColor: grayMaxLight,
  },

  peopleWithContent: {
    color: "#858585",
    pendingColor: "#474747",
  },

  peopleDialogs: {
    modal: {
      border: "1px solid #474747",
    },

    deleteUser: {
      textColor: red,
    },

    deleteSelf: {
      linkColor: "#e06a1b",
    },

    changePassword: {
      linkColor: "#e06a1b",
    },
  },

  downloadDialog: {
    background: "#282828",
  },

  client: {
    about: {
      linkColor: "#E06A1B",
      border: "1px solid #474747",
      logoColor: white,
    },

    comingSoon: {
      linkColor: "#858585",
      linkIconColor: black,
      backgroundColor: black,
      foregroundColor: black,
    },

    confirm: {
      activateUser: {
        textColor: "#E06A1B",
        textColorError: red,
      },
      change: {
        titleColor: "#E06A1B",
      },
    },

    home: {
      logoColor: "rgba(255, 255, 255, 0.92)",
      textColorError: red,
    },

    payments: {
      linkColor: "#E06A1B",
      delayColor: "#F21C0E",
    },

    paymentsEnterprise: {
      background: black,

      buttonBackground: "#292929",

      linkColor: "#E06A1B",
      headerColor: orangePressed,
    },

    settings: {
      iconFill: white,
      headerTitleColor: "#FFFFFF",
      trashIcon: "#858585",
      article: {
        titleColor: "#c4c4c4",
        fillIcon: "#c4c4c4",
        expanderColor: "#c4c4c4",
      },

      separatorBorder: "1px solid #474747",

      security: {
        arrowFill: white,
        descriptionColor: "#858585",

        admins: {
          backgroundColor: black,
          backgroundColorWrapper: blueMain,
          roleColor: grayMid,

          color: "#E06A1B",
          departmentColor: "#858585",

          tooltipColor: "#F5E9BA",

          nameColor: grayMaxLight,
          pendingNameColor: "#858585",

          textColor: black,
          iconColor: blueMain,
        },

        owner: {
          backgroundColor: black,
          linkColor: "#E06A1B",
          departmentColor: "#858585",
          tooltipColor: "#F5E9BA",
        },
        auditTrail: {
          sideColor: "#858585",
          nameColor: "#eeeeee",
          downloadReportDescriptionColor: "#858585",
        },
        loginHistory: {
          sideColor: "#858585",
          nameColor: "#eeeeee",
        },
      },

      common: {
        linkColor: "#858585",
        linkColorHelp: "#E06A1B",
        tooltipLinkColor: "#e06a1b",
        arrowColor: white,
        descriptionColor: "#858585",
        brandingDescriptionColor: "#858585",

        whiteLabel: {
          borderImg: "1px solid #474747",

          backgroundColorWhite: white,
          backgroundColorLight: "#F8F9F9",
          backgroundColorDark: "#282828",
          greenBackgroundColor: "#40865C",
          blueBackgroundColor: "#446995",
          orangeBackgroundColor: "#AA5252",

          dataFontColor: white,
          dataFontColorBlack: white,
        },
      },

      integration: {
        separatorBorder: "1px solid #474747",
        linkColor: "#E06A1B",

        sso: {
          toggleContentBackground: "#474747",
          iconButton: white,
          iconButtonDisabled: "#333",
          border: "1px solid #474747",
        },

        smtp: {
          requirementColor: "#E06451",
        },
      },

      backup: {
        rectangleBackgroundColor: "#3D3D3D",
        separatorBorder: "1px solid #474747",
        warningColor: "#E06451",
        textColor: "#ADADAD",
        backupCheckedListItemBackground: "#3D3D3D",
      },

      payment: {
        priceColor: "#ADADAD",
        storageSizeTitle: "#A3A9AE",

        backgroundColor: "#282828",
        linkColor: "#316DAA",
        tariffText: "#858585",
        border: "1px solid #474747",
        backgroundBenefitsColor: "#3333",
        rectangleColor: "#3D3D3D",

        priceContainer: {
          backgroundText: "#3D3D3D",
          background: "#282828",
          border: "1px solid #282828",
          featureTextColor: "#858585",
          disableColor: "#858585",
          trackNumberColor: "#858585",
          disablePriceColor: "#5C5C5C",
        },

        benefitsContainer: {
          iconsColor: "#858585",
        },
        contactContainer: {
          textColor: "#ADADAD",
          linkColor: "#858585",
        },
        warningColor: "#E06451",
        color: "#E17415",
      },

<<<<<<< HEAD
      migration: {
        descriptionColor: "#ADADAD",
        subtitleColor: "#FFFFFF",
        workspaceBackground: "#333333",
        workspaceBorder: "1px solid #474747",
        stepDescriptionColor: "#FFFFFF",
        fileInputIconColor: "#5c5c5c",
        infoBlockBackground: "#282828",
        infoBlockTextColor: "#858585",
        errorTextColor: "#E06451",
        existingTextColor: "#3BA420",
        tableHeaderText: "#858585",
        tableRowHoverColor: "#3D3D3D",
        tableRowTextColor: "#858585",
        importSectionBackground: "#282828",
        importSectionTextColor: "#858585",
        importItemBackground: "#333333",
        importItemDisableBackground: "#3D3D3D",
        importItemTextColor: "#ADADAD",
        importItemDisableTextColor: "#5C5C5C",
        importItemDescription: "#A3A9AE",
        importIconColor: "#a9a9a9",
        groupMenuBackground: "#333333",
        groupMenuBorder: "1px solid #474747",
        groupMenuBoxShadow: "rgba(0, 0, 0, 0.16) 0px 5px 5px 0px",
=======
      storageManagement: {
        grayBackgroundText: "#858585",
        descriptionColor: "#ADADAD",
>>>>>>> 9e8f3caa
      },
    },

    wizard: {
      linkColor: "#E06A1B",
      generatePasswordColor: "#a9a9a9",
    },
  },

  campaignsBanner: {
    border: "1px solid #CCCCCC",
    color: darkBlack,

    btnColor: black,
    btnBackgroundActive: blueMain,
  },

  tileLoader: {
    border: `none`,

    background: "none",
  },

  errorContainer: {
    background: black,
    bodyText: "#858585",
  },

  editor: {
    color: "#eeeeee",
    background: black,
  },

  submenu: {
    lineColor: "#474747",
    backgroundColor: "#333",
    activeTextColor: "#FFFFFF",
    textColor: "#ADADAD",
    bottomLineColor: "#E06A1B",
  },

  hotkeys: {
    key: {
      color: "#C4C4C4",
    },
  },

  tag: {
    color: white,
    background: "#474747",
    hoverBackground: "#282828",
    disabledBackground: "#858585",
    defaultTagColor: white,
    newTagBackground: "#333333",
  },

  profile: {
    main: {
      background: "#3D3D3D",
      textColor: white,

      descriptionTextColor: "#858585",
      pendingEmailTextColor: "#858585",

      mobileRowBackground: "#3D3D3D",
    },
    themePreview: {
      descriptionColor: "#ADADAD",
      border: "1px solid #474747",
    },
    notifications: {
      textDescriptionColor: "#858585",
    },
  },

  activeSessions: {
    color: "#eeeeee",
    borderColor: "#474747",
    tickIconColor: "#3BA420",
    removeIconColor: "#A3A9AE",
    sortHeaderColor: "#474747",
  },

  formWrapper: {
    background: black,
    boxShadow: "0px 5px 20px rgba(0, 0, 0, 0.16);",
  },

  preparationPortalProgress: {
    backgroundColor: "#282828",
    colorPercentSmall: "#FFFFFF",
    colorPercentBig: "#333333",
    errorTextColor: "#E06451",
    descriptionTextColor: "#858585",
  },

  codeInput: {
    background: "#282828",
    border: "1px solid #474747",
    color: white,
    lineColor: "#858585",
    disabledBackground: "#474747",
    disabledBorder: "1px solid #474747",
    disabledColor: "#858585",
  },

  accessRightSelect: {
    descriptionColor: "#858585",
  },

  itemIcon: {
    borderColor: "#474747",
  },

  invitePage: {
    borderColor: "#474747",
  },

  portalUnavailable: {
    textDescriptionColor: "#858585",
  },

  deepLink: {
    navBackground: "#282828",
    fileTileBackground: "#3D3D3D",
  },

  emailChips: {
    borderColor: "#858585",
    dashedBorder: "1px dashed #fff",
  },

  dialogs: {
    disableText: "#858585",
  },

  editLink: {
    text: {
      color: "#A3A9AE",
      errorColor: "#F21C0E",
    },
  },

  oformGallery: {
    errorView: {
      subHeaderTextColor: "#ADADAD",
    },
    submitToGalleryTile: {
      bodyText: "#ADADAD",
      closeIconFill: "#a9a9a9",
    },
  },

  infoBlock: {
    background: "#282828",
    headerColor: "#FFF",
    descriptionColor: "#ADADAD",
  },

  infoBar: {
    background: "#282828",
    title: white,
    description: "#ADADAD",
  },

  roomIcon: {
    backgroundArchive: "#FFFFFF",
    opacityBackground: "0.1",
  },

  plugins: {
    borderColor: "#474747",
    pluginName: "#A3A9AE",
    descriptionColor: "#ADADAD",
  },

  sdkPresets: {
    borderColor: "#474747",
    secondaryColor: "#ADADAD",
  },
};

export default Dark;<|MERGE_RESOLUTION|>--- conflicted
+++ resolved
@@ -3023,7 +3023,6 @@
         color: "#E17415",
       },
 
-<<<<<<< HEAD
       migration: {
         descriptionColor: "#ADADAD",
         subtitleColor: "#FFFFFF",
@@ -3049,11 +3048,10 @@
         groupMenuBackground: "#333333",
         groupMenuBorder: "1px solid #474747",
         groupMenuBoxShadow: "rgba(0, 0, 0, 0.16) 0px 5px 5px 0px",
-=======
+      },
       storageManagement: {
         grayBackgroundText: "#858585",
         descriptionColor: "#ADADAD",
->>>>>>> 9e8f3caa
       },
     },
 
