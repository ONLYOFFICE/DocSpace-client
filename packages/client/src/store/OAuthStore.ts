import { makeAutoObservable, runInAction } from "mobx";

import api from "@docspace/shared/api";
import {
  changeClientStatus,
  regenerateSecret,
  deleteClient,
  getClientList,
  getScopeList,
  getConsentList,
  revokeUserClient,
} from "@docspace/shared/api/oauth";
import {
  IClientListProps,
  IClientProps,
  TScope,
} from "@docspace/shared/utils/oauth/types";
import { toastr } from "@docspace/shared/components/toast";
import { TData } from "@docspace/shared/components/toast/Toast.type";
import { UserStore } from "@docspace/shared/store/UserStore";
import { Nullable, TTranslation } from "@docspace/shared/types";
import generateJwt from "@docspace/shared/utils/oauth/generate-jwt";

import EnableReactSvgUrl from "PUBLIC_DIR/images/enable.react.svg?url";
import RemoveReactSvgUrl from "PUBLIC_DIR/images/remove.react.svg?url";
import PencilReactSvgUrl from "PUBLIC_DIR/images/pencil.react.svg?url";
import CodeReactSvgUrl from "PUBLIC_DIR/images/code.react.svg?url";
import ExternalLinkReactSvgUrl from "PUBLIC_DIR/images/external.link.react.svg?url";
import OauthRevokeSvgUrl from "PUBLIC_DIR/images/oauth.revoke.svg?url";
import GenerateIconUrl from "PUBLIC_DIR/images/icons/16/refresh.react.svg?url";
import RevokeIconUrl from "PUBLIC_DIR/images/revoke.react.svg?url";
import DeleteIconUrl from "PUBLIC_DIR/images/delete.react.svg?url";
import SettingsIconUrl from "PUBLIC_DIR/images/icons/16/catalog.settings.react.svg?url";
import StorageManagement from "./StorageManagement";

const PAGE_LIMIT = 50;

export type ViewAsType = "table" | "row";

class OAuthStore {
  userStore: Nullable<UserStore> = null;

  storageManagement: Nullable<StorageManagement> = null;

  viewAs: ViewAsType = "table";

  currentPage: number = 0;

  nextPage: Nullable<number> = null;

  itemCount: number = 0;

  consentCurrentPage: number = 0;

  consentNextPage: Nullable<number> = null;

  consentItemCount: number = 0;

  infoDialogVisible: boolean = false;

  previewDialogVisible: boolean = false;

  disableDialogVisible: boolean = false;

  deleteDialogVisible: boolean = false;

  resetDialogVisible: boolean = false;

  generateDeveloperTokenDialogVisible: boolean = false;

  revokeDeveloperTokenDialogVisible: boolean = false;

  selection: string[] = [];

  bufferSelection: IClientProps | null = null;

  clients: IClientProps[] = [];

  activeClients: string[] = [];

  scopes: TScope[] = [];

  clientsIsLoading: boolean = true;

  consentsIsLoading: boolean = true;

  clientSecret: string = "";

  consents: IClientProps[] = [];

  isInit: boolean = false;

  revokeDialogVisible: boolean = false;

  jwtToken: string = "";

  constructor(userStore: UserStore, storageManagement: StorageManagement) {
    this.userStore = userStore;
    this.storageManagement = storageManagement;

    makeAutoObservable(this);

<<<<<<< HEAD
    //this.setJwtToken();
=======
    const searchParams = new URLSearchParams(window.location.search);
    if (!searchParams.get("key")) this.setJwtToken();
>>>>>>> ef892c70
  }

  setJwtToken = async () => {
    const portalInfo = await api.portal.getPortal();
    if (this.userStore!.user! === null) return;
    const { id, email, displayName } = this.userStore!.user!;

    const token = generateJwt(
      id,
      displayName,
      email,
      portalInfo.tenantId,
      window.location.origin,
      this.userStore!.user!.isAdmin || this.userStore!.user!.isOwner,
    );

    this.jwtToken = token;

    return token;
  };

  setRevokeDialogVisible = (value: boolean) => {
    this.revokeDialogVisible = value;
  };

  setIsInit = (value: boolean) => {
    this.isInit = value;
  };

  setViewAs = (value: ViewAsType) => {
    this.viewAs = value;
  };

  setInfoDialogVisible = (value: boolean) => {
    this.infoDialogVisible = value;
  };

  setPreviewDialogVisible = (value: boolean) => {
    this.previewDialogVisible = value;
  };

  setDisableDialogVisible = (value: boolean) => {
    this.disableDialogVisible = value;
  };

  setDeleteDialogVisible = (value: boolean) => {
    this.deleteDialogVisible = value;
  };

  setResetDialogVisible = (value: boolean) => {
    this.resetDialogVisible = value;
  };

  setGenerateDeveloperTokenDialogVisible = (value: boolean) => {
    this.generateDeveloperTokenDialogVisible = value;
  };

  setRevokeDeveloperTokenDialogVisible = (value: boolean) => {
    this.revokeDeveloperTokenDialogVisible = value;
  };

  setClientSecret = (value: string) => {
    this.clientSecret = value;
  };

  setSelection = (clientId?: string) => {
    if (!clientId) {
      this.selection = [];
    } else if (this.selection.includes(clientId)) {
      this.selection = this.selection.filter((s) => s !== clientId);
    } else {
      this.selection.push(clientId);
    }
  };

  setBufferSelection = (clientId: string) => {
    const client = this.clients.find((c) => c.clientId === clientId);

    if (client) {
      this.bufferSelection = { ...client, scopes: [...client.scopes] };
    } else {
      const consent = this.consents.find((c) => c.clientId === clientId);

      if (consent)
        this.bufferSelection = { ...consent, scopes: [...consent.scopes] };
    }
  };

  setClientsIsLoading = (value: boolean) => {
    this.clientsIsLoading = value;
  };

  setConsentsIsLoading = (value: boolean) => {
    this.consentsIsLoading = value;
  };

  setActiveClient = (clientId?: string) => {
    if (!clientId) {
      this.activeClients = [];
    } else if (this.activeClients.includes(clientId)) {
      this.activeClients = this.activeClients.filter((s) => s !== clientId);
    } else {
      this.activeClients.push(clientId);
    }
  };

  editClient = (clientId: string) => {
    this.setInfoDialogVisible(false);
    this.setPreviewDialogVisible(false);

    window?.DocSpace?.navigate(
      `/portal-settings/developer-tools/oauth/${clientId}`,
    );
  };

  fetchClients = async () => {
    const token = this.jwtToken || (await this.setJwtToken());

    if (!token) return;

    try {
      this.setClientsIsLoading(true);
      const clientList: IClientListProps = await getClientList(
        0,
        PAGE_LIMIT,
        token,
      );

      const { email, displayName, avatarSmall } = this.userStore!.user!;

      const newUsers = clientList.data
        .filter((c) => c.createdBy !== email)
        .map((c) => c.createdBy);

      const users = await Promise.all(
        newUsers.map((u) => api.people.getUserByEmail(u)),
      );

      clientList.data.forEach((client) => {
        const user = users.find((u) => u.email === client.createdBy);

        if (user) {
          client.createdBy = user.email;
          client.creatorAvatar = user.avatarSmall;
          client.creatorDisplayName = user.displayName;
        }

        if (client.createdBy === email) {
          client.createdBy = email;
          client.creatorAvatar = avatarSmall;
          client.creatorDisplayName = displayName;
        }
      });

      runInAction(() => {
        this.clients = [...clientList.data];
        this.selection = [];
        this.currentPage = clientList.page;
        this.nextPage = clientList.next;

        if (clientList.next) {
          this.itemCount = clientList.data.length + 2;
        } else {
          this.itemCount = clientList.data.length;
        }
      });
      this.setClientsIsLoading(false);
    } catch (e) {
      const err = e as TData;
      toastr.error(err);
    }
  };

  fetchNextClients = async (startIndex: number) => {
    const token = this.jwtToken || (await this.setJwtToken());

    if (!token) return;

    if (this.clientsIsLoading) return;

    this.setClientsIsLoading(true);

    const page = startIndex / PAGE_LIMIT;

    runInAction(() => {
      this.currentPage = page + 1;
    });

    const clientList: IClientListProps = await getClientList(
      this.nextPage || page,
      PAGE_LIMIT,
      token,
    );

    const { email, displayName, avatarSmall } = this.userStore!.user!;

    const newUsers = clientList.data
      .filter(
        (c) =>
          c.createdBy !== email ||
          !this.clientList.find((cl) => cl.createdBy === c.createdBy),
      )
      .map((c) => c.createdBy);

    const users = await Promise.all(
      newUsers.map((u) => api.people.getUserByEmail(u)),
    );

    clientList.data.forEach((client) => {
      const user =
        users.find((u) => u.email === client.createdBy) ??
        this.clientList.find((cl) => cl.createdBy === client.createdBy);

      if (user) {
        client.creatorAvatar =
          "avatarSmall" in user ? user.avatarSmall : user.creatorAvatar;
        client.creatorDisplayName =
          "displayName" in user ? user.displayName : user.creatorDisplayName;
      }

      if (client.createdBy === email) {
        client.createdBy = email;
        client.creatorAvatar = avatarSmall;
        client.creatorDisplayName = displayName;
      }
    });

    runInAction(() => {
      this.currentPage = clientList.page;
      this.nextPage = clientList.next || null;
      this.clients = [...this.clients, ...clientList.data];

      this.itemCount += clientList.data.length;
    });

    this.setClientsIsLoading(false);
  };

  fetchConsents = async () => {
    try {
      const token = this.jwtToken || (await this.setJwtToken());

      if (!token) return;

      this.setClientsIsLoading(true);
      const consentList = await getConsentList(0, PAGE_LIMIT, token);

      runInAction(() => {
        this.consents = [...consentList.consents];
        this.selection = [];
        this.consentCurrentPage = consentList.page;
        this.consentNextPage = consentList.next;

        if (consentList.next) {
          this.consentItemCount = consentList.data.length + 2;
        } else {
          this.consentItemCount = consentList.data.length;
        }
      });
      this.setClientsIsLoading(false);
    } catch (e) {
      const err = e as TData;
      toastr.error(err);
    }
  };

  fetchNextConsents = async (startIndex: number) => {
    const token = this.jwtToken || (await this.setJwtToken());

    if (!token) return;

    if (this.consentsIsLoading) return;

    this.setConsentsIsLoading(true);

    const page = startIndex / PAGE_LIMIT;

    runInAction(() => {
      this.consentCurrentPage = page + 1;
    });

    const consentList = await getConsentList(
      this.nextPage || page,
      PAGE_LIMIT,
      token,
    );

    runInAction(() => {
      this.currentPage = consentList.page;
      this.nextPage = consentList.next || null;
      this.consents = [...this.consents, ...consentList.consents];

      this.consentItemCount += consentList.data.length;
    });

    this.setConsentsIsLoading(false);
  };

  changeClientStatus = async (clientId: string, status: boolean) => {
    const token = this.jwtToken || (await this.setJwtToken());

    if (!token) return;
    try {
      await changeClientStatus(clientId, status, token);

      const idx = this.clients.findIndex((c) => c.clientId === clientId);

      if (idx > -1) {
        runInAction(() => {
          this.clients[idx] = { ...this.clients[idx], enabled: status };
        });
      }
    } catch (e) {
      const err = e as TData;
      toastr.error(err);
    }
  };

  regenerateSecret = async (clientId: string) => {
    const token = this.jwtToken || (await this.setJwtToken());

    if (!token) return;

    try {
      const { client_secret: clientSecret } = await regenerateSecret(
        clientId,
        token,
      );

      this.setClientSecret(clientSecret);

      return clientSecret;
    } catch (e) {
      const err = e as TData;
      toastr.error(err);
    }
  };

  deleteClient = async (clientsId: string[]) => {
    const token = this.jwtToken || (await this.setJwtToken());

    if (!token) return;

    try {
      const requests: Promise<void>[] = [];

      clientsId.forEach((id) => {
        this.setActiveClient(id);
        requests.push(deleteClient(id, token));
      });

      await Promise.all(requests);

      runInAction(() => {
        this.clients = this.clients.filter(
          (c) => !clientsId.includes(c.clientId),
        );
      });

      this.setActiveClient("");
    } catch (e) {
      const err = e as TData;
      toastr.error(err);
    }
  };

  fetchScopes = async () => {
    const token = this.jwtToken || (await this.setJwtToken());

    if (!token) return;
    try {
      const scopes = await getScopeList(token);

      this.scopes = scopes;
    } catch (e) {
      const err = e as TData;
      toastr.error(err);
    }
  };

  revokeClient = async (clientsId: string[]) => {
    const token = this.jwtToken || (await this.setJwtToken());

    if (!token) return;
    try {
      const requests: Promise<void>[] = [];

      clientsId.forEach((id) => {
        requests.push(revokeUserClient(id, token));
      });

      await Promise.all(requests);

      runInAction(() => {
        this.consents = this.consents.filter(
          (c) => !clientsId.includes(c.clientId),
        );
      });
    } catch (e) {
      const err = e as TData;
      toastr.error(err);
    }
  };

  onEnable = async (t: TTranslation, clientId: string) => {
    this.setPreviewDialogVisible(false);
    this.setInfoDialogVisible(false);
    this.setRevokeDialogVisible(false);
    this.setDisableDialogVisible(false);
    this.setDeleteDialogVisible(false);
    this.setGenerateDeveloperTokenDialogVisible(false);
    this.setRevokeDeveloperTokenDialogVisible(false);

    const isGroup = this.selection.length;

    if (isGroup) {
      try {
        const actions: Promise<void>[] = [];

        this.selectionToEnable.forEach((s) => {
          if (!this.clientList.find((c) => c.clientId === s)?.enabled)
            actions.push(this.changeClientStatus(s, true));
        });

        await Promise.all(actions);

        this.setSelection("");
        if (this.selectionToEnable.length > 1)
          toastr.success(t("OAuth:ApplicationsEnabledSuccessfully"));
        else {
          toastr.success(t("OAuth:ApplicationEnabledSuccessfully"));
        }
      } catch (e) {
        const err = e as TData;
        toastr.error(err);
      }
    } else {
      // this.setActiveClient(clientId);

      await this.changeClientStatus(clientId, true);

      // this.setActiveClient("");
      this.setSelection("");

      toastr.success(t("OAuth:ApplicationEnabledSuccessfully"));
    }
  };

  onDisable = (clientId: string) => {
    if (this.selection.length === 1) {
      this.setBufferSelection(this.selection[0]);
      this.setSelection("");
    }

    if (!this.selection.length) {
      this.setBufferSelection(clientId);
    }
    this.setPreviewDialogVisible(false);
    this.setInfoDialogVisible(false);
    this.setRevokeDialogVisible(false);
    this.setDisableDialogVisible(true);
    this.setDeleteDialogVisible(false);
    this.setGenerateDeveloperTokenDialogVisible(false);
    this.setRevokeDeveloperTokenDialogVisible(false);
  };

  onDelete = (clientId: string) => {
    if (this.selection.length === 1) {
      this.setBufferSelection(this.selection[0]);
      this.setSelection("");
    }

    if (!this.selection.length) {
      this.setBufferSelection(clientId);
    }

    this.setPreviewDialogVisible(false);
    this.setInfoDialogVisible(false);
    this.setRevokeDialogVisible(false);
    this.setDisableDialogVisible(false);
    this.setDeleteDialogVisible(true);
    this.setGenerateDeveloperTokenDialogVisible(false);
    this.setRevokeDeveloperTokenDialogVisible(false);
  };

  onRevoke = (clientId: string) => {
    if (this.selection.length === 1) {
      this.setBufferSelection(this.selection[0]);
      this.setSelection("");
    }

    if (!this.selection.length) {
      this.setBufferSelection(clientId);
    }

    this.setPreviewDialogVisible(false);
    this.setInfoDialogVisible(false);
    this.setRevokeDialogVisible(true);
    this.setDisableDialogVisible(false);
    this.setDeleteDialogVisible(false);
    this.setGenerateDeveloperTokenDialogVisible(false);
    this.setRevokeDeveloperTokenDialogVisible(false);
  };

  getContextMenuItems = (
    t: TTranslation,
    item: IClientProps,
    isInfo?: boolean,
    isSettings: boolean = true,
  ) => {
    const { clientId } = item;

    const isGroupContext = this.selection.length > 1;

    const onShowInfo = () => {
      if (isGroupContext) return;

      if (!this.selection.length) this.setBufferSelection(clientId);

      if (this.selection.length === 1) {
        this.setBufferSelection(this.selection[0]);
        this.setSelection("");
      }

      this.setPreviewDialogVisible(false);
      this.setInfoDialogVisible(true);
      this.setDisableDialogVisible(false);
      this.setDeleteDialogVisible(false);
      this.setGenerateDeveloperTokenDialogVisible(false);
      this.setRevokeDeveloperTokenDialogVisible(false);
    };

    const onGenerateDeveloperToken = () => {
      if (isGroupContext) return;

      if (!this.selection.length) this.setBufferSelection(clientId);

      if (this.selection.length === 1) {
        this.setBufferSelection(this.selection[0]);
        this.setSelection("");
      }

      this.setPreviewDialogVisible(false);
      this.setInfoDialogVisible(false);
      this.setRevokeDialogVisible(false);
      this.setDisableDialogVisible(false);
      this.setDeleteDialogVisible(false);
      this.setGenerateDeveloperTokenDialogVisible(true);
      this.setRevokeDeveloperTokenDialogVisible(false);
    };

    const onRevokeDeveloperToken = () => {
      if (isGroupContext) return;

      if (!this.selection.length) this.setBufferSelection(clientId);

      if (this.selection.length === 1) {
        this.setBufferSelection(this.selection[0]);
        this.setSelection("");
      }

      this.setPreviewDialogVisible(false);
      this.setInfoDialogVisible(false);
      this.setRevokeDialogVisible(false);
      this.setDisableDialogVisible(false);
      this.setDeleteDialogVisible(false);
      this.setGenerateDeveloperTokenDialogVisible(false);
      this.setRevokeDeveloperTokenDialogVisible(true);
    };

    const onShowPreview = () => {
      if (isGroupContext) return;

      if (!this.selection.length) this.setBufferSelection(clientId);

      if (this.selection.length === 1) {
        this.setBufferSelection(this.selection[0]);
        this.setSelection("");
      }

      this.setPreviewDialogVisible(true);
      this.setInfoDialogVisible(false);
      this.setRevokeDialogVisible(false);
      this.setDisableDialogVisible(false);
      this.setDeleteDialogVisible(false);
      this.setGenerateDeveloperTokenDialogVisible(false);
      this.setRevokeDeveloperTokenDialogVisible(false);
    };

    const openOption = {
      key: "open",
      icon: ExternalLinkReactSvgUrl,
      label: t("Files:Open"),
      onClick: () => window.open(item.websiteUrl, "_blank"),
      disabled: isInfo,
    };

    const infoOption = {
      key: "info",
      icon: SettingsIconUrl,
      label: t("Common:Info"),
      onClick: onShowInfo,
      disabled: isInfo,
    };

    if (!isSettings) {
      const items: ContextMenuModel[] = [];

      if (!isGroupContext) {
        items.push(openOption);

        if (!isInfo) items.push(infoOption);

        items.push({
          key: "separator",
          isSeparator: true,
        });
      }

      items.push({
        key: "revoke",
        icon: OauthRevokeSvgUrl,
        label: t("Revoke"),
        onClick: () => this.onRevoke(clientId),
        disabled: false,
      });

      return items;
    }

    const editOption = {
      key: "edit",
      icon: PencilReactSvgUrl,
      label: t("Common:EditButton"),
      onClick: () => this.editClient(clientId),
    };

    const authButtonOption = {
      key: "auth-button",
      icon: CodeReactSvgUrl,
      label: t("AuthButton"),
      onClick: onShowPreview,
    };

    const enableOption = {
      key: "enable",
      icon: EnableReactSvgUrl,
      label: t("Common:Enable"),
      onClick: () => this.onEnable(t, clientId),
    };

    const disableOption = {
      key: "disable",
      icon: RemoveReactSvgUrl,
      label: t("Common:Disable"),
      onClick: () => this.onDisable(clientId),
    };

    const generateDeveloperTokenOption = {
      key: "generate-token",
      icon: GenerateIconUrl,
      label: t("OAuth:GenerateToken"),
      onClick: onGenerateDeveloperToken,
    };

    const revokeDeveloperTokenOption = {
      key: "revoke-token",
      icon: RevokeIconUrl,
      label: t("OAuth:RevokeDialogHeader"),
      onClick: onRevokeDeveloperToken,
    };

    const contextOptions: ContextMenuModel[] = [
      {
        key: "delete",
        label: t("Common:Delete"),
        icon: DeleteIconUrl,
        onClick: () => this.onDelete(clientId),
      },
    ];

    if (isGroupContext) {
      if (this.withEnabledOptions) {
        contextOptions.unshift(enableOption);
      }
      if (this.withDisabledOptions) {
        contextOptions.unshift(disableOption);
      }
    } else {
      if (item.enabled) {
        contextOptions.unshift(disableOption);
      } else {
        contextOptions.unshift(enableOption);
      }

      contextOptions.unshift({
        key: "Separator dropdownItem",
        isSeparator: true,
      });

      contextOptions.unshift(revokeDeveloperTokenOption);
      contextOptions.unshift(generateDeveloperTokenOption);

      contextOptions.unshift({
        key: "Separator-2 dropdownItem",
        isSeparator: true,
      });

      if (!isInfo) contextOptions.unshift(infoOption);
      contextOptions.unshift(authButtonOption);
      contextOptions.unshift(editOption);
    }

    return contextOptions;
  };

  getHeaderMenuItems = (t: TTranslation, isSettings?: boolean) => {
    if (!isSettings)
      return [
        {
          key: "revoke",
          iconUrl: OauthRevokeSvgUrl,
          label: t("OAuth:Revoke"),
          onClick: this.onRevoke,
          disabled: false,
        },
      ];

    return [
      {
        key: "enable",
        iconUrl: EnableReactSvgUrl,
        label: t("Common:Enable"),
        onClick: () => this.onEnable(t, ""),
        disabled: !this.withEnabledOptions,
      },
      {
        key: "disable",
        iconUrl: RemoveReactSvgUrl,
        label: t("Common:Disable"),
        onClick: this.onDisable,
        disabled: !this.withDisabledOptions,
      },
      {
        key: "delete",
        label: t("Common:Delete"),
        iconUrl: DeleteIconUrl,
        onClick: this.onDelete,
      },
    ];
  };

  setSelections = (isChecked: boolean) => {
    if (isChecked) {
      this.selection = this.clientList.map((c) => c.clientId);
    } else {
      this.selection = [];
    }
  };

  get clientList() {
    return this.clients;
  }

  get isEmptyClientList() {
    return this.clientList.length === 0;
  }

  get hasNextPage() {
    return !!this.nextPage;
  }

  get consentHasNextPage() {
    return !!this.consentNextPage;
  }

  get scopeList() {
    return this.scopes;
  }

  get isHeaderVisible() {
    return this.selection.length;
  }

  get isHeaderIndeterminate() {
    return this.selection.length !== this.clientList.length;
  }

  get isHeaderChecked() {
    return this.selection.length === this.clientList.length;
  }

  get withEnabledOptions() {
    return this.selection
      .map((s) => {
        return !this.clientList.find((c) => c.clientId === s)?.enabled;
      })
      .some((s) => s);
  }

  get selectionToEnable() {
    return this.selection
      .map((s) => {
        if (!this.clientList.find((c) => c.clientId === s)?.enabled) return s;

        return "";
      })
      .filter((s) => !!s);
  }

  get withDisabledOptions() {
    return this.selection
      .map((s) => {
        return this.clientList.find((c) => c.clientId === s)?.enabled;
      })
      .some((s) => s);
  }

  get selectionToDisable() {
    return this.selection
      .map((s) => {
        if (this.clientList.find((c) => c.clientId === s)?.enabled) return s;

        return "";
      })
      .filter((s) => !!s);
  }
}

export default OAuthStore;<|MERGE_RESOLUTION|>--- conflicted
+++ resolved
@@ -100,12 +100,8 @@
 
     makeAutoObservable(this);
 
-<<<<<<< HEAD
-    //this.setJwtToken();
-=======
     const searchParams = new URLSearchParams(window.location.search);
     if (!searchParams.get("key")) this.setJwtToken();
->>>>>>> ef892c70
   }
 
   setJwtToken = async () => {
