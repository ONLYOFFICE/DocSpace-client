﻿// (c) Copyright Ascensio System SIA 2010-2022
//
// This program is a free software product.
// You can redistribute it and/or modify it under the terms
// of the GNU Affero General Public License (AGPL) version 3 as published by the Free Software
// Foundation. In accordance with Section 7(a) of the GNU AGPL its Section 15 shall be amended
// to the effect that Ascensio System SIA expressly excludes the warranty of non-infringement of
// any third-party rights.
//
// This program is distributed WITHOUT ANY WARRANTY, without even the implied warranty
// of MERCHANTABILITY or FITNESS FOR A PARTICULAR  PURPOSE. For details, see
// the GNU AGPL at: http://www.gnu.org/licenses/agpl-3.0.html
//
// You can contact Ascensio System SIA at Lubanas st. 125a-25, Riga, Latvia, EU, LV-1021.
//
// The  interactive user interfaces in modified source and object code versions of the Program must
// display Appropriate Legal Notices, as required under Section 5 of the GNU AGPL version 3.
//
// Pursuant to Section 7(b) of the License you must retain the original Product logo when
// distributing the program. Pursuant to Section 7(e) we decline to grant you any rights under
// trademark law for use of our trademarks.
//
// All the Product's GUI elements, including illustrations and icon sets, as well as technical writing
// content are licensed under the terms of the Creative Commons Attribution-ShareAlike 4.0
<<<<<<< HEAD
// International. See the License terms at http://creativecommons.org/licenses/by-sa/4.0/legalcode
=======
// International. See the License terms at http://creativecommons.org/licenses/by-sa/4.0/legalcode
>>>>>>> 4d193378

using AuthenticationException = System.Security.Authentication.AuthenticationException;
using Constants = ASC.Core.Users.Constants;

namespace ASC.Web.Api.Controllers;

[Scope]
[DefaultRoute]
[ApiController]
[AllowAnonymous]
public class AuthenticationController : ControllerBase
{
    private readonly UserManager _userManager;
    private readonly TenantManager _tenantManager;
    private readonly SecurityContext _securityContext;
    private readonly TenantCookieSettingsHelper _tenantCookieSettingsHelper;
    private readonly CookiesManager _cookiesManager;
    private readonly PasswordHasher _passwordHasher;
    private readonly EmailValidationKeyModelHelper _emailValidationKeyModelHelper;
    private readonly ICache _cache;
    private readonly MessageService _messageService;
    private readonly ProviderManager _providerManager;
    private readonly AccountLinker _accountLinker;
    private readonly CoreBaseSettings _coreBaseSettings;
    private readonly PersonalSettingsHelper _personalSettingsHelper;
    private readonly StudioNotifyService _studioNotifyService;
    private readonly UserHelpTourHelper _userHelpTourHelper;
    private readonly Signature _signature;
    private readonly InstanceCrypto _instanceCrypto;
    private readonly DisplayUserSettingsHelper _displayUserSettingsHelper;
    private readonly MessageTarget _messageTarget;
    private readonly StudioSmsNotificationSettingsHelper _studioSmsNotificationSettingsHelper;
    private readonly SettingsManager _settingsManager;
    private readonly SmsManager _smsManager;
    private readonly TfaManager _tfaManager;
    private readonly TimeZoneConverter _timeZoneConverter;
    private readonly SmsKeyStorage _smsKeyStorage;
    private readonly CommonLinkUtility _commonLinkUtility;
    private readonly ApiContext _apiContext;
    private readonly AuthContext _authContext;
    private readonly CookieStorage _cookieStorage;
    private readonly DbLoginEventsManager _dbLoginEventsManager;
    private readonly UserManagerWrapper _userManagerWrapper;
<<<<<<< HEAD
    private readonly TfaAppAuthSettingsHelper _tfaAppAuthSettingsHelper;
=======
    private readonly BruteForceLoginManager _bruteForceLoginManager;
>>>>>>> 4d193378

    public AuthenticationController(
        UserManager userManager,
        TenantManager tenantManager,
        SecurityContext securityContext,
        TenantCookieSettingsHelper tenantCookieSettingsHelper,
        CookiesManager cookiesManager,
        PasswordHasher passwordHasher,
        EmailValidationKeyModelHelper emailValidationKeyModelHelper,
        ICache cache,
        MessageService messageService,
        ProviderManager providerManager,
        AccountLinker accountLinker,
        CoreBaseSettings coreBaseSettings,
        PersonalSettingsHelper personalSettingsHelper,
        StudioNotifyService studioNotifyService,
        UserManagerWrapper userManagerWrapper,
        UserHelpTourHelper userHelpTourHelper,
        Signature signature,
        InstanceCrypto instanceCrypto,
        DisplayUserSettingsHelper displayUserSettingsHelper,
        MessageTarget messageTarget,
        StudioSmsNotificationSettingsHelper studioSmsNotificationSettingsHelper,
        SettingsManager settingsManager,
        SmsManager smsManager,
        TfaManager tfaManager,
        TimeZoneConverter timeZoneConverter,
        SmsKeyStorage smsKeyStorage,
        CommonLinkUtility commonLinkUtility,
        ApiContext apiContext,
        AuthContext authContext,
        CookieStorage cookieStorage,
        DbLoginEventsManager dbLoginEventsManager,
<<<<<<< HEAD
        TfaAppAuthSettingsHelper tfaAppAuthSettingsHelper)
=======
        BruteForceLoginManager bruteForceLoginManager)
>>>>>>> 4d193378
    {
        _userManager = userManager;
        _tenantManager = tenantManager;
        _securityContext = securityContext;
        _tenantCookieSettingsHelper = tenantCookieSettingsHelper;
        _cookiesManager = cookiesManager;
        _passwordHasher = passwordHasher;
        _emailValidationKeyModelHelper = emailValidationKeyModelHelper;
        _cache = cache;
        _messageService = messageService;
        _providerManager = providerManager;
        _accountLinker = accountLinker;
        _coreBaseSettings = coreBaseSettings;
        _personalSettingsHelper = personalSettingsHelper;
        _studioNotifyService = studioNotifyService;
        _userHelpTourHelper = userHelpTourHelper;
        _signature = signature;
        _instanceCrypto = instanceCrypto;
        _displayUserSettingsHelper = displayUserSettingsHelper;
        _messageTarget = messageTarget;
        _studioSmsNotificationSettingsHelper = studioSmsNotificationSettingsHelper;
        _settingsManager = settingsManager;
        _smsManager = smsManager;
        _tfaManager = tfaManager;
        _timeZoneConverter = timeZoneConverter;
        _smsKeyStorage = smsKeyStorage;
        _commonLinkUtility = commonLinkUtility;
        _apiContext = apiContext;
        _authContext = authContext;
        _cookieStorage = cookieStorage;
        _dbLoginEventsManager = dbLoginEventsManager;
        _userManagerWrapper = userManagerWrapper;
<<<<<<< HEAD
        _tfaAppAuthSettingsHelper = tfaAppAuthSettingsHelper;
=======
        _bruteForceLoginManager = bruteForceLoginManager;
>>>>>>> 4d193378
    }


    [HttpGet]
    public bool GetIsAuthentificated()
    {
        return _securityContext.IsAuthenticated;
    }

    [AllowNotPayment]
    [HttpPost("{code}", Order = 1)]
    public AuthenticationTokenDto AuthenticateMeFromBodyWithCode(AuthRequestsDto inDto)
    {
        var tenant = _tenantManager.GetCurrentTenant().Id;
        var user = GetUser(inDto, out _);
        var sms = false;

        try
        {
            if (_studioSmsNotificationSettingsHelper.IsVisibleAndAvailableSettings() && _studioSmsNotificationSettingsHelper.TfaEnabledForUser(user.Id))
            {
                sms = true;
                _smsManager.ValidateSmsCode(user, inDto.Code, true);
            }
            else if (TfaAppAuthSettingsHelper.IsVisibleSettings && _tfaAppAuthSettingsHelper.TfaEnabledForUser(user.Id))
            {
                if (_tfaManager.ValidateAuthCode(user, inDto.Code, true, true))
                {
                    _messageService.Send(MessageAction.UserConnectedTfaApp, _messageTarget.Create(user.Id));
                }
            }
            else
            {
                throw new SecurityException("Auth code is not available");
            }

            var token = _cookiesManager.AuthenticateMeAndSetCookies(user.Tenant, user.Id, MessageAction.LoginSuccess);
            var expires = _tenantCookieSettingsHelper.GetExpiresTime(tenant);

            var result = new AuthenticationTokenDto
            {
                Token = token,
                Expires = new ApiDateTime(_tenantManager, _timeZoneConverter, expires)
            };

            if (sms)
            {
                result.Sms = true;
                result.PhoneNoise = SmsSender.BuildPhoneNoise(user.MobilePhone);
            }
            else
            {
                result.Tfa = true;
            }

            return result;
        }
        catch
        {
            _messageService.Send(user.DisplayUserName(false, _displayUserSettingsHelper), sms
                                                                          ? MessageAction.LoginFailViaApiSms
                                                                          : MessageAction.LoginFailViaApiTfa,
                                _messageTarget.Create(user.Id));
            throw new AuthenticationException("User authentication failed");
        }
        finally
        {
            _securityContext.Logout();
        }
    }

    [AllowNotPayment]
    [HttpPost]
    public async Task<AuthenticationTokenDto> AuthenticateMeAsync(AuthRequestsDto inDto)
    {
        bool viaEmail;
        var user = GetUser(inDto, out viaEmail);

        if (_studioSmsNotificationSettingsHelper.IsVisibleAndAvailableSettings() && _studioSmsNotificationSettingsHelper.TfaEnabledForUser(user.Id))
        {
            if (string.IsNullOrEmpty(user.MobilePhone) || user.MobilePhoneActivationStatus == MobilePhoneActivationStatus.NotActivated)
            {
                return new AuthenticationTokenDto
                {
                    Sms = true,
                    ConfirmUrl = _commonLinkUtility.GetConfirmationEmailUrl(user.Email, ConfirmType.PhoneActivation)
                };
            }

            await _smsManager.PutAuthCodeAsync(user, false);

            return new AuthenticationTokenDto
            {
                Sms = true,
                PhoneNoise = SmsSender.BuildPhoneNoise(user.MobilePhone),
                Expires = new ApiDateTime(_tenantManager, _timeZoneConverter, DateTime.UtcNow.Add(_smsKeyStorage.StoreInterval)),
                ConfirmUrl = _commonLinkUtility.GetConfirmationEmailUrl(user.Email, ConfirmType.PhoneAuth)
            };
        }

        if (TfaAppAuthSettingsHelper.IsVisibleSettings && _tfaAppAuthSettingsHelper.TfaEnabledForUser(user.Id))
        {
            if (!TfaAppUserSettings.EnableForUser(_settingsManager, user.Id))
            {
                return new AuthenticationTokenDto
                {
                    Tfa = true,
                    TfaKey = _tfaManager.GenerateSetupCode(user).ManualEntryKey,
                    ConfirmUrl = _commonLinkUtility.GetConfirmationEmailUrl(user.Email, ConfirmType.TfaActivation)
                };
            }

            return new AuthenticationTokenDto
            {
                Tfa = true,
                ConfirmUrl = _commonLinkUtility.GetConfirmationEmailUrl(user.Email, ConfirmType.TfaAuth)
            };
        }

        try
        {
            var action = viaEmail ? MessageAction.LoginSuccessViaApi : MessageAction.LoginSuccessViaApiSocialAccount;
            var token = _cookiesManager.AuthenticateMeAndSetCookies(user.Tenant, user.Id, action);

            var tenant = _tenantManager.GetCurrentTenant().Id;
            var expires = _tenantCookieSettingsHelper.GetExpiresTime(tenant);

            return new AuthenticationTokenDto
            {
                Token = token,
                Expires = new ApiDateTime(_tenantManager, _timeZoneConverter, expires)
            };
        }
        catch
        {
            _messageService.Send(user.DisplayUserName(false, _displayUserSettingsHelper), viaEmail ? MessageAction.LoginFailViaApi : MessageAction.LoginFailViaApiSocialAccount);
            throw new AuthenticationException("User authentication failed");
        }
        finally
        {
            _securityContext.Logout();
        }
    }

    [HttpPost("logout")]
    [HttpGet("logout")]// temp fix
    public async Task Logout()
    {
        var cookie = _cookiesManager.GetCookies(CookiesType.AuthKey);
        var loginEventId = _cookieStorage.GetLoginEventIdFromCookie(cookie);
        await _dbLoginEventsManager.LogOutEvent(loginEventId);

        var user = _userManager.GetUsers(_securityContext.CurrentAccount.ID);
        var loginName = user.DisplayUserName(false, _displayUserSettingsHelper);
        _messageService.Send(loginName, MessageAction.Logout);

        _cookiesManager.ClearCookies(CookiesType.AuthKey);
        _cookiesManager.ClearCookies(CookiesType.SocketIO);

        _securityContext.Logout();
    }

    [AllowNotPayment]
    [HttpPost("confirm")]
    public ValidationResult CheckConfirm(EmailValidationKeyModel inDto)
    {
        return _emailValidationKeyModelHelper.Validate(inDto);
    }

    [AllowNotPayment]
    [Authorize(AuthenticationSchemes = "confirm", Roles = "PhoneActivation")]
    [HttpPost("setphone")]
    public async Task<AuthenticationTokenDto> SaveMobilePhoneAsync(MobileRequestsDto inDto)
    {
        _apiContext.AuthByClaim();
        var user = _userManager.GetUsers(_authContext.CurrentAccount.ID);
        inDto.MobilePhone = await _smsManager.SaveMobilePhoneAsync(user, inDto.MobilePhone);
        _messageService.Send(MessageAction.UserUpdatedMobileNumber, _messageTarget.Create(user.Id), user.DisplayUserName(false, _displayUserSettingsHelper), inDto.MobilePhone);

        return new AuthenticationTokenDto
        {
            Sms = true,
            PhoneNoise = SmsSender.BuildPhoneNoise(inDto.MobilePhone),
            Expires = new ApiDateTime(_tenantManager, _timeZoneConverter, DateTime.UtcNow.Add(_smsKeyStorage.StoreInterval))
        };
    }

    [AllowNotPayment]
    [HttpPost("sendsms")]
    public async Task<AuthenticationTokenDto> SendSmsCodeAsync(AuthRequestsDto inDto)
    {
        var user = GetUser(inDto, out _);
        await _smsManager.PutAuthCodeAsync(user, true);

        return new AuthenticationTokenDto
        {
            Sms = true,
            PhoneNoise = SmsSender.BuildPhoneNoise(user.MobilePhone),
            Expires = new ApiDateTime(_tenantManager, _timeZoneConverter, DateTime.UtcNow.Add(_smsKeyStorage.StoreInterval))
        };
    }

    private UserInfo GetUser(AuthRequestsDto inDto, out bool viaEmail)
    {
        viaEmail = true;
        var action = MessageAction.LoginFailViaApi;
        UserInfo user;
        try
        {
            if ((string.IsNullOrEmpty(inDto.Provider) && string.IsNullOrEmpty(inDto.SerializedProfile)) || inDto.Provider == "email")
            {
                inDto.UserName.ThrowIfNull(new ArgumentException(@"userName empty", "userName"));
                if (!string.IsNullOrEmpty(inDto.Password))
                {
                    inDto.Password.ThrowIfNull(new ArgumentException(@"password empty", "password"));
                }
                else
                {
                    inDto.PasswordHash.ThrowIfNull(new ArgumentException(@"PasswordHash empty", "PasswordHash"));
                }

                inDto.PasswordHash = (inDto.PasswordHash ?? "").Trim();

                if (string.IsNullOrEmpty(inDto.PasswordHash))
                {
                    inDto.Password = (inDto.Password ?? "").Trim();

                    if (!string.IsNullOrEmpty(inDto.Password))
                    {
                        inDto.PasswordHash = _passwordHasher.GetClientPassword(inDto.Password);
                    }
                }

                var requestIp = MessageSettings.GetIP(Request);

                user = _bruteForceLoginManager.Attempt(inDto.UserName, inDto.PasswordHash, requestIp, out _);
            }
            else
            {
                if (!(_coreBaseSettings.Standalone || _tenantManager.GetTenantQuota(_tenantManager.GetCurrentTenant().Id).Oauth))
                {
                    throw new Exception(Resource.ErrorNotAllowedOption);
                }
                viaEmail = false;
                action = MessageAction.LoginFailViaApiSocialAccount;
                LoginProfile thirdPartyProfile;
                if (!string.IsNullOrEmpty(inDto.SerializedProfile))
                {
                    thirdPartyProfile = new LoginProfile(_signature, _instanceCrypto, inDto.SerializedProfile);
                }
                else
                {
                    thirdPartyProfile = _providerManager.GetLoginProfile(inDto.Provider, inDto.AccessToken, inDto.CodeOAuth);
                }

                inDto.UserName = thirdPartyProfile.EMail;

                user = GetUserByThirdParty(thirdPartyProfile);
            }
        }
        catch (BruteForceCredentialException)
        {
            _messageService.Send(!string.IsNullOrEmpty(inDto.UserName) ? inDto.UserName : AuditResource.EmailNotSpecified, MessageAction.LoginFailBruteForce);
            throw new AuthenticationException("Login Fail. Too many attempts");
        }
        catch
        {
            _messageService.Send(!string.IsNullOrEmpty(inDto.UserName) ? inDto.UserName : AuditResource.EmailNotSpecified, action);
            throw new AuthenticationException("User authentication failed");
        }

        return user;
    }

    private UserInfo GetUserByThirdParty(LoginProfile loginProfile)
    {
        try
        {
            if (!string.IsNullOrEmpty(loginProfile.AuthorizationError))
            {
                // ignore cancellation
                if (loginProfile.AuthorizationError != "Canceled at provider")
                {
                    throw new Exception(loginProfile.AuthorizationError);
                }
                return Constants.LostUser;
            }

            var userInfo = Constants.LostUser;

            Guid userId;
            if (TryGetUserByHash(loginProfile.HashId, out userId))
            {
                userInfo = _userManager.GetUsers(userId);
            }

            var isNew = false;
            if (_coreBaseSettings.Personal)
            {
                if (_userManager.UserExists(userInfo.Id) && SetupInfo.IsSecretEmail(userInfo.Email))
                {
                    try
                    {
                        _securityContext.AuthenticateMeWithoutCookie(ASC.Core.Configuration.Constants.CoreSystem);
                        _userManager.DeleteUser(userInfo.Id);
                        userInfo = Constants.LostUser;
                    }
                    finally
                    {
                        _securityContext.Logout();
                    }
                }

                if (!_userManager.UserExists(userInfo.Id))
                {
                    userInfo = JoinByThirdPartyAccount(loginProfile);

                    isNew = true;
                }
            }

            if (isNew)
            {
                //TODO:
                //var spam = HttpContext.Current.Request["spam"];
                //if (spam != "on")
                //{
                //    try
                //    {
                //        const string _databaseID = "com";
                //        using (var db = DbManager.FromHttpContext(_databaseID))
                //        {
                //            db.ExecuteNonQuery(new SqlInsert("template_unsubscribe", false)
                //                                   .InColumnValue("email", userInfo.Email.ToLowerInvariant())
                //                                   .InColumnValue("reason", "personal")
                //                );
                //            Log.Debug(string.Format("Write to template_unsubscribe {0}", userInfo.Email.ToLowerInvariant()));
                //        }
                //    }
                //    catch (Exception ex)
                //    {
                //        Log.Debug(string.Format("ERROR write to template_unsubscribe {0}, email:{1}", ex.Message, userInfo.Email.ToLowerInvariant()));
                //    }
                //}

                _studioNotifyService.UserHasJoin();
                _userHelpTourHelper.IsNewUser = true;
                _personalSettingsHelper.IsNewUser = true;
            }

            return userInfo;
        }
        catch (Exception)
        {
            _cookiesManager.ClearCookies(CookiesType.AuthKey);
            _cookiesManager.ClearCookies(CookiesType.SocketIO);
            _securityContext.Logout();
            throw;
        }
    }

    private UserInfo JoinByThirdPartyAccount(LoginProfile loginProfile)
    {
        if (string.IsNullOrEmpty(loginProfile.EMail))
        {
            throw new Exception(Resource.ErrorNotCorrectEmail);
        }

        var userInfo = _userManager.GetUserByEmail(loginProfile.EMail);
        if (!_userManager.UserExists(userInfo.Id))
        {
            var newUserInfo = ProfileToUserInfo(loginProfile);

            try
            {
                _securityContext.AuthenticateMeWithoutCookie(ASC.Core.Configuration.Constants.CoreSystem);
                userInfo = _userManagerWrapper.AddUser(newUserInfo, UserManagerWrapper.GeneratePassword());
            }
            finally
            {
                _securityContext.Logout();
            }
        }

        _accountLinker.AddLink(userInfo.Id.ToString(), loginProfile);

        return userInfo;
    }

    private UserInfo ProfileToUserInfo(LoginProfile loginProfile)
    {
        if (string.IsNullOrEmpty(loginProfile.EMail))
        {
            throw new Exception(Resource.ErrorNotCorrectEmail);
        }

        var firstName = loginProfile.FirstName;
        if (string.IsNullOrEmpty(firstName))
        {
            firstName = loginProfile.DisplayName;
        }

        var userInfo = new UserInfo
        {
            FirstName = string.IsNullOrEmpty(firstName) ? UserControlsCommonResource.UnknownFirstName : firstName,
            LastName = string.IsNullOrEmpty(loginProfile.LastName) ? UserControlsCommonResource.UnknownLastName : loginProfile.LastName,
            Email = loginProfile.EMail,
            Title = string.Empty,
            Location = string.Empty,
            CultureName = _coreBaseSettings.CustomMode ? "ru-RU" : Thread.CurrentThread.CurrentUICulture.Name,
            ActivationStatus = EmployeeActivationStatus.Activated,
        };

        var gender = loginProfile.Gender;
        if (!string.IsNullOrEmpty(gender))
        {
            userInfo.Sex = gender == "male";
        }

        return userInfo;
    }

    private bool TryGetUserByHash(string hashId, out Guid userId)
    {
        userId = Guid.Empty;
        if (string.IsNullOrEmpty(hashId))
        {
            return false;
        }

        var linkedProfiles = _accountLinker.GetLinkedObjectsByHashId(hashId);
        var tmp = Guid.Empty;
        if (linkedProfiles.Any(profileId => Guid.TryParse(profileId, out tmp) && _userManager.UserExists(tmp)))
        {
            userId = tmp;
        }

        return true;
    }
}<|MERGE_RESOLUTION|>--- conflicted
+++ resolved
@@ -22,12 +22,8 @@
 //
 // All the Product's GUI elements, including illustrations and icon sets, as well as technical writing
 // content are licensed under the terms of the Creative Commons Attribution-ShareAlike 4.0
-<<<<<<< HEAD
-// International. See the License terms at http://creativecommons.org/licenses/by-sa/4.0/legalcode
-=======
-// International. See the License terms at http://creativecommons.org/licenses/by-sa/4.0/legalcode
->>>>>>> 4d193378
-
+// International. See the License terms at http://creativecommons.org/licenses/by-sa/4.0/legalcode
+
 using AuthenticationException = System.Security.Authentication.AuthenticationException;
 using Constants = ASC.Core.Users.Constants;
 
@@ -66,15 +62,12 @@
     private readonly SmsKeyStorage _smsKeyStorage;
     private readonly CommonLinkUtility _commonLinkUtility;
     private readonly ApiContext _apiContext;
-    private readonly AuthContext _authContext;
-    private readonly CookieStorage _cookieStorage;
-    private readonly DbLoginEventsManager _dbLoginEventsManager;
-    private readonly UserManagerWrapper _userManagerWrapper;
-<<<<<<< HEAD
+    private readonly AuthContext _authContext;
+    private readonly CookieStorage _cookieStorage;
+    private readonly DbLoginEventsManager _dbLoginEventsManager;
+    private readonly UserManagerWrapper _userManagerWrapper;
     private readonly TfaAppAuthSettingsHelper _tfaAppAuthSettingsHelper;
-=======
     private readonly BruteForceLoginManager _bruteForceLoginManager;
->>>>>>> 4d193378
 
     public AuthenticationController(
         UserManager userManager,
@@ -85,6 +78,7 @@
         PasswordHasher passwordHasher,
         EmailValidationKeyModelHelper emailValidationKeyModelHelper,
         ICache cache,
+        SetupInfo setupInfo,
         MessageService messageService,
         ProviderManager providerManager,
         AccountLinker accountLinker,
@@ -108,11 +102,8 @@
         AuthContext authContext,
         CookieStorage cookieStorage,
         DbLoginEventsManager dbLoginEventsManager,
-<<<<<<< HEAD
+        BruteForceLoginManager bruteForceLoginManager,
         TfaAppAuthSettingsHelper tfaAppAuthSettingsHelper)
-=======
-        BruteForceLoginManager bruteForceLoginManager)
->>>>>>> 4d193378
     {
         _userManager = userManager;
         _tenantManager = tenantManager;
@@ -141,15 +132,12 @@
         _smsKeyStorage = smsKeyStorage;
         _commonLinkUtility = commonLinkUtility;
         _apiContext = apiContext;
-        _authContext = authContext;
-        _cookieStorage = cookieStorage;
-        _dbLoginEventsManager = dbLoginEventsManager;
-        _userManagerWrapper = userManagerWrapper;
-<<<<<<< HEAD
+        _authContext = authContext;
+        _cookieStorage = cookieStorage;
+        _dbLoginEventsManager = dbLoginEventsManager;
+        _userManagerWrapper = userManagerWrapper;
+        _bruteForceLoginManager = bruteForceLoginManager;
         _tfaAppAuthSettingsHelper = tfaAppAuthSettingsHelper;
-=======
-        _bruteForceLoginManager = bruteForceLoginManager;
->>>>>>> 4d193378
     }
 
 
@@ -158,14 +146,14 @@
     {
         return _securityContext.IsAuthenticated;
     }
-
+
     [AllowNotPayment]
     [HttpPost("{code}", Order = 1)]
     public AuthenticationTokenDto AuthenticateMeFromBodyWithCode(AuthRequestsDto inDto)
     {
         var tenant = _tenantManager.GetCurrentTenant().Id;
-        var user = GetUser(inDto, out _);
-        var sms = false;
+        var user = GetUser(inDto, out _);
+        var sms = false;
 
         try
         {
@@ -185,7 +173,7 @@
             {
                 throw new SecurityException("Auth code is not available");
             }
-
+
             var token = _cookiesManager.AuthenticateMeAndSetCookies(user.Tenant, user.Id, MessageAction.LoginSuccess);
             var expires = _tenantCookieSettingsHelper.GetExpiresTime(tenant);
 
@@ -220,7 +208,7 @@
             _securityContext.Logout();
         }
     }
-
+
     [AllowNotPayment]
     [HttpPost]
     public async Task<AuthenticationTokenDto> AuthenticateMeAsync(AuthRequestsDto inDto)
@@ -270,8 +258,8 @@
         }
 
         try
-        {
-            var action = viaEmail ? MessageAction.LoginSuccessViaApi : MessageAction.LoginSuccessViaApiSocialAccount;
+        {
+            var action = viaEmail ? MessageAction.LoginSuccessViaApi : MessageAction.LoginSuccessViaApiSocialAccount;
             var token = _cookiesManager.AuthenticateMeAndSetCookies(user.Tenant, user.Id, action);
 
             var tenant = _tenantManager.GetCurrentTenant().Id;
@@ -297,27 +285,27 @@
     [HttpPost("logout")]
     [HttpGet("logout")]// temp fix
     public async Task Logout()
-    {
-        var cookie = _cookiesManager.GetCookies(CookiesType.AuthKey);
-        var loginEventId = _cookieStorage.GetLoginEventIdFromCookie(cookie);
-        await _dbLoginEventsManager.LogOutEvent(loginEventId);
-
-        var user = _userManager.GetUsers(_securityContext.CurrentAccount.ID);
-        var loginName = user.DisplayUserName(false, _displayUserSettingsHelper);
-        _messageService.Send(loginName, MessageAction.Logout);
+    {
+        var cookie = _cookiesManager.GetCookies(CookiesType.AuthKey);
+        var loginEventId = _cookieStorage.GetLoginEventIdFromCookie(cookie);
+        await _dbLoginEventsManager.LogOutEvent(loginEventId);
+
+        var user = _userManager.GetUsers(_securityContext.CurrentAccount.ID);
+        var loginName = user.DisplayUserName(false, _displayUserSettingsHelper);
+        _messageService.Send(loginName, MessageAction.Logout);
 
         _cookiesManager.ClearCookies(CookiesType.AuthKey);
-        _cookiesManager.ClearCookies(CookiesType.SocketIO);
+        _cookiesManager.ClearCookies(CookiesType.SocketIO);
 
         _securityContext.Logout();
     }
-
+
     [AllowNotPayment]
     [HttpPost("confirm")]
     public ValidationResult CheckConfirm(EmailValidationKeyModel inDto)
     {
         return _emailValidationKeyModelHelper.Validate(inDto);
-    }
+    }
 
     [AllowNotPayment]
     [Authorize(AuthenticationSchemes = "confirm", Roles = "PhoneActivation")]
@@ -336,7 +324,7 @@
             Expires = new ApiDateTime(_tenantManager, _timeZoneConverter, DateTime.UtcNow.Add(_smsKeyStorage.StoreInterval))
         };
     }
-
+
     [AllowNotPayment]
     [HttpPost("sendsms")]
     public async Task<AuthenticationTokenDto> SendSmsCodeAsync(AuthRequestsDto inDto)
@@ -386,12 +374,12 @@
                 var requestIp = MessageSettings.GetIP(Request);
 
                 user = _bruteForceLoginManager.Attempt(inDto.UserName, inDto.PasswordHash, requestIp, out _);
-            }
+                }
             else
-            {
-                if (!(_coreBaseSettings.Standalone || _tenantManager.GetTenantQuota(_tenantManager.GetCurrentTenant().Id).Oauth))
-                {
-                    throw new Exception(Resource.ErrorNotAllowedOption);
+            {
+                if (!(_coreBaseSettings.Standalone || _tenantManager.GetTenantQuota(_tenantManager.GetCurrentTenant().Id).Oauth))
+                {
+                    throw new Exception(Resource.ErrorNotAllowedOption);
                 }
                 viaEmail = false;
                 action = MessageAction.LoginFailViaApiSocialAccount;
