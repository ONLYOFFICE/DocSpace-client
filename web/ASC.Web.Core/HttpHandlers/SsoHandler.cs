--- conflicted
+++ resolved
@@ -277,15 +277,10 @@
                 catch (Exception)
                 {
                     limitExceeded = true;
-                }
-
-<<<<<<< HEAD
-                newUserInfo = await _userManagerWrapper.AddUser(newUserInfo, UserManagerWrapper.GeneratePassword(), true,
-                    false, isVisitor: limitExceeded);
-=======
-                newUserInfo = _userManagerWrapper.AddUser(newUserInfo, UserManagerWrapper.GeneratePassword(), true,
-                    false, isUser: limitExceeded);
->>>>>>> 560b6ce1
+                }
+
+                newUserInfo = await _userManagerWrapper.AddUser(newUserInfo, UserManagerWrapper.GeneratePassword(), true,
+                  false, isUser: limitExceeded);
             }
             else
             {
