--- conflicted
+++ resolved
@@ -76,18 +76,9 @@
     if (!isSmallTablet()) {
       setIsCustomizationView(true);
 
-<<<<<<< HEAD
-      history.push(
-        combineUrl(
-          window.DocSpaceConfig?.proxy?.url,
-          config.homepage,
-          "/portal-settings/customization/general"
-        )
-=======
       const currentUrl = window.location.href.replace(
         window.location.origin,
         ""
->>>>>>> f9d7ab1c
       );
 
       const newUrl = combineUrl(
