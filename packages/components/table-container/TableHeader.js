import React from "react";
import PropTypes from "prop-types";
import throttle from "lodash.throttle";
import {
  StyledTableHeader,
  StyledTableRow,
  StyledEmptyTableContainer,
} from "./StyledTableContainer";
import TableSettings from "./TableSettings";
import TableHeaderCell from "./TableHeaderCell";
import { size } from "../utils/device";
import { withTheme } from "styled-components";

const minColumnSize = 150;
const defaultMinColumnSize = 110;
const settingsSize = 24;
const containerMargin = 25;

class TableHeader extends React.Component {
  constructor(props) {
    super(props);

    this.state = { columnIndex: null, hideColumns: false };

    this.headerRef = React.createRef();
    this.throttledResize = throttle(this.onResize, 300);
  }

  componentDidMount() {
    this.onResize();
    window.addEventListener("resize", this.throttledResize);
  }

  componentWillUnmount() {
    window.removeEventListener("resize", this.throttledResize);
  }

  componentDidUpdate() {
    this.onResize();
  }

  getSubstring = (str) => +str.substring(0, str.length - 2);

  getNextColumn = (array, index) => {
    let i = 1;

    while (array.length !== i) {
      const item = array[index + i];

      if (!item || this.state.hideColumns) return null;
      else if (!item.enable) i++;
      else return item;
    }
  };

  getColumn = (array, index) => {
    let i = 1;
    while (array.length !== i) {
      const item = array[index + i];
      if (!item) return [0, i];
      else if (item === "0px") i++;
      else return [this.getSubstring(item), i];
    }
  };

  moveToLeft = (widths, newWidth, index) => {
    const { columnIndex } = this.state;

    let leftColumn;
    let colIndex = index !== undefined ? index : columnIndex - 1;

    if (colIndex < 0) return;

    while (colIndex >= 0) {
      leftColumn = document.getElementById("column_" + colIndex);
      if (leftColumn) {
        if (leftColumn.dataset.enable === "true") break;
        else colIndex--;
      } else return false;
    }

    const minSize = leftColumn.dataset.minWidth
      ? leftColumn.dataset.minWidth
      : defaultMinColumnSize;

    if (leftColumn.clientWidth <= minSize) {
      if (colIndex < 0) return false;
      return this.moveToLeft(widths, newWidth, colIndex - 1);
    }

    const offset = this.getSubstring(widths[+columnIndex]) - newWidth;
    const column2Width = this.getSubstring(widths[colIndex]);

    const leftColumnWidth = column2Width - offset;
    const newLeftWidth = leftColumnWidth < minSize ? minSize : leftColumnWidth;

    widths[colIndex] = newLeftWidth + "px";
    widths[+columnIndex] =
      this.getSubstring(widths[+columnIndex]) +
      (offset - (newLeftWidth - leftColumnWidth)) +
      "px";
  };

  moveToRight = (widths, newWidth, index) => {
    const { columnIndex } = this.state;

    let rightColumn;
    let colIndex = index ? index : +columnIndex + 1;

    while (colIndex !== this.props.columns.length) {
      rightColumn = document.getElementById("column_" + colIndex);
      if (rightColumn) {
        if (rightColumn.dataset.enable === "true") break;
        else colIndex++;
      } else return false;
    }

    const offset = this.getSubstring(widths[+columnIndex]) - newWidth;
    const column2Width = this.getSubstring(widths[colIndex]);

    const defaultColumn = document.getElementById("column_" + colIndex);
    if (!defaultColumn || defaultColumn.dataset.defaultSize) return;

    const size = defaultColumn.dataset.minWidth
      ? defaultColumn.dataset.minWidth
      : defaultMinColumnSize;

    if (column2Width + offset >= size) {
      widths[+columnIndex] = newWidth + "px";
      widths[colIndex] = column2Width + offset + "px";
    } else {
      if (colIndex === this.props.columns.length) return false;
      return this.moveToRight(widths, newWidth, colIndex + 1);
    }
  };

  addNewColumns = (gridTemplateColumns, activeColumnIndex, containerWidth) => {
    const { columns, columnStorageName } = this.props;
    const filterColumns = columns.filter((x) => !x.defaultSize);

    const clearSize = gridTemplateColumns.map((c) => this.getSubstring(c));
    const maxSize = Math.max.apply(Math, clearSize);

    const defaultSize = columns[activeColumnIndex - 1].defaultSize;

    const defaultColSize = defaultSize
      ? defaultSize
      : containerWidth / filterColumns.length;
    const indexOfMaxSize = clearSize.findIndex((s) => s === maxSize);

    const newSize = maxSize - defaultColSize;

    const AddColumn = () => {
      gridTemplateColumns[indexOfMaxSize] = newSize + "px";
      gridTemplateColumns[activeColumnIndex] = defaultColSize + "px";
      return false;
    };

    const ResetColumnsSize = () => {
      localStorage.removeItem(columnStorageName);
      this.resetColumns();
      return true;
    };

    if (indexOfMaxSize === 1) {
      if (newSize <= 180 || newSize <= defaultColSize)
        return ResetColumnsSize();
      else return AddColumn();
    } else if (newSize <= defaultColSize) return ResetColumnsSize();
    else return AddColumn();
  };

  onMouseMove = (e) => {
    const { columnIndex } = this.state;
    const { containerRef, theme } = this.props;
    const isRtl = theme.interfaceDirection === "rtl";

    if (!columnIndex) return;
    const column = document.getElementById("column_" + columnIndex);
    const columnSize = column.getBoundingClientRect();
    const newWidth = isRtl
      ? columnSize.right - e.clientX
      : e.clientX - columnSize.left;

    const tableContainer = containerRef.current.style.gridTemplateColumns;
    const widths = tableContainer.split(" ");

    const minSize = column.dataset.minWidth
      ? column.dataset.minWidth
      : defaultMinColumnSize;

    if (newWidth <= minSize) {
      const columnChanged = this.moveToLeft(widths, newWidth);

      if (!columnChanged) {
        widths[+columnIndex] = widths[+columnIndex];
      }
    } else {
      this.moveToRight(widths, newWidth);
    }

    const str = widths.join(" ");

    containerRef.current.style.gridTemplateColumns = str;
    this.headerRef.current.style.gridTemplateColumns = str;

    this.updateTableRows(str);
  };

  onMouseUp = () => {
    !this.props.infoPanelVisible
      ? localStorage.setItem(
          this.props.columnStorageName,
          this.props.containerRef.current.style.gridTemplateColumns
        )
      : localStorage.setItem(
          this.props.columnInfoPanelStorageName,
          this.props.containerRef.current.style.gridTemplateColumns
        );

    window.removeEventListener("mousemove", this.onMouseMove);
    window.removeEventListener("mouseup", this.onMouseUp);
  };

  onMouseDown = (event) => {
    this.setState({ columnIndex: event.target.dataset.column });

    window.addEventListener("mousemove", this.onMouseMove);
    window.addEventListener("mouseup", this.onMouseUp);
  };

  onResize = () => {
    const {
      containerRef,
      columnStorageName,
      columnInfoPanelStorageName,
      resetColumnsSize,
      sectionWidth,
      infoPanelVisible,
      columns,
      setHideColumns,
    } = this.props;

    if (!infoPanelVisible && this.state.hideColumns) {
      this.setState({ hideColumns: false });
      setHideColumns && setHideColumns(false);
    }

    let activeColumnIndex = null;

    const container = containerRef.current
      ? containerRef.current
      : document.getElementById("table-container");

    // // 400 - it is desktop info panel width
    // const minSize = infoPanelVisible ? size.tablet - 400 : size.tablet;

    // if (
    //   !container ||
    //   +container.clientWidth + containerMargin <= minSize ||
    //   sectionWidth <= minSize
    // )
    //   return;

    const storageSize =
      !resetColumnsSize && localStorage.getItem(columnStorageName);

    const defaultSize =
      this.props.columns.find((col) => col.defaultSize)?.defaultSize || 0;

    //TODO: Fixed columns size if something went wrong
    if (storageSize) {
      const splitStorage = storageSize.split(" ");

      const isInvalid = splitStorage.some((s) => s === "NaNpx");

      if (
        (defaultSize &&
          splitStorage[splitStorage.length - 2] !== `${defaultSize}px`) ||
        this.getSubstring(splitStorage[0]) <= defaultMinColumnSize ||
        isInvalid
      ) {
        localStorage.removeItem(columnStorageName);
        return this.onResize();
      }
    }

    const tableContainer = storageSize
      ? storageSize.split(" ")
      : container.style.gridTemplateColumns.split(" ");

    // columns.length + 1 - its settings column
    if (tableContainer.length !== columns.length + 1) {
      return this.resetColumns(true);
    }

    if (!container) return;

    const containerWidth = +container.clientWidth;

    const oldWidth =
      tableContainer
        .map((column) => this.getSubstring(column))
        .reduce((x, y) => x + y) -
      defaultSize -
      settingsSize;

    let str = "";

    if (tableContainer.length > 1) {
      const gridTemplateColumns = [];
      let hideColumns = false;

      if (infoPanelVisible) {
        const storageInfoPanelSize = localStorage.getItem(
          columnInfoPanelStorageName
        );

        const tableInfoPanelContainer = storageInfoPanelSize
          ? storageInfoPanelSize.split(" ")
          : tableContainer;

        let containerMinWidth = containerWidth - defaultSize - settingsSize;

        tableInfoPanelContainer.forEach((item, index) => {
          const column = document.getElementById("column_" + index);

          const enable =
            index == tableContainer.length - 1 ||
            (column ? column.dataset.enable === "true" : item !== "0px");

          if (
            enable &&
            (item !== `${defaultSize}px` || `${defaultSize}px` === `0px`) &&
            item !== `${settingsSize}px`
          ) {
            if (column?.dataset?.minWidth) {
              containerMinWidth = containerMinWidth - column.dataset.minWidth;
            } else {
              containerMinWidth = containerMinWidth - defaultMinColumnSize;
            }
          }
        });

        if (containerMinWidth < 0) {
          hideColumns = true;
        }

        if (this.state.hideColumns !== hideColumns) {
          this.setState({ hideColumns: hideColumns });
          setHideColumns(hideColumns);
        }

        if (hideColumns) {
          tableInfoPanelContainer.forEach((item, index) => {
            const column = document.getElementById("column_" + index);

            if (index === 0 && column?.dataset?.minWidth) {
              gridTemplateColumns.push(
                `${containerWidth - defaultSize - settingsSize}px`
              );
            } else if (
              item === `${defaultSize}px` ||
              item === `${settingsSize}px`
            ) {
              gridTemplateColumns.push(item);
            } else {
              gridTemplateColumns.push("0px");
            }
          });
        } else {
          let contentWidth = containerWidth - defaultSize - settingsSize;

          let enabledColumnsCount = 0;

          tableInfoPanelContainer.forEach((item, index) => {
            if (
              index != 0 &&
              item !== "0px" &&
              item !== `${defaultSize}px` &&
              item !== `${settingsSize}px`
            ) {
              enabledColumnsCount++;
            }
          });

          const changedWidth =
            tableInfoPanelContainer
              .map((column) => this.getSubstring(column))
              .reduce((x, y) => x + y) -
            defaultSize -
            settingsSize;

          if (
            contentWidth - enabledColumnsCount * defaultMinColumnSize >
            this.getSubstring(tableInfoPanelContainer[0])
          ) {
            const currentContentWidth =
              contentWidth - +this.getSubstring(tableInfoPanelContainer[0]);

            let overWidth = 0;

            tableInfoPanelContainer.forEach((item, index) => {
              if (index == 0) {
                gridTemplateColumns.push(item);
              } else {
                const column = document.getElementById("column_" + index);

                const enable =
                  index == tableInfoPanelContainer.length - 1 ||
                  (column ? column.dataset.enable === "true" : item !== "0px");

                const defaultColumnSize = column && column.dataset.defaultSize;
                const minWidthColumnSize = column && column.dataset.minWidth;

                if (!enable) {
                  gridTemplateColumns.push("0px");
                } else if (item !== `${settingsSize}px`) {
                  const percent =
                    (this.getSubstring(item) /
                      (changedWidth -
                        +this.getSubstring(tableInfoPanelContainer[0]))) *
                    100;

                  const itemSize = (currentContentWidth * percent) / 100;

                  const newItemWidth = defaultColumnSize
                    ? `${defaultColumnSize}px`
<<<<<<< HEAD
                    : itemSize < minWidthColumnSize
                    ? `${minWidthColumnSize}px`
                    : itemSize > defaultMinColumnSize
                    ? `${itemSize}px`
                    : `${defaultMinColumnSize}px`;

                  if (itemSize < defaultMinColumnSize && !defaultColumnSize) {
                    overWidth += defaultMinColumnSize - itemSize;
                  }

                  if (minWidthColumnSize && itemSize < minWidthColumnSize) {
                    overWidth += minWidthColumnSize - itemSize;
=======
                    : (currentContentWidth * percent) / 100 >
                      defaultMinColumnSize
                    ? (currentContentWidth * percent) / 100 + "px"
                    : defaultMinColumnSize + "px";

                  if (
                    (currentContentWidth * percent) / 100 <
                      defaultMinColumnSize &&
                    !defaultColumnSize
                  ) {
                    overWidth +=
                      defaultMinColumnSize -
                      (currentContentWidth * percent) / 100;
>>>>>>> 772a5e97
                  }

                  gridTemplateColumns.push(newItemWidth);
                } else {
                  gridTemplateColumns.push(item);
                }
              }
            });

            if (overWidth > 0) {
              gridTemplateColumns.forEach((item, index) => {
                const columnWidth = this.getSubstring(item);
                const column = document.getElementById("column_" + index);

                const minWidthColumnSize = column && column.dataset.minWidth;

                if (
                  index !== 0 &&
                  item !== "0px" &&
                  item !== `${defaultSize}px` &&
                  item !== `${settingsSize}px` &&
                  columnWidth > defaultMinColumnSize
                ) {
                  const minCellWidth = minWidthColumnSize
                    ? defaultMinColumnSize
                    : minWidthColumnSize;

                  const availableWidth = columnWidth - minCellWidth;

                  if (availableWidth < Math.abs(overWidth)) {
                    overWidth = Math.abs(overWidth) - availableWidth;
                    return (gridTemplateColumns[index] =
                      columnWidth - availableWidth + "px");
                  } else {
                    const temp = overWidth;

                    overWidth = 0;

                    return (gridTemplateColumns[index] =
                      columnWidth - Math.abs(temp) + "px");
                  }
                }
              });
            }
          } else {
            tableInfoPanelContainer.forEach((item, index) => {
              const column = document.getElementById("column_" + index);

              const enable =
                index == tableInfoPanelContainer.length - 1 ||
                (column ? column.dataset.enable === "true" : item !== "0px");

              const defaultColumnSize = column && column.dataset.defaultSize;
              const minWidth = column && column.dataset.minWidth;

              let minCellWidth = minWidth
                ? Math.abs(defaultMinColumnSize - minWidth)
                : 0;

              if (!enable) {
                gridTemplateColumns.push("0px");
              } else if (item !== `${settingsSize}px`) {
                const newItemWidth = defaultColumnSize
                  ? `${defaultColumnSize}px`
                  : index == 0
                  ? `${
<<<<<<< HEAD
                      contentWidth -
                      minCellWidth -
                      enabledColumnsCount * defaultMinColumnSize
                    }px`
                  : minWidth
                  ? `${minWidth}px`
=======
                      contentWidth - enabledColumnsCount * defaultMinColumnSize
                    }px`
>>>>>>> 772a5e97
                  : `${defaultMinColumnSize}px`;

                gridTemplateColumns.push(newItemWidth);
              } else {
                gridTemplateColumns.push(item);
              }
            });
          }
        }
      } else {
        for (let index in tableContainer) {
          const item = tableContainer[index];

          const column = document.getElementById("column_" + index);
          const enable =
            index == tableContainer.length - 1 ||
            (column ? column.dataset.enable === "true" : item !== "0px");
          const defaultColumnSize = column && column.dataset.defaultSize;
          const minColumnWidth = column && column.dataset.minWidth;

          const isActiveNow = item === "0px" && enable;
          if (isActiveNow && column) activeColumnIndex = index;

          if (!enable) {
            gridTemplateColumns.push("0px");

            let colIndex = 1;
            let leftEnableColumn = gridTemplateColumns[index - colIndex];
            while (leftEnableColumn === "0px") {
              colIndex++;
              leftEnableColumn = gridTemplateColumns[index - colIndex];
            }

            //added the size of the disabled column to the left column
            gridTemplateColumns[index - colIndex] =
              this.getSubstring(gridTemplateColumns[index - colIndex]) +
              this.getSubstring(item) +
              "px";
          } else if (item !== `${settingsSize}px`) {
            const percent = (this.getSubstring(item) / oldWidth) * 100;

            const itemSize =
              ((containerWidth - defaultSize - settingsSize) * percent) / 100;

            const newItemWidth = defaultColumnSize
              ? `${defaultColumnSize}px`
              : percent === 0
              ? `${minColumnSize}px`
<<<<<<< HEAD
              : itemSize < minColumnWidth
              ? `${minColumnWidth}px`
              : `${itemSize}px`;
=======
              : ((containerWidth - defaultSize - settingsSize) * percent) /
                  100 +
                "px";
>>>>>>> 772a5e97

            gridTemplateColumns.push(newItemWidth);
          } else {
            gridTemplateColumns.push(item);
          }
        }

        if (activeColumnIndex) {
          const needReset = this.addNewColumns(
            gridTemplateColumns,
            activeColumnIndex,
            containerWidth
          );
          if (needReset) return;
        }
      }
      str = gridTemplateColumns.join(" ");
    } else {
      this.resetColumns(true);
    }

    if (str) {
      container.style.gridTemplateColumns = str;

      this.updateTableRows(str);

      if (this.headerRef.current) {
        this.headerRef.current.style.gridTemplateColumns = str;
        this.headerRef.current.style.width = containerWidth + "px";
      }

      infoPanelVisible
        ? localStorage.setItem(columnInfoPanelStorageName, str)
        : localStorage.setItem(columnStorageName, str);

      if (!infoPanelVisible) {
        localStorage.removeItem(columnInfoPanelStorageName);
      }
    }
  };

  updateTableRows = (str) => {
    if (!this.props.useReactWindow) return;

    const rows = document.querySelectorAll(".table-row, .table-list-item");

    if (rows?.length) {
      for (let i = 0; i < rows.length; i++) {
        rows[i].style.gridTemplateColumns = str;
      }
    }
  };

  resetColumns = (resetToDefault = false) => {
    const {
      containerRef,
      columnStorageName,
      columnInfoPanelStorageName,
      columns,
      infoPanelVisible,
    } = this.props;
    const defaultSize = this.props.columns.find(
      (col) => col.defaultSize
    )?.defaultSize;

    let str = "";

    const enableColumns = this.props.columns
      .filter((x) => x.enable)
      .filter((x) => !x.defaultSize)
      .filter((x) => !x.default);

    const container = containerRef.current
      ? containerRef.current
      : document.getElementById("table-container");
    const containerWidth = +container.clientWidth;

    if (resetToDefault) {
      const firstColumnPercent = 40;
      const percent = 60 / enableColumns.length;

      const wideColumnSize = (containerWidth * firstColumnPercent) / 100 + "px";
      const otherColumns = (containerWidth * percent) / 100 + "px";

      for (let col of columns) {
        if (col.default) {
          str += `${wideColumnSize} `;
        } else
          str += col.enable
            ? col.defaultSize
              ? `${col.defaultSize}px `
              : `${otherColumns} `
            : "0px ";
      }
    } else {
      const percent = 100 / enableColumns.length;
      const newContainerWidth =
        containerWidth - containerMargin - (defaultSize || 0);
      const otherColumns = (newContainerWidth * percent) / 100 + "px";

      str = "";
      for (let col of this.props.columns) {
        str += col.enable
          ? /*  col.minWidth
            ? `${col.minWidth}px `
            :  */ col.defaultSize
            ? `${col.defaultSize}px `
            : `${otherColumns} `
          : "0px ";
      }
    }

    str += `${settingsSize}px`;

    container.style.gridTemplateColumns = str;
    if (this.headerRef.current) {
      this.headerRef.current.style.gridTemplateColumns = str;
      this.headerRef.current.style.width = containerWidth + "px";
    }

    str
      ? !infoPanelVisible
        ? localStorage.setItem(columnStorageName, str)
        : localStorage.setItem(columnInfoPanelStorageName, str)
      : null;

    this.onResize();
  };

  render() {
    const {
      columns,
      sortBy,
      sorted,
      isLengthenHeader,
      sortingVisible,
      infoPanelVisible,
      showSettings,
      tagRef,
      settingsTitle,
      ...rest
    } = this.props;

    //console.log("TABLE HEADER RENDER", columns);

    return (
      <>
        <StyledTableHeader
          id="table-container_caption-header"
          className={`${
            isLengthenHeader ? "lengthen-header" : ""
          } table-container_header`}
          ref={this.headerRef}
          {...rest}
        >
          <StyledTableRow>
            {columns.map((column, index) => {
              const nextColumn = this.getNextColumn(columns, index);
              const resizable = nextColumn ? nextColumn.resizable : false;

              return (
                <TableHeaderCell
                  key={column.key ?? "empty-cell"}
                  index={index}
                  column={column}
                  sorted={sorted}
                  sortBy={sortBy}
                  resizable={resizable}
                  defaultSize={column.defaultSize}
                  onMouseDown={this.onMouseDown}
                  sortingVisible={sortingVisible}
                  tagRef={tagRef}
                />
              );
            })}

            {showSettings && (
              <div
                className="table-container_header-settings"
                title={settingsTitle}
              >
                <TableSettings
                  columns={columns}
                  infoPanelVisible={infoPanelVisible}
                />
              </div>
            )}
          </StyledTableRow>
        </StyledTableHeader>

        <StyledEmptyTableContainer />
      </>
    );
  }
}

TableHeader.defaultProps = {
  sortingVisible: true,
  infoPanelVisible: false,
  useReactWindow: false,
  showSettings: true,
};

TableHeader.propTypes = {
  containerRef: PropTypes.shape({ current: PropTypes.any }).isRequired,
  columns: PropTypes.array.isRequired,
  sortBy: PropTypes.string,
  sorted: PropTypes.bool,
  columnStorageName: PropTypes.string,
  sectionWidth: PropTypes.number,
  onClick: PropTypes.func,
  resetColumnsSize: PropTypes.bool,
  isLengthenHeader: PropTypes.bool,
  sortingVisible: PropTypes.bool,
  infoPanelVisible: PropTypes.bool,
  useReactWindow: PropTypes.bool,
  showSettings: PropTypes.bool,
};

export default withTheme(TableHeader);<|MERGE_RESOLUTION|>--- conflicted
+++ resolved
@@ -426,7 +426,6 @@
 
                   const newItemWidth = defaultColumnSize
                     ? `${defaultColumnSize}px`
-<<<<<<< HEAD
                     : itemSize < minWidthColumnSize
                     ? `${minWidthColumnSize}px`
                     : itemSize > defaultMinColumnSize
@@ -439,21 +438,6 @@
 
                   if (minWidthColumnSize && itemSize < minWidthColumnSize) {
                     overWidth += minWidthColumnSize - itemSize;
-=======
-                    : (currentContentWidth * percent) / 100 >
-                      defaultMinColumnSize
-                    ? (currentContentWidth * percent) / 100 + "px"
-                    : defaultMinColumnSize + "px";
-
-                  if (
-                    (currentContentWidth * percent) / 100 <
-                      defaultMinColumnSize &&
-                    !defaultColumnSize
-                  ) {
-                    overWidth +=
-                      defaultMinColumnSize -
-                      (currentContentWidth * percent) / 100;
->>>>>>> 772a5e97
                   }
 
                   gridTemplateColumns.push(newItemWidth);
@@ -520,17 +504,12 @@
                   ? `${defaultColumnSize}px`
                   : index == 0
                   ? `${
-<<<<<<< HEAD
                       contentWidth -
                       minCellWidth -
                       enabledColumnsCount * defaultMinColumnSize
                     }px`
                   : minWidth
                   ? `${minWidth}px`
-=======
-                      contentWidth - enabledColumnsCount * defaultMinColumnSize
-                    }px`
->>>>>>> 772a5e97
                   : `${defaultMinColumnSize}px`;
 
                 gridTemplateColumns.push(newItemWidth);
@@ -579,15 +558,9 @@
               ? `${defaultColumnSize}px`
               : percent === 0
               ? `${minColumnSize}px`
-<<<<<<< HEAD
               : itemSize < minColumnWidth
               ? `${minColumnWidth}px`
               : `${itemSize}px`;
-=======
-              : ((containerWidth - defaultSize - settingsSize) * percent) /
-                  100 +
-                "px";
->>>>>>> 772a5e97
 
             gridTemplateColumns.push(newItemWidth);
           } else {
