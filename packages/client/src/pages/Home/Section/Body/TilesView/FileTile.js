// (c) Copyright Ascensio System SIA 2009-2025
//
// This program is a free software product.
// You can redistribute it and/or modify it under the terms
// of the GNU Affero General Public License (AGPL) version 3 as published by the Free Software
// Foundation. In accordance with Section 7(a) of the GNU AGPL its Section 15 shall be amended
// to the effect that Ascensio System SIA expressly excludes the warranty of non-infringement of
// any third-party rights.
//
// This program is distributed WITHOUT ANY WARRANTY, without even the implied warranty
// of MERCHANTABILITY or FITNESS FOR A PARTICULAR  PURPOSE. For details, see
// the GNU AGPL at: http://www.gnu.org/licenses/agpl-3.0.html
//
// You can contact Ascensio System SIA at Lubanas st. 125a-25, Riga, Latvia, EU, LV-1021.
//
// The  interactive user interfaces in modified source and object code versions of the Program must
// display Appropriate Legal Notices, as required under Section 5 of the GNU AGPL version 3.
//
// Pursuant to Section 7(b) of the License you must retain the original Product logo when
// distributing the program. Pursuant to Section 7(e) we decline to grant you any rights under
// trademark law for use of our trademarks.
//
// All the Product's GUI elements, including illustrations and icon sets, as well as technical writing
// content are licensed under the terms of the Creative Commons Attribution-ShareAlike 4.0
// International. See the License terms at http://creativecommons.org/licenses/by-sa/4.0/legalcode

import { use, useRef, useEffect, useState } from "react";
import styled from "styled-components";
import { inject, observer } from "mobx-react";
import { withTranslation } from "react-i18next";
import { useNavigate } from "react-router";
import { DragAndDrop } from "@docspace/shared/components/drag-and-drop";
import { FolderType } from "@docspace/shared/enums";
import { GuidanceRefKey } from "@docspace/shared/components/guidance/sub-components/Guid.types";

import {
  FileTile as FileTileComponent,
  FolderTile,
  RoomTile,
  TemplateTile,
} from "@docspace/shared/components/tiles";
import SpaceQuota from "SRC_DIR/components/SpaceQuota";
import { getRoomTypeName } from "SRC_DIR/helpers/filesUtils";

import FilesTileContent from "./FilesTileContent";
import { FileTileContext } from "./FileTile.provider";

import withFileActions from "../../../../../HOCs/withFileActions";
import withQuickButtons from "../../../../../HOCs/withQuickButtons";
import ItemIcon from "../../../../../components/ItemIcon";
import withBadges from "../../../../../HOCs/withBadges";

const StyledDragAndDrop = styled(DragAndDrop)`
  border-radius: 12px;
`;

const FileTile = (props) => {
  const {
    item,
    dragging,
    onContentFileSelect,
    fileContextClick,
    onDrop,
    onMouseDown,
    className,
    isDragging,
    value,
    checkedProps,
    getIcon,
    onFilesClick,

    isActive,
    isEdit,
    inProgress,
    quickButtonsComponent,
    showHotkeyBorder,
    badgesComponent,
    t,
    getContextModel,
    onHideContextMenu,
    setSelection,
    id,
    onSelectTag,
    onSelectOption,
    withCtrlSelect,
    withShiftSelect,
    isHighlight,
    onDragOver,
    onDragLeave,
    badgeUrl,
    selectableRef,
    openUser,
    isBlockingOperation,
    showStorageInfo,
    setRefMap,
    deleteRefMap,
<<<<<<< HEAD
    setDropTargetPreview,
    selectedFolderTitle,
    disableDrag,
    canCreateSecurity,
    documentTitle,
=======
    dataTestId,
>>>>>>> f57acbcc
  } = props;

  const navigate = useNavigate();

  // const { sectionWidth } = useContext(Context);

  const tileRef = useRef(null);
  const [isDragActive, setIsDragActive] = useState(false);

  const { columnCount, thumbSize } = use(FileTileContext);

  const temporaryExtension =
    item.id === -1 ? `.${item.fileExst}` : item.fileExst;

  const temporaryIcon = getIcon(
    96,
    temporaryExtension,
    item.providerKey,
    item.contentLength,
  );

  const { thumbnailUrl } = item;
  const isDragDisabled = dragging && !isDragging;

  useEffect(() => {
    if (!tileRef?.current) return;

    if (item?.isPDF) {
      setRefMap(GuidanceRefKey.Pdf, tileRef);
    }
    if (item?.type === FolderType.Done) {
      setRefMap(GuidanceRefKey.Ready, tileRef);
    }

    return () => {
      deleteRefMap(GuidanceRefKey.Pdf);
      deleteRefMap(GuidanceRefKey.Ready);
    };
  }, [setRefMap, deleteRefMap]);

  useEffect(() => {
    if (dragging) {
      if (isDragging) {
        if (isDragActive) setDropTargetPreview(item.title);
      } else if (!disableDrag && canCreateSecurity) {
        setDropTargetPreview(selectedFolderTitle);
      } else {
        setDropTargetPreview(null);
      }
    }
  }, [
    dragging,
    isDragging,
    isDragActive,
    selectedFolderTitle,
    setDropTargetPreview,
  ]);

  const element = (
    <ItemIcon
      id={item.id}
      icon={item.icon}
      fileExst={item.fileExst}
      isRoom={item.isRoom}
      showDefault={
        !(!!item?.logo?.cover || !!item?.logo?.medium) ? item.isRoom : null
      }
      title={item.title}
      logo={item.logo}
      color={item.logo?.color}
      isArchive={item.isArchive}
      isTemplate={item.isTemplate}
      badgeUrl={badgeUrl}
    />
  );

  const activeClass = checkedProps || isActive ? "tile-selected" : "";

  const onDragOverEvent = (dragActive, e) => {
    onDragOver && onDragOver(e);

    if (dragActive !== isDragActive) {
      setIsDragActive(dragActive);
    }
  };

  const onDragLeaveEvent = (e) => {
    onDragLeave && onDragLeave(e);
    setDropTargetPreview(null);
    setIsDragActive(false);
  };

  const onOpenUser = () => {
    openUser(item.createdBy, navigate);
  };

  const tileContent = (
    <FilesTileContent t={t} item={item} onFilesClick={onFilesClick} />
  );

  const commonProps = {
    item,
    element,
    onSelect: onContentFileSelect,
    tileContextClick: fileContextClick,
    isDragging: dragging,
    dragging: dragging ? isDragging : null,
    checked: checkedProps,
    contextOptions: item.contextOptions,
    isActive,
    inProgress,
    isBlockingOperation,
    isEdit,
    getContextModel,
    hideContextMenu: onHideContextMenu,
    showHotkeyBorder,
    setSelection,
    withCtrlSelect,
    withShiftSelect,
    isHighlight,
    badges: badgesComponent,
    children: tileContent,
    forwardRef: tileRef,
    dataTestId,
  };

  const fileTile = (
    <FileTileComponent
      {...commonProps}
      key={item.id}
      temporaryIcon={temporaryIcon}
      thumbnail={thumbnailUrl}
      thumbSize={thumbSize}
      contentElement={quickButtonsComponent}
      thumbnailClick={onFilesClick}
    />
  );

  const folderTile = (
    <FolderTile {...commonProps} temporaryIcon={temporaryIcon} />
  );

  const roomTile = (
    <RoomTile
      {...commonProps}
      key={item.id}
      selectTag={onSelectTag}
      selectOption={onSelectOption}
      columnCount={columnCount}
      thumbnailClick={onFilesClick}
      getRoomTypeName={getRoomTypeName}
    />
  );

  const remplateTile = (
    <TemplateTile
      {...commonProps}
      key={item.id}
      thumbnailClick={onFilesClick}
      openUser={onOpenUser}
      showStorageInfo={showStorageInfo}
      SpaceQuotaComponent={SpaceQuota}
    />
  );

  const renderTile = () => {
    if (item.isTemplate) return remplateTile;
    if (item.isRoom) return roomTile;
    if (item.isFolder) return folderTile;
    return fileTile;
  };

  const droppableClassName = isDragging ? "droppable" : "";

  return (
    <div ref={selectableRef} id={id}>
      <StyledDragAndDrop
        data-title={item.title}
        value={value}
        className={`files-item ${className} ${activeClass} ${item.id}_${item.fileExst} ${droppableClassName}`}
        onDrop={onDrop}
        onMouseDown={onMouseDown}
        dragging={dragging ? isDragging : null}
        onDragOver={onDragOverEvent}
        onDragLeave={onDragLeaveEvent}
        isDragDisabled={isDragDisabled}
        documentTitle={documentTitle}
      >
        {renderTile()}
      </StyledDragAndDrop>
    </div>
  );
};

export default inject(
  (
    {
      filesSettingsStore,
      filesStore,
      treeFoldersStore,
      infoPanelStore,
      guidanceStore,
      currentQuotaStore,
    },
    { item },
  ) => {
    const { getIcon } = filesSettingsStore;
    const { setSelection, withCtrlSelect, withShiftSelect, highlightFile } =
      filesStore;

    const { setRefMap, deleteRefMap } = guidanceStore;

    const isHighlight =
      highlightFile.id == item?.id && highlightFile.isExst === !item?.fileExst;

    const { isRoomsFolder, isArchiveFolder, isTemplatesFolder } =
      treeFoldersStore;

    const { showStorageInfo } = currentQuotaStore;

    const isRooms = isRoomsFolder || isArchiveFolder || isTemplatesFolder;

    return {
      getIcon,
      setSelection,
      isRooms,
      withCtrlSelect,
      withShiftSelect,
      isHighlight,
      setRefMap,
      deleteRefMap,
      openUser: infoPanelStore.openUser,
      showStorageInfo,
    };
  },
)(
  withTranslation(["Files", "InfoPanel", "Notifications"])(
    withFileActions(withBadges(withQuickButtons(observer(FileTile)))),
  ),
);<|MERGE_RESOLUTION|>--- conflicted
+++ resolved
@@ -94,15 +94,12 @@
     showStorageInfo,
     setRefMap,
     deleteRefMap,
-<<<<<<< HEAD
+    dataTestId,
     setDropTargetPreview,
     selectedFolderTitle,
     disableDrag,
     canCreateSecurity,
     documentTitle,
-=======
-    dataTestId,
->>>>>>> f57acbcc
   } = props;
 
   const navigate = useNavigate();
