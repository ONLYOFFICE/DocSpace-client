{
  "key_path": "ProviderGoogle",
  "content": "Google",
  "content_en_sha1_hash": "2b681c0a24baff8899d7163cc7f805c75e1f44e4",
  "created_at": "2025-05-19T21:30:47.559Z",
<<<<<<< HEAD
  "updated_at": "2025-05-26T07:57:32.983Z",
=======
  "updated_at": "2025-05-28T09:30:02.993Z",
>>>>>>> 398dda3c
  "comment": {
    "text": "The translation key \"ProviderGoogle\" is used to display the label for a Google provider option in the application. It will appear as a button or option in the UI, allowing users to select Google as their preferred provider.",
    "is_auto": true,
    "updated_at": "2025-05-20T09:34:54.639Z"
  },
  "usage": [
    {
      "file_path": "/packages/shared/utils/common.ts",
<<<<<<< HEAD
      "line_number": 420,
=======
      "line_number": 416,
>>>>>>> 398dda3c
      "context": "export function getProviderLabel(provider: string, t: (key: string) => string) {\n switch (provider) {\n case \"apple\":\n return t(\"Common:ProviderApple\");\n case \"google\":\n return t(\"Common:ProviderGoogle\");\n case \"facebook\":\n return t(\"Common:ProviderFacebook\");\n case \"twitter\":\n return t(\"Common:ProviderTwitter\");\n case \"linkedin\":",
      "module": "/packages/shared"
    }
  ],
  "languages": {
    "en": {
      "ai_translated": false,
      "ai_model": null,
      "ai_spell_check_issues": [],
      "approved_at": null
    },
    "ar-SA": {
      "ai_translated": false,
      "ai_model": null,
      "ai_spell_check_issues": [],
      "approved_at": null
    },
    "az": {
      "ai_translated": false,
      "ai_model": null,
      "ai_spell_check_issues": [],
      "approved_at": null
    },
    "bg": {
      "ai_translated": false,
      "ai_model": null,
      "ai_spell_check_issues": [],
      "approved_at": null
    },
    "cs": {
      "ai_translated": false,
      "ai_model": null,
      "ai_spell_check_issues": [],
      "approved_at": null
    },
    "de": {
      "ai_translated": false,
      "ai_model": null,
      "ai_spell_check_issues": [],
      "approved_at": null
    },
    "el-GR": {
      "ai_translated": false,
      "ai_model": null,
      "ai_spell_check_issues": [],
      "approved_at": null
    },
    "es": {
      "ai_translated": false,
      "ai_model": null,
      "ai_spell_check_issues": [],
      "approved_at": null
    },
    "fi": {
      "ai_translated": false,
      "ai_model": null,
      "ai_spell_check_issues": [],
      "approved_at": null
    },
    "fr": {
      "ai_translated": false,
      "ai_model": null,
      "ai_spell_check_issues": [],
      "approved_at": null
    },
    "hy-AM": {
      "ai_translated": false,
      "ai_model": null,
      "ai_spell_check_issues": [],
      "approved_at": null
    },
    "it": {
      "ai_translated": false,
      "ai_model": null,
      "ai_spell_check_issues": [],
      "approved_at": null
    },
    "ja-JP": {
      "ai_translated": false,
      "ai_model": null,
      "ai_spell_check_issues": [],
      "approved_at": null
    },
    "ko-KR": {
      "ai_translated": false,
      "ai_model": null,
      "ai_spell_check_issues": [],
      "approved_at": null
    },
    "lo-LA": {
      "ai_translated": false,
      "ai_model": null,
      "ai_spell_check_issues": [],
      "approved_at": null
    },
    "lv": {
      "ai_translated": false,
      "ai_model": null,
      "ai_spell_check_issues": [],
      "approved_at": null
    },
    "nl": {
      "ai_translated": false,
      "ai_model": null,
      "ai_spell_check_issues": [],
      "approved_at": null
    },
    "pl": {
      "ai_translated": false,
      "ai_model": null,
      "ai_spell_check_issues": [],
      "approved_at": null
    },
    "pt": {
      "ai_translated": false,
      "ai_model": null,
      "ai_spell_check_issues": [],
      "approved_at": null
    },
    "pt-BR": {
      "ai_translated": false,
      "ai_model": null,
      "ai_spell_check_issues": [],
      "approved_at": null
    },
    "ro": {
      "ai_translated": false,
      "ai_model": null,
      "ai_spell_check_issues": [],
      "approved_at": null
    },
    "ru": {
      "ai_translated": false,
      "ai_model": null,
      "ai_spell_check_issues": [],
      "approved_at": null
    },
    "si": {
      "ai_translated": false,
      "ai_model": null,
      "ai_spell_check_issues": [],
      "approved_at": null
    },
    "sk": {
      "ai_translated": false,
      "ai_model": null,
      "ai_spell_check_issues": [],
      "approved_at": null
    },
    "sl": {
      "ai_translated": false,
      "ai_model": null,
      "ai_spell_check_issues": [],
      "approved_at": null
    },
    "sr-Cyrl-RS": {
      "ai_translated": false,
      "ai_model": null,
      "ai_spell_check_issues": [],
      "approved_at": null
    },
    "sr-Latn-RS": {
      "ai_translated": false,
      "ai_model": null,
      "ai_spell_check_issues": [],
      "approved_at": null
    },
    "tr": {
      "ai_translated": false,
      "ai_model": null,
      "ai_spell_check_issues": [],
      "approved_at": null
    },
    "uk-UA": {
      "ai_translated": false,
      "ai_model": null,
      "ai_spell_check_issues": [],
      "approved_at": null
    },
    "vi": {
      "ai_translated": false,
      "ai_model": null,
      "ai_spell_check_issues": [],
      "approved_at": null
    },
    "zh-CN": {
      "ai_translated": false,
      "ai_model": null,
      "ai_spell_check_issues": [
        {
          "type": "incorrect_translation",
          "description": "The translation \"Google谷歌\" is redundant. \"谷歌\" is already the Chinese transliteration of \"Google\". Repeating it is unnecessary and unnatural.",
          "suggestion": "Google"
        }
      ],
      "approved_at": null
    }
  }
}<|MERGE_RESOLUTION|>--- conflicted
+++ resolved
@@ -3,11 +3,7 @@
   "content": "Google",
   "content_en_sha1_hash": "2b681c0a24baff8899d7163cc7f805c75e1f44e4",
   "created_at": "2025-05-19T21:30:47.559Z",
-<<<<<<< HEAD
-  "updated_at": "2025-05-26T07:57:32.983Z",
-=======
   "updated_at": "2025-05-28T09:30:02.993Z",
->>>>>>> 398dda3c
   "comment": {
     "text": "The translation key \"ProviderGoogle\" is used to display the label for a Google provider option in the application. It will appear as a button or option in the UI, allowing users to select Google as their preferred provider.",
     "is_auto": true,
@@ -16,11 +12,7 @@
   "usage": [
     {
       "file_path": "/packages/shared/utils/common.ts",
-<<<<<<< HEAD
-      "line_number": 420,
-=======
       "line_number": 416,
->>>>>>> 398dda3c
       "context": "export function getProviderLabel(provider: string, t: (key: string) => string) {\n switch (provider) {\n case \"apple\":\n return t(\"Common:ProviderApple\");\n case \"google\":\n return t(\"Common:ProviderGoogle\");\n case \"facebook\":\n return t(\"Common:ProviderFacebook\");\n case \"twitter\":\n return t(\"Common:ProviderTwitter\");\n case \"linkedin\":",
       "module": "/packages/shared"
     }
@@ -212,7 +204,7 @@
       "ai_spell_check_issues": [
         {
           "type": "incorrect_translation",
-          "description": "The translation \"Google谷歌\" is redundant. \"谷歌\" is already the Chinese transliteration of \"Google\". Repeating it is unnecessary and unnatural.",
+          "description": "The translation 'Google谷歌' is redundant. '谷歌' is an existing Chinese transliteration of 'Google'. Repeating it is unnecessary and unnatural.",
           "suggestion": "Google"
         }
       ],
