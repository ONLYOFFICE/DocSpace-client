﻿import ActionsUploadReactSvgUrl from "PUBLIC_DIR/images/actions.upload.react.svg?url";
import FormReactSvgUrl from "PUBLIC_DIR/images/access.form.react.svg?url";
import FormBlankReactSvgUrl from "PUBLIC_DIR/images/form.blank.react.svg?url";
import FormFileReactSvgUrl from "PUBLIC_DIR/images/form.file.react.svg?url";
import FormGalleryReactSvgUrl from "PUBLIC_DIR/images/form.gallery.react.svg?url";
import ActionsDocumentsReactSvgUrl from "PUBLIC_DIR/images/actions.documents.react.svg?url";
import SpreadsheetReactSvgUrl from "PUBLIC_DIR/images/spreadsheet.react.svg?url";
import ActionsPresentationReactSvgUrl from "PUBLIC_DIR/images/actions.presentation.react.svg?url";
import CatalogFolderReactSvgUrl from "PUBLIC_DIR/images/catalog.folder.react.svg?url";
import PersonAdminReactSvgUrl from "PUBLIC_DIR/images/person.admin.react.svg?url";
import PersonManagerReactSvgUrl from "PUBLIC_DIR/images/person.manager.react.svg?url";
import PersonUserReactSvgUrl from "PUBLIC_DIR/images/person.user.react.svg?url";
import InviteAgainReactSvgUrl from "PUBLIC_DIR/images/invite.again.react.svg?url";
import React from "react";

import { inject, observer } from "mobx-react";

import MainButton from "@docspace/components/main-button";
import { withTranslation } from "react-i18next";
import { isMobile } from "react-device-detect";
import Loaders from "@docspace/common/components/Loaders";
import { encryptionUploadDialog } from "../../../helpers/desktop";
import { withRouter } from "react-router";

import MobileView from "./MobileView";
import { combineUrl } from "@docspace/common/utils";
import config from "PACKAGE_FILE";
import withLoader from "../../../HOCs/withLoader";
import { Events, EmployeeType } from "@docspace/common/constants";
import { getMainButtonItems } from "SRC_DIR/helpers/plugins";

import toastr from "@docspace/components/toast/toastr";
import styled from "styled-components";
import Button from "@docspace/components/button";

const StyledButton = styled(Button)`
  font-weight: 700;
  font-size: 16px;
  padding: 0;
  opacity: 1;

  background-color: ${({ currentColorScheme }) =>
    currentColorScheme.main.accent} !important;
  background: ${({ currentColorScheme }) => currentColorScheme.main.accent};
  border: ${({ currentColorScheme }) => currentColorScheme.main.accent};

  :hover {
    background-color: ${({ currentColorScheme }) =>
      currentColorScheme.main.accent};
    opacity: 0.85;
    background: ${({ currentColorScheme }) => currentColorScheme.main.accent};
    border: ${({ currentColorScheme }) => currentColorScheme.main.accent};
  }

  :active {
    background-color: ${({ currentColorScheme }) =>
      currentColorScheme.main.accent};
    background: ${({ currentColorScheme }) => currentColorScheme.main.accent};
    border: ${({ currentColorScheme }) => currentColorScheme.main.accent};
    opacity: 1;
    filter: brightness(90%);
    cursor: pointer;
  }

  .button-content {
    color: ${({ currentColorScheme }) => currentColorScheme.text.accent};
    position: relative;
    display: flex;
    justify-content: space-between;
    vertical-align: middle;
    box-sizing: border-box;
    padding: 5px 14px 5px 12px;
    line-height: 22px;
    border-radius: 3px;

    user-select: none;
    -webkit-tap-highlight-color: rgba(0, 0, 0, 0);
  }
`;

const ArticleMainButtonContent = (props) => {
  const {
    t,
    isMobileArticle,
    canCreate,
    isPrivacy,
    encryptedFile,
    encrypted,
    startUpload,
    setAction,
    setSelectFileDialogVisible,
    isArticleLoading,
    isFavoritesFolder,
    isShareFolder,
    isRecentFolder,
    isCommonFolder,
    isRecycleBinFolder,
    history,
    currentFolderId,
    isRoomsFolder,
    isArchiveFolder,

    selectedTreeNode,

    enablePlugins,

    currentColorScheme,

    isOwner,
    isAdmin,

    canCreateFiles,

    setInvitePanelOptions,
  } = props;

  const isAccountsPage = selectedTreeNode[0] === "accounts";

  const inputFilesElement = React.useRef(null);
  const inputFolderElement = React.useRef(null);

  const [actions, setActions] = React.useState([]);
  const [uploadActions, setUploadActions] = React.useState([]);
  const [model, setModel] = React.useState([]);
  const [isDropdownMainButton, setIsDropdownMainButton] = React.useState(true);

  const onCreate = React.useCallback(
    (e) => {
      const format = e.action || null;

      const event = new Event(Events.CREATE);

      const payload = {
        extension: format,
        id: -1,
      };
      event.payload = payload;

      window.dispatchEvent(event);
    },
    [setAction]
  );

  const onCreateRoom = React.useCallback(() => {
    const event = new Event(Events.ROOM_CREATE);
    window.dispatchEvent(event);
  }, []);

  const onShowSelectFileDialog = React.useCallback(() => {
    setSelectFileDialogVisible(true);
  }, [setSelectFileDialogVisible]);

  const onFileChange = React.useCallback(
    (e) => {
      startUpload(e.target.files, null, t);
    },
    [startUpload, t]
  );

  const onUploadFileClick = React.useCallback(() => {
    if (isPrivacy) {
      encryptionUploadDialog((encryptedFile, encrypted) => {
        encryptedFile.encrypted = encrypted;
        startUpload([encryptedFile], null, t);
      });
    } else {
      inputFilesElement.current.click();
    }
  }, [
    isPrivacy,
    encrypted,
    encryptedFile,
    encryptionUploadDialog,
    startUpload,
  ]);

  const onUploadFolderClick = React.useCallback(() => {
    inputFolderElement.current.click();
  }, []);

  const onInputClick = React.useCallback((e) => (e.target.value = null), []);

  const onShowGallery = () => {
    history.push(
      combineUrl(
        window.DocSpaceConfig?.proxy?.url,
        config.homepage,
        `/form-gallery/${currentFolderId}/`
      )
    );
  };

  const onInvite = React.useCallback((e) => {
    const type = e.action;

    setInvitePanelOptions({
      visible: true,
      roomId: -1,
      hideSelector: true,
      defaultAccess: type,
    });
  }, []);

  const onInviteAgain = React.useCallback(() => {
    console.log("invite again");
    toastr.warning("Work in progress (invite again)");
  }, []);

  React.useEffect(() => {
    const isSettingFolder =
      window.location.pathname.endsWith("/settings/common") ||
      window.location.pathname.endsWith("/settings/admin");

    const isFolderHiddenDropdown =
      isArchiveFolder ||
      isFavoritesFolder ||
      isRecentFolder ||
      isRecycleBinFolder ||
      isSettingFolder;

    if (isFolderHiddenDropdown) {
      setIsDropdownMainButton(false);
    } else {
      setIsDropdownMainButton(true);
    }
  }, [
    isArchiveFolder,
    isFavoritesFolder,
    isRecentFolder,
    isRecycleBinFolder,
    window.location.pathname,
  ]);

  React.useEffect(() => {
    if (isRoomsFolder) return;

<<<<<<< HEAD
    const folderUpload = !isMobile
      ? [
          {
            id: "actions_upload-folders",
            className: "main-button_drop-down",
            icon: ActionsUploadReactSvgUrl,
            label: t("UploadFolder"),
            disabled: isPrivacy,
            onClick: onUploadFolderClick,
            key: "upload-folder",
          },
        ]
      : [];

=======
>>>>>>> ee19865c
    const formActions = [
      {
        id: "actions_template",
        className: "main-button_drop-down",
        icon: FormReactSvgUrl,
        label: t("Translations:NewForm"),
        key: "new-form",
        items: [
          {
            id: "actions_template_blank",
            className: "main-button_drop-down_sub",
            icon: FormBlankReactSvgUrl,
            label: t("Translations:SubNewForm"),
            onClick: onCreate,
            action: "docxf",
            key: "docxf",
          },
          {
            id: "actions_template_from-file",
            className: "main-button_drop-down_sub",
            icon: FormFileReactSvgUrl,
            label: t("Translations:SubNewFormFile"),
            onClick: onShowSelectFileDialog,
            disabled: isPrivacy,
            key: "form-file",
          },
          {
            id: "actions_template_oforms-gallery",
            className: "main-button_drop-down_sub",
            icon: FormGalleryReactSvgUrl,
            label: t("Common:OFORMsGallery"),
            onClick: onShowGallery,
            disabled: isPrivacy,
            key: "form-gallery",
          },
        ],
      },
    ];

    const actions = isAccountsPage
      ? [
          isOwner && {
            id: "invite_doc-space-administrator",
            className: "main-button_drop-down",
            icon: PersonAdminReactSvgUrl,
            label: t("Common:DocSpaceAdmin"),
            onClick: onInvite,
            action: EmployeeType.Admin,
            key: "administrator",
          },
          {
            id: "invite_room-admin",
            className: "main-button_drop-down",
            icon: PersonManagerReactSvgUrl,
            label: t("Common:RoomAdmin"),
            onClick: onInvite,
            action: EmployeeType.User,
            key: "manager",
          },
          {
            id: "invite_user",
            className: "main-button_drop-down",
            icon: PersonUserReactSvgUrl,
            label: t("Common:User"),
            onClick: onInvite,
            action: EmployeeType.Guest,
            key: "user",
          },
        ]
      : [
          {
            id: "actions_new-document",
            className: "main-button_drop-down",
            icon: ActionsDocumentsReactSvgUrl,
            label: t("Common:NewDocument"),
            onClick: onCreate,
            action: "docx",
            key: "docx",
          },
          {
            id: "actions_new-spreadsheet",
            className: "main-button_drop-down",
            icon: SpreadsheetReactSvgUrl,
            label: t("Common:NewSpreadsheet"),
            onClick: onCreate,
            action: "xlsx",
            key: "xlsx",
          },
          {
            id: "actions_new-presentation",
            className: "main-button_drop-down",
            icon: ActionsPresentationReactSvgUrl,
            label: t("Common:NewPresentation"),
            onClick: onCreate,
            action: "pptx",
            key: "pptx",
          },
          ...formActions,
          {
            id: "actions_new-folder",
            className: "main-button_drop-down",
            icon: CatalogFolderReactSvgUrl,
            label: t("Common:NewFolder"),
            onClick: onCreate,
            key: "new-folder",
          },
        ];

    const uploadActions = isAccountsPage
      ? [
          {
            id: "invite_again",
            className: "main-button_drop-down",
            icon: InviteAgainReactSvgUrl,
            label: t("People:LblInviteAgain"),
            onClick: onInviteAgain,
            action: "invite-again",
            key: "invite-again",
          },
        ]
      : [
          {
            id: "actions_upload-files",
            className: "main-button_drop-down",
            icon: ActionsUploadReactSvgUrl,
            label: t("UploadFiles"),
            onClick: onUploadFileClick,
            key: "upload-files",
          },
          {
            id: "actions_upload-folders",
            className: "main-button_drop-down",
            icon: "images/actions.upload.react.svg",
            label: t("UploadFolder"),
            disabled: isPrivacy,
            onClick: onUploadFolderClick,
            key: "upload-folder",
          },
        ];

    const menuModel = [...actions];

    menuModel.push({
      isSeparator: true,
      key: "separator",
    });

    menuModel.push(...uploadActions);
    setUploadActions(uploadActions);

    if (enablePlugins) {
      const pluginOptions = getMainButtonItems();

      if (pluginOptions) {
        pluginOptions.forEach((option) => {
          menuModel.splice(option.value.position, 0, {
            key: option.key,
            ...option.value,
          });
        });
      }
    }

    setModel(menuModel);
    setActions(actions);
  }, [
    t,
    isPrivacy,
    currentFolderId,
    isAccountsPage,
    enablePlugins,
    isRoomsFolder,
    isOwner,
    isAdmin,
    onCreate,
    onCreateRoom,
    onInvite,
    onInviteAgain,
    onShowSelectFileDialog,
    onUploadFileClick,
    onUploadFolderClick,
  ]);

  const canInvite =
    isAccountsPage &&
    selectedTreeNode.length > 1 &&
    selectedTreeNode[1] === "filter";
  const mainButtonText = isAccountsPage
    ? t("Common:Invite")
    : t("Common:Actions");

  const isDisabled =
    ((!canCreate || (!canCreateFiles && !isRoomsFolder)) && !canInvite) ||
    isArchiveFolder;
  const isProfile = history.location.pathname === "/accounts/view/@self";

  return (
    <>
      {isMobileArticle ? (
        <>
          {!isFavoritesFolder &&
            !isRecentFolder &&
            !isCommonFolder &&
            !isShareFolder &&
            !isRecycleBinFolder &&
            !isArchiveFolder &&
            !isArticleLoading &&
            !isProfile &&
            ((canCreate && (canCreateFiles || isRoomsFolder)) || canInvite) && (
              <MobileView
                t={t}
                titleProp={t("Upload")}
                actionOptions={actions}
                buttonOptions={uploadActions}
                isRooms={isRoomsFolder}
                onMainButtonClick={onCreateRoom}
              />
            )}
        </>
      ) : isRoomsFolder ? (
        <StyledButton
          className="create-room-button"
          id="rooms-shared_create-room-button"
          label={t("Files:NewRoom")}
          onClick={onCreateRoom}
          currentColorScheme={currentColorScheme}
          isDisabled={isDisabled}
          size="small"
          primary
          scale
        />
      ) : (
        <MainButton
          id={
            isAccountsPage
              ? "accounts_invite-main-button"
              : "actions-main-button"
          }
          isDisabled={isDisabled}
          isDropdown={isDropdownMainButton}
          text={mainButtonText}
          model={model}
        />
      )}

      <input
        id="customFileInput"
        className="custom-file-input"
        multiple
        type="file"
        onChange={onFileChange}
        onClick={onInputClick}
        ref={inputFilesElement}
        style={{ display: "none" }}
      />
      <input
        id="customFolderInput"
        className="custom-file-input"
        webkitdirectory=""
        mozdirectory=""
        type="file"
        onChange={onFileChange}
        onClick={onInputClick}
        ref={inputFolderElement}
        style={{ display: "none" }}
      />
    </>
  );
};

export default inject(
  ({
    auth,
    filesStore,
    dialogsStore,
    uploadDataStore,
    treeFoldersStore,
    selectedFolderStore,
    accessRightsStore,
  }) => {
    const { isLoaded, firstLoad, isLoading, canCreate } = filesStore;
    const {
      isPrivacyFolder,
      isFavoritesFolder,
      isRecentFolder,
      isCommonFolder,
      isRecycleBinFolder,
      isShareFolder,
      isRoomsFolder,
      isArchiveFolder,
      selectedTreeNode,
    } = treeFoldersStore;
    const { startUpload } = uploadDataStore;
    const { setSelectFileDialogVisible, setInvitePanelOptions } = dialogsStore;

    const isArticleLoading = (!isLoaded || isLoading) && firstLoad;

    const { enablePlugins, currentColorScheme } = auth.settingsStore;

    const currentFolderId = selectedFolderStore.id;

    const { isAdmin, isOwner, isVisitor } = auth.userStore.user;

    const { canCreateFiles } = accessRightsStore;

    return {
      showText: auth.settingsStore.showText,
      isMobileArticle: auth.settingsStore.isMobileArticle,

      isArticleLoading,
      isPrivacy: isPrivacyFolder,
      isFavoritesFolder,
      isRecentFolder,
      isCommonFolder,
      isRecycleBinFolder,
      isShareFolder,
      isRoomsFolder,
      isArchiveFolder,
      selectedTreeNode,

      canCreate,
      canCreateFiles,

      startUpload,

      setSelectFileDialogVisible,
      setInvitePanelOptions,

      isLoading,
      isLoaded,
      firstLoad,
      currentFolderId,

      enablePlugins,
      currentColorScheme,

      isAdmin,
      isOwner,
      isVisitor,
    };
  }
)(
  withTranslation(["Article", "UploadPanel", "Common", "Files", "People"])(
    withLoader(observer(withRouter(ArticleMainButtonContent)))(
      <Loaders.ArticleButton height="28px" />
    )
  )
);<|MERGE_RESOLUTION|>--- conflicted
+++ resolved
@@ -234,23 +234,6 @@
   React.useEffect(() => {
     if (isRoomsFolder) return;
 
-<<<<<<< HEAD
-    const folderUpload = !isMobile
-      ? [
-          {
-            id: "actions_upload-folders",
-            className: "main-button_drop-down",
-            icon: ActionsUploadReactSvgUrl,
-            label: t("UploadFolder"),
-            disabled: isPrivacy,
-            onClick: onUploadFolderClick,
-            key: "upload-folder",
-          },
-        ]
-      : [];
-
-=======
->>>>>>> ee19865c
     const formActions = [
       {
         id: "actions_template",
@@ -383,7 +366,7 @@
           {
             id: "actions_upload-folders",
             className: "main-button_drop-down",
-            icon: "images/actions.upload.react.svg",
+            icon: ActionsUploadReactSvgUrl,
             label: t("UploadFolder"),
             disabled: isPrivacy,
             onClick: onUploadFolderClick,
