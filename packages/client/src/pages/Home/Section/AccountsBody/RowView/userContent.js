--- conflicted
+++ resolved
@@ -3,14 +3,9 @@
 import { inject, observer } from "mobx-react";
 import { withTranslation } from "react-i18next";
 
-<<<<<<< HEAD
-import RowContent from "@docspace/components/row-content";
-import Link from "@docspace/components/link";
-import { getSpaceQuotaAsText } from "@docspace/common/utils";
-=======
 import { RowContent } from "@docspace/shared/components/row-content";
 import { Link } from "@docspace/shared/components/link";
->>>>>>> 1bbb151d
+import { getSpaceQuotaAsText } from "@docspace/common/utils";
 
 import Badges from "../Badges";
 import { tablet, mobile } from "@docspace/shared/utils";
@@ -100,12 +95,12 @@
     role === "owner"
       ? t("Common:Owner")
       : role === "admin"
-        ? t("Common:DocSpaceAdmin")
-        : isCollaborator
-          ? t("Common:PowerUser")
-          : isVisitor
-            ? t("Common:User")
-            : t("Common:RoomAdmin");
+      ? t("Common:DocSpaceAdmin")
+      : isCollaborator
+      ? t("Common:PowerUser")
+      : isVisitor
+      ? t("Common:User")
+      : t("Common:RoomAdmin");
 
   const isPaidUser = !standalone && !isVisitor;
   const spaceQuota = getSpaceQuotaAsText(
@@ -135,8 +130,8 @@
         {statusType === "pending"
           ? email
           : displayName?.trim()
-            ? displayName
-            : email}
+          ? displayName
+          : email}
       </Link>
 
       <Badges statusType={statusType} isPaid={isPaidUser} isSSO={isSSO} />
