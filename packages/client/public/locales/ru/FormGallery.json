{
  "Categories": "Категории",
<<<<<<< HEAD
  "ViewAllTemplates": "Все шаблоны",
  "EmptyFormGalleryScreenDescription": "Не удалось найти результатов, соответствующих вашему запросу",

  "ErrorViewHeader": "Галерея форм временно недоступна",
  "ErrorViewSubHeader": "Пожалуйста, повторите попытку позже",

  "Free": "Бесплатно",
  "SuggestChanges": "Предложить изменения",
=======
>>>>>>> cf46198e
  "SelectForm": "Выбрать форму",
  "SubmitToGalleryBlockBody": "Присылайте свои шаблоны, чтобы поделиться ими с сообществом ONLYOFFICE.",
  "SubmitToGalleryBlockHeader": "Галерея Форм ONLYOFFICE",
  "SubmitToGalleryDialogGuideInfo": "Узнайте как создавать идеальные формы и увеличить свои шансы получить одобрение из нашего <1>руководства</1>.",
  "SubmitToGalleryDialogMainInfo": "Отправьте свою форму в общедоступную галерею, чтобы другие могли использовать ее в своей работе. Как только форма пройдет модерацию, вы будете уведомлены и вознаграждены за свой вклад.",
  "SuggestChanges": "Предложить изменения",
  "TemplateInfo": "Информация шаблона",
  "ViewAllTemplates": "Все шаблоны"
}<|MERGE_RESOLUTION|>--- conflicted
+++ resolved
@@ -1,16 +1,5 @@
 {
   "Categories": "Категории",
-<<<<<<< HEAD
-  "ViewAllTemplates": "Все шаблоны",
-  "EmptyFormGalleryScreenDescription": "Не удалось найти результатов, соответствующих вашему запросу",
-
-  "ErrorViewHeader": "Галерея форм временно недоступна",
-  "ErrorViewSubHeader": "Пожалуйста, повторите попытку позже",
-
-  "Free": "Бесплатно",
-  "SuggestChanges": "Предложить изменения",
-=======
->>>>>>> cf46198e
   "SelectForm": "Выбрать форму",
   "SubmitToGalleryBlockBody": "Присылайте свои шаблоны, чтобы поделиться ими с сообществом ONLYOFFICE.",
   "SubmitToGalleryBlockHeader": "Галерея Форм ONLYOFFICE",
