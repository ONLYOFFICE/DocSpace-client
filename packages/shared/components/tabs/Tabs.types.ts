--- conflicted
+++ resolved
@@ -40,13 +40,10 @@
   onClick?: () => void;
   /** Badge shown after tab. Only for primary tabs type */
   badge?: React.ReactNode;
-<<<<<<< HEAD
+
+  value?: number;
   /** Icon name. Only for secondary tabs type */
   iconName?: string;
-=======
-
-  value?: number;
->>>>>>> 552ccf3f
 };
 
 export type TabsProps = {
