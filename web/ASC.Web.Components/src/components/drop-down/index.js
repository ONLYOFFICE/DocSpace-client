import React, { memo } from "react";
import styled, { css } from "styled-components";
import PropTypes from "prop-types";
import CustomScrollbarsVirtualList from "../scrollbar/custom-scrollbars-virtual-list";
import DropDownItem from "../drop-down-item";
import Backdrop from "../backdrop";
import Box from "../box";
import { VariableSizeList } from "react-window";
import onClickOutside from "react-onclickoutside";

const StyledDropdown = styled.div`
  font-family: "Open Sans", sans-serif, Arial;
  font-style: normal;
  font-weight: 600;
  font-size: 13px;
  ${(props) =>
    props.maxHeight &&
    `
      max-height: ${props.maxHeight}px;
      overflow-y: auto;
    `}
  height: fit-content;
  position: absolute;
  ${(props) => props.manualWidth && `width: ${props.manualWidth};`}
  ${(props) =>
    props.directionY === "top" &&
    css`
      bottom: ${(props) => (props.manualY ? props.manualY : "100%")};
    `}
    ${(props) =>
    props.directionY === "bottom" &&
    css`
      top: ${(props) => (props.manualY ? props.manualY : "100%")};
    `}
    ${(props) =>
    props.directionX === "right" &&
    css`
      right: ${(props) => (props.manualX ? props.manualX : "0px")};
    `}
    ${(props) =>
    props.directionX === "left" &&
    css`
      left: ${(props) => (props.manualX ? props.manualX : "0px")};
    `}
<<<<<<< HEAD
    z-index: 200;
  display: ${(props) => (props.open ? "block" : "none")};
=======
    z-index: 150;
  display: ${(props) =>
    props.open ? (props.columnCount ? "block" : "table") : "none"};
>>>>>>> 6cfe5ce4
  background: #ffffff;
  border-radius: 6px;
  -moz-border-radius: 6px;
  -webkit-border-radius: 6px;
  box-shadow: 0px 5px 20px rgba(0, 0, 0, 0.13);
  -moz-box-shadow: 0px 5px 20px rgba(0, 0, 0, 0.13);
  -webkit-box-shadow: 0px 5px 20px rgba(0, 0, 0, 0.13);
  padding: ${(props) =>
    !props.maxHeight &&
    props.children &&
    props.children.length > 1 &&
    `4px 0px`};
  ${(props) =>
    props.columnCount &&
    `
      -webkit-column-count: ${props.columnCount};
      -moz-column-count: ${props.columnCount};
            column-count: ${props.columnCount};
    `}
`;

// eslint-disable-next-line react/display-name, react/prop-types
const Row = memo(({ data, index, style }) => {
  const option = data[index];
  // eslint-disable-next-line react/prop-types
  const separator = option.props.isSeparator
    ? { width: `calc(100% - 32px)`, height: `1px` }
    : {};
  const newStyle = { ...style, ...separator };

  return (
    <DropDownItem
      // eslint-disable-next-line react/prop-types
      {...option.props}
      style={newStyle}
    />
  );
});

class DropDown extends React.PureComponent {
  constructor(props) {
    super(props);

    this.state = {
      width: this.dropDownRef ? this.dropDownRef.current.offsetWidth : 240,
      directionX: props.directionX,
      directionY: props.directionY,
    };

    this.dropDownRef = React.createRef();
  }

  componentDidMount() {
    if (this.props.open) {
      this.props.enableOnClickOutside();
      this.checkPosition();
    }
  }

  componentWillUnmount() {
    this.props.disableOnClickOutside();
  }

  componentDidUpdate(prevProps) {
    if (this.props.open !== prevProps.open) {
      if (this.props.open) {
        this.props.enableOnClickOutside();
        this.checkPosition();
      } else {
        this.props.disableOnClickOutside();
      }
    }
  }

  handleClickOutside = (e) => {
    this.toggleDropDown(e);
  };

  toggleDropDown = (e) => {
    this.props.clickOutsideAction &&
      this.props.clickOutsideAction(e, !this.props.open);
  };

  checkPosition = () => {
    if (!this.dropDownRef.current) return;

    const rects = this.dropDownRef.current.getBoundingClientRect();
    const container = { width: window.innerWidth, height: window.innerHeight };
    const left = rects.left < 0 && rects.width < container.width;
    const right =
      rects.width &&
      rects.left < 250 &&
      rects.left > rects.width &&
      rects.width < container.width;
    const top = rects.bottom > container.height && rects.top > rects.height;
    const bottom = rects.top < 0;
    const x = left ? "left" : right ? "right" : this.state.directionX;
    const y = bottom ? "bottom" : top ? "top" : this.state.directionY;

    this.setState({
      directionX: x,
      directionY: y,
      width: rects.width,
    });
  };

  getItemHeight = (item) => {
    const isTablet = window.innerWidth < 1024; //TODO: Make some better

    if (item && item.props.isSeparator) return isTablet ? 16 : 12;

    return isTablet ? 36 : 32;
  };
  hideDisabledItems = () => {
    if (React.Children.count(this.props.children) > 0) {
      const { children } = this.props;
      const enabledChildren = React.Children.map(children, (child) => {
        if (child && !child.props.disabled) return child;
      });

      const sizeEnabledChildren = enabledChildren.length;

      const cleanChildren = React.Children.map(
        enabledChildren,
        (child, index) => {
          if (!child.props.isSeparator) return child;
          if (index !== 0 && index !== sizeEnabledChildren - 1) return child;
        }
      );

      return cleanChildren;
    }
  };

  render() {
    const { maxHeight, children, showDisabledItems } = this.props;
    const { directionX, directionY, width } = this.state;
    let cleanChildren;

    const rowHeights = React.Children.map(children, (child) =>
      this.getItemHeight(child)
    );
    const getItemSize = (index) => rowHeights[index];
    const fullHeight = children && rowHeights.reduce((a, b) => a + b, 0);
    const calculatedHeight =
      fullHeight > 0 && fullHeight < maxHeight ? fullHeight : maxHeight;
    const dropDownMaxHeightProp = maxHeight
      ? { height: calculatedHeight + "px" }
      : {};
    //console.log("DropDown render", this.props);

    if (!showDisabledItems) cleanChildren = this.hideDisabledItems();

    return (
      <StyledDropdown
        ref={this.dropDownRef}
        {...this.props}
        directionX={directionX}
        directionY={directionY}
        {...dropDownMaxHeightProp}
      >
        {maxHeight ? (
          <VariableSizeList
            height={calculatedHeight}
            width={width}
            itemSize={getItemSize}
            itemCount={children.length}
            itemData={children}
            outerElementType={CustomScrollbarsVirtualList}
          >
            {Row}
          </VariableSizeList>
        ) : cleanChildren ? (
          cleanChildren
        ) : (
          children
        )}
      </StyledDropdown>
    );
  }
}

DropDown.propTypes = {
  children: PropTypes.any,
  className: PropTypes.string,
  clickOutsideAction: PropTypes.func,
  directionX: PropTypes.oneOf(["left", "right"]), //TODO: make more informative
  directionY: PropTypes.oneOf(["bottom", "top"]),
  disableOnClickOutside: PropTypes.func,
  enableOnClickOutside: PropTypes.func,
  id: PropTypes.string,
  manualWidth: PropTypes.string,
  manualX: PropTypes.string,
  manualY: PropTypes.string,
  maxHeight: PropTypes.number,
  open: PropTypes.bool,
  style: PropTypes.oneOfType([PropTypes.object, PropTypes.array]),
  withBackdrop: PropTypes.bool,
  columnCount: PropTypes.number,
  showDisabledItems: PropTypes.bool,
};

DropDown.defaultProps = {
  directionX: "left",
  directionY: "bottom",
  withBackdrop: false,
  showDisabledItems: false,
};

const EnhancedComponent = onClickOutside(DropDown);

class DropDownContainer extends React.Component {
  toggleDropDown = (e) => {
    this.props.clickOutsideAction({}, !this.props.open);
  };
  render() {
    const { withBackdrop = true, open } = this.props;

    return (
      <>
        {withBackdrop ? (
          <Backdrop visible={open} zIndex={199} onClick={this.toggleDropDown} />
        ) : null}
        <EnhancedComponent disableOnClickOutside={true} {...this.props} />
      </>
    );
  }
}

DropDownContainer.propTypes = {
  open: PropTypes.bool,
  withBackdrop: PropTypes.bool,
};

export default DropDownContainer;<|MERGE_RESOLUTION|>--- conflicted
+++ resolved
@@ -42,14 +42,9 @@
     css`
       left: ${(props) => (props.manualX ? props.manualX : "0px")};
     `}
-<<<<<<< HEAD
     z-index: 200;
-  display: ${(props) => (props.open ? "block" : "none")};
-=======
-    z-index: 150;
   display: ${(props) =>
     props.open ? (props.columnCount ? "block" : "table") : "none"};
->>>>>>> 6cfe5ce4
   background: #ffffff;
   border-radius: 6px;
   -moz-border-radius: 6px;
