// (c) Copyright Ascensio System SIA 2009-2024
//
// This program is a free software product.
// You can redistribute it and/or modify it under the terms
// of the GNU Affero General Public License (AGPL) version 3 as published by the Free Software
// Foundation. In accordance with Section 7(a) of the GNU AGPL its Section 15 shall be amended
// to the effect that Ascensio System SIA expressly excludes the warranty of non-infringement of
// any third-party rights.
//
// This program is distributed WITHOUT ANY WARRANTY, without even the implied warranty
// of MERCHANTABILITY or FITNESS FOR A PARTICULAR  PURPOSE. For details, see
// the GNU AGPL at: http://www.gnu.org/licenses/agpl-3.0.html
//
// You can contact Ascensio System SIA at Lubanas st. 125a-25, Riga, Latvia, EU, LV-1021.
//
// The  interactive user interfaces in modified source and object code versions of the Program must
// display Appropriate Legal Notices, as required under Section 5 of the GNU AGPL version 3.
//
// Pursuant to Section 7(b) of the License you must retain the original Product logo when
// distributing the program. Pursuant to Section 7(e) we decline to grant you any rights under
// trademark law for use of our trademarks.
//
// All the Product's GUI elements, including illustrations and icon sets, as well as technical writing
// content are licensed under the terms of the Creative Commons Attribution-ShareAlike 4.0
// International. See the License terms at http://creativecommons.org/licenses/by-sa/4.0/legalcode
<<<<<<< HEAD
=======

>>>>>>> da09434e
import { createRandomTagId } from "@docspace/shared/utils/random";

class TagHandler {
  constructor(tags, setTags, fetchedTags) {
    this.tags = tags;
    this.setTags = setTags;
    this.fetchedTags = fetchedTags;
  }

  refreshDefaultTag(name) {
    const newTags = [...this.tags].filter((tag) => !tag.isDefault);
    newTags.unshift({
      id: createRandomTagId(),
      name,
      isDefault: true,
    });

    this.setTags(newTags);
  }

  addTag(name) {
    const newTags = [...this.tags];

    if (this.isAlreadyAdded(name)) {
      return; // already added
    }

    newTags.push({
      id: createRandomTagId(),
      name,
    });
    this.setTags(newTags);
  }

  isAlreadyAdded(name) {
    return !!this.tags.find((t) => t.name.toLowerCase() === name.toLowerCase());
  }

  isNew(name) {
    return !this.fetchedTags.find(
      (t) => t.toLowerCase() === name.toLowerCase(),
    );
  }

  addNewTag(name) {
    const newTags = [...this.tags];

    if (this.isAlreadyAdded(name)) {
      return; // already added
    }

    newTags.push({
      id: createRandomTagId(),
      isNew: this.isNew(name),
      name,
    });
    this.setTags(newTags);
  }

  deleteTag(id) {
    let newTags = [...this.tags];
    newTags = newTags.filter((tag) => tag.id !== id);
    this.setTags(newTags);
  }
}

export default TagHandler;<|MERGE_RESOLUTION|>--- conflicted
+++ resolved
@@ -23,10 +23,7 @@
 // All the Product's GUI elements, including illustrations and icon sets, as well as technical writing
 // content are licensed under the terms of the Creative Commons Attribution-ShareAlike 4.0
 // International. See the License terms at http://creativecommons.org/licenses/by-sa/4.0/legalcode
-<<<<<<< HEAD
-=======
 
->>>>>>> da09434e
 import { createRandomTagId } from "@docspace/shared/utils/random";
 
 class TagHandler {
