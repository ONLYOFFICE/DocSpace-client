// (c) Copyright Ascensio System SIA 2009-2025
//
// This program is a free software product.
// You can redistribute it and/or modify it under the terms
// of the GNU Affero General Public License (AGPL) version 3 as published by the Free Software
// Foundation. In accordance with Section 7(a) of the GNU AGPL its Section 15 shall be amended
// to the effect that Ascensio System SIA expressly excludes the warranty of non-infringement of
// any third-party rights.
//
// This program is distributed WITHOUT ANY WARRANTY, without even the implied warranty
// of MERCHANTABILITY or FITNESS FOR A PARTICULAR  PURPOSE. For details, see
// the GNU AGPL at: http://www.gnu.org/licenses/agpl-3.0.html
//
// You can contact Ascensio System SIA at Lubanas st. 125a-25, Riga, Latvia, EU, LV-1021.
//
// The  interactive user interfaces in modified source and object code versions of the Program must
// display Appropriate Legal Notices, as required under Section 5 of the GNU AGPL version 3.
//
// Pursuant to Section 7(b) of the License you must retain the original Product logo when
// distributing the program. Pursuant to Section 7(e) we decline to grant you any rights under
// trademark law for use of our trademarks.
//
// All the Product's GUI elements, including illustrations and icon sets, as well as technical writing
// content are licensed under the terms of the Creative Commons Attribution-ShareAlike 4.0
// International. See the License terms at http://creativecommons.org/licenses/by-sa/4.0/legalcode

import axios from "axios";
import { makeAutoObservable, runInAction } from "mobx";
import api from "../api";
import type { TAIConfig } from "../api/ai/types";
import type { TApiKey } from "../api/api-keys/types";
import type { TFolder } from "../api/files/types";
import type { TPortals } from "../api/management/types";
import Filter from "../api/people/filter";
import type { TUser } from "../api/people/types";
import type {
  TAdditionalResources,
  TCompanyInfo,
  TCustomSchema,
  TDomainValidator,
  TExternalResources,
  TFirebaseSettings,
  TFormGallery,
  TGetColorTheme,
  TLoginSettings,
  TMailDomainSettings,
  TPasswordHash,
  TPasswordSettings,
  TSettings,
  TTimeZone,
  TVersionBuild,
} from "../api/settings/types";
import { toastr } from "../components/toast";
import type { TData } from "../components/toast/Toast.type";
import { COOKIE_EXPIRATION_YEAR, LANGUAGE, MEDIA_VIEW_URL } from "../constants";
import {
  DeepLinkType,
  type RecaptchaType,
  TenantStatus,
  ThemeKeys,
  type UrlActionType,
} from "../enums";
import { version } from "../package.json";
import type { ILogo } from "../pages/Branding/WhiteLabel/WhiteLabel.types";
import { Base, Dark, type TColorScheme } from "../themes";
import type { Nullable } from "../types";
import type { TFrameConfig } from "../types/Frame";
import {
  size as deviceSize,
  getDeviceTypeByWidth,
  getSystemTheme,
  isTablet,
} from "../utils";
import { isRequestAborted } from "../utils/axios/isRequestAborted";
import { combineUrl } from "../utils/combineUrl";
import {
  frameCallEvent,
  getShowText,
  insertTagManager,
  isManagement,
  isPublicRoom,
  openUrl,
} from "../utils/common";
import { getCookie, setCookie } from "../utils/cookie";
import FirebaseHelper from "../utils/firebase";
import SocketHelper from "../utils/socket";
<<<<<<< HEAD
import { ILogo } from "../pages/Branding/WhiteLabel/WhiteLabel.types";

import {
  ThemeKeys,
  TenantStatus,
  UrlActionType,
  RecaptchaType,
  DeepLinkType,
  StartPageRoutes,
} from "../enums";
import { LANGUAGE, COOKIE_EXPIRATION_YEAR, MEDIA_VIEW_URL } from "../constants";
import { Dark, Base, TColorScheme } from "../themes";
import { toastr } from "../components/toast";
import { TData } from "../components/toast/Toast.type";
import { version } from "../package.json";
import { Nullable } from "../types";
=======
>>>>>>> f796db1a

const themes = {
  Dark,
  Base,
};

const isDesktopEditors = window.AscDesktopEditor !== undefined;
const systemTheme = getSystemTheme();

class SettingsStore {
  isFirstLoaded = false;

  isLoading = false;

  interfaceDirection = "";

  isLoaded = false;

  isBurgerLoading = true;

  checkedMaintenance = false;

  maintenanceExist = false;

  snackbarExist = false;

  currentProductId = "";

  culture = "en";

  cultures: string[] = [];

  theme = themes[systemTheme];

  trustedDomains: string[] = [];

  trustedDomainsType = 0;

  ipRestrictionEnable = false;

  ipRestrictions: string[] = [];

  sessionLifetime = 1440;

  enabledSessionLifetime = false;

  timezone = "UTC";

  timezones: TTimeZone[] = [];

  tenantAlias = "";

  utcOffset = "00:00:00";

  utcHoursOffset = 0;

  defaultPage = "/";

  homepage = "";

  // TODO: Temp value. Change later. Maybe defaultPage should be used.
  startPage = StartPageRoutes.Rooms;

  datePattern = "M/d/yyyy";

  datePatternJQ = "00/00/0000";

  dateTimePattern = "dddd, MMMM d, yyyy h:mm:ss tt";

  datepicker = {
    datePattern: "mm/dd/yy",
    dateTimePattern: "DD, mm dd, yy h:mm:ss tt",
    timePattern: "h:mm tt",
  };

  greetingSettings = "Web Office Applications";

  enableAdmMess = false;

  enabledJoin = false;

  formGallery: TFormGallery = {
    url: "",
    ext: ".oform",
    uploadUrl: "",
    uploadExt: ".docxf",
    path: "",
    domain: "",
    uploadPath: "",
    uploadDomain: "",
    uploadDashboard: "",
  };

  logoUrl: Nullable<ILogo> = null;

  isDesktopClient = isDesktopEditors;

  isDesktopClientInit = false;

  // isDesktopEncryption: desktopEncryption;
  isEncryptionSupport = false;

  encryptionKeys: { [key: string]: string | boolean } = {};

  roomsMode = false;

  isHeaderVisible = false;

  isTabletView = false;

  showText = getShowText();

  articleOpen = false;

  isMobileArticle = false;

  folderPath: TFolder[] = [];

  hashSettings: Nullable<TPasswordHash> = null;

  title = "";

  ownerId = "";

  nameSchemaId = null;

  owner: Nullable<TUser> = null;

  wizardToken = null;

  limitedAccessSpace = null;

  passwordSettings: TPasswordSettings | null = null;

  hasShortenService = false;

  customSchemaList: TCustomSchema[] = [];

  firebase: TFirebaseSettings = {
    apiKey: "",
    authDomain: "",
    projectId: "",
    storageBucket: "",
    messagingSenderId: "",
    appId: "",
    measurementId: "",
    databaseURL: "",
  };

  version = "";

  buildVersionInfo = {
    docspace: version,
    documentServer: "6.4.1",
    releaseDate: "",
  };

  debugInfo = false;

  debugInfoData = "";

  socketUrl = "";

  folderFormValidation = /[*+:"<>?|\\/]/gim;

  tenantStatus: TenantStatus | null = null;

  externalResources: TExternalResources | null = null;

  hotkeyPanelVisible = false;

  frameConfig: Nullable<TFrameConfig> = null;

  appearanceTheme: TColorScheme[] = [];

  selectedThemeId: number | null = null;

  currentColorScheme: Nullable<TColorScheme> = null;

  enablePlugins = false;

  pluginOptions = { upload: false, delete: false };

  domainValidator: TDomainValidator | null = null;

  additionalResourcesData: Nullable<TAdditionalResources> = null;

  additionalResourcesIsDefault = true;

  companyInfoSettingsData: Nullable<TCompanyInfo> = null;

  companyInfoSettingsIsDefault = true;

  whiteLabelLogoUrls: ILogo[] = [];

  standalone = false;

  mainBarVisible = false;

  zendeskKey = null;

  legalTerms = null;

  baseDomain: string | null = null;

  portals: Nullable<TPortals[]> = null;

  domain = null;

  cspDomains: string[] = [];

  publicRoomKey = "";

  numberAttempt: number | null = null;

  blockingTime: number | null = null;

  checkPeriod: number | null = null;

  userNameRegex = "";

  maxImageUploadSize: number | null = null;

  windowWidth = window.innerWidth;

  windowAngle = window.screen?.orientation?.angle ?? window.orientation ?? 0;

  recaptchaPublicKey: string | null = null;

  recaptchaType: RecaptchaType | null = null;

  displayAbout: boolean = false;

  deepLinkType: DeepLinkType = DeepLinkType.Choice;

  isDefaultPasswordProtection: boolean = false;

  isBannerVisible = false;

  logoText = "";

  limitedAccessDevToolsForUsers = false;

  allowInvitingGuests: boolean | null = null;

  allowInvitingMembers: boolean | null = null;

  hasGuests: boolean | null = null;

  scrollToSettings: boolean = false;

  displayBanners: boolean = false;

  apiKeys: TApiKey[] = [];

  permissions: string[] = [];

  errorKeys: Error | null = null;

  abortControllerArr: Nullable<AbortController>[] = [];

  aiConfig: Nullable<TAIConfig> = null;

  constructor() {
    makeAutoObservable(this);
  }

  clearAbortControllerArr = () => {
    this.abortControllerArr.forEach((controller) => {
      controller?.abort();
    });
    this.abortControllerArr = [];
  };

  addAbortControllers = (controllers: AbortController[] | AbortController) => {
    if (Array.isArray(controllers)) {
      this.abortControllerArr.push(...controllers);
    } else {
      this.abortControllerArr.push(controllers);
    }
  };

  setLogoText = (logoText: string) => {
    this.logoText = logoText;
  };

  setTenantStatus = (tenantStatus: TenantStatus) => {
    this.tenantStatus = tenantStatus;
  };

  setApiKeys = (apiKeys: TApiKey[]) => {
    this.apiKeys = apiKeys;
  };

  setPermissions = (permissions: string[]) => {
    this.permissions = permissions;
  };

  setErrorKeys = (error: Error | null) => {
    this.errorKeys = error;
  };

  get wizardCompleted() {
    return this.isLoaded && !this.wizardToken;
  }

  get helpCenterDomain() {
    return this.externalResources?.helpcenter?.domain;
  }

  get helpCenterEntries() {
    return this.externalResources?.helpcenter?.entries;
  }

  get apiDomain() {
    return this.externalResources?.api?.domain;
  }

  get apiEntries() {
    return this.externalResources?.api?.entries;
  }

  get siteDomain() {
    return this.externalResources?.site?.domain;
  }

  get siteEntries() {
    return this.externalResources?.site?.entries;
  }

  get feedbackAndSupportUrl() {
    return this.externalResources?.support?.domain;
  }

  get suggestFeatureUrl() {
    return this.externalResources?.common?.entries?.feedback;
  }

  get licenseAgreementsUrl() {
    return this.externalResources?.common?.entries.license;
  }

  get ldapSettingsUrl() {
    return this.helpCenterDomain && this.helpCenterEntries?.ldap
      ? `${this.helpCenterDomain}${this.helpCenterEntries.ldap}`
      : this.helpCenterDomain;
  }

  get portalSettingsUrl() {
    return this.helpCenterDomain && this.helpCenterEntries?.settings
      ? `${this.helpCenterDomain}${this.helpCenterEntries.settings}`
      : this.helpCenterDomain;
  }

  get integrationSettingsUrl() {
    return this.helpCenterDomain && this.helpCenterEntries?.integrationsettings
      ? `${this.helpCenterDomain}${this.helpCenterEntries.integrationsettings}`
      : this.helpCenterDomain;
  }

  get dropboxUrl() {
    return this.helpCenterDomain && this.helpCenterEntries?.connectdropbox
      ? `${this.helpCenterDomain}${this.helpCenterEntries.connectdropbox}`
      : this.helpCenterDomain;
  }

  get boxUrl() {
    return this.helpCenterDomain && this.helpCenterEntries?.connectbox
      ? `${this.helpCenterDomain}${this.helpCenterEntries.connectbox}`
      : this.helpCenterDomain;
  }

  get oneDriveUrl() {
    return this.helpCenterDomain && this.helpCenterEntries?.connectonedrive
      ? `${this.helpCenterDomain}${this.helpCenterEntries.connectonedrive}`
      : this.helpCenterDomain;
  }

  get microsoftUrl() {
    return this.helpCenterDomain && this.helpCenterEntries?.connectmicrosoft
      ? `${this.helpCenterDomain}${this.helpCenterEntries.connectmicrosoft}`
      : this.helpCenterDomain;
  }

  get googleUrl() {
    return this.helpCenterDomain && this.helpCenterEntries?.connectgoogle
      ? `${this.helpCenterDomain}${this.helpCenterEntries.connectgoogle}`
      : this.helpCenterDomain;
  }

  get facebookUrl() {
    return this.helpCenterDomain && this.helpCenterEntries?.connectfacebook
      ? `${this.helpCenterDomain}${this.helpCenterEntries.connectfacebook}`
      : this.helpCenterDomain;
  }

  get linkedinUrl() {
    return this.helpCenterDomain && this.helpCenterEntries?.connectlinkedin
      ? `${this.helpCenterDomain}${this.helpCenterEntries.connectlinkedin}`
      : this.helpCenterDomain;
  }

  get firebaseUrl() {
    return this.helpCenterDomain && this.helpCenterEntries?.connectfirebase
      ? `${this.helpCenterDomain}${this.helpCenterEntries.connectfirebase}`
      : this.helpCenterDomain;
  }

  get appleIDUrl() {
    return this.helpCenterDomain && this.helpCenterEntries?.connectapple
      ? `${this.helpCenterDomain}${this.helpCenterEntries.connectapple}`
      : this.helpCenterDomain;
  }

  get telegramUrl() {
    return this.helpCenterDomain && this.helpCenterEntries?.connecttelegram
      ? `${this.helpCenterDomain}${this.helpCenterEntries.connecttelegram}`
      : this.helpCenterDomain;
  }

  get twitterHelpUrl() {
    return this.helpCenterDomain && this.helpCenterEntries?.connecttwitter
      ? `${this.helpCenterDomain}${this.helpCenterEntries.connecttwitter}`
      : this.helpCenterDomain;
  }

  get wechatHelpUrl() {
    return this.helpCenterDomain && this.helpCenterEntries?.connectwechat
      ? `${this.helpCenterDomain}${this.helpCenterEntries.connectwechat}`
      : this.helpCenterDomain;
  }

  get zoomHelpUrl() {
    return this.helpCenterDomain && this.helpCenterEntries?.connectzoom
      ? `${this.helpCenterDomain}${this.helpCenterEntries.connectzoom}`
      : this.helpCenterDomain;
  }

  get awsUrl() {
    return this.helpCenterDomain && this.helpCenterEntries?.connectamazon
      ? `${this.helpCenterDomain}${this.helpCenterEntries.connectamazon}`
      : this.helpCenterDomain;
  }

  get googleCloudUrl() {
    return this.helpCenterDomain &&
      this.helpCenterEntries?.connectgooglecloudstorage
      ? `${this.helpCenterDomain}${this.helpCenterEntries.connectgooglecloudstorage}`
      : this.helpCenterDomain;
  }

  get rackspaceUrl() {
    return this.helpCenterDomain && this.helpCenterEntries?.connectrackspace
      ? `${this.helpCenterDomain}${this.helpCenterEntries.connectrackspace}`
      : this.helpCenterDomain;
  }

  get languageAndTimeZoneSettingsUrl() {
    return this.helpCenterDomain && this.helpCenterEntries?.language
      ? `${this.helpCenterDomain}${this.helpCenterEntries.language}`
      : this.helpCenterDomain;
  }

  get welcomePageSettingsUrl() {
    return this.helpCenterDomain && this.helpCenterEntries?.welcomepage
      ? `${this.helpCenterDomain}${this.helpCenterEntries.welcomepage}`
      : this.helpCenterDomain;
  }

  get dnsSettingsUrl() {
    return this.helpCenterDomain && this.helpCenterEntries?.alternativeurl
      ? `${this.helpCenterDomain}${this.helpCenterEntries.alternativeurl}`
      : this.helpCenterDomain;
  }

  get aiSettingsUrl() {
    return this.helpCenterDomain && this.helpCenterEntries?.aisettings
      ? `${this.helpCenterDomain}${this.helpCenterEntries.aisettings}`
      : null;
  }

  get configureDeepLinkUrl() {
    return this.helpCenterDomain && this.helpCenterEntries?.configureDeepLink
      ? `${this.helpCenterDomain}${this.helpCenterEntries.configureDeepLink}`
      : this.helpCenterDomain;
  }

  get invitationSettingsUrl() {
    return this.helpCenterDomain && this.helpCenterEntries?.invitationSettings
      ? `${this.helpCenterDomain}${this.helpCenterEntries.invitationSettings}`
      : this.helpCenterDomain;
  }

  get singleSignOnUrl() {
    return this.helpCenterDomain && this.helpCenterEntries?.singleSignOn
      ? `${this.helpCenterDomain}${this.helpCenterEntries.singleSignOn}`
      : this.helpCenterDomain;
  }

  get pluginsSdkUrl() {
    return this.helpCenterDomain && this.helpCenterEntries?.pluginsSdk
      ? `${this.helpCenterDomain}${this.helpCenterEntries.pluginsSdk}`
      : this.helpCenterDomain;
  }

  get smtpUrl() {
    return this.helpCenterDomain && this.helpCenterEntries?.smtp
      ? `${this.helpCenterDomain}${this.helpCenterEntries.smtp}`
      : this.helpCenterDomain;
  }

  get dataImportUrl() {
    return this.helpCenterDomain && this.helpCenterEntries?.dataImport
      ? `${this.helpCenterDomain}${this.helpCenterEntries.dataImport}`
      : this.helpCenterDomain;
  }

  get apiKeysUrl() {
    return this.helpCenterDomain && this.helpCenterEntries?.apikeys
      ? `${this.helpCenterDomain}${this.helpCenterEntries.apikeys}`
      : this.helpCenterDomain;
  }

  get renamingSettingsUrl() {
    return this.helpCenterDomain && this.helpCenterEntries?.renaming
      ? `${this.helpCenterDomain}${this.helpCenterEntries.renaming}`
      : this.helpCenterDomain;
  }

  get passwordStrengthSettingsUrl() {
    return this.helpCenterDomain && this.helpCenterEntries?.passwordstrength
      ? `${this.helpCenterDomain}${this.helpCenterEntries.passwordstrength}`
      : this.helpCenterDomain;
  }

  get tfaSettingsUrl() {
    return this.helpCenterDomain &&
      this.helpCenterEntries?.twofactorauthentication
      ? `${this.helpCenterDomain}${this.helpCenterEntries.twofactorauthentication}`
      : this.helpCenterDomain;
  }

  get trustedMailDomainSettingsUrl() {
    return this.helpCenterDomain && this.helpCenterEntries?.trusteddomain
      ? `${this.helpCenterDomain}${this.helpCenterEntries.trusteddomain}`
      : this.helpCenterDomain;
  }

  get ipSettingsUrl() {
    return this.helpCenterDomain && this.helpCenterEntries?.ipsecurity
      ? `${this.helpCenterDomain}${this.helpCenterEntries.ipsecurity}`
      : this.helpCenterDomain;
  }

  get bruteForceProtectionUrl() {
    return this.helpCenterDomain && this.helpCenterEntries?.login
      ? `${this.helpCenterDomain}${this.helpCenterEntries.login}`
      : this.helpCenterDomain;
  }

  get administratorMessageSettingsUrl() {
    return this.helpCenterDomain && this.helpCenterEntries?.administratormessage
      ? `${this.helpCenterDomain}${this.helpCenterEntries.administratormessage}`
      : this.helpCenterDomain;
  }

  get lifetimeSettingsUrl() {
    return this.helpCenterDomain && this.helpCenterEntries?.sessionlifetime
      ? `${this.helpCenterDomain}${this.helpCenterEntries.sessionlifetime}`
      : this.helpCenterDomain;
  }

  get dataBackupUrl() {
    return this.helpCenterDomain && this.helpCenterEntries?.creatingbackup
      ? `${this.helpCenterDomain}${this.helpCenterEntries.creatingbackup}`
      : this.helpCenterDomain;
  }

  get automaticBackupUrl() {
    return this.helpCenterDomain && this.helpCenterEntries?.autobackup
      ? `${this.helpCenterDomain}${this.helpCenterEntries.autobackup}`
      : this.helpCenterDomain;
  }

  get walletHelpUrl() {
    return this.helpCenterDomain && this.helpCenterEntries?.configuringsettings
      ? `${this.helpCenterDomain}${this.helpCenterEntries.configuringsettings}`
      : this.helpCenterDomain;
  }

  get webhooksGuideUrl() {
    return this.helpCenterDomain && this.helpCenterEntries?.administrationguides
      ? `${this.helpCenterDomain}${this.helpCenterEntries.administrationguides}`
      : this.helpCenterDomain;
  }

  get dataReassignmentUrl() {
    return this.helpCenterDomain && this.helpCenterEntries?.managingusers
      ? `${this.helpCenterDomain}${this.helpCenterEntries.managingusers}`
      : this.helpCenterDomain;
  }

  get installationGuidesUrl() {
    return this.helpCenterDomain && this.helpCenterEntries?.enterpriseinstall
      ? `${this.helpCenterDomain}${this.helpCenterEntries.enterpriseinstall}`
      : this.helpCenterDomain;
  }

  get apiOAuthLink() {
    return this.helpCenterDomain && this.helpCenterEntries?.oauth
      ? `${this.helpCenterDomain}${this.helpCenterEntries.oauth}`
      : this.helpCenterDomain;
  }

  get accessRightsLink() {
    return this.helpCenterDomain && this.helpCenterEntries?.accessrights
      ? `${this.helpCenterDomain}${this.helpCenterEntries.accessrights}`
      : this.helpCenterDomain;
  }

  get sdkLink() {
    return this.apiDomain && this.apiEntries?.["javascript-sdk"]
      ? `${this.apiDomain}${this.apiEntries["javascript-sdk"]}`
      : this.apiDomain;
  }

  get apiBasicLink() {
    return this.apiDomain && this.apiEntries?.docspace
      ? `${this.apiDomain}${this.apiEntries.docspace}`
      : this.apiDomain;
  }

  get apiPluginSDKLink() {
    return this.apiDomain && this.apiEntries?.["plugins-sdk"]
      ? `${this.apiDomain}${this.apiEntries["plugins-sdk"]}`
      : this.apiDomain;
  }

  get forEnterprisesUrl() {
    return this.siteDomain && this.siteEntries?.forenterprises
      ? `${this.siteDomain}${this.siteEntries.forenterprises}`
      : this.siteDomain;
  }

  get demoOrderUrl() {
    return this.siteDomain && this.siteEntries?.demoorder
      ? `${this.siteDomain}${this.siteEntries.demoorder}`
      : this.siteDomain;
  }

  get desktopUrl() {
    return this.siteDomain && this.siteEntries?.desktop
      ? `${this.siteDomain}${this.siteEntries.desktop}`
      : this.siteDomain;
  }

  get privateRoomsUrl() {
    return this.siteDomain && this.siteEntries?.privaterooms
      ? `${this.siteDomain}${this.siteEntries.privaterooms}`
      : this.siteDomain;
  }

  get allConnectorsUrl() {
    return this.siteDomain && this.siteEntries?.allconnectors
      ? `${this.siteDomain}${this.siteEntries.allconnectors}`
      : this.siteDomain;
  }

  get zoomUrl() {
    return this.siteDomain && this.siteEntries?.officeforzoom
      ? `${this.siteDomain}${this.siteEntries.officeforzoom}`
      : this.siteDomain;
  }

  get wordPressUrl() {
    return this.siteDomain && this.siteEntries?.officeforwordpress
      ? `${this.siteDomain}${this.siteEntries.officeforwordpress}`
      : this.siteDomain;
  }

  get drupalUrl() {
    return this.siteDomain && this.siteEntries?.officefordrupal
      ? `${this.siteDomain}${this.siteEntries.officefordrupal}`
      : this.siteDomain;
  }

  get storageManagementUrl() {
    return this.helpCenterDomain && this.helpCenterEntries?.storagemanagement
      ? `${this.helpCenterDomain}${this.helpCenterEntries.storagemanagement}`
      : this.helpCenterDomain;
  }

  get enterpriseInstallScriptUrl() {
    return this.helpCenterDomain &&
      this.helpCenterEntries?.enterpriseinstallscript
      ? `${this.helpCenterDomain}${this.helpCenterEntries.enterpriseinstallscript}`
      : this.helpCenterDomain;
  }

  get enterpriseInstallWindowsUrl() {
    return this.helpCenterDomain &&
      this.helpCenterEntries?.enterpriseinstallwindows
      ? `${this.helpCenterDomain}${this.helpCenterEntries.enterpriseinstallwindows}`
      : this.helpCenterDomain;
  }

  get downloaddesktopUrl() {
    return this.siteDomain && this.siteEntries?.downloaddesktop
      ? `${this.siteDomain}${this.siteEntries.downloaddesktop}`
      : null;
  }

  get officeforandroidUrl() {
    return this.siteDomain && this.siteEntries?.officeforandroid
      ? `${this.siteDomain}${this.siteEntries.officeforandroid}`
      : null;
  }

  get officeforiosUrl() {
    return this.siteDomain && this.siteEntries?.officeforios
      ? `${this.siteDomain}${this.siteEntries.officeforios}`
      : null;
  }

  get forumLinkUrl() {
    return this.externalResources?.forum?.domain;
  }

  get becometranslatorUrl() {
    return this.helpCenterDomain && this.helpCenterEntries?.becometranslator
      ? `${this.helpCenterDomain}${this.helpCenterEntries.becometranslator}`
      : this.helpCenterDomain;
  }

  get requestEntriesUrl() {
    return this.externalResources?.support?.entries?.request;
  }

  get requestSupportUrl() {
    return this.feedbackAndSupportUrl && this.requestEntriesUrl
      ? `${this.feedbackAndSupportUrl}${this.requestEntriesUrl}`
      : this.feedbackAndSupportUrl;
  }

  get documentationEmail() {
    return this.externalResources?.common?.entries?.documentationemail;
  }

  get bookTrainingEmail() {
    return this.externalResources?.common?.entries?.booktrainingemail;
  }

  get appearanceBlockHelpUrl() {
    return this.helpCenterDomain && this.helpCenterEntries?.appearance
      ? `${this.helpCenterDomain}${this.helpCenterEntries.appearance}`
      : this.helpCenterDomain;
  }

  get docspaceFaqUrl() {
    return this.helpCenterDomain && this.helpCenterEntries?.docspacefaq
      ? `${this.helpCenterDomain}${this.helpCenterEntries.docspacefaq}`
      : this.helpCenterDomain;
  }

  get limitedDevToolsBlockHelpUrl() {
    return this.helpCenterDomain && this.helpCenterEntries?.limiteddevtools
      ? `${this.helpCenterDomain}${this.helpCenterEntries.limiteddevtools}`
      : this.helpCenterDomain;
  }

  get encryptionBlockHelpUrl() {
    return this.helpCenterDomain && this.helpCenterEntries?.encryption
      ? `${this.helpCenterDomain}${this.helpCenterEntries.encryption}`
      : this.helpCenterDomain;
  }

  get docspaceManagingRoomsHelpUrl() {
    return this.helpCenterDomain &&
      this.helpCenterEntries?.docspacemanagingrooms
      ? `${this.helpCenterDomain}${this.helpCenterEntries.docspacemanagingrooms}`
      : this.helpCenterDomain;
  }

  setIsDesktopClientInit = (isDesktopClientInit: boolean) => {
    this.isDesktopClientInit = isDesktopClientInit;
  };

  setMainBarVisible = (visible: boolean) => {
    this.mainBarVisible = visible;
  };

  setValue = <T>(key: keyof SettingsStore, value: T) => {
    if (key in this)
      // @ts-expect-error is always writable property
      this[key] = value;
  };

  setCheckedMaintenance = (checkedMaintenance: boolean) => {
    this.checkedMaintenance = checkedMaintenance;
  };

  setMaintenanceExist = (maintenanceExist: boolean) => {
    this.maintenanceExist = maintenanceExist;
  };

  setSnackbarExist = (snackbar: boolean) => {
    this.snackbarExist = snackbar;
  };

  setDefaultPage = (defaultPage: string) => {
    this.defaultPage = defaultPage;
  };

  setPortalDomain = (domain: string) => {
    this.baseDomain = domain;
  };

  setPortals = (portals: TPortals[]) => {
    this.portals = portals;
  };

  setGreetingSettings = (greetingSettings: string) => {
    this.greetingSettings = greetingSettings;
  };

  getSettings = async () => {
    const settings: Nullable<TSettings> = await api.settings.getSettings(true);

    if (window.AscDesktopEditor !== undefined) {
      const dp = combineUrl(window.ClientConfig?.proxy?.url, MEDIA_VIEW_URL);
      this.setDefaultPage(dp);
    }

    if (!settings) return;

    Object.keys(settings).forEach((forEachKey) => {
      const key = forEachKey as keyof TSettings;

      if (key in this && settings) {
        if (key === "socketUrl") {
          this.setSocketUrl(settings[key]);
          return;
        }

        this.setValue(
          key as keyof SettingsStore,
          key === "defaultPage"
            ? combineUrl(window.ClientConfig?.proxy?.url, settings[key])
            : settings[key],
        );

        if (key === "culture") {
          if (settings?.wizardToken) return;
          const language = getCookie(LANGUAGE);
          if (!language || language === "undefined") {
            setCookie(LANGUAGE, settings[key], {
              "max-age": COOKIE_EXPIRATION_YEAR,
            });
          }
        }
      } else if (key === "passwordHash" && settings) {
        this.setValue("hashSettings", settings[key]);
      }
    });

    this.setGreetingSettings(settings.greetingSettings);

    return settings;
  };

  getFolderPath = async (id: number) => {
    this.folderPath = await api.files.getFolderPath(id);
  };

  getCustomSchemaList = async () => {
    this.customSchemaList = await api.settings.getCustomSchemaList();
  };

  getPortalSettings = async () => {
    const origSettings = await this.getSettings().catch((err) => {
      if (err?.response?.status === 404) {
        // portal not found

        const wrongportalname =
          (typeof window !== "undefined" &&
            window.ClientConfig?.wrongPortalNameUrl) ||
          `https://www.onlyoffice.com/wrongportalname.aspx`;

        const url = new URL(wrongportalname);
        url.searchParams.append("url", window.location.hostname);
        url.searchParams.append("ref", window.location.href);
        return window.location.replace(url);
      }

      if (err?.response?.status === 403) {
        // access to the portal is restricted
        window.DocSpace.navigate("/access-restricted", {
          state: { isRestrictionError: true },
          replace: true,
        });
      }
    });

    if (origSettings?.plugins?.enabled) {
      this.enablePlugins = origSettings.plugins.enabled;

      this.pluginOptions = {
        upload: origSettings.plugins.upload,
        delete: origSettings.plugins.delete,
      };
    }

    if (origSettings?.tenantAlias) {
      this.setTenantAlias(origSettings.tenantAlias);
    }

    if (origSettings?.domainValidator) {
      this.domainValidator = origSettings.domainValidator;
    }

    if (origSettings?.tagManagerId) {
      insertTagManager(origSettings.tagManagerId);
    }
  };

  getDebugInfo = async () => {
    let response = this.debugInfoData;
    try {
      if (response) return response;

      response = (await api.debuginfo.loadDebugInfo()) as string;
      this.debugInfoData = response;
    } catch (e) {
      console.error("getDebugInfo failed", (e as Error).message);
      response = `Debug info load failed (${(e as Error).message})`;
    }

    runInAction(() => {
      this.debugInfoData = response;
    });

    return response;
  };

  get isPortalDeactivate() {
    return this.tenantStatus === TenantStatus.PortalDeactivate;
  }

  get isPortalRestoring() {
    return this.tenantStatus === TenantStatus.PortalRestore;
  }

  init = async () => {
    this.setIsLoading(true);

    try {
      await Promise.all([this.getPortalSettings(), this.getAppearanceTheme()]);

      if (!this.isPortalDeactivate) {
        await this.getBuildVersionInfo();
      }
    } catch (error) {
      if (isRequestAborted(error)) return;

      console.error(error);
    } finally {
      this.setIsLoading(false);
      this.setIsLoaded(true);
      this.setIsFirstLoaded(true);
    }
  };

  setRoomsMode = (mode: boolean) => {
    this.roomsMode = mode;
  };

  setIsLoading = (isLoading: boolean) => {
    this.isLoading = isLoading;
  };

  setIsLoaded = (isLoaded: boolean) => {
    this.isLoaded = isLoaded;
  };

  setIsFirstLoaded = (isFirstLoaded: boolean) => {
    this.isFirstLoaded = isFirstLoaded;
  };

  setCultures = (cultures: string[]) => {
    this.cultures = cultures;
  };

  setAdditionalResourcesData = (data: TAdditionalResources) => {
    this.additionalResourcesData = data;
  };

  setAdditionalResourcesIsDefault = (additionalResourcesIsDefault: boolean) => {
    this.additionalResourcesIsDefault = additionalResourcesIsDefault;
  };

  getAdditionalResources = async () => {
    const res = await api.settings.getAdditionalResources();

    this.setAdditionalResourcesData(res);
    this.setAdditionalResourcesIsDefault(res.isDefault);

    if (!this.isFirstLoaded && !this.isLoading) {
      this.getSettings();
    }
  };

  getPortalCultures = async () => {
    const abortController = new AbortController();
    this.addAbortControllers(abortController);

    try {
      const cultures = await api.settings.getPortalCultures(
        abortController.signal,
      );
      this.setCultures(cultures);
    } catch (e) {
      if (axios.isCancel(e)) return;
      throw e;
    }
  };

  setIsEncryptionSupport = (isEncryptionSupport: boolean) => {
    this.isEncryptionSupport = isEncryptionSupport;
  };

  getIsEncryptionSupport = async () => {
    const isEncryptionSupport = await api.files.getIsEncryptionSupport();
    this.setIsEncryptionSupport(isEncryptionSupport);
  };

  updateEncryptionKeys = (encryptionKeys: {
    [key: string]: string | boolean;
  }) => {
    this.encryptionKeys = encryptionKeys ?? {};
  };

  setEncryptionKeys = async (keys: { [key: string]: string | boolean }) => {
    await api.files.setEncryptionKeys(keys);
    this.updateEncryptionKeys(keys);
  };

  setCompanyInfoSettingsData = (data: TCompanyInfo) => {
    this.companyInfoSettingsData = data;
  };

  setCompanyInfoSettingsIsDefault = (companyInfoSettingsIsDefault: boolean) => {
    this.companyInfoSettingsIsDefault = companyInfoSettingsIsDefault;
  };

  setLogoUrl = (url: ILogo[]) => {
    [this.logoUrl] = url;
  };

  setLogoUrls = (urls: ILogo[]) => {
    this.whiteLabelLogoUrls = urls;
  };

  getCompanyInfoSettings = async () => {
    const res = await api.settings.getCompanyInfoSettings();

    this.setCompanyInfoSettingsData(res);
    this.setCompanyInfoSettingsIsDefault(res.isDefault);
    this.getSettings();
  };

  getWhiteLabelLogoUrls = async () => {
    const abortController = new AbortController();
    this.addAbortControllers(abortController);

    try {
      const res = await api.settings.getLogoUrls(
        null,
        isManagement(),
        abortController.signal,
      );

      this.setLogoUrls(Object.values(res));
      this.setLogoUrl(Object.values(res));

      return res;
    } catch (e) {
      if (axios.isCancel(e)) return;

      throw e;
    }
  };

  getDomainName = async () => {
    const res = await api.management.getDomainName();
    const { settings } = res;
    this.setPortalDomain(settings);
    return settings;
  };

  getAllPortals = async () => {
    try {
      const res = await api.management.getAllPortals();
      this.setPortals(res.tenants);
      return res;
    } catch (e) {
      toastr.error(e as string);
    }
  };

  getPortals = async () => {
    await this.getAllPortals();
  };

  getEncryptionKeys = async () => {
    const encryptionKeys = await api.files.getEncryptionKeys();
    this.updateEncryptionKeys(encryptionKeys);
  };

  setModuleInfo = (homepage: string, productId: string) => {
    if (this.homepage === homepage || this.currentProductId === productId)
      return;

    // console.log(`setModuleInfo('${homepage}', '${productId}')`);

    this.homepage = homepage;
    this.setCurrentProductId(productId);

    const baseElm = document.getElementsByTagName("base");
    if (baseElm && baseElm.length === 1) {
      const baseUrl = homepage
        ? homepage[homepage.length - 1] === "/"
          ? homepage
          : `${homepage}/`
        : "/";

      baseElm[0].setAttribute("href", baseUrl);
    }
  };

  setCurrentProductId = (currentProductId: string) => {
    this.currentProductId = currentProductId;
  };

  setPortalOwner = (owner: TUser) => {
    this.owner = owner;
  };

  getPortalOwner = async () => {
    const abortController = new AbortController();
    this.addAbortControllers(abortController);

    try {
      const owner = await api.people.getUserById(
        this.ownerId,
        abortController.signal,
      );

      this.setPortalOwner(owner);
      return owner;
    } catch (e) {
      if (axios.isCancel(e)) return;
      throw e;
    }
  };

  setWizardComplete = () => {
    this.wizardToken = null;
  };

  setPasswordSettings = (passwordSettings: TPasswordSettings) => {
    this.passwordSettings = passwordSettings;
  };

  getPortalPasswordSettings = async (confirmKey = null) => {
    const abortController = new AbortController();
    this.addAbortControllers(abortController);

    try {
      const settings = await api.settings.getPortalPasswordSettings(
        confirmKey,
        abortController.signal,
      );
      this.setPasswordSettings(settings);
    } catch (e) {
      if (axios.isCancel(e)) return;
      throw e;
    }
  };

  setPortalPasswordSettings = async (
    minLength: number,
    upperCase: boolean,
    digits: boolean,
    specSymbols: boolean,
  ) => {
    const settings = await api.settings.setPortalPasswordSettings(
      minLength,
      upperCase,
      digits,
      specSymbols,
    );
    this.setPasswordSettings(settings);
  };

  setTimezones = (timezones: TTimeZone[]) => {
    this.timezones = timezones;
  };

  getPortalTimezones = async (token = undefined) => {
    const abortController = new AbortController();
    this.addAbortControllers(abortController);

    try {
      const timezones = await api.settings.getPortalTimezones(
        token,
        abortController.signal,
      );

      this.setTimezones(timezones);
      return timezones;
    } catch (e) {
      if (axios.isCancel(e)) return;
      throw e;
    }
  };

  setHeaderVisible = (isHeaderVisible: boolean) => {
    this.isHeaderVisible = isHeaderVisible;
  };

  setIsTabletView = (isTabletView: boolean) => {
    this.isTabletView = isTabletView;
  };

  setShowText = (showText: boolean) => {
    this.showText = showText;
  };

  toggleShowText = () => {
    const reverseValue = !this.showText;

    localStorage.setItem("showArticle", `${reverseValue}`);

    this.showText = reverseValue;
  };

  setArticleOpen = (articleOpen: boolean) => {
    this.articleOpen = articleOpen;
  };

  toggleArticleOpen = () => {
    this.articleOpen = !this.articleOpen;
  };

  setIsMobileArticle = (isMobileArticle: boolean) => {
    this.isMobileArticle = isMobileArticle;
  };

  get firebaseHelper() {
    window.firebaseHelper = new FirebaseHelper(this.firebase);
    return window.firebaseHelper;
  }

  setSocketUrl = (url: string) => {
    this.socketUrl = url;

    const socketUrl =
      isPublicRoom() && !this.publicRoomKey ? "" : this.socketUrl;

    SocketHelper?.connect(socketUrl, this.publicRoomKey);
  };

  setPublicRoomKey = (key: string) => {
    this.publicRoomKey = key;

    const socketUrl = isPublicRoom() && !key ? "" : this.socketUrl;

    SocketHelper?.connect(socketUrl, key);
  };

  getBuildVersionInfo = async () => {
    const versionInfo = await api.settings.getBuildVersion();
    this.setBuildVersionInfo(versionInfo);
  };

  setBuildVersionInfo = (versionInfo: TVersionBuild) => {
    // its release date 3.0.0 for SAAS version
    const saasV3ReleaseDate = "2024-11-23";

    let releaseDate = this.standalone
      ? localStorage.getItem(`${versionInfo.docSpace}-release-date`)
      : new Date(saasV3ReleaseDate).toString();

    if (!releaseDate) {
      releaseDate = new Date().toString();
      localStorage.setItem(`${versionInfo.docSpace}-release-date`, releaseDate);
    }

    this.buildVersionInfo = {
      ...this.buildVersionInfo,
      docspace: version,
      ...versionInfo,
      releaseDate,
    };

    if (!this.buildVersionInfo.documentServer)
      this.buildVersionInfo.documentServer = "6.4.1";
  };

  setTheme = (key: ThemeKeys) => {
    let theme: null | ThemeKeys.BaseStr | ThemeKeys.DarkStr = null;
    switch (key) {
      case ThemeKeys.Base:
      case ThemeKeys.BaseStr:
        theme = ThemeKeys.BaseStr;
        break;
      case ThemeKeys.Dark:
      case ThemeKeys.DarkStr:
        theme = ThemeKeys.DarkStr;
        break;
      case ThemeKeys.System:
      case ThemeKeys.SystemStr:
      default:
        theme =
          window.matchMedia &&
          window.matchMedia("(prefers-color-scheme: dark)").matches
            ? ThemeKeys.DarkStr
            : ThemeKeys.BaseStr;
        theme = getSystemTheme();
    }

    this.theme = themes[theme];
  };

  setMailDomainSettings = async (data: TMailDomainSettings) => {
    const res = await api.settings.setMailDomainSettings(data);
    this.trustedDomainsType = data.type;
    this.trustedDomains = data.domains;
    return res;
  };

  setTenantAlias = (tenantAlias: string) => {
    this.tenantAlias = tenantAlias;
  };

  getIpRestrictions = async () => {
    const abortController = new AbortController();
    this.addAbortControllers(abortController);

    try {
      const res = await api.settings.getIpRestrictions(abortController.signal);
      this.ipRestrictions = res?.map((el) => el.ip);
    } catch (e) {
      if (axios.isCancel(e)) return;
      throw e;
    }
  };

  setIpRestrictions = async (ips: string[], enable: boolean) => {
    const data = {
      IpRestrictions: ips,
      enable,
    };
    const res = await api.settings.setIpRestrictions(data);

    this.ipRestrictions = res?.ipRestrictions.map((el) => el.ip);
    this.ipRestrictionEnable = res?.enable;
  };

  getIpRestrictionsEnable = async () => {
    const abortController = new AbortController();
    this.addAbortControllers(abortController);

    try {
      const res = await api.settings.getIpRestrictionsEnable(
        abortController.signal,
      );
      this.ipRestrictionEnable = res.enable;
    } catch (e) {
      if (axios.isCancel(e)) return;
      throw e;
    }
  };

  getInvitationSettings = async () => {
    const abortController = new AbortController();
    this.addAbortControllers(abortController);

    try {
      const res = await api.settings.getInvitationSettings(
        abortController.signal,
      );
      this.allowInvitingGuests = res.allowInvitingGuests;
      this.allowInvitingMembers = res.allowInvitingMembers;
    } catch (e) {
      if (axios.isCancel(e)) return;
      throw e;
    }
  };

  setInvitationSettings = async (
    allowInvitingGuests: boolean,
    allowInvitingMembers: boolean,
  ) => {
    const data = {
      allowInvitingGuests,
      allowInvitingMembers,
    };
    const res = await api.settings.setInvitationSettings(data);

    this.allowInvitingGuests = res.allowInvitingGuests;
    this.allowInvitingMembers = res.allowInvitingMembers;
  };

  setMessageSettings = async (turnOn: boolean) => {
    await api.settings.setMessageSettings(turnOn);
    this.enableAdmMess = turnOn;
  };

  getSessionLifetime = async () => {
    const abortController = new AbortController();
    this.addAbortControllers(abortController);

    try {
      const res = await api.settings.getCookieSettings(abortController.signal);
      this.enabledSessionLifetime = res.enabled;
      this.sessionLifetime = res.lifeTime;
    } catch (e) {
      if (axios.isCancel(e)) return;
      throw e;
    }
  };

  setSessionLifetimeSettings = async (lifeTime: number, enabled: boolean) => {
    const res = await api.settings.setCookieSettings(lifeTime, enabled);

    this.enabledSessionLifetime = enabled;
    this.sessionLifetime = lifeTime;

    return res;
  };

  setBruteForceProtectionSettings = (settings: TLoginSettings) => {
    this.numberAttempt = settings.attemptCount;
    this.blockingTime = settings.blockTime;
    this.checkPeriod = settings.checkPeriod;
    this.isDefaultPasswordProtection = settings.isDefault;
  };

  getBruteForceProtection = async () => {
    const abortController = new AbortController();
    this.addAbortControllers(abortController);

    try {
      const res = await api.settings.getBruteForceProtection(
        abortController.signal,
      );
      this.setBruteForceProtectionSettings(res);
    } catch (e) {
      if (axios.isCancel(e)) return;
      throw e;
    }
  };

  setIsBurgerLoading = (isBurgerLoading: boolean) => {
    this.isBurgerLoading = isBurgerLoading;
  };

  setHotkeyPanelVisible = (hotkeyPanelVisible: boolean) => {
    this.hotkeyPanelVisible = hotkeyPanelVisible;
  };

  setFrameConfig = async (frameConfig: TFrameConfig) => {
    runInAction(() => {
      this.frameConfig = frameConfig;
    });

    if (frameConfig) {
      frameCallEvent({
        event: "onAppReady",
        data: { frameId: frameConfig.frameId },
      });
    }
    return frameConfig;
  };

  get isFrame() {
    const isFrame = this.frameConfig
      ? window.name.includes(this.frameConfig?.name as string)
      : false;

    if (window.ClientConfig) window.ClientConfig.isFrame = isFrame;

    return isFrame;
  }

  setAppearanceTheme = (theme: TColorScheme[]) => {
    this.appearanceTheme = theme;
  };

  setSelectThemeId = (selected: number) => {
    this.selectedThemeId = selected;
  };

  setCurrentColorScheme = (currentColorScheme: TColorScheme) => {
    this.currentColorScheme = currentColorScheme;
  };

  getAppearanceTheme = async () => {
    const res: Nullable<TGetColorTheme> =
      await api.settings.getAppearanceTheme();

    const currentColorScheme = res.themes.find((theme) => {
      return res && res.selected === theme.id;
    });

    this.setAppearanceTheme(res.themes);
    this.setSelectThemeId(res.selected);

    if (currentColorScheme) this.setCurrentColorScheme(currentColorScheme);
  };

  getAIConfig = async () => {
    const res = await api.ai.getAIConfig();

    if (!res) return;

    this.setAIConfig(res);
  };

  setAIConfig = (config: TAIConfig) => {
    this.aiConfig = config;
  };

  setInterfaceDirection = (direction: string) => {
    this.interfaceDirection = direction;
    localStorage.setItem("interfaceDirection", direction);
  };

  setCSPDomains = (domains: string[]) => {
    this.cspDomains = domains;
  };

  getCSPSettings = async () => {
    const abortController = new AbortController();
    this.addAbortControllers(abortController);

    try {
      const { domains } = await api.settings.getCSPSettings(
        abortController.signal,
      );

      this.setCSPDomains(domains || []);

      return domains;
    } catch (e) {
      if (axios.isCancel(e)) return;
      throw e;
    }
  };

  setCSPSettings = async (data: string[]) => {
    try {
      const { domains } = await api.settings.setCSPSettings(data);

      this.setCSPDomains(domains);

      return domains;
    } catch (e) {
      toastr.error(e as TData);

      throw e;
    }
  };

  setWindowAngle = (angle: number) => {
    this.windowAngle = angle;
  };

  setWindowWidth = (width: number) => {
    if (width <= deviceSize.mobile && this.windowWidth <= deviceSize.mobile)
      return;

    if (isTablet(width) && isTablet(this.windowWidth)) return;

    if (width > deviceSize.desktop && this.windowWidth > deviceSize.desktop)
      return;

    this.windowWidth = width;
  };

  get currentDeviceType() {
    return getDeviceTypeByWidth(this.windowWidth);
  }

  get deviceType() {
    const angleByRadians = (Math.PI / 180) * this.windowAngle;

    const width = Math.abs(
      Math.round(
        Math.sin(angleByRadians) * window.innerHeight +
          Math.cos(angleByRadians) * this.windowWidth,
      ),
    );

    return getDeviceTypeByWidth(width);
  }

  get enablePortalRename() {
    return (
      !this.standalone || (this.standalone && this.baseDomain !== "localhost")
    );
  }

  openUrl = (url: string, action: UrlActionType, replace: boolean = false) => {
    openUrl({
      url,
      action,
      replace,
      isFrame: this.isFrame,
      frameConfig: this.frameConfig,
    });
  };

  checkEnablePortalSettings = (isPaid: boolean) => {
    return isManagement() && this.portals?.length === 1 ? false : isPaid;
  };

  setIsBannerVisible = (visible: boolean) => {
    this.isBannerVisible = visible;
  };

  setDevToolsAccessSettings = async (enable: string) => {
    const boolEnable = enable === "true";
    await api.settings.setLimitedAccessForUsers(boolEnable);
    this.limitedAccessDevToolsForUsers = boolEnable;
  };

  get accessDevToolsForUsers() {
    return this.limitedAccessDevToolsForUsers.toString();
  }

  checkGuests = async () => {
    const filterDefault = Filter.getDefault();
    filterDefault.area = "guests";
    const res = await api.people.getUserList(filterDefault);
    this.hasGuests = !!res.total;
  };

  setScrollToSettings = (scrollToSettings: boolean) => {
    this.scrollToSettings = scrollToSettings;
  };

  setDisplayBanners = (displayBanners: boolean) => {
    this.displayBanners = displayBanners;
  };

  setStartPage = (startPage: StartPageRoutes) => {
    this.startPage = startPage;
  };
}

export { SettingsStore };<|MERGE_RESOLUTION|>--- conflicted
+++ resolved
@@ -59,6 +59,7 @@
   TenantStatus,
   ThemeKeys,
   type UrlActionType,
+  StartPageRoutes,
 } from "../enums";
 import { version } from "../package.json";
 import type { ILogo } from "../pages/Branding/WhiteLabel/WhiteLabel.types";
@@ -84,25 +85,6 @@
 import { getCookie, setCookie } from "../utils/cookie";
 import FirebaseHelper from "../utils/firebase";
 import SocketHelper from "../utils/socket";
-<<<<<<< HEAD
-import { ILogo } from "../pages/Branding/WhiteLabel/WhiteLabel.types";
-
-import {
-  ThemeKeys,
-  TenantStatus,
-  UrlActionType,
-  RecaptchaType,
-  DeepLinkType,
-  StartPageRoutes,
-} from "../enums";
-import { LANGUAGE, COOKIE_EXPIRATION_YEAR, MEDIA_VIEW_URL } from "../constants";
-import { Dark, Base, TColorScheme } from "../themes";
-import { toastr } from "../components/toast";
-import { TData } from "../components/toast/Toast.type";
-import { version } from "../package.json";
-import { Nullable } from "../types";
-=======
->>>>>>> f796db1a
 
 const themes = {
   Dark,
