--- conflicted
+++ resolved
@@ -13,10 +13,7 @@
 import Loaders from "@appserver/common/components/Loaders";
 import FilterInput from "@appserver/common/components/FilterInput";
 import { withLayoutSize } from "@appserver/common/utils";
-<<<<<<< HEAD
-=======
 import { getDefaultRoomName } from "../../../../helpers/utils";
->>>>>>> 55505a43
 
 import withLoader from "../../../../HOCs/withLoader";
 
@@ -53,21 +50,6 @@
   return searchParams || "true";
 };
 
-<<<<<<< HEAD
-const getTypes = (filterValues) => {
-  const filterTypes = filterValues.find(
-    (value) => value.group === FilterGroups.roomFilterType
-  )?.key;
-
-  const types =
-    typeof filterTypes === "number"
-      ? [filterTypes]
-      : filterTypes?.length > 0
-      ? filterTypes.map((type) => +type)
-      : null;
-
-  return types;
-=======
 const getType = (filterValues) => {
   const filterType = filterValues.find(
     (value) => value.group === FilterGroups.roomFilterType
@@ -76,7 +58,6 @@
   const type = filterType;
 
   return type;
->>>>>>> 55505a43
 };
 
 const getOwner = (filterValues) => {
@@ -90,29 +71,6 @@
   return filterOwner ? filterOwner : null;
 };
 
-<<<<<<< HEAD
-const getFilterFolders = (filterValues) => {
-  const filterFolders = result(
-    find(filterValues, (value) => {
-      return value.group === FilterGroups.roomFilterFolders;
-    }),
-    "key"
-  );
-
-  return filterFolders ? filterFolders : null;
-};
-
-const getFilterContent = (filterValues) => {
-  const filterContent = result(
-    find(filterValues, (value) => {
-      return value.group === FilterGroups.roomFilterContent;
-    }),
-    "key"
-  );
-
-  return filterContent ? filterContent : null;
-};
-=======
 //TODO: restore all comments if search with subfolders and in content will be available for rooms filter
 
 // const getFilterFolders = (filterValues) => {
@@ -136,7 +94,6 @@
 
 //   return filterContent ? filterContent : null;
 // };
->>>>>>> 55505a43
 
 const getTags = (filterValues) => {
   const filterTags = filterValues.find(
@@ -167,35 +124,16 @@
   infoPanelVisible,
   isRooms,
   userId,
-<<<<<<< HEAD
-=======
   setCurrentRoomsFilter,
->>>>>>> 55505a43
 }) => {
   const onFilter = React.useCallback(
     (data) => {
       if (isRooms) {
-<<<<<<< HEAD
-        const types = getTypes(data) || null;
-=======
         const type = getType(data) || null;
->>>>>>> 55505a43
 
         const owner = getOwner(data) || null;
 
         const subjectId =
-<<<<<<< HEAD
-          owner === FilterKeys.me || owner === FilterKeys.other
-            ? userId
-            : owner;
-
-        const tags = getTags(data) || null;
-
-        const withSubfolders =
-          getFilterFolders(data) === FilterKeys.withSubfolders;
-
-        const withContent = getFilterContent(data) === FilterKeys.withContent;
-=======
           owner === FilterKeys.other
             ? null
             : owner === FilterKeys.me
@@ -210,20 +148,12 @@
         //   getFilterFolders(data) === FilterKeys.withSubfolders;
 
         // const withContent = getFilterContent(data) === FilterKeys.withContent;
->>>>>>> 55505a43
 
         setIsLoading(true);
 
         const newFilter = roomsFilter.clone();
 
         newFilter.page = 0;
-<<<<<<< HEAD
-        newFilter.types = types ? types : null;
-        newFilter.subjectId = subjectId ? subjectId : null;
-        newFilter.tags = tags ? tags : null;
-        newFilter.withSubfolders = withSubfolders;
-        newFilter.searchInContent = withContent;
-=======
         newFilter.type = type ? type : null;
         newFilter.subjectId = subjectId ? subjectId : null;
         if (tags) {
@@ -242,7 +172,6 @@
         newFilter.withoutMe = withoutMe;
         // newFilter.withSubfolders = withSubfolders;
         // newFilter.searchInContent = withContent;
->>>>>>> 55505a43
 
         fetchRooms(selectedFolderId, newFilter).finally(() =>
           setIsLoading(false)
@@ -282,11 +211,7 @@
   const onSearch = React.useCallback(
     (data = "") => {
       if (isRooms) {
-<<<<<<< HEAD
-        const newFilter = this.filter.clone();
-=======
         const newFilter = roomsFilter.clone();
->>>>>>> 55505a43
 
         newFilter.page = 0;
         newFilter.filterValue = data;
@@ -389,29 +314,6 @@
     const filterValues = [];
 
     if (isRooms) {
-<<<<<<< HEAD
-      if (!roomsFilter.withSubfolders) {
-        filterValues.push({
-          key: FilterKeys.excludeSubfolders,
-          label: "Exclude subfolders",
-          group: FilterGroups.roomFilterFolders,
-        });
-      }
-
-      if (roomsFilter.searchInContent) {
-        filterValues.push({
-          key: FilterKeys.withContent,
-          label: "File contents",
-          group: FilterGroups.roomFilterContent,
-        });
-      }
-
-      if (roomsFilter.types) {
-        const key =
-          typeof roomsFilter.types === "object"
-            ? roomsFilter.types[0]
-            : roomsFilter.types; //Remove it if filter types will be multi select
-=======
       // if (!roomsFilter.withSubfolders) {
       //   filterValues.push({
       //     key: FilterKeys.excludeSubfolders,
@@ -430,7 +332,6 @@
 
       if (roomsFilter.type) {
         const key = +roomsFilter.type;
->>>>>>> 55505a43
 
         const label = getDefaultRoomName(key, t);
 
@@ -441,16 +342,9 @@
         });
       }
 
-<<<<<<< HEAD
-      // TODO: add logic to other key
-      if (roomsFilter.subjectId) {
-        const isMe = userId === roomsFilter.subjectId;
-        let label = null;
-=======
       if (roomsFilter.subjectId) {
         const isMe = userId === roomsFilter.subjectId;
         let label = isMe ? t("Common:MeLabel") : null;
->>>>>>> 55505a43
 
         if (!isMe) {
           const user = await getUser(roomsFilter.subjectId);
@@ -465,9 +359,6 @@
         });
       }
 
-<<<<<<< HEAD
-      if (roomsFilter.tags) {
-=======
       if (roomsFilter.withoutMe) {
         filterValues.push({
           key: FilterKeys.other,
@@ -485,7 +376,6 @@
       }
 
       if (roomsFilter?.tags?.length > 0) {
->>>>>>> 55505a43
         filterValues.push({
           key: roomsFilter.tags,
           group: FilterGroups.roomFilterTags,
@@ -522,7 +412,6 @@
             label = t("AllFiles");
             break;
         }
-<<<<<<< HEAD
 
         filterValues.push({
           key: `${filter.filterType}`,
@@ -549,47 +438,11 @@
       }
     }
 
-=======
-
-        filterValues.push({
-          key: `${filter.filterType}`,
-          label: label,
-          group: FilterGroups.filterType,
-        });
-      }
-
-      if (filter.authorType) {
-        const user = await getUser(filter.authorType.replace("user_", ""));
-        filterValues.push({
-          key: `${filter.authorType}`,
-          group: FilterGroups.filterAuthor,
-          label: user.displayName,
-        });
-      }
-
-      if (filter.withSubfolders === "false") {
-        filterValues.push({
-          key: filter.withSubfolders,
-          label: "Exclude subfolders",
-          group: FilterGroups.filterFolders,
-        });
-      }
-    }
-
->>>>>>> 55505a43
     return filterValues;
   }, [
     filter.withSubfolders,
     filter.authorType,
     filter.filterType,
-<<<<<<< HEAD
-    roomsFilter.types,
-    roomsFilter.subjectId,
-    roomsFilter.tags,
-    roomsFilter.tags?.length,
-    roomsFilter.withSubfolders,
-    roomsFilter.searchInContent,
-=======
     roomsFilter.type,
     roomsFilter.subjectId,
     roomsFilter.tags,
@@ -598,7 +451,6 @@
     roomsFilter.withoutTags,
     // roomsFilter.withSubfolders,
     // roomsFilter.searchInContent,
->>>>>>> 55505a43
     userId,
     isRooms,
   ]);
@@ -667,47 +519,27 @@
           {
             key: RoomsType.CustomRoom,
             group: FilterGroups.roomFilterType,
-<<<<<<< HEAD
-            label: "Custom room",
-=======
             label: t("CustomRooms"),
->>>>>>> 55505a43
           },
           {
             key: RoomsType.FillingFormsRoom,
             group: FilterGroups.roomFilterType,
-<<<<<<< HEAD
-            label: "Filling form",
-=======
             label: t("FillingFormRooms"),
->>>>>>> 55505a43
           },
           {
             key: RoomsType.EditingRoom,
             group: FilterGroups.roomFilterType,
-<<<<<<< HEAD
-            label: "Editing",
-=======
             label: t("CollaborationRooms"),
->>>>>>> 55505a43
           },
           {
             key: RoomsType.ReviewRoom,
             group: FilterGroups.roomFilterType,
-<<<<<<< HEAD
-            label: "Review",
-=======
             label: t("ReviewRooms"),
->>>>>>> 55505a43
           },
           {
             key: RoomsType.ReadOnlyRoom,
             group: FilterGroups.roomFilterType,
-<<<<<<< HEAD
-            label: "View-only",
-=======
             label: t("ViewOnlyRooms"),
->>>>>>> 55505a43
           },
         ]
       : [
@@ -743,69 +575,17 @@
       {
         key: FilterGroups.roomFilterOwner,
         group: FilterGroups.roomFilterOwner,
-<<<<<<< HEAD
-        label: t("ByAuthor"),
-=======
         label: t("Common:Owner"),
->>>>>>> 55505a43
         isHeader: true,
       },
       {
         key: FilterKeys.me,
         group: FilterGroups.roomFilterOwner,
-<<<<<<< HEAD
-        label: "Me",
-=======
         label: t("Common:MeLabel"),
->>>>>>> 55505a43
       },
       {
         key: FilterKeys.other,
         group: FilterGroups.roomFilterOwner,
-<<<<<<< HEAD
-        label: "Other",
-      },
-      {
-        key: FilterKeys.user,
-        group: FilterGroups.roomFilterOwner,
-        label: t("Translations:AddAuthor"),
-        isSelector: true,
-      },
-    ];
-
-    const foldersOptions = [
-      {
-        key: FilterGroups.roomFilterFolders,
-        group: FilterGroups.roomFilterFolders,
-        label: "Search",
-        isHeader: true,
-        withoutSeparator: true,
-      },
-      {
-        key: "folders",
-        group: FilterGroups.roomFilterFolders,
-        label: "",
-        withOptions: true,
-        options: [
-          { key: FilterKeys.withSubfolders, label: "With subfolders" },
-          { key: FilterKeys.excludeSubfolders, label: "Exclude subfolders" },
-        ],
-      },
-    ];
-
-    const contentOptions = [
-      {
-        key: FilterGroups.roomFilterContent,
-        group: FilterGroups.roomFilterContent,
-        isHeader: true,
-        withoutHeader: true,
-      },
-      {
-        key: FilterKeys.withContent,
-        group: FilterGroups.roomFilterContent,
-        label: "Search by file contents",
-        isCheckbox: true,
-=======
         label: t("Common:OtherLabel"),
       },
       {
@@ -813,7 +593,6 @@
         group: FilterGroups.roomFilterOwner,
         label: t("Translations:AddOwner"),
         isSelector: true,
->>>>>>> 55505a43
       },
     ];
 
@@ -855,13 +634,8 @@
     const filterOptions = [];
 
     if (isRooms) {
-<<<<<<< HEAD
-      filterOptions.push(...foldersOptions);
-      filterOptions.push(...contentOptions);
-=======
       // filterOptions.push(...foldersOptions);
       // filterOptions.push(...contentOptions);
->>>>>>> 55505a43
 
       filterOptions.push(...ownerOptions);
 
@@ -877,38 +651,6 @@
           isMultiSelect: true,
         }));
 
-<<<<<<< HEAD
-        filterOptions.push({
-          key: FilterGroups.roomFilterTags,
-          group: FilterGroups.roomFilterTags,
-          label: "Tags",
-          isHeader: true,
-          isLast: true,
-        });
-
-        filterOptions.push(...tagsOptions);
-      }
-    } else {
-      if (!personal) {
-        filterOptions.push(
-          {
-            key: FilterGroups.filterAuthor,
-            group: FilterGroups.filterAuthor,
-            label: t("ByAuthor"),
-            isHeader: true,
-          },
-          {
-            key: "user",
-            group: FilterGroups.filterAuthor,
-            label: t("Translations:AddAuthor"),
-            isSelector: true,
-          }
-        );
-      }
-
-      filterOptions.push(...typeOptions);
-
-=======
         tagsOptions.push({
           key: t("NoTag"),
           group: FilterGroups.roomFilterTags,
@@ -946,7 +688,6 @@
 
       filterOptions.push(...typeOptions);
 
->>>>>>> 55505a43
       if (!isRecentFolder && !isFavoritesFolder) {
         filterOptions.push(
           {
@@ -992,15 +733,9 @@
     const commonOptions = isRooms
       ? [
           { key: "AZ", label: "Name", default: true },
-<<<<<<< HEAD
-          { key: "Type", label: t("Common:Type"), default: true },
-          { key: "Tags", label: "Tags", default: true },
-          { key: "Author", label: "Owner", default: true },
-=======
           { key: "roomType", label: t("Common:Type"), default: true },
           { key: "Tags", label: t("Tags"), default: true },
           { key: "Author", label: t("Common:Owner"), default: true },
->>>>>>> 55505a43
           { key: "DateAndTime", label: t("ByLastModifiedDate"), default: true },
         ]
       : [
@@ -1033,46 +768,17 @@
         const newFilter = roomsFilter.clone();
 
         if (group === FilterGroups.roomFilterType) {
-<<<<<<< HEAD
-          const newTypes = newFilter.types;
-
-          const idx = newTypes.findIndex((type) => type === key);
-
-          newTypes.splice(idx, 1);
-
-          newFilter.types = newTypes.length > 0 ? newTypes : null;
-=======
           newFilter.type = null;
->>>>>>> 55505a43
         }
 
         if (group === FilterGroups.roomFilterOwner) {
           newFilter.subjectId = null;
-<<<<<<< HEAD
-=======
           newFilter.withoutMe = false;
->>>>>>> 55505a43
         }
 
         if (group === FilterGroups.roomFilterTags) {
           const newTags = newFilter.tags;
 
-<<<<<<< HEAD
-          const idx = newTags.findIndex((tag) => tag === key);
-
-          newTags.splice(idx, 1);
-
-          newFilter.tags = newTags.length > 0 ? newTags : null;
-        }
-
-        if (group === FilterGroups.roomFilterContent) {
-          newFilter.searchInContent = false;
-        }
-
-        if (group === FilterGroups.roomFilterFolders) {
-          newFilter.withSubfolders = true;
-        }
-=======
           if (newTags?.length > 0) {
             const idx = newTags.findIndex((tag) => tag === key);
 
@@ -1096,7 +802,6 @@
         // if (group === FilterGroups.roomFilterFolders) {
         //   newFilter.withSubfolders = true;
         // }
->>>>>>> 55505a43
 
         newFilter.page = 0;
 
@@ -1149,16 +854,9 @@
       getViewSettingsData={getViewSettingsData}
       onSearch={onSearch}
       getSelectedInputValue={getSelectedInputValue}
-<<<<<<< HEAD
-      filterHeader={t("Filter")}
-      placeholder={t("Common:Search")}
-      view={t("Common:View")}
-      headerLabel={t("Translations:AddAuthor")}
-=======
       filterHeader={t("AdvancedFilter")}
       placeholder={t("Common:Search")}
       view={t("Common:View")}
->>>>>>> 55505a43
       isFavoritesFolder={isFavoritesFolder}
       isRecentFolder={isRecentFolder}
       removeSelectedItem={removeSelectedItem}
