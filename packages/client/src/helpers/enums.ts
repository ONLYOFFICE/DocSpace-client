export const enum AuthenticatedAction {
  None = 0,
  Logout = 1,
  Redirect = 2,
}

/**
 * Enum for sort by field name
 * @readonly
 */
export const enum SortByFieldName {
  Name = "AZ",
  ModifiedDate = "DateAndTime",
  CreationDate = "DateAndTimeCreation",
  Author = "Author",
  Size = "Size",
  Type = "Type",
  Room = "Room",
  Tags = "Tags",
  RoomType = "roomType",
<<<<<<< HEAD
  UsedSpace = "usedspace",
=======
  LastOpened = "LastOpened",
}

/**
 * Enum for result of validation confirm link.
 * @readonly
 */
export const enum ValidationResult {
  Ok = 0,
  Invalid = 1,
  Expired = 2,
  TariffLimit = 3,
>>>>>>> b727e32e
}<|MERGE_RESOLUTION|>--- conflicted
+++ resolved
@@ -18,10 +18,8 @@
   Room = "Room",
   Tags = "Tags",
   RoomType = "roomType",
-<<<<<<< HEAD
+  LastOpened = "LastOpened",
   UsedSpace = "usedspace",
-=======
-  LastOpened = "LastOpened",
 }
 
 /**
@@ -33,5 +31,4 @@
   Invalid = 1,
   Expired = 2,
   TariffLimit = 3,
->>>>>>> b727e32e
 }