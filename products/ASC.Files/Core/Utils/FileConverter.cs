--- conflicted
+++ resolved
@@ -1,732 +1,684 @@
-// (c) Copyright Ascensio System SIA 2010-2022
-//
-// This program is a free software product.
-// You can redistribute it and/or modify it under the terms
-// of the GNU Affero General Public License (AGPL) version 3 as published by the Free Software
-// Foundation. In accordance with Section 7(a) of the GNU AGPL its Section 15 shall be amended
-// to the effect that Ascensio System SIA expressly excludes the warranty of non-infringement of
-// any third-party rights.
-//
-// This program is distributed WITHOUT ANY WARRANTY, without even the implied warranty
-// of MERCHANTABILITY or FITNESS FOR A PARTICULAR  PURPOSE. For details, see
-// the GNU AGPL at: http://www.gnu.org/licenses/agpl-3.0.html
-//
-// You can contact Ascensio System SIA at Lubanas st. 125a-25, Riga, Latvia, EU, LV-1021.
-//
-// The  interactive user interfaces in modified source and object code versions of the Program must
-// display Appropriate Legal Notices, as required under Section 5 of the GNU AGPL version 3.
-//
-// Pursuant to Section 7(b) of the License you must retain the original Product logo when
-// distributing the program. Pursuant to Section 7(e) we decline to grant you any rights under
-// trademark law for use of our trademarks.
-//
-// All the Product's GUI elements, including illustrations and icon sets, as well as technical writing
-// content are licensed under the terms of the Creative Commons Attribution-ShareAlike 4.0
-// International. See the License terms at http://creativecommons.org/licenses/by-sa/4.0/legalcode
-
-using Microsoft.Extensions.Caching.Distributed;
-
-namespace ASC.Web.Files.Utils;
-
-[Singletone]
-public class FileConverterQueue
-{
-    private readonly object _locker = new object();
-    private readonly IDistributedCache _distributedCache;
-    private const string Cache_key_prefix = "asc_file_converter_queue_";
-
-    public FileConverterQueue(IDistributedCache distributedCache)
-    {
-        _distributedCache = distributedCache;
-    }
-
-    public void Add<T>(File<T> file,
-                        string password,
-                        int tenantId,
-                        IAccount account,
-                        bool deleteAfter,
-                        string url,
-                        string serverRootPath)
-    {
-        lock (_locker)
-        {
-            var cacheKey = GetCacheKey<T>();
-            var task = PeekTask(file, cacheKey);
-
-<<<<<<< HEAD
-            if (Contains(task, cacheKey))
-=======
-            if (task != null)
->>>>>>> f548b4f9
-            {
-                if (task.Progress != 100)
-                {
-                    return;
-                }
-
-                Dequeue(task);
-            }
-
-            var queueResult = new FileConverterOperationResult
-            {
-                Source = JsonSerializer.Serialize(new { id = file.Id, version = file.Version }),
-                OperationType = FileOperationType.Convert,
-                Error = string.Empty,
-                Progress = 0,
-                Result = string.Empty,
-                Processed = "",
-                Id = string.Empty,
-                TenantId = tenantId,
-                Account = account.ID,
-                Delete = deleteAfter,
-                StartDateTime = DateTime.UtcNow,
-                Url = url,
-                Password = password,
-                ServerRootPath = serverRootPath
-            };
-
-            Enqueue(queueResult, cacheKey);
-        }
-    }
-
-
-    private void Enqueue(FileConverterOperationResult val, string cacheKey)
-    {
-        var fromCache = LoadFromCache(cacheKey).ToList();
-
-        fromCache.Add(val);
-
-        SaveToCache(fromCache, cacheKey);
-    }
-
-    private void Dequeue(FileConverterOperationResult val, string cacheKey)
-    {
-        var fromCache = LoadFromCache(cacheKey).ToList();
-
-        fromCache.Remove(val);
-
-        SaveToCache(fromCache, cacheKey);
-    }
-
-    private FileConverterOperationResult PeekTask<T>(File<T> file, string cacheKey)
-    {
-        var exist = LoadFromCache(cacheKey);
-
-        return exist.LastOrDefault(x =>
-                {
-                    var fileId = JsonDocument.Parse(x.Source).RootElement.GetProperty("id").Deserialize<T>();
-                    var fileVersion = JsonDocument.Parse(x.Source).RootElement.GetProperty("version").Deserialize<int>();
-
-                    return String.Compare(file.Id.ToString(), fileId.ToString(), true) == 0;
-                });
-    }
-
-    internal bool IsConverting<T>(File<T> file, string cacheKey)
-    {
-        var result = PeekTask(file, cacheKey);
-
-        return result != null && result.Progress != 100 && string.IsNullOrEmpty(result.Error);
-    }
-
-
-    public IEnumerable<FileConverterOperationResult> GetAllTask<T>()
-    {
-        var cacheKey = GetCacheKey<T>();
-        var queueTasks = LoadFromCache(cacheKey);
-
-        queueTasks = DeleteOrphanCacheItem<T>(queueTasks, cacheKey);
-
-        return queueTasks;
-    }
-
-    public void SetAllTask<T>(IEnumerable<FileConverterOperationResult> queueTasks)
-    {
-        var cacheKey = GetCacheKey<T>();
-        SaveToCache(queueTasks, cacheKey);
-    }
-
-
-    public async Task<FileConverterOperationResult> GetStatusAsync<T>(KeyValuePair<File<T>, bool> pair, FileSecurity fileSecurity)
-    {
-        var cacheKey = GetCacheKey<T>();
-        var file = pair.Key;
-<<<<<<< HEAD
-        var operation = PeekTask(pair.Key, cacheKey);
-=======
-        var operation = PeekTask(file);
->>>>>>> f548b4f9
-
-        if (operation != null && (pair.Value || await fileSecurity.CanReadAsync(file)))
-        {
-            if (operation.Progress == 100)
-            {
-<<<<<<< HEAD
-                var task = PeekTask(file, cacheKey);
-
-                Dequeue(task, cacheKey);
-=======
-                Dequeue(operation);
->>>>>>> f548b4f9
-            }
-
-            return operation;
-        }
-
-        return null;
-    }
-
-
-    public async Task<string> FileJsonSerializerAsync<T>(EntryStatusManager EntryManager, File<T> file, string folderTitle)
-    {
-        if (file == null)
-        {
-            return string.Empty;
-        }
-
-        await EntryManager.SetFileStatusAsync(file);
-
-        var options = new JsonSerializerOptions()
-        {
-            DefaultIgnoreCondition = JsonIgnoreCondition.WhenWritingNull,
-            IgnoreReadOnlyProperties = true,
-            WriteIndented = false
-        };
-
-        return JsonSerializer.Serialize(
-            new FileJsonSerializerData<T>()
-            {
-                Id = file.Id,
-                Title = file.Title,
-                Version = file.Version,
-                FolderID = file.ParentId,
-                FolderTitle = folderTitle ?? "",
-                FileJson = JsonSerializer.Serialize(file, options)
-            }, options);
-    }
-
-<<<<<<< HEAD
-    private bool Contains(FileConverterOperationResult val, string cacheKey)
-    {
-        if (val == null)
-        {
-            return false;
-        }
-
-        var queueTasks = LoadFromCache(cacheKey);
-
-        return queueTasks.Any(x =>
-        {
-            return string.Compare(x.Source, val.Source) == 0;
-        });
-    }
-
-=======
->>>>>>> f548b4f9
-    private bool IsOrphanCacheItem(FileConverterOperationResult x)
-    {
-        return !string.IsNullOrEmpty(x.Processed)
-                           && (x.Progress == 100 && DateTime.UtcNow - x.StopDateTime > TimeSpan.FromMinutes(1) ||
-                               DateTime.UtcNow - x.StopDateTime > TimeSpan.FromMinutes(10));
-    }
-
-    private IEnumerable<FileConverterOperationResult> DeleteOrphanCacheItem<T>(IEnumerable<FileConverterOperationResult> queueTasks, string cacheKey)
-    {
-        var listTasks = queueTasks.ToList();
-
-        listTasks.RemoveAll(IsOrphanCacheItem);
-
-        SaveToCache(listTasks, cacheKey);
-
-        return listTasks;
-    }
-
-    private void SaveToCache(IEnumerable<FileConverterOperationResult> queueTasks, string cacheKey)
-    {
-        if (!queueTasks.Any())
-        {
-            _distributedCache.Remove(cacheKey);
-
-            return;
-        }
-
-        using var ms = new MemoryStream();
-
-        ProtoBuf.Serializer.Serialize(ms, queueTasks);
-
-        _distributedCache.Set(cacheKey, ms.ToArray(), new DistributedCacheEntryOptions
-        {
-            SlidingExpiration = TimeSpan.FromMinutes(15)
-        });
-    }
-
-    private IEnumerable<FileConverterOperationResult> LoadFromCache(string cacheKey)
-    {
-        var serializedObject = _distributedCache.Get(cacheKey);
-
-        if (serializedObject == null)
-        {
-            return new List<FileConverterOperationResult>();
-        }
-
-        using var ms = new MemoryStream(serializedObject);
-
-        return ProtoBuf.Serializer.Deserialize<List<FileConverterOperationResult>>(ms);
-    }
-
-    internal static string GetCacheKey<T>()
-    {
-        return $"{Cache_key_prefix}_{typeof(T).Name}".ToLowerInvariant();
-    }
-}
-
-public class FileJsonSerializerData<T>
-{
-    public T Id { get; set; }
-    public string Title { get; set; }
-    public int Version { get; set; }
-    public T FolderID { get; set; }
-    public string FolderTitle { get; set; }
-    public string FileJson { get; set; }
-}
-
-[Scope(Additional = typeof(FileConverterExtension))]
-public class FileConverter
-{
-    private readonly FileUtility _fileUtility;
-    private readonly FilesLinkUtility _filesLinkUtility;
-    private readonly IDaoFactory _daoFactory;
-    private readonly SetupInfo _setupInfo;
-    private readonly PathProvider _pathProvider;
-    private readonly FileSecurity _fileSecurity;
-    private readonly FileMarker _fileMarker;
-    private readonly TenantManager _tenantManager;
-    private readonly AuthContext _authContext;
-    private readonly EntryManager _entryManager;
-    private readonly FilesSettingsHelper _filesSettingsHelper;
-    private readonly GlobalFolderHelper _globalFolderHelper;
-    private readonly FilesMessageService _filesMessageService;
-    private readonly FileShareLink _fileShareLink;
-    private readonly DocumentServiceHelper _documentServiceHelper;
-    private readonly DocumentServiceConnector _documentServiceConnector;
-    private readonly FileTrackerHelper _fileTracker;
-    private readonly BaseCommonLinkUtility _baseCommonLinkUtility;
-    private readonly EntryStatusManager _entryStatusManager;
-    private readonly IServiceProvider _serviceProvider;
-    private readonly IHttpContextAccessor _httpContextAccesor;
-    private readonly IHttpClientFactory _clientFactory;
-<<<<<<< HEAD
-    private readonly FileConverterQueue _fileConverterQueue;
-=======
-    private readonly SocketManager _socketManager;
->>>>>>> f548b4f9
-
-    public FileConverter(
-        FileUtility fileUtility,
-        FilesLinkUtility filesLinkUtility,
-        IDaoFactory daoFactory,
-        SetupInfo setupInfo,
-        PathProvider pathProvider,
-        FileSecurity fileSecurity,
-        FileMarker fileMarker,
-        TenantManager tenantManager,
-        AuthContext authContext,
-        EntryManager entryManager,
-        FilesSettingsHelper filesSettingsHelper,
-        GlobalFolderHelper globalFolderHelper,
-        FilesMessageService filesMessageService,
-        FileShareLink fileShareLink,
-        DocumentServiceHelper documentServiceHelper,
-        DocumentServiceConnector documentServiceConnector,
-        FileTrackerHelper fileTracker,
-        BaseCommonLinkUtility baseCommonLinkUtility,
-        EntryStatusManager entryStatusManager,
-        IServiceProvider serviceProvider,
-        IHttpClientFactory clientFactory,
-<<<<<<< HEAD
-        FileConverterQueue fileConverterQueue)
-=======
-        SocketManager socketManager)
->>>>>>> f548b4f9
-    {
-        _fileUtility = fileUtility;
-        _filesLinkUtility = filesLinkUtility;
-        _daoFactory = daoFactory;
-        _setupInfo = setupInfo;
-        _pathProvider = pathProvider;
-        _fileSecurity = fileSecurity;
-        _fileMarker = fileMarker;
-        _tenantManager = tenantManager;
-        _authContext = authContext;
-        _entryManager = entryManager;
-        _filesSettingsHelper = filesSettingsHelper;
-        _globalFolderHelper = globalFolderHelper;
-        _filesMessageService = filesMessageService;
-        _fileShareLink = fileShareLink;
-        _documentServiceHelper = documentServiceHelper;
-        _documentServiceConnector = documentServiceConnector;
-        _fileTracker = fileTracker;
-        _baseCommonLinkUtility = baseCommonLinkUtility;
-        _entryStatusManager = entryStatusManager;
-        _serviceProvider = serviceProvider;
-        _clientFactory = clientFactory;
-<<<<<<< HEAD
-        _fileConverterQueue = fileConverterQueue;
-=======
-        _socketManager = socketManager;
->>>>>>> f548b4f9
-    }
-
-    public FileConverter(
-        FileUtility fileUtility,
-        FilesLinkUtility filesLinkUtility,
-        IDaoFactory daoFactory,
-        SetupInfo setupInfo,
-        PathProvider pathProvider,
-        FileSecurity fileSecurity,
-        FileMarker fileMarker,
-        TenantManager tenantManager,
-        AuthContext authContext,
-        EntryManager entryManager,
-        FilesSettingsHelper filesSettingsHelper,
-        GlobalFolderHelper globalFolderHelper,
-        FilesMessageService filesMessageService,
-        FileShareLink fileShareLink,
-        DocumentServiceHelper documentServiceHelper,
-        DocumentServiceConnector documentServiceConnector,
-        FileTrackerHelper fileTracker,
-        BaseCommonLinkUtility baseCommonLinkUtility,
-        EntryStatusManager entryStatusManager,
-        IServiceProvider serviceProvider,
-        IHttpContextAccessor httpContextAccesor,
-        IHttpClientFactory clientFactory,
-<<<<<<< HEAD
-        FileConverterQueue fileConverterQueue)
-        : this(fileUtility, filesLinkUtility, daoFactory, setupInfo, pathProvider, fileSecurity,
-              fileMarker, tenantManager, authContext, entryManager, filesSettingsHelper,
-              globalFolderHelper, filesMessageService, fileShareLink, documentServiceHelper, documentServiceConnector, fileTracker,
-              baseCommonLinkUtility, entryStatusManager, serviceProvider, clientFactory, fileConverterQueue)
-=======
-        SocketManager socketManager)
-        : this(fileUtility, filesLinkUtility, daoFactory, setupInfo, pathProvider, fileSecurity,
-              fileMarker, tenantManager, authContext, entryManager, filesSettingsHelper,
-              globalFolderHelper, filesMessageService, fileShareLink, documentServiceHelper, documentServiceConnector, fileTracker,
-              baseCommonLinkUtility, entryStatusManager, serviceProvider, clientFactory, socketManager)
->>>>>>> f548b4f9
-    {
-        _httpContextAccesor = httpContextAccesor;
-    }
-
-    public bool EnableAsUploaded => _fileUtility.ExtsMustConvert.Count > 0 && !string.IsNullOrEmpty(_filesLinkUtility.DocServiceConverterUrl);
-
-    public bool MustConvert<T>(File<T> file)
-    {
-        if (file == null)
-        {
-            return false;
-        }
-
-        var ext = FileUtility.GetFileExtension(file.Title);
-
-        return _fileUtility.ExtsMustConvert.Contains(ext);
-    }
-
-    public bool EnableConvert<T>(File<T> file, string toExtension)
-    {
-        if (file == null || string.IsNullOrEmpty(toExtension))
-        {
-            return false;
-        }
-
-        if (file.Encrypted)
-        {
-            return false;
-        }
-
-        var fileExtension = file.ConvertedExtension;
-        if (fileExtension.Trim('.').Equals(toExtension.Trim('.'), StringComparison.OrdinalIgnoreCase))
-        {
-            return false;
-        }
-
-        fileExtension = FileUtility.GetFileExtension(file.Title);
-        if (_fileUtility.InternalExtension.ContainsValue(toExtension))
-        {
-            return true;
-        }
-
-        return _fileUtility.ExtsConvertible.ContainsKey(fileExtension) && _fileUtility.ExtsConvertible[fileExtension].Contains(toExtension);
-    }
-
-    public Task<Stream> ExecAsync<T>(File<T> file)
-    {
-        return ExecAsync(file, _fileUtility.GetInternalExtension(file.Title));
-    }
-
-    public async Task<Stream> ExecAsync<T>(File<T> file, string toExtension, string password = null)
-    {
-        if (!EnableConvert(file, toExtension))
-        {
-            var fileDao = _daoFactory.GetFileDao<T>();
-
-            return await fileDao.GetFileStreamAsync(file);
-        }
-
-        if (file.ContentLength > _setupInfo.AvailableFileSize)
-        {
-            throw new Exception(string.Format(FilesCommonResource.ErrorMassage_FileSizeConvert, FileSizeComment.FilesSizeToString(_setupInfo.AvailableFileSize)));
-        }
-
-        var fileUri = _pathProvider.GetFileStreamUrl(file);
-        var docKey = _documentServiceHelper.GetDocKey(file);
-        fileUri = _documentServiceConnector.ReplaceCommunityAdress(fileUri);
-
-        var uriTuple = await _documentServiceConnector.GetConvertedUriAsync(fileUri, file.ConvertedExtension, toExtension, docKey, password, CultureInfo.CurrentUICulture.Name, null, null, false);
-        var convertUri = uriTuple.ConvertedDocumentUri;
-        var request = new HttpRequestMessage
-        {
-            RequestUri = new Uri(convertUri)
-        };
-
-        var httpClient = _clientFactory.CreateClient();
-        var response = await httpClient.SendAsync(request);
-
-        return new ResponseStream(response);
-    }
-
-    public async Task<FileOperationResult> ExecSynchronouslyAsync<T>(File<T> file, string doc)
-    {
-        var fileDao = _daoFactory.GetFileDao<T>();
-
-        if (!await _fileSecurity.CanReadAsync(file))
-        {
-            (var readLink, file, _) = await _fileShareLink.CheckAsync(doc, true, fileDao);
-            if (file == null)
-            {
-                throw new ArgumentNullException(nameof(file), FilesCommonResource.ErrorMassage_FileNotFound);
-            }
-            if (!readLink)
-            {
-                throw new SecurityException(FilesCommonResource.ErrorMassage_SecurityException_ReadFile);
-            }
-        }
-
-        var fileUri = _pathProvider.GetFileStreamUrl(file);
-        var fileExtension = file.ConvertedExtension;
-        var toExtension = _fileUtility.GetInternalExtension(file.Title);
-        var docKey = _documentServiceHelper.GetDocKey(file);
-
-        fileUri = _documentServiceConnector.ReplaceCommunityAdress(fileUri);
-
-        var uriTuple = await _documentServiceConnector.GetConvertedUriAsync(fileUri, fileExtension, toExtension, docKey, null, CultureInfo.CurrentUICulture.Name, null, null, false);
-        var convertUri = uriTuple.ConvertedDocumentUri;
-
-        var operationResult = new FileConverterOperationResult
-        {
-            Source = JsonSerializer.Serialize(new { id = file.Id, version = file.Version }),
-            OperationType = FileOperationType.Convert,
-            Error = string.Empty,
-            Progress = 0,
-            Result = string.Empty,
-            Processed = "",
-            Id = string.Empty,
-            TenantId = _tenantManager.GetCurrentTenant().Id,
-            Account = _authContext.CurrentAccount.ID,
-            Delete = false,
-            StartDateTime = DateTime.UtcNow,
-            Url = _httpContextAccesor?.HttpContext != null ? _httpContextAccesor.HttpContext.Request.GetUrlRewriter().ToString() : null,
-            Password = null,
-            ServerRootPath = _baseCommonLinkUtility.ServerRootPath
-        };
-
-        var operationResultError = string.Empty;
-
-        var newFile = await SaveConvertedFileAsync(file, convertUri);
-        if (newFile != null)
-        {
-            await _socketManager.CreateFileAsync(file);
-            var folderDao = _daoFactory.GetFolderDao<T>();
-            var folder = await folderDao.GetFolderAsync(newFile.ParentId);
-            var folderTitle = await _fileSecurity.CanReadAsync(folder) ? folder.Title : null;
-            operationResult.Result = await _fileConverterQueue.FileJsonSerializerAsync(_entryStatusManager, newFile, folderTitle);
-        }
-
-        operationResult.Progress = 100;
-        operationResult.StopDateTime = DateTime.UtcNow;
-        operationResult.Processed = "1";
-
-        if (!string.IsNullOrEmpty(operationResultError))
-        {
-            operationResult.Error = operationResultError;
-        }
-
-        return operationResult;
-    }
-
-    public async Task ExecAsynchronouslyAsync<T>(File<T> file, bool deleteAfter, string password = null)
-    {
-        if (!MustConvert(file))
-        {
-            throw new ArgumentException(FilesCommonResource.ErrorMassage_NotSupportedFormat);
-        }
-        if (!string.IsNullOrEmpty(file.ConvertedType) || _fileUtility.InternalExtension.ContainsValue(FileUtility.GetFileExtension(file.Title)))
-        {
-            return;
-        }
-
-        await _fileMarker.RemoveMarkAsNewAsync(file);
-        _fileConverterQueue.Add(file, password, _tenantManager.GetCurrentTenant().Id, _authContext.CurrentAccount, deleteAfter, _httpContextAccesor?.HttpContext != null ? _httpContextAccesor.HttpContext.Request.GetUrlRewriter().ToString() : null, _baseCommonLinkUtility.ServerRootPath);
-    }
-
-    public bool IsConverting<T>(File<T> file)
-    {
-        if (!MustConvert(file) || !string.IsNullOrEmpty(file.ConvertedType))
-        {
-            return false;
-        }
-
-        return _fileConverterQueue.IsConverting(file, FileConverterQueue.GetCacheKey<T>());
-    }
-
-    public async IAsyncEnumerable<FileOperationResult> GetStatusAsync<T>(IEnumerable<KeyValuePair<File<T>, bool>> filesPair)
-    {
-        foreach (var pair in filesPair)
-        {
-            var r = await _fileConverterQueue.GetStatusAsync(pair, _fileSecurity);
-
-            if (r != null)
-            {
-                yield return r;
-            }
-        }
-    }
-
-    public async Task<File<T>> SaveConvertedFileAsync<T>(File<T> file, string convertedFileUrl)
-    {
-        var fileDao = _daoFactory.GetFileDao<T>();
-        var folderDao = _daoFactory.GetFolderDao<T>();
-        File<T> newFile = null;
-        var markAsTemplate = false;
-        var newFileTitle = FileUtility.ReplaceFileExtension(file.Title, _fileUtility.GetInternalExtension(file.Title));
-
-        if (!_filesSettingsHelper.StoreOriginalFiles && await _fileSecurity.CanEditAsync(file))
-        {
-            newFile = (File<T>)file.Clone();
-            newFile.Version++;
-            markAsTemplate = FileUtility.ExtsTemplate.Contains(FileUtility.GetFileExtension(file.Title), StringComparer.CurrentCultureIgnoreCase)
-                          && _fileUtility.ExtsWebTemplate.Contains(FileUtility.GetFileExtension(newFileTitle), StringComparer.CurrentCultureIgnoreCase);
-        }
-        else
-        {
-            var folderId = _globalFolderHelper.GetFolderMy<T>();
-
-            var parent = await folderDao.GetFolderAsync(file.ParentId);
-            if (parent != null
-                && await _fileSecurity.CanCreateAsync(parent))
-            {
-                folderId = parent.Id;
-            }
-
-            if (Equals(folderId, 0))
-            {
-                throw new SecurityException(FilesCommonResource.ErrorMassage_FolderNotFound);
-            }
-
-            if (_filesSettingsHelper.UpdateIfExist && (parent != null && !folderId.Equals(parent.Id) || !file.ProviderEntry))
-            {
-                newFile = await fileDao.GetFileAsync(folderId, newFileTitle);
-                if (newFile != null && await _fileSecurity.CanEditAsync(newFile) && !await _entryManager.FileLockedForMeAsync(newFile.Id) && !_fileTracker.IsEditing(newFile.Id))
-                {
-                    newFile.Version++;
-                }
-                else
-                {
-                    newFile = null;
-                }
-            }
-
-            if (newFile == null)
-            {
-                newFile = _serviceProvider.GetService<File<T>>();
-                newFile.ParentId = folderId;
-            }
-        }
-
-        newFile.Title = newFileTitle;
-        newFile.ConvertedType = null;
-        newFile.Comment = string.Format(FilesCommonResource.CommentConvert, file.Title);
-        newFile.ThumbnailStatus = Thumbnail.Waiting;
-
-        var request = new HttpRequestMessage
-        {
-            RequestUri = new Uri(convertedFileUrl)
-        };
-
-        var httpClient = _clientFactory.CreateClient();
-
-        try
-        {
-            using var response = await httpClient.SendAsync(request);
-            using var convertedFileStream = new ResponseStream(response);
-            newFile.ContentLength = convertedFileStream.Length;
-            newFile = await fileDao.SaveFileAsync(newFile, convertedFileStream);
-        }
-        catch (HttpRequestException e)
-        {
-            var errorString = $"HttpRequestException: {e.StatusCode}";
-
-            if (e.StatusCode != HttpStatusCode.NotFound)
-            {
-                if (e.Message != null)
-                {
-                    errorString += $" Error {e.Message}";
-                }
-            }
-
-            throw new Exception(errorString);
-        }
-
-        _filesMessageService.Send(newFile, MessageInitiator.DocsService, MessageAction.FileConverted, newFile.Title);
-
-        var linkDao = _daoFactory.GetLinkDao();
-        await linkDao.DeleteAllLinkAsync(file.Id.ToString());
-
-        await _fileMarker.MarkAsNewAsync(newFile);
-
-        var tagDao = _daoFactory.GetTagDao<T>();
-        var tags = await tagDao.GetTagsAsync(file.Id, FileEntryType.File, TagType.System).ToListAsync();
-        if (tags.Count > 0)
-        {
-            tags.ForEach(r => r.EntryId = newFile.Id);
-            await tagDao.SaveTags(tags);
-        }
-
-        if (markAsTemplate)
-        {
-            await tagDao.SaveTags(Tag.Template(_authContext.CurrentAccount.ID, newFile));
-        }
-
-        return newFile;
-    }
-}
-
-internal class FileComparer<T> : IEqualityComparer<File<T>>
-{
-    public bool Equals(File<T> x, File<T> y)
-    {
-        return x != null && y != null && Equals(x.Id, y.Id) && x.Version == y.Version;
-    }
-
-    public int GetHashCode(File<T> obj)
-    {
-        return obj.Id.GetHashCode() + obj.Version.GetHashCode();
-    }
-}
-
-
-public static class FileConverterExtension
-{
-    public static void Register(DIHelper services)
-    {
-        services.TryAdd<FileConverterQueue>();
-    }
+// (c) Copyright Ascensio System SIA 2010-2022
+//
+// This program is a free software product.
+// You can redistribute it and/or modify it under the terms
+// of the GNU Affero General Public License (AGPL) version 3 as published by the Free Software
+// Foundation. In accordance with Section 7(a) of the GNU AGPL its Section 15 shall be amended
+// to the effect that Ascensio System SIA expressly excludes the warranty of non-infringement of
+// any third-party rights.
+//
+// This program is distributed WITHOUT ANY WARRANTY, without even the implied warranty
+// of MERCHANTABILITY or FITNESS FOR A PARTICULAR  PURPOSE. For details, see
+// the GNU AGPL at: http://www.gnu.org/licenses/agpl-3.0.html
+//
+// You can contact Ascensio System SIA at Lubanas st. 125a-25, Riga, Latvia, EU, LV-1021.
+//
+// The  interactive user interfaces in modified source and object code versions of the Program must
+// display Appropriate Legal Notices, as required under Section 5 of the GNU AGPL version 3.
+//
+// Pursuant to Section 7(b) of the License you must retain the original Product logo when
+// distributing the program. Pursuant to Section 7(e) we decline to grant you any rights under
+// trademark law for use of our trademarks.
+//
+// All the Product's GUI elements, including illustrations and icon sets, as well as technical writing
+// content are licensed under the terms of the Creative Commons Attribution-ShareAlike 4.0
+// International. See the License terms at http://creativecommons.org/licenses/by-sa/4.0/legalcode
+
+using Microsoft.Extensions.Caching.Distributed;
+
+namespace ASC.Web.Files.Utils;
+
+[Singletone]
+public class FileConverterQueue 
+{
+    private readonly object _locker = new object();
+    private readonly IDistributedCache _distributedCache;
+    private const string Cache_key_prefix = "asc_file_converter_queue_";
+
+    public FileConverterQueue(IDistributedCache distributedCache)
+    {
+        _distributedCache = distributedCache;
+    }
+
+    public void Add<T>(File<T> file,
+                        string password,
+                        int tenantId,
+                        IAccount account,
+                        bool deleteAfter,
+                        string url,
+                        string serverRootPath)
+    {
+        lock (_locker)
+        {
+            var cacheKey = GetCacheKey<T>();
+            var task = PeekTask(file, cacheKey);
+
+            if (task != null)
+            {
+                if (task.Progress != 100)
+                {
+                    return;
+                }
+
+                Dequeue(task, cacheKey);
+            }
+
+            var queueResult = new FileConverterOperationResult
+            {
+                Source = JsonSerializer.Serialize(new { id = file.Id, version = file.Version }),
+                OperationType = FileOperationType.Convert,
+                Error = string.Empty,
+                Progress = 0,
+                Result = string.Empty,
+                Processed = "",
+                Id = string.Empty,
+                TenantId = tenantId,
+                Account = account.ID,
+                Delete = deleteAfter,
+                StartDateTime = DateTime.UtcNow,
+                Url = url,
+                Password = password,
+                ServerRootPath = serverRootPath
+            };
+
+            Enqueue(queueResult, cacheKey);
+        }
+    }
+
+    private void Enqueue(FileConverterOperationResult val, string cacheKey)
+    {
+        var fromCache = LoadFromCache(cacheKey).ToList();
+
+        fromCache.Add(val);
+
+        SaveToCache(fromCache, cacheKey);
+    }
+
+    private void Dequeue(FileConverterOperationResult val, string cacheKey)
+    {
+        var fromCache = LoadFromCache(cacheKey).ToList();
+
+        fromCache.Remove(val);
+
+        SaveToCache(fromCache, cacheKey);
+    }
+
+    private FileConverterOperationResult PeekTask<T>(File<T> file, string cacheKey)
+    {
+        var exist = LoadFromCache(cacheKey);
+
+        return exist.LastOrDefault(x =>
+        {
+            var fileId = JsonDocument.Parse(x.Source).RootElement.GetProperty("id").Deserialize<T>();
+            var fileVersion = JsonDocument.Parse(x.Source).RootElement.GetProperty("version").Deserialize<int>();
+
+            return String.Compare(file.Id.ToString(), fileId.ToString(), true) == 0;
+        });
+    }
+
+    internal bool IsConverting<T>(File<T> file, string cacheKey)
+    {
+        var result = PeekTask(file, cacheKey);
+
+        return result != null && result.Progress != 100 && string.IsNullOrEmpty(result.Error);
+    }
+
+
+    public IEnumerable<FileConverterOperationResult> GetAllTask<T>()
+    {
+        var cacheKey = GetCacheKey<T>();
+        var queueTasks = LoadFromCache(cacheKey);
+
+        queueTasks = DeleteOrphanCacheItem<T>(queueTasks, cacheKey);
+
+        return queueTasks;
+    }
+
+    public void SetAllTask<T>(IEnumerable<FileConverterOperationResult> queueTasks)
+    {
+        var cacheKey = GetCacheKey<T>();
+        SaveToCache(queueTasks, cacheKey);
+    }
+
+
+    public async Task<FileConverterOperationResult> GetStatusAsync<T>(KeyValuePair<File<T>, bool> pair, FileSecurity fileSecurity)
+    {
+        var cacheKey = GetCacheKey<T>();
+        var file = pair.Key;
+        var operation = PeekTask(file, cacheKey);
+
+        if (operation != null && (pair.Value || await fileSecurity.CanReadAsync(file)))
+        {
+            if (operation.Progress == 100)
+            {
+                Dequeue(operation, cacheKey);
+            }
+
+            return operation;
+        }
+
+        return null;
+    }
+
+
+    public async Task<string> FileJsonSerializerAsync<T>(EntryStatusManager EntryManager, File<T> file, string folderTitle)
+    {
+        if (file == null)
+        {
+            return string.Empty;
+        }
+
+        await EntryManager.SetFileStatusAsync(file);
+
+        var options = new JsonSerializerOptions()
+        {
+            DefaultIgnoreCondition = JsonIgnoreCondition.WhenWritingNull,
+            IgnoreReadOnlyProperties = true,
+            WriteIndented = false
+        };
+
+        return JsonSerializer.Serialize(
+            new FileJsonSerializerData<T>()
+            {
+                Id = file.Id,
+                Title = file.Title,
+                Version = file.Version,
+                FolderID = file.ParentId,
+                FolderTitle = folderTitle ?? "",
+                FileJson = JsonSerializer.Serialize(file, options)
+            }, options);
+    }
+
+    private bool IsOrphanCacheItem(FileConverterOperationResult x)
+    {
+        return !string.IsNullOrEmpty(x.Processed)
+                           && (x.Progress == 100 && DateTime.UtcNow - x.StopDateTime > TimeSpan.FromMinutes(1) ||
+                               DateTime.UtcNow - x.StopDateTime > TimeSpan.FromMinutes(10));
+    }
+
+    private IEnumerable<FileConverterOperationResult> DeleteOrphanCacheItem<T>(IEnumerable<FileConverterOperationResult> queueTasks, string cacheKey)
+    {
+        var listTasks = queueTasks.ToList();
+
+        listTasks.RemoveAll(IsOrphanCacheItem);
+
+        SaveToCache(listTasks, cacheKey);
+
+        return listTasks;
+    }
+
+    private void SaveToCache(IEnumerable<FileConverterOperationResult> queueTasks, string cacheKey)
+    {
+        if (!queueTasks.Any())
+        {
+            _distributedCache.Remove(cacheKey);
+
+            return;
+        }
+
+        using var ms = new MemoryStream();
+
+        ProtoBuf.Serializer.Serialize(ms, queueTasks);
+
+        _distributedCache.Set(cacheKey, ms.ToArray(), new DistributedCacheEntryOptions
+        {
+            SlidingExpiration = TimeSpan.FromMinutes(15)
+        });
+    }
+
+    internal static string GetCacheKey<T>()
+    {
+        return $"{Cache_key_prefix}_{typeof(T).Name}".ToLowerInvariant();
+    }
+
+    private IEnumerable<FileConverterOperationResult> LoadFromCache(string cacheKey)
+    {
+        var serializedObject = _distributedCache.Get(cacheKey);
+
+        if (serializedObject == null)
+        {
+            return new List<FileConverterOperationResult>();
+        }
+
+        using var ms = new MemoryStream(serializedObject);
+
+        return ProtoBuf.Serializer.Deserialize<List<FileConverterOperationResult>>(ms);
+    }
+}
+
+public class FileJsonSerializerData<T>
+{
+    public T Id { get; set; }
+    public string Title { get; set; }
+    public int Version { get; set; }
+    public T FolderID { get; set; }
+    public string FolderTitle { get; set; }
+    public string FileJson { get; set; }
+}
+
+[Scope(Additional = typeof(FileConverterExtension))]
+public class FileConverter
+{
+    private readonly FileUtility _fileUtility;
+    private readonly FilesLinkUtility _filesLinkUtility;
+    private readonly IDaoFactory _daoFactory;
+    private readonly SetupInfo _setupInfo;
+    private readonly PathProvider _pathProvider;
+    private readonly FileSecurity _fileSecurity;
+    private readonly FileMarker _fileMarker;
+    private readonly TenantManager _tenantManager;
+    private readonly AuthContext _authContext;
+    private readonly EntryManager _entryManager;
+    private readonly FilesSettingsHelper _filesSettingsHelper;
+    private readonly GlobalFolderHelper _globalFolderHelper;
+    private readonly FilesMessageService _filesMessageService;
+    private readonly FileShareLink _fileShareLink;
+    private readonly DocumentServiceHelper _documentServiceHelper;
+    private readonly DocumentServiceConnector _documentServiceConnector;
+    private readonly FileTrackerHelper _fileTracker;
+    private readonly BaseCommonLinkUtility _baseCommonLinkUtility;
+    private readonly EntryStatusManager _entryStatusManager;
+    private readonly IServiceProvider _serviceProvider;
+    private readonly IHttpContextAccessor _httpContextAccesor;
+    private readonly IHttpClientFactory _clientFactory;
+    private readonly SocketManager _socketManager;
+    private readonly FileConverterQueue _fileConverterQueue;
+
+    public FileConverter(
+        FileUtility fileUtility,
+        FilesLinkUtility filesLinkUtility,
+        IDaoFactory daoFactory,
+        SetupInfo setupInfo,
+        PathProvider pathProvider,
+        FileSecurity fileSecurity,
+        FileMarker fileMarker,
+        TenantManager tenantManager,
+        AuthContext authContext,
+        EntryManager entryManager,
+        FilesSettingsHelper filesSettingsHelper,
+        GlobalFolderHelper globalFolderHelper,
+        FilesMessageService filesMessageService,
+        FileShareLink fileShareLink,
+        DocumentServiceHelper documentServiceHelper,
+        DocumentServiceConnector documentServiceConnector,
+        FileTrackerHelper fileTracker,
+        BaseCommonLinkUtility baseCommonLinkUtility,
+        EntryStatusManager entryStatusManager,
+        IServiceProvider serviceProvider,
+        IHttpClientFactory clientFactory,
+        SocketManager socketManager,
+        FileConverterQueue fileConverterQueue)
+    {
+        _fileUtility = fileUtility;
+        _filesLinkUtility = filesLinkUtility;
+        _daoFactory = daoFactory;
+        _setupInfo = setupInfo;
+        _pathProvider = pathProvider;
+        _fileSecurity = fileSecurity;
+        _fileMarker = fileMarker;
+        _tenantManager = tenantManager;
+        _authContext = authContext;
+        _entryManager = entryManager;
+        _filesSettingsHelper = filesSettingsHelper;
+        _globalFolderHelper = globalFolderHelper;
+        _filesMessageService = filesMessageService;
+        _fileShareLink = fileShareLink;
+        _documentServiceHelper = documentServiceHelper;
+        _documentServiceConnector = documentServiceConnector;
+        _fileTracker = fileTracker;
+        _baseCommonLinkUtility = baseCommonLinkUtility;
+        _entryStatusManager = entryStatusManager;
+        _serviceProvider = serviceProvider;
+        _clientFactory = clientFactory;
+        _socketManager = socketManager;
+        _fileConverterQueue = fileConverterQueue;
+    }
+
+    public FileConverter(
+        FileUtility fileUtility,
+        FilesLinkUtility filesLinkUtility,
+        IDaoFactory daoFactory,
+        SetupInfo setupInfo,
+        PathProvider pathProvider,
+        FileSecurity fileSecurity,
+        FileMarker fileMarker,
+        TenantManager tenantManager,
+        AuthContext authContext,
+        EntryManager entryManager,
+        FilesSettingsHelper filesSettingsHelper,
+        GlobalFolderHelper globalFolderHelper,
+        FilesMessageService filesMessageService,
+        FileShareLink fileShareLink,
+        DocumentServiceHelper documentServiceHelper,
+        DocumentServiceConnector documentServiceConnector,
+        FileTrackerHelper fileTracker,
+        BaseCommonLinkUtility baseCommonLinkUtility,
+        EntryStatusManager entryStatusManager,
+        IServiceProvider serviceProvider,
+        IHttpContextAccessor httpContextAccesor,
+        IHttpClientFactory clientFactory,
+        SocketManager socketManager,
+        FileConverterQueue fileConverterQueue)
+        : this(fileUtility, filesLinkUtility, daoFactory, setupInfo, pathProvider, fileSecurity,
+              fileMarker, tenantManager, authContext, entryManager, filesSettingsHelper,
+              globalFolderHelper, filesMessageService, fileShareLink, documentServiceHelper, documentServiceConnector, fileTracker,
+              baseCommonLinkUtility, entryStatusManager, serviceProvider, clientFactory, socketManager, fileConverterQueue)
+    {
+        _httpContextAccesor = httpContextAccesor;
+    }
+
+    public bool EnableAsUploaded => _fileUtility.ExtsMustConvert.Count > 0 && !string.IsNullOrEmpty(_filesLinkUtility.DocServiceConverterUrl);
+
+    public bool MustConvert<T>(File<T> file)
+    {
+        if (file == null)
+        {
+            return false;
+        }
+
+        var ext = FileUtility.GetFileExtension(file.Title);
+
+        return _fileUtility.ExtsMustConvert.Contains(ext);
+    }
+
+    public bool EnableConvert<T>(File<T> file, string toExtension)
+    {
+        if (file == null || string.IsNullOrEmpty(toExtension))
+        {
+            return false;
+        }
+
+        if (file.Encrypted)
+        {
+            return false;
+        }
+
+        var fileExtension = file.ConvertedExtension;
+        if (fileExtension.Trim('.').Equals(toExtension.Trim('.'), StringComparison.OrdinalIgnoreCase))
+        {
+            return false;
+        }
+
+        fileExtension = FileUtility.GetFileExtension(file.Title);
+        if (_fileUtility.InternalExtension.ContainsValue(toExtension))
+        {
+            return true;
+        }
+
+        return _fileUtility.ExtsConvertible.ContainsKey(fileExtension) && _fileUtility.ExtsConvertible[fileExtension].Contains(toExtension);
+    }
+
+    public Task<Stream> ExecAsync<T>(File<T> file)
+    {
+        return ExecAsync(file, _fileUtility.GetInternalExtension(file.Title));
+    }
+
+    public async Task<Stream> ExecAsync<T>(File<T> file, string toExtension, string password = null)
+    {
+        if (!EnableConvert(file, toExtension))
+        {
+            var fileDao = _daoFactory.GetFileDao<T>();
+
+            return await fileDao.GetFileStreamAsync(file);
+        }
+
+        if (file.ContentLength > _setupInfo.AvailableFileSize)
+        {
+            throw new Exception(string.Format(FilesCommonResource.ErrorMassage_FileSizeConvert, FileSizeComment.FilesSizeToString(_setupInfo.AvailableFileSize)));
+        }
+
+        var fileUri = _pathProvider.GetFileStreamUrl(file);
+        var docKey = _documentServiceHelper.GetDocKey(file);
+        fileUri = _documentServiceConnector.ReplaceCommunityAdress(fileUri);
+
+        var uriTuple = await _documentServiceConnector.GetConvertedUriAsync(fileUri, file.ConvertedExtension, toExtension, docKey, password, CultureInfo.CurrentUICulture.Name, null, null, false);
+        var convertUri = uriTuple.ConvertedDocumentUri;
+        var request = new HttpRequestMessage
+        {
+            RequestUri = new Uri(convertUri)
+        };
+
+        var httpClient = _clientFactory.CreateClient();
+        var response = await httpClient.SendAsync(request);
+
+        return new ResponseStream(response);
+    }
+
+    public async Task<FileOperationResult> ExecSynchronouslyAsync<T>(File<T> file, string doc)
+    {
+        var fileDao = _daoFactory.GetFileDao<T>();
+
+        if (!await _fileSecurity.CanReadAsync(file))
+        {
+            (var readLink, file, _) = await _fileShareLink.CheckAsync(doc, true, fileDao);
+            if (file == null)
+            {
+                throw new ArgumentNullException(nameof(file), FilesCommonResource.ErrorMassage_FileNotFound);
+            }
+            if (!readLink)
+            {
+                throw new SecurityException(FilesCommonResource.ErrorMassage_SecurityException_ReadFile);
+            }
+        }
+
+        var fileUri = _pathProvider.GetFileStreamUrl(file);
+        var fileExtension = file.ConvertedExtension;
+        var toExtension = _fileUtility.GetInternalExtension(file.Title);
+        var docKey = _documentServiceHelper.GetDocKey(file);
+
+        fileUri = _documentServiceConnector.ReplaceCommunityAdress(fileUri);
+
+        var uriTuple = await _documentServiceConnector.GetConvertedUriAsync(fileUri, fileExtension, toExtension, docKey, null, CultureInfo.CurrentUICulture.Name, null, null, false);
+        var convertUri = uriTuple.ConvertedDocumentUri;
+
+        var operationResult = new FileConverterOperationResult
+        {
+            Source = JsonSerializer.Serialize(new { id = file.Id, version = file.Version }),
+            OperationType = FileOperationType.Convert,
+            Error = string.Empty,
+            Progress = 0,
+            Result = string.Empty,
+            Processed = "",
+            Id = string.Empty,
+            TenantId = _tenantManager.GetCurrentTenant().Id,
+            Account = _authContext.CurrentAccount.ID,
+            Delete = false,
+            StartDateTime = DateTime.UtcNow,
+            Url = _httpContextAccesor?.HttpContext != null ? _httpContextAccesor.HttpContext.Request.GetUrlRewriter().ToString() : null,
+            Password = null,
+            ServerRootPath = _baseCommonLinkUtility.ServerRootPath
+        };
+
+        var operationResultError = string.Empty;
+
+        var newFile = await SaveConvertedFileAsync(file, convertUri);
+        if (newFile != null)
+        {
+            await _socketManager.CreateFileAsync(file);
+            var folderDao = _daoFactory.GetFolderDao<T>();
+            var folder = await folderDao.GetFolderAsync(newFile.ParentId);
+            var folderTitle = await _fileSecurity.CanReadAsync(folder) ? folder.Title : null;
+            operationResult.Result = await _fileConverterQueue.FileJsonSerializerAsync(_entryStatusManager, newFile, folderTitle);
+        }
+
+        operationResult.Progress = 100;
+        operationResult.StopDateTime = DateTime.UtcNow;
+        operationResult.Processed = "1";
+
+        if (!string.IsNullOrEmpty(operationResultError))
+        {
+            operationResult.Error = operationResultError;
+        }
+
+        return operationResult;
+    }
+
+    public async Task ExecAsynchronouslyAsync<T>(File<T> file, bool deleteAfter, string password = null)
+    {
+        if (!MustConvert(file))
+        {
+            throw new ArgumentException(FilesCommonResource.ErrorMassage_NotSupportedFormat);
+        }
+        if (!string.IsNullOrEmpty(file.ConvertedType) || _fileUtility.InternalExtension.ContainsValue(FileUtility.GetFileExtension(file.Title)))
+        {
+            return;
+        }
+
+        await _fileMarker.RemoveMarkAsNewAsync(file);
+        _fileConverterQueue.Add(file, password, _tenantManager.GetCurrentTenant().Id, _authContext.CurrentAccount, deleteAfter, _httpContextAccesor?.HttpContext != null ? _httpContextAccesor.HttpContext.Request.GetUrlRewriter().ToString() : null, _baseCommonLinkUtility.ServerRootPath);
+    }
+
+    public bool IsConverting<T>(File<T> file)
+    {
+        if (!MustConvert(file) || !string.IsNullOrEmpty(file.ConvertedType))
+        {
+            return false;
+        }
+
+        return _fileConverterQueue.IsConverting(file, FileConverterQueue.GetCacheKey<T>());
+    }
+
+    public async IAsyncEnumerable<FileOperationResult> GetStatusAsync<T>(IEnumerable<KeyValuePair<File<T>, bool>> filesPair)
+    {
+        var result = new List<FileOperationResult>();
+        foreach (var pair in filesPair)
+        {
+            var r = await _fileConverterQueue.GetStatusAsync(pair, _fileSecurity);
+
+            if (r != null)
+            {
+                yield return r;
+            }
+        }
+    }
+
+    public async Task<File<T>> SaveConvertedFileAsync<T>(File<T> file, string convertedFileUrl)
+    {
+        var fileDao = _daoFactory.GetFileDao<T>();
+        var folderDao = _daoFactory.GetFolderDao<T>();
+        File<T> newFile = null;
+        var markAsTemplate = false;
+        var newFileTitle = FileUtility.ReplaceFileExtension(file.Title, _fileUtility.GetInternalExtension(file.Title));
+
+        if (!_filesSettingsHelper.StoreOriginalFiles && await _fileSecurity.CanEditAsync(file))
+        {
+            newFile = (File<T>)file.Clone();
+            newFile.Version++;
+            markAsTemplate = FileUtility.ExtsTemplate.Contains(FileUtility.GetFileExtension(file.Title), StringComparer.CurrentCultureIgnoreCase)
+                          && _fileUtility.ExtsWebTemplate.Contains(FileUtility.GetFileExtension(newFileTitle), StringComparer.CurrentCultureIgnoreCase);
+        }
+        else
+        {
+            var folderId = _globalFolderHelper.GetFolderMy<T>();
+
+            var parent = await folderDao.GetFolderAsync(file.ParentId);
+            if (parent != null
+                && await _fileSecurity.CanCreateAsync(parent))
+            {
+                folderId = parent.Id;
+            }
+
+            if (Equals(folderId, 0))
+            {
+                throw new SecurityException(FilesCommonResource.ErrorMassage_FolderNotFound);
+            }
+
+            if (_filesSettingsHelper.UpdateIfExist && (parent != null && !folderId.Equals(parent.Id) || !file.ProviderEntry))
+            {
+                newFile = await fileDao.GetFileAsync(folderId, newFileTitle);
+                if (newFile != null && await _fileSecurity.CanEditAsync(newFile) && !await _entryManager.FileLockedForMeAsync(newFile.Id) && !_fileTracker.IsEditing(newFile.Id))
+                {
+                    newFile.Version++;
+                }
+                else
+                {
+                    newFile = null;
+                }
+            }
+
+            if (newFile == null)
+            {
+                newFile = _serviceProvider.GetService<File<T>>();
+                newFile.ParentId = folderId;
+            }
+        }
+
+        newFile.Title = newFileTitle;
+        newFile.ConvertedType = null;
+        newFile.Comment = string.Format(FilesCommonResource.CommentConvert, file.Title);
+        newFile.ThumbnailStatus = Thumbnail.Waiting;
+
+        var request = new HttpRequestMessage
+        {
+            RequestUri = new Uri(convertedFileUrl)
+        };
+
+        var httpClient = _clientFactory.CreateClient();
+
+        try
+        {
+            using var response = await httpClient.SendAsync(request);
+            using var convertedFileStream = new ResponseStream(response);
+            newFile.ContentLength = convertedFileStream.Length;
+            newFile = await fileDao.SaveFileAsync(newFile, convertedFileStream);
+        }
+        catch (HttpRequestException e)
+        {
+            var errorString = $"HttpRequestException: {e.StatusCode}";
+
+            if (e.StatusCode != HttpStatusCode.NotFound)
+            {
+                if (e.Message != null)
+                {
+                    errorString += $" Error {e.Message}";
+                }
+            }
+
+            throw new Exception(errorString);
+        }
+
+        _filesMessageService.Send(newFile, MessageInitiator.DocsService, MessageAction.FileConverted, newFile.Title);
+
+        var linkDao = _daoFactory.GetLinkDao();
+        await linkDao.DeleteAllLinkAsync(file.Id.ToString());
+
+        await _fileMarker.MarkAsNewAsync(newFile);
+
+        var tagDao = _daoFactory.GetTagDao<T>();
+        var tags = await tagDao.GetTagsAsync(file.Id, FileEntryType.File, TagType.System).ToListAsync();
+        if (tags.Count > 0)
+        {
+            tags.ForEach(r => r.EntryId = newFile.Id);
+            await tagDao.SaveTags(tags);
+        }
+
+        if (markAsTemplate)
+        {
+            await tagDao.SaveTags(Tag.Template(_authContext.CurrentAccount.ID, newFile));
+        }
+
+        return newFile;
+    }
+}
+
+internal class FileComparer<T> : IEqualityComparer<File<T>>
+{
+    public bool Equals(File<T> x, File<T> y)
+    {
+        return x != null && y != null && Equals(x.Id, y.Id) && x.Version == y.Version;
+    }
+
+    public int GetHashCode(File<T> obj)
+    {
+        return obj.Id.GetHashCode() + obj.Version.GetHashCode();
+    }
+}
+
+
+public static class FileConverterExtension
+{
+    public static void Register(DIHelper services)
+    {
+        services.TryAdd<FileConverterQueue>();
+    }
 }