--- conflicted
+++ resolved
@@ -95,28 +95,6 @@
         roomsFolderId === part.id,
   }));
 
-<<<<<<< HEAD
-  const currentFolderId = current.id;
-  const rootFolderType = current.rootFolderType;
-
-  return (
-    <FilesSelectorClient
-      foldersTree={foldersTree as TFolder[]}
-      filesSettings={filesSettings as TFilesSettings}
-      items={items}
-      selectedItemType={folderId ? "files" : "rooms"}
-      selectedItemId={current.id}
-      total={total}
-      hasNextPage={total > PAGE_COUNT}
-      breadCrumbs={breadCrumbs}
-      searchValue={"search" in filter ? filter.search : filter.filterValue}
-      currentFolderId={currentFolderId}
-      rootFolderType={rootFolderType}
-      roomsFolderId={roomsFolderId}
-      baseConfig={baseConfig}
-    />
-  );
-=======
   const { id: currentFolderId, rootFolderType } = current;
 
   const clientProps = {
@@ -136,5 +114,4 @@
   };
 
   return <FilesSelectorClient {...clientProps} />;
->>>>>>> 88c16976
 }