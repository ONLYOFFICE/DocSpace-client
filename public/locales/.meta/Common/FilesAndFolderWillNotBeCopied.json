--- conflicted
+++ resolved
@@ -3,11 +3,7 @@
   "content": "Files and folder will not be copied",
   "content_en_sha1_hash": "66648e8a0c6d0b325af25f71b0d660b44211a56d",
   "created_at": "2025-05-19T21:30:45.297Z",
-<<<<<<< HEAD
-  "updated_at": "2025-05-26T07:57:32.246Z",
-=======
   "updated_at": "2025-05-28T09:30:02.220Z",
->>>>>>> 398dda3c
   "comment": {
     "text": "This translation key is used to display a message indicating that files and folders will not be copied when certain actions are performed in a file management context. It appears as part of a dialog box or component where users can resolve conflicts or cancel uploads.",
     "is_auto": true,
@@ -91,118 +87,101 @@
     "it": {
       "ai_translated": false,
       "ai_model": null,
+      "ai_spell_check_issues": [],
+      "approved_at": null
+    },
+    "ja-JP": {
+      "ai_translated": false,
+      "ai_model": null,
+      "ai_spell_check_issues": [],
+      "approved_at": null
+    },
+    "ko-KR": {
+      "ai_translated": false,
+      "ai_model": null,
+      "ai_spell_check_issues": [],
+      "approved_at": null
+    },
+    "lo-LA": {
+      "ai_translated": false,
+      "ai_model": null,
+      "ai_spell_check_issues": [],
+      "approved_at": null
+    },
+    "lv": {
+      "ai_translated": false,
+      "ai_model": null,
+      "ai_spell_check_issues": [],
+      "approved_at": null
+    },
+    "nl": {
+      "ai_translated": false,
+      "ai_model": null,
+      "ai_spell_check_issues": [],
+      "approved_at": null
+    },
+    "pl": {
+      "ai_translated": false,
+      "ai_model": null,
+      "ai_spell_check_issues": [],
+      "approved_at": null
+    },
+    "pt": {
+      "ai_translated": false,
+      "ai_model": null,
+      "ai_spell_check_issues": [],
+      "approved_at": null
+    },
+    "pt-BR": {
+      "ai_translated": false,
+      "ai_model": null,
+      "ai_spell_check_issues": [],
+      "approved_at": null
+    },
+    "ro": {
+      "ai_translated": false,
+      "ai_model": null,
+      "ai_spell_check_issues": [],
+      "approved_at": null
+    },
+    "ru": {
+      "ai_translated": false,
+      "ai_model": null,
+      "ai_spell_check_issues": [],
+      "approved_at": null
+    },
+    "si": {
+      "ai_translated": false,
+      "ai_model": null,
+      "ai_spell_check_issues": [
+        {
+          "type": "spelling",
+          "description": "The word 'ෆෝල්ඩරය' (folder) is technically correct, but 'ෆෝල්ඩර්' would be more commonly used and reads more naturally in modern Sinhala.",
+          "suggestion": "ගොනු සහ ෆෝල්ඩර් නොපිටපත්කෙරේ"
+        }
+      ],
+      "approved_at": null
+    },
+    "sk": {
+      "ai_translated": false,
+      "ai_model": null,
+      "ai_spell_check_issues": [],
+      "approved_at": null
+    },
+    "sl": {
+      "ai_translated": false,
+      "ai_model": null,
+      "ai_spell_check_issues": [],
+      "approved_at": null
+    },
+    "sr-Cyrl-RS": {
+      "ai_translated": false,
+      "ai_model": null,
       "ai_spell_check_issues": [
         {
           "type": "grammar",
-          "description": "The verb conjugation 'verranno' is correct in this context, but the noun-adjective agreement is incorrect. 'File' and 'cartelle' are plural, so the adjective 'copiati' should be plural.",
-          "suggestion": "File e cartelle non verranno copiati."
-        }
-      ],
-      "approved_at": null
-    },
-    "ja-JP": {
-      "ai_translated": false,
-      "ai_model": null,
-      "ai_spell_check_issues": [],
-      "approved_at": null
-    },
-    "ko-KR": {
-      "ai_translated": false,
-      "ai_model": null,
-      "ai_spell_check_issues": [],
-      "approved_at": null
-    },
-    "lo-LA": {
-      "ai_translated": false,
-      "ai_model": null,
-      "ai_spell_check_issues": [
-        {
-          "type": "spelling",
-          "description": "The word 'ໂຟນເດີ' (folder) is a loanword from English and may not be the most natural or easily understood term for Lao speakers. While understandable, consider a more localized equivalent.",
-          "suggestion": "Consider using a more Lao equivalent for 'folder,' such as 'ໄຟລ໌ ແລະ ສໍາເອກະສານ' (files and documents) or a similar phrasing based on context."
-        }
-      ],
-      "approved_at": null
-    },
-    "lv": {
-      "ai_translated": false,
-      "ai_model": null,
-      "ai_spell_check_issues": [],
-      "approved_at": null
-    },
-    "nl": {
-      "ai_translated": false,
-      "ai_model": null,
-      "ai_spell_check_issues": [],
-      "approved_at": null
-    },
-    "pl": {
-      "ai_translated": false,
-      "ai_model": null,
-      "ai_spell_check_issues": [],
-      "approved_at": null
-    },
-    "pt": {
-      "ai_translated": false,
-      "ai_model": null,
-      "ai_spell_check_issues": [],
-      "approved_at": null
-    },
-    "pt-BR": {
-      "ai_translated": false,
-      "ai_model": null,
-      "ai_spell_check_issues": [],
-      "approved_at": null
-    },
-    "ro": {
-      "ai_translated": false,
-      "ai_model": null,
-      "ai_spell_check_issues": [],
-      "approved_at": null
-    },
-    "ru": {
-      "ai_translated": false,
-      "ai_model": null,
-      "ai_spell_check_issues": [],
-      "approved_at": null
-    },
-    "si": {
-      "ai_translated": false,
-      "ai_model": null,
-      "ai_spell_check_issues": [
-        {
-          "type": "incorrect_translation",
-          "description": "The translation 'ගොනු සහ ෆෝල්ඩරය පිටපත් නොකෙරේ' is a literal translation but may not be the most natural or idiomatic way to express 'Files and folder will not be copied' in Sinhala. It sounds somewhat clunky.",
-          "suggestion": "Consider alternatives like 'ගොනු සහ ෆෝල්ඩරය අනුරූපණය නොවනු ඇත' (Gonu saha folderaya anurupaneeyanava nuu ath) which translates to 'Files and folders will not be duplicated' or 'ගොනු සහ ෆෝල්ඩරය පිටපත් නොවනු ඇත' (Gonu saha folderaya pitakaruu ath) which translates to 'Files and folders will not be copied.'"
-        }
-      ],
-      "approved_at": null
-    },
-    "sk": {
-      "ai_translated": false,
-      "ai_model": null,
-      "ai_spell_check_issues": [],
-      "approved_at": null
-    },
-    "sl": {
-      "ai_translated": false,
-      "ai_model": null,
-      "ai_spell_check_issues": [],
-      "approved_at": null
-    },
-    "sr-Cyrl-RS": {
-      "ai_translated": false,
-      "ai_model": null,
-      "ai_spell_check_issues": [
-        {
-          "type": "incorrect_translation",
-          "description": "The translation 'Датотеке и фолдер неће бити копирани' is a literal translation that doesn't quite convey the intended meaning in a natural way in Serbian. It implies the files and folders *will* be done something *to* them - copied. A more natural phrasing would focus on the action *not* happening.",
-          "suggestion": "Фолдре и датотеке неће бити копиране."
-        },
-        {
-          "type": "formatting",
-          "description": "The use of the English loanword 'фолдер' is less common and sounds less professional than using a Serbian equivalent. While understood, it's not ideal.",
-          "suggestion": "Use a more established Serbian term for 'folder'.  A possible replacement could be 'чајанци' or 'папке'."
+          "description": "The Serbian translation 'Датотеке и фолдер неће бити копирани' is grammatically incorrect. The verb conjugation doesn't agree with the plural subject ('files and folder'). It sounds awkward and is not standard Serbian.",
+          "suggestion": "Датотеке и фолдере неће бити копиране"
         }
       ],
       "approved_at": null
@@ -225,8 +204,8 @@
       "ai_spell_check_issues": [
         {
           "type": "grammar",
-          "description": "The Ukrainian translation uses the singular form 'папку' (papkú) instead of the plural 'папки' (pápky) to agree with 'файли' (fayly - files).",
-          "suggestion": "Файли й папки не буде скопійовано"
+          "description": "The Ukrainian translation uses the impersonal passive voice ('буде скопійовано'). While grammatically correct, it sounds slightly unnatural and could be more direct depending on the context. A more common phrasing would be 'будуть скопійовані'.",
+          "suggestion": "Файли й папку будуть скопійовані"
         }
       ],
       "approved_at": null
@@ -240,13 +219,7 @@
     "zh-CN": {
       "ai_translated": false,
       "ai_model": null,
-      "ai_spell_check_issues": [
-        {
-          "type": "incorrect_translation",
-          "description": "The translation '文件和文件夹将不会被复制' is overly literal and sounds unnatural in Chinese. While technically correct, it's not the most fluent way to express the meaning.",
-          "suggestion": "文件和文件夹不会被复制 (Wénjiàn hé zàngjià bù huì bèi fùzhì) - This is a more natural and common way to say 'Files and folder will not be copied'."
-        }
-      ],
+      "ai_spell_check_issues": [],
       "approved_at": null
     }
   }
