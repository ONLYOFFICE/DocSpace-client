{
  "key_path": "ThisSectionIsEmpty",
  "content": "This section is empty",
  "content_en_sha1_hash": "2b06a278224aa9ce04d45d59105ba0394f86ef15",
  "created_at": "2025-05-19T21:30:49.289Z",
<<<<<<< HEAD
  "updated_at": "2025-05-26T07:57:32.456Z",
=======
  "updated_at": "2025-05-28T09:30:02.462Z",
>>>>>>> 398dda3c
  "comment": {
    "text": "This translation key is used to display a message when a section is empty or not found. It appears on an empty screen in the \"ContactsBody\" component, informing the user that the expected data is missing.",
    "is_auto": true,
    "updated_at": "2025-05-20T08:37:39.068Z"
  },
  "usage": [
    {
      "file_path": "/packages/client/src/pages/Home/Section/ContactsBody/EmptyScreenGroups.tsx",
      "line_number": 97,
      "context": "};\n \n const getDescription = () => {\n if (groupsIsFiltered) return t(\"Common:GroupsNotFoundDescription\");\n \n return t(\"Common:ThisSectionIsEmpty\");\n };\n \n const getOptions = () => {\n if (groupsIsFiltered) {\n return [",
      "module": "/packages/client"
    }
  ],
  "languages": {
    "en": {
      "ai_translated": false,
      "ai_model": null,
      "ai_spell_check_issues": [],
      "approved_at": null
    },
    "ar-SA": {
      "ai_translated": false,
      "ai_model": null,
      "ai_spell_check_issues": [],
      "approved_at": null
    },
    "az": {
      "ai_translated": false,
      "ai_model": null,
      "ai_spell_check_issues": [],
      "approved_at": null
    },
    "bg": {
      "ai_translated": false,
      "ai_model": null,
      "ai_spell_check_issues": [],
      "approved_at": null
    },
    "cs": {
      "ai_translated": false,
      "ai_model": null,
      "ai_spell_check_issues": [],
      "approved_at": null
    },
    "de": {
      "ai_translated": false,
      "ai_model": null,
      "ai_spell_check_issues": [],
      "approved_at": null
    },
    "el-GR": {
      "ai_translated": false,
      "ai_model": null,
      "ai_spell_check_issues": [],
      "approved_at": null
    },
    "es": {
      "ai_translated": false,
      "ai_model": null,
      "ai_spell_check_issues": [],
      "approved_at": null
    },
    "fi": {
      "ai_translated": false,
      "ai_model": null,
      "ai_spell_check_issues": [],
      "approved_at": null
    },
    "fr": {
      "ai_translated": false,
      "ai_model": null,
      "ai_spell_check_issues": [],
      "approved_at": null
    },
    "hy-AM": {
      "ai_translated": false,
      "ai_model": null,
      "ai_spell_check_issues": [],
      "approved_at": null
    },
    "it": {
      "ai_translated": false,
      "ai_model": null,
      "ai_spell_check_issues": [],
      "approved_at": null
    },
    "ja-JP": {
      "ai_translated": false,
      "ai_model": null,
      "ai_spell_check_issues": [],
      "approved_at": null
    },
    "ko-KR": {
      "ai_translated": false,
      "ai_model": null,
      "ai_spell_check_issues": [],
      "approved_at": null
    },
    "lo-LA": {
      "ai_translated": false,
      "ai_model": null,
      "ai_spell_check_issues": [],
      "approved_at": null
    },
    "lv": {
      "ai_translated": false,
      "ai_model": null,
      "ai_spell_check_issues": [],
      "approved_at": null
    },
    "nl": {
      "ai_translated": false,
      "ai_model": null,
      "ai_spell_check_issues": [],
      "approved_at": null
    },
    "pl": {
      "ai_translated": false,
      "ai_model": null,
      "ai_spell_check_issues": [
        {
          "type": "incorrect_translation",
          "description": "The Polish translation \"Dana sekcja jest pusta\" is not the most natural or idiomatic way to say \"This section is empty.\" While technically correct, it sounds somewhat stilted.",
          "suggestion": "Consider using \"Ta sekcja jest pusta\" or \"Sekcja jest pusta\" which are more common and natural-sounding Polish translations."
        }
      ],
      "approved_at": null
    },
    "pt": {
      "ai_translated": false,
      "ai_model": null,
      "ai_spell_check_issues": [],
      "approved_at": null
    },
    "pt-BR": {
      "ai_translated": false,
      "ai_model": null,
      "ai_spell_check_issues": [],
      "approved_at": null
    },
    "ro": {
      "ai_translated": false,
      "ai_model": null,
      "ai_spell_check_issues": [
        {
          "type": "incorrect_translation",
          "description": "The translation 'Secțiunea nu conține niciun element' is a literal translation of 'This section is empty' but doesn't quite convey the intended meaning in Romanian. While technically correct, it sounds slightly formal and less natural than alternative phrasing.",
          "suggestion": "Consider a more natural phrasing like 'Secțiunea aceasta este goală' or 'Secțiunea este goală'."
        }
      ],
      "approved_at": null
    },
    "ru": {
      "ai_translated": false,
      "ai_model": null,
      "ai_spell_check_issues": [],
      "approved_at": null
    },
    "si": {
      "ai_translated": false,
      "ai_model": null,
      "ai_spell_check_issues": [],
      "approved_at": null
    },
    "sk": {
      "ai_translated": false,
      "ai_model": null,
      "ai_spell_check_issues": [],
      "approved_at": null
    },
    "sl": {
      "ai_translated": false,
      "ai_model": null,
      "ai_spell_check_issues": [],
      "approved_at": null
    },
    "sr-Cyrl-RS": {
      "ai_translated": false,
      "ai_model": null,
      "ai_spell_check_issues": [],
      "approved_at": null
    },
    "sr-Latn-RS": {
      "ai_translated": false,
      "ai_model": null,
      "ai_spell_check_issues": [],
      "approved_at": null
    },
    "tr": {
      "ai_translated": false,
      "ai_model": null,
      "ai_spell_check_issues": [],
      "approved_at": null
    },
    "uk-UA": {
      "ai_translated": false,
      "ai_model": null,
      "ai_spell_check_issues": [],
      "approved_at": null
    },
    "vi": {
      "ai_translated": false,
      "ai_model": null,
      "ai_spell_check_issues": [],
      "approved_at": null
    },
    "zh-CN": {
      "ai_translated": false,
      "ai_model": null,
      "ai_spell_check_issues": [],
      "approved_at": null
    }
  }
}<|MERGE_RESOLUTION|>--- conflicted
+++ resolved
@@ -3,11 +3,7 @@
   "content": "This section is empty",
   "content_en_sha1_hash": "2b06a278224aa9ce04d45d59105ba0394f86ef15",
   "created_at": "2025-05-19T21:30:49.289Z",
-<<<<<<< HEAD
-  "updated_at": "2025-05-26T07:57:32.456Z",
-=======
   "updated_at": "2025-05-28T09:30:02.462Z",
->>>>>>> 398dda3c
   "comment": {
     "text": "This translation key is used to display a message when a section is empty or not found. It appears on an empty screen in the \"ContactsBody\" component, informing the user that the expected data is missing.",
     "is_auto": true,
@@ -127,35 +123,29 @@
     "pl": {
       "ai_translated": false,
       "ai_model": null,
+      "ai_spell_check_issues": [],
+      "approved_at": null
+    },
+    "pt": {
+      "ai_translated": false,
+      "ai_model": null,
+      "ai_spell_check_issues": [],
+      "approved_at": null
+    },
+    "pt-BR": {
+      "ai_translated": false,
+      "ai_model": null,
+      "ai_spell_check_issues": [],
+      "approved_at": null
+    },
+    "ro": {
+      "ai_translated": false,
+      "ai_model": null,
       "ai_spell_check_issues": [
         {
           "type": "incorrect_translation",
-          "description": "The Polish translation \"Dana sekcja jest pusta\" is not the most natural or idiomatic way to say \"This section is empty.\" While technically correct, it sounds somewhat stilted.",
-          "suggestion": "Consider using \"Ta sekcja jest pusta\" or \"Sekcja jest pusta\" which are more common and natural-sounding Polish translations."
-        }
-      ],
-      "approved_at": null
-    },
-    "pt": {
-      "ai_translated": false,
-      "ai_model": null,
-      "ai_spell_check_issues": [],
-      "approved_at": null
-    },
-    "pt-BR": {
-      "ai_translated": false,
-      "ai_model": null,
-      "ai_spell_check_issues": [],
-      "approved_at": null
-    },
-    "ro": {
-      "ai_translated": false,
-      "ai_model": null,
-      "ai_spell_check_issues": [
-        {
-          "type": "incorrect_translation",
-          "description": "The translation 'Secțiunea nu conține niciun element' is a literal translation of 'This section is empty' but doesn't quite convey the intended meaning in Romanian. While technically correct, it sounds slightly formal and less natural than alternative phrasing.",
-          "suggestion": "Consider a more natural phrasing like 'Secțiunea aceasta este goală' or 'Secțiunea este goală'."
+          "description": "The Romanian translation 'Secțiunea nu conține niciun element' translates to 'The section does not contain any elements,' which is a more literal and less natural translation of 'This section is empty.' A more natural translation would be 'Această secțiune este goală.' or 'Secțiunea este goală.'",
+          "suggestion": "Secțiunea este goală."
         }
       ],
       "approved_at": null
