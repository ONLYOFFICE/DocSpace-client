--- conflicted
+++ resolved
@@ -1,192 +1,163 @@
-// (c) Copyright Ascensio System SIA 2010-2022
-//
-// This program is a free software product.
-// You can redistribute it and/or modify it under the terms
-// of the GNU Affero General Public License (AGPL) version 3 as published by the Free Software
-// Foundation. In accordance with Section 7(a) of the GNU AGPL its Section 15 shall be amended
-// to the effect that Ascensio System SIA expressly excludes the warranty of non-infringement of
-// any third-party rights.
-//
-// This program is distributed WITHOUT ANY WARRANTY, without even the implied warranty
-// of MERCHANTABILITY or FITNESS FOR A PARTICULAR  PURPOSE. For details, see
-// the GNU AGPL at: http://www.gnu.org/licenses/agpl-3.0.html
-//
-// You can contact Ascensio System SIA at Lubanas st. 125a-25, Riga, Latvia, EU, LV-1021.
-//
-// The  interactive user interfaces in modified source and object code versions of the Program must
-// display Appropriate Legal Notices, as required under Section 5 of the GNU AGPL version 3.
-//
-// Pursuant to Section 7(b) of the License you must retain the original Product logo when
-// distributing the program. Pursuant to Section 7(e) we decline to grant you any rights under
-// trademark law for use of our trademarks.
-//
-// All the Product's GUI elements, including illustrations and icon sets, as well as technical writing
-// content are licensed under the terms of the Creative Commons Attribution-ShareAlike 4.0
-// International. See the License terms at http://creativecommons.org/licenses/by-sa/4.0/legalcode
+// (c) Copyright Ascensio System SIA 2010-2022
+//
+// This program is a free software product.
+// You can redistribute it and/or modify it under the terms
+// of the GNU Affero General Public License (AGPL) version 3 as published by the Free Software
+// Foundation. In accordance with Section 7(a) of the GNU AGPL its Section 15 shall be amended
+// to the effect that Ascensio System SIA expressly excludes the warranty of non-infringement of
+// any third-party rights.
+//
+// This program is distributed WITHOUT ANY WARRANTY, without even the implied warranty
+// of MERCHANTABILITY or FITNESS FOR A PARTICULAR  PURPOSE. For details, see
+// the GNU AGPL at: http://www.gnu.org/licenses/agpl-3.0.html
+//
+// You can contact Ascensio System SIA at Lubanas st. 125a-25, Riga, Latvia, EU, LV-1021.
+//
+// The  interactive user interfaces in modified source and object code versions of the Program must
+// display Appropriate Legal Notices, as required under Section 5 of the GNU AGPL version 3.
+//
+// Pursuant to Section 7(b) of the License you must retain the original Product logo when
+// distributing the program. Pursuant to Section 7(e) we decline to grant you any rights under
+// trademark law for use of our trademarks.
+//
+// All the Product's GUI elements, including illustrations and icon sets, as well as technical writing
+// content are licensed under the terms of the Creative Commons Attribution-ShareAlike 4.0
+// International. See the License terms at http://creativecommons.org/licenses/by-sa/4.0/legalcode
 
-namespace ASC.Web.Core.WhiteLabel;
-
-<<<<<<< HEAD
-[Serializable]
-public class TenantInfoSettings : ISettings
-{
-    [JsonPropertyName("LogoSize")]
-    public Size CompanyLogoSize { get; internal set; }
-=======
-namespace ASC.Web.Core.WhiteLabel
-{
-    [Serializable]
+namespace ASC.Web.Core.WhiteLabel;
+
+[Serializable]
     public class TenantInfoSettings : ISettings<TenantInfoSettings>
-    {
-        [JsonPropertyName("LogoSize")]
-        public Size CompanyLogoSize { get; internal set; }
->>>>>>> af216229
-
-    [JsonPropertyName("LogoFileName")]
-    public string CompanyLogoFileName { get; set; }
-
-<<<<<<< HEAD
-    [JsonPropertyName("Default")]
-    internal bool IsDefault { get; set; }
-
-    public ISettings GetDefault(IServiceProvider serviceProvider)
-    {
-        return new TenantInfoSettings()
-        {
-            IsDefault = true
-        };
-    }
-
-    public Guid ID
-    {
-        get { return new Guid("{5116B892-CCDD-4406-98CD-4F18297C0C0A}"); }
-    }
-}
-=======
-        [JsonPropertyName("Default")]
-        internal bool IsDefault { get; set; }
+{
+    [JsonPropertyName("LogoSize")]
+    public Size CompanyLogoSize { get; internal set; }
+
+    [JsonPropertyName("LogoFileName")]
+    public string CompanyLogoFileName { get; set; }
+
+    [JsonPropertyName("Default")]
+    internal bool IsDefault { get; set; }
 
         public TenantInfoSettings GetDefault()
-        {
-            return new TenantInfoSettings()
-            {
-                IsDefault = true
-            };
-        }
+    {
+        return new TenantInfoSettings()
+        {
+            IsDefault = true
+        };
+    }
 
-        public Guid ID
-        {
-            get { return new Guid("{5116B892-CCDD-4406-98CD-4F18297C0C0A}"); }
-        }
-    }
->>>>>>> af216229
+    public Guid ID
+    {
+        get { return new Guid("{5116B892-CCDD-4406-98CD-4F18297C0C0A}"); }
+    }
+}
+
+[Scope]
+public class TenantInfoSettingsHelper
+{
+    private WebImageSupplier WebImageSupplier { get; }
+    private StorageFactory StorageFactory { get; }
+    private TenantManager TenantManager { get; }
+    private IConfiguration Configuration { get; }
 
-[Scope]
-public class TenantInfoSettingsHelper
-{
-    private WebImageSupplier WebImageSupplier { get; }
-    private StorageFactory StorageFactory { get; }
-    private TenantManager TenantManager { get; }
-    private IConfiguration Configuration { get; }
+    public TenantInfoSettingsHelper(
+        WebImageSupplier webImageSupplier,
+        StorageFactory storageFactory,
+        TenantManager tenantManager,
+        IConfiguration configuration)
+    {
+        WebImageSupplier = webImageSupplier;
+        StorageFactory = storageFactory;
+        TenantManager = tenantManager;
+        Configuration = configuration;
+    }
+    public void RestoreDefault(TenantInfoSettings tenantInfoSettings, TenantLogoManager tenantLogoManager)
+    {
+        RestoreDefaultTenantName();
+        RestoreDefaultLogo(tenantInfoSettings, tenantLogoManager);
+    }
 
-    public TenantInfoSettingsHelper(
-        WebImageSupplier webImageSupplier,
-        StorageFactory storageFactory,
-        TenantManager tenantManager,
-        IConfiguration configuration)
-    {
-        WebImageSupplier = webImageSupplier;
-        StorageFactory = storageFactory;
-        TenantManager = tenantManager;
-        Configuration = configuration;
-    }
-    public void RestoreDefault(TenantInfoSettings tenantInfoSettings, TenantLogoManager tenantLogoManager)
-    {
-        RestoreDefaultTenantName();
-        RestoreDefaultLogo(tenantInfoSettings, tenantLogoManager);
-    }
+    public void RestoreDefaultTenantName()
+    {
+        var currentTenant = TenantManager.GetCurrentTenant();
+        currentTenant.Name = Configuration["web:portal-name"] ?? "Cloud Office Applications";
+        TenantManager.SaveTenant(currentTenant);
+    }
 
-    public void RestoreDefaultTenantName()
-    {
-        var currentTenant = TenantManager.GetCurrentTenant();
-        currentTenant.Name = Configuration["web:portal-name"] ?? "Cloud Office Applications";
-        TenantManager.SaveTenant(currentTenant);
-    }
+    public void RestoreDefaultLogo(TenantInfoSettings tenantInfoSettings, TenantLogoManager tenantLogoManager)
+    {
+        tenantInfoSettings.IsDefault = true;
 
-    public void RestoreDefaultLogo(TenantInfoSettings tenantInfoSettings, TenantLogoManager tenantLogoManager)
-    {
-        tenantInfoSettings.IsDefault = true;
+        var store = StorageFactory.GetStorage(TenantManager.GetCurrentTenant().Id.ToString(), "logo");
+        try
+        {
+            store.DeleteFilesAsync("", "*", false).Wait();
+        }
+        catch
+        {
+        }
+        tenantInfoSettings.CompanyLogoSize = default;
 
-        var store = StorageFactory.GetStorage(TenantManager.GetCurrentTenant().Id.ToString(), "logo");
-        try
-        {
-            store.DeleteFilesAsync("", "*", false).Wait();
-        }
-        catch
-        {
-        }
-        tenantInfoSettings.CompanyLogoSize = default;
+        tenantLogoManager.RemoveMailLogoDataFromCache();
+    }
 
-        tenantLogoManager.RemoveMailLogoDataFromCache();
-    }
+    public void SetCompanyLogo(string companyLogoFileName, byte[] data, TenantInfoSettings tenantInfoSettings, TenantLogoManager tenantLogoManager)
+    {
+        var store = StorageFactory.GetStorage(TenantManager.GetCurrentTenant().Id.ToString(), "logo");
 
-    public void SetCompanyLogo(string companyLogoFileName, byte[] data, TenantInfoSettings tenantInfoSettings, TenantLogoManager tenantLogoManager)
-    {
-        var store = StorageFactory.GetStorage(TenantManager.GetCurrentTenant().Id.ToString(), "logo");
+        if (!tenantInfoSettings.IsDefault)
+        {
+            try
+            {
+                store.DeleteFilesAsync("", "*", false).Wait();
+            }
+            catch
+            {
+            }
+        }
+        using (var memory = new MemoryStream(data))
+        using (var image = Image.Load(memory))
+        {
+            tenantInfoSettings.CompanyLogoSize = image.Size();
+            memory.Seek(0, SeekOrigin.Begin);
+            store.SaveAsync(companyLogoFileName, memory).Wait();
+            tenantInfoSettings.CompanyLogoFileName = companyLogoFileName;
+        }
+        tenantInfoSettings.IsDefault = false;
 
-        if (!tenantInfoSettings.IsDefault)
-        {
-            try
-            {
-                store.DeleteFilesAsync("", "*", false).Wait();
-            }
-            catch
-            {
-            }
-        }
-        using (var memory = new MemoryStream(data))
-        using (var image = Image.Load(memory))
-        {
-            tenantInfoSettings.CompanyLogoSize = image.Size();
-            memory.Seek(0, SeekOrigin.Begin);
-            store.SaveAsync(companyLogoFileName, memory).Wait();
-            tenantInfoSettings.CompanyLogoFileName = companyLogoFileName;
-        }
-        tenantInfoSettings.IsDefault = false;
+        tenantLogoManager.RemoveMailLogoDataFromCache();
+    }
 
-        tenantLogoManager.RemoveMailLogoDataFromCache();
-    }
+    public string GetAbsoluteCompanyLogoPath(TenantInfoSettings tenantInfoSettings)
+    {
+        if (tenantInfoSettings.IsDefault)
+        {
+            return WebImageSupplier.GetAbsoluteWebPath("logo/dark_general.png");
+        }
 
-    public string GetAbsoluteCompanyLogoPath(TenantInfoSettings tenantInfoSettings)
-    {
-        if (tenantInfoSettings.IsDefault)
-        {
-            return WebImageSupplier.GetAbsoluteWebPath("logo/dark_general.png");
-        }
-
-        var store = StorageFactory.GetStorage(TenantManager.GetCurrentTenant().Id.ToString(), "logo");
-        return store.GetUriAsync(tenantInfoSettings.CompanyLogoFileName ?? "").Result.ToString();
-    }
+        var store = StorageFactory.GetStorage(TenantManager.GetCurrentTenant().Id.ToString(), "logo");
+        return store.GetUriAsync(tenantInfoSettings.CompanyLogoFileName ?? "").Result.ToString();
+    }
 
     /// <summary>
     /// Get logo stream or null in case of default logo
     /// </summary>
-    public Stream GetStorageLogoData(TenantInfoSettings tenantInfoSettings)
-    {
-        if (tenantInfoSettings.IsDefault)
-        {
-            return null;
-        }
+    public Stream GetStorageLogoData(TenantInfoSettings tenantInfoSettings)
+    {
+        if (tenantInfoSettings.IsDefault)
+        {
+            return null;
+        }
 
-        var storage = StorageFactory.GetStorage(TenantManager.GetCurrentTenant().Id.ToString(CultureInfo.InvariantCulture), "logo");
+        var storage = StorageFactory.GetStorage(TenantManager.GetCurrentTenant().Id.ToString(CultureInfo.InvariantCulture), "logo");
 
-        if (storage == null)
-        {
-            return null;
-        }
+        if (storage == null)
+        {
+            return null;
+        }
 
-        var fileName = tenantInfoSettings.CompanyLogoFileName ?? "";
+        var fileName = tenantInfoSettings.CompanyLogoFileName ?? "";
 
-        return storage.IsFileAsync(fileName).Result ? storage.GetReadStreamAsync(fileName).Result : null;
-    }
+        return storage.IsFileAsync(fileName).Result ? storage.GetReadStreamAsync(fileName).Result : null;
+    }
 }