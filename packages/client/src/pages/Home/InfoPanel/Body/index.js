// (c) Copyright Ascensio System SIA 2009-2024
//
// This program is a free software product.
// You can redistribute it and/or modify it under the terms
// of the GNU Affero General Public License (AGPL) version 3 as published by the Free Software
// Foundation. In accordance with Section 7(a) of the GNU AGPL its Section 15 shall be amended
// to the effect that Ascensio System SIA expressly excludes the warranty of non-infringement of
// any third-party rights.
//
// This program is distributed WITHOUT ANY WARRANTY, without even the implied warranty
// of MERCHANTABILITY or FITNESS FOR A PARTICULAR  PURPOSE. For details, see
// the GNU AGPL at: http://www.gnu.org/licenses/agpl-3.0.html
//
// You can contact Ascensio System SIA at Lubanas st. 125a-25, Riga, Latvia, EU, LV-1021.
//
// The  interactive user interfaces in modified source and object code versions of the Program must
// display Appropriate Legal Notices, as required under Section 5 of the GNU AGPL version 3.
//
// Pursuant to Section 7(b) of the License you must retain the original Product logo when
// distributing the program. Pursuant to Section 7(e) we decline to grant you any rights under
// trademark law for use of our trademarks.
//
// All the Product's GUI elements, including illustrations and icon sets, as well as technical writing
// content are licensed under the terms of the Creative Commons Attribution-ShareAlike 4.0
// International. See the License terms at http://creativecommons.org/licenses/by-sa/4.0/legalcode

import { useState, useEffect } from "react";
import { inject, observer } from "mobx-react";
import { useTranslation } from "react-i18next";

import ViewHelper from "./helpers/ViewHelper";
import ItemTitle from "./sub-components/ItemTitle";

import { StyledInfoPanelBody } from "./styles/common";
import { RoomsType } from "@docspace/shared/enums";
import { useParams } from "react-router-dom";

import { AvatarEditorDialog } from "SRC_DIR/components/dialogs";

const InfoPanelBodyContent = ({
  infoPanelSelection,
  setNewInfoPanelSelection,
  isItemChanged,
  roomsView,
  fileView,
  getIsFiles,
  getIsRooms,
  getIsContacts,
  getIsGallery,
  gallerySelected,
  isRootFolder,
  showSearchBlock,
  setShowSearchBlock,
  uploadFile,
  avatarEditorDialogVisible,
  setAvatarEditorDialogVisible,
  editRoomDialogProps,
  createRoomDialogProps,
  onSaveRoomLogo,
  uploadedFile,
  maxImageUploadSize,
  selection,
  setImage,
  image,
  onChangeFile,
  ...props
}) => {
  const { groupId } = useParams();

  const { t } = useTranslation("Common");

  const [selectedItems, setSelectedItems] = useState(props.selectedItems);
  const [selectedFolder, setSelectedFolder] = useState(props.selectedFolder);

  const contactsView = getIsContacts();

  const isFiles = getIsFiles();
  const isRooms = getIsRooms();
  const isGallery = getIsGallery();
  const isGroups = contactsView === "groups";
  const isGuests = contactsView === "guests";
  const isUsers =
    (contactsView === "inside_group" && groupId) || contactsView === "people";

  const isLockedSharedRoom = Boolean(
    infoPanelSelection?.external && infoPanelSelection?.passwordProtected,
  );

  const isSeveralItems = props.selectedItems?.length > 1;

  const isNoItemGallery = isGallery && !gallerySelected;
  const isRoot =
    infoPanelSelection?.isFolder &&
    infoPanelSelection?.id === infoPanelSelection?.rootFolderId;
  const isNoItem =
    !infoPanelSelection ||
<<<<<<< HEAD
    isLockedSharedRoom ||
    isNoItemPeople ||
    isNoItemGallery ||
    isNoItemGroups ||
    infoPanelSelection.expired ||
=======
    ((isUsers || isGuests || isGroups) && !selectedItems.length) ||
    isNoItemGallery ||
>>>>>>> aee1559a
    (isRoot && !isGallery);

  const defaultProps = {
    infoPanelSelection,
    isFiles,
    isRooms,
    isUsers,
    isGroups,
    isGuests,
    isGallery,
    isRootFolder: selectedFolder.id === selectedFolder.rootFolderId,
    isSeveralItems,
    isVDR: selectedItems[0]?.roomType === RoomsType.VirtualDataRoom,
    isLockedSharedRoom,
  };

  const viewHelper = new ViewHelper({
    defaultProps: defaultProps,
    detailsProps: {},
    membersProps: {},
    historyProps: { selectedFolder },
    usersProps: {},
    groupsProps: {},
    galleryProps: {},
    pluginProps: { isRooms, roomsView, fileView },
  });

  // const onChangeFile = async (e) => {
  //   const uploadedFile = await uploadFile(t, e);
  //   setImage({ ...image, uploadedFile: uploadedFile });
  // };

  const onChangeIcon = (icon) => {
    setImage(icon);
  };

  const getView = () => {
    const currentView = isRooms ? roomsView : fileView;

    if (isNoItem) return viewHelper.NoItemView();
    if (isSeveralItems) return viewHelper.SeveralItemsView();

    if (isGallery) return viewHelper.GalleryView();
    if (isUsers || isGuests) return viewHelper.UsersView();
    if (isGroups) return viewHelper.GroupsView();

    switch (currentView) {
      case "info_members":
        return viewHelper.MembersView();
      case "info_history":
        return viewHelper.HistoryView();
      case "info_details":
        return viewHelper.DetailsView();
      case "info_share":
        return viewHelper.ShareView();
    }

    if (currentView.indexOf("info_plugin") > -1) return viewHelper.PluginView();
  };

  //////////////////////////////////////////////////////////

  // Updating SelectedItems only if
  // a) Length of an array changed
  // b) Single chosen item changed
  useEffect(() => {
    const selectedItemsLengthChanged =
      selectedItems.length !== props.selectedItems.length;

    const singleSelectedItemChanged =
      selectedItems[0] &&
      props.selectedItems[0] &&
      isItemChanged(selectedItems[0], props.selectedItems[0]);

    if (selectedItemsLengthChanged || singleSelectedItemChanged)
      setSelectedItems(props.selectedItems);
  }, [props.selectedItems]);

  // Updating SelectedFolder only if
  //   a) Selected folder changed
  useEffect(() => {
    const selectedFolderChanged = isItemChanged(
      selectedFolder,
      props.selectedFolder,
    );
    if (selectedFolderChanged) setSelectedFolder(props.selectedFolder);
  }, [props.selectedFolder]);

  // Updating infoPanelSelection after selectFolder change
  // if it is located in another room

  // Setting infoPanelSelection after selectedItems or selectedFolder update
  useEffect(() => {
    setNewInfoPanelSelection();
  }, [selectedItems, selectedFolder, groupId]);

  // * DEV-ONLY - Logs selection change
  // useEffect(() => {
  //   console.log("\nfor-dev  Selected items: ", selectedItems);
  //   console.log("\nfor-dev  Selected folder: ", selectedFolder);
  // }, [selectedItems, selectedFolder]);

  return (
    <StyledInfoPanelBody>
      {!isNoItem && (
        <ItemTitle
          {...defaultProps}
          selectionLength={selectedItems.length}
          isNoItem={isNoItem}
        />
      )}
      {getView()}

      {avatarEditorDialogVisible &&
        !editRoomDialogProps.visible &&
        !createRoomDialogProps.visible && (
          <AvatarEditorDialog
            t={t}
            image={image}
            onChangeImage={onChangeIcon}
            onClose={() => setAvatarEditorDialogVisible(false)}
            onSave={(image) =>
              onSaveRoomLogo(selection.id, image, selection, true)
            }
            onChangeFile={onChangeFile}
            classNameWrapperImageCropper={"icon-editor"}
            visible={image.uploadedFile}
            maxImageSize={maxImageUploadSize}
          />
        )}
    </StyledInfoPanelBody>
  );
};

export default inject(
  ({
    selectedFolderStore,
    oformsStore,
    infoPanelStore,
    settingsStore,
    avatarEditorDialogStore,
    dialogsStore,
  }) => {
    const {
      infoPanelSelection,
      setNewInfoPanelSelection,
      isItemChanged,
      roomsView,
      fileView,
      getIsFiles,
      getIsRooms,
      getIsGallery,
      infoPanelSelectedItems,
      getInfoPanelSelectedFolder,
      getIsContacts,
      showSearchBlock,
      setShowSearchBlock,
    } = infoPanelStore;

    const { editRoomDialogProps, createRoomDialogProps } = dialogsStore;

    const selection =
      infoPanelSelection?.length > 1 ? null : infoPanelSelection;
    const {
      uploadFile,
      avatarEditorDialogVisible,
      setAvatarEditorDialogVisible,
      onSaveRoomLogo,
      onChangeFile,
      uploadedFile,
      setImage,
      image,
    } = avatarEditorDialogStore;

    const { gallerySelected } = oformsStore;
    const { isRootFolder } = selectedFolderStore;

    return {
      infoPanelSelection,
      setNewInfoPanelSelection,
      isItemChanged,
      selection,

      roomsView,
      fileView,
      getIsFiles,
      getIsRooms,
      getIsContacts,
      getIsGallery,

      selectedItems: infoPanelSelectedItems,
      selectedFolder: getInfoPanelSelectedFolder(),

      isRootFolder,
      gallerySelected,

      showSearchBlock,
      setShowSearchBlock,

      maxImageUploadSize: settingsStore.maxImageUploadSize,
      uploadFile,
      avatarEditorDialogVisible,
      setAvatarEditorDialogVisible,
      editRoomDialogProps,
      createRoomDialogProps,
      onSaveRoomLogo,
      onChangeFile,
      uploadedFile,
      setImage,
      image,
    };
  },
)(observer(InfoPanelBodyContent));<|MERGE_RESOLUTION|>--- conflicted
+++ resolved
@@ -27,13 +27,14 @@
 import { useState, useEffect } from "react";
 import { inject, observer } from "mobx-react";
 import { useTranslation } from "react-i18next";
+import { useParams } from "react-router-dom";
+
+import { RoomsType } from "@docspace/shared/enums";
+import { isLockedSharedRoom as isLockedSharedRoomUtil } from "@docspace/shared/utils";
 
 import ViewHelper from "./helpers/ViewHelper";
 import ItemTitle from "./sub-components/ItemTitle";
-
 import { StyledInfoPanelBody } from "./styles/common";
-import { RoomsType } from "@docspace/shared/enums";
-import { useParams } from "react-router-dom";
 
 import { AvatarEditorDialog } from "SRC_DIR/components/dialogs";
 
@@ -82,11 +83,9 @@
   const isUsers =
     (contactsView === "inside_group" && groupId) || contactsView === "people";
 
-  const isLockedSharedRoom = Boolean(
-    infoPanelSelection?.external && infoPanelSelection?.passwordProtected,
-  );
-
   const isSeveralItems = props.selectedItems?.length > 1;
+
+  const isLockedSharedRoom = isLockedSharedRoomUtil(infoPanelSelection);
 
   const isNoItemGallery = isGallery && !gallerySelected;
   const isRoot =
@@ -94,16 +93,10 @@
     infoPanelSelection?.id === infoPanelSelection?.rootFolderId;
   const isNoItem =
     !infoPanelSelection ||
-<<<<<<< HEAD
+    infoPanelSelection.expired ||
     isLockedSharedRoom ||
-    isNoItemPeople ||
-    isNoItemGallery ||
-    isNoItemGroups ||
-    infoPanelSelection.expired ||
-=======
     ((isUsers || isGuests || isGroups) && !selectedItems.length) ||
     isNoItemGallery ||
->>>>>>> aee1559a
     (isRoot && !isGallery);
 
   const defaultProps = {
