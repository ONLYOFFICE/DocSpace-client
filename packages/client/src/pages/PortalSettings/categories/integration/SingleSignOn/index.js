<<<<<<< HEAD
import React, { useEffect } from "react";
import { isMobile } from "react-device-detect";
=======
import { useEffect } from "react";
>>>>>>> b4a6f6c1
import { inject, observer } from "mobx-react";
import { useTranslation } from "react-i18next";

import Box from "@docspace/components/box";
import { useIsSmallWindow } from "@docspace/common/utils/useIsSmallWindow";

import HideButton from "./sub-components/HideButton";
import SPSettings from "./SPSettings";
import ProviderMetadata from "./ProviderMetadata";
import StyledSsoPage from "./styled-containers/StyledSsoPageContainer";
import StyledSettingsSeparator from "SRC_DIR/pages/PortalSettings/StyledSettingsSeparator";
import ToggleSSO from "./sub-components/ToggleSSO";
import SSOLoader from "./sub-components/ssoLoader";

import MobileView from "./MobileView";
import { useIsMobileView } from "../../../utils/useIsMobileView";

const SERVICE_PROVIDER_SETTINGS = "serviceProviderSettings";
const SP_METADATA = "spMetadata";

const SingleSignOn = (props) => {
  const {
    init,
    serviceProviderSettings,
    spMetadata,
    isSSOAvailable,
    setDocumentTitle,
    isInit,
  } = props;
  const { t } = useTranslation(["SingleSignOn", "Settings"]);
<<<<<<< HEAD

  const isSmallWindow = useIsSmallWindow(795);
=======
  const isMobileView = useIsMobileView();
>>>>>>> b4a6f6c1

  useEffect(() => {
    isSSOAvailable && init();
    setDocumentTitle(t("Settings:SingleSignOn"));
  }, []);

<<<<<<< HEAD
  if (isSmallWindow)
    return (
      <BreakpointWarning
        sectionName={t("Settings:SingleSignOn")}
        isSmallWindow
      />
    );

  if (isMobile)
    return <BreakpointWarning sectionName={t("Settings:SingleSignOn")} />;
=======
  if (!isInit && isSSOAvailable) return <SSOLoader />;
>>>>>>> b4a6f6c1

  return (
    <StyledSsoPage
      hideSettings={serviceProviderSettings}
      hideMetadata={spMetadata}
      isSettingPaid={isSSOAvailable}
    >
      <ToggleSSO isSSOAvailable={isSSOAvailable} />
      {isMobileView ? (
        <MobileView />
      ) : (
        <>
          <HideButton
            id="sp-settings-hide-button"
            text={t("ServiceProviderSettings")}
            label={SERVICE_PROVIDER_SETTINGS}
            value={serviceProviderSettings}
            isDisabled={!isSSOAvailable}
          />

          <SPSettings />
          <StyledSettingsSeparator />

          <HideButton
            id="sp-metadata-hide-button"
            text={t("SpMetadata")}
            label={SP_METADATA}
            value={spMetadata}
            isDisabled={!isSSOAvailable}
          />

          <Box className="sp-metadata">
            <ProviderMetadata />
          </Box>
        </>
      )}
    </StyledSsoPage>
  );
};

export default inject(({ auth, ssoStore }) => {
  const { currentQuotaStore, setDocumentTitle } = auth;
  const { isSSOAvailable } = currentQuotaStore;

  const { init, serviceProviderSettings, spMetadata, isInit } = ssoStore;

  return {
    init,
    serviceProviderSettings,
    spMetadata,
    isSSOAvailable,
    setDocumentTitle,
    isInit,
  };
})(observer(SingleSignOn));<|MERGE_RESOLUTION|>--- conflicted
+++ resolved
@@ -1,14 +1,8 @@
-<<<<<<< HEAD
-import React, { useEffect } from "react";
-import { isMobile } from "react-device-detect";
-=======
 import { useEffect } from "react";
->>>>>>> b4a6f6c1
 import { inject, observer } from "mobx-react";
 import { useTranslation } from "react-i18next";
 
 import Box from "@docspace/components/box";
-import { useIsSmallWindow } from "@docspace/common/utils/useIsSmallWindow";
 
 import HideButton from "./sub-components/HideButton";
 import SPSettings from "./SPSettings";
@@ -34,32 +28,14 @@
     isInit,
   } = props;
   const { t } = useTranslation(["SingleSignOn", "Settings"]);
-<<<<<<< HEAD
-
-  const isSmallWindow = useIsSmallWindow(795);
-=======
   const isMobileView = useIsMobileView();
->>>>>>> b4a6f6c1
 
   useEffect(() => {
     isSSOAvailable && init();
     setDocumentTitle(t("Settings:SingleSignOn"));
   }, []);
 
-<<<<<<< HEAD
-  if (isSmallWindow)
-    return (
-      <BreakpointWarning
-        sectionName={t("Settings:SingleSignOn")}
-        isSmallWindow
-      />
-    );
-
-  if (isMobile)
-    return <BreakpointWarning sectionName={t("Settings:SingleSignOn")} />;
-=======
   if (!isInit && isSSOAvailable) return <SSOLoader />;
->>>>>>> b4a6f6c1
 
   return (
     <StyledSsoPage
