--- conflicted
+++ resolved
@@ -467,13 +467,9 @@
           contentElement={
             isMobileDevice || isRooms ? null : quickButtonsComponent
           }
-<<<<<<< HEAD
           badgesComponent={
-            (!isMobileDevice || item.isTemplate) && badgesComponent
+            !isMobileDevice || item.isTemplate ? badgesComponent : null
           }
-=======
-          badgesComponent={!isMobileDevice ? badgesComponent : null}
->>>>>>> da09434e
           onSelect={onContentFileSelect}
           onContextClick={fileContextClick}
           isPrivacy={isPrivacy}
@@ -516,13 +512,9 @@
               isMobileDevice || isRooms ? quickButtonsComponent : null
             }
             isRooms={isRooms}
-<<<<<<< HEAD
             badgesComponent={
-              isMobileDevice && !item.isTemplate && badgesComponent
+              isMobileDevice && !item.isTemplate ? badgesComponent : null
             }
-=======
-            badgesComponent={isMobileDevice ? badgesComponent : null}
->>>>>>> da09434e
           />
         </StyledSimpleFilesRow>
       </DragAndDrop>
