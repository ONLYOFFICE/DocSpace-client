// (c) Copyright Ascensio System SIA 2009-2025
//
// This program is a free software product.
// You can redistribute it and/or modify it under the terms
// of the GNU Affero General Public License (AGPL) version 3 as published by the Free Software
// Foundation. In accordance with Section 7(a) of the GNU AGPL its Section 15 shall be amended
// to the effect that Ascensio System SIA expressly excludes the warranty of non-infringement of
// any third-party rights.
//
// This program is distributed WITHOUT ANY WARRANTY, without even the implied warranty
// of MERCHANTABILITY or FITNESS FOR A PARTICULAR  PURPOSE. For details, see
// the GNU AGPL at: http://www.gnu.org/licenses/agpl-3.0.html
//
// You can contact Ascensio System SIA at Lubanas st. 125a-25, Riga, Latvia, EU, LV-1021.
//
// The  interactive user interfaces in modified source and object code versions of the Program must
// display Appropriate Legal Notices, as required under Section 5 of the GNU AGPL version 3.
//
// Pursuant to Section 7(b) of the License you must retain the original Product logo when
// distributing the program. Pursuant to Section 7(e) we decline to grant you any rights under
// trademark law for use of our trademarks.
//
// All the Product's GUI elements, including illustrations and icon sets, as well as technical writing
// content are licensed under the terms of the Creative Commons Attribution-ShareAlike 4.0
// International. See the License terms at http://creativecommons.org/licenses/by-sa/4.0/legalcode

import {
  EmployeeType,
  FilesSelectorFilterTypes,
  ShareAccessRights,
  Events,
  RoomsType,
} from "@docspace/shared/enums";
import { makeAutoObservable, runInAction } from "mobx";

import TrashIconSvgUrl from "PUBLIC_DIR/images/delete.react.svg?url";
import PenSvgUrl from "PUBLIC_DIR/images/pencil.react.svg?url";
import UploadSvgUrl from "PUBLIC_DIR/images/actions.upload.react.svg?url";

import {
  getRoomCovers,
  setRoomCover,
  removeLogoFromRoom,
} from "@docspace/shared/api/rooms";

class DialogsStore {
  authStore;

  treeFoldersStore;

  filesStore;

  selectedFolderStore;

  versionHistoryStore;

  infoPanelStore;

  moveToPanelVisible = false;

  restorePanelVisible = false;

  reorderDialogVisible = false;

  copyPanelVisible = false;

  deleteThirdPartyDialogVisible = false;

  connectDialogVisible = false;

  deleteDialogVisible = false;

  lifetimeDialogVisible = false;

  reducedRightsData = { visible: false, adminName: "" };

  lifetimeDialogCB = null;

  downloadDialogVisible = false;

  emptyTrashDialogVisible = false;

  editGroupMembersDialogVisible = false;

  conflictResolveDialogVisible = false;

  convertDialogVisible = false;

  convertDialogData = null;

  selectFileDialogVisible = false;

  selectFileFormRoomDialogVisible = false;

  convertPasswordDialogVisible = false;

  inviteQuotaWarningDialogVisible = false;

  changeQuotaDialogVisible = false;

  unsavedChangesDialogVisible = false;

  moveToPublicRoomVisible = false;

  moveToPublicRoomData = null;

  backupToPublicRoomVisible = false;

  backupToPublicRoomData = null;

  isFolderActions = false;

  roomCreation = false;

  culture = {
    key: "",
    label: "",
  };

  invitePanelOptions = {
    visible: false,
    hideSelector: false,
    defaultAccess: ShareAccessRights.FullAccess,
  };

  restoreAllPanelVisible = false;

  archiveDialogVisible = false;

  restoreRoomDialogVisible = false;

  roomLogoCoverDialogVisible = false;

  eventDialogVisible = false;

  deleteLinkDialogVisible = false;

  removeItem = null;

  connectItem = null;

  formItem = null;

  destFolderId = null;

  conflictResolveDialogData = null;

  conflictResolveDialogItems = null;

  removeMediaItem = null;

  unsubscribe = null;

  isRoomDelete = false;

  convertItem = null;

  formCreationInfo = null;

  saveThirdpartyResponse = null;

  inviteItems = [];

  restoreAllArchive = false;

  isConnectDialogReconnect = false;

  saveAfterReconnectOAuth = false;

  createRoomDialogVisible = false;

  createRoomConfirmDialogVisible = false;

  editLinkPanelIsVisible = false;

  embeddingPanelData = { visible: false, item: null };

  submitToGalleryDialogVisible = false;

  linkParams = null;

  leaveRoomDialogVisible = false;

  changeRoomOwnerIsVisible = false;

  editMembersGroup = null;

  closeEditIndexDialogVisible = false;

  shareFolderDialogVisible = false;

  cancelUploadDialogVisible = false;

  passwordEntryDialogDate = {
    visible: false,
    item: null,
    isDownload: false,
  };

  createRoomTemplateDialogVisible = false;

  templateAccessSettingsVisible = false;

  templateEventVisible = false;

  selectFileFormRoomFilterParam = FilesSelectorFilterTypes.DOCX;

  selectFileFormRoomOpenRoot = false;

  fillPDFDialogData = {
    visible: false,
    data: null,
  };

  shareCollectSelector = {
    visible: false,
    file: null,
    createDefineRoomType: RoomsType.FormRoom,
  };

  warningQuotaDialogVisible = false;

  isNewQuotaItemsByCurrentUser = false;

  guestReleaseTipDialogVisible = false;

  covers = null;

  cover = null;

  coverSelection = null;

  roomCoverDialogProps = {
    icon: null,
    color: null,
    title: null,
    withoutIcon: true,
    withSelection: true,
    customColor: null,
  };

  editRoomDialogProps = {
    visible: false,
    item: null,
    onClose: null,
  };

  createRoomDialogProps = {
    title: "",
    visible: false,
    onClose: null,
  };

  createPDFFormFileProps = {
    visible: false,
    file: null,
    localKey: "",
    onClose: null,
  };

  newFilesPanelFolderId = null;

  formFillingTipsVisible = false;

  welcomeFormFillingTipsVisible = false;

  guidAnimationVisible = false;

  sortedDownloadFiles = {
    other: [],
    password: [],
    remove: [],
    original: [],
  };

  downloadItems = [];

  fillingStatusPanel = false;

  stopFillingDialogData = {
    visible: false,
    formId: null,
  };

  operationCancelVisible = false;

<<<<<<< HEAD
  /**
   * @type {Object}
   * @property {boolean} visible - The visibility of the remove user confirmation dialog.
   * @property {() => Promise<void> | null} callback - The callback function to be called when the dialog is confirmed.
   */
  removeUserConfirmation = {
    visible: false,
    callback: null,
  };
=======
  isShareFormData = { visible: false, updateAccessLink: null, fileId: null };
>>>>>>> ddb783c3

  constructor(
    authStore,
    treeFoldersStore,
    filesStore,
    selectedFolderStore,
    versionHistoryStore,
    infoPanelStore,
  ) {
    makeAutoObservable(this);

    this.treeFoldersStore = treeFoldersStore;
    this.filesStore = filesStore;
    this.selectedFolderStore = selectedFolderStore;
    this.authStore = authStore;
    this.versionHistoryStore = versionHistoryStore;
    this.infoPanelStore = infoPanelStore;
  }

  setIsShareFormData = ({ visible, updateAccessLink, fileId }) => {
    this.isShareFormData = { visible, updateAccessLink, fileId };
  };

  setNewFilesPanelFolderId = (folderId) => {
    this.newFilesPanelFolderId = folderId;
  };

  setGuestReleaseTipDialogVisible = (visible) => {
    this.guestReleaseTipDialogVisible = visible;
  };

  setEditRoomDialogProps = (props) => {
    this.editRoomDialogProps = props;
  };

  setCreatePDFFormFile = (props) => {
    this.createPDFFormFileProps = props;
  };

  setCreateRoomDialogProps = (props) => {
    this.createRoomDialogProps = props;
  };

  setInviteLanguage = (culture) => {
    this.culture = culture;
  };

  setIsRoomDelete = (isRoomDelete) => {
    this.isRoomDelete = isRoomDelete;
  };

  setRestoreAllArchive = (restoreAllArchive) => {
    this.restoreAllArchive = restoreAllArchive;
  };

  setArchiveDialogVisible = (visible) => {
    this.archiveDialogVisible = visible;
  };

  setRestoreRoomDialogVisible = (visible) => {
    this.restoreRoomDialogVisible = visible;
  };

  setIsFolderActions = (isFolderActions) => {
    this.isFolderActions = isFolderActions;
  };

  setOperationCancelVisible = (operationCancelVisible) => {
    this.operationCancelVisible = operationCancelVisible;
  };

  setMoveToPanelVisible = (visible) => {
    if (
      visible &&
      !this.filesStore.hasSelection &&
      !this.filesStore.hasBufferSelection &&
      !this.infoPanelStore.infoPanelSelection
    )
      return;

    this.moveToPanelVisible = visible;
  };

  setRestorePanelVisible = (visible) => {
    !visible && this.deselectActiveFiles();

    if (
      visible &&
      !this.filesStore.hasSelection &&
      !this.filesStore.hasBufferSelection
    )
      return;

    this.restorePanelVisible = visible;
  };

  setRestoreAllPanelVisible = (visible) => {
    this.restoreAllPanelVisible = visible;
  };

  setCopyPanelVisible = (visible) => {
    if (
      visible &&
      !this.filesStore.hasSelection &&
      !this.filesStore.hasBufferSelection &&
      !this.infoPanelStore.infoPanelSelection
    ) {
      console.log("No files selected");
      return;
    }

    this.copyPanelVisible = visible;
  };

  setRoomCreation = (roomCreation) => {
    this.roomCreation = roomCreation;
  };

  setSaveThirdpartyResponse = (saveThirdpartyResponse) => {
    this.saveThirdpartyResponse = saveThirdpartyResponse;
  };

  setConnectDialogVisible = (connectDialogVisible) => {
    if (!connectDialogVisible) this.setConnectItem(null);
    this.connectDialogVisible = connectDialogVisible;
    if (!this.connectDialogVisible) this.setRoomCreation(false);
  };

  setRemoveItem = (removeItem) => {
    this.removeItem = removeItem;
  };

  setDeleteThirdPartyDialogVisible = (deleteThirdPartyDialogVisible) => {
    this.deleteThirdPartyDialogVisible = deleteThirdPartyDialogVisible;
  };

  setDeleteDialogVisible = (deleteDialogVisible) => {
    this.deleteDialogVisible = deleteDialogVisible;
  };

  setLifetimeDialogVisible = (lifetimeDialogVisible, cb) => {
    this.lifetimeDialogVisible = lifetimeDialogVisible;
    this.lifetimeDialogCB = cb;
  };

  setReducedRightsData = (reducedRightsVisible, adminName = "") => {
    this.reducedRightsData = {
      visible: reducedRightsVisible,
      adminName,
    };
  };

  setEventDialogVisible = (eventDialogVisible) => {
    this.eventDialogVisible = eventDialogVisible;
  };

  setDownloadDialogVisible = (downloadDialogVisible) => {
    this.downloadDialogVisible = downloadDialogVisible;
  };

  getDownloadItems = (itemList, t) => {
    const files = [];
    const folders = [];
    let singleFileUrl = null;

    itemList.forEach((item) => {
      if (item.checked) {
        if (!!item.fileExst || item.contentLength) {
          const format =
            !item.format || item.format === t("Common:OriginalFormat")
              ? item.fileExst
              : item.format;
          if (!singleFileUrl) {
            singleFileUrl = item.viewUrl;
          }
          files.push({
            key: item.id,
            value: format,
            ...(item.password && { password: item.password }),
          });
        } else {
          folders.push(item.id);
        }
      }
    });

    return [files, folders, singleFileUrl];
  };

  setDownloadItems = (downloadItems) => {
    this.downloadItems = downloadItems;
  };

  get sortedPasswordFiles() {
    const original = this.sortedDownloadFiles.original ?? [];
    const other = this.sortedDownloadFiles.other ?? [];
    const password = this.sortedDownloadFiles.password ?? [];
    const remove = this.sortedDownloadFiles.remove ?? [];

    return [...other, ...original, ...password, ...remove];
  }

  updateDownloadedFilePassword = (id, password, type) => {
    const currentType = this.sortedDownloadFiles[type];

    let originItem;
    const newArray = currentType.filter((item) => {
      if (item.id === id) {
        originItem = item;
        return false;
      }
      return true;
    });

    if (type === "remove") this.downloadItems.push({ ...originItem, password });
    else
      this.downloadItems.forEach((item) => {
        if (item.id === id) {
          item.password = password;
          if (item.oldFormat) item.format = item.oldFormat;
        }
      });

    this.sortedDownloadFiles[type] = [...newArray];

    this.sortedDownloadFiles.password = [
      ...(this.sortedDownloadFiles.password ?? []),
      originItem,
    ];
  };

  resetDownloadedFileFormat = (id, fileExst, type) => {
    const currentType = this.sortedDownloadFiles[type];

    let originItem;
    const newArray = currentType.filter((item) => {
      if (item.id === id) {
        originItem = item;
        return false;
      }
      return true;
    });

    if (type === "remove")
      this.downloadItems.push({
        ...originItem,
        format: fileExst,
        oldFormat: originItem.format,
      });
    else
      this.downloadItems.forEach((item) => {
        if (item.id === id) {
          item.oldFormat = item.format;
          item.format = fileExst;
        }
      });

    this.sortedDownloadFiles[type] = [...newArray];

    this.sortedDownloadFiles.original = [
      ...(this.sortedDownloadFiles.original ?? []),
      originItem,
    ];
  };

  discardDownloadedFile = (id, type) => {
    const newFileIds = this.downloadItems.filter((item) => item.id !== id);
    this.downloadItems = [...newFileIds];

    const currentType = this.sortedDownloadFiles[type];

    let removedItem = null;
    const newArray = currentType.filter((item) => {
      if (item.id === id) {
        removedItem = item;
        return false;
      }
      return true;
    });

    this.sortedDownloadFiles[type] = [...newArray];

    this.sortedDownloadFiles.remove = [
      ...(this.sortedDownloadFiles.remove ?? []),
      removedItem,
    ];
  };

  setSortedPasswordFiles = (object) => {
    this.sortedDownloadFiles = { ...object };
  };

  setEmptyTrashDialogVisible = (emptyTrashDialogVisible) => {
    this.emptyTrashDialogVisible = emptyTrashDialogVisible;
  };

  setConnectItem = (connectItem) => {
    this.connectItem = connectItem;
  };

  setIsConnectDialogReconnect = (isConnectDialogReconnect) => {
    this.isConnectDialogReconnect = isConnectDialogReconnect;
  };

  setSaveAfterReconnectOAuth = (saveAfterReconnectOAuth) => {
    this.saveAfterReconnectOAuth = saveAfterReconnectOAuth;
  };

  setDestFolderId = (destFolderId) => {
    this.destFolderId = destFolderId;
  };

  setChangeQuotaDialogVisible = (changeQuotaDialogVisible) => {
    this.changeQuotaDialogVisible = changeQuotaDialogVisible;
  };

  setEditGroupMembersDialogVisible = (editGroupMembersDialogVisible) => {
    this.editGroupMembersDialogVisible = editGroupMembersDialogVisible;
  };

  setEditMembersGroup = (editMembersGroup) => {
    this.editMembersGroup = editMembersGroup;
  };

  setConflictResolveDialogVisible = (conflictResolveDialogVisible) => {
    this.conflictResolveDialogVisible = conflictResolveDialogVisible;
  };

  setConflictResolveDialogData = (data) => {
    this.conflictResolveDialogData = data;
  };

  setConflictResolveDialogItems = (items) => {
    this.conflictResolveDialogItems = items;
  };

  setRemoveMediaItem = (removeMediaItem) => {
    this.removeMediaItem = removeMediaItem;
  };

  setUnsubscribe = (unsubscribe) => {
    this.unsubscribe = unsubscribe;
  };

  setConvertDialogVisible = (visible) => {
    this.convertDialogVisible = visible;
  };

  setConvertDialogData = (convertDialogData) => {
    this.convertDialogData = convertDialogData;
  };

  setConvertPasswordDialogVisible = (visible) => {
    this.convertPasswordDialogVisible = visible;
  };

  setFormCreationInfo = (item) => {
    this.formCreationInfo = item;
  };

  setConvertItem = (item) => {
    this.convertItem = item;
  };

  setSelectFileDialogVisible = (visible) => {
    this.selectFileDialogVisible = visible;
  };

  /**
   *  @param {boolean} visible
   *  @param {FilesSelectorFilterTypes | FilterType} [filterParam = FilesSelectorFilterTypes.DOCX]
   *  @param {boolean} [openRoot = false]
   */
  setSelectFileFormRoomDialogVisible = (
    visible,
    filterParam = FilesSelectorFilterTypes.DOCX,
    openRoot = false,
  ) => {
    this.selectFileFormRoomDialogVisible = visible;
    this.selectFileFormRoomFilterParam = filterParam;
    this.selectFileFormRoomOpenRoot = openRoot;
  };

  createMasterForm = async (fileInfo, options) => {
    const { extension = "pdf", withoutDialog, preview } = options;

    const newTitle = fileInfo.title;

    let lastIndex = newTitle.lastIndexOf(".");

    if (lastIndex === -1) {
      lastIndex = newTitle.length;
    }

    const event = new Event(Events.CREATE);

    const title = newTitle.substring(0, lastIndex);

    const payload = {
      extension,
      id: -1,
      title: withoutDialog ? title : `${title}.${extension}`,
      templateId: fileInfo.id,
      withoutDialog,
      preview,
      edit: true,
      toForm: true,
    };

    event.payload = payload;

    window.dispatchEvent(event);
  };

  setInvitePanelOptions = (invitePanelOptions) => {
    this.invitePanelOptions = invitePanelOptions;
  };

  setInviteItems = (inviteItems) => {
    this.inviteItems = inviteItems;
  };

  isPaidUserAccess = (selectedAccess) => {
    return (
      selectedAccess === EmployeeType.Admin ||
      selectedAccess === EmployeeType.RoomAdmin
    );
  };

  changeInviteItem = async (item) =>
    runInAction(() => {
      const index = this.inviteItems.findIndex((iItem) => iItem.id === item.id);

      this.inviteItems[index] = {
        ...this.inviteItems[index],
        ...item,
        warning: false,
      };
    });

  setQuotaWarningDialogVisible = (inviteQuotaWarningDialogVisible) => {
    this.inviteQuotaWarningDialogVisible = inviteQuotaWarningDialogVisible;
  };

  setIsNewRoomByCurrentUser = (value) => {
    this.isNewRoomByCurrentUser = value;
  };

  setIsNewUserByCurrentUser = (value) => {
    this.isNewUserByCurrentUser = value;
  };

  setCreateRoomDialogVisible = (createRoomDialogVisible) => {
    this.createRoomDialogVisible = createRoomDialogVisible;
  };

  setCreateRoomConfirmDialogVisible = (createRoomConfirmDialogVisible) => {
    this.createRoomConfirmDialogVisible = createRoomConfirmDialogVisible;
  };

  setSubmitToGalleryDialogVisible = (submitToGalleryDialogVisible) => {
    this.submitToGalleryDialogVisible = submitToGalleryDialogVisible;
  };

  setFormItem = (formItem) => {
    if (formItem && !formItem.exst) {
      const splitted = formItem.title.split(".");
      formItem.title = splitted.slice(0, -1).join(".");
      formItem.exst = splitted.length !== 1 ? `.${splitted.at(-1)}` : null;
    }
    this.formItem = formItem;
  };

  setLinkParams = (linkParams) => {
    this.linkParams = linkParams;
  };

  setUnsavedChangesDialog = (unsavedChangesDialogVisible) => {
    this.unsavedChangesDialogVisible = unsavedChangesDialogVisible;
  };

  setEditLinkPanelIsVisible = (editLinkPanelIsVisible) => {
    this.editLinkPanelIsVisible = editLinkPanelIsVisible;
  };

  setLeaveRoomDialogVisible = (visible) => {
    this.leaveRoomDialogVisible = visible;
  };

  setChangeRoomOwnerIsVisible = (visible) => {
    this.changeRoomOwnerIsVisible = visible;
  };

  setDeleteLinkDialogVisible = (visible) => {
    this.deleteLinkDialogVisible = visible;
  };

  setEmbeddingPanelData = (embeddingPanelData) => {
    this.embeddingPanelData = embeddingPanelData;
  };

  setMoveToPublicRoomVisible = (visible, data = null) => {
    this.moveToPublicRoomVisible = visible;
    this.moveToPublicRoomData = data;
  };

  setBackupToPublicRoomVisible = (visible, data = null) => {
    this.backupToPublicRoomVisible = visible;
    this.backupToPublicRoomData = data;
  };

  deselectActiveFiles = () => {
    this.filesStore.setSelected("none");
  };

  setShareFolderDialogVisible = (visible) => {
    this.shareFolderDialogVisible = visible;
  };

  /**
   * @param {boolean =} visible
   * @param {import("@docspace/shared/api/rooms/types").TRoom =} item
   * @returns {void}
   */
  setPasswordEntryDialog = (
    visible = false,
    item = null,
    isDownload = false,
  ) => {
    this.passwordEntryDialogDate = {
      visible,
      item,
      isDownload,
    };
  };

  setCancelUploadDialogVisible = (visible) => {
    this.cancelUploadDialogVisible = visible;
  };

  setReorderDialogVisible = (visible) => {
    this.reorderDialogVisible = visible;
  };

  setFillPDFDialogData = (visible, data) => {
    this.fillPDFDialogData = {
      visible,
      data,
    };
  };

  /**
   * @param {boolean} visible
   * @param {import("@docspace/shared/api/files/types").TFile} [file = null]
   * @param {import("@docspace/shared/enums").RoomsType} [createDefineRoomType = RoomsType.FormRoom]
   * @returns {void}
   */
  setShareCollectSelector = (
    visible,
    file = null,
    createDefineRoomType = RoomsType.FormRoom,
  ) => {
    this.shareCollectSelector = {
      visible,
      file,
      createDefineRoomType,
    };
  };

  setCreateRoomTemplateDialogVisible = (visible) => {
    this.createRoomTemplateDialogVisible = visible;
  };

  setTemplateAccessSettingsVisible = (isVisible) => {
    this.templateAccessSettingsVisible = isVisible;
  };

  setTemplateEventVisible = (isVisible) => {
    this.templateEventVisible = isVisible;
  };

  setWarningQuotaDialogVisible = (visible) => {
    this.warningQuotaDialogVisible = visible;
  };

  setRoomLogoCoverDialogVisible = (visible) => {
    this.roomLogoCoverDialogVisible = visible;
  };

  setCloseEditIndexDialogVisible = (visible) => {
    this.closeEditIndexDialogVisible = visible;
  };

  setFormFillingTipsDialog = (visible) => {
    this.formFillingTipsVisible = visible;
  };

  setWelcomeFormFillingTipsVisible = (visible) => {
    this.welcomeFormFillingTipsVisible = visible;
  };

  setCovers = (covers) => {
    this.covers = covers;
  };

  setGuidAnimationVisible = (animation) => {
    this.guidAnimationVisible = animation;
  };

  setRoomCoverDialogProps = (props) => {
    this.roomCoverDialogProps = props;
  };

  setCover = (color, icon) => {
    if (!color) {
      return (this.cover = null);
    }

    const newColor = color.replace("#", "");
    const newIcon = typeof icon === "string" ? "" : icon.id;
    this.cover = { color: newColor, cover: newIcon };

    this.setRoomCoverDialogProps({
      ...this.roomCoverDialogProps,
      icon: null,
      color: null,
      withoutIcon: true,
    });
  };

  setCoverSelection = (selection) => {
    this.coverSelection = selection;
  };

  setRoomLogoCover = async (roomId) => {
    const res = await setRoomCover(
      roomId || this.coverSelection?.id,
      this.cover,
    );
    this.infoPanelStore.updateInfoPanelSelection(res);
    this.setRoomCoverDialogProps({
      ...this.roomCoverDialogProps,
      withSelection: true,
    });
    this.setCover();
  };

  deleteRoomLogo = async () => {
    if (!this.coverSelection) return;
    const res = await removeLogoFromRoom(this.coverSelection.id);
    this.infoPanelStore.updateInfoPanelSelection(res);
  };

  getLogoCoverModel = (t, hasImage, onDelete) => {
    return [
      {
        label: t("RoomLogoCover:UploadPicture"),
        icon: UploadSvgUrl,
        key: "upload",
        onClick: (ref) => ref.current.click(),
      },

      hasImage
        ? {
            label: t("Common:Delete"),
            icon: TrashIconSvgUrl,
            key: "delete",
            onClick: onDelete ? onDelete() : () => this.deleteRoomLogo(),
          }
        : {
            label: t("RoomLogoCover:CustomizeCover"),
            icon: PenSvgUrl,
            key: "cover",
            onClick: () => this.setRoomLogoCoverDialogVisible(true),
          },
    ];
  };

  getCovers = async () => {
    const response = await getRoomCovers();

    this.setCovers(response);
  };

  setFillingStatusPanelVisible = (visible) => {
    this.fillingStatusPanel = visible;
  };

  /**
   * @param {boolean} visible
   * @param {number=} formId
   */
  setStopFillingDialogVisible = (visible, formId = null) => {
    this.stopFillingDialogData = {
      visible,
      formId,
    };
  };

  /**
   * @param {boolean} visible
   * @param {()=>Promise<void>=} callback
   */
  setRemoveUserConfirmation = (visible, callback = null) => {
    this.removeUserConfirmation = {
      visible,
      callback,
    };
  };
}

export default DialogsStore;<|MERGE_RESOLUTION|>--- conflicted
+++ resolved
@@ -284,7 +284,6 @@
 
   operationCancelVisible = false;
 
-<<<<<<< HEAD
   /**
    * @type {Object}
    * @property {boolean} visible - The visibility of the remove user confirmation dialog.
@@ -294,9 +293,8 @@
     visible: false,
     callback: null,
   };
-=======
+
   isShareFormData = { visible: false, updateAccessLink: null, fileId: null };
->>>>>>> ddb783c3
 
   constructor(
     authStore,
