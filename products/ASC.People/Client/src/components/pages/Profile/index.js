import React, { Profiler, useEffect } from "react";
import { connect } from "react-redux";
import PropTypes from "prop-types";
import { Loader } from "asc-web-components";
import { PageLayout, utils, store, toastr, Loaders } from "asc-web-common";
import {
  ArticleHeaderContent,
  ArticleMainButtonContent,
  ArticleBodyContent,
} from "../../Article";
import { SectionHeaderContent, SectionBodyContent } from "./Section";
import { fetchProfile, resetProfile } from "../../../store/profile/actions";
import { I18nextProvider, withTranslation } from "react-i18next";
import { createI18N } from "../../../helpers/i18n";
import { setDocumentTitle } from "../../../helpers/utils";
import { withRouter } from "react-router";
import { isChrome, isAndroid } from "react-device-detect";
import { inject, observer } from "mobx-react";
const i18n = createI18N({
  page: "Profile",
  localesPath: "pages/Profile",
});
const { changeLanguage } = utils;
const { isAdmin, isVisitor, getLanguage } = store.auth.selectors;

class PureProfile extends React.Component {
  componentDidMount() {
    const { match, fetchProfile, profile, location, t } = this.props;
    const { userId } = match.params;
    isChrome && isAndroid && window && window.scroll(0, 0);
    setDocumentTitle(t("Profile"));

    const queryString = ((location && location.search) || "").slice(1);
    const queryParams = queryString.split("&");
    const arrayOfQueryParams = queryParams.map((queryParam) =>
      queryParam.split("=")
    );
    const linkParams = Object.fromEntries(arrayOfQueryParams);

    if (linkParams.email_change && linkParams.email_change === "success") {
      toastr.success(t("ChangeEmailSuccess"));
    }
    if (!profile) {
      fetchProfile(userId);
    }
  }

  componentDidUpdate(prevProps) {
    const { match, fetchProfile } = this.props;
    const { userId } = match.params;
    const prevUserId = prevProps.match.params.userId;

    if (userId !== undefined && userId !== prevUserId) {
      fetchProfile(userId);
    }
  }

  componentWillUnmount() {
    this.props.resetProfile();
  }

  render() {
    //console.log("Profile render")
    const { profile, isVisitor, isAdmin } = this.props;

    return (
      <PageLayout withBodyAutoFocus={true}>
        {!isVisitor && (
          <PageLayout.ArticleHeader>
            <ArticleHeaderContent />
          </PageLayout.ArticleHeader>
        )}
        {!isVisitor && isAdmin && (
          <PageLayout.ArticleMainButton>
            <ArticleMainButtonContent />
          </PageLayout.ArticleMainButton>
        )}
        {!isVisitor && (
          <PageLayout.ArticleBody>
            <ArticleBodyContent />
          </PageLayout.ArticleBody>
        )}

        <PageLayout.SectionHeader>
          {profile ? <SectionHeaderContent /> : <Loaders.SectionHeader />}
        </PageLayout.SectionHeader>

        <PageLayout.SectionBody>
          {profile ? <SectionBodyContent /> : <Loaders.ProfileView />}
        </PageLayout.SectionBody>
      </PageLayout>
    );
  }
}

const ProfileContainer = withTranslation()(withRouter(PureProfile));

const Profile = ({ language, ...rest }) => {
  useEffect(() => {
    changeLanguage(i18n, language);
  }, [language]);

  return (
    <I18nextProvider i18n={i18n}>
      <ProfileContainer {...rest} />
    </I18nextProvider>
  );
};

Profile.propTypes = {
  fetchProfile: PropTypes.func.isRequired,
  history: PropTypes.object.isRequired,
  isLoaded: PropTypes.bool,
  match: PropTypes.object.isRequired,
  profile: PropTypes.object,
  isAdmin: PropTypes.bool,
  language: PropTypes.string,
};

function mapStateToProps(state) {
  return {
    //isVisitor: isVisitor(state),
  };
}

<<<<<<< HEAD
export default connect(mapStateToProps)(
  inject(({ store, peopleStore }) => ({
    isVisitor: store.userStore.user.isVisitor,
    isLoaded: store.isLoaded,
    isAdmin: store.isAdmin,
    language: store.language,
=======
export default connect(mapStateToProps, {
  // fetchProfile,
  // resetProfile,
})(
  inject(({ auth, peopleStore }) => ({
    isLoaded: auth.isLoaded,
    isAdmin: auth.isAdmin,
    language: auth.language,
>>>>>>> 722e04b4
    resetProfile: peopleStore.targetUserStore.resetTargetUser,
    fetchProfile: peopleStore.targetUserStore.getTargetUser,
    profile: peopleStore.targetUserStore.targetUser,
  }))(observer(Profile))
);<|MERGE_RESOLUTION|>--- conflicted
+++ resolved
@@ -123,23 +123,12 @@
   };
 }
 
-<<<<<<< HEAD
 export default connect(mapStateToProps)(
-  inject(({ store, peopleStore }) => ({
-    isVisitor: store.userStore.user.isVisitor,
-    isLoaded: store.isLoaded,
-    isAdmin: store.isAdmin,
-    language: store.language,
-=======
-export default connect(mapStateToProps, {
-  // fetchProfile,
-  // resetProfile,
-})(
   inject(({ auth, peopleStore }) => ({
+    isVisitor: auth.userStore.user.isVisitor,
     isLoaded: auth.isLoaded,
     isAdmin: auth.isAdmin,
     language: auth.language,
->>>>>>> 722e04b4
     resetProfile: peopleStore.targetUserStore.resetTargetUser,
     fetchProfile: peopleStore.targetUserStore.getTargetUser,
     profile: peopleStore.targetUserStore.targetUser,
