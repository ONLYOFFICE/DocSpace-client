--- conflicted
+++ resolved
@@ -1,19 +1,7 @@
 import styled from "styled-components";
-<<<<<<< HEAD
-=======
-import ArrowRightIcon from "PUBLIC_DIR/images/arrow.right.react.svg";
-import commonIconsStyles from "@docspace/components/utils/common-icons-style";
+
 import { Base } from "@docspace/components/themes";
 import { mobile, smallTablet } from "@docspace/components/utils/device";
-
-export const StyledArrowRightIcon = styled(ArrowRightIcon)`
-  ${commonIconsStyles}
-  path {
-    fill: ${(props) => props.theme.client.settings.security.arrowFill};
-  }
->>>>>>> bb43dc82
-
-import { Base } from "@docspace/components/themes";
 
 export const MainContainer = styled.div`
   width: 100%;
@@ -73,8 +61,6 @@
 
 export const LearnMoreWrapper = styled.div`
   display: none;
-<<<<<<< HEAD
-=======
 
   .link-learn-more {
     font-weight: 600;
@@ -84,7 +70,6 @@
   a {
     color: ${(props) => props.theme.client.settings.common.descriptionColor};
   }
->>>>>>> bb43dc82
 
   @media (max-width: 600px) {
     display: flex;
