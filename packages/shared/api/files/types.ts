// (c) Copyright Ascensio System SIA 2009-2025
//
// This program is a free software product.
// You can redistribute it and/or modify it under the terms
// of the GNU Affero General Public License (AGPL) version 3 as published by the Free Software
// Foundation. In accordance with Section 7(a) of the GNU AGPL its Section 15 shall be amended
// to the effect that Ascensio System SIA expressly excludes the warranty of non-infringement of
// any third-party rights.
//
// This program is distributed WITHOUT ANY WARRANTY, without even the implied warranty
// of MERCHANTABILITY or FITNESS FOR A PARTICULAR  PURPOSE. For details, see
// the GNU AGPL at: http://www.gnu.org/licenses/agpl-3.0.html
//
// You can contact Ascensio System SIA at Lubanas st. 125a-25, Riga, Latvia, EU, LV-1021.
//
// The  interactive user interfaces in modified source and object code versions of the Program must
// display Appropriate Legal Notices, as required under Section 5 of the GNU AGPL version 3.
//
// Pursuant to Section 7(b) of the License you must retain the original Product logo when
// distributing the program. Pursuant to Section 7(e) we decline to grant you any rights under
// trademark law for use of our trademarks.
//
// All the Product's GUI elements, including illustrations and icon sets, as well as technical writing
// content are licensed under the terms of the Creative Commons Attribution-ShareAlike 4.0
// International. See the License terms at http://creativecommons.org/licenses/by-sa/4.0/legalcode

import moment from "moment";
import { TCreatedBy, TPathParts } from "../../types";
import type {
  EmployeeActivationStatus,
  EmployeeStatus,
  FileFillingFormStatus,
  FileStatus,
  FileType,
  FillingFormStatusHistory,
  FolderType,
  RoomsType,
  ShareAccessRights,
} from "../../enums";
import { TUser } from "../people/types";
import type { TRoom } from "../rooms/types";

export type TFileViewAccessibility = {
  CanConvert: boolean;
  CoAuhtoring: boolean;
  ImageView: boolean;
  MediaView: boolean;
  MustConvert: boolean;
  WebComment: boolean;
  WebCustomFilterEditing: boolean;
  WebEdit: boolean;
  WebRestrictedEditing: boolean;
  WebReview: boolean;
  WebView: boolean;
};

export type TFileSecurity = {
  Convert: boolean;
  Copy: boolean;
  CustomFilter: boolean;
  Delete: boolean;
  Download: boolean;
  Duplicate: boolean;
  Edit: boolean;
  EditHistory: boolean;
  FillForms: boolean;
  Lock: boolean;
  Move: boolean;
  Read: boolean;
  ReadHistory: boolean;
  Rename: boolean;
  Review: boolean;
  SubmitToFormGallery: boolean;
<<<<<<< HEAD
  StopFilling?: boolean;
  ResetFilling?: boolean;
=======
  EditForm: boolean;
  Comment: boolean;
  CreateRoomFrom: boolean;
  CopyLink: boolean;
  Embed: boolean;
>>>>>>> 897b95db
};

export type TAvailableExternalRights = {
  Comment: boolean;
  CustomFilter: boolean;
  Editing: boolean;
  None: boolean;
  Read: boolean;
  Restrict: boolean;
  Review: boolean;
};

export type TFile = {
  isFile?: boolean;
  access: ShareAccessRights;
  canShare: boolean;
  comment: string;
  contentLength: string;
  created: string;
  createdBy: TCreatedBy;
  denyDownload?: boolean;
  denySharing?: boolean;
  fileExst: string;
  fileStatus: FileStatus;
  fileType: FileType;
  folderId: number;
  id: number;
  mute: boolean;
  pureContentLength: number;
  rootFolderId: number;
  rootFolderType: FolderType;
  security: TFileSecurity;
  shared: boolean;
  thumbnailStatus: number;
  title: string;
  updated: string;
  updatedBy: TCreatedBy;
  version: number;
  versionGroup: number;
  viewAccessibility: TFileViewAccessibility;
  viewUrl: string;
  webUrl: string;
  availableExternalRights?: TAvailableExternalRights;
  providerId?: number;
  providerKey?: string;
  providerItem?: boolean;
  thumbnailUrl?: string;
  expired?: string;
  isForm?: boolean;
  isFolder?: boolean;
<<<<<<< HEAD
  formFillingStatus?: FileFillingFormStatus;
=======
  startFilling?: boolean;
  fileEntryType: number;
  hasDraft?: boolean;
>>>>>>> 897b95db
};

export type TOpenEditRequest = {
  documentType: string;
  editorUrl: string;
  token: string;
  type: string;
  file: TFile;
  errorMessage: string;
};

export type TGetReferenceData = {
  fileKey: number | string;
  instanceId: string;
  sourceFileId?: number;
  path?: string;
};

export type TGetReferenceDataRequest = {
  referenceData: {
    FileKey: number;
    InstanceId: string;
  };
  error: string;
  path: string;
  url: string;
  fileType: string;
  key: string;
  link: string;
  token: string;
};

export type TFolderSecurity = {
  Read: boolean;
  Create: boolean;
  Delete: boolean;
  EditRoom: boolean;
  Rename: boolean;
  CopyTo: boolean;
  Copy: boolean;
  MoveTo: boolean;
  Move: boolean;
  Pin: boolean;
  Mute: boolean;
  EditAccess: boolean;
  Duplicate: boolean;
  Download: boolean;
  CopySharedLink: boolean;
  Reconnect: boolean;
  CreateRoomFrom: boolean;
  CopyLink: boolean;
  Embed: boolean;
  ChangeOwner: boolean;
  IndexExport: boolean;
};

export type TFolder = {
  parentId: number;
  filesCount: number;
  foldersCount: number;
  new: number;
  mute: boolean;
  pinned: boolean;
  private: boolean;
  id: number;
  rootFolderId: number;
  canShare: boolean;
  security: TFolderSecurity;
  title: string;
  access: ShareAccessRights;
  shared: boolean;
  created: string;
  createdBy: TCreatedBy;
  updated: string;
  updatedBy: TCreatedBy;
  rootFolderType: FolderType;
  isArchive?: boolean;
  roomType?: RoomsType;
  path?: TPathParts[];
  type?: FolderType;
  isFolder?: boolean;
  indexing: boolean;
  denyDownload: boolean;
  fileEntryType: number;
  parentRoomType?: number;
};

export type TGetFolderPath = TFolder[];

export type TGetFolder = {
  files: TFile[];
  folders: TFolder[];
  current: TFolder;
  pathParts: TPathParts[];
  startIndex: number;
  count: number;
  total: number;
  new: number;
};

export type TGetRootFolder = {
  files: TFile[];
  folders: (TFolder | TRoom)[];
  current: TFolder;
  pathParts: TPathParts[];
  startIndex: number;
  count: number;
  total: number;
  new: number;
};

export type TOperation = {
  Operation: number;
  error: string;
  finished: boolean;
  id: string;
  processed: string;
  progress: number;
};

export type TUploadOperation = {
  bytes_total: number;
  bytes_uploaded: number;
  created: Date;
  expired: Date;
  id: string;
  location: string;
  path: number[];
};

export type TThirdPartyCapabilities = string[][];

export type TThierdParty = {
  corporate: boolean;
  roomsStorage: boolean;
  customerTitle: string;
  providerId: string;
  providerKey: string;
};

export type TTirdParties = TThierdParty[];

export type TFilesSettings = {
  automaticallyCleanUp: {
    gap: number;
    isAutoCleanUp: boolean;
  };
  canSearchByContent: boolean;
  chunkUploadSize: number;
  maxUploadThreadCount: number;
  maxUploadFilesCount?: number;
  confirmDelete: boolean;
  convertNotify: boolean;
  defaultOrder: { is_asc: boolean; property: number };
  defaultSharingAccessRights: ShareAccessRights[];
  downloadTarGz: boolean;
  enableThirdParty: boolean;
  externalShare: boolean;
  externalShareSocialMedia: boolean;
  extsArchive: string[];
  extsAudio: string[];
  extsCoAuthoring: string[];
  extsConvertible: Record<string, string[]>;
  extsDocument: string[];
  extsImage: string[];
  extsImagePreviewed: string[];
  extsMediaPreviewed: string[];
  extsMustConvert: string[];
  extsPresentation: string[];
  extsSpreadsheet: string[];
  extsUploadable: string[];
  extsVideo: string[];
  extsWebCommented: string[];
  extsWebCustomFilterEditing: string[];
  extsWebEdited: string[];
  extsWebEncrypt: string[];
  extsWebPreviewed: string[];
  extsWebRestrictedEditing: string[];
  extsWebReviewed: string[];
  extsWebTemplate: string[];
  favoritesSection: boolean;
  fileDownloadUrlString: string;
  fileRedirectPreviewUrlString: string;
  fileThumbnailUrlString: string;
  fileWebEditorExternalUrlString: string;
  fileWebEditorUrlString: string;
  fileWebViewerExternalUrlString: string;
  fileWebViewerUrlString: string;
  forcesave: boolean;
  hideConfirmConvertOpen: boolean;
  hideConfirmConvertSave: boolean;
  internalFormats: {
    Document: string;
    Presentation: string;
    Spreadsheet: string;
    Pdf: string;
  };
  keepNewFileName: boolean;
  masterFormExtension: string;
  paramOutType: string;
  paramVersion: string;
  recentSection: boolean;
  storeForcesave: boolean;
  storeOriginalFiles: boolean;
  templatesSection: boolean;
  updateIfExist?: boolean;
  openEditorInSameTab: boolean;
  displayFileExtension: boolean;
};

export type TPresignedUri = {
  filetype: string;
  token: string;
  url: string;
};

export type TEditHistoryUser = {
  id: string;
  name: string;
};

export type TEditHistoryChanges = {
  created: string;
  user: TEditHistoryUser;
};

export type TEditHistory = {
  changes: TEditHistoryChanges[];
  changesHistory: string;
  created: string;
  id: number;
  key: string;
  serverVersion?: string;
  user: TEditHistoryUser;
  version: number;
  versionGroup: number;
};

export type TEditDiff = {
  changesUrl: string;
  fileType: string;
  key: string;
  previous: {
    fileType: string;
    key: string;
    url: string;
  };
  token: string;
  url: string;
  version: number;
};

export type TDocUser = {
  id: string;
  firstName: string;
  lastName: string;
  status: EmployeeStatus;
  activationStatus: EmployeeActivationStatus;
  workFromDate: Date;
  email: string;
  removed: boolean;
  lastModified: Date;
  tenantId: null;
  isActive: boolean;
  mobilePhoneActivationStatus: number;
  ldapQouta: number;
  createDate: Date;
  checkActivation: boolean;
};

export type TSharedUsers = {
  user: TDocUser;
  email: string;
  id: string;
  hasAccess: boolean;
  name: string;
};

export type TSendEditorNotify = {
  user: TUser;
  permissions: string;
};

export type TDocServiceLocation = {
  version: string;
  docServiceUrlApi: string;
  docServiceUrl: string;
  docServiceUrlInternal: string;
  docServicePortalUrl: string;
  docServiceSignatureHeader: string;
  docServiceSignatureSecret: string;
  isDefault: boolean;
  docServiceSslVerification: boolean;
};

export type TFileLink = {
  access: ShareAccessRights;
  canEditAccess: boolean;
  isLocked: boolean;
  isOwner: boolean;
  sharedTo: {
    denyDownload: boolean;
    id: string;
    isExpired: boolean;
    linkType: number;
    primary: boolean;
    requestToken: string;
    shareLink: string;
    title: string;
    expirationDate?: moment.Moment | null;
    internal?: boolean;
    password?: string;
  };
  subjectType: number;
};

export type TFilesUsedSpace = {
  myDocumentsUsedSpace: {
    title: string;
    usedSpace: number;
  };
  trashUsedSpace: {
    title: string;
    usedSpace: number;
  };
  archiveUsedSpace: {
    title: string;
    usedSpace: number;
  };
  roomsUsedSpace: {
    title: string;
    usedSpace: number;
  };
};

export type TConnectingStorage = {
  name: string;
  key: string;
  connected: boolean;
  oauth: boolean;
  redirectUrl: string;
};

export type TIndexItems = {
  order: string;
  entryType: number;
  entryId: number;
};

export type TConnectingStorages = TConnectingStorage[];

export type TFormRoleMappingRequest = {
  formId: number;
  roles: { userId: string; roleName: string; roleColor: string }[];
};

export type TFileFillingFormStatus = {
  user: TUser;
  stopedBy: string;
  roleName: string;
  roleColor: string;
  roleStatus: FileFillingFormStatus;
  sequence: number;
  submitted: boolean;
  history?: Record<FillingFormStatusHistory, string>;
};<|MERGE_RESOLUTION|>--- conflicted
+++ resolved
@@ -71,16 +71,13 @@
   Rename: boolean;
   Review: boolean;
   SubmitToFormGallery: boolean;
-<<<<<<< HEAD
   StopFilling?: boolean;
   ResetFilling?: boolean;
-=======
   EditForm: boolean;
   Comment: boolean;
   CreateRoomFrom: boolean;
   CopyLink: boolean;
   Embed: boolean;
->>>>>>> 897b95db
 };
 
 export type TAvailableExternalRights = {
@@ -131,13 +128,10 @@
   expired?: string;
   isForm?: boolean;
   isFolder?: boolean;
-<<<<<<< HEAD
   formFillingStatus?: FileFillingFormStatus;
-=======
   startFilling?: boolean;
   fileEntryType: number;
   hasDraft?: boolean;
->>>>>>> 897b95db
 };
 
 export type TOpenEditRequest = {
