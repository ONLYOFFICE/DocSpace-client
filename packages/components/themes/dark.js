--- conflicted
+++ resolved
@@ -59,12 +59,6 @@
   backgroundColor: black,
   fontFamily: "Open Sans, sans-serif, Arial",
   fontSize: "13px",
-<<<<<<< HEAD
-  interfaceDirection: "ltr",
-  separatorColor: "#474747",
-  mainText: white,
-=======
->>>>>>> 86d62935
 
   text: {
     color: grayMaxLight,
