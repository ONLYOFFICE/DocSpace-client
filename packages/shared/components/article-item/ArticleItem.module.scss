// (c) Copyright Ascensio System SIA 2009-2025
//
// This program is a free software product.
// You can redistribute it and/or modify it under the terms
// of the GNU Affero General Public License (AGPL) version 3 as published by the Free Software
// Foundation. In accordance with Section 7(a) of the GNU AGPL its Section 15 shall be amended
// to the effect that Ascensio System SIA expressly excludes the warranty of non-infringement of
// any third-party rights.
//
// This program is distributed WITHOUT ANY WARRANTY, without even the implied warranty
// of MERCHANTABILITY or FITNESS FOR A PARTICULAR  PURPOSE. For details, see
// the GNU AGPL at: http://www.gnu.org/licenses/agpl-3.0.html
//
// You can contact Ascensio System SIA at Lubanas st. 125a-25, Riga, Latvia, EU, LV-1021.
//
// The  interactive user interfaces in modified source and object code versions of the Program must
// display Appropriate Legal Notices, as required under Section 5 of the GNU AGPL version 3.
//
// Pursuant to Section 7(b) of the License you must retain the original Product logo when
// distributing the program. Pursuant to Section 7(e) we decline to grant you any rights under
// trademark law for use of our trademarks.
//
// All the Product's GUI elements, including illustrations and icon sets, as well as technical writing
// content are licensed under the terms of the Creative Commons Attribution-ShareAlike 4.0
// International. See the License terms at http://creativecommons.org/licenses/by-sa/4.0/legalcode
@use "../../styles/variables";
@use "../../styles/variables/colors";
@use "../../styles/mixins";

:global(.light) {
  :local {
    .articleItemText.active {
      color: var(--color-scheme-main-accent);

      &:hover {
        color: var(--color-scheme-main-accent);
      }
    }

    .articleItemImg.active {
      svg {
        path {
          fill: var(--color-scheme-main-accent) !important;
        }
        circle {
          fill: var(--color-scheme-main-accent) !important;
        }
      }

      &:hover {
        svg {
          path {
            fill: var(--color-scheme-main-accent) !important;
          }
        }
      }
    }
  }
}

.articleItemHeaderContainer {
  width: 100%;
  height: 24px;
  padding: 7px 12px 4px;
  box-sizing: border-box;
  margin-top: 8px;

  &.firstHeader {
    margin-top: 0;
  }

  .articleItemHeaderText {
    font-style: normal;
    font-weight: 600;
    font-size: 11px;
    line-height: 14px;
    color: var(--article-item-header-color);
  }

  @include mixins.tablet-and-below {
    padding: 4px 12px 19px;
    margin-top: 16px;

    &.showText {
      padding: 0px 9px 12px;
    }

    &.firstHeader {
      margin-top: 0;
    }

    &:not(.showText) {
      display: flex;
      justify-content: center;

      .articleItemHeaderText {
        width: 20px;
        line-height: 1px;
        height: 1px;
        background: var(--article-item-header-bg-color);
      }
    }
  }
}

.articleItemBadgeWrapper {
  z-index: 3;
  margin-inline-start: 8px;
  margin-inline-end: -2px;

  div {
    display: flex;
    align-items: center;
  }

  @include mixins.tablet-and-below {
    display: flex;
    align-items: center;
    justify-content: center;

    width: 44px;
    min-width: 44px;
    height: 44px;
    margin-inline-end: -16px;
  }

  &:not(.showText) {
    position: absolute;

    top: -4px;
    inset-inline-end: -4px;
    border-radius: 1000px;

    background-color: var(--article-item-badge-without-text-bg-color);

    width: 8px !important;
    min-width: 8px !important;
    height: 8px !important;
    min-height: 8px !important;

    margin: 0 !important;
  }

  .articleItemBadge {
    display: flex;
    align-items: center;
    justify-content: center;
    min-width: 16px;
    height: 16px;
    min-height: 16px;

    div {
      display: flex;
      align-items: center;
      justify-content: center;

      height: 16px;

      p {
        display: flex;
        align-items: center;
        justify-content: center;

        line-height: 16px;
      }
    }
  }
}

.articleItemInitialText {
  position: absolute;
  top: 2px;
  inset-inline-start: 0;
  text-align: center;
  width: 16px;
  line-height: 11px;
  max-height: 11px;
  color: var(--article-item-initial-text-color);
  font-size: 11px;
  font-weight: bold;
  pointer-events: none;

  @include mixins.tablet-and-below {
    width: 20px;
    line-height: 19px;
    font-size: 11px;
  }
}

.articleItemText {
  width: 100%;

  margin-inline-start: 8px !important;

  line-height: 20px;

  z-index: 1;

  align-items: center;

  pointer-events: none;

  color: var(--article-item-text-color);

  font-size: 13px;
  font-weight: 600;
  white-space: nowrap;
  overflow: hidden;
  text-overflow: ellipsis;

  &.active {
    color: var(--article-item-text-active-color);
  }

<<<<<<< HEAD
  @include mixins.tablet-and-below {
    margin-inline-start: 12px;
=======
  @include tablet-and-below {
    margin-inline-start: 12px !important;
>>>>>>> 0f4cd6d6
    line-height: 20px;
    font-size: 15px;
    font-weight: 600;
  }
}

.articleItemImg {
  position: relative;

  display: flex;
  align-items: center;
  justify-content: center;

  z-index: 1;

  pointer-events: none;

  height: 16px;

  .icon > div {
    display: flex;
    align-items: center;
    justify-content: center;
  }

  .nodeIcon {
    display: flex;
    align-items: center;
    justify-content: center;
    width: 16px;
    height: 16px;

    @include tablet-and-below {
      width: 20px;
      height: 20px;
    }
  }

  svg {
    width: 16px;
    height: 16px;
    path,
    circle {
      fill: var(--article-item-img-svg-fill);
    }
  }

  &.active {
    svg {
      path,
      circle {
        fill: var(--article-item-img-svg-active-fill);
      }
    }
  }

  @include mixins.tablet-and-below {
    height: 20px;
    svg {
      width: 20px;
      height: 20px;
    }
  }
}

.articleItemSibling {
  position: absolute;
  top: 0;
  inset-inline-start: 0;

  width: 100%;
  height: 100%;

  border-radius: 3px;

  min-height: 36px;
  max-height: 36px;

  @include mixins.tablet-and-below {
    min-height: 44px;
    max-height: 44px;
  }

  &.active {
    background-color: var(--article-item-sibling-active-bg-color);
  }

  &:not(.mobileDevice) {
    &:hover {
      background-color: var(--article-item-sibling-hover-bg-color);
    }
  }

  &.dragging {
    background: var(--article-item-dnd-bg-color) !important;

    &:hover {
      background: var(--article-item-dnd-hover-bg-color) !important;
    }
  }

  &.dragActive {
    background: var(--article-item-dnd-hover-bg-color) !important;
  }
}

.articleItemContainer {
  display: flex;
  justify-content: center;
  align-items: center;

  min-width: 100%;
  min-height: 36px;
  max-height: 36px;

  position: relative;
  box-sizing: border-box;

  cursor: pointer;

  -webkit-tap-highlight-color: variables.$tap-highlight;

  &.showText {
    justify-content: space-between;
    padding: 0 12px;
  }

  &.endOfBlock {
    margin-bottom: 16px;
  }

  @include mixins.tablet-and-below {
    min-height: 44px;
    max-height: 44px;

    &.showText {
      padding: 0 12px;
    }
    &.endOfBlock {
      margin-bottom: 24px;
    }
  }

  .articleItemIcon {
    display: none;
  }

  .articleItemIcon:target {
    display: flex;
  }

  .articleItemIcon {
    svg {
      path {
        fill: var(--article-item-trash-icon-fill);
      }
    }
  }

  &:hover {
    .articleItemIcon {
      display: flex;
    }
  }
}

.storyCatalogWrapper {
  background-color: var(--story-wrapper-bg-color);
  padding: 15px;
}<|MERGE_RESOLUTION|>--- conflicted
+++ resolved
@@ -212,13 +212,8 @@
     color: var(--article-item-text-active-color);
   }
 
-<<<<<<< HEAD
-  @include mixins.tablet-and-below {
-    margin-inline-start: 12px;
-=======
-  @include tablet-and-below {
+  @include mixins.tablet-and-below {
     margin-inline-start: 12px !important;
->>>>>>> 0f4cd6d6
     line-height: 20px;
     font-size: 15px;
     font-weight: 600;
