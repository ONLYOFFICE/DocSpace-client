{
  "key_path": "UnarchivedRoomAction",
  "content": "The room '{{name}}' is unarchived.",
  "content_en_sha1_hash": "d68b761bc18ae09882e723fde8fedb83e39a13de",
  "created_at": "2025-05-19T21:30:56.275Z",
<<<<<<< HEAD
  "updated_at": "2025-06-18T17:11:42.515Z",
=======
  "updated_at": "2025-06-26T19:00:18.288Z",
>>>>>>> 0de93b01
  "comment": {
    "text": "The \"UnarchivedRoomAction\" translation key is used to display a success message when a room is successfully unarchived in the UI, typically after a button or action is clicked. The text will replace \"{name}\" with the actual room name or title. It appears in the application's feedback system, such as toastr notifications.",
    "is_auto": true,
    "updated_at": "2025-05-20T09:39:01.372Z"
  },
  "usage": [
    {
      "file_path": "/packages/client/src/store/FilesActionsStore.js",
      "line_number": 1521,
      "context": ".then(() => {\n const successTranslation =\n folders.length !== 1 && Array.isArray(folders)\n ? t(\"UnarchivedRoomsAction\")\n : Array.isArray(folders)\n ? t(\"UnarchivedRoomAction\", { name: folders[0].title })\n : t(\"UnarchivedRoomAction\", { name: folders.title });\n \n toastr.success(successTranslation);\n })\n .then(() => setSelected(\"close\"))",
      "module": "/packages/client"
    },
    {
      "file_path": "/packages/client/src/store/FilesActionsStore.js",
      "line_number": 1521,
      "context": ".then(() => {\n const successTranslation =\n folders.length !== 1 && Array.isArray(folders)\n ? t(\"UnarchivedRoomsAction\")\n : Array.isArray(folders)\n ? t(\"UnarchivedRoomAction\", { name: folders[0].title })\n : t(\"UnarchivedRoomAction\", { name: folders.title });\n \n toastr.success(successTranslation);\n })\n .then(() => setSelected(\"close\"))",
      "module": "/packages/client"
    }
  ],
  "languages": {
    "en": {
      "ai_translated": false,
      "ai_model": null,
      "ai_spell_check_issues": [],
      "approved_at": null
    },
    "ar-SA": {
      "ai_translated": false,
      "ai_model": null,
      "ai_spell_check_issues": [
        {
          "type": "formatting",
          "description": "The Arabic translation includes double quotes around the variable {{name}}. This should match the English format of single quotes.",
          "suggestion": "Replace \"{{name}}\" with '{{name}}'"
        }
      ],
      "approved_at": null
    },
    "az": {
      "ai_translated": false,
      "ai_model": null,
      "ai_spell_check_issues": [],
      "approved_at": null
    },
    "bg": {
      "ai_translated": false,
      "ai_model": null,
      "ai_spell_check_issues": [],
      "approved_at": null
    },
    "cs": {
      "ai_translated": false,
      "ai_model": null,
      "ai_spell_check_issues": [
        {
          "type": "incorrect_translation",
          "description": "The English phrase 'is unarchived' implies a change from archived to not archived. The Czech translation 'není archivována' literally translates to 'is not archived,' which is accurate, but it doesn't fully capture the action of *reversing* an archiving process. A more accurate translation would convey the action of unarchiving.",
          "suggestion": "Consider 'Místnost '{{name}}' byla od archivace' or 'Místnost '{{name}}' byla odstraněna z archivu.'"
        }
      ],
      "approved_at": null
    },
    "de": {
      "ai_translated": false,
      "ai_model": null,
      "ai_spell_check_issues": [
        {
          "type": "incorrect_translation",
          "description": "The English phrase 'unarchived' implies a reversal of an archiving action. The German translation 'nicht archiviert' literally means 'not archived,' which doesn't convey the action of *unarchiving*. A more accurate translation would use a verb expressing the reversal of the archiving action.",
          "suggestion": "Der Raum '{{name}}' wurde entarchiviert."
        }
      ],
      "approved_at": null
    },
    "el-GR": {
      "ai_translated": false,
      "ai_model": null,
      "ai_spell_check_issues": [
        {
          "type": "incorrect_translation",
          "description": "The English phrase 'unarchived' implies a reversal of a previous archiving action. The Greek translation 'δεν έχει αρχειοθετηθεί' literally means 'has not been archived.' While technically correct, it doesn't convey the same nuance of an action being reversed. A better translation would emphasize the reversal.",
          "suggestion": "Consider a more active phrasing that indicates the room has been restored from an archived state. For example: 'Το δωμάτιο '{{name}}' επαναφέρθηκε.' (The room '{{name}}' was restored.)"
        }
      ],
      "approved_at": null
    },
    "es": {
      "ai_translated": false,
      "ai_model": null,
      "ai_spell_check_issues": [],
      "approved_at": null
    },
    "fi": {
      "ai_translated": false,
      "ai_model": null,
      "ai_spell_check_issues": [
        {
          "type": "incorrect_translation",
          "description": "The translation 'Huone '{{name}}' on arkistoimaton' doesn't accurately convey the meaning of 'The room '{{name}}' is unarchived.' 'Arkistoimaton' literally means 'unarchived', but in this context, a more natural Finnish phrasing would indicate the room has been restored or made available again.",
          "suggestion": "Consider 'Huone '{{name}}' on palautettu.' or 'Huone '{{name}}' on nyt käytettävissä.'"
        }
      ],
      "approved_at": null
    },
    "fr": {
      "ai_translated": false,
      "ai_model": null,
      "ai_spell_check_issues": [],
      "approved_at": null
    },
    "hy-AM": {
      "ai_translated": false,
      "ai_model": null,
      "ai_spell_check_issues": [],
      "approved_at": null
    },
    "it": {
      "ai_translated": false,
      "ai_model": null,
      "ai_spell_check_issues": [
        {
          "type": "incorrect_translation",
          "description": "The translation 'La stanza '{{name}}' è stata rimossa dall'archivio.' does not accurately convey the meaning of 'The room '{{name}}' is unarchived.'  'Unarchived' implies a reversal of archiving, whereas 'rimossa dall'archivio' translates to 'removed from the archive,' which suggests a deletion rather than a reversal of an archiving process.  The meaning is subtly different and could lead to user confusion.",
          "suggestion": "La stanza '{{name}}' è stata dearchivata."
        }
      ],
      "approved_at": null
    },
    "ja-JP": {
      "ai_translated": false,
      "ai_model": null,
      "ai_spell_check_issues": [],
      "approved_at": null
    },
    "ko-KR": {
      "ai_translated": false,
      "ai_model": null,
      "ai_spell_check_issues": [
        {
          "type": "incorrect_translation",
          "description": "The term '아카이브' (archive) might be too technical for the intended audience. While technically correct, it's less natural than alternatives that focus on the 'unarchived' aspect.",
          "suggestion": "'{{name}}' 방이 보관 해제되었습니다."
        },
        {
          "type": "formatting",
          "description": "The Korean sentence structure is slightly awkward and could be improved for better flow. While not strictly incorrect, it's not the most natural way to express this.",
          "suggestion": "'{{name}}' 방이 보관 해제되었습니다."
        }
      ],
      "approved_at": null
    },
    "lo-LA": {
      "ai_translated": false,
      "ai_model": null,
      "ai_spell_check_issues": [
        {
          "type": "incorrect_translation",
          "description": "The translation 'ຫ້ອງ '{{name}}' ບໍ່ໄດ້ຖືກເກັບໄວ້.' while literally translating to 'The room '{{name}}' is not archived,' doesn't fully capture the nuance of 'unarchived'.  'ບໍ່ໄດ້ຖືກເກັບໄວ້' implies something was never archived, whereas 'unarchived' suggests it *was* archived and is now being reverted.",
          "suggestion": "ຫ້ອງ '{{name}}' ຖືກຍົກການເກັບໄວ້."
        }
      ],
      "approved_at": null
    },
    "lv": {
      "ai_translated": false,
      "ai_model": null,
      "ai_spell_check_issues": [],
      "approved_at": null
    },
    "nl": {
      "ai_translated": false,
      "ai_model": null,
      "ai_spell_check_issues": [
        {
          "type": "incorrect_translation",
          "description": "The translation 'De kamer '{{name}}' is niet meer gearchiveerd' literally translates to 'The room '{{name}}' is no longer archived.' While conveying a similar meaning, 'unarchived' implies a reversal of an archiving action. 'Niet meer gearchiveerd' is a bit more descriptive and less direct. A more accurate translation closer to the English would be 'De kamer '{{name}}' is nu niet meer gearchiveerd' or 'De kamer '{{name}}' is ontarchiveerd'.",
          "suggestion": "De kamer '{{name}}' is ontarchiveerd."
        }
      ],
      "approved_at": null
    },
    "pl": {
      "ai_translated": false,
      "ai_model": null,
      "ai_spell_check_issues": [
        {
          "type": "incorrect_translation",
          "description": "The English phrase 'unarchived' implies a reversal of an archiving action. 'Przywrócony z archiwum' literally translates to 'restored from archive,' which is a more accurate representation of the action, but might be perceived as slightly more formal or technical than a direct equivalent of 'unarchived'.",
          "suggestion": "Consider 'Pokój '{{name}}' został dearchiwizowany.' or 'Pokój '{{name}}' nie jest już zarchiwizowany.' for a closer equivalent to 'unarchived'."
        }
      ],
      "approved_at": null
    },
    "pt": {
      "ai_translated": false,
      "ai_model": null,
      "ai_spell_check_issues": [],
      "approved_at": null
    },
    "pt-BR": {
      "ai_translated": false,
      "ai_model": null,
      "ai_spell_check_issues": [],
      "approved_at": null
    },
    "ro": {
      "ai_translated": false,
      "ai_model": null,
      "ai_spell_check_issues": [],
      "approved_at": null
    },
    "ru": {
      "ai_translated": false,
      "ai_model": null,
      "ai_spell_check_issues": [
        {
          "type": "incorrect_translation",
          "description": "The verb 'разархивирована' (razaarhivirovana) implies 'unzipped' or 'extracted from an archive'. 'Unarchived' suggests a state change, not necessarily related to an archive. A more accurate translation would convey that the room's archived status has been reversed.",
          "suggestion": "Комната '{{name}}' восстановлена из архива."
        }
      ],
      "approved_at": null
    },
    "si": {
      "ai_translated": false,
      "ai_model": null,
      "ai_spell_check_issues": [
        {
          "type": "incorrect_translation",
          "description": "The translation '{{name}}' කාමරය අසංරක්‍ෂිතයි. does not accurately convey the meaning of 'The room '{{name}}' is unarchived.'.  'අසංරක්‍ෂිතයි' primarily means 'unprotected' or 'unshielded,' not 'unarchived.' A more accurate translation would convey the action of removing an archive status.",
          "suggestion": "'{{name}}' කාමරය දැන් සංරක්ෂණය වී නොමැත."
        },
        {
          "type": "formatting",
          "description": "The Sinhala translation doesn't have a full stop or punctuation at the end of the sentence like the English version does.",
          "suggestion": "'{{name}}' කාමරය දැන් සංරක්ෂණය වී නොමැත."
        }
      ],
      "approved_at": null
    },
    "sk": {
      "ai_translated": false,
      "ai_model": null,
      "ai_spell_check_issues": [
        {
          "type": "incorrect_translation",
          "description": "The English term 'unarchived' implies the room has been removed from an archive. 'Rozbalená z archívu' literally translates to 'unpacked from the archive,' which while related, doesn't perfectly convey the intended meaning of being restored from an archived state. A better translation might emphasize the restoration aspect.",
          "suggestion": "Miestnosť '{{name}}' bola obnovená z archívu."
        }
      ],
      "approved_at": null
    },
    "sl": {
      "ai_translated": false,
      "ai_model": null,
      "ai_spell_check_issues": [],
      "approved_at": null
    },
    "sr-Cyrl-RS": {
      "ai_translated": false,
      "ai_model": null,
      "ai_spell_check_issues": [
        {
          "type": "incorrect_translation",
          "description": "The word 'неархивирана' (nearhivirana) doesn't accurately convey the meaning of 'unarchived'. A more appropriate translation would use a term that reflects the action of making something no longer archived.",
          "suggestion": "The more accurate translation would be 'Разархивирана' (Razarhivirana)."
        },
        {
          "type": "spelling",
          "description": "The word 'Соба' is a misspelling of 'Соба'.",
          "suggestion": "Correct 'Соба' to 'Соба'"
        }
      ],
      "approved_at": null
    },
    "sr-Latn-RS": {
      "ai_translated": false,
      "ai_model": null,
      "ai_spell_check_issues": [
        {
          "type": "incorrect_translation",
          "description": "The English word 'unarchived' implies a reversal of an archiving action. The Serbian translation 'nearhivirana' simply means 'unarchived' without conveying the sense of a previous archiving. A more accurate translation would involve expressing the reversal of the action.",
          "suggestion": "Soba '{{name}}' je vraćena u arhivu."
        }
      ],
      "approved_at": null
    },
    "tr": {
      "ai_translated": false,
      "ai_model": null,
      "ai_spell_check_issues": [],
      "approved_at": null
    },
    "uk-UA": {
      "ai_translated": false,
      "ai_model": null,
      "ai_spell_check_issues": [],
      "approved_at": null
    },
    "vi": {
      "ai_translated": false,
      "ai_model": null,
      "ai_spell_check_issues": [
        {
          "type": "incorrect_translation",
          "description": "The translation 'Phòng '{{name}}' chưa được sao lưu.' implies the room was previously backed up, while the English 'The room '{{name}}' is unarchived.' indicates it was not archived in the first place. 'Unarchived' means removing an archive status, not performing a backup.",
          "suggestion": "Phòng '{{name}}' đã được hủy bỏ trạng thái lưu trữ."
        }
      ],
      "approved_at": null
    },
    "zh-CN": {
      "ai_translated": false,
      "ai_model": null,
      "ai_spell_check_issues": [
        {
          "type": "incorrect_translation",
          "description": "The translation '已取消存档' is a literal translation of 'unarchived' that doesn't quite capture the nuance. It implies a process of removing a saved state, rather than simply restoring a room to an active state. A more natural translation might be something like '已恢复' or '已启用'.",
          "suggestion": "房间 '{{name}}' 已恢复."
        }
      ],
      "approved_at": null
    }
  }
}<|MERGE_RESOLUTION|>--- conflicted
+++ resolved
@@ -3,11 +3,7 @@
   "content": "The room '{{name}}' is unarchived.",
   "content_en_sha1_hash": "d68b761bc18ae09882e723fde8fedb83e39a13de",
   "created_at": "2025-05-19T21:30:56.275Z",
-<<<<<<< HEAD
-  "updated_at": "2025-06-18T17:11:42.515Z",
-=======
   "updated_at": "2025-06-26T19:00:18.288Z",
->>>>>>> 0de93b01
   "comment": {
     "text": "The \"UnarchivedRoomAction\" translation key is used to display a success message when a room is successfully unarchived in the UI, typically after a button or action is clicked. The text will replace \"{name}\" with the actual room name or title. It appears in the application's feedback system, such as toastr notifications.",
     "is_auto": true,
@@ -40,8 +36,8 @@
       "ai_spell_check_issues": [
         {
           "type": "formatting",
-          "description": "The Arabic translation includes double quotes around the variable {{name}}. This should match the English format of single quotes.",
-          "suggestion": "Replace \"{{name}}\" with '{{name}}'"
+          "description": "The double curly braces around '{{name}}' are inconsistent with typical Arabic text rendering and might not display correctly in all contexts. While functional, it's worth checking for preferred formatting.",
+          "suggestion": "Consider checking if a different formatting approach (e.g., using standard Arabic brackets or leaving it as is, depending on the system's capabilities) would be more suitable.  Further investigation into the platform's expected format is needed."
         }
       ],
       "approved_at": null
@@ -64,8 +60,8 @@
       "ai_spell_check_issues": [
         {
           "type": "incorrect_translation",
-          "description": "The English phrase 'is unarchived' implies a change from archived to not archived. The Czech translation 'není archivována' literally translates to 'is not archived,' which is accurate, but it doesn't fully capture the action of *reversing* an archiving process. A more accurate translation would convey the action of unarchiving.",
-          "suggestion": "Consider 'Místnost '{{name}}' byla od archivace' or 'Místnost '{{name}}' byla odstraněna z archivu.'"
+          "description": "The English phrase 'is unarchived' implies a reversal of an archiving action. The Czech translation 'není archivována' literally translates to 'is not archived', which doesn't quite capture the meaning of 'unarchived'. A more accurate translation would convey the action of removing the archiving status.",
+          "suggestion": "Místnost '{{name}}' byla dearchivována."
         }
       ],
       "approved_at": null
@@ -76,7 +72,7 @@
       "ai_spell_check_issues": [
         {
           "type": "incorrect_translation",
-          "description": "The English phrase 'unarchived' implies a reversal of an archiving action. The German translation 'nicht archiviert' literally means 'not archived,' which doesn't convey the action of *unarchiving*. A more accurate translation would use a verb expressing the reversal of the archiving action.",
+          "description": "The English phrase 'unarchived' implies a reversal of an archiving action. The German translation 'nicht archiviert' simply means 'not archived', which isn't as precise. A more accurate translation would convey the action of undoing an archive.",
           "suggestion": "Der Raum '{{name}}' wurde entarchiviert."
         }
       ],
@@ -88,8 +84,8 @@
       "ai_spell_check_issues": [
         {
           "type": "incorrect_translation",
-          "description": "The English phrase 'unarchived' implies a reversal of a previous archiving action. The Greek translation 'δεν έχει αρχειοθετηθεί' literally means 'has not been archived.' While technically correct, it doesn't convey the same nuance of an action being reversed. A better translation would emphasize the reversal.",
-          "suggestion": "Consider a more active phrasing that indicates the room has been restored from an archived state. For example: 'Το δωμάτιο '{{name}}' επαναφέρθηκε.' (The room '{{name}}' was restored.)"
+          "description": "The English phrase 'unarchived' implies a reversal of an archiving action. The Greek translation 'δεν έχει αρχειοθετηθεί' literally means 'has not been archived'. While technically correct, it doesn't convey the action of *undoing* an archiving action. A more accurate translation would suggest a reversion of the archiving process.",
+          "suggestion": "Consider a translation like 'Το δωμάτιο '{{name}}' αποαρχειοθετήθηκε.' (To domatio '{{name}}' apoarchiothetike) which means 'The room '{{name}}' was dearchived.'"
         }
       ],
       "approved_at": null
@@ -106,8 +102,8 @@
       "ai_spell_check_issues": [
         {
           "type": "incorrect_translation",
-          "description": "The translation 'Huone '{{name}}' on arkistoimaton' doesn't accurately convey the meaning of 'The room '{{name}}' is unarchived.' 'Arkistoimaton' literally means 'unarchived', but in this context, a more natural Finnish phrasing would indicate the room has been restored or made available again.",
-          "suggestion": "Consider 'Huone '{{name}}' on palautettu.' or 'Huone '{{name}}' on nyt käytettävissä.'"
+          "description": "The translation 'Huone '{{name}}' on arkistoimaton' is not an accurate translation of 'The room '{{name}}' is unarchived.'. 'Arkistoimaton' translates to 'archived' or 'archivable' not 'unarchived'.",
+          "suggestion": "Huone '{{name}}' on poistettu arkistosta."
         }
       ],
       "approved_at": null
@@ -115,7 +111,13 @@
     "fr": {
       "ai_translated": false,
       "ai_model": null,
-      "ai_spell_check_issues": [],
+      "ai_spell_check_issues": [
+        {
+          "type": "incorrect_translation",
+          "description": "The English phrase 'is unarchived' is better translated as 'has been unarchived' or 'is no longer archived' for a more natural French phrasing. 'n'est plus archivée' is accurate but slightly less idiomatic.",
+          "suggestion": "La salle '{{name}}' n'est plus archivée."
+        }
+      ],
       "approved_at": null
     },
     "hy-AM": {
@@ -130,8 +132,8 @@
       "ai_spell_check_issues": [
         {
           "type": "incorrect_translation",
-          "description": "The translation 'La stanza '{{name}}' è stata rimossa dall'archivio.' does not accurately convey the meaning of 'The room '{{name}}' is unarchived.'  'Unarchived' implies a reversal of archiving, whereas 'rimossa dall'archivio' translates to 'removed from the archive,' which suggests a deletion rather than a reversal of an archiving process.  The meaning is subtly different and could lead to user confusion.",
-          "suggestion": "La stanza '{{name}}' è stata dearchivata."
+          "description": "The translation 'è stata rimossa dall'archivio' (was removed from the archive) doesn't accurately reflect the English meaning of 'is unarchived'. 'Unarchived' implies a return to a non-archived state, not necessarily a removal.",
+          "suggestion": "La stanza '{{name}}' è stata ripristinata."
         }
       ],
       "approved_at": null
@@ -148,102 +150,97 @@
       "ai_spell_check_issues": [
         {
           "type": "incorrect_translation",
-          "description": "The term '아카이브' (archive) might be too technical for the intended audience. While technically correct, it's less natural than alternatives that focus on the 'unarchived' aspect.",
-          "suggestion": "'{{name}}' 방이 보관 해제되었습니다."
+          "description": "The word '아카이브' (akaibeu) is a transliteration of 'archive' and while understandable, it's not the most natural way to express 'unarchived' in Korean. A more appropriate term would be '압축 해제' (apcheuk haje) or '보관 해제' (bogwan haje).",
+          "suggestion": "'{{name}}' 방의 보관이 해제되었습니다."
+        }
+      ],
+      "approved_at": null
+    },
+    "lo-LA": {
+      "ai_translated": false,
+      "ai_model": null,
+      "ai_spell_check_issues": [
+        {
+          "type": "incorrect_translation",
+          "description": "The Lao translation 'ຫ້ອງ '{{name}}' ບໍ່ໄດ້ຖືກເກັບໄວ້.' literally translates to 'The room '{{name}}' has not been archived.' While conveying a similar meaning, 'unarchived' implies a reversal of a previous archiving action. A more accurate translation might emphasize this reversal.",
+          "suggestion": "ຫ້ອງ '{{name}}' ຖືກຖອນການເກັບໄວ້ແລ້ວ."
+        }
+      ],
+      "approved_at": null
+    },
+    "lv": {
+      "ai_translated": false,
+      "ai_model": null,
+      "ai_spell_check_issues": [],
+      "approved_at": null
+    },
+    "nl": {
+      "ai_translated": false,
+      "ai_model": null,
+      "ai_spell_check_issues": [
+        {
+          "type": "incorrect_translation",
+          "description": "The translation 'De kamer '{{name}}' is niet meer gearchiveerd' literally translates to 'The room '{{name}}' is no longer archived.' While technically correct, 'unarchived' implies a reversal of a previous archiving action. A more accurate translation would convey that directly.",
+          "suggestion": "De kamer '{{name}}' is nu actief."
+        }
+      ],
+      "approved_at": null
+    },
+    "pl": {
+      "ai_translated": false,
+      "ai_model": null,
+      "ai_spell_check_issues": [
+        {
+          "type": "incorrect_translation",
+          "description": "The English phrase 'unarchived' implies a reversal of an archiving process. 'Przywrócony z archiwum' literally translates to 'restored from archive', which is a reasonable equivalent but might not fully capture the original meaning. 'Odwieziony z archiwum' or 'dezaktywowane archiwum' could be more precise depending on the specific technical context.",
+          "suggestion": "Consider 'Odwieziony z archiwum' or 'Dezaktywowane archiwum' for a more accurate translation, if the context warrants it."
+        }
+      ],
+      "approved_at": null
+    },
+    "pt": {
+      "ai_translated": false,
+      "ai_model": null,
+      "ai_spell_check_issues": [],
+      "approved_at": null
+    },
+    "pt-BR": {
+      "ai_translated": false,
+      "ai_model": null,
+      "ai_spell_check_issues": [],
+      "approved_at": null
+    },
+    "ro": {
+      "ai_translated": false,
+      "ai_model": null,
+      "ai_spell_check_issues": [],
+      "approved_at": null
+    },
+    "ru": {
+      "ai_translated": false,
+      "ai_model": null,
+      "ai_spell_check_issues": [
+        {
+          "type": "incorrect_translation",
+          "description": "The verb 'разархивирована' (razarkhivirovana) implies 'unarchived' in the sense of 'decompressed' or 'extracted from an archive'. While technically correct, it doesn't convey the intended meaning of a room being restored to a non-archived state. A better term would emphasize the removal of an archived status.",
+          "suggestion": "Комната '{{name}}' восстановлена из архива."
+        }
+      ],
+      "approved_at": null
+    },
+    "si": {
+      "ai_translated": false,
+      "ai_model": null,
+      "ai_spell_check_issues": [
+        {
+          "type": "incorrect_translation",
+          "description": "The word 'අසංරක්‍ෂිතයි' (asanrakshitayi) literally translates to 'unprotected'. While it conveys the sense of being unarchived, a more accurate and natural translation for 'unarchived' in this context would be something like 'දෙසංඝ්‍රහිත' (desangrahita) or a rephrased sentence.",
+          "suggestion": "'{{name}}' කාමරය දෙසංඝ්‍රහිතයි."
         },
         {
           "type": "formatting",
-          "description": "The Korean sentence structure is slightly awkward and could be improved for better flow. While not strictly incorrect, it's not the most natural way to express this.",
-          "suggestion": "'{{name}}' 방이 보관 해제되었습니다."
-        }
-      ],
-      "approved_at": null
-    },
-    "lo-LA": {
-      "ai_translated": false,
-      "ai_model": null,
-      "ai_spell_check_issues": [
-        {
-          "type": "incorrect_translation",
-          "description": "The translation 'ຫ້ອງ '{{name}}' ບໍ່ໄດ້ຖືກເກັບໄວ້.' while literally translating to 'The room '{{name}}' is not archived,' doesn't fully capture the nuance of 'unarchived'.  'ບໍ່ໄດ້ຖືກເກັບໄວ້' implies something was never archived, whereas 'unarchived' suggests it *was* archived and is now being reverted.",
-          "suggestion": "ຫ້ອງ '{{name}}' ຖືກຍົກການເກັບໄວ້."
-        }
-      ],
-      "approved_at": null
-    },
-    "lv": {
-      "ai_translated": false,
-      "ai_model": null,
-      "ai_spell_check_issues": [],
-      "approved_at": null
-    },
-    "nl": {
-      "ai_translated": false,
-      "ai_model": null,
-      "ai_spell_check_issues": [
-        {
-          "type": "incorrect_translation",
-          "description": "The translation 'De kamer '{{name}}' is niet meer gearchiveerd' literally translates to 'The room '{{name}}' is no longer archived.' While conveying a similar meaning, 'unarchived' implies a reversal of an archiving action. 'Niet meer gearchiveerd' is a bit more descriptive and less direct. A more accurate translation closer to the English would be 'De kamer '{{name}}' is nu niet meer gearchiveerd' or 'De kamer '{{name}}' is ontarchiveerd'.",
-          "suggestion": "De kamer '{{name}}' is ontarchiveerd."
-        }
-      ],
-      "approved_at": null
-    },
-    "pl": {
-      "ai_translated": false,
-      "ai_model": null,
-      "ai_spell_check_issues": [
-        {
-          "type": "incorrect_translation",
-          "description": "The English phrase 'unarchived' implies a reversal of an archiving action. 'Przywrócony z archiwum' literally translates to 'restored from archive,' which is a more accurate representation of the action, but might be perceived as slightly more formal or technical than a direct equivalent of 'unarchived'.",
-          "suggestion": "Consider 'Pokój '{{name}}' został dearchiwizowany.' or 'Pokój '{{name}}' nie jest już zarchiwizowany.' for a closer equivalent to 'unarchived'."
-        }
-      ],
-      "approved_at": null
-    },
-    "pt": {
-      "ai_translated": false,
-      "ai_model": null,
-      "ai_spell_check_issues": [],
-      "approved_at": null
-    },
-    "pt-BR": {
-      "ai_translated": false,
-      "ai_model": null,
-      "ai_spell_check_issues": [],
-      "approved_at": null
-    },
-    "ro": {
-      "ai_translated": false,
-      "ai_model": null,
-      "ai_spell_check_issues": [],
-      "approved_at": null
-    },
-    "ru": {
-      "ai_translated": false,
-      "ai_model": null,
-      "ai_spell_check_issues": [
-        {
-          "type": "incorrect_translation",
-          "description": "The verb 'разархивирована' (razaarhivirovana) implies 'unzipped' or 'extracted from an archive'. 'Unarchived' suggests a state change, not necessarily related to an archive. A more accurate translation would convey that the room's archived status has been reversed.",
-          "suggestion": "Комната '{{name}}' восстановлена из архива."
-        }
-      ],
-      "approved_at": null
-    },
-    "si": {
-      "ai_translated": false,
-      "ai_model": null,
-      "ai_spell_check_issues": [
-        {
-          "type": "incorrect_translation",
-          "description": "The translation '{{name}}' කාමරය අසංරක්‍ෂිතයි. does not accurately convey the meaning of 'The room '{{name}}' is unarchived.'.  'අසංරක්‍ෂිතයි' primarily means 'unprotected' or 'unshielded,' not 'unarchived.' A more accurate translation would convey the action of removing an archive status.",
-          "suggestion": "'{{name}}' කාමරය දැන් සංරක්ෂණය වී නොමැත."
-        },
-        {
-          "type": "formatting",
-          "description": "The Sinhala translation doesn't have a full stop or punctuation at the end of the sentence like the English version does.",
-          "suggestion": "'{{name}}' කාමරය දැන් සංරක්ෂණය වී නොමැත."
+          "description": "While the apostrophe usage is present, using a space before it might improve readability in Sinhala.",
+          "suggestion": "'{{name}}' කාමරය දෙසංඝ්‍රහිතයි."
         }
       ],
       "approved_at": null
@@ -254,8 +251,8 @@
       "ai_spell_check_issues": [
         {
           "type": "incorrect_translation",
-          "description": "The English term 'unarchived' implies the room has been removed from an archive. 'Rozbalená z archívu' literally translates to 'unpacked from the archive,' which while related, doesn't perfectly convey the intended meaning of being restored from an archived state. A better translation might emphasize the restoration aspect.",
-          "suggestion": "Miestnosť '{{name}}' bola obnovená z archívu."
+          "description": "The term 'rozbalená z archívu' doesn't directly translate to 'unarchived'. While it conveys the action of removing from an archive, 'unarchived' implies a more direct reversal of the archiving process. A more accurate translation would be 'odarchívovaná'.",
+          "suggestion": "Miestnosť '{{name}}' bola odarchívovaná."
         }
       ],
       "approved_at": null
@@ -272,13 +269,8 @@
       "ai_spell_check_issues": [
         {
           "type": "incorrect_translation",
-          "description": "The word 'неархивирана' (nearhivirana) doesn't accurately convey the meaning of 'unarchived'. A more appropriate translation would use a term that reflects the action of making something no longer archived.",
-          "suggestion": "The more accurate translation would be 'Разархивирана' (Razarhivirana)."
-        },
-        {
-          "type": "spelling",
-          "description": "The word 'Соба' is a misspelling of 'Соба'.",
-          "suggestion": "Correct 'Соба' to 'Соба'"
+          "description": "The word 'Соба' is incorrect. It's a diminutive and informal term for 'room'.  The correct term is 'Соба' (Soba) which translates to 'room'.",
+          "suggestion": "Соба '{{name}}' је неархивирана."
         }
       ],
       "approved_at": null
@@ -289,8 +281,8 @@
       "ai_spell_check_issues": [
         {
           "type": "incorrect_translation",
-          "description": "The English word 'unarchived' implies a reversal of an archiving action. The Serbian translation 'nearhivirana' simply means 'unarchived' without conveying the sense of a previous archiving. A more accurate translation would involve expressing the reversal of the action.",
-          "suggestion": "Soba '{{name}}' je vraćena u arhivu."
+          "description": "The word 'nearhivirana' is not the correct past participle for 'unarchive' in Serbian. It implies 'not archived' in a static sense, rather than the action of being unarchived.",
+          "suggestion": "Soba '{{name}}' je dearchiwirana."
         }
       ],
       "approved_at": null
@@ -313,8 +305,8 @@
       "ai_spell_check_issues": [
         {
           "type": "incorrect_translation",
-          "description": "The translation 'Phòng '{{name}}' chưa được sao lưu.' implies the room was previously backed up, while the English 'The room '{{name}}' is unarchived.' indicates it was not archived in the first place. 'Unarchived' means removing an archive status, not performing a backup.",
-          "suggestion": "Phòng '{{name}}' đã được hủy bỏ trạng thái lưu trữ."
+          "description": "The Vietnamese translation 'Phòng '{{name}}' chưa được sao lưu' implies the room was previously backed up and is now being restored. The English 'The room '{{name}}' is unarchived' means the room was previously archived and is now accessible again. 'Sao lưu' typically refers to backup, not the act of unarchiving.",
+          "suggestion": "Phòng '{{name}}' đã được mở khóa."
         }
       ],
       "approved_at": null
@@ -325,8 +317,8 @@
       "ai_spell_check_issues": [
         {
           "type": "incorrect_translation",
-          "description": "The translation '已取消存档' is a literal translation of 'unarchived' that doesn't quite capture the nuance. It implies a process of removing a saved state, rather than simply restoring a room to an active state. A more natural translation might be something like '已恢复' or '已启用'.",
-          "suggestion": "房间 '{{name}}' 已恢复."
+          "description": "The translation '已取消存档' doesn't perfectly capture the nuance of 'unarchived'. '已取消存档' implies a deliberate archiving and then unarchiving. 'Unarchived' can simply mean the room was previously archived and now isn't, without necessarily implying a conscious undoing.",
+          "suggestion": "房间 '{{name}}' 已解除存档。"
         }
       ],
       "approved_at": null
