--- conflicted
+++ resolved
@@ -11,7 +11,6 @@
   setStoreForceSave,
   setForceSave,
 } from "../../../../../store/files/actions";
-<<<<<<< HEAD
 import {
   getIsLoading,
   getSettingsSelectedTreeNode,
@@ -21,10 +20,8 @@
   getSettingsTreeForceSave,
   getSettingsTreeStoreForceSave,
   getSettingsTreeEnableThirdParty,
+  getSettingsTree
 } from "../../../../../store/files/selectors";
-=======
-import { getSettingsTree } from "../../../../../store/files/selectors";
->>>>>>> 24a0fe17
 import { setDocumentTitle } from "../../../../../helpers/utils";
 
 const { isAdmin } = store.auth.selectors;
@@ -187,7 +184,6 @@
 };
 
 function mapStateToProps(state) {
-<<<<<<< HEAD
   return {
     isAdmin: isAdmin(state),
     selectedTreeNode: getSettingsSelectedTreeNode(state),
@@ -198,30 +194,7 @@
     storeForceSave: getSettingsTreeStoreForceSave(state),
     enableThirdParty: getSettingsTreeEnableThirdParty(state),
     isLoading: getIsLoading(state),
-=======
-  const { isLoading } = state.files;
-  const settingsTree = getSettingsTree(state);
-  const { isAdmin } = state.auth.user;
-  const {
-    storeOriginalFiles,
-    confirmDelete,
-    updateIfExist,
-    forceSave,
-    storeForceSave,
-    enableThirdParty,
-  } = settingsTree;
-
-  return {
-    isAdmin,
-    storeOriginalFiles,
-    confirmDelete,
-    updateIfExist,
-    forceSave,
-    storeForceSave,
-    enableThirdParty,
-    isLoading,
-    settingsTree,
->>>>>>> 24a0fe17
+    settingsTree: getSettingsTree(state),
   };
 }
 
