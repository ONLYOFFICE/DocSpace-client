// (c) Copyright Ascensio System SIA 2009-2024
//
// This program is a free software product.
// You can redistribute it and/or modify it under the terms
// of the GNU Affero General Public License (AGPL) version 3 as published by the Free Software
// Foundation. In accordance with Section 7(a) of the GNU AGPL its Section 15 shall be amended
// to the effect that Ascensio System SIA expressly excludes the warranty of non-infringement of
// any third-party rights.
//
// This program is distributed WITHOUT ANY WARRANTY, without even the implied warranty
// of MERCHANTABILITY or FITNESS FOR A PARTICULAR  PURPOSE. For details, see
// the GNU AGPL at: http://www.gnu.org/licenses/agpl-3.0.html
//
// You can contact Ascensio System SIA at Lubanas st. 125a-25, Riga, Latvia, EU, LV-1021.
//
// The  interactive user interfaces in modified source and object code versions of the Program must
// display Appropriate Legal Notices, as required under Section 5 of the GNU AGPL version 3.
//
// Pursuant to Section 7(b) of the License you must retain the original Product logo when
// distributing the program. Pursuant to Section 7(e) we decline to grant you any rights under
// trademark law for use of our trademarks.
//
// All the Product's GUI elements, including illustrations and icon sets, as well as technical writing
// content are licensed under the terms of the Creative Commons Attribution-ShareAlike 4.0
// International. See the License terms at http://creativecommons.org/licenses/by-sa/4.0/legalcode

import ActionsUploadReactSvgUrl from "PUBLIC_DIR/images/actions.upload.react.svg?url";
import FormReactSvgUrl from "PUBLIC_DIR/images/access.form.react.svg?url";
import FormBlankReactSvgUrl from "PUBLIC_DIR/images/form.blank.react.svg?url";
import FormFileReactSvgUrl from "PUBLIC_DIR/images/form.file.react.svg?url";
import FormGalleryReactSvgUrl from "PUBLIC_DIR/images/form.gallery.react.svg?url";
import ActionsDocumentsReactSvgUrl from "PUBLIC_DIR/images/actions.documents.react.svg?url";
import SpreadsheetReactSvgUrl from "PUBLIC_DIR/images/spreadsheet.react.svg?url";
import ActionsPresentationReactSvgUrl from "PUBLIC_DIR/images/actions.presentation.react.svg?url";
import CatalogFolderReactSvgUrl from "PUBLIC_DIR/images/icons/16/catalog.folder.react.svg?url";
// import PersonAdminReactSvgUrl from "PUBLIC_DIR/images/person.admin.react.svg?url";
// import PersonManagerReactSvgUrl from "PUBLIC_DIR/images/person.manager.react.svg?url";
// import PersonReactSvgUrl from "PUBLIC_DIR/images/person.react.svg?url";
// import PersonDefaultReactSvgUrl from "PUBLIC_DIR/images/person.default.react.svg?url";
// import GroupReactSvgUrl from "PUBLIC_DIR/images/group.react.svg?url";
// import PersonUserReactSvgUrl from "PUBLIC_DIR/images/person.user.react.svg?url";
// import InviteAgainReactSvgUrl from "PUBLIC_DIR/images/invite.again.react.svg?url";
import PluginMoreReactSvgUrl from "PUBLIC_DIR/images/plugin.more.react.svg?url";
import React from "react";

import { inject, observer } from "mobx-react";

import { MainButton } from "@docspace/shared/components/main-button";
import { toastr } from "@docspace/shared/components/toast";
import { Button } from "@docspace/shared/components/button";

import { withTranslation } from "react-i18next";
import { useNavigate, useLocation } from "react-router-dom";
import {
  Events,
  DeviceType,
  RoomsType,
  FilesSelectorFilterTypes,
  FolderType,
  FilterType,
} from "@docspace/shared/enums";

import styled, { css } from "styled-components";

import { ArticleButtonLoader } from "@docspace/shared/skeletons/article";
import { isMobile, isTablet } from "react-device-detect";
import { globalColors } from "@docspace/shared/themes";
<<<<<<< HEAD
import { getFilesFromEvent } from "@docspace/shared/components/drag-and-drop";
=======
import getFilesFromEvent from "@docspace/shared/components/drag-and-drop/get-files-from-event";
import MobileView from "./MobileView";
import { encryptionUploadDialog } from "../../../helpers/desktop";
>>>>>>> 434ad0d3

const StyledButton = styled(Button)`
  font-weight: 700;
  font-size: 16px;
  padding: 0;
  opacity: ${(props) => (props.isDisabled ? 0.6 : 1)};

  background-color: ${({ $currentColorScheme }) =>
    $currentColorScheme.main?.accent} !important;
  background: ${({ $currentColorScheme }) => $currentColorScheme.main?.accent};
  border: ${({ $currentColorScheme }) => $currentColorScheme.main?.accent};

  ${(props) =>
    !props.isDisabled &&
    css`
      :hover {
        background-color: ${({ $currentColorScheme }) =>
          $currentColorScheme.main?.accent};
        opacity: 0.85;
        background: ${({ $currentColorScheme }) =>
          $currentColorScheme.main?.accent};
        border: ${({ $currentColorScheme }) =>
          $currentColorScheme.main?.accent};
      }

      :active {
        background-color: ${({ $currentColorScheme }) =>
          $currentColorScheme.main?.accent};
        background: ${({ $currentColorScheme }) =>
          $currentColorScheme.main?.accent};
        border: ${({ $currentColorScheme }) =>
          $currentColorScheme.main?.accent};
        opacity: 1;
        filter: brightness(90%);
        cursor: pointer;
      }
    `}

  .button-content {
    color: ${({ $currentColorScheme }) => $currentColorScheme.text?.accent};
    position: relative;
    display: flex;
    justify-content: space-between;
    vertical-align: middle;
    box-sizing: border-box;
    padding-block: 5px;
    padding-inline: 12px 14px;
    line-height: 22px;
    border-radius: 3px;

    user-select: none;
    -webkit-tap-highlight-color: ${globalColors.tapHighlight};
  }
`;

const ArticleMainButtonContent = (props) => {
  const {
    t,
    isMobileArticle,

    isPrivacy,
    encryptedFile,
    encrypted,
    startUpload,
    setAction,
    setSelectFileDialogVisible,
    selectFileDialogVisible,
    selectFileFormRoomDialogVisible,
    setSelectFileFormRoomDialogVisible,
    showArticleLoader,
    isFavoritesFolder,
    isRecentFolder,
    isRecycleBinFolder,

    currentFolderId,
    currentRoomType,
    isRoomsFolder,
    isArchiveFolder,

    setOformFromFolderId,
    oformsFilter,

    enablePlugins,
    mainButtonItemsList,

    currentColorScheme,

    isOwner,
    isAdmin,
    isRoomAdmin,

    mainButtonMobileVisible,
    versionHistoryPanelVisible,
    moveToPanelVisible,
    restorePanelVisible,
    copyPanelVisible,

    security,
    setQuotaWarningDialogVisible,
    currentDeviceType,

    isFrame,
    disableActionButton,

    parentRoomType,
    isFolder,
    createFoldersTree,
    isWarningRoomsDialog,
    getContactsModel,
    contactsCanCreate,
  } = props;

  const navigate = useNavigate();
  const location = useLocation();

  const isAccountsPage = location.pathname.includes("/accounts");
  const isSettingsPage = location.pathname.includes("settings");

  const inputFilesElement = React.useRef(null);
  const inputPDFFilesElement = React.useRef(null);
  const inputFolderElement = React.useRef(null);

  const [actions, setActions] = React.useState([]);
  const [uploadActions, setUploadActions] = React.useState([]);
  const [model, setModel] = React.useState([]);
  const [isDropdownMainButton, setIsDropdownMainButton] = React.useState(true);

  const onCreate = React.useCallback(
    (e) => {
      const format = e.action || null;

      const event = new Event(Events.CREATE);

      const isPDF = format === "pdf";

      if (isPDF && isMobile) {
        toastr.info(t("Files:MobileEditPdfNotAvailableInfo"));
        return;
      }

      const payload = {
        extension: format,
        id: -1,
        edit: isPDF,
      };
      event.payload = payload;

      window.dispatchEvent(event);
    },
    [setAction],
  );

  const onCreateRoom = React.useCallback(() => {
    if (isWarningRoomsDialog) {
      setQuotaWarningDialogVisible(true);
      return;
    }

    const event = new Event(Events.ROOM_CREATE);
    window.dispatchEvent(event);
  }, [isWarningRoomsDialog]);

  const onShowSelectFileDialog = React.useCallback(() => {
    if (isMobile) {
      toastr.info(t("Files:MobileEditPdfNotAvailableInfo"));
      return;
    }
    setSelectFileDialogVisible(true);
  }, [setSelectFileDialogVisible]);

  const onShowFormRoomSelectFileDialog = React.useCallback(
    (filter = FilesSelectorFilterTypes.DOCX) => {
      setSelectFileFormRoomDialogVisible(true, filter);
    },
    [setSelectFileFormRoomDialogVisible],
  );

  const onFileChange = React.useCallback(
    async (e) => {
      const files = await getFilesFromEvent(e);

      createFoldersTree(t, files)
        .then((f) => {
          if (f.length > 0) startUpload(f, null, t);
        })
        .catch((err) => {
          toastr.error(err);
        });
    },
    [startUpload, t],
  );

  const onUploadFileClick = React.useCallback(() => {
    if (isPrivacy) {
      encryptionUploadDialog((f, isEncrypted) => {
        f.encrypted = isEncrypted;
        startUpload([f], null, t); // TODO: createFoldersTree
      });
    } else {
      inputFilesElement.current.click();
    }
  }, [
    isPrivacy,
    encrypted,
    encryptedFile,
    encryptionUploadDialog,
    startUpload,
  ]);

  const onUploadFolderClick = React.useCallback(() => {
    inputFolderElement.current.click();
  }, []);

  const onUploadPDFFilesClick = React.useCallback(() => {
    inputPDFFilesElement.current?.click();
  }, []);

  const onInputClick = React.useCallback((e) => (e.target.value = null), []);

  const onShowGallery = () => {
    if (isMobile) {
      toastr.info(t("Files:MobileEditPdfNotAvailableInfo"));
      return;
    }

    const initOformFilter = (
      oformsFilter || oformsFilter.getDefault()
    ).toUrlParams();
    setOformFromFolderId(currentFolderId);
    navigate(`/form-gallery/${currentFolderId}/filter?${initOformFilter}`);
  };

  React.useEffect(() => {
    const isFolderHiddenDropdown =
      isArchiveFolder ||
      isFavoritesFolder ||
      isRecentFolder ||
      isRecycleBinFolder ||
      isSettingsPage;

    if (isFolderHiddenDropdown) {
      setIsDropdownMainButton(false);
    } else {
      setIsDropdownMainButton(true);
    }
  }, [
    isArchiveFolder,
    isFavoritesFolder,
    isRecentFolder,
    isRecycleBinFolder,
    isSettingsPage,
  ]);

  const createActionsForFormRoom = React.useCallback(
    (actionList) => {
      const {
        formGallery,
        // uploadActions,
        // createNewFolder,
        // showSelectorFormRoomDocx,
        // createNewDocumentDocx,
        // createTemplateBlankDocxf,
        // createNewPresentationPptx,
        // createNewSpreadsheetXlsx,
      } = actionList;

      const createNewFolder = {
        id: "actions_new-folder",
        className: "main-button_drop-down",
        icon: CatalogFolderReactSvgUrl,
        label: t("Files:CreateNewFolder"),
        onClick: onCreate,
        key: "new-folder",
      };

      const showSelectorFormRoomDocx = {
        id: "actions_form-room_template_from-file",
        className: "main-button_drop-down_sub",
        icon: FormGalleryReactSvgUrl,
        label: t("Common:ChooseFromTemplates"),
        onClick: formGallery.onClick,
        disabled: isPrivacy,
        key: "form-file",
      };

      // const templatePDFForm = {
      //   id: "actions_template-PDF-form",
      //   className: "main-button_drop-down",
      //   icon: FormReactSvgUrl,
      //   label: t("Common:CreatePDFForm"),
      //   key: "new-form",
      //   items: [createTemplateBlankDocxf, showSelectorFormRoomDocx],
      // };

      const uploadFromDocSpace = {
        id: "actions_upload-from-docspace",
        className: "main-button_drop-down",
        icon: ActionsUploadReactSvgUrl,
        label: t("Common:FromPortal", { productName: t("Common:ProductName") }),
        key: "actions_upload-from-docspace",
        disabled: false,
        onClick: () => onShowFormRoomSelectFileDialog(FilterType.PDFForm),
      };

      const uploadFormDevice = {
        id: "actions_upload-from-device",
        className: "main-button_drop-down",
        icon: ActionsUploadReactSvgUrl,
        label: t("Common:FromDevice"),
        key: "actions_upload-from-device",
        onClick: onUploadPDFFilesClick,
        disabled: false,
      };

      const uploadPDFFrom = {
        id: "actions_upload-ready-Pdf-from",
        className: "main-button_drop-down_sub",
        icon: ActionsUploadReactSvgUrl,
        label: t("Common:UploadPDFForm"),
        key: "actions_upload-ready-Pdf-from",
        items: [uploadFromDocSpace, uploadFormDevice],
      };

      // const moreActions = {
      //   id: "actions_more-form",
      //   className: "main-button_drop-down",
      //   icon: PluginMoreReactSvgUrl,
      //   label: t("Common:More"),
      //   disabled: false,
      //   key: "more-form",
      //   items: [
      //     createNewFolder,
      //     {
      //       isSeparator: true,
      //       key: "actions_more-form__separator-1",
      //     },
      //     createNewDocumentDocx,
      //     createNewPresentationPptx,
      //     createNewSpreadsheetXlsx,
      //     {
      //       isSeparator: true,
      //       key: "actions_more-form__separator-2",
      //     },
      //     ...uploadActions,
      //   ],
      // };

      // const mobileMoreActions = {
      //   ...moreActions,
      //   items: moreActions.items.filter((item) => !item.isSeparator),
      // };

      const mobileMoreActions = null;
      const formRoomActions = [
        // templatePDFForm,
        // formGallery,
        uploadPDFFrom,
        showSelectorFormRoomDocx,
        {
          isSeparator: true,
          key: "separator",
        },
        createNewFolder,
        // {
        //   isSeparator: true,
        //   key: "separator-1",
        // },
        // moreActions,
      ];

      const mobileFormRoomActions = [
        // templatePDFForm,
        // formGallery,
        uploadPDFFrom,
        showSelectorFormRoomDocx,
        createNewFolder,
      ];

      return {
        formRoomActions,
        mobileFormRoomActions,
        mobileMoreActions,
      };
    },
    [onShowFormRoomSelectFileDialog, onUploadPDFFilesClick],
  );

  React.useEffect(() => {
    if (isRoomsFolder || isSettingsPage) return;

    if (isAccountsPage) {
      const contactsModel = getContactsModel(t);

      setModel(contactsModel);
      setActions(contactsModel);

      return;
    }

    const pluginItems = [];

    if (mainButtonItemsList && enablePlugins && !isAccountsPage) {
      mainButtonItemsList.forEach((option) => {
        pluginItems.push({
          key: option.key,
          ...option.value,
        });
      });
    }

    const createTemplateBlankDocxf = {
      id: "actions_template_blank",
      className: "main-button_drop-down_sub",
      icon: FormBlankReactSvgUrl,
      label: t("Translations:SubNewForm"),
      onClick: onCreate,
      action: "pdf",
      key: "pdf",
    };

    const showSelectorDocx = {
      id: "actions_template_from-file",
      className: "main-button_drop-down_sub",
      icon: FormFileReactSvgUrl,
      label: t("Translations:SubNewFormFile"),
      onClick: onShowSelectFileDialog,
      disabled: isPrivacy,
      key: "form-file",
    };

    const formGallery = {
      id: "actions_template_oforms-gallery",
      className: "main-button_drop-down_sub",
      icon: FormGalleryReactSvgUrl,
      label: t("Common:OFORMsGallery"),
      onClick: onShowGallery,
      disabled: isPrivacy,
      key: "form-gallery",
    };

    const createNewDocumentDocx = {
      id: "actions_new-document",
      className: "main-button_drop-down",
      icon: ActionsDocumentsReactSvgUrl,
      label: t("Files:Document"),
      onClick: onCreate,
      action: "docx",
      key: "docx",
    };

    const createNewSpreadsheetXlsx = {
      id: "actions_new-spreadsheet",
      className: "main-button_drop-down",
      icon: SpreadsheetReactSvgUrl,
      label: t("Files:Spreadsheet"),
      onClick: onCreate,
      action: "xlsx",
      key: "xlsx",
    };

    const createNewFolder = {
      id: "actions_new-folder",
      className: "main-button_drop-down",
      icon: CatalogFolderReactSvgUrl,
      label: t("Files:Folder"),
      onClick: onCreate,
      key: "new-folder",
    };

    const createNewPresentationPptx = {
      id: "actions_new-presentation",
      className: "main-button_drop-down",
      icon: ActionsPresentationReactSvgUrl,
      label: t("Files:Presentation"),
      onClick: onCreate,
      action: "pptx",
      key: "pptx",
    };

    const newUploadActions = [
      {
        id: "actions_upload-files",
        className: "main-button_drop-down",
        icon: ActionsUploadReactSvgUrl,
        label: t("UploadFiles"),
        onClick: onUploadFileClick,
        key: "upload-files",
      },
    ];

    if (!(isMobile || isTablet)) {
      newUploadActions.push({
        id: "actions_upload-folders",
        className: "main-button_drop-down",
        icon: ActionsUploadReactSvgUrl,
        label: t("UploadFolder"),
        disabled: isPrivacy,
        onClick: onUploadFolderClick,
        key: "upload-folder",
      });
    }

    if (
      currentRoomType === RoomsType.FormRoom ||
      (parentRoomType === FolderType.FormRoom && isFolder)
    ) {
      const { formRoomActions, mobileFormRoomActions, mobileMoreActions } =
        createActionsForFormRoom({
          formGallery,
          newUploadActions,
          // createNewFolder,
          // showSelectorFormRoomDocx,
          // createNewDocumentDocx,
          // createTemplateBlankDocxf,
          // createNewPresentationPptx,
          // createNewSpreadsheetXlsx,
        });

      // for mobile
      setUploadActions(mobileMoreActions);
      setActions(mobileFormRoomActions);
      // for PC
      setModel(formRoomActions);

      return;
    }

    const formActions = [
      {
        id: "actions_template",
        className: "main-button_drop-down",
        icon: FormReactSvgUrl,
        label: t("Translations:NewForm"),
        key: "new-form",
        items: [createTemplateBlankDocxf, showSelectorDocx, formGallery],
      },
    ];

    const newActions = [
      createNewDocumentDocx,
      createNewSpreadsheetXlsx,
      createNewPresentationPptx,
      ...formActions,
      createNewFolder,
    ];

    if (pluginItems.length > 0) {
      // menuModel.push({
      //   id: "actions_more-plugins",
      //   className: "main-button_drop-down",
      //   icon: PluginMoreReactSvgUrl,
      //   label: t("Common:More"),
      //   disabled: false,
      //   key: "more-plugins",
      //   items: pluginItems,
      // });

      newActions.push({
        id: "actions_more-plugins",
        className: "main-button_drop-down",
        icon: PluginMoreReactSvgUrl,
        label: t("Common:More"),
        disabled: false,
        key: "more-plugins",
        items: pluginItems,
      });
    }

    const menuModel = [...newActions];

    menuModel.push({
      isSeparator: true,
      key: "separator",
    });

    menuModel.push(...newUploadActions);
    setUploadActions(newUploadActions);

    setModel(menuModel);
    setActions(newActions);
  }, [
    t,
    isPrivacy,
    currentFolderId,
    isAccountsPage,
    isSettingsPage,
    enablePlugins,
    mainButtonItemsList,
    currentRoomType,
    isRoomsFolder,
    isOwner,
    isAdmin,
    isRoomAdmin,

    parentRoomType,
    isFolder,

    onCreate,
    onCreateRoom,
    getContactsModel,
    onShowSelectFileDialog,
    onShowFormRoomSelectFileDialog,
    onUploadFileClick,
    onUploadFolderClick,
    createActionsForFormRoom,
    isMobileArticle,
  ]);

  const mainButtonText =
    isRoomAdmin && isAccountsPage ? t("Common:Invite") : t("Common:Actions");

  let isDisabled = false;
  if (isFrame) {
    isDisabled = disableActionButton;
  } else if (isSettingsPage) {
    isDisabled = isSettingsPage;
  } else if (isAccountsPage) {
    isDisabled = !contactsCanCreate;
  } else {
    isDisabled = !security?.Create;
  }

  const isProfile = location.pathname.includes("/profile");

  let mainButtonVisible = true;

  if (currentDeviceType === DeviceType.mobile) {
    mainButtonVisible = !(
      moveToPanelVisible ||
      restorePanelVisible ||
      copyPanelVisible ||
      selectFileDialogVisible ||
      selectFileFormRoomDialogVisible ||
      versionHistoryPanelVisible
    );
  }

  if (isAccountsPage && !contactsCanCreate) {
    mainButtonVisible = false;
  }

  if (showArticleLoader)
    return isMobileArticle ? null : <ArticleButtonLoader height="32px" />;

  return (
    <>
      {isMobileArticle ? (
        !isProfile &&
        (security?.Create || isAccountsPage) && (
          <MobileView
            t={t}
            titleProp={t("Upload")}
            actionOptions={actions}
            buttonOptions={!isAccountsPage && uploadActions}
            withoutButton={isRoomsFolder || isAccountsPage}
            withMenu={!isRoomsFolder}
            mainButtonMobileVisible={
              mainButtonMobileVisible && mainButtonVisible
            }
            onMainButtonClick={onCreateRoom}
          />
        )
      ) : isRoomsFolder ? (
        <StyledButton
          className="create-room-button"
          id="rooms-shared_create-room-button"
          label={t("Common:NewRoom")}
          onClick={onCreateRoom}
          $currentColorScheme={currentColorScheme}
          isDisabled={isDisabled}
          size="small"
          primary
          scale
          title={t("Common:NewRoom")}
        />
      ) : (
        <MainButton
          id={
            isAccountsPage
              ? "accounts_invite-main-button"
              : "actions-main-button"
          }
          isDisabled={isDisabled}
          isDropdown={isDropdownMainButton}
          text={mainButtonText}
          model={model}
          title={mainButtonText}
        />
      )}

      <input
        id="customFileInput"
        className="custom-file-input custom-file-input-article"
        multiple
        type="file"
        onChange={onFileChange}
        onClick={onInputClick}
        ref={inputFilesElement}
        style={{ display: "none" }}
      />
      <input
        id="customPDFInput"
        className="custom-file-input"
        multiple
        type="file"
        accept=".pdf"
        onChange={onFileChange}
        onClick={onInputClick}
        ref={inputPDFFilesElement}
        style={{ display: "none" }}
      />
      <input
        id="customFolderInput"
        className="custom-file-input"
        webkitdirectory=""
        mozdirectory="" // eslint-disable-line react/no-unknown-property
        type="file"
        onChange={onFileChange}
        onClick={onInputClick}
        ref={inputFolderElement}
        style={{ display: "none" }}
      />
    </>
  );
};

export default inject(
  ({
    settingsStore,
    filesStore,
    dialogsStore,
    uploadDataStore,
    treeFoldersStore,
    selectedFolderStore,
    clientLoadingStore,
    oformsStore,
    pluginStore,
    versionHistoryStore,
    userStore,
    filesActionsStore,
    currentQuotaStore,
    peopleStore,
  }) => {
    const { showArticleLoader } = clientLoadingStore;
    const { mainButtonMobileVisible } = filesStore;
    const {
      isPrivacyFolder,
      isFavoritesFolder,
      isRecentFolder,
      isRecycleBinFolder,
      isRoomsFolder,
      isArchiveFolder,
      selectedTreeNode,
    } = treeFoldersStore;
    const { startUpload } = uploadDataStore;
    const {
      setSelectFileDialogVisible,
      setInvitePanelOptions,
      setQuotaWarningDialogVisible,
      copyPanelVisible,
      moveToPanelVisible,
      restorePanelVisible,
      selectFileDialogVisible,
      selectFileFormRoomDialogVisible,
      setSelectFileFormRoomDialogVisible,
    } = dialogsStore;

    const { enablePlugins, currentColorScheme, currentDeviceType } =
      settingsStore;
    const { isVisible: versionHistoryPanelVisible } = versionHistoryStore;

    const security = selectedFolderStore.security;

    const currentFolderId = selectedFolderStore.id;
    const currentRoomType = selectedFolderStore.roomType;
    const parentRoomType = selectedFolderStore.parentRoomType;
    const isFolder = selectedFolderStore.isFolder;

    const { isAdmin, isOwner, isRoomAdmin, isCollaborator } = userStore.user;

    const { showWarningDialog, isWarningRoomsDialog } = currentQuotaStore;

    const { setOformFromFolderId, oformsFilter } = oformsStore;
    const { mainButtonItemsList } = pluginStore;

    const { frameConfig, isFrame } = settingsStore;

    const { createFoldersTree } = filesActionsStore;

    return {
      setQuotaWarningDialogVisible,
      showText: settingsStore.showText,
      isMobileArticle: settingsStore.isMobileArticle,

      showArticleLoader,
      isPrivacy: isPrivacyFolder,
      isFavoritesFolder,
      isRecentFolder,
      isRecycleBinFolder,

      isRoomsFolder,
      isArchiveFolder,
      selectedTreeNode,

      startUpload,

      setSelectFileDialogVisible,
      selectFileDialogVisible,
      setInvitePanelOptions,

      currentFolderId,
      currentRoomType,

      setOformFromFolderId,
      oformsFilter,

      enablePlugins,
      mainButtonItemsList,

      currentColorScheme,

      isAdmin,
      isOwner,
      isRoomAdmin,
      isCollaborator,

      mainButtonMobileVisible,
      moveToPanelVisible,
      restorePanelVisible,
      copyPanelVisible,
      versionHistoryPanelVisible,
      security,
      currentDeviceType,

      isFrame,
      disableActionButton: frameConfig?.disableActionButton,

      parentRoomType,
      isFolder,
      selectFileFormRoomDialogVisible,
      setSelectFileFormRoomDialogVisible,
      createFoldersTree,

      showWarningDialog,
      isWarningRoomsDialog,

      getContactsModel: peopleStore.contextOptionsStore.getContactsModel,
      contactsCanCreate: peopleStore.contextOptionsStore.contactsCanCreate,
    };
  },
)(
  withTranslation([
    "Article",
    "UploadPanel",
    "Common",
    "Files",
    "People",
    "PeopleTranslations",
  ])(observer(ArticleMainButtonContent)),
);<|MERGE_RESOLUTION|>--- conflicted
+++ resolved
@@ -65,13 +65,9 @@
 import { ArticleButtonLoader } from "@docspace/shared/skeletons/article";
 import { isMobile, isTablet } from "react-device-detect";
 import { globalColors } from "@docspace/shared/themes";
-<<<<<<< HEAD
 import { getFilesFromEvent } from "@docspace/shared/components/drag-and-drop";
-=======
-import getFilesFromEvent from "@docspace/shared/components/drag-and-drop/get-files-from-event";
 import MobileView from "./MobileView";
 import { encryptionUploadDialog } from "../../../helpers/desktop";
->>>>>>> 434ad0d3
 
 const StyledButton = styled(Button)`
   font-weight: 700;
@@ -725,11 +721,11 @@
             t={t}
             titleProp={t("Upload")}
             actionOptions={actions}
-            buttonOptions={!isAccountsPage && uploadActions}
+            buttonOptions={!isAccountsPage ? uploadActions : null}
             withoutButton={isRoomsFolder || isAccountsPage}
             withMenu={!isRoomsFolder}
             mainButtonMobileVisible={
-              mainButtonMobileVisible && mainButtonVisible
+              mainButtonMobileVisible ? mainButtonVisible : null
             }
             onMainButtonClick={onCreateRoom}
           />
@@ -843,12 +839,12 @@
       settingsStore;
     const { isVisible: versionHistoryPanelVisible } = versionHistoryStore;
 
-    const security = selectedFolderStore.security;
+    const { security } = selectedFolderStore;
 
     const currentFolderId = selectedFolderStore.id;
     const currentRoomType = selectedFolderStore.roomType;
-    const parentRoomType = selectedFolderStore.parentRoomType;
-    const isFolder = selectedFolderStore.isFolder;
+    const { parentRoomType } = selectedFolderStore;
+    const { isFolder } = selectedFolderStore;
 
     const { isAdmin, isOwner, isRoomAdmin, isCollaborator } = userStore.user;
 
