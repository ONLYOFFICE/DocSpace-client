// (c) Copyright Ascensio System SIA 2009-2025
//
// This program is a free software product.
// You can redistribute it and/or modify it under the terms
// of the GNU Affero General Public License (AGPL) version 3 as published by the Free Software
// Foundation. In accordance with Section 7(a) of the GNU AGPL its Section 15 shall be amended
// to the effect that Ascensio System SIA expressly excludes the warranty of non-infringement of
// any third-party rights.
//
// This program is distributed WITHOUT ANY WARRANTY, without even the implied warranty
// of MERCHANTABILITY or FITNESS FOR A PARTICULAR  PURPOSE. For details, see
// the GNU AGPL at: http://www.gnu.org/licenses/agpl-3.0.html
//
// You can contact Ascensio System SIA at Lubanas st. 125a-25, Riga, Latvia, EU, LV-1021.
//
// The  interactive user interfaces in modified source and object code versions of the Program must
// display Appropriate Legal Notices, as required under Section 5 of the GNU AGPL version 3.
//
// Pursuant to Section 7(b) of the License you must retain the original Product logo when
// distributing the program. Pursuant to Section 7(e) we decline to grant you any rights under
// trademark law for use of our trademarks.
//
// All the Product's GUI elements, including illustrations and icon sets, as well as technical writing
// content are licensed under the terms of the Creative Commons Attribution-ShareAlike 4.0
// International. See the License terms at http://creativecommons.org/licenses/by-sa/4.0/legalcode

import FileActionsOwnerReactSvgUrl from "PUBLIC_DIR/images/file.actions.owner.react.svg?url";
import HistoryReactSvgUrl from "PUBLIC_DIR/images/history.react.svg?url";
import HistoryFinalizedReactSvgUrl from "PUBLIC_DIR/images/history-finalized.react.svg?url";
import MoveReactSvgUrl from "PUBLIC_DIR/images/icons/16/move.react.svg?url";
import BackupSvgUrl from "PUBLIC_DIR/images/icons/16/backup.svg?url";
import CheckBoxReactSvgUrl from "PUBLIC_DIR/images/check-box.react.svg?url";
import FolderReactSvgUrl from "PUBLIC_DIR/images/folder.react.svg?url";
import ReconnectSvgUrl from "PUBLIC_DIR/images/reconnect.svg?url";
import SettingsReactSvgUrl from "PUBLIC_DIR/images/icons/16/catalog.settings.react.svg?url";
import FolderLocationReactSvgUrl from "PUBLIC_DIR/images/folder.location.react.svg?url";
import TickRoundedSvgUrl from "PUBLIC_DIR/images/tick.rounded.svg?url";
import FavoritesReactSvgUrl from "PUBLIC_DIR/images/favorite.react.svg?url";
import FavoritesFillReactSvgUrl from "PUBLIC_DIR/images/favorite.fill.react.svg?url";
import DownloadReactSvgUrl from "PUBLIC_DIR/images/icons/16/download.react.svg?url";
import CircleCrossSvgUrl from "PUBLIC_DIR/images/icons/16/circle.cross.svg?url";
import DownloadAsReactSvgUrl from "PUBLIC_DIR/images/download-as.react.svg?url";
import RenameReactSvgUrl from "PUBLIC_DIR/images/rename.react.svg?url";
import RemoveSvgUrl from "PUBLIC_DIR/images/remove.svg?url";
import TrashReactSvgUrl from "PUBLIC_DIR/images/icons/16/trash.react.svg?url";
import LockedReactSvgUrl from "PUBLIC_DIR/images/icons/16/locked.react.svg?url";
import CopyReactSvgUrl from "PUBLIC_DIR/images/icons/16/copy.react.svg?url";
import DuplicateReactSvgUrl from "PUBLIC_DIR/images/icons/16/duplicate.react.svg?url";
import FormFillRectSvgUrl from "PUBLIC_DIR/images/form.fill.rect.svg?url";
import AccessEditReactSvgUrl from "PUBLIC_DIR/images/access.edit.react.svg?url";
import EyeReactSvgUrl from "PUBLIC_DIR/images/eye.react.svg?url";
import FormPlusReactSvgUrl from "PUBLIC_DIR/images/form.plus.react.svg?url";
import FormFileReactSvgUrl from "PUBLIC_DIR/images/form.file.react.svg?url";
import PersonReactSvgUrl from "PUBLIC_DIR/images/person.react.svg?url";
import InfoOutlineReactSvgUrl from "PUBLIC_DIR/images/info.outline.react.svg?url";
import PinReactSvgUrl from "PUBLIC_DIR/images/pin.react.svg?url";
import UnpinReactSvgUrl from "PUBLIC_DIR/images/unpin.react.svg?url";
import UnmuteReactSvgUrl from "PUBLIC_DIR/images/unmute.react.svg?url";
import MuteReactSvgUrl from "PUBLIC_DIR/images/icons/16/mute.react.svg?url";
import ShareReactSvgUrl from "PUBLIC_DIR/images/share.react.svg?url";
import InvitationLinkReactSvgUrl from "PUBLIC_DIR/images/invitation.link.react.svg?url";
import EditIndexReactSvgUrl from "PUBLIC_DIR/images/edit.index.react.svg?url";
import TabletLinkReactSvgUrl from "PUBLIC_DIR/images/tablet-link.react.svg?url";
import RoomArchiveSvgUrl from "PUBLIC_DIR/images/room.archive.svg?url";
import PluginActionsSvgUrl from "PUBLIC_DIR/images/plugin.actions.react.svg?url";
import LeaveRoomSvgUrl from "PUBLIC_DIR/images/logout.react.svg?url";
import CatalogRoomsReactSvgUrl from "PUBLIC_DIR/images/icons/16/catalog.rooms.react.svg?url";
import CatalogAIAgentsReactSvgUrl from "PUBLIC_DIR/images/icons/16/catalog.ai-agents.react.svg?url";
import RemoveOutlineSvgUrl from "PUBLIC_DIR/images/remove.react.svg?url";
import ActionsDocumentsReactSvgUrl from "PUBLIC_DIR/images/actions.documents.react.svg?url";
import SpreadsheetReactSvgUrl from "PUBLIC_DIR/images/spreadsheet.react.svg?url";
import ActionsPresentationReactSvgUrl from "PUBLIC_DIR/images/actions.presentation.react.svg?url";
import FormReactSvgUrl from "PUBLIC_DIR/images/access.form.react.svg?url";
import FormBlankReactSvgUrl from "PUBLIC_DIR/images/form.blank.react.svg?url";
import FormGalleryReactSvgUrl from "PUBLIC_DIR/images/form.gallery.react.svg?url";
import CatalogFolderReactSvgUrl from "PUBLIC_DIR/images/icons/16/catalog.folder.react.svg?url";
import ActionsUploadReactSvgUrl from "PUBLIC_DIR/images/actions.upload.react.svg?url";
import PluginMoreReactSvgUrl from "PUBLIC_DIR/images/plugin.more.react.svg?url";
import CodeReactSvgUrl from "PUBLIC_DIR/images/code.react.svg?url";
import ClearTrashReactSvgUrl from "PUBLIC_DIR/images/clear.trash.react.svg?url";
import ExportRoomIndexSvgUrl from "PUBLIC_DIR/images/icons/16/export-room-index.react.svg?url";
import AccessNoneReactSvgUrl from "PUBLIC_DIR/images/access.none.react.svg?url";
import HelpCenterReactSvgUrl from "PUBLIC_DIR/images/help.center.react.svg?url";
import CustomFilterReactSvgUrl from "PUBLIC_DIR/images/icons/16/custom-filter.react.svg?url";
import RefreshReactSvgUrl from "PUBLIC_DIR/images/icons/16/refresh.react.svg?url";
import AISvgUrl from "PUBLIC_DIR/images/icons/16/AI.svg?url";
import DotsHorizontalUrl from "PUBLIC_DIR/images/icons/16/dots-horizontal.react.svg?url";

import CreateTemplateSvgUrl from "PUBLIC_DIR/images/template.react.svg?url";
import CreateRoomReactSvgUrl from "PUBLIC_DIR/images/create.room.react.svg?url";
import TemplateGalleryReactSvgUrl from "PUBLIC_DIR/images/template.gallery.react.svg?url";

import { makeAutoObservable, runInAction } from "mobx";
import copy from "copy-to-clipboard";
import { isMobile, isTablet } from "react-device-detect";
import config from "PACKAGE_FILE";
import { Trans } from "react-i18next";
import { toastr } from "@docspace/shared/components/toast";

import {
  isMobile as isMobileUtils,
  isLockedSharedRoom,
  trimSeparator,
} from "@docspace/shared/utils";
import { getDefaultAccessUser } from "@docspace/shared/utils/getDefaultAccessUser";
import { copyShareLink as copyToBuffer } from "@docspace/shared/utils/copy";
import {
  canShowManageLink,
  copyShareLink,
} from "@docspace/shared/components/share/Share.helpers";

import { getGuidanceConfig } from "@docspace/shared/components/guidance/configs";

import {
  connectedCloudsTypeTitleTranslation,
  removeOptions,
} from "SRC_DIR/helpers/filesUtils";
import { getOAuthToken } from "@docspace/shared/utils/common";
import {
  RoomsType,
  Events,
  FolderType,
  UrlActionType,
  FilesSelectorFilterTypes,
  FilterType,
  FileExtensions,
  ShareAccessRights,
} from "@docspace/shared/enums";

import {
  formRoleMapping,
  getFileLink,
  getFolderLink,
  removeSharedFolderOrFile,
} from "@docspace/shared/api/files";

import { checkDialogsOpen } from "@docspace/shared/utils/checkDialogsOpen";
import { hasOwnProperty } from "@docspace/shared/utils/object";
import { createLoader } from "@docspace/shared/utils/createLoader";
import {
  FILLING_STATUS_ID,
  SHARED_WITH_ME_PATH,
} from "@docspace/shared/constants";
import {
  isFile as isFileUtil,
  isFolder as isFolderUtil,
  isRoom as isRoomUtil,
} from "@docspace/shared/utils/typeGuards";
import { isAIAgents } from "SRC_DIR/helpers/plugins/utils";
import {
  getInfoPanelOpen,
  openMembersTab,
  openShareTab,
  setInfoPanelMobileHidden,
  setView,
  showInfoPanel,
} from "SRC_DIR/helpers/info-panel";
import { ShareLinkService } from "@docspace/shared/services/share-link.service";

const LOADER_TIMER = 500;
let loadingTime;
let timer;

const systemFolders = [
  FolderType.InProgress,
  FolderType.Done,
  FolderType.SubFolderDone,
  FolderType.SubFolderInProgress,
];

class ContextOptionsStore {
  settingsStore;

  dialogsStore;

  filesActionsStore;

  filesStore;

  mediaViewerDataStore;

  treeFoldersStore;

  uploadDataStore;

  versionHistoryStore;

  filesSettingsStore;

  selectedFolderStore;

  publicRoomStore;

  oformsStore;

  pluginStore;

  infoPanelStore;

  currentTariffStatusStore;

  currentQuotaStore;

  userStore;

  indexingStore;

  clientLoadingStore;

  linksIsLoading = false;

  guidanceStore;

  constructor(
    settingsStore,
    dialogsStore,
    filesActionsStore,
    filesStore,
    mediaViewerDataStore,
    treeFoldersStore,
    uploadDataStore,
    versionHistoryStore,
    filesSettingsStore,
    selectedFolderStore,
    publicRoomStore,
    oformsStore,
    pluginStore,
    infoPanelStore,
    currentTariffStatusStore,
    currentQuotaStore,
    userStore,
    indexingStore,
    clientLoadingStore,
    guidanceStore,
  ) {
    makeAutoObservable(this);
    this.settingsStore = settingsStore;
    this.dialogsStore = dialogsStore;
    this.filesActionsStore = filesActionsStore;
    this.filesStore = filesStore;
    this.mediaViewerDataStore = mediaViewerDataStore;
    this.treeFoldersStore = treeFoldersStore;
    this.uploadDataStore = uploadDataStore;
    this.versionHistoryStore = versionHistoryStore;
    this.filesSettingsStore = filesSettingsStore;
    this.selectedFolderStore = selectedFolderStore;
    this.publicRoomStore = publicRoomStore;
    this.oformsStore = oformsStore;
    this.pluginStore = pluginStore;
    this.infoPanelStore = infoPanelStore;
    this.currentTariffStatusStore = currentTariffStatusStore;
    this.currentQuotaStore = currentQuotaStore;
    this.userStore = userStore;
    this.indexingStore = indexingStore;
    this.clientLoadingStore = clientLoadingStore;
    this.guidanceStore = guidanceStore;
  }

  onOpenFolder = async (item, t) => {
    const { isExpiredLinkAsync } = this.filesActionsStore;

    if (
      item.external &&
      (item.isLinkExpired || (await isExpiredLinkAsync(item)))
    ) {
      const isRoom = isRoomUtil(item);

      const description = isRoom
        ? t("Common:RoomLinkExpired")
        : t("Common:FolderLinkExpired");

      const title = isRoom
        ? t("Common:RoomNotAvailable")
        : t("Common:FolderNotAvailable");

      return toastr.error(description, title);
    }

    if (isLockedSharedRoom(item))
      return this.dialogsStore.setPasswordEntryDialog(true, item);

    this.filesActionsStore.openLocationAction(item);
  };

  onClickLinkFillForm = (item) => {
    const isFormRoom =
      this.selectedFolderStore?.roomType === RoomsType.FormRoom ||
      this.selectedFolderStore?.parentRoomType === FolderType.FormRoom;

    if (
      !item.startFilling &&
      item.isPDFForm &&
      !isFormRoom &&
      !this.publicRoomStore.isPublicRoom &&
      item?.security?.Copy
    )
      return this.dialogsStore.setFillPDFDialogData(true, item);

    return this.gotoDocEditor(item, false, null, false, !isFormRoom);
  };

  onClickReconnectStorage = async (item, t) => {
    const { thirdPartyStore } = this.filesSettingsStore;

    const { openConnectWindow, connectItems } = thirdPartyStore;

    const {
      setRoomCreation,
      setConnectItem,
      setConnectDialogVisible,
      setIsConnectDialogReconnect,
      setSaveAfterReconnectOAuth,
    } = this.dialogsStore;

    setIsConnectDialogReconnect(true);

    setRoomCreation(true);

    const provider = connectItems.find(
      (connectItem) => connectItem.providerName === item.providerKey,
    );

    const itemThirdParty = {
      title: connectedCloudsTypeTitleTranslation(provider.providerName, t),
      customer_title: "NOTITLE",
      provider_key: provider.providerName,
      link: provider.oauthHref,
      provider_id: item.providerId,
    };

    if (provider.isOauth) {
      const authModal = window.open(
        "",
        t("Common:Authorization"),
        "height=600, width=1020",
      );
      await openConnectWindow(provider.providerName, authModal)
        .then(getOAuthToken)
        .then((token) => {
          authModal.close();
          setConnectItem({
            ...itemThirdParty,
            token,
          });

          setSaveAfterReconnectOAuth(true);
        })
        .catch((err) => {
          if (!err) return;
          toastr.error(err);
        });
    } else {
      setConnectItem(itemThirdParty);
      setConnectDialogVisible(true);
    }
  };

  onClickMakeForm = (item, t) => {
    const { setConvertPasswordDialogVisible, setFormCreationInfo } =
      this.dialogsStore;
    const { title, id, folderId, fileExst } = item;

    const newTitle =
      title.substring(0, title.length - fileExst.length) +
      this.filesSettingsStore.extsWebRestrictedEditing[0];

    this.uploadDataStore.copyAsAction(id, newTitle, folderId).catch((err) => {
      let errorMessage = "";
      if (typeof err === "object") {
        errorMessage =
          err?.response?.data?.error?.message ||
          err?.statusText ||
          err?.message ||
          "";
      } else {
        errorMessage = err;
      }

      if (errorMessage.indexOf("password") == -1) {
        toastr.error(errorMessage, t("Common:Warning"));
        return;
      }

      toastr.error(t("Translations:FileProtected"), t("Common:Warning"));
      setFormCreationInfo({
        newTitle,
        fromExst: fileExst,
        toExst: this.filesSettingsStore.extsWebRestrictedEditing[0],
        fileInfo: item,
      });
      setConvertPasswordDialogVisible(true);
    });
  };

  onClickSubmitToFormGallery = (item) => {
    if (item && !item.exst) {
      const splitTitle = item.title.split(".");
      item.title = splitTitle.slice(0, -1).join(".");
      item.exst = splitTitle.length !== 1 ? `.${splitTitle.at(-1)}` : null;
    }

    this.dialogsStore.setFormItem(item);
    this.dialogsStore.setSubmitToGalleryDialogVisible(true);
  };

  onOpenLocation = (item) => {
    this.filesActionsStore.checkAndOpenLocationAction(item);
  };

  onMoveAction = (item) => {
    const { id, isFolder } = this.selectedFolderStore;

    setInfoPanelMobileHidden(true);

    const isFolderActions = id === item?.id && isFolder === item?.isFolder;
    if (isFolderActions) {
      this.dialogsStore.setIsFolderActions(true);
    }

    this.dialogsStore.setMoveToPanelVisible(true);
  };

  onRestoreAction = () => {
    setInfoPanelMobileHidden(true);
    this.dialogsStore.setRestorePanelVisible(true);
  };

  onCopyAction = (item) => {
    const { id, isFolder } = this.selectedFolderStore;

    setInfoPanelMobileHidden(true);

    const isFolderActions = id === item?.id && isFolder === item?.isFolder;
    if (isFolderActions) {
      this.dialogsStore.setIsFolderActions(true);
    }

    this.dialogsStore.setCopyPanelVisible(true);
  };

  showVersionHistory = (id, security, requestToken) => {
    const { fetchFileVersions, setIsVerHistoryPanel } =
      this.versionHistoryStore;

    if (this.treeFoldersStore.isRecycleBinFolder) return;

    fetchFileVersions(`${id}`, security, requestToken);
    setIsVerHistoryPanel(true);
    setInfoPanelMobileHidden(true);
  };

  finalizeVersion = (id) => {
    this.filesActionsStore.finalizeVersionAction(id).catch((err) => {
      toastr.error(err);
    });
  };

  onClickFavorite = (action, items, t) => {
    this.filesActionsStore
      .setFavoriteAction(action, items)
      .then(() =>
        action === "mark"
          ? toastr.success(t("MarkedAsFavorite"))
          : toastr.success(t("RemovedFromFavorites")),
      )
      .catch((err) => toastr.error(err));
  };

  lockFile = (item, t) => {
    const { id, locked } = item;

    this.filesActionsStore
      .lockFileAction(id, !locked)
      .then(() =>
        locked
          ? toastr.success(t("Translations:FileUnlocked"))
          : toastr.success(t("Translations:FileLocked")),
      )
      .catch((err) => {
        toastr.error(err);
      });
  };

  onClickLinkForPortal = (item, t) => {
    const { fileExst, canOpenPlayer, webUrl, id } = item;

    const isFile = !!fileExst;
    copy(
      isFile
        ? canOpenPlayer
          ? `${window.location.href}&preview=${id}`
          : webUrl
        : `${window.location.origin + config.homepage}/filter?folder=${id}`, // TODO: Change url by category
    );

    toastr.success(t("Common:LinkCopySuccess"));
  };

  onCopyLink = async (item, t) => {
    const { shared, navigationPath } = this.selectedFolderStore;

    const isArchive = item.rootFolderType === FolderType.Archive;

    const { href } = item;

    const sharedItem = navigationPath.find((r) => r.shared);

    const isShared = shared || sharedItem || item.shared;

    const isSystemFolder = systemFolders.includes(item.type);

    if (this.publicRoomStore.isPublicRoom) {
      copyToBuffer(item.shortWebUrl);
      return toastr.success(t("Common:LinkCopySuccess"));
    }

    if (isShared && !isArchive && !isSystemFolder && item.canShare) {
      try {
        const itemLink = item.isFolder
          ? await getFolderLink(item.id)
          : await getFileLink(item.id);

        copyToBuffer(itemLink.sharedTo.shareLink);
        item.customFilterEnabled
          ? toastr.success(
              <Trans t={t} i18nKey="Common:LinkCopySuccessWithCustomFilter" />,
            )
          : toastr.success(t("Common:LinkCopySuccess"));
      } catch (error) {
        toastr.error(error);
      }
      return;
    }

    if (
      (item.rootFolderType === FolderType.Recent ||
        item.rootFolderType === FolderType.SHARE) &&
      item.webUrl
    ) {
      copy(item.webUrl);
      return toastr.success(t("Common:LinkCopySuccess"));
    }

    if (href) {
      copy(href);

      return toastr.success(t("Common:LinkCopySuccess"));
    }

    const { canConvert } = this.filesSettingsStore;

    const { getItemUrl } = this.filesStore;

    const needConvert = canConvert(item.fileExst);

    const canOpenPlayer =
      item.viewAccessibility?.ImageView || item.viewAccessibility?.MediaView;

    const url = getItemUrl(
      item.id,
      item.isRoom || item.isFolder,
      needConvert,
      canOpenPlayer,
      "",
      item.roomType === RoomsType.AIRoom,
    );

    copy(url);

    toastr.success(t("Common:LinkCopySuccess"));
  };

  onOpenEmbeddingSettings = async (item) => {
    const { setLinkParams, setEmbeddingPanelData } = this.dialogsStore;

    setLinkParams({
      item,
    });

    setEmbeddingPanelData({ visible: true, item });
  };

  onCreateAndCopySharedLink = async (item, t) => {
    const { isExpiredLinkAsync } = this.filesActionsStore;

    if (
      item.external &&
      (item.isLinkExpired || (await isExpiredLinkAsync(item)))
    )
      return toastr.error(
        t("Common:RoomLinkExpired"),
        t("Common:RoomNotAvailable"),
      );

    const primaryLink = await this.filesStore.getPrimaryLink(item.id);

    if (primaryLink) {
      copyShareLink(item, primaryLink, t, this.getManageLinkOptions(item));
      // copyShareLink(primaryLink.sharedTo.shareLink);
      // item.shared
      //   ? toastr.success(t("Common:LinkSuccessfullyCopied"))
      //   : toastr.success(t("Files:LinkSuccessfullyCreatedAndCopied"));

      this.publicRoomStore.setExternalLink(primaryLink);
    }
  };

  onClickLinkEdit = (item) => {
    const { setConvertItem, setConvertDialogVisible, setConvertDialogData } =
      this.dialogsStore;
    const canConvert =
      item.viewAccessibility?.MustConvert && item.security?.Convert;

    if (canConvert) {
      setConvertItem({ ...item, isOpen: true });
      setConvertDialogData({
        files: item,
      });
      setConvertDialogVisible(true);
    } else {
      this.gotoDocEditor(item, false, null, item.isPDFForm);
    }
  };

  onPreviewClick = (item) => {
    this.gotoDocEditor(item, true);
  };

  gotoDocEditor = (
    item,
    preview = false,
    shareKey = null,
    editForm = false,
    fillForm = false,
  ) => {
    const { id } = item;

    this.filesStore.openDocEditor(id, preview, shareKey, editForm, fillForm);
  };

  // isPwa = () => {
  //   return ["fullscreen", "standalone", "minimal-ui"].some(
  //     (displayMode) =>
  //       window.matchMedia("(display-mode: " + displayMode + ")").matches,
  //   );
  // };

  onRemoveSharedFilesOrFolder = async (items) => {
    if (!Array.isArray(items) || items.length === 0) return;

    const { addActiveItems } = this.filesStore;
    const { setGroupMenuBlocked } = this.filesActionsStore;
    // const { clearActiveOperations } = this.uploadDataStore;

    const { folderIds, fileIds } = items.reduce(
      (acc, item) => {
        if (isFolderUtil(item) || isRoomUtil(item)) acc.folderIds.push(item.id);
        else if (isFileUtil(item)) acc.fileIds.push(item.id);

        return acc;
      },
      { folderIds: [], fileIds: [] },
    );

    try {
      runInAction(() => {
        setGroupMenuBlocked(true);
        addActiveItems(fileIds, folderIds);
      });

      await removeSharedFolderOrFile(folderIds, fileIds);
    } catch (error) {
      console.error(error);
      toastr.error(error);
    } finally {
      runInAction(() => {
        setGroupMenuBlocked(false);
      });
    }
  };

  onClickDownload = (item, t) => {
    const { viewUrl, isFolder } = item;
    const isFile = !isFolder;

    const { openUrl } = this.settingsStore;
    const { downloadAction } = this.filesActionsStore;

    isFile
      ? openUrl(viewUrl, UrlActionType.Download)
      : downloadAction(t("Common:ArchivingData"), item).catch((err) =>
          toastr.error(err),
        );
  };

  onClickDownloadAs = () => {
    this.dialogsStore.setDownloadDialogVisible(true);
  };

  onSetUpCustomFilter = (item, t) => {
    this.filesActionsStore.changeCustomFilter(item, t);
  };

  onDuplicate = (item) => {
    if (item.isRoom && this.currentQuotaStore.isWarningRoomsDialog) {
      this.dialogsStore.setQuotaWarningDialogVisible(true);
      return;
    }

    this.filesActionsStore.duplicateAction(item);
  };

  onClickRename = (item) => {
    const event = new Event(Events.RENAME);

    event.item = item;

    window.dispatchEvent(event);
  };

  onChangeThirdPartyInfo = (providerKey) => {
    this.filesActionsStore.setThirdpartyInfo(providerKey);
  };

  onFillingStatus = () => {
    this.dialogsStore.setFillingStatusPanelVisible(true);
  };

  onClickStartFilling = (item, t) => {
    if (isMobile)
      return toastr.info(t("Common:MobileStartFillingPdfNotAvailableInfo"));

    const refPage = this.filesStore.openDocEditor(
      item.id,
      false,
      null,
      true,
      false,
    );

    if (refPage) refPage.sessionStorage.setItem(FILLING_STATUS_ID, "true");
  };

  onClickResetAndStartFilling = async (item) => {
    const { addActiveItems } = this.filesStore;
    const { clearActiveOperations } = this.uploadDataStore;
    const { setGroupMenuBlocked } = this.filesActionsStore;

    const { endLoader, startLoader } = createLoader();

    try {
      startLoader(() => {
        runInAction(() => {
          setGroupMenuBlocked(true);
          addActiveItems([item.id], null);
        });
      });

      await formRoleMapping({
        formId: item.id,
        roles: [],
      });
    } catch (error) {
      toastr.error(error);
      console.error(error);
    } finally {
      endLoader(() =>
        runInAction(() => {
          setGroupMenuBlocked(false);
          clearActiveOperations([item.id]);
        }),
      );
    }
  };

  onMediaFileClick = (fileId, item) => {
    const itemId = typeof fileId !== "object" ? fileId : item.id;
    this.mediaViewerDataStore.setMediaViewerData({ visible: true, id: itemId });
    this.mediaViewerDataStore.changeUrl(itemId);
  };

  onClickDeleteSelectedFolder = (t, isRoom) => {
    const { setIsFolderActions, setDeleteDialogVisible, setIsRoomDelete } =
      this.dialogsStore;
    const { confirmDelete } = this.filesSettingsStore;
    const { deleteAction, deleteRoomsAction } = this.filesActionsStore;
    const { id: selectedFolderId, getSelectedFolder } =
      this.selectedFolderStore;
    const { isThirdPartySelection, setBufferSelection } = this.filesStore;

    const selectedFolder = getSelectedFolder();

    setIsFolderActions(true);

    if (confirmDelete || isThirdPartySelection) {
      setBufferSelection(selectedFolder);
      setIsRoomDelete(isRoom);
      setDeleteDialogVisible(true);

      return;
    }

    let translations;

    if (isRoom) {
      translations = {
        successRemoveRoom: t("Files:RoomRemoved"),
        successRemoveRooms: t("Files:RoomsRemoved"),
      };

      deleteRoomsAction([selectedFolderId], translations).catch((err) =>
        toastr.error(err),
      );
    } else {
      translations = {
        deleteFromTrash: t("Translations:TrashItemsDeleteSuccess", {
          sectionName: t("Common:TrashSection"),
        }),
      };

      deleteAction(translations, [selectedFolder], true).catch((err) =>
        toastr.error(err),
      );
    }
  };

  onClickDelete = (item, t) => {
    const { id, title, providerKey, isFolder, isRoom } = item;

    if (id === this.selectedFolderStore.id && isFolder) {
      this.onClickDeleteSelectedFolder(t, isRoom);

      return;
    }

    this.filesActionsStore.deleteItemAction(
      id,
      title,
      {},
      !isFolder,
      providerKey,
      isRoom,
    );
  };

  onClickShare = () => {
    // const { setShareFolderDialogVisible } = this.dialogsStore;

    openShareTab();
    // if (item.isFolder) {
    //   setShareFolderDialogVisible(true);
    // } else {
    // openShareTab();
    // }
  };

  onClickMarkRead = (item) => {
    const { markAsRead } = this.filesActionsStore;

    item.fileExst
      ? markAsRead([], [item.id], item)
      : markAsRead([item.id], [], item);
  };

  onClickUnsubscribe = () => {
    const { setDeleteDialogVisible, setUnsubscribe } = this.dialogsStore;

    setUnsubscribe(true);
    setDeleteDialogVisible(true);
  };

  onOpenPDFEditDialog = (id) => {
    this.filesStore.openDocEditor(id, false, null, true);
  };

  /**
   * @param {import("@docspace/shared/api/files/types").TFile} item - The item to delete.
   * @param {import("@docspace/shared/types").TTranslation} t - The translation function.
   * @returns {void}
   */
  onDelete = (item, t) => {
    const { isGroupMenuBlocked } = this.filesActionsStore;

    if (item.isEditing) return this.onShowEditingToast(t);

    if (isGroupMenuBlocked) return this.onShowWaitOperationToast(t);

    this.onClickDelete(item, t);
  };

  filterModel = (model, filter) => {
    const options = [];
    let index = 0;
    const last = model.length;

    for (index; index < last; index++) {
      if (filter.includes(model[index].key)) {
        options[index] = model[index];
        if (model[index].items) {
          options[index].items = model[index].items.filter((item) =>
            filter.includes(item.key),
          );

          if (options[index].items.length === 1) {
            options[index] = options[index].items[0];
          }
        }
      }
    }

    return options.filter((o) => !!o);
  };

  onShowInfoPanel = (item, view) => {
    showInfoPanel();

    if (item) {
      setView(view);
    }
  };

  onClickEditRoom = (item) => {
    const event = new Event(Events.ROOM_EDIT);
    event.item = item;
    window.dispatchEvent(event);
  };

  onClickEditAgent = (item) => {
    const event = new Event(Events.AGENT_EDIT);
    event.item = item;
    window.dispatchEvent(event);
  };

  onSaveAsTemplate = (item) => {
    const event = new Event(Events.SAVE_AS_TEMPLATE);
    event.item = item;
    window.dispatchEvent(event);
  };

  onCreateRoomTemplate = (item) => {
    this.filesActionsStore.onCreateRoomFromTemplate(item);
  };

  onEditRoomTemplate = (item) => {
    const event = new Event(Events.ROOM_EDIT);
    event.item = { ...item, isEdit: true };
    window.dispatchEvent(event);
  };

  onOpenTemplateAccessOptions = () => {
    this.dialogsStore.setTemplateAccessSettingsVisible(true);
  };

  // onLoadLinks = async (t, item) => {
  //   const promise = new Promise(async (resolve, reject) => {
  //     let linksArray = [];

  //     this.setLoaderTimer(true);
  //     try {
  //       const links = await this.publicRoomStore.fetchExternalLinks(item.id);

  //       for (let link of links) {
  //         const { id, title, shareLink, disabled, isExpired } = link.sharedTo;

  //         if (!disabled && !isExpired) {
  //           linksArray.push({
  //             icon: InvitationLinkReactSvgUrl,
  //             id,
  //             key: `external-link_${id}`,
  //             label: title,
  //             onClick: () => {
  //               copy(shareLink);
  //               toastr.success(t("Common:LinkCopySuccess"));
  //             },
  //           });
  //         }
  //       }

  //       if (!linksArray.length) {
  //         linksArray = [
  //           {
  //             id: "no-external-links-option",
  //             key: "no-external-links",
  //             label: !links.length
  //               ? t("Files:NoExternalLinks")
  //               : t("Files:AllLinksAreDisabled"),
  //             disableColor: true,
  //           },
  //           !isMobile && {
  //             key: "separator0",
  //             isSeparator: true,
  //           },
  //           {
  //             icon: SettingsReactSvgUrl,
  //             id: "manage-option",
  //             key: "manage-links",
  //             label: t("Common:ManageNotifications"),
  //             onClick: () => this.onShowInfoPanel(item, "info_members"),
  //           },
  //         ];
  //       }

  //       this.setLoaderTimer(false, () => resolve(linksArray));
  //     } catch (error) {
  //       toastr.error(error);
  //       this.setLoaderTimer(false);
  //       return reject(linksArray);
  //     }
  //   });

  //   return promise;
  // };

  onMultiLoadPlugins = (items) => {
    if (isAIAgents()) return [];

    const { enablePlugins } = this.settingsStore;

    const pluginItems = [];
    this.setLoaderTimer(true);

    if (enablePlugins && this.pluginStore.contextMenuItemsList) {
      this.pluginStore.contextMenuItemsList.forEach((option) => {
        const processOptionValue = (value) => {
          const isEveryItemIncludesOption = items.every(({ contextOptions }) =>
            contextOptions.includes(value.key),
          );

          if (isEveryItemIncludesOption && value.isGroupAction) {
            const filesIds = items.map(({ id }) => id);

            const onClick = async () => {
              if (value.withActiveItem) {
                const { setActiveFiles } = this.filesStore;

                setActiveFiles(filesIds);

                await value.onGroupClick(filesIds);

                setActiveFiles([]);
              } else {
                value.onGroupClick(filesIds);
              }
            };

            const processedOptionValue = {
              key: value.key,
              id: value.key,
              label: value.label,
              icon: value.icon,
              disabled: false,
              onClick,
            };

            return processedOptionValue;
          }
        };

        if (option.items && option.items.length > 0) {
          option.items.forEach((nestedItem) => {
            const processedItem = processOptionValue(nestedItem);
            processedItem && pluginItems.push(processedItem);
          });
        } else {
          const value = processOptionValue(option.value);
          value && pluginItems.push(value);
        }
      });
    }

    this.setLoaderTimer(false);

    return pluginItems;
  };

  onLoadPlugins = (item) => {
    if (isAIAgents()) return [];
    const { contextOptions } = item;
    const { enablePlugins } = this.settingsStore;

    const pluginItems = [];
    this.setLoaderTimer(true);

    if (enablePlugins && this.pluginStore.contextMenuItemsList) {
      this.pluginStore.contextMenuItemsList.forEach((option) => {
        // Helper function to recursively process context menu items
        const processOptionValue = (value) => {
          if (contextOptions.includes(value.key)) {
            const onClick = async () => {
              if (value.withActiveItem) {
                const { setActiveFiles } = this.filesStore;

                setActiveFiles([item.id]);

                await value.onClick(item.id);

                setActiveFiles([]);
              } else {
                value.onClick(item.id);
              }
            };

            const processedOptionValue = {
              key: value.key,
              id: value.key,
              label: value.label,
              icon: value.icon,
              onClick,
            };

            const processedItems = [];
            // Recursively process nested items if they exist
            if (value.items && value.items.length > 0) {
              value.items.forEach((nestedItem) => {
                const processedItem = processOptionValue(nestedItem);
                processedItem && processedItems.push(processedItem);
              });

              if (processedItems.length > 0) {
                processedOptionValue.items = processedItems;
              } else {
                // If we have no processed items, we dont render this option
                return null;
              }
            }

            return processedOptionValue;
          }
        };

        const value = processOptionValue(option.value);

        value && pluginItems.push(value);
      });
    }

    this.setLoaderTimer(false);

    return pluginItems;
  };

  onClickInviteUsers = (roomId, roomType) => {
    const { isGracePeriod } = this.currentTariffStatusStore;

    if (isGracePeriod) {
      this.dialogsStore.setQuotaWarningDialogVisible(true);
    } else {
      this.dialogsStore.setInvitePanelOptions({
        visible: true,
        roomId,
        hideSelector: false,
        defaultAccess: getDefaultAccessUser(roomType),
      });
    }
  };

  onClickPin = (action, id, t, isAIAgent = false) => {
    this.filesActionsStore.setPinAction(action, id, t, isAIAgent);
  };

  onClickArchive = (action) => {
    const { isWarningRoomsDialog } = this.currentQuotaStore;
    const {
      setArchiveDialogVisible,
      setRestoreRoomDialogVisible,
      setQuotaWarningDialogVisible,
    } = this.dialogsStore;

    if (action === "unarchive" && isWarningRoomsDialog) {
      setQuotaWarningDialogVisible(true);
      return;
    }

    if (action === "archive") {
      setArchiveDialogVisible(true);
    } else {
      setRestoreRoomDialogVisible(true);
    }
  };

  onChangeRoomOwner = () => this.dialogsStore.setChangeRoomOwnerIsVisible(true);

  onLeaveRoom = () => {
    this.dialogsStore.setLeaveRoomDialogVisible(true);
  };

  onSelect = (item) => {
    const { onSelectItem } = this.filesActionsStore;

    onSelectItem({ id: item.id, isFolder: item.isFolder }, true, false);
  };

  onShowEditingToast = (t) => {
    toastr.error(t("Files:DocumentEdited"));
  };

  onShowWaitOperationToast = (t) => {
    toastr.warning(t("Files:WaitOperation"));
  };

  onClickMute = (action, item, t) => {
    this.filesActionsStore.setMuteAction(action, item, t);
  };

  onExportRoomIndex = (t, roomId) => {
    this.filesActionsStore.exportRoomIndex(t, roomId);
  };

  onEditIndex = () => {
    this.indexingStore.setIsIndexEditingMode(true);
  };

  onEnableFormFillingGuid = (t, roomType) => {
    const guidanceConfig = getGuidanceConfig(roomType, t);

    if (!guidanceConfig) {
      return;
    }

    this.guidanceStore.setConfig(guidanceConfig);
    this.dialogsStore.setWelcomeFormFillingTipsVisible(true);
  };

  onClickRemoveFromRecent = (item, t) => {
    this.filesActionsStore.removeFilesFromRecent([item.id], t);
  };

  setLoaderTimer = (isLoading, cb) => {
    if (isLoading) {
      loadingTime = new Date();

      return (timer = setTimeout(() => {
        this.linksIsLoading = true;
      }, LOADER_TIMER));
    }
    if (loadingTime) {
      const currentDate = new Date();

      let ms = Math.abs(loadingTime.getTime() - currentDate.getTime());

      if (timer) {
        ms = Math.abs(ms - LOADER_TIMER);

        clearTimeout(timer);
        timer = null;
      }

      if (ms < LOADER_TIMER) {
        return setTimeout(() => {
          this.linksIsLoading = true;
          loadingTime = null;
          cb && cb();
        }, LOADER_TIMER - ms);
      }
    }

    if (timer) {
      clearTimeout(timer);
      timer = null;
    }

    loadingTime = null;
    this.linksIsLoading = false;
    cb && cb();
  };

  onCreateTemplate = async () => {
    this.oformsStore.setTemplateGalleryVisible(false);
    this.oformsStore.setIsVisibleInfoPanelTemplateGallery(false);

    const event = new Event(Events.CREATE);

    const payload = {
      extension: this.oformsStore.currentExtensionGallery.replace(".", ""),
      id: -1,
      fromTemplate: true,
      title: this.oformsStore.gallerySelected.attributes.name_form,
      openEditor: true,
      edit: true,
    };

    event.payload = payload;

    window.dispatchEvent(event);
  };

  onShowOformTemplateInfo = (item) => {
    showInfoPanel();
    this.oformsStore.setGallerySelected(item);
  };

  onSuggestOformChanges = (item) => {
    const formTitle = item.attributes ? item.attributes.name_form : item.title;

    window.location = `mailto:marketing@onlyoffice.com
    ?subject=Suggesting changes for ${formTitle}
    &body=Suggesting changes for ${formTitle}.
  `;
  };

  getFormGalleryContextOptions = (item, t, navigate) => {
    return [
      {
        key: "create",
        label: t("Common:Create"),
        onClick: () => this.onCreateTemplate(navigate),
      },
      {
        key: "template-info",
        label: t("FormGallery:TemplateInfo"),
        onClick: () => this.onShowOformTemplateInfo(item),
      },
      {
        key: "separator",
        isSeparator: true,
      },
      {
        key: "suggest-changes",
        label: t("FormGallery:SuggestChanges"),
        onClick: () => this.onSuggestOformChanges(item),
      },
    ];
  };

  getRoomsRootContextOptions = (item, t) => {
    const { id, rootFolderId } = this.selectedFolderStore;
    const isRootRoom = item.isRoom && rootFolderId === id;

    if (!isRootRoom) return { pinOptions: [], muteOptions: [] };

    const pinOptions = [
      {
        id: "option_pin-room",
        key: "pin-room",
        label: t("PinToTop"),
        icon: PinReactSvgUrl,
        onClick: () => this.onClickPin("pin", item.id, t, item.isAIAgent),
        disabled:
          this.publicRoomStore.isPublicRoom ||
          Boolean(item.external && item.isLinkExpired),
      },
      {
        id: "option_unpin-room",
        key: "unpin-room",
        label: t("Unpin"),
        icon: UnpinReactSvgUrl,
        onClick: () => this.onClickPin("unpin", item.id, t, item.isAIAgent),
        disabled:
          this.publicRoomStore.isPublicRoom ||
          Boolean(item.external && item.isLinkExpired),
      },
    ];

    const canMute =
      item.security?.Mute && !this.publicRoomStore.isPublicRoom && item.inRoom;

    const muteOptions = [
      {
        id: "option_unmute-room",
        key: "unmute-room",
        label: t("EnableNotifications"),
        icon: UnmuteReactSvgUrl,
        onClick: () => this.onClickMute("unmute", item, t),
        disabled: !canMute,
      },
      {
        id: "option_mute-room",
        key: "mute-room",
        label: t("DisableNotifications"),
        icon: MuteReactSvgUrl,
        onClick: () => this.onClickMute("mute", item, t),
        disabled: !canMute,
      },
    ];

    return { pinOptions, muteOptions };
  };

  onEmptyTrashAction = () => {
    const { activeFiles, activeFolders } = this.filesStore;
    const isExistActiveItems = [...activeFiles, ...activeFolders].length > 0;

    if (isExistActiveItems || this.filesActionsStore.emptyTrashInProgress)
      return;

    this.dialogsStore.setEmptyTrashDialogVisible(true);
  };

  onEmptyPersonalAction = () => {
    if (this.filesActionsStore.emptyPersonalRoomInProgress) return;

    this.dialogsStore.setEmptyTrashDialogVisible(true);
  };

  onRestoreAllAction = () => {
    const { activeFiles, activeFolders } = this.filesStore;
    const isExistActiveItems = [...activeFiles, ...activeFolders].length > 0;

    if (isExistActiveItems) return;

    this.dialogsStore.setRestoreAllPanelVisible(true);
  };

  onRestoreAllArchiveAction = () => {
    const { activeFiles, activeFolders } = this.filesStore;
    const {
      setQuotaWarningDialogVisible,
      setRestoreAllArchive,
      setRestoreRoomDialogVisible,
    } = this.dialogsStore;

    const isExistActiveItems = [...activeFiles, ...activeFolders].length > 0;

    if (isExistActiveItems) return;

    if (this.currentQuotaStore.isWarningRoomsDialog) {
      setQuotaWarningDialogVisible(true);
      return;
    }

    setRestoreAllArchive(true);
    setRestoreRoomDialogVisible(true);
  };

  onDownloadAllAction = () => {
    const { getSelectedFolder } = this.selectedFolderStore;
    const { downloadAction } = this.filesActionsStore;

    const selectedFolder = getSelectedFolder();

    downloadAction("", selectedFolder).catch((err) => toastr.error(err));
  };

  createMenuGroup = (options, groupConfig, t) => {
    const {
      groupKey,
      groupLabel,
      groupIcon,
      itemKeys,
      needsGrouping = false,
      minItemsCount = 1,
    } = groupConfig;

    let groupItems = [];

    if (needsGrouping) {
      let lastNonEmptyGroupIndex = -1;

      itemKeys.forEach((group, groupIndex) => {
        const groupSubItems = group
          .map((groupItem) =>
            options.find((option) => option.key === groupItem.key),
          )
          .filter((menuItem) => menuItem && menuItem.disabled !== true);

        if (groupSubItems.length > 0) {
          if (lastNonEmptyGroupIndex !== -1) {
            groupItems.push({
              key: `separator-after-group-${lastNonEmptyGroupIndex}`,
              isSeparator: true,
            });
          }

          groupSubItems.forEach((menuItem) => groupItems.push(menuItem));
          lastNonEmptyGroupIndex = groupIndex;
        }
      });
    } else {
      groupItems = itemKeys
        .map((item) =>
          options.find(
            (option) =>
              option.key === (typeof item === "object" ? item.key : item),
          ),
        )
        .filter((option) => option && option.disabled !== true);
    }

    const itemsCount = groupItems.filter(
      (menuItem) => !menuItem.isSeparator && menuItem.disabled !== true,
    ).length;

    const shouldAddGroup = itemsCount > minItemsCount;

    return {
      group: shouldAddGroup
        ? {
            id: `option_${groupKey}`,
            key: groupKey,
            label: t(groupLabel),
            icon: groupIcon,
            items: groupItems,
          }
        : null,
      keysToRemove: shouldAddGroup
        ? needsGrouping
          ? itemKeys.flat().map((item) => item.key)
          : itemKeys.map((item) => (typeof item === "object" ? item.key : item))
        : [],
    };
  };

  getHeaderOptions = (t, item) => {
    const {
      isRecycleBinFolder,
      isArchiveFolder,
      isTemplatesFolder,
      isPersonalReadOnly,
    } = this.treeFoldersStore;
    const { roomsForDelete, roomsForRestore } = this.filesStore;

    const canRestoreAll = roomsForRestore.length > 0;
    const canDeleteAll = roomsForDelete.length > 0;

    if (this.publicRoomStore.isPublicRoom) {
      return [
        {
          key: "public-room_share",
          label: t("Common:CopySharedLink"),
          icon: TabletLinkReactSvgUrl,
          onClick: () => {
            copy(window.location.href);
            toastr.success(t("Common:LinkCopySuccess"));
          },
          disabled: this.settingsStore.isFrame,
        },
        {
          key: "separator0",
          isSeparator: true,
          disabled: !item.security?.Download || this.settingsStore.isFrame,
        },
        {
          key: "public-room_edit",
          label: t("Common:Download"),
          icon: DownloadReactSvgUrl,
          onClick: () => {
            this.onClickDownload(item, t);
          },
          disabled: !item.security?.Download,
        },
      ];
    }

    if (isRecycleBinFolder) {
      return [
        {
          id: "header_option_empty-trash",
          key: "empty-trash",
          label: t("Files:EmptySection", {
            sectionName: t("Common:TrashSection"),
          }),
          onClick: this.onEmptyTrashAction,
          icon: ClearTrashReactSvgUrl,
          disabled: false,
        },
        {
          id: "header_option_restore-all",
          key: "restore-all",
          label: t("RestoreAll"),
          onClick: this.onRestoreAllAction,
          icon: MoveReactSvgUrl,
          disabled: false,
        },
      ];
    }

    if (isArchiveFolder) {
      return [
        {
          id: "header_option_empty-archive",
          key: "empty-archive",
          label: t("ArchiveAction"),
          onClick: this.onEmptyTrashAction,
          disabled: !canDeleteAll,
          icon: ClearTrashReactSvgUrl,
        },
        {
          id: "header_option_restore-all",
          key: "restore-all",
          label: t("RestoreAll"),
          onClick: this.onRestoreAllArchiveAction,
          disabled: !canRestoreAll,
          icon: MoveReactSvgUrl,
        },
      ];
    }

    if (isTemplatesFolder) {
      return [];
    }

    if (isPersonalReadOnly) {
      return [
        {
          id: "header_option_download-all",
          key: "download-all",
          label: t("Files:DownloadAll"),
          onClick: this.onDownloadAllAction,
          icon: MoveReactSvgUrl,
          disabled: false,
        },
        {
          id: "header_option_empty-section",
          key: "empty-section",
          label: t("Files:EmptySection", {
            sectionName: t("Common:MyDocuments"),
          }),
          onClick: this.onEmptyPersonalAction,
          icon: ClearTrashReactSvgUrl,
          disabled: false,
        },
      ];
    }

    return this.getFilesContextOptions(item, t, false, true);
  };

  handleCopyPrimaryLink = async (item, t) => {
    if (!item.canShare) return;

    const primaryLink = await ShareLinkService.getPrimaryLink(item);

    if (primaryLink) {
      copyShareLink(item, primaryLink, t, this.getManageLinkOptions(item));
      this.infoPanelStore?.setShareChanged(true);
    }
  };

  getManageLinkOptions = (item) => {
    const isRoom = isRoomUtil(item);

    const openTab = () => {
      if (isRoom) return openMembersTab();

      openShareTab();
    };

    const infoView = isRoom
      ? this.infoPanelStore.roomsView
      : this.infoPanelStore.fileView;

    const { infoPanelSelection } = this.infoPanelStore;

    return {
      canShowLink: canShowManageLink(
        item,
        infoPanelSelection,
        getInfoPanelOpen(),
        infoView,
      ),
      onClickLink: () => {
        this.filesStore.setSelection([]);
        this.filesStore.setBufferSelection(item);
        openTab();
      },
    };
  };

  getFilesContextOptions = (item, t, isInfoPanel, isHeader) => {
    const optionsToRemove = isInfoPanel
      ? ["select", "open", "room-info", "show-info"]
      : isHeader
        ? ["select"]
        : [];

    if (!item.contextOptions) {
      const contextOptions = this.filesStore.getFilesContextOptions(
        item,
        optionsToRemove,
      );
      item = { ...item, contextOptions };
    } else {
      item.contextOptions = removeOptions(item.contextOptions, optionsToRemove);
    }

    const { isPublicRoom } = this.publicRoomStore;

    const { contextOptions, isEditing } = item;

    const isRootThirdPartyFolder =
      item.providerKey && item.id === item.rootFolderId;

    // const isShareable = this.treeFoldersStore.isPersonalRoom
    //   ? item.canShare || (item.isFolder && item.security?.CreateRoomFrom)
    //   : false;

    const isMedia =
      item.viewAccessibility?.ImageView || item.viewAccessibility?.MediaView;

    const hasInfoPanel = contextOptions.includes("show-info");

    const withAI = contextOptions.includes("ask-ai");

    // const emailSendIsDisabled = true;
    const showSeparator0 =
      item.inRoom &&
      (hasInfoPanel ||
        !isMedia ||
        (item.external && item.isLinkExpired) ||
        withAI); // || !emailSendIsDisabled;

    const separator0 = showSeparator0
      ? {
          key: "separator0",
          isSeparator: true,
        }
      : false;

    const onlyShowVersionHistory =
      !contextOptions.includes("finalize-version") &&
      contextOptions.includes("show-version-history");

    const versionActions = onlyShowVersionHistory
      ? [
          {
            id: "option_show-version-history",
            key: "show-version-history",
            label: t("Common:ShowVersionHistory"),
            icon: HistoryReactSvgUrl,
            onClick: () =>
              this.showVersionHistory(
                item.id,
                item.security,
                item?.requestToken,
              ),
            disabled: false,
          },
        ]
      : [
          {
            id: "option_version",
            key: "version",
            label: t("VersionHistory"),
            icon: HistoryFinalizedReactSvgUrl,
            items: [
              {
                id: "option_finalize-version",
                key: "finalize-version",
                label: t("FinalizeVersion"),
                icon: HistoryFinalizedReactSvgUrl,
                onClick: () =>
                  isEditing
                    ? this.onShowEditingToast(t)
                    : this.finalizeVersion(item.id, item.security),
                disabled: false,
              },
              {
                id: "option_version-history",
                key: "show-version-history",
                label: t("Common:ShowVersionHistory"),
                icon: HistoryReactSvgUrl,
                onClick: () =>
                  this.showVersionHistory(
                    item.id,
                    item.security,
                    item?.requestToken,
                  ),
                disabled: false,
              },
            ],
          },
        ];

    const moveActions = [
      {
        id: "option_move-or-copy",
        key: "move",
        label: t("MoveOrCopy"),
        icon: CopyReactSvgUrl,
        items: [
          {
            id: "option_move-to",
            key: "move-to",
            label: t("Common:MoveTo"),
            icon: MoveReactSvgUrl,
            onClick: isEditing
              ? () => this.onShowEditingToast(t)
              : () => this.onMoveAction(item),
            disabled: false,
          },
          {
            id: "option_copy-to",
            key: "copy-to",
            label: t("Common:Copy"),
            icon: CopyReactSvgUrl,
            onClick: () => this.onCopyAction(item),
            disabled: false,
          },
          {
            id: "option_create-duplicate",
            key: "duplicate",
            label: t("Common:Duplicate"),
            icon: DuplicateReactSvgUrl,
            onClick: () => this.onDuplicate(item, t),
            disabled: false,
          },
        ],
      },
    ];

    const { pinOptions, muteOptions } = this.getRoomsRootContextOptions(
      item,
      t,
    );

    let withOpen = item.id !== this.selectedFolderStore.id;
    const isPublicRoomType =
      item.roomType === RoomsType.PublicRoom ||
      item.roomType === RoomsType.FormRoom ||
      item.roomType === RoomsType.CustomRoom;

    const { navigationPath } = this.selectedFolderStore;

    if (item.isRoom && withOpen) {
      withOpen = navigationPath.findIndex((f) => f.id === item.id) === -1;
    }

    const isArchive = item.rootFolderType === FolderType.Archive;
    const isFormRoom = item.roomType === RoomsType.FormRoom;
    const isAIAgent =
      item.isAIAgent ??
      (item.rootFolderType === FolderType.AIAgents &&
        item.roomType === RoomsType.AIRoom);

    const isKnowledgeOrResult =
      item.isAIAgent && (item.isInsideKnowledge || item.isInsideResultStorage);

    const hasShareLinkRights = isPublicRoom
      ? item.security?.Read
      : item.shared
        ? item.security?.CopySharedLink
        : item.security?.EditAccess;

    const { isFiltered } = this.filesStore;
    const { isIndexedFolder, security } = this.selectedFolderStore;

    const indexOptions = {
      id: "option_edit-index",
      key: "edit-index",
      label: t("Common:EditIndex"),
      icon: EditIndexReactSvgUrl,
      onClick: () => this.onEditIndex(),
      disabled: !security?.EditRoom || !isIndexedFolder || isFiltered,
    };

    const isTemplateOwner =
      item.access === ShareAccessRights.None ||
      item.access === ShareAccessRights.FullAccess;

    const isRoomAdmin =
      item.access === ShareAccessRights.RoomManager ||
      item.access === ShareAccessRights.None;

    const optionsModel = [
      {
        id: "option_select",
        key: "select",
        label: t("Common:SelectAction"),
        icon: CheckBoxReactSvgUrl,
        onClick: () => this.onSelect(item),
        disabled: false,
      },
      withOpen && {
        id: "option_open",
        key: "open",
        label: t("Open"),
        icon: FolderReactSvgUrl,
        onClick: () => this.onOpenFolder(item, t),
        disabled:
          !this.treeFoldersStore.isFavoritesFolder &&
          !this.treeFoldersStore.isRecentFolder &&
          Boolean(item.external && item.isLinkExpired),
      },
      {
        id: "option_fill-form",
        key: "fill-form",
        label: t("Common:FillFormButton"),
        icon: FormFillRectSvgUrl,
        onClick: () => this.onClickLinkFillForm(item),
        disabled: false,
      },
      {
        id: "option_open-pdf",
        key: "open-pdf",
        label: t("Open"),
        icon: EyeReactSvgUrl,
        onClick: () => this.gotoDocEditor(item, false),
        disabled: false,
      },
      {
        id: "option_edit-pdf",
        key: "edit-pdf",
        label: t("Common:EditButton"),
        icon: AccessEditReactSvgUrl,
        onClick: () => {
          if (isMobile) {
            toastr.info(t("Common:MobileEditPdfNotAvailableInfo"));
            return;
          }
          this.onOpenPDFEditDialog(item.id);
        },
        disabled: false,
      },
      {
        id: "option_edit",
        key: "edit",
        label: t("Common:EditButton"),
        icon: AccessEditReactSvgUrl,
        onClick: () => {
          const isPDF = item.fileExst === ".pdf";

          if (isPDF && isMobile) {
            toastr.info(t("Common:MobileEditPdfNotAvailableInfo"));
            return;
          }
          this.onClickLinkEdit(item);
        },
        disabled: false,
      },
      {
        id: "option_vectorization",
        key: "vectorization",
        label: t("Files:Vectorization"),
        icon: RefreshReactSvgUrl,
        onClick: () => this.filesActionsStore.retryVectorization([item]),
        disabled: !item.security?.Vectorization,
      },
      {
        id: "option_preview",
        key: "preview",
        label:
          this.treeFoldersStore.isRecentFolder ||
          this.treeFoldersStore.isFavoritesFolder
            ? t("Open")
            : t("Common:Preview"),
        icon: EyeReactSvgUrl,
        onClick: () =>
          this.treeFoldersStore.isRecentFolder ||
          this.treeFoldersStore.isFavoritesFolder
            ? this.gotoDocEditor(item)
            : this.onPreviewClick(item),
        disabled: false,
      },
      separator0,
      {
        id: "option_view",
        key: "view",
        label:
          this.treeFoldersStore.isRecentFolder ||
          this.treeFoldersStore.isFavoritesFolder
            ? t("Open")
            : t("Common:View"),
        icon: EyeReactSvgUrl,
        onClick: (fileId) => this.onMediaFileClick(fileId, item),
        disabled: false,
      },
      {
        id: "option_pdf-view",
        key: "pdf-view",
        label: "Pdf viewer",
        icon: EyeReactSvgUrl,
        onClick: (fileId) => this.onMediaFileClick(fileId, item),
        disabled: false,
      },
      {
        id: "option_make-form",
        key: "make-form",
        label: t("Common:MakeForm"),
        icon: FormPlusReactSvgUrl,
        onClick: () => this.onClickMakeForm(item, t),
        disabled: false,
      },
      ...pinOptions,
      ...muteOptions,
      {
<<<<<<< HEAD
=======
        key: "separator1",
        isSeparator: true,
      },
      {
        id: "option_edit-room",
        key: "edit-room",
        label: t("EditRoom"),
        icon: SettingsReactSvgUrl,
        onClick: () => this.onClickEditRoom(item),
        disabled: false,
      },
      {
        id: "option_edit-agent",
        key: "edit-agent",
        label: t("Common:EditAgent"),
        icon: SettingsReactSvgUrl,
        onClick: () => this.onClickEditAgent(item),
        disabled: false,
      },
      {
        id: "option_invite-users-to-room",
        key: "invite-users-to-room",
        label: t("Common:InviteContacts"),
        icon: PersonReactSvgUrl,
        onClick: () => this.onClickInviteUsers(item.id, item.roomType),
        disabled: false,
      },
      {
        id: "option_link-for-room-members",
        key: "link-for-room-members",
        label: t("Common:CopyLink"),
        icon: InvitationLinkReactSvgUrl,
        onClick: () => this.onCopyLink(item, t),
        disabled: item.isTemplate
          ? false
          : (isPublicRoomType && hasShareLinkRights) ||
            Boolean(
              item.external && (item.isLinkExpired || item.passwordProtected),
            ),
      },
      {
        id: "option_ask-ai",
        key: "ask-ai",
        label: t("Common:AskAI"),
        icon: AISvgUrl,
        onClick: () => this.filesActionsStore.askAIAction(item),
        disabled: false,
      },
      {
        key: "separator6",
        isSeparator: true,
      },
      {
>>>>>>> 1896187c
        id: "option_start-filling",
        key: "start-filling",
        label: t("Common:StartFilling"),
        icon: FormFillRectSvgUrl,
        onClick: () => this.onClickStartFilling(item, t),
        disabled: false,
      },
      {
        id: "option_reset-and-start-filling",
        key: "reset-and-start-filling",
        label: t("Common:ResetAndStartFilling"),
        icon: BackupSvgUrl,
        onClick: () => this.onClickResetAndStartFilling(item),
        disabled: false,
      },
      {
        id: "option_filling-status",
        key: "filling-status",
        label: t("Common:FillingStatus"),
        icon: FormFillRectSvgUrl,
        onClick: () => this.onFillingStatus(item),
        disabled: false,
      },
      {
        key: "separator-SubmitToGallery",
        isSeparator: true,
      },
      {
        id: "option_reconnect-storage",
        key: "reconnect-storage",
        label: t("Common:ReconnectStorage"),
        icon: ReconnectSvgUrl,
        onClick: () => this.onClickReconnectStorage(item, t),
        disabled: !item.security?.Reconnect || !item.security?.EditRoom,
      },
      {
        id: "option_create-room",
        key: "create-room-from-template",
        label: t("Common:CreateRoom"),
        icon: CreateRoomReactSvgUrl,
        onClick: () => this.filesActionsStore.onCreateRoomFromTemplate(item),
        disabled: false,
      },
      {
        id: "option_edit-room",
        key: "edit-template",
        label: t("EditTemplate"),
        icon: SettingsReactSvgUrl,
        onClick: () => this.onEditRoomTemplate(item),
        disabled: !isTemplateOwner,
      },
      {
        id: "option_save-as-template",
        key: "save-as-template",
        label: t("SaveAsTemplate"),
        icon: CreateTemplateSvgUrl,
        onClick: () => this.onSaveAsTemplate(item),
        disabled: !item.security?.Create || item.providerKey,
      },
      {
        id: "option_create-duplicate-room",
        key: "duplicate-room",
        label: t("Common:Duplicate"),
        icon: DuplicateReactSvgUrl,
        onClick: () => this.onDuplicate(item, t),
        disabled: !item.security?.Duplicate,
      },
      {
        id: "option_reconnect-storage",
        key: "reconnect-storage",
        label: t("Common:ReconnectStorage"),
        icon: ReconnectSvgUrl,
        onClick: () => this.onClickReconnectStorage(item, t),
        disabled: !item.security?.Reconnect || !item.security?.EditRoom,
      },
      {
        id: "option_access-settings",
        key: "access-settings",
        label: t("AccessSettings"),
        icon: PersonReactSvgUrl,
        onClick: () => this.onOpenTemplateAccessOptions(),
        disabled: !isTemplateOwner,
      },
      // {
      //   id: "option_copy-general-link",
      //   key: "copy-general-link",
      //   label: t("Common:CopySharedLink"),
      //   icon: TabletLinkReactSvgUrl,
      //   disabled: !isShareable,
      //   onClick: () => this.getManageLink(item, t),
      // },
      {
        id: "option_copy-shared-link",
        key: "copy-shared-link",
        label: t("Common:CopySharedLink"),
        icon: TabletLinkReactSvgUrl,
        onClick: () => this.handleCopyPrimaryLink(item, t),
        disabled: !item.canShare,
      },
      {
        id: "option_manage-links",
        key: "manage-links",
        label: t("Common:SharingSettings"),
        icon: SettingsReactSvgUrl,
        onClick: () => this.onClickShare(item),
        disabled: !item.canShare,
      },
      {
        id: "option_copy-external-link",
        key: "external-link",
        label: t("Common:CopySharedLink"),
        icon: TabletLinkReactSvgUrl,
        disabled:
          !hasShareLinkRights || Boolean(item.external && item.isLinkExpired),
        onClick: () => this.onCreateAndCopySharedLink(item, t),
        // onLoad: () => this.onLoadLinks(t, item),
      },
      {
        id: "option_download",
        key: "download",
        label: t("Common:Download"),
        icon: DownloadReactSvgUrl,
        onClick: () => {
          if (isLockedSharedRoom(item))
            return this.dialogsStore.setPasswordEntryDialog(true, item, true);

          this.onClickDownload(item, t);
        },
        disabled:
          (!item.security?.Download && !isLockedSharedRoom(item)) ||
          Boolean(item.external && item.isLinkExpired),
      },
      {
        id: "option_room-info",
        key: "room-info",
        label: item.isAIAgent ? t("Common:AgentInfo") : t("Common:RoomInfo"),
        icon: InfoOutlineReactSvgUrl,
        onClick: () => this.onShowInfoPanel(item),
        disabled: isPublicRoom || Boolean(item.external && item.isLinkExpired),
      },
      {
        id: "option_export-room-index",
        key: "export-room-index",
        label: t("Files:ExportRoomIndex"),
        icon: ExportRoomIndexSvgUrl,
        onClick: () => this.onExportRoomIndex(t, item.id),
        disabled: !item.indexing || !item.security?.IndexExport,
      },
      {
        id: "option_embedding-setting",
        key: "embedding-settings",
        label: t("Common:Embed"),
        icon: CodeReactSvgUrl,
        onClick: () => this.onOpenEmbeddingSettings(item),
        disabled: !item.security?.Embed,
      },
      {
        key: "create-room-separator",
        isSeparator: true,
        disabled: !item.security?.CreateRoomFrom,
      },
      {
        id: "option_create_room",
        key: "create-room",
        label: t("Common:CreateRoom"),
        icon: CatalogRoomsReactSvgUrl,
        onClick: () => this.onCreateRoom(item, true),
        disabled: !item.security?.CreateRoomFrom,
      },
      {
        id: "option_owner-change",
        key: "owner-change",
        label: t("Translations:OwnerChange"),
        icon: FileActionsOwnerReactSvgUrl,
        onClick: this.onOwnerChange,
        disabled: false,
      },
      {
        id: "option_link-for-portal-users",
        key: "link-for-portal-users",
        label: t("LinkForPortalUsers", {
          productName: t("Common:ProductName"),
        }),
        icon: InvitationLinkReactSvgUrl,
        onClick: () => this.onClickLinkForPortal(item, t),
        disabled: false,
      },
      // {
      //   id: "option_send-by-email",
      //   key: "send-by-email",
      //   label: t("SendByEmail"),
      //   icon: MailReactSvgUrl,
      //   disabled: emailSendIsDisabled,
      // },

      {
        id: "option_show-info",
        key: "show-info",
        label: item.isFolder ? t("Common:FolderInfo") : t("Common:FileInfo"),
        icon: InfoOutlineReactSvgUrl,
        onClick: () => this.onShowInfoPanel(item),
        disabled: false,
      },
      ...versionActions,
      {
        id: "option_custom-filter",
        key: "custom-filter",
        label: item.customFilterEnabled
          ? t("Files:CustomFilterDisable")
          : t("Files:CustomFilterEnable"),
        icon: CustomFilterReactSvgUrl,
        onClick: () => this.onSetUpCustomFilter(item, t),
        disabled: Boolean(
          !isRoomAdmin &&
            item.customFilterEnabled &&
            item.customFilterEnabledBy &&
            item.customFilterEnabledBy !== this.userStore?.user?.displayName,
        ),
      },
      {
        id: "option_block-unblock-version",
        key: "block-unblock-version",
        label: item.locked ? t("Common:UnblockFile") : t("Common:BlockFile"),
        icon: LockedReactSvgUrl,
        onClick: () => this.lockFile(item, t),
        disabled: false,
      },
      {
        id: "option_open-location",
        key: "open-location",
        label: t("OpenLocation"),
        icon: FolderLocationReactSvgUrl,
        onClick: () => this.onOpenLocation(item),
        disabled: !!item.requestToken,
      },
      {
        key: "separator1",
        isSeparator: true,
      },
      {
        id: "option_mark-read",
        key: "mark-read",
        label: t("MarkRead"),
        icon: TickRoundedSvgUrl,
        onClick: () => this.onClickMarkRead(item),
        disabled: false,
      },
      {
        id: "option_mark-as-favorite",
        key: "mark-as-favorite",
        label: t("MarkAsFavorite"),
        icon: FavoritesReactSvgUrl,
        onClick: () => this.onClickFavorite("mark", [item], t),
        disabled: false,
      },
      {
        id: "option_create-duplicate-room",
        key: "duplicate-room",
        label: t("Common:Duplicate"),
        icon: DuplicateReactSvgUrl,
        onClick: () => this.onDuplicate(item, t),
        disabled: !item.security?.Duplicate,
      },
      {
        id: "option_remove-shared-room",
        key: "remove-shared-room",
        label: t("Common:RemoveFromList"),
        icon: CircleCrossSvgUrl,
        onClick: () => this.onRemoveSharedFilesOrFolder([item]),
        disabled: this.userStore?.user?.isAdmin || !item.external,
      },
      {
        id: "option_download-as",
        key: "download-as",
        label: t("Common:DownloadAs"),
        icon: DownloadAsReactSvgUrl,
        onClick: this.onClickDownloadAs,
        disabled: !item.security?.Download,
      },
      ...moveActions,
      {
        id: "option_restore",
        key: "restore",
        label: t("Common:Restore"),
        icon: MoveReactSvgUrl,
        onClick: this.onRestoreAction,
        disabled: false,
      },
      indexOptions,
      {
        id: "option_rename",
        key: "rename",
        label: t("Common:Rename"),
        icon: RenameReactSvgUrl,
        onClick: () => this.onClickRename(item),
        disabled: false,
      },
      {
        key: "separator3",
        isSeparator: true,
      },
      {
        id: "option_unsubscribe",
        key: "unsubscribe",
        label: t("Common:RemoveFromList"),
        icon: RemoveSvgUrl,
        onClick: this.onClickUnsubscribe,
        disabled: false,
      },
      {
        id: "option_change-thirdparty-info",
        key: "change-thirdparty-info",
        label: t("Translations:ThirdPartyInfo"),
        icon: AccessEditReactSvgUrl,
        onClick: () => this.onChangeThirdPartyInfo(item.providerKey),
        disabled: false,
      },
      {
        id: "option_short-tour",
        key: "short-tour",
        label: t("FormFillingTipsDialog:WelcomeStartTutorial"),
        icon: HelpCenterReactSvgUrl,
        onClick: () => this.onEnableFormFillingGuid(t, item.roomType),
        disabled:
          isArchive ||
          !isFormRoom ||
          isMobileUtils() ||
          item.id !== this.selectedFolderStore.id,
      },
      {
        id: "option_change-room-owner",
        key: "change-room-owner",
        label: isAIAgent
          ? t("Translations:OwnerChange")
          : t("Files:ChangeTheRoomOwner"),
        icon: ReconnectSvgUrl,
        onClick: this.onChangeRoomOwner,
        disabled: false,
      },
      {
        id: "option_leave-room",
        key: "leave-room",
        label: isAIAgent ? t("LeaveTheAgent") : t("LeaveTheRoom"),
        icon: LeaveRoomSvgUrl,
        onClick: this.onLeaveRoom,
        disabled: isKnowledgeOrResult
          ? false
          : isArchive || !item.inRoom || isPublicRoom || Boolean(item.external),
      },
      {
        id: "option_archive-room",
        key: "archive-room",
        label: t("MoveToArchive"),
        icon: RoomArchiveSvgUrl,
        onClick: () => this.onClickArchive("archive"),
        disabled: false,
      },
      {
        id: "option_unarchive-room",
        key: "unarchive-room",
        label: t("Common:Restore"),
        icon: MoveReactSvgUrl,
        onClick: (e) => this.onClickArchive("unarchive"),
        disabled: false,
      },
      {
        key: "separator5",
        isSeparator: true,
      },
      {
        id: "option_remove-from-favorites",
        key: "remove-from-favorites",
        label: t("RemoveFromFavorites"),
        icon: FavoritesFillReactSvgUrl,
        onClick: () => this.onClickFavorite("remove", [item], t),
        disabled: false,
      },
      {
        id: "option_delete",
        key: "delete",
        label: isRootThirdPartyFolder
          ? t("Common:Disconnect")
          : isAIAgent
            ? t("DeleteAgent")
            : item.isTemplate
              ? t("Files:DeleteTemplate")
              : item.isRoom
                ? t("Common:DeleteRoom")
                : t("Common:Delete"),
        icon:
          item.isRoom && !isAIAgent ? RemoveOutlineSvgUrl : TrashReactSvgUrl,
        onClick: () => this.onDelete(item, t),
        disabled: item.isTemplate ? !isTemplateOwner : false,
      },
      {
        id: "option_remove-from-recent",
        key: "remove-from-recent",
        label: t("Common:RemoveFromList"),
        icon: RemoveOutlineSvgUrl,
        onClick: () => this.onClickRemoveFromRecent(item, t),
        disabled: !this.treeFoldersStore.isRecentFolder,
      },
      {
        id: "option_remove-shared-file-or-folder",
        key: "remove-shared-folder-or-file",
        label: t("Common:RemoveFromList"),
        icon: CircleCrossSvgUrl,
        onClick: () => {
          this.dialogsStore.setUnsubscribe(true);
          this.dialogsStore.setDeleteDialogVisible(true);
        },
        disabled:
          // FIXME: temporary hack — backend should expose a flag to disable this
          typeof window !== "undefined"
            ? !window?.location?.pathname.includes(SHARED_WITH_ME_PATH)
            : false,
      },
      {
        key: "separate-stop-filling",
        isSeparator: true,
      },
      {
        id: "option_stop-filling",
        key: "stop-filling",
        label: t("Common:StopFilling"),
        icon: AccessNoneReactSvgUrl,
        onClick: () =>
          this.dialogsStore.setStopFillingDialogVisible(true, item.id),
        disabled: false,
      },
    ];
    const options = this.filterModel(optionsModel, contextOptions);

    const pluginItems = this.onLoadPlugins(item);

    if (pluginItems.length > 0) {
      if (pluginItems.length === 1) {
        const plugin = pluginItems[0];
        options.splice(1, 0, {
          id: `option_${plugin.key}`,
          key: plugin.key,
          label: plugin.label,
          icon: plugin.icon,
          disabled: false,
          onClick: plugin.onClick,
          items: plugin.items,
        });
      } else {
        options.splice(1, 0, {
          id: "option_plugin-actions",
          key: "plugin_actions",
          label: t("Common:Actions"),
          icon: PluginActionsSvgUrl,
          disabled: false,
          items: this.onLoadPlugins(item),
        });
      }
    }

    const { isCollaborator } = this.userStore?.user || {
      isCollaborator: false,
    };

    let newOptions = options.filter(
      (option, index) =>
        !(index === 0 && option.key === "separator1") &&
        !(isCollaborator && option.key === "create-room"),
    );

    let minItemsCount = 3;
    if (item.isAIAgent && item.inRoom) {
      if (this.userStore?.user?.isAdmin) {
        if (
          item.access === ShareAccessRights.RoomManager ||
          item.access === ShareAccessRights.None
        ) {
          minItemsCount = 1;
        }
      } else if (item.access === ShareAccessRights.RoomManager) {
        minItemsCount = 1;
      }
    }

    const menuGroupsConfig = [
      {
        groupKey: "more-options",
        groupLabel: t("Common:MoreOptions"),
        groupIcon: DotsHorizontalUrl,
        itemKeys: [
          [
            { key: "save-as-template" },
            { key: "duplicate-room" },
            { key: "download" },
            { key: "room-info" },
            { key: "embedding-settings" },
            { key: "reconnect-storage" },
            { key: "export-room-index" },
          ],
          [{ key: "change-room-owner" }],
        ],
        needsGrouping: true,
        minItemsCount,
      },
    ];

    if (!item.isRoom) {
      menuGroupsConfig.push({
        groupKey: "share",
        groupLabel: t("Common:Share"),
        groupIcon: ShareReactSvgUrl,
        itemKeys: [
          [{ key: "copy-shared-link" }, { key: "manage-links" }],
          [{ key: "create-room" }],
        ],
        needsGrouping: true,
        minItemsCount: 1,
      });
    }

    const downloadOption = newOptions.find(
      (option) => option.key === "download",
    );
    const downloadAsOption = newOptions.find(
      (option) => option.key === "download-as",
    );

    if (downloadOption && downloadAsOption) {
      const originalDownloadOption = {
        ...downloadOption,
        key: "download-original",
        label: t("Common:OriginalFormat"),
      };

      newOptions = [
        ...newOptions.filter((option) => option.key !== "download"),
        originalDownloadOption,
      ];

      menuGroupsConfig.push({
        groupKey: "download",
        groupLabel: downloadOption.label,
        groupIcon: downloadOption.icon,
        itemKeys: ["download-original", "download-as"],
        needsGrouping: false,
        minItemsCount: 1,
      });
    }

    const showInfoOption = newOptions.find(
      (option) => option.key === "show-info",
    );
    const showVersionHistoryOption = newOptions.find(
      (option) => option.key === "show-version-history",
    );

    if (showInfoOption && showVersionHistoryOption) {
      menuGroupsConfig.push({
        groupKey: "info",
        groupLabel: t("Common:MoreOptions"),
        groupIcon: DotsHorizontalUrl,
        itemKeys: [
          [{ key: "show-version-history" }, { key: "show-info" }],
          pluginItems.map((plug) => {
            return { key: plug.key };
          }),
        ],
        needsGrouping: true,
        minItemsCount: 1,
      });
    }

    let menuGroups = [];
    let keysToRemove = [];

    menuGroupsConfig.forEach((configItem) => {
      const { group, keysToRemove: groupKeysToRemove } = this.createMenuGroup(
        newOptions,
        configItem,
        t,
      );
      if (group) {
        menuGroups.push(group);
      }
      if (groupKeysToRemove && groupKeysToRemove.length > 0) {
        keysToRemove = [...keysToRemove, ...groupKeysToRemove];
      }
    });

    if (downloadOption && downloadAsOption) {
      keysToRemove.push("download-original");
    }

    const hasCopySharedLink = newOptions.some(
      (option) => option.key === "copy-shared-link",
    );
    const linkForRoomMembers = newOptions.some(
      (option) => option.key === "link-for-room-members",
    );

    if (hasCopySharedLink && linkForRoomMembers && menuGroups.length > 0) {
      menuGroups = menuGroups.map((group) => {
        if (group.key === "share" && Array.isArray(group.items)) {
          const items = group.items.filter(
            (i) => i.key !== "link-for-room-members",
          );
          return { ...group, items };
        }
        return group;
      });
    }

    const resultOptions = newOptions.filter(
      (option) => !keysToRemove.includes(option.key),
    );

    if (menuGroups.length > 0) {
      const copySharedLinkIndex = resultOptions.findIndex(
        (option) => option.key === "external-link",
      );
      const copyLinkIndex = resultOptions.findIndex(
        (option) => option.key === "link-for-room-members",
      );
      const inviteUsersIndex = resultOptions.findIndex(
        (option) => option.key === "invite-users-to-room",
      );

      const menuIndex = item.isAIAgent
        ? inviteUsersIndex
        : copySharedLinkIndex === -1
          ? copyLinkIndex
          : copySharedLinkIndex;

      const insertIndex =
        menuIndex !== -1
          ? menuIndex + 1
          : (() => {
              const separatorIndex = resultOptions.findIndex((option) =>
                withAI
                  ? option.key === "separator6"
                  : option.key === "separator0",
              );
              return separatorIndex !== -1 ? separatorIndex + 1 : 1;
            })();

      resultOptions.splice(insertIndex, 0, ...menuGroups);
    }

    const downloadGroupIndex = resultOptions.findIndex(
      (option) => option.key === "download",
    );
    const moveIndex = resultOptions.findIndex(
      (option) => option.key === "move" || option.key === "copy-to",
    );

    if (!item.isRoom) {
      const groups = item.isFolder
        ? [
            ["select", "open", "mark-read", "open-location"],
            ["share", "move", "copy-to", "download", "rename"],
            ["mark-as-favorite", "link-for-room-members", "show-info"],
            ["restore"],
            ["remove-from-favorites", "remove-shared-folder-or-file", "delete"],
          ]
        : [
            [
              "select",
              "view",
              "fill-form",
              "edit",
              "preview",
              "mark-read",
              "open-location",
            ],
            ["ask-ai"],
            ["share", "move", "copy-to", "download", "rename"],
            [
              "mark-as-favorite",
              "block-unblock-version",
              "custom-filter",
              "info",
              "show-info",
            ],
            ["restore"],
            ["remove-from-favorites", "remove-shared-folder-or-file", "delete"],
          ];

      const items = resultOptions.filter((opt) => !opt.isSeparator);
      const result = [];
      let folderSeparatorIndex = 0;

      groups.forEach((group) => {
        const groupItems = [];
        group.forEach((key) => {
          const option = items.find((opt) => opt.key === key);
          if (option) groupItems.push(option);
        });

        if (groupItems.length > 0) {
          const isDeleteGroup = group.includes("delete");
          const shouldAddSeparator =
            result.length > 0 && (groupItems.length >= 2 || isDeleteGroup);

          if (group.includes("restore") || group.includes("ask-ai")) {
            result.push({
              key: `separator${folderSeparatorIndex++}`,
              isSeparator: true,
            });
          }

          if (shouldAddSeparator) {
            result.push({
              key: `separator${folderSeparatorIndex++}`,
              isSeparator: true,
            });
          }
          result.push(...groupItems);
        }
      });

      items.forEach((option) => {
        const isInGroups = groups.flat().includes(option.key);
        if (!isInGroups) {
          if (result.length > 0 && !result[result.length - 1].isSeparator) {
            result.push({
              key: `separator${folderSeparatorIndex++}`,
              isSeparator: true,
            });
          }
          result.push(option);
        }
      });

      return trimSeparator(result);
    }

    if (downloadGroupIndex !== -1 && moveIndex !== -1) {
      // If download group is already before move, do nothing
      if (
        downloadGroupIndex < moveIndex &&
        moveIndex - downloadGroupIndex > 1
      ) {
        // If there are other items between them, move download right before move
        const downloadGroup = resultOptions.splice(downloadGroupIndex, 1)[0];
        resultOptions.splice(moveIndex - 1, 0, downloadGroup);
      } else if (downloadGroupIndex > moveIndex) {
        // If download is after move, move it before move
        const downloadGroup = resultOptions.splice(downloadGroupIndex, 1)[0];
        resultOptions.splice(moveIndex, 0, downloadGroup);
      }
    }

    return trimSeparator(resultOptions);
  };

  getGroupContextOptions = (t) => {
    const { selection, allFilesIsEditing, canConvertSelected } =
      this.filesStore;
    const { setDeleteDialogVisible } = this.dialogsStore;
    const {
      isRecycleBinFolder,
      isRoomsFolder,
      isArchiveFolder,
      isAIAgentsFolder,
    } = this.treeFoldersStore;

    const { pinRooms, unpinRooms /* deleteRooms */ } = this.filesActionsStore;

    if (isRoomsFolder || isArchiveFolder || isAIAgentsFolder) {
      const isPinOption = selection.filter((item) => !item.pinned).length > 0;

      let canDelete;
      if (isRoomsFolder) {
        canDelete = selection.every((k) => k.contextOptions.includes("delete"));
      } else if (isArchiveFolder) {
        canDelete = selection.some((k) => k.contextOptions.includes("delete"));
      }

      const canArchiveRoom = selection.every((k) =>
        k.contextOptions.includes("archive-room"),
      );

      const canRestoreRoom = selection.some((k) =>
        k.contextOptions.includes("unarchive-room"),
      );

      let archiveOptions;

      const pinOption = isPinOption
        ? {
            key: "pin-room",
            label: t("PinToTop"),
            icon: PinReactSvgUrl,
            onClick: () => pinRooms(t),
            disabled: false,
          }
        : {
            key: "unpin-room",
            label: t("Unpin"),
            icon: UnpinReactSvgUrl,
            onClick: () => unpinRooms(t),
            disabled: false,
          };

      if (canArchiveRoom) {
        archiveOptions = {
          key: "archive-room",
          label: t("MoveToArchive"),
          icon: RoomArchiveSvgUrl,
          onClick: (e) => this.onClickArchive("archive"),
          disabled: false,
        };
      }
      if (canRestoreRoom) {
        archiveOptions = {
          key: "unarchive-room",
          label: t("Common:Restore"),
          icon: MoveReactSvgUrl,
          onClick: () => this.onClickArchive("unarchive"),
          disabled: false,
        };
      }

      const options = [];

      if (!isArchiveFolder) {
        options.push(pinOption);
      }

      if ((canArchiveRoom || canDelete) && !isArchiveFolder) {
        options.push({
          key: "separator0",
          isSeparator: true,
        });
      }

      options.push(archiveOptions);

      /* canDelete &&
        options.push({
          key: "delete-rooms",
          label: t("Common:Delete"),
          icon: TrashReactSvgUrl,
          onClick: () => deleteRooms(t),
        }); */

      return options;
    }

    const hasDownloadAccess =
      selection.findIndex((k) => k.security.Download) !== -1;

    /* const favoriteItems = selection.filter((k) =>
      k.contextOptions?.includes("mark-as-favorite"),
    ); */

    const canMove = selection.every((k) =>
      k.contextOptions.includes("move-to"),
    );

    const copyItems = selection.filter((k) =>
      k.contextOptions.includes("copy-to"),
    ).length;

    const restoreItems = selection.filter((k) =>
      k.contextOptions.includes("restore"),
    ).length;

    const canRetryVectorization = selection.some(
      (k) => k.security?.Vectorization,
    );

    /* const removeFromFavoriteItems = selection.filter((k) =>
      k.contextOptions.includes("remove-from-favorites"),
    ); */

    const deleteItems = selection.filter((k) =>
      k.contextOptions.includes("delete"),
    ).length;

    const isRootThirdPartyFolder = selection.some(
      (x) => x.providerKey && x.id === x.rootFolderId,
    );

    const canCreateRoom = selection.some((k) => k.security?.CreateRoomFrom);

    const options = [
      /* {
        key: "mark-as-favorite",
        label: t("MarkAsFavorite"),
        icon: FavoritesReactSvgUrl,
        onClick: (e) => this.onClickFavorite("mark", favoriteItems, t),
        disabled: !favoriteItems.length,
      }, */
      {
        id: "create_room",
        key: "create-room",
        label: t("Common:CreateRoom"),
        icon: CatalogRoomsReactSvgUrl,
        onClick: () => this.onCreateRoom(null, true),
        disabled: !canCreateRoom,
      },
      {
        key: "vectorization",
        label: t("Files:Vectorization"),
        icon: RefreshReactSvgUrl,
        onClick: () => this.filesActionsStore.retryVectorization(selection),
        disabled: !canRetryVectorization,
      },
      {
        key: "download",
        label: t("Common:Download"),
        icon: DownloadReactSvgUrl,
        onClick: () =>
          this.filesActionsStore
            .downloadAction(t("Common:ArchivingData"))
            .catch((err) => toastr.error(err)),
        disabled: !hasDownloadAccess,
      },
      {
        key: "download-as",
        label: t("Common:DownloadAs"),
        icon: DownloadAsReactSvgUrl,
        onClick: this.onClickDownloadAs,
        disabled: !hasDownloadAccess || !canConvertSelected,
      },
      {
        key: "move-to",
        label: t("Common:MoveTo"),
        icon: MoveReactSvgUrl,
        onClick: allFilesIsEditing
          ? () => this.onShowEditingToast(t)
          : this.onMoveAction,
        disabled: isRecycleBinFolder || !canMove,
      },
      {
        key: "copy-to",
        label: t("Common:Copy"),
        icon: CopyReactSvgUrl,
        onClick: this.onCopyAction,
        disabled: isRecycleBinFolder || !copyItems,
      },
      {
        key: "restore",
        label: t("Common:Restore"),
        icon: MoveReactSvgUrl,
        onClick: this.onRestoreAction,
        disabled: !isRecycleBinFolder || !restoreItems,
      },
      {
        key: "separator1",
        isSeparator: true,
        disabled: !deleteItems || isRootThirdPartyFolder,
      },
      {
        key: "remove-from-recent",
        label: t("Common:RemoveFromList"),
        icon: RemoveOutlineSvgUrl,
        onClick: () =>
          this.filesActionsStore.onClickRemoveFromRecent(selection, t),
        disabled: !this.treeFoldersStore.isRecentFolder,
      },
      /* {
        key: "remove-from-favorites",
        label: t("RemoveFromFavorites"),
        icon: FavoritesFillReactSvgUrl,
        onClick: (e) => this.onClickFavorite("remove", removeFromFavoriteItems, t),
        disabled: favoriteItems.length || !removeFromFavoriteItems.length,
      }, */
      {
        key: "delete",
        label: t("Common:Delete"),
        icon: TrashReactSvgUrl,
        onClick: allFilesIsEditing
          ? () => this.onShowEditingToast(t)
          : () => {
              if (this.filesSettingsStore.confirmDelete) {
                setDeleteDialogVisible(true);
              } else {
                const translations = {
                  deleteFromTrash: t("Translations:TrashItemsDeleteSuccess", {
                    sectionName: t("Common:TrashSection"),
                  }),
                };

                this.filesActionsStore
                  .deleteAction(translations)
                  .catch((err) => toastr.error(err));
              }
            },
        disabled: !deleteItems || isRootThirdPartyFolder,
      },
    ];

    const { isCollaborator } = this.userStore?.user || {
      isCollaborator: false,
    };

    const pluginItems = this.onMultiLoadPlugins(selection);

    options.splice(1, 0, ...pluginItems);

    const newOptions = options.filter(
      (option, index) =>
        !(index === 0 && option.key === "separator1") &&
        !(isCollaborator && option.key === "create-room"),
    );

    return newOptions;
  };

  onCreateRoom = (item, fromItem) => {
    if (this.currentQuotaStore.isWarningRoomsDialog) {
      this.dialogsStore.setQuotaWarningDialogVisible(true);
      return;
    }

    if (fromItem) {
      this.filesActionsStore.setProcessCreatingRoomFromData(true);
    }

    const event = new Event(Events.ROOM_CREATE);

    if (item && item.isFolder) {
      event.title = item.title;
    }

    window.dispatchEvent(event);
  };

  onCreateAgent = () => {
    // TODO: AI: Add quota if it needed

    // if (this.currentQuotaStore.isWarningRoomsDialog) {
    //   this.dialogsStore.setQuotaWarningDialogVisible(true);
    //   return;
    // }

    const event = new Event(Events.AGENT_CREATE);

    window.dispatchEvent(event);
  };

  onCreate = (format, t) => {
    const event = new Event(Events.CREATE);

    const isPDf = format === FileExtensions.PDF;

    if (isMobile && isPDf) {
      toastr.info(t("Common:MobileEditPdfNotAvailableInfo"));
      return;
    }

    const payload = {
      extension: format,
      id: -1,
      edit: isPDf,
    };

    event.payload = payload;

    window.dispatchEvent(event);
  };

  onCreateFormFromFile = (t) => {
    if (isMobile) {
      toastr.info(t("Common:MobileEditPdfNotAvailableInfo"));
      return;
    }

    this.dialogsStore.setSelectFileDialogVisible(true);
  };

  onShowTemplateGallery = () => {
    this.oformsStore.setTemplateGalleryVisible(true);
    this.oformsStore.setOformFromFolderId(this.selectedFolderStore.id);
  };

  // TODO: add privacy room check for files
  onUploadAction = (type) => {
    const element =
      type === "file"
        ? document.getElementById("customFileInput")
        : type === "pdf"
          ? document.getElementById("customPDFInput")
          : document.getElementById("customFolderInput");

    element?.click();
  };

  onShowFormRoomSelectFileDialog = (filter = FilesSelectorFilterTypes.DOCX) => {
    this.dialogsStore.setSelectFileFormRoomDialogVisible(true, filter, true);
  };

  onShowAiKnowledgeSelectFileDialog = () => {
    this.dialogsStore.setSelectFileAiKnowledgeDialogVisible(true);
  };

  getContextOptionsPlusFormRoom = (t) => {
    const showSelectorFormRoomDocx = {
      id: "actions_form-room_template_from-file",
      className: "main-button_drop-down_sub",
      icon: FormGalleryReactSvgUrl,
      label: t("Common:ChooseFromTemplates"),
      onClick: () => this.onShowTemplateGallery(),
      key: "form-file",
    };

    const uploadReadyPDFFrom = {
      id: "personal_upload-ready-Pdf-from",
      className: "main-button_drop-down_sub",
      icon: ActionsUploadReactSvgUrl,
      label: t("Common:UploadPDFForm"),
      key: "personal_upload-ready-Pdf-from",
      items: [
        {
          id: "personal_upload-from-docspace",
          className: "main-button_drop-down",
          icon: ActionsUploadReactSvgUrl,
          label: t("Common:FromPortal", {
            productName: t("Common:ProductName"),
          }),
          key: "personal_upload-from-docspace",
          onClick: () =>
            this.onShowFormRoomSelectFileDialog(FilterType.PDFForm),
        },
        {
          id: "personal_upload-from-device",
          className: "main-button_drop-down",
          icon: ActionsUploadReactSvgUrl,
          label: t("Common:FromDevice"),
          key: "personal_upload-from-device",
          onClick: () => this.onUploadAction("pdf"),
        },
      ],
    };

    const createNewFolder = {
      id: "actions_new-folder",
      className: "main-button_drop-down",
      icon: CatalogFolderReactSvgUrl,
      label: t("Files:CreateNewFolder"),
      onClick: () => this.onCreate(),
      key: "new-folder",
    };

    // const showUploadFolder = !(isMobile || isTablet);

    // const moreActions = {
    //   id: "personal_more-form",
    //   className: "main-button_drop-down",
    //   icon: PluginMoreReactSvgUrl,
    //   label: t("Common:More"),
    //   disabled: false,
    //   key: "more-form",
    //   items: [
    //     createNewFolder,
    //     {
    //       isSeparator: true,
    //       key: "personal_more-form__separator-1",
    //     },
    //     createNewDoc,
    //     createNewPresentation,
    //     createNewSpreadsheet,
    //     {
    //       isSeparator: true,
    //       key: "personal_more-form__separator-2",
    //     },
    //     uploadFiles,
    //     showUploadFolder ? uploadFolder : null,
    //   ],
    // };

    return [
      uploadReadyPDFFrom,
      showSelectorFormRoomDocx,
      // templatePDFForm,
      // {
      //   isSeparator: true,
      //   key: "separator",
      // },
      {
        isSeparator: true,
        key: "separator-1",
      },
      createNewFolder,
      // moreActions,
    ];
  };

  getFolderModel = (t, isSectionMenu) => {
    const { isLoading } = this.clientLoadingStore;
    const { security, roomType, parentRoomType, isFolder, isAIRoom } =
      this.selectedFolderStore;
    const { isPublicRoom } = this.publicRoomStore;

    const stateCanCreate = window?.DocSpace?.location?.state?.canCreate;
    const isSettingsPage =
      window?.DocSpace?.location.pathname.includes("/settings");

    const currentCanCreate =
      isLoading &&
      hasOwnProperty(window?.DocSpace?.location?.state, "canCreate")
        ? stateCanCreate
        : security?.Create;

    const canCreate = currentCanCreate && !isSettingsPage && !isPublicRoom;

    const someDialogIsOpen = checkDialogsOpen();

    if (!canCreate || (isSectionMenu && (isMobile || someDialogIsOpen)))
      return null;

    const { isRoomsFolder, isPrivacyFolder, isFlowsFolder, isAIAgentsFolder } =
      this.treeFoldersStore;
    const { mainButtonItemsList } = this.pluginStore;
    const { enablePlugins, templateGalleryAvailable } = this.settingsStore;
    const isFormRoomType =
      roomType === RoomsType.FormRoom ||
      (parentRoomType === FolderType.FormRoom && isFolder);

    const createNewDoc = {
      id: "personal_new-document",
      key: "new-document",
      label: t("Common:NewDocument"),
      onClick: () => this.onCreate("docx"),
      icon: ActionsDocumentsReactSvgUrl,
    };

    const createNewSpreadsheet = {
      id: "personal_new-spreadsheet",
      key: "new-spreadsheet",
      label: t("Common:NewSpreadsheet"),
      onClick: () => this.onCreate("xlsx"),
      icon: SpreadsheetReactSvgUrl,
    };

    const createNewPresentation = {
      id: "personal_new-presentation",
      key: "new-presentation",
      label: t("Common:NewPresentation"),
      onClick: () => this.onCreate("pptx"),
      icon: ActionsPresentationReactSvgUrl,
    };

    const createTemplateForm = {
      id: "personal_template_black",
      key: "new-form",
      label: t("Translations:SubNewForm"),
      icon: FormBlankReactSvgUrl,
      onClick: () => this.onCreate("pdf", t),
    };

    const createTemplateNewFormFile = {
      id: "personal_template_new-form-file",
      key: "new-form-file",
      label: t("Translations:SubNewFormFile"),
      icon: FormFileReactSvgUrl,
      onClick: () => this.onCreateFormFromFile(t),
      disabled: isPrivacyFolder,
    };

    const createTemplateSelectFormFile = {
      id: "personal_template_new-form-file",
      key: "new-form-file",
      label: t("Translations:SubNewFormFile"),
      icon: FormFileReactSvgUrl,
      onClick: () => this.onCreateFormFromFile(t),
      disabled: isPrivacyFolder,
    };

    const createNewFolder = {
      id: "personal_new-folder",
      key: "new-folder",
      label: t("Common:NewFolder"),
      onClick: () => this.onCreate(),
      icon: CatalogFolderReactSvgUrl,
    };

    const uploadFiles = {
      key: "upload-files",
      label: t("Article:UploadFiles"),
      onClick: () => this.onUploadAction("file"),
      icon: ActionsUploadReactSvgUrl,
    };

    const uploadFolder = {
      key: "upload-folder",
      label: t("Article:UploadFolder"),
      onClick: () => this.onUploadAction("folder"),
      icon: ActionsUploadReactSvgUrl,
    };

    const templateGallery = templateGalleryAvailable
      ? [
          { key: "separator", isSeparator: true },
          {
            key: "template-gallery",
            label: t("Common:TemplateGallery"),
            onClick: () => this.onShowTemplateGallery(),
            icon: TemplateGalleryReactSvgUrl,
          },
        ]
      : [];

    if (isFormRoomType) {
      return this.getContextOptionsPlusFormRoom(t, {
        createTemplateForm,
        createTemplateSelectFormFile,
        createNewFolder,
        createNewDoc,
        createNewPresentation,
        createNewSpreadsheet,
        uploadFiles,
        uploadFolder,
      });
    }

    const formActions = [
      {
        id: "personal_form-template",
        icon: FormReactSvgUrl,
        label: t("Translations:NewForm"),
        key: "new-form-base",
        items: [createTemplateForm, createTemplateNewFormFile],
      },
    ];

    if (isAIRoom) {
      return [
        {
          id: "actions_upload-files-product",
          className: "main-button_drop-down",
          icon: MoveReactSvgUrl,
          label: t("EmptyView:UploadFromPortalTitle", {
            productName: t("Common:ProductName"),
          }),
          onClick: this.onShowAiKnowledgeSelectFileDialog,
          key: "upload-files-product",
        },
        {
          id: "actions_upload-files",
          className: "main-button_drop-down",
          icon: ActionsUploadReactSvgUrl,
          label: t("EmptyView:UploadDeviceOptionTitle"),
          onClick: () => this.onUploadAction("file"),
          key: "upload-files",
        },
      ];
    }

    const showUploadFolder = !(isMobile || isTablet);

    const options = isAIAgentsFolder
      ? [
          {
            key: "new-agent",
            label: t("Common:NewAgent"),
            onClick: this.onCreateAgent,
            icon: CatalogAIAgentsReactSvgUrl,
          },
        ]
      : isRoomsFolder
        ? isFlowsFolder
          ? []
          : [
              {
                key: "new-room",
                label: t("Common:NewRoom"),
                onClick: this.onCreateRoom,
                icon: CatalogRoomsReactSvgUrl,
              },
            ]
        : [
<<<<<<< HEAD
            {
              key: "new-room",
              label: t("Common:NewRoom"),
              onClick: this.onCreateRoom,
              icon: CatalogRoomsReactSvgUrl,
            },
          ]
      : [
          createNewDoc,
          createNewSpreadsheet,
          createNewPresentation,
          ...formActions,
          createNewFolder,
          ...templateGallery,
          { key: "separator", isSeparator: true },
          uploadFiles,
          showUploadFolder ? uploadFolder : null,
        ];
=======
            createNewDoc,
            createNewSpreadsheet,
            createNewPresentation,
            ...formActions,
            createNewFolder,
            { key: "separator", isSeparator: true },
            uploadFiles,
            showUploadFolder ? uploadFolder : null,
          ];
>>>>>>> 1896187c

    if (
      !isAIAgents() &&
      mainButtonItemsList &&
      enablePlugins &&
      !isRoomsFolder
    ) {
      const pluginItems = [];

      mainButtonItemsList.forEach((option) => {
        pluginItems.push({
          key: option.key,
          ...option.value,
        });
      });

      options.splice(5, 0, {
        id: "actions_more-plugins",
        className: "main-button_drop-down",
        icon: PluginMoreReactSvgUrl,
        label: t("Common:More"),
        disabled: false,
        key: "more-plugins",
        items: pluginItems,
      });
    }

    return options;
  };

  getModel = (item, t) => {
    const { selection } = this.filesStore;

    const { contextOptions } = item;

    const contextOptionsProps =
      contextOptions && contextOptions.length > 0
        ? selection.length > 1
          ? this.getGroupContextOptions(t)
          : this.getFilesContextOptions(item, t)
        : [];

    return contextOptionsProps;
  };
}

export default ContextOptionsStore;<|MERGE_RESOLUTION|>--- conflicted
+++ resolved
@@ -1973,8 +1973,6 @@
       ...pinOptions,
       ...muteOptions,
       {
-<<<<<<< HEAD
-=======
         key: "separator1",
         isSeparator: true,
       },
@@ -2028,7 +2026,6 @@
         isSeparator: true,
       },
       {
->>>>>>> 1896187c
         id: "option_start-filling",
         key: "start-filling",
         label: t("Common:StartFilling"),
@@ -3352,7 +3349,10 @@
         icon: FormReactSvgUrl,
         label: t("Translations:NewForm"),
         key: "new-form-base",
-        items: [createTemplateForm, createTemplateNewFormFile],
+        items: [
+          createTemplateForm,
+          createTemplateNewFormFile
+        ],
       },
     ];
 
@@ -3402,36 +3402,16 @@
               },
             ]
         : [
-<<<<<<< HEAD
-            {
-              key: "new-room",
-              label: t("Common:NewRoom"),
-              onClick: this.onCreateRoom,
-              icon: CatalogRoomsReactSvgUrl,
-            },
-          ]
-      : [
-          createNewDoc,
-          createNewSpreadsheet,
-          createNewPresentation,
-          ...formActions,
-          createNewFolder,
-          ...templateGallery,
-          { key: "separator", isSeparator: true },
-          uploadFiles,
-          showUploadFolder ? uploadFolder : null,
-        ];
-=======
             createNewDoc,
             createNewSpreadsheet,
             createNewPresentation,
             ...formActions,
             createNewFolder,
+            ...templateGallery,
             { key: "separator", isSeparator: true },
             uploadFiles,
             showUploadFolder ? uploadFolder : null,
           ];
->>>>>>> 1896187c
 
     if (
       !isAIAgents() &&
