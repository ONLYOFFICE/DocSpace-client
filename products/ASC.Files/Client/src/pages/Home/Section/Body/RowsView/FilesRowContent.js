--- conflicted
+++ resolved
@@ -90,11 +90,8 @@
   updatedDate,
   linkStyles,
   badgesComponent,
-<<<<<<< HEAD
+  quickButtons,
   theme,
-=======
-  quickButtons,
->>>>>>> b7b59072
 }) => {
   const {
     contentLength,
