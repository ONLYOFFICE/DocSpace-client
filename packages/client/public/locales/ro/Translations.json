{
<<<<<<< HEAD
  "AddAccount": "Adaugă cont",
=======
>>>>>>> b39b2949
  "ArchivingData": "Se arhivează datele",
  "ConnectingAccount": "Conectare cont",
  "Copy": "Copiere",
  "CopyHere": "Copiere în acest loc",
  "CreateMasterFormFromFile": "Crearea unui șablon formă din fișier",
  "DeleteFromTrash": "Elementele selectate au fost șterse cu succes din Coșul de gunoi",
  "DeleteOperation": "Ștergere în curs de desfășurare",
  "DeleteSelectedElem": "Elementele selectate au fost șterse cu succes",
  "DownloadApps": "Descărcare aplicații",
  "DownloadAs": "Descărcare ca",
  "EncryptedFileSaving": "Salvarea fișierului criptat",
  "FileLocked": "Fișier blocat",
  "FileProtected": "Fișierul este protejat prin parolă",
  "FileUnlocked": "Fișier deblocat",
  "Files": "Fișiere",
  "FolderSelection": "Selectare folder",
  "FolderTitleBoxNet": "Director Box",
  "FolderTitleDocuSign": "Contul DocuSign",
  "FolderTitleDropBox": "Director Dropbox",
  "FolderTitleGoogle": "Director Google",
  "FolderTitleSharePoint": "Director SharePoint",
  "FolderTitleSkyDrive": "Director OneDrive",
  "FolderTitleWebDav": "Director WebDAV",
  "FolderTitleYandex": "Director Yandex",
  "FolderTitlekDrive": "Director kDrive",
  "Folders": "Dosare",
  "LinkCopySuccess": "Încărcarea fișierului media eșuată",
  "MediaLoadError": "Încărcarea fișierului media eșuată",
  "MobileAndroid": "Descarcă ONLYOFFICE Documents din Google Play",
  "MobileIos": "Descarcă ONLYOFFICE Documents din App Store",
  "MobileLinux": "Descarcă ONLYOFFICE Desktop Editors pentru Linux",
  "MobileMac": "Descarcă ONLYOFFICE Desktop Editors pentru macOS",
  "MobileWin": "Descarcă ONLYOFFICE Desktop Editors pentru Windows",
  "MoveHere": "Mutare în acest loc",
  "MoveToOperation": "Mutare",
  "NewForm": "Șablon formă,",
  "Other": "Altă",
  "OwnerChange": "Schimbare proprietar",
  "Presentations": "Prezentări",
  "Spreadsheets": "Foi de calcul",
  "SubNewForm": "Necompletat",
  "SubNewFormFile": "Din fișier text",
  "ThirdPartyInfo": "Modificarea informațiilor despre servicii terțe",
  "TitleShowActions": "Afișare acțiuni asupra fișierului",
  "TitleShowFolderActions": "Afișare acțiuni asupra folderului",
  "TypeTitleBoxNet": "Box",
  "TypeTitleDocuSign": "DocuSign",
  "TypeTitleDropBox": "Dropbox",
  "TypeTitleGoogle": "Google Drive",
  "TypeTitleSharePoint": "SharePoint",
  "TypeTitleSkyDrive": "OneDrive",
  "TypeTitleWebDav": "WebDAV",
  "TypeTitleYandex": "Yandex.Disk",
  "TypeTitlekDrive": "kDrive"
}<|MERGE_RESOLUTION|>--- conflicted
+++ resolved
@@ -1,8 +1,4 @@
 {
-<<<<<<< HEAD
-  "AddAccount": "Adaugă cont",
-=======
->>>>>>> b39b2949
   "ArchivingData": "Se arhivează datele",
   "ConnectingAccount": "Conectare cont",
   "Copy": "Copiere",
