<<<<<<< HEAD
import Checkbox from '@appserver/components/checkbox';
import ContextMenuButton from '@appserver/components/context-menu-button';
import PropTypes from 'prop-types';
import React from 'react';
import { ReactSVG } from 'react-svg';
import styled, { css } from 'styled-components';
import NewContextMenu from '@appserver/components/new-context-menu';
import { tablet } from '@appserver/components/utils/device';
import { isDesktop, isMobile } from 'react-device-detect';

import Link from '@appserver/components/link';

const svgLoader = () => <div style={{ width: '96px' }}></div>;
=======
import Checkbox from "@appserver/components/checkbox";
import ContextMenuButton from "@appserver/components/context-menu-button";
import PropTypes from "prop-types";
import React from "react";
import { ReactSVG } from "react-svg";
import styled, { css } from "styled-components";
import ContextMenu from "@appserver/components/context-menu";
import { tablet } from "@appserver/components/utils/device";
import { isDesktop } from "react-device-detect";

import Link from "@appserver/components/link";
import Loader from "@appserver/components/loader";

const svgLoader = () => <div style={{ width: "96px" }} />;
>>>>>>> 8428ef73

const FlexBoxStyles = css`
  display: flex;
  flex-direction: row;
  flex-wrap: nowrap;

  justify-content: flex-start;
  align-items: center;
  align-content: center;
`;

const FolderStyles = css`
  height: 64px;
`;

const FileStyles = css`
  height: 220px;
`;

const checkedStyle = css`
  background: #f3f4f4 !important;
`;

const bottomFileBorder = css`
  border-top-color: #d0d5da;
  border-radius: 0 0 6px 6px;
`;

const StyledTile = styled.div`
<<<<<<< HEAD
  cursor: ${(props) => (!props.isRecycleBin ? 'pointer' : 'default')};
  min-height: 57px;
  box-sizing: border-box;
  width: 100%;
  border: 1px solid #d0d5da;
  border-radius: 3px;
  ${(props) => props.isFolder && 'border-top-left-radius: 0px;'}
=======
  cursor: ${(props) => (!props.isRecycleBin ? "pointer" : "default")};
  ${(props) =>
    props.inProgress &&
    css`
      pointer-events: none;
      /* cursor: wait; */
    `}
  box-sizing: border-box;
  width: 100%;
  border: 1px solid #d0d5da;
  border-radius: 6px;
>>>>>>> 8428ef73
  -webkit-tap-highlight-color: rgba(0, 0, 0, 0);

  ${(props) => props.isFolder && FlexBoxStyles}
  ${(props) => (props.isFolder ? FolderStyles : FileStyles)}
  ${(props) =>
    !props.isEdit &&
    props.isFolder &&
<<<<<<< HEAD
    css`
      &:before {
        content: '';
        position: absolute;
        top: -5px;
        left: 0px;
        border-top: 1px solid #d0d5da;
        border-top-left-radius: 3px;
        border-left: 1px solid #d0d5da;
        width: 38px;
        height: 8px;
        background-color: #fff;
        border-bottom: transparent;
      }
      &:after {
        content: '';
        position: absolute;
        top: -3.5px;
        left: 36px;
        border-top: 1px solid #d0d5da;
        background-color: #fff;
        width: 9px;
        height: 10px;
        transform: rotateZ(35deg);

        @media ${tablet} {
          left: 35px;
        }
      }
    `}

  &:before, 
  &:after {
    ${(props) => props.isFolder && props.dragging && draggingStyle};
  }

  &:before,
  &:after {
    ${(props) => (props.checked || props.isActive) && checkedStyle};
  }

  &:hover:before,
  &:hover:after {
    ${(props) => props.isFolder && props.dragging && draggingHoverStyle};
  }
=======
    (props.checked || props.isActive) &&
    checkedStyle}
>>>>>>> 8428ef73

  .checkbox {
    display: flex;
    opacity: ${(props) => (props.checked ? 1 : 0)};
    flex: 0 0 16px;
    justify-content: center;

    @media ${tablet} {
      opacity: 1;
    }
  }

  .file-checkbox {
    display: ${(props) => (props.checked ? 'flex' : 'none')};
    flex: 0 0 16px;
<<<<<<< HEAD
    margin-top: 3px;

    margin-left: ${(props) =>
      isMobile
        ? css`
            ${props.isFolder ? '6px' : '12px'};
          `
        : css`
            ${props.isFolder ? '5px' : '8px'}
          `};

    @media ${tablet} {
      margin-top: 2px;
    }
=======
    margin-top: 8px;
    margin-left: ${(props) => (props.isFolder ? "8px" : "7px")};
>>>>>>> 8428ef73
  }

  .file-icon {
    display: ${(props) => (props.checked ? 'none' : 'flex')};
    flex: 0 0 auto;
    user-select: none;
<<<<<<< HEAD
    margin-top: ${(props) => (props.isFolder ? '-8px' : '-6px')};

    height: ${isMobile ? '32px' : '24px'};
    width: ${isMobile ? '32px' : '24px'};

    img {
      height: ${isMobile ? '32px' : '24px'};
      width: ${isMobile ? '32px' : '24px'};
    }

    margin-left: ${(props) =>
      isMobile
        ? css`
            ${props.isFolder ? '2px' : '4px'};
          `
        : css`
            ${props.isFolder ? '2px' : '4px'}
          `};
  }

  .file-icon_container {
    min-width: ${isMobile ? '36px' : '28px'};
  }

  .styled-content {
    padding-left: 10px;

    padding-left: ${(props) =>
      isMobile
        ? css`
            ${props.isFolder ? '8px' : '12px'};
          `
        : css`
            ${props.isFolder ? '10px' : '13px'}
          `};
=======
    margin-top: ${(props) => (props.isFolder ? "0" : "-2px")};
  }

  .file-icon_container {
    width: 32px;
    height: 32px;
    margin-left: ${(props) => (props.isFolder ? "15px" : "16px")};
    margin-right: ${(props) => (props.isFolder ? "7px" : "8px")};
  }

  .tile-folder-loader {
    padding-top: 4px;
>>>>>>> 8428ef73
  }

  :hover {
    ${(props) =>
      !props.dragging &&
      props.isDesktop &&
      !props.inProgress &&
      css`
        .checkbox {
          opacity: 1;
        }
        .file-checkbox {
          display: flex;
        }
        .file-icon {
          display: none;
        }
      `}
  }
`;

const StyledFileTileTop = styled.div`
  ${FlexBoxStyles};
  justify-content: space-between;
  align-items: baseline;
<<<<<<< HEAD
  background-color: #f8f9f9;
<<<<<<< HEAD
  padding: 13px;
  height: ${(props) => (props.checked || props.isActive ? '156px' : '156px')};
=======
  padding-top: 21px;
  height: ${(props) => (props.checked || props.isActive ? "156px" : "156px")};
>>>>>>> develop
  position: relative;
  border-bottom: ${(props) =>
    props.checked || props.isActive ? '1px solid #D0D5DA' : '1px solid transparent'};
=======
  height: 156px;
  position: relative;
>>>>>>> 8428ef73

  .thumbnail-image {
    pointer-events: none;
    position: absolute;
    height: 100%;
    width: 100%;
    object-fit: cover;
    border-radius: 6px 6px 0 0;
    z-index: 0;
  }

  .temporary-icon > .injected-svg {
    position: absolute;
    width: 100%;
    bottom: 16px;
  }
`;

const StyledFileTileBottom = styled.div`
  ${FlexBoxStyles};
  ${(props) =>
    !props.isEdit && (props.checked || props.isActive) && checkedStyle}

  border-top: 1px solid transparent;
  ${(props) =>
    !props.isEdit && (props.checked || props.isActive) && bottomFileBorder}

  padding: 9px 0;
  height: 62px;
  box-sizing: border-box;
`;

const StyledContent = styled.div`
  display: flex;
  flex-basis: 100%;

  a {
    display: block;
    display: -webkit-box;
    max-width: 400px;
    height: auto;
    margin: 0 auto;
    line-height: 19px;
    -webkit-line-clamp: 2;
    -webkit-box-orient: vertical;
    overflow: hidden;
    text-overflow: ellipsis;
    white-space: normal;
    word-break: break-word;
  }

  @media (max-width: 1024px) {
    white-space: nowrap;
    overflow: hidden;
    text-overflow: ellipsis;
  }
`;

const StyledElement = styled.div`
  flex: 0 0 auto;
  display: flex;
  margin-right: 4px;
  user-select: none;
  margin-top: 3px;

  height: 32px;
  width: 32px;
`;

const StyledOptionButton = styled.div`
  display: block;

  .expandButton > div:first-child {
    padding: 8px 21px 8px 12px;
  }
`;

const badgesPosition = css`
  left: 9px;

  .badges {
    display: grid;
    grid-template-columns: repeat(3, fit-content(50px));
    grid-template-rows: 32px;
    grid-gap: 7px;

    .badge-new-version {
      order: 1;
    }

    .badge-version-current {
      order: 2;
    }

    .is-editing,
    .can-convert {
      order: 3;
    }
  }
`;

const quickButtonsPosition = css`
  right: 9px;

  .badges {
    display: grid;
    grid-template-columns: 32px;
    grid-template-rows: repeat(3, 32px);
    grid-gap: 7px;
  }
`;

const StyledIcons = styled.div`
  position: absolute;
  top: 8px;

  ${(props) => props.isBadges && badgesPosition}
  ${(props) => props.isQuickButtons && quickButtonsPosition}
  
  .badge {
    display: flex;
    align-items: center;
    justify-content: center;
    padding: 8px;
    background: rgb(255, 255, 255);
    border-radius: 4px;
    box-shadow: 0px 2px 4px rgba(4, 15, 27, 0.16);
  }
`;

class Tile extends React.PureComponent {
  constructor(props) {
    super(props);

    this.state = {
      errorLoadSrc: false,
    };

    this.cm = React.createRef();
    this.tile = React.createRef();
  }

  onError = () => {
    this.setState({
      errorLoadSrc: true,
    });
  };

  getIconFile = () => {
    const { temporaryIcon, thumbnailClick, thumbnail } = this.props;

    const icon = thumbnail && !this.state.errorLoadSrc ? thumbnail : temporaryIcon;

    return (
      <Link type="page" onClick={thumbnailClick}>
        {thumbnail && !this.state.errorLoadSrc ? (
          <img
            src={thumbnail}
            className="thumbnail-image"
            alt="Thumbnail-img"
            onError={this.onError}
          />
        ) : (
          <ReactSVG className="temporary-icon" src={icon} loading={svgLoader} />
        )}
      </Link>
    );
  };

  changeCheckbox = (e) => {
    const { onSelect, item } = this.props;
    onSelect && onSelect(e.target.checked, item);
  };

  onFileIconClick = () => {
    if (isDesktop) return;

    const { onSelect, item } = this.props;
    onSelect && onSelect(true, item);
  };

  render() {
    const {
      checked,
      children,
      contextButtonSpacerWidth,
      contextOptions,
      element,
      indeterminate,
      tileContextClick,
      dragging,
      isRecycleBin,
      item,
      isActive,
      inProgress,
      isEdit,
      contentElement,
      title,
    } = this.props;
    const { isFolder, id, fileExst } = item;

<<<<<<< HEAD
    const renderCheckbox = Object.prototype.hasOwnProperty.call(this.props, 'checked');

    const renderElement = Object.prototype.hasOwnProperty.call(this.props, 'element');
=======
    const renderElement = Object.prototype.hasOwnProperty.call(
      this.props,
      "element"
    );

    const renderContentElement = Object.prototype.hasOwnProperty.call(
      this.props,
      "contentElement"
    );
>>>>>>> 8428ef73

    const renderContext =
      Object.prototype.hasOwnProperty.call(this.props, 'contextOptions') &&
      contextOptions.length > 0;

    const getOptions = () => {
      tileContextClick && tileContextClick();
      return contextOptions;
    };

    const onContextMenu = (e) => {
      tileContextClick && tileContextClick();
      if (!this.cm.current.menuRef.current) {
        this.tile.current.click(e); //TODO: need fix context menu to global
      }
      this.cm.current.show(e);
    };

    const icon = this.getIconFile();
    const [FilesTileContent, badges] = children;
    const quickButtons = contentElement;

    const contextMenuHeader = {
      icon: children.props.item.icon,
      title: children.props.item.title,
    };

    return (
      <StyledTile
        ref={this.tile}
        {...this.props}
        onContextMenu={onContextMenu}
        dragging={dragging && isFolder}
        isFolder={(isFolder && !fileExst) || (!fileExst && id === -1)}
        isRecycleBin={isRecycleBin}
        checked={checked}
        isActive={isActive}
<<<<<<< HEAD
        isDesktop={isDesktop}>
        {isFolder || (!fileExst && id === -1) ? (
          <>
            {renderElement && !(!fileExst && id === -1) && !isEdit && (
              <div className="file-icon_container">
                <StyledElement className="file-icon" onClick={this.onFileIconClick}>
                  {element}
                </StyledElement>
                <Checkbox
                  className="checkbox file-checkbox"
                  isChecked={checked}
                  isIndeterminate={indeterminate}
                  onChange={this.changeCheckbox}
                />
              </div>
            )}
            <StyledContent
              className="styled-content"
              isFolder={(isFolder && !fileExst) || (!fileExst && id === -1)}>
              {children}
=======
        inProgress={inProgress}
        isDesktop={isDesktop}
      >
        {isFolder || (!fileExst && id === -1) ? (
          <>
            {renderElement && !(!fileExst && id === -1) && !isEdit && (
              <>
                {!inProgress ? (
                  <div className="file-icon_container">
                    <StyledElement
                      className="file-icon"
                      onClick={this.onFileIconClick}
                    >
                      {element}
                    </StyledElement>

                    <Checkbox
                      className="file-checkbox"
                      isChecked={checked}
                      isIndeterminate={indeterminate}
                      onChange={this.changeCheckbox}
                    />
                  </div>
                ) : (
                  <Loader
                    className="tile-folder-loader"
                    type="oval"
                    size="16px"
                  />
                )}
              </>
            )}
            <StyledContent
              isFolder={(isFolder && !fileExst) || (!fileExst && id === -1)}
            >
              {FilesTileContent}
>>>>>>> 8428ef73
            </StyledContent>
            <StyledOptionButton spacerWidth={contextButtonSpacerWidth}>
              {renderContext ? (
                <ContextMenuButton
                  color="#A3A9AE"
                  hoverColor="#657077"
                  className="expandButton"
                  directionX="right"
                  getData={getOptions}
                  isNew={true}
                  onClick={onContextMenu}
                  title={title}
                />
              ) : (
                <div className="expandButton" />
              )}
<<<<<<< HEAD
              <NewContextMenu
                model={contextOptions}
                ref={this.cm}
                header={contextMenuHeader}></NewContextMenu>
=======
              <ContextMenu model={contextOptions} ref={this.cm} />
>>>>>>> 8428ef73
            </StyledOptionButton>
          </>
        ) : (
          <>
            <StyledFileTileTop checked={checked} isActive={isActive}>
              {icon}
            </StyledFileTileTop>

            <StyledIcons isBadges>{badges}</StyledIcons>

            {renderContentElement && (
              <StyledIcons isQuickButtons>{quickButtons}</StyledIcons>
            )}

            <StyledFileTileBottom
              checked={checked}
              isActive={isActive}
              isEdit={isEdit}
            >
              {id !== -1 && !isEdit && (
                <>
                  <div className="file-icon_container">
                    <div className="file-icon" onClick={this.onFileIconClick}>
                      {element}
                    </div>
                    <Checkbox
                      className="file-checkbox"
                      isChecked={checked}
                      isIndeterminate={indeterminate}
                      onChange={this.changeCheckbox}
                    />
                  </div>
                </>
              )}
              <StyledContent
<<<<<<< HEAD
                className="styled-content"
                isFolder={(isFolder && !fileExst) || (!fileExst && id === -1)}>
                {children}
=======
                isFolder={(isFolder && !fileExst) || (!fileExst && id === -1)}
              >
                {FilesTileContent}
>>>>>>> 8428ef73
              </StyledContent>
              <StyledOptionButton spacerWidth={contextButtonSpacerWidth}>
                {renderContext ? (
                  <ContextMenuButton
                    color="#A3A9AE"
                    hoverColor="#657077"
                    className="expandButton"
                    directionX="right"
                    getData={getOptions}
                    isNew={true}
                    onClick={onContextMenu}
                    title={title}
                  />
                ) : (
                  <div className="expandButton" />
                )}
<<<<<<< HEAD
                <NewContextMenu
                  model={contextOptions}
                  ref={this.cm}
                  header={contextMenuHeader}></NewContextMenu>
=======
                <ContextMenu model={contextOptions} ref={this.cm} />
>>>>>>> 8428ef73
              </StyledOptionButton>
            </StyledFileTileBottom>
          </>
        )}
      </StyledTile>
    );
  }
}

Tile.propTypes = {
  checked: PropTypes.bool,
  children: PropTypes.oneOfType([
    PropTypes.arrayOf(PropTypes.element),
    PropTypes.element,
  ]),
  className: PropTypes.string,
  contextButtonSpacerWidth: PropTypes.string,
  contextOptions: PropTypes.array,
  data: PropTypes.object,
  element: PropTypes.element,
  id: PropTypes.string,
  indeterminate: PropTypes.bool,
  needForUpdate: PropTypes.func,
  onSelect: PropTypes.func,
  style: PropTypes.oneOfType([PropTypes.object, PropTypes.array]),
  viewAs: PropTypes.string,
  tileContextClick: PropTypes.func,
  contentElement: PropTypes.element,
};

Tile.defaultProps = {
  contextButtonSpacerWidth: '32px',
};

export default Tile;<|MERGE_RESOLUTION|>--- conflicted
+++ resolved
@@ -1,25 +1,10 @@
-<<<<<<< HEAD
-import Checkbox from '@appserver/components/checkbox';
-import ContextMenuButton from '@appserver/components/context-menu-button';
-import PropTypes from 'prop-types';
-import React from 'react';
-import { ReactSVG } from 'react-svg';
-import styled, { css } from 'styled-components';
-import NewContextMenu from '@appserver/components/new-context-menu';
-import { tablet } from '@appserver/components/utils/device';
-import { isDesktop, isMobile } from 'react-device-detect';
-
-import Link from '@appserver/components/link';
-
-const svgLoader = () => <div style={{ width: '96px' }}></div>;
-=======
 import Checkbox from "@appserver/components/checkbox";
 import ContextMenuButton from "@appserver/components/context-menu-button";
 import PropTypes from "prop-types";
 import React from "react";
 import { ReactSVG } from "react-svg";
 import styled, { css } from "styled-components";
-import ContextMenu from "@appserver/components/context-menu";
+import NewContextMenu from "@appserver/components/new-context-menu";
 import { tablet } from "@appserver/components/utils/device";
 import { isDesktop } from "react-device-detect";
 
@@ -27,7 +12,6 @@
 import Loader from "@appserver/components/loader";
 
 const svgLoader = () => <div style={{ width: "96px" }} />;
->>>>>>> 8428ef73
 
 const FlexBoxStyles = css`
   display: flex;
@@ -57,15 +41,6 @@
 `;
 
 const StyledTile = styled.div`
-<<<<<<< HEAD
-  cursor: ${(props) => (!props.isRecycleBin ? 'pointer' : 'default')};
-  min-height: 57px;
-  box-sizing: border-box;
-  width: 100%;
-  border: 1px solid #d0d5da;
-  border-radius: 3px;
-  ${(props) => props.isFolder && 'border-top-left-radius: 0px;'}
-=======
   cursor: ${(props) => (!props.isRecycleBin ? "pointer" : "default")};
   ${(props) =>
     props.inProgress &&
@@ -77,7 +52,6 @@
   width: 100%;
   border: 1px solid #d0d5da;
   border-radius: 6px;
->>>>>>> 8428ef73
   -webkit-tap-highlight-color: rgba(0, 0, 0, 0);
 
   ${(props) => props.isFolder && FlexBoxStyles}
@@ -85,56 +59,8 @@
   ${(props) =>
     !props.isEdit &&
     props.isFolder &&
-<<<<<<< HEAD
-    css`
-      &:before {
-        content: '';
-        position: absolute;
-        top: -5px;
-        left: 0px;
-        border-top: 1px solid #d0d5da;
-        border-top-left-radius: 3px;
-        border-left: 1px solid #d0d5da;
-        width: 38px;
-        height: 8px;
-        background-color: #fff;
-        border-bottom: transparent;
-      }
-      &:after {
-        content: '';
-        position: absolute;
-        top: -3.5px;
-        left: 36px;
-        border-top: 1px solid #d0d5da;
-        background-color: #fff;
-        width: 9px;
-        height: 10px;
-        transform: rotateZ(35deg);
-
-        @media ${tablet} {
-          left: 35px;
-        }
-      }
-    `}
-
-  &:before, 
-  &:after {
-    ${(props) => props.isFolder && props.dragging && draggingStyle};
-  }
-
-  &:before,
-  &:after {
-    ${(props) => (props.checked || props.isActive) && checkedStyle};
-  }
-
-  &:hover:before,
-  &:hover:after {
-    ${(props) => props.isFolder && props.dragging && draggingHoverStyle};
-  }
-=======
     (props.checked || props.isActive) &&
     checkedStyle}
->>>>>>> 8428ef73
 
   .checkbox {
     display: flex;
@@ -148,70 +74,16 @@
   }
 
   .file-checkbox {
-    display: ${(props) => (props.checked ? 'flex' : 'none')};
+    display: ${(props) => (props.checked ? "flex" : "none")};
     flex: 0 0 16px;
-<<<<<<< HEAD
-    margin-top: 3px;
-
-    margin-left: ${(props) =>
-      isMobile
-        ? css`
-            ${props.isFolder ? '6px' : '12px'};
-          `
-        : css`
-            ${props.isFolder ? '5px' : '8px'}
-          `};
-
-    @media ${tablet} {
-      margin-top: 2px;
-    }
-=======
     margin-top: 8px;
     margin-left: ${(props) => (props.isFolder ? "8px" : "7px")};
->>>>>>> 8428ef73
   }
 
   .file-icon {
-    display: ${(props) => (props.checked ? 'none' : 'flex')};
+    display: ${(props) => (props.checked ? "none" : "flex")};
     flex: 0 0 auto;
     user-select: none;
-<<<<<<< HEAD
-    margin-top: ${(props) => (props.isFolder ? '-8px' : '-6px')};
-
-    height: ${isMobile ? '32px' : '24px'};
-    width: ${isMobile ? '32px' : '24px'};
-
-    img {
-      height: ${isMobile ? '32px' : '24px'};
-      width: ${isMobile ? '32px' : '24px'};
-    }
-
-    margin-left: ${(props) =>
-      isMobile
-        ? css`
-            ${props.isFolder ? '2px' : '4px'};
-          `
-        : css`
-            ${props.isFolder ? '2px' : '4px'}
-          `};
-  }
-
-  .file-icon_container {
-    min-width: ${isMobile ? '36px' : '28px'};
-  }
-
-  .styled-content {
-    padding-left: 10px;
-
-    padding-left: ${(props) =>
-      isMobile
-        ? css`
-            ${props.isFolder ? '8px' : '12px'};
-          `
-        : css`
-            ${props.isFolder ? '10px' : '13px'}
-          `};
-=======
     margin-top: ${(props) => (props.isFolder ? "0" : "-2px")};
   }
 
@@ -224,7 +96,6 @@
 
   .tile-folder-loader {
     padding-top: 4px;
->>>>>>> 8428ef73
   }
 
   :hover {
@@ -250,22 +121,8 @@
   ${FlexBoxStyles};
   justify-content: space-between;
   align-items: baseline;
-<<<<<<< HEAD
-  background-color: #f8f9f9;
-<<<<<<< HEAD
-  padding: 13px;
-  height: ${(props) => (props.checked || props.isActive ? '156px' : '156px')};
-=======
-  padding-top: 21px;
-  height: ${(props) => (props.checked || props.isActive ? "156px" : "156px")};
->>>>>>> develop
-  position: relative;
-  border-bottom: ${(props) =>
-    props.checked || props.isActive ? '1px solid #D0D5DA' : '1px solid transparent'};
-=======
   height: 156px;
   position: relative;
->>>>>>> 8428ef73
 
   .thumbnail-image {
     pointer-events: none;
@@ -417,7 +274,8 @@
   getIconFile = () => {
     const { temporaryIcon, thumbnailClick, thumbnail } = this.props;
 
-    const icon = thumbnail && !this.state.errorLoadSrc ? thumbnail : temporaryIcon;
+    const icon =
+      thumbnail && !this.state.errorLoadSrc ? thumbnail : temporaryIcon;
 
     return (
       <Link type="page" onClick={thumbnailClick}>
@@ -467,11 +325,6 @@
     } = this.props;
     const { isFolder, id, fileExst } = item;
 
-<<<<<<< HEAD
-    const renderCheckbox = Object.prototype.hasOwnProperty.call(this.props, 'checked');
-
-    const renderElement = Object.prototype.hasOwnProperty.call(this.props, 'element');
-=======
     const renderElement = Object.prototype.hasOwnProperty.call(
       this.props,
       "element"
@@ -481,10 +334,9 @@
       this.props,
       "contentElement"
     );
->>>>>>> 8428ef73
 
     const renderContext =
-      Object.prototype.hasOwnProperty.call(this.props, 'contextOptions') &&
+      Object.prototype.hasOwnProperty.call(this.props, "contextOptions") &&
       contextOptions.length > 0;
 
     const getOptions = () => {
@@ -519,28 +371,6 @@
         isRecycleBin={isRecycleBin}
         checked={checked}
         isActive={isActive}
-<<<<<<< HEAD
-        isDesktop={isDesktop}>
-        {isFolder || (!fileExst && id === -1) ? (
-          <>
-            {renderElement && !(!fileExst && id === -1) && !isEdit && (
-              <div className="file-icon_container">
-                <StyledElement className="file-icon" onClick={this.onFileIconClick}>
-                  {element}
-                </StyledElement>
-                <Checkbox
-                  className="checkbox file-checkbox"
-                  isChecked={checked}
-                  isIndeterminate={indeterminate}
-                  onChange={this.changeCheckbox}
-                />
-              </div>
-            )}
-            <StyledContent
-              className="styled-content"
-              isFolder={(isFolder && !fileExst) || (!fileExst && id === -1)}>
-              {children}
-=======
         inProgress={inProgress}
         isDesktop={isDesktop}
       >
@@ -577,7 +407,6 @@
               isFolder={(isFolder && !fileExst) || (!fileExst && id === -1)}
             >
               {FilesTileContent}
->>>>>>> 8428ef73
             </StyledContent>
             <StyledOptionButton spacerWidth={contextButtonSpacerWidth}>
               {renderContext ? (
@@ -594,14 +423,11 @@
               ) : (
                 <div className="expandButton" />
               )}
-<<<<<<< HEAD
               <NewContextMenu
                 model={contextOptions}
                 ref={this.cm}
-                header={contextMenuHeader}></NewContextMenu>
-=======
-              <ContextMenu model={contextOptions} ref={this.cm} />
->>>>>>> 8428ef73
+                header={contextMenuHeader}
+              />
             </StyledOptionButton>
           </>
         ) : (
@@ -637,15 +463,9 @@
                 </>
               )}
               <StyledContent
-<<<<<<< HEAD
-                className="styled-content"
-                isFolder={(isFolder && !fileExst) || (!fileExst && id === -1)}>
-                {children}
-=======
                 isFolder={(isFolder && !fileExst) || (!fileExst && id === -1)}
               >
                 {FilesTileContent}
->>>>>>> 8428ef73
               </StyledContent>
               <StyledOptionButton spacerWidth={contextButtonSpacerWidth}>
                 {renderContext ? (
@@ -662,14 +482,11 @@
                 ) : (
                   <div className="expandButton" />
                 )}
-<<<<<<< HEAD
                 <NewContextMenu
                   model={contextOptions}
                   ref={this.cm}
-                  header={contextMenuHeader}></NewContextMenu>
-=======
-                <ContextMenu model={contextOptions} ref={this.cm} />
->>>>>>> 8428ef73
+                  header={contextMenuHeader}
+                />
               </StyledOptionButton>
             </StyledFileTileBottom>
           </>
@@ -701,7 +518,7 @@
 };
 
 Tile.defaultProps = {
-  contextButtonSpacerWidth: '32px',
+  contextButtonSpacerWidth: "32px",
 };
 
 export default Tile;