--- conflicted
+++ resolved
@@ -3,11 +3,7 @@
   "content": "Credit",
   "content_en_sha1_hash": "8a45d339a638ac247a1574d733c588c338c1cb6e",
   "created_at": "2025-05-28T09:33:06.695Z",
-<<<<<<< HEAD
-  "updated_at": "2025-06-18T17:11:42.486Z",
-=======
   "updated_at": "2025-06-24T16:31:24.462Z",
->>>>>>> 0de93b01
   "comment": {
     "text": "This translation key is used for displaying a label in UI elements related to transaction history, specifically referring to transactions with a \"Credit\" status. It appears on the Transaction History page, likely as a filter or category selector option.",
     "is_auto": true,
