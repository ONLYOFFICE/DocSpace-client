// (c) Copyright Ascensio System SIA 2009-2025
//
// This program is a free software product.
// You can redistribute it and/or modify it under the terms
// of the GNU Affero General Public License (AGPL) version 3 as published by the Free Software
// Foundation. In accordance with Section 7(a) of the GNU AGPL its Section 15 shall be amended
// to the effect that Ascensio System SIA expressly excludes the warranty of non-infringement of
// any third-party rights.
//
// This program is distributed WITHOUT ANY WARRANTY, without even the implied warranty
// of MERCHANTABILITY or FITNESS FOR A PARTICULAR  PURPOSE. For details, see
// the GNU AGPL at: http://www.gnu.org/licenses/agpl-3.0.html
//
// You can contact Ascensio System SIA at Lubanas st. 125a-25, Riga, Latvia, EU, LV-1021.
//
// The  interactive user interfaces in modified source and object code versions of the Program must
// display Appropriate Legal Notices, as required under Section 5 of the GNU AGPL version 3.
//
// Pursuant to Section 7(b) of the License you must retain the original Product logo when
// distributing the program. Pursuant to Section 7(e) we decline to grant you any rights under
// trademark law for use of our trademarks.
//
// All the Product's GUI elements, including illustrations and icon sets, as well as technical writing
// content are licensed under the terms of the Creative Commons Attribution-ShareAlike 4.0
// International. See the License terms at http://creativecommons.org/licenses/by-sa/4.0/legalcode

"use client";

/* eslint-disable @typescript-eslint/no-unused-vars */
import React, { useEffect, useMemo } from "react";

import { Provider } from "../../utils";
import { DeviceType } from "../../enums";

import { FloatingButton } from "../floating-button";

import SectionContainer from "./sub-components/SectionContainer";
import SubSectionHeader from "./sub-components/SectionHeader";
import SubSectionFilter from "./sub-components/SectionFilter";
import SubSectionBody from "./sub-components/SectionBody";
import SubSectionBodyContent from "./sub-components/SectionBodyContent";
import InfoPanel from "./sub-components/InfoPanel";
import SubInfoPanelBody from "./sub-components/InfoPanelBody";
import SubInfoPanelHeader from "./sub-components/InfoPanelHeader";
import SubSectionFooter from "./sub-components/SectionFooter";
import SubSectionWarning from "./sub-components/SectionWarning";
import SubSectionSubmenu from "./sub-components/SectionSubmenu";

import { SectionProps } from "./Section.types";
import {
  SECTION_BODY_NAME,
  SECTION_FILTER_NAME,
  SECTION_FOOTER_NAME,
  SECTION_HEADER_NAME,
  SECTION_INFO_PANEL_BODY_NAME,
  SECTION_INFO_PANEL_HEADER_NAME,
  SECTION_WARNING_NAME,
  SECTION_SUBMENU_NAME,
} from "./Section.constants";
import { parseChildren } from "./Section.utils";

import OperationsProgressButton from "../operations-progress-button";

export type { SectionProps };

const SectionHeader = ({ children }: { children: React.ReactNode }) => null;
SectionHeader.displayName = SECTION_HEADER_NAME;

const SectionFilter = ({ children }: { children?: React.ReactNode }) => null;
SectionFilter.displayName = SECTION_FILTER_NAME;

const SectionBody = ({ children }: { children: React.ReactNode }) => null;
SectionBody.displayName = SECTION_BODY_NAME;

const SectionFooter = ({ children }: { children: React.ReactNode }) => null;
SectionFooter.displayName = SECTION_FOOTER_NAME;

const InfoPanelBody = ({ children }: { children: React.ReactNode }) => null;
InfoPanelBody.displayName = SECTION_INFO_PANEL_BODY_NAME;

const InfoPanelHeader = ({ children }: { children: React.ReactNode }) => null;
InfoPanelHeader.displayName = SECTION_INFO_PANEL_HEADER_NAME;

const SectionWarning = ({ children }: { children: React.ReactNode }) => null;
SectionWarning.displayName = SECTION_WARNING_NAME;

const SectionSubmenu = ({ children }: { children: React.ReactNode }) => null;
SectionSubmenu.displayName = SECTION_SUBMENU_NAME;

const Section = (props: SectionProps) => {
  const {
    onDrop,
    uploadFiles,
    viewAs,
    withBodyScroll = true,
    children,
    onOpenUploadPanel,
    isInfoPanelAvailable = true,
    settingsStudio = false,
    isInfoPanelScrollLocked,
    isFormGallery,
    currentDeviceType,

    isInfoPanelVisible,
    setIsInfoPanelVisible,
    isMobileHidden,
    canDisplay,
    anotherDialogOpen,
    getContextModel,
    isIndexEditingMode,

    pathname,
    secondaryOperationsCompleted,
    secondaryActiveOperations = [],
    clearSecondaryProgressData,
    primaryOperationsArray = [],
    clearPrimaryProgressData,
    primaryOperationsCompleted,
    cancelUpload,
    secondaryOperationsAlert,
    mainButtonVisible,

    primaryOperationsAlert,
    needErrorChecking,

    withTabs,
<<<<<<< HEAD

    withoutFooter = false,
=======
    onDragOverEmpty,
    onDragLeaveEmpty,
    dragging,
    clearDropPreviewLocation,
    dropTargetPreview,
    startDropPreview,
>>>>>>> c6cf0071
  } = props;

  const [sectionSize, setSectionSize] = React.useState<{
    width?: number;
    height?: number;
  }>({});

  const containerRef = React.useRef<null | HTMLDivElement>(null);
  const timerRef = React.useRef<null | ReturnType<typeof setTimeout>>(null);

  const [
    sectionHeaderContent,
    sectionFilterContent,
    sectionBodyContent,
    sectionFooterContent,
    sectionWarningContent,
    infoPanelBodyContent,
    infoPanelHeaderContent,
    sectionSubmenuContent,
  ]: (React.JSX.Element | null)[] = parseChildren(children);

  const isSectionHeaderAvailable = !!sectionHeaderContent;
  const isSectionFilterAvailable = !!sectionFilterContent;
  const isSectionSubmenuAvailable = !!sectionSubmenuContent;
  const isSectionBodyAvailable =
    !!sectionBodyContent || isSectionFilterAvailable;
  const isSectionAvailable =
    isSectionHeaderAvailable ||
    isSectionFilterAvailable ||
    isSectionBodyAvailable;

  useEffect(() => {
    if (!containerRef.current) return;

    const computedStyles = window.getComputedStyle(containerRef.current, null);
    const width = +computedStyles.getPropertyValue("width").replace("px", "");
    const height = +computedStyles.getPropertyValue("height").replace("px", "");

    setSectionSize(() => ({ width, height }));
  }, [isInfoPanelVisible]);

  const onResize = React.useCallback(() => {
    if (timerRef.current) clearTimeout(timerRef.current);

    timerRef.current = setTimeout(() => {
      if (!containerRef.current) return;

      const computedStyles = window.getComputedStyle(
        containerRef.current,
        null,
      );
      const width = +computedStyles.getPropertyValue("width").replace("px", "");
      const height = +computedStyles
        .getPropertyValue("height")
        .replace("px", "");

      setSectionSize(() => ({ width, height }));
    }, 100);
  }, []);

  React.useEffect(() => {
    const elem = containerRef.current;

    window.addEventListener("resize", onResize);

    const ro = new ResizeObserver(onResize);

    if (elem) ro.observe(elem);
    return () => {
      if (elem) ro.unobserve(elem);
      window.removeEventListener("resize", onResize);
    };
  }, [onResize]);

  const providerValue = useMemo(
    () => ({
      sectionWidth: sectionSize.width,
      sectionHeight: sectionSize.height,
    }),
    [sectionSize.width, sectionSize.height],
  );

  const isShowOperationButton =
    secondaryActiveOperations?.length ||
    primaryOperationsArray?.length ||
    startDropPreview;

  const isCompletedOperations = () => {
    if (
      secondaryActiveOperations?.length > 0 &&
      primaryOperationsArray?.length > 0 &&
      secondaryActiveOperations.length + primaryOperationsArray.length > 1
    )
      return secondaryOperationsCompleted && primaryOperationsCompleted;

    if (secondaryActiveOperations?.length > 0)
      return secondaryOperationsCompleted;

    return primaryOperationsCompleted;
  };

  const showCancelButton =
    primaryOperationsArray.length > 0 &&
    !primaryOperationsCompleted &&
    primaryOperationsArray.some((op) => op.operation === "upload");

  const hideFilter = window.location.pathname.includes("chat");

  return (
    isSectionAvailable && (
      <Provider value={providerValue}>
        <SectionContainer
          viewAs={viewAs}
          ref={containerRef}
          isSectionHeaderAvailable={isSectionHeaderAvailable}
          isInfoPanelVisible={isInfoPanelVisible}
          withBodyScroll={withBodyScroll}
          currentDeviceType={currentDeviceType}
        >
          {currentDeviceType !== DeviceType.mobile ? (
            <div className="section-sticky-container">
              {isSectionHeaderAvailable ? (
                <SubSectionHeader
                  className="section-header_header"
                  isFormGallery={isFormGallery}
                >
                  {sectionHeaderContent}
                </SubSectionHeader>
              ) : null}

              {isSectionSubmenuAvailable ? (
                <SubSectionSubmenu>{sectionSubmenuContent}</SubSectionSubmenu>
              ) : null}

              {isSectionFilterAvailable &&
              !hideFilter &&
              currentDeviceType === DeviceType.desktop ? (
                <SubSectionFilter className="section-header_filter">
                  {sectionFilterContent}
                </SubSectionFilter>
              ) : null}
            </div>
          ) : null}

          {isSectionBodyAvailable ? (
            <SubSectionBody
              onDrop={onDrop}
              onDragOverEmpty={onDragOverEmpty}
              onDragLeaveEmpty={onDragLeaveEmpty}
              uploadFiles={uploadFiles}
              withScroll={withBodyScroll}
              autoFocus={currentDeviceType === DeviceType.desktop}
              viewAs={viewAs}
              settingsStudio={settingsStudio}
              isFormGallery={isFormGallery}
              currentDeviceType={currentDeviceType}
              getContextModel={getContextModel}
              isIndexEditingMode={isIndexEditingMode}
              pathname={pathname}
              withoutFooter={withoutFooter}
            >
              {isSectionHeaderAvailable &&
              currentDeviceType === DeviceType.mobile ? (
                <SubSectionHeader
                  className="section-body_header"
                  isFormGallery={isFormGallery}
                >
                  {sectionHeaderContent}
                </SubSectionHeader>
              ) : null}
              {currentDeviceType !== DeviceType.desktop ? (
                <SubSectionWarning>{sectionWarningContent}</SubSectionWarning>
              ) : null}
              {isSectionSubmenuAvailable &&
              currentDeviceType === DeviceType.mobile ? (
                <SubSectionSubmenu>{sectionSubmenuContent}</SubSectionSubmenu>
              ) : null}
              {isSectionFilterAvailable &&
              !hideFilter &&
              currentDeviceType !== DeviceType.desktop ? (
                <SubSectionFilter
                  withTabs={withTabs}
                  className="section-body_filter"
                >
                  {sectionFilterContent}
                </SubSectionFilter>
              ) : null}
              <SubSectionBodyContent>
                {sectionBodyContent}
              </SubSectionBodyContent>
              {withoutFooter ? null : (
                <SubSectionFooter>{sectionFooterContent}</SubSectionFooter>
              )}
            </SubSectionBody>
          ) : null}

          {isShowOperationButton ? (
            <OperationsProgressButton
              clearOperationsData={clearSecondaryProgressData}
              operations={secondaryActiveOperations}
              operationsCompleted={isCompletedOperations()}
              clearPanelOperationsData={clearPrimaryProgressData}
              clearDropPreviewLocation={clearDropPreviewLocation}
              operationsAlert={
                primaryOperationsAlert || secondaryOperationsAlert
              }
              needErrorChecking={needErrorChecking}
              panelOperations={primaryOperationsArray}
              cancelUpload={cancelUpload}
              onOpenPanel={onOpenUploadPanel}
              mainButtonVisible={mainButtonVisible}
              showCancelButton={showCancelButton}
              isInfoPanelVisible={isInfoPanelVisible}
              dropTargetFolderName={dropTargetPreview}
              isDragging={dragging}
            />
          ) : null}
        </SectionContainer>

        {isInfoPanelAvailable ? (
          <InfoPanel
            isVisible={isInfoPanelVisible}
            setIsVisible={setIsInfoPanelVisible}
            isMobileHidden={isMobileHidden}
            canDisplay={canDisplay}
            anotherDialogOpen={anotherDialogOpen}
            viewAs={viewAs}
            currentDeviceType={currentDeviceType}
          >
            <SubInfoPanelHeader>{infoPanelHeaderContent}</SubInfoPanelHeader>
            <SubInfoPanelBody isInfoPanelScrollLocked={isInfoPanelScrollLocked}>
              {infoPanelBodyContent}
            </SubInfoPanelBody>
          </InfoPanel>
        ) : null}
      </Provider>
    )
  );
};

Section.SectionHeader = SectionHeader;
Section.SectionFilter = SectionFilter;
Section.SectionBody = SectionBody;
Section.SectionFooter = SectionFooter;
Section.InfoPanelBody = InfoPanelBody;
Section.InfoPanelHeader = InfoPanelHeader;
Section.SectionWarning = SectionWarning;
Section.SectionSubmenu = SectionSubmenu;

export default Section;<|MERGE_RESOLUTION|>--- conflicted
+++ resolved
@@ -124,17 +124,14 @@
     needErrorChecking,
 
     withTabs,
-<<<<<<< HEAD
 
     withoutFooter = false,
-=======
     onDragOverEmpty,
     onDragLeaveEmpty,
     dragging,
     clearDropPreviewLocation,
     dropTargetPreview,
     startDropPreview,
->>>>>>> c6cf0071
   } = props;
 
   const [sectionSize, setSectionSize] = React.useState<{
