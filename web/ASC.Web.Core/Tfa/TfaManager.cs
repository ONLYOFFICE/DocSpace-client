/*
 *
 * (c) Copyright Ascensio System Limited 2010-2018
 *
 * This program is freeware. You can redistribute it and/or modify it under the terms of the GNU 
 * General Public License (GPL) version 3 as published by the Free Software Foundation (https://www.gnu.org/copyleft/gpl.html). 
 * In accordance with Section 7(a) of the GNU GPL its Section 15 shall be amended to the effect that 
 * Ascensio System SIA expressly excludes the warranty of non-infringement of any third-party rights.
 *
 * THIS PROGRAM IS DISTRIBUTED WITHOUT ANY WARRANTY; WITHOUT EVEN THE IMPLIED WARRANTY OF MERCHANTABILITY OR
 * FITNESS FOR A PARTICULAR PURPOSE. For more details, see GNU GPL at https://www.gnu.org/copyleft/gpl.html
 *
 * You can contact Ascensio System SIA by email at sales@onlyoffice.com
 *
 * The interactive user interfaces in modified source and object code versions of ONLYOFFICE must display 
 * Appropriate Legal Notices, as required under Section 5 of the GNU GPL version 3.
 *
 * Pursuant to Section 7 § 3(b) of the GNU GPL you must retain the original ONLYOFFICE logo which contains 
 * relevant author attributions when distributing the software. If the display of the logo in its graphic 
 * form is not reasonably feasible for technical reasons, you must include the words "Powered by ONLYOFFICE" 
 * in every copy of the program you distribute. 
 * Pursuant to Section 7 § 3(e) we decline to grant you any rights under trademark law for use of our trademarks.
 *
*/


using System;
using System.Collections.Generic;
using System.Globalization;
using System.Linq;
using System.Runtime.Serialization;
using System.Security.Cryptography;
using System.Text;

<<<<<<< HEAD
using ASC.Common;
using ASC.Common.Caching;
using ASC.Common.Utils;
using ASC.Core;
using ASC.Core.Common.Security;
using ASC.Core.Common.Settings;
using ASC.Core.Users;
using ASC.Web.Core;
using ASC.Web.Core.PublicResources;
=======
using System;
using System.Collections.Generic;
using System.Globalization;
using System.Linq;
using System.Runtime.Serialization;
using System.Security.Cryptography;
using System.Text;

using ASC.Common.Caching;
using ASC.Common.Utils;
using ASC.Core;
using ASC.Core.Common.Security;
using ASC.Core.Common.Settings;
using ASC.Core.Users;
using ASC.Web.Core;
using ASC.Web.Core.PublicResources;

using Google.Authenticator;

using Microsoft.Extensions.DependencyInjection;
using Microsoft.Extensions.DependencyInjection.Extensions;
>>>>>>> 30d952b9

using Google.Authenticator;

namespace ASC.Web.Studio.Core.TFA
{
    [Serializable]
    [DataContract]
    public class BackupCode
    {
        [DataMember(Name = "Code")]
        private string code;

        public Signature Signature { get; }

        public string Code
        {
            get { return Signature.Read<string>(code); }
            set { code = Signature.Create(value); }
        }

        [DataMember(Name = "IsUsed")]
        public bool IsUsed { get; set; }

        public BackupCode(Signature signature, string code)
        {
            Signature = signature;
            Code = code;
            IsUsed = false;
        }
    }

    public class TfaManager
    {
        private static readonly TwoFactorAuthenticator Tfa = new TwoFactorAuthenticator();
        private static readonly ICache Cache = AscCache.Memory;

        public SettingsManager SettingsManager { get; }
        public SecurityContext SecurityContext { get; }
        public CookiesManager CookiesManager { get; }
        public SetupInfo SetupInfo { get; }
        public Signature Signature { get; }

        public TfaManager(
            SettingsManager settingsManager,
            SecurityContext securityContext,
            CookiesManager cookiesManager,
            SetupInfo setupInfo,
            Signature signature)
        {
            SettingsManager = settingsManager;
            SecurityContext = securityContext;
            CookiesManager = cookiesManager;
            SetupInfo = setupInfo;
            Signature = signature;
        }

        public SetupCode GenerateSetupCode(UserInfo user, int size)
        {
<<<<<<< HEAD
            return Tfa.GenerateSetupCode(SetupInfo.TfaAppSender, user.Email, GenerateAccessToken(user), size, size, true);
        }

=======
            return Tfa.GenerateSetupCode(SetupInfo.TfaAppSender, user.Email, Encoding.UTF8.GetBytes(GenerateAccessToken(user)), size, true);
        }

>>>>>>> 30d952b9
        public bool ValidateAuthCode(UserInfo user, int tenantId, string code, bool checkBackup = true)
        {
            if (!TfaAppAuthSettings.IsVisibleSettings
                || !SettingsManager.Load<TfaAppAuthSettings>().EnableSetting)
            {
                return false;
            }

            if (user == null || Equals(user, Constants.LostUser)) throw new Exception(Resource.ErrorUserNotFound);

            code = (code ?? "").Trim();

            if (string.IsNullOrEmpty(code)) throw new Exception(Resource.ActivateTfaAppEmptyCode);

            int.TryParse(Cache.Get<string>("tfa/" + user.ID), out var counter);
            if (++counter > SetupInfo.LoginThreshold)
            {
                throw new BruteForceCredentialException(Resource.TfaTooMuchError);
            }
            Cache.Insert("tfa/" + user.ID, counter.ToString(CultureInfo.InvariantCulture), DateTime.UtcNow.Add(TimeSpan.FromMinutes(1)));

            if (!Tfa.ValidateTwoFactorPIN(GenerateAccessToken(user), code))
            {
                if (checkBackup && TfaAppUserSettings.BackupCodesForUser(SettingsManager, user.ID).Any(x => x.Code == code && !x.IsUsed))
                {
                    TfaAppUserSettings.DisableCodeForUser(SettingsManager, user.ID, code);
                }
                else
                {
                    throw new ArgumentException(Resource.TfaAppAuthMessageError);
                }
            }

            Cache.Insert("tfa/" + user.ID, (--counter).ToString(CultureInfo.InvariantCulture), DateTime.UtcNow.Add(TimeSpan.FromMinutes(1)));

            if (!SecurityContext.IsAuthenticated)
            {
                var cookiesKey = SecurityContext.AuthenticateMe(user.ID);
                CookiesManager.SetCookies(CookiesType.AuthKey, cookiesKey);
            }

            if (!TfaAppUserSettings.EnableForUser(SettingsManager, user.ID))
            {
                GenerateBackupCodes(user);
                return true;
            }

            return false;
        }

        public IEnumerable<BackupCode> GenerateBackupCodes(UserInfo user)
        {
            var count = SetupInfo.TfaAppBackupCodeCount;
            var length = SetupInfo.TfaAppBackupCodeLength;

            const string alphabet = "abcdefghijklmnopqrstuvwxyzABCDEFGHIJKLMNOPQRSTUVWXYZ1234567890-_";

            var data = new byte[length];

            var list = new List<BackupCode>();

            using (var rngCrypto = new RNGCryptoServiceProvider())
            {
                for (var i = 0; i < count; i++)
                {
                    rngCrypto.GetBytes(data);

                    var result = new StringBuilder(length);
                    foreach (var b in data)
                    {
                        result.Append(alphabet[b % (alphabet.Length)]);
                    }

                    list.Add(new BackupCode(Signature, result.ToString()));
                }
            }
            var settings = SettingsManager.LoadForCurrentUser<TfaAppUserSettings>();
            settings.CodesSetting = list;
            SettingsManager.SaveForCurrentUser(settings);

            return list;
        }

        private string GenerateAccessToken(UserInfo user)
        {
            return Signature.Create(TfaAppUserSettings.GetSalt(SettingsManager, user.ID)).Substring(0, 10);
        }
    }

    public static class TfaManagerExtension
    {
        public static DIHelper AddTfaManagerService(this DIHelper services)
        {
            services.TryAddScoped<TfaManager>();

            return services
                .AddSettingsManagerService()
                .AddSetupInfo()
                .AddSignatureService()
                .AddCookiesManagerService()
                .AddSecurityContextService();
        }
    }
}<|MERGE_RESOLUTION|>--- conflicted
+++ resolved
@@ -32,7 +32,6 @@
 using System.Security.Cryptography;
 using System.Text;
 
-<<<<<<< HEAD
 using ASC.Common;
 using ASC.Common.Caching;
 using ASC.Common.Utils;
@@ -42,30 +41,7 @@
 using ASC.Core.Users;
 using ASC.Web.Core;
 using ASC.Web.Core.PublicResources;
-=======
-using System;
-using System.Collections.Generic;
-using System.Globalization;
-using System.Linq;
-using System.Runtime.Serialization;
-using System.Security.Cryptography;
-using System.Text;
-
-using ASC.Common.Caching;
-using ASC.Common.Utils;
-using ASC.Core;
-using ASC.Core.Common.Security;
-using ASC.Core.Common.Settings;
-using ASC.Core.Users;
-using ASC.Web.Core;
-using ASC.Web.Core.PublicResources;
-
-using Google.Authenticator;
-
-using Microsoft.Extensions.DependencyInjection;
-using Microsoft.Extensions.DependencyInjection.Extensions;
->>>>>>> 30d952b9
-
+
 using Google.Authenticator;
 
 namespace ASC.Web.Studio.Core.TFA
@@ -123,15 +99,9 @@
 
         public SetupCode GenerateSetupCode(UserInfo user, int size)
         {
-<<<<<<< HEAD
-            return Tfa.GenerateSetupCode(SetupInfo.TfaAppSender, user.Email, GenerateAccessToken(user), size, size, true);
-        }
-
-=======
             return Tfa.GenerateSetupCode(SetupInfo.TfaAppSender, user.Email, Encoding.UTF8.GetBytes(GenerateAccessToken(user)), size, true);
         }
 
->>>>>>> 30d952b9
         public bool ValidateAuthCode(UserInfo user, int tenantId, string code, bool checkBackup = true)
         {
             if (!TfaAppAuthSettings.IsVisibleSettings
