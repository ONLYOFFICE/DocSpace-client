--- conflicted
+++ resolved
@@ -33,11 +33,6 @@
 import { Text } from "@docspace/shared/components/text";
 import { getFolderPath } from "@docspace/shared/api/files";
 
-<<<<<<< HEAD
-import { CategoryType } from "@docspace/shared/constants";
-
-=======
->>>>>>> c5b3e3b2
 import { StyledText } from "./CellStyles";
 
 type TPath = {
