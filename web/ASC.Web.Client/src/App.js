--- conflicted
+++ resolved
@@ -14,12 +14,8 @@
   Layout,
 } from "asc-web-common";
 import Home from "./components/pages/Home";
-<<<<<<< HEAD
 import { inject, observer } from "mobx-react";
 import "./i18n";
-=======
-import config from "../package.json";
->>>>>>> dd362f37
 
 const About = lazy(() => import("./components/pages/About"));
 const Confirm = lazy(() => import("./components/pages/Confirm"));
@@ -27,49 +23,17 @@
 const Wizard = lazy(() => import("./components/pages/Wizard"));
 const Payments = lazy(() => import("./components/pages/Payments"));
 const ThirdPartyResponse = lazy(() => import("./components/pages/ThirdParty"));
-<<<<<<< HEAD
-=======
 const ComingSoon = lazy(() => import("./components/pages/ComingSoon"));
-const {
-  setIsLoaded,
-  getUser,
-  getPortalSettings,
-  getModules,
-  getIsAuthenticated,
-  setProductVersion,
-} = CommonStore.auth.actions;
->>>>>>> dd362f37
 
 const App = (props) => {
   //constructor(props) {
   //super(props);
 
-<<<<<<< HEAD
   //const pathname = window.location.pathname.toLowerCase();
   //this.isThirdPartyResponse = pathname.indexOf("thirdparty") !== -1;
   //}
 
   const { isLoaded, loadBaseInfo, isThirdPartyResponse } = props;
-=======
-    const pathname = window.location.pathname.toLowerCase();
-    this.isThirdPartyResponse = pathname.indexOf("thirdparty") !== -1;
-  }
-  componentDidMount() {
-    const {
-      getPortalSettings,
-      getUser,
-      getModules,
-      setIsLoaded,
-      getIsAuthenticated,
-      setProductVersion,
-    } = this.props;
-
-    setProductVersion();
-
-    getIsAuthenticated()
-      .then((isAuthenticated) => {
-        if (isAuthenticated) utils.updateTempContent(isAuthenticated);
->>>>>>> dd362f37
 
   useEffect(() => {
     try {
@@ -89,17 +53,38 @@
   //   utils.updateTempContent(isAuthenticated);
   // }, [isAuthenticated]);
 
-<<<<<<< HEAD
   // if (this.isThirdPartyResponse) {
   //   //setIsLoaded();
   //   return;
   // }
-=======
-  render() {
-    return navigator.onLine ? (
+
+  //utils.updateTempContent();
+  //setIsLoaded();
+
+  // const requests = [];
+  // if (!isAuthenticated) {
+  //   requests.push(getPortalSettings());
+  // } else if (
+  //   !window.location.pathname.includes("confirm/EmailActivation")
+  // ) {
+  //   requests.push(getUser());
+  //   requests.push(getPortalSettings());
+  //   //requests.push(getModules());
+  // }
+
+  // Promise.all(requests)
+  //   .catch((e) => {
+  //     toastr.error(e);
+  //   })
+  //   .finally(() => {
+  //     utils.updateTempContent();
+  //     setIsLoaded();
+  //   });
+
+  return navigator.onLine ? (
       <Layout>
         <Router history={history}>
-          {!this.isThirdPartyResponse && <NavMenu />}
+      {!isThirdPartyResponse && <NavMenu />}
           <Main>
             <Suspense fallback={null}>
               <Switch>
@@ -148,75 +133,6 @@
           </Main>
         </Router>
       </Layout>
-    ) : (
-      <Offline />
-    );
-  }
-}
->>>>>>> dd362f37
-
-  //utils.updateTempContent();
-  //setIsLoaded();
-
-  // const requests = [];
-  // if (!isAuthenticated) {
-  //   requests.push(getPortalSettings());
-  // } else if (
-  //   !window.location.pathname.includes("confirm/EmailActivation")
-  // ) {
-  //   requests.push(getUser());
-  //   requests.push(getPortalSettings());
-  //   //requests.push(getModules());
-  // }
-
-  // Promise.all(requests)
-  //   .catch((e) => {
-  //     toastr.error(e);
-  //   })
-  //   .finally(() => {
-  //     utils.updateTempContent();
-  //     setIsLoaded();
-  //   });
-
-  return navigator.onLine ? (
-    <Router history={history}>
-      {!isThirdPartyResponse && <NavMenu />}
-      <Main>
-        <Suspense fallback={null}>
-          <Switch>
-            <Route exact path="/wizard" component={Wizard} />
-            <PublicRoute
-              exact
-              path={[
-                "/login",
-                "/login/error=:error",
-                "/login/confirmed-email=:confirmedEmail",
-              ]}
-              component={Login}
-            />
-            <Route path="/confirm" component={Confirm} />
-            <PrivateRoute
-              path={`/thirdparty/:provider`}
-              component={ThirdPartyResponse}
-            />
-            <PrivateRoute
-              exact
-              path={["/", "/error=:error"]}
-              component={Home}
-            />
-            <PrivateRoute exact path="/about" component={About} />
-            <PrivateRoute restricted path="/settings" component={Settings} />
-            <PrivateRoute
-              exact
-              path={["/coming-soon"]}
-              component={ComingSoon}
-            />
-            <PrivateRoute path="/payments" component={Payments} />
-            <PrivateRoute component={Error404} />
-          </Switch>
-        </Suspense>
-      </Main>
-    </Router>
   ) : (
     <Offline />
   );
@@ -229,17 +145,11 @@
   const isThirdPartyResponse = pathname.indexOf("thirdparty") !== -1;
 
   return {
-<<<<<<< HEAD
-    loadBaseInfo: init,
+    loadBaseInfo: () => { 
+      init(); 
+      auth.setProductVersion(config.version);
+    },
     isThirdPartyResponse,
     isLoaded,
-=======
-    getIsAuthenticated: () => getIsAuthenticated(dispatch),
-    getPortalSettings: () => getPortalSettings(dispatch),
-    getUser: () => getUser(dispatch),
-    getModules: () => getModules(dispatch),
-    setIsLoaded: () => dispatch(setIsLoaded(true)),
-    setProductVersion: () => dispatch(setProductVersion(config.version)),
->>>>>>> dd362f37
   };
 })(observer(App));