--- conflicted
+++ resolved
@@ -1,6 +1,3 @@
-<<<<<<< HEAD
-@use "../../styles/variables/colors";
-=======
 // (c) Copyright Ascensio System SIA 2009-2025
 //
 // This program is a free software product.
@@ -27,8 +24,7 @@
 // content are licensed under the terms of the Creative Commons Attribution-ShareAlike 4.0
 // International. See the License terms at http://creativecommons.org/licenses/by-sa/4.0/legalcode
 
-@import "../../styles/variables/colors";
->>>>>>> a311b2d3
+@use "../../styles/variables/colors";
 
 .container {
   width: 100%;
