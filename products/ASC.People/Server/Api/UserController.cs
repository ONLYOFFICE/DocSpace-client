﻿// (c) Copyright Ascensio System SIA 2010-2022
//
// This program is a free software product.
// You can redistribute it and/or modify it under the terms
// of the GNU Affero General Public License (AGPL) version 3 as published by the Free Software
// Foundation. In accordance with Section 7(a) of the GNU AGPL its Section 15 shall be amended
// to the effect that Ascensio System SIA expressly excludes the warranty of non-infringement of
// any third-party rights.
//
// This program is distributed WITHOUT ANY WARRANTY, without even the implied warranty
// of MERCHANTABILITY or FITNESS FOR A PARTICULAR  PURPOSE. For details, see
// the GNU AGPL at: http://www.gnu.org/licenses/agpl-3.0.html
//
// You can contact Ascensio System SIA at Lubanas st. 125a-25, Riga, Latvia, EU, LV-1021.
//
// The  interactive user interfaces in modified source and object code versions of the Program must
// display Appropriate Legal Notices, as required under Section 5 of the GNU AGPL version 3.
//
// Pursuant to Section 7(b) of the License you must retain the original Product logo when
// distributing the program. Pursuant to Section 7(e) we decline to grant you any rights under
// trademark law for use of our trademarks.
//
// All the Product's GUI elements, including illustrations and icon sets, as well as technical writing
// content are licensed under the terms of the Creative Commons Attribution-ShareAlike 4.0
// International. See the License terms at http://creativecommons.org/licenses/by-sa/4.0/legalcode

using ASC.Common.Log;

namespace ASC.People.Api;

public class UserController : PeopleControllerBase
{
    private Tenant Tenant => _apiContext.Tenant;

    private readonly ICache _cache;
    private readonly TenantManager _tenantManager;
    private readonly CookiesManager _cookiesManager;
    private readonly CoreBaseSettings _coreBaseSettings;
    private readonly CustomNamingPeople _customNamingPeople;
    private readonly EmployeeDtoHelper _employeeDtoHelper;
    private readonly EmployeeFullDtoHelper _employeeFullDtoHelper;
    private readonly ILogger<UserController> _logger;
    private readonly PasswordHasher _passwordHasher;
    private readonly QueueWorkerReassign _queueWorkerReassign;
    private readonly QueueWorkerRemove _queueWorkerRemove;
    private readonly Recaptcha _recaptcha;
    private readonly TenantUtil _tenantUtil;
    private readonly UserFormatter _userFormatter;
    private readonly UserManagerWrapper _userManagerWrapper;
    private readonly WebItemManager _webItemManager;
    private readonly WebItemSecurity _webItemSecurity;
    private readonly WebItemSecurityCache _webItemSecurityCache;
    private readonly DisplayUserSettingsHelper _displayUserSettingsHelper;
    private readonly MessageTarget _messageTarget;
    private readonly SecurityContext _securityContext;
    private readonly StudioNotifyService _studioNotifyService;
    private readonly MessageService _messageService;
    private readonly AuthContext _authContext;
    private readonly SetupInfo _setupInfo;
    private readonly SettingsManager _settingsManager;
    private readonly RoomLinkService _roomLinkService;
    private readonly FileSecurity _fileSecurity;
    private readonly IQuotaService _quotaService;
    private readonly CountRoomAdminChecker _countRoomAdminChecker;
    private readonly CountUserChecker _countUserChecker;
    private readonly UsersInRoomChecker _usersInRoomChecker;

    public UserController(
        ICache cache,
        TenantManager tenantManager,
        CookiesManager cookiesManager,
        CoreBaseSettings coreBaseSettings,
        CustomNamingPeople customNamingPeople,
        EmployeeDtoHelper employeeDtoHelper,
        EmployeeFullDtoHelper employeeFullDtoHelper,
        ILogger<UserController> logger,
        PasswordHasher passwordHasher,
        QueueWorkerReassign queueWorkerReassign,
        QueueWorkerRemove queueWorkerRemove,
        Recaptcha recaptcha,
        TenantUtil tenantUtil,
        UserFormatter userFormatter,
        UserManagerWrapper userManagerWrapper,
        WebItemManager webItemManager,
        WebItemSecurity webItemSecurity,
        WebItemSecurityCache webItemSecurityCache,
        DisplayUserSettingsHelper displayUserSettingsHelper,
        MessageTarget messageTarget,
        SecurityContext securityContext,
        StudioNotifyService studioNotifyService,
        MessageService messageService,
        AuthContext authContext,
        SetupInfo setupInfo,
        UserManager userManager,
        PermissionContext permissionContext,
        ApiContext apiContext,
        UserPhotoManager userPhotoManager,
        IHttpClientFactory httpClientFactory,
        IHttpContextAccessor httpContextAccessor,
        SettingsManager settingsManager,
        RoomLinkService roomLinkService,
        FileSecurity fileSecurity,
        CountRoomAdminChecker countRoomAdminChecker,
        CountUserChecker activeUsersChecker,
        UsersInRoomChecker usersInRoomChecker,
        IQuotaService quotaService)
        : base(userManager, permissionContext, apiContext, userPhotoManager, httpClientFactory, httpContextAccessor)
    {
        _cache = cache;
        _tenantManager = tenantManager;
        _cookiesManager = cookiesManager;
        _coreBaseSettings = coreBaseSettings;
        _customNamingPeople = customNamingPeople;
        _employeeDtoHelper = employeeDtoHelper;
        _employeeFullDtoHelper = employeeFullDtoHelper;
        _logger = logger;
        _passwordHasher = passwordHasher;
        _queueWorkerReassign = queueWorkerReassign;
        _queueWorkerRemove = queueWorkerRemove;
        _recaptcha = recaptcha;
        _tenantUtil = tenantUtil;
        _userFormatter = userFormatter;
        _userManagerWrapper = userManagerWrapper;
        _webItemManager = webItemManager;
        _webItemSecurity = webItemSecurity;
        _webItemSecurityCache = webItemSecurityCache;
        _displayUserSettingsHelper = displayUserSettingsHelper;
        _messageTarget = messageTarget;
        _securityContext = securityContext;
        _studioNotifyService = studioNotifyService;
        _messageService = messageService;
        _authContext = authContext;
        _setupInfo = setupInfo;
        _settingsManager = settingsManager;
        _roomLinkService = roomLinkService;
        _fileSecurity = fileSecurity;
        _countRoomAdminChecker = countRoomAdminChecker;
        _countUserChecker = activeUsersChecker;
        _usersInRoomChecker = usersInRoomChecker;
        _quotaService = quotaService;
    }

    [HttpPost("active")]
    public async Task<EmployeeFullDto> AddMemberAsActivated(MemberRequestDto inDto)
    {
        _permissionContext.DemandPermissions(Constants.Action_AddRemoveUser);

        var user = new UserInfo();

        inDto.PasswordHash = (inDto.PasswordHash ?? "").Trim();
        if (string.IsNullOrEmpty(inDto.PasswordHash))
        {
            inDto.Password = (inDto.Password ?? "").Trim();

            if (string.IsNullOrEmpty(inDto.Password))
            {
                inDto.Password = UserManagerWrapper.GeneratePassword();
            }
            else
            {
                _userManagerWrapper.CheckPasswordPolicy(inDto.Password);
            }

            inDto.PasswordHash = _passwordHasher.GetClientPassword(inDto.Password);
        }

        //Validate email
        var address = new MailAddress(inDto.Email);
        user.Email = address.Address;
        //Set common fields
        user.FirstName = inDto.Firstname;
        user.LastName = inDto.Lastname;
        user.Title = inDto.Title;
        user.Location = inDto.Location;
        user.Notes = inDto.Comment;
        user.Sex = "male".Equals(inDto.Sex, StringComparison.OrdinalIgnoreCase)
                       ? true
                       : ("female".Equals(inDto.Sex, StringComparison.OrdinalIgnoreCase) ? false : null);

        user.BirthDate = inDto.Birthday != null ? _tenantUtil.DateTimeFromUtc(inDto.Birthday) : null;
        user.WorkFromDate = inDto.Worksfrom != null ? _tenantUtil.DateTimeFromUtc(inDto.Worksfrom) : DateTime.UtcNow.Date;

        UpdateContacts(inDto.Contacts, user);

        _cache.Insert("REWRITE_URL" + _tenantManager.GetCurrentTenant().Id, HttpContext.Request.GetUrlRewriter().ToString(), TimeSpan.FromMinutes(5));
<<<<<<< HEAD
        user = await _userManagerWrapper.AddUser(user, inDto.PasswordHash, false, false, inDto.IsVisitor, false, true, true);
=======
        user = _userManagerWrapper.AddUser(user, inDto.PasswordHash, false, false, inDto.IsUser, false, true, true);
>>>>>>> 560b6ce1

        user.ActivationStatus = EmployeeActivationStatus.Activated;

        await UpdateDepartments(inDto.Department, user);

        if (inDto.Files != _userPhotoManager.GetDefaultPhotoAbsoluteWebPath())
        {
            await UpdatePhotoUrl(inDto.Files, user);
        }

        return await _employeeFullDtoHelper.GetFull(user);
    }

    [HttpPost]
    [Authorize(AuthenticationSchemes = "confirm", Roles = "LinkInvite,Everyone")]
    public async Task<EmployeeFullDto> AddMember(MemberRequestDto inDto)
    {
        _apiContext.AuthByClaim();

        _permissionContext.DemandPermissions(Constants.Action_AddRemoveUser);

        var options = inDto.FromInviteLink ? await _roomLinkService.GetOptionsAsync(inDto.Key, inDto.Email, inDto.Type) : null;

        if (options != null && !options.IsCorrect)
        {
            throw new SecurityException(FilesCommonResource.ErrorMessage_InvintationLink);
        }

        inDto.Type = options != null ? options.EmployeeType : inDto.Type;

        var user = new UserInfo();

        var byEmail = options?.LinkType == LinkType.InvintationByEmail;

        if (byEmail)
        {
            user = _userManager.GetUserByEmail(inDto.Email);

            if (user == Constants.LostUser || user.ActivationStatus != EmployeeActivationStatus.Pending)
            {
                throw new SecurityException(FilesCommonResource.ErrorMessage_InvintationLink);
            }
        }

        inDto.PasswordHash = (inDto.PasswordHash ?? "").Trim();
        if (string.IsNullOrEmpty(inDto.PasswordHash))
        {
            inDto.Password = (inDto.Password ?? "").Trim();

            if (string.IsNullOrEmpty(inDto.Password))
            {
                inDto.Password = UserManagerWrapper.GeneratePassword();
            }
            else
            {
                _userManagerWrapper.CheckPasswordPolicy(inDto.Password);
            }
            inDto.PasswordHash = _passwordHasher.GetClientPassword(inDto.Password);
        }

        //Validate email
        var address = new MailAddress(inDto.Email);
        user.Email = address.Address;
        //Set common fields
        user.CultureName = inDto.CultureName;
        user.FirstName = inDto.Firstname;
        user.LastName = inDto.Lastname;
        user.Title = inDto.Title;
        user.Location = inDto.Location;
        user.Notes = inDto.Comment;
        user.Sex = "male".Equals(inDto.Sex, StringComparison.OrdinalIgnoreCase)
                       ? true
                       : ("female".Equals(inDto.Sex, StringComparison.OrdinalIgnoreCase) ? false : null);

        user.BirthDate = inDto.Birthday != null && inDto.Birthday != DateTime.MinValue ? _tenantUtil.DateTimeFromUtc(inDto.Birthday) : null;
        user.WorkFromDate = inDto.Worksfrom != null && inDto.Worksfrom != DateTime.MinValue ? _tenantUtil.DateTimeFromUtc(inDto.Worksfrom) : DateTime.UtcNow.Date;

        UpdateContacts(inDto.Contacts, user);
        _cache.Insert("REWRITE_URL" + _tenantManager.GetCurrentTenant().Id, HttpContext.Request.GetUrlRewriter().ToString(), TimeSpan.FromMinutes(5));
<<<<<<< HEAD
        user = await _userManagerWrapper.AddUser(user, inDto.PasswordHash, inDto.FromInviteLink, true, inDto.IsVisitor, inDto.FromInviteLink, true, true, byEmail);
=======
        user = _userManagerWrapper.AddUser(user, inDto.PasswordHash, inDto.FromInviteLink, true, inDto.Type == EmployeeType.User, inDto.FromInviteLink, true, true, byEmail, inDto.Type == EmployeeType.DocSpaceAdmin);
>>>>>>> 560b6ce1

        await UpdateDepartments(inDto.Department, user);

        if (inDto.Files != _userPhotoManager.GetDefaultPhotoAbsoluteWebPath())
        {
            await UpdatePhotoUrl(inDto.Files, user);
        }

        if (options != null && options.LinkType == LinkType.InvintationToRoom)
        {
            var success = int.TryParse(options.RoomId, out var id);

            if (success)
            {
                await _usersInRoomChecker.CheckAppend();
                await _fileSecurity.ShareAsync(id, FileEntryType.Folder, user.Id, options.Share);
            }
            else
            {
                await _usersInRoomChecker.CheckAppend();
                await _fileSecurity.ShareAsync(options.RoomId, FileEntryType.Folder, user.Id, options.Share);
            }
        }

        var messageAction = inDto.IsUser ? MessageAction.GuestCreated : MessageAction.UserCreated;
        _messageService.Send(messageAction, _messageTarget.Create(user.Id), user.DisplayUserName(false, _displayUserSettingsHelper));

        return await _employeeFullDtoHelper.GetFull(user);
    }

    [HttpPost("invite")]
    public async IAsyncEnumerable<EmployeeDto> InviteUsersAsync(InviteUsersRequestDto inDto)
    {
        foreach (var invite in inDto.Invitations)
        {
            var user = await _userManagerWrapper.AddInvitedUserAsync(invite.Email, invite.Type);
            var link = _roomLinkService.GetInvitationLink(user.Email, invite.Type, _authContext.CurrentAccount.ID);

            _studioNotifyService.SendDocSpaceInvite(user.Email, link);
            _logger.Debug(link);
        }

        var users = _userManager.GetUsers().Where(u => u.ActivationStatus == EmployeeActivationStatus.Pending);

        foreach (var user in users)
        {
            yield return await _employeeDtoHelper.Get(user);
        }
    }

    [HttpPut("{userid}/password")]
    [Authorize(AuthenticationSchemes = "confirm", Roles = "PasswordChange,EmailChange,Activation,EmailActivation,Everyone")]
    public async Task<EmployeeFullDto> ChangeUserPassword(Guid userid, MemberRequestDto inDto)
    {
        _apiContext.AuthByClaim();
        _permissionContext.DemandPermissions(new UserSecurityProvider(userid), Constants.Action_EditUser);

        var user = _userManager.GetUsers(userid);

        if (!_userManager.UserExists(user))
        {
            return null;
        }

        if (_userManager.IsSystemUser(user.Id))
        {
            throw new SecurityException();
        }

        if (!string.IsNullOrEmpty(inDto.Email))
        {
            var address = new MailAddress(inDto.Email);
            if (!string.Equals(address.Address, user.Email, StringComparison.OrdinalIgnoreCase))
            {
                user.Email = address.Address.ToLowerInvariant();
                user.ActivationStatus = EmployeeActivationStatus.Activated;
                await _userManager.UpdateUserInfoWithSyncCardDavAsync(user);
            }
        }

        inDto.PasswordHash = (inDto.PasswordHash ?? "").Trim();

        if (string.IsNullOrEmpty(inDto.PasswordHash))
        {
            inDto.Password = (inDto.Password ?? "").Trim();

            if (!string.IsNullOrEmpty(inDto.Password))
            {
                inDto.PasswordHash = _passwordHasher.GetClientPassword(inDto.Password);
            }
        }

        if (!string.IsNullOrEmpty(inDto.PasswordHash))
        {
            _securityContext.SetUserPasswordHash(userid, inDto.PasswordHash);
            _messageService.Send(MessageAction.UserUpdatedPassword);

            await _cookiesManager.ResetUserCookie(userid);
            _messageService.Send(MessageAction.CookieSettingsUpdated);
        }

        return await _employeeFullDtoHelper.GetFull(GetUserInfo(userid.ToString()));
    }

    [HttpDelete("{userid}")]
    public async Task<EmployeeFullDto> DeleteMember(string userid)
    {
        _permissionContext.DemandPermissions(Constants.Action_AddRemoveUser);

        var user = GetUserInfo(userid);

        if (_userManager.IsSystemUser(user.Id) || user.IsLDAP())
        {
            throw new SecurityException();
        }

        if (user.Status != EmployeeStatus.Terminated)
        {
            throw new Exception("The user is not suspended");
        }

        CheckReassignProccess(new[] { user.Id });

        var userName = user.DisplayUserName(false, _displayUserSettingsHelper);
        await _userPhotoManager.RemovePhoto(user.Id);
        await _userManager.DeleteUser(user.Id);
        _queueWorkerRemove.Start(Tenant.Id, user, _securityContext.CurrentAccount.ID, false);

        _messageService.Send(MessageAction.UserDeleted, _messageTarget.Create(user.Id), userName);

        return await _employeeFullDtoHelper.GetFull(user);
    }

    [HttpDelete("@self")]
    [Authorize(AuthenticationSchemes = "confirm", Roles = "ProfileRemove")]
    public async Task<EmployeeFullDto> DeleteProfile()
    {
        _apiContext.AuthByClaim();

        if (_userManager.IsSystemUser(_securityContext.CurrentAccount.ID))
        {
            throw new SecurityException();
        }

        var user = GetUserInfo(_securityContext.CurrentAccount.ID.ToString());

        if (!_userManager.UserExists(user))
        {
            throw new Exception(Resource.ErrorUserNotFound);
        }

        if (user.IsLDAP())
        {
            throw new SecurityException();
        }

        _securityContext.AuthenticateMeWithoutCookie(Core.Configuration.Constants.CoreSystem);
        user.Status = EmployeeStatus.Terminated;

        _userManager.UpdateUserInfo(user);
        var userName = user.DisplayUserName(false, _displayUserSettingsHelper);
        _messageService.Send(MessageAction.UsersUpdatedStatus, _messageTarget.Create(user.Id), userName);

        await _cookiesManager.ResetUserCookie(user.Id);
        _messageService.Send(MessageAction.CookieSettingsUpdated);

        if (_coreBaseSettings.Personal)
        {
            await _userPhotoManager.RemovePhoto(user.Id);
            await _userManager.DeleteUser(user.Id);
            _messageService.Send(MessageAction.UserDeleted, _messageTarget.Create(user.Id), userName);
        }
        else
        {
            //StudioNotifyService.Instance.SendMsgProfileHasDeletedItself(user);
            //StudioNotifyService.SendMsgProfileDeletion(Tenant.TenantId, user);
        }

        return await _employeeFullDtoHelper.GetFull(user);
    }

    [HttpGet("status/{status}/search")]
    public async IAsyncEnumerable<EmployeeFullDto> GetAdvanced(EmployeeStatus status, [FromQuery] string query)
    {
        if (_coreBaseSettings.Personal)
        {
            throw new MethodAccessException("Method not available");
        }

        var list = _userManager.GetUsers(status).AsEnumerable();

        if ("group".Equals(_apiContext.FilterBy, StringComparison.OrdinalIgnoreCase) && !string.IsNullOrEmpty(_apiContext.FilterValue))
        {
            var groupId = new Guid(_apiContext.FilterValue);
            //Filter by group
            list = list.Where(x => _userManager.IsUserInGroup(x.Id, groupId));
            _apiContext.SetDataFiltered();
        }

        list = list.Where(x => x.FirstName != null && x.FirstName.IndexOf(query, StringComparison.OrdinalIgnoreCase) > -1 || (x.LastName != null && x.LastName.IndexOf(query, StringComparison.OrdinalIgnoreCase) != -1) ||
                                (x.UserName != null && x.UserName.IndexOf(query, StringComparison.OrdinalIgnoreCase) != -1) || (x.Email != null && x.Email.IndexOf(query, StringComparison.OrdinalIgnoreCase) != -1) || (x.ContactsList != null && x.ContactsList.Any(y => y.IndexOf(query, StringComparison.OrdinalIgnoreCase) != -1)));

        foreach (var item in list)
        {
            yield return await _employeeFullDtoHelper.GetFull(item);
        }
    }

    [HttpGet]
    public IAsyncEnumerable<EmployeeFullDto> GetAll()
    {
        return GetByStatus(EmployeeStatus.Active);
    }

    [HttpGet("email")]
    public async Task<EmployeeFullDto> GetByEmail([FromQuery] string email)
    {
        if (_coreBaseSettings.Personal && !_userManager.GetUsers(_securityContext.CurrentAccount.ID).IsOwner(Tenant))
        {
            throw new MethodAccessException("Method not available");
        }

        var user = _userManager.GetUserByEmail(email);
        if (user.Id == Constants.LostUser.Id)
        {
            throw new ItemNotFoundException("User not found");
        }

        return await _employeeFullDtoHelper.GetFull(user);
    }

    [AllowNotPayment]
    [Authorize(AuthenticationSchemes = "confirm", Roles = "LinkInvite,Everyone")]
    [HttpGet("{username}", Order = 1)]
    public async Task<EmployeeFullDto> GetById(string username)
    {
        if (_coreBaseSettings.Personal)
        {
            throw new MethodAccessException("Method not available");
        }

        var isInvite = _httpContextAccessor.HttpContext.User.Claims
               .Any(role => role.Type == ClaimTypes.Role && ConfirmTypeExtensions.TryParse(role.Value, out var confirmType) && confirmType == ConfirmType.LinkInvite);

        _apiContext.AuthByClaim();

        var user = _userManager.GetUserByUserName(username);
        if (user.Id == Constants.LostUser.Id)
        {
            if (Guid.TryParse(username, out var userId))
            {
                user = _userManager.GetUsers(userId);
            }
            else
            {
                _logger.ErrorCouldNotGetUserByName(_securityContext.CurrentAccount.ID, username);
            }
        }

        if (user.Id == Constants.LostUser.Id)
        {
            throw new ItemNotFoundException("User not found");
        }

        if (isInvite)
        {
            return await _employeeFullDtoHelper.GetSimple(user);
        }

        return await _employeeFullDtoHelper.GetFull(user);
    }

    [HttpGet("status/{status}")]
    public IAsyncEnumerable<EmployeeFullDto> GetByStatus(EmployeeStatus status)
    {
        if (_coreBaseSettings.Personal)
        {
            throw new Exception("Method not available");
        }

        Guid? groupId = null;
        if ("group".Equals(_apiContext.FilterBy, StringComparison.OrdinalIgnoreCase) && !string.IsNullOrEmpty(_apiContext.FilterValue))
        {
            groupId = new Guid(_apiContext.FilterValue);
            _apiContext.SetDataFiltered();
        }

        return GetFullByFilter(status, groupId, null, null, null);
    }

    [HttpGet("filter")]
    public async IAsyncEnumerable<EmployeeFullDto> GetFullByFilter(EmployeeStatus? employeeStatus, Guid? groupId, EmployeeActivationStatus? activationStatus, EmployeeType? employeeType, bool? isAdministrator)
    {
        var users = GetByFilter(employeeStatus, groupId, activationStatus, employeeType, isAdministrator);

        foreach (var user in users)
        {
            yield return await _employeeFullDtoHelper.GetFull(user);
        }
    }

    [HttpGet("info")]
    public Module GetModule()
    {
        var product = new PeopleProduct();
        product.Init();

        return new Module(product);
    }

    [HttpGet("search")]
    public IAsyncEnumerable<EmployeeDto> GetPeopleSearch([FromQuery] string query)
    {
        return GetSearch(query);
    }

    [HttpGet("@search/{query}")]
    public async IAsyncEnumerable<EmployeeFullDto> GetSearch(string query)
    {
        if (_coreBaseSettings.Personal)
        {
            throw new MethodAccessException("Method not available");
        }

        var groupId = Guid.Empty;
        if ("group".Equals(_apiContext.FilterBy, StringComparison.OrdinalIgnoreCase) && !string.IsNullOrEmpty(_apiContext.FilterValue))
        {
            groupId = new Guid(_apiContext.FilterValue);
        }

        var users = _userManager.Search(query, EmployeeStatus.Active, groupId);

        foreach (var user in users)
        {
            yield return await _employeeFullDtoHelper.GetFull(user);
        }
    }

    [HttpGet("simple/filter")]
    public async IAsyncEnumerable<EmployeeDto> GetSimpleByFilter(EmployeeStatus? employeeStatus, Guid? groupId, EmployeeActivationStatus? activationStatus, EmployeeType? employeeType, bool? isAdministrator)
    {
        var users = GetByFilter(employeeStatus, groupId, activationStatus, employeeType, isAdministrator);

        foreach (var user in users)
        {
            yield return await _employeeDtoHelper.Get(user);
        }
    }

    [AllowAnonymous]
    [HttpPost("register")]
    public Task<string> RegisterUserOnPersonalAsync(RegisterPersonalUserRequestDto inDto)
    {
        if (!_coreBaseSettings.Personal)
        {
            throw new MethodAccessException("Method is only available on personal.onlyoffice.com");
        }

        return InternalRegisterUserOnPersonalAsync(inDto);
    }

    [HttpPut("delete", Order = -1)]
    public async IAsyncEnumerable<EmployeeFullDto> RemoveUsers(UpdateMembersRequestDto inDto)
    {
        _permissionContext.DemandPermissions(Constants.Action_AddRemoveUser);

        CheckReassignProccess(inDto.UserIds);

        var users = inDto.UserIds.Select(userId => _userManager.GetUsers(userId))
            .Where(u => !_userManager.IsSystemUser(u.Id) && !u.IsLDAP())
            .ToList();

        var userNames = users.Select(x => x.DisplayUserName(false, _displayUserSettingsHelper)).ToList();

        foreach (var user in users)
        {
            if (user.Status != EmployeeStatus.Terminated)
            {
                continue;
            }

            await _userPhotoManager.RemovePhoto(user.Id);
            await _userManager.DeleteUser(user.Id);
            _queueWorkerRemove.Start(Tenant.Id, user, _securityContext.CurrentAccount.ID, false);
        }

        _messageService.Send(MessageAction.UsersDeleted, _messageTarget.Create(users.Select(x => x.Id)), userNames);

        foreach (var user in users)
        {
            yield return await _employeeFullDtoHelper.GetFull(user);
        }
    }

    [HttpPut("invite")]
    public async IAsyncEnumerable<EmployeeFullDto> ResendUserInvites(UpdateMembersRequestDto inDto)
    {
        var users = inDto.UserIds
             .Where(userId => !_userManager.IsSystemUser(userId))
             .Select(userId => _userManager.GetUsers(userId))
             .ToList();

        foreach (var user in users)
        {
            if (user.IsActive)
            {
                continue;
            }

            var viewer = _userManager.GetUsers(_securityContext.CurrentAccount.ID);

            if (viewer == null)
            {
                throw new Exception(Resource.ErrorAccessDenied);
            }

            if (_userManager.IsDocSpaceAdmin(viewer) || viewer.Id == user.Id)
            {
                if (user.ActivationStatus == EmployeeActivationStatus.Activated)
                {
                    user.ActivationStatus = EmployeeActivationStatus.NotActivated;
                }
                if (user.ActivationStatus == (EmployeeActivationStatus.AutoGenerated | EmployeeActivationStatus.Activated))
                {
                    user.ActivationStatus = EmployeeActivationStatus.AutoGenerated;
                }

                await _userManager.UpdateUserInfoWithSyncCardDavAsync(user);
            }

            if (user.ActivationStatus == EmployeeActivationStatus.Pending)
            {
                var type = _userManager.IsDocSpaceAdmin(user) ? EmployeeType.DocSpaceAdmin :
                    _userManager.IsUser(user) ? EmployeeType.User : EmployeeType.RoomAdmin;

                _studioNotifyService.SendDocSpaceInvite(user.Email, _roomLinkService.GetInvitationLink(user.Email, type, _authContext.CurrentAccount.ID));
            }
            else
            {
                _studioNotifyService.SendEmailActivationInstructions(user, user.Email);
            }
        }

        _messageService.Send(MessageAction.UsersSentActivationInstructions, _messageTarget.Create(users.Select(x => x.Id)), users.Select(x => x.DisplayUserName(false, _displayUserSettingsHelper)));

        foreach (var user in users)
        {
            yield return await _employeeFullDtoHelper.GetFull(user);
        }
    }

    [HttpGet("theme")]
    public DarkThemeSettings GetTheme()
    {
        return _settingsManager.LoadForCurrentUser<DarkThemeSettings>();
    }

    [HttpPut("theme")]
    public DarkThemeSettings ChangeTheme(DarkThemeSettingsRequestDto model)
    {
        var darkThemeSettings = new DarkThemeSettings
        {
            Theme = model.Theme
        };

        _settingsManager.SaveForCurrentUser(darkThemeSettings);

        return darkThemeSettings;
    }

    [AllowNotPayment]
    [HttpGet("@self")]
    public async Task<EmployeeFullDto> Self()
    {
        var user = _userManager.GetUser(_securityContext.CurrentAccount.ID, EmployeeFullDtoHelper.GetExpression(_apiContext));

        var result = await _employeeFullDtoHelper.GetFull(user);

        result.Theme = _settingsManager.LoadForCurrentUser<DarkThemeSettings>().Theme;

        return result;
    }

    [AllowNotPayment]
    [HttpPost("email")]
    public async Task<object> SendEmailChangeInstructions(UpdateMemberRequestDto inDto)
    {
        Guid.TryParse(inDto.UserId, out var userid);

        if (userid == Guid.Empty)
        {
            throw new ArgumentNullException("userid");
        }

        var email = (inDto.Email ?? "").Trim();

        if (string.IsNullOrEmpty(email))
        {
            throw new Exception(Resource.ErrorEmailEmpty);
        }

        if (!email.TestEmailRegex())
        {
            throw new Exception(Resource.ErrorNotCorrectEmail);
        }

        var viewer = _userManager.GetUsers(_securityContext.CurrentAccount.ID);
        var user = _userManager.GetUsers(userid);

        if (user == null)
        {
            throw new Exception(Resource.ErrorUserNotFound);
        }

        if (viewer == null || (user.IsOwner(Tenant) && viewer.Id != user.Id))
        {
            throw new Exception(Resource.ErrorAccessDenied);
        }

        var existentUser = _userManager.GetUserByEmail(email);

        if (existentUser.Id != Constants.LostUser.Id)
        {
            throw new Exception(_customNamingPeople.Substitute<Resource>("ErrorEmailAlreadyExists"));
        }

        if (!_userManager.IsDocSpaceAdmin(viewer))
        {
            _studioNotifyService.SendEmailChangeInstructions(user, email);
        }
        else
        {
            if (email == user.Email)
            {
                throw new Exception(Resource.ErrorEmailsAreTheSame);
            }

            user.Email = email;
            user.ActivationStatus = EmployeeActivationStatus.NotActivated;
            await _userManager.UpdateUserInfoWithSyncCardDavAsync(user);
            _studioNotifyService.SendEmailActivationInstructions(user, email);
        }

        _messageService.Send(MessageAction.UserSentEmailChangeInstructions, user.DisplayUserName(false, _displayUserSettingsHelper));

        return string.Format(Resource.MessageEmailChangeInstuctionsSentOnEmail, email);
    }

    [AllowNotPayment]
    [AllowAnonymous]
    [HttpPost("password")]
    public object SendUserPassword(MemberRequestDto inDto)
    {
        var error = _userManagerWrapper.SendUserPassword(inDto.Email);
        if (!string.IsNullOrEmpty(error))
        {
            _logger.ErrorPasswordRecovery(inDto.Email, error);
        }

        return string.Format(Resource.MessageYourPasswordSendedToEmail, inDto.Email);
    }

    [HttpPut("activationstatus/{activationstatus}")]
    [Authorize(AuthenticationSchemes = "confirm", Roles = "Activation,Everyone")]
    public async IAsyncEnumerable<EmployeeFullDto> UpdateEmployeeActivationStatus(EmployeeActivationStatus activationstatus, UpdateMembersRequestDto inDto)
    {
        _apiContext.AuthByClaim();

        foreach (var id in inDto.UserIds.Where(userId => !_userManager.IsSystemUser(userId)))
        {
            _permissionContext.DemandPermissions(new UserSecurityProvider(id), Constants.Action_EditUser);
            var u = _userManager.GetUsers(id);
            if (u.Id == Constants.LostUser.Id || u.IsLDAP())
            {
                continue;
            }

            u.ActivationStatus = activationstatus;
            _userManager.UpdateUserInfo(u);
            yield return await _employeeFullDtoHelper.GetFull(u);
        }
    }

    [HttpPut("{userid}/culture")]
    public async Task<EmployeeFullDto> UpdateMemberCulture(string userid, UpdateMemberRequestDto inDto)
    {
        var user = GetUserInfo(userid);

        if (_userManager.IsSystemUser(user.Id))
        {
            throw new SecurityException();
        }

        _permissionContext.DemandPermissions(new UserSecurityProvider(user.Id), Constants.Action_EditUser);

        var curLng = user.CultureName;

        if (_setupInfo.EnabledCultures.Find(c => string.Equals(c.Name, inDto.CultureName, StringComparison.InvariantCultureIgnoreCase)) != null)
        {
            if (curLng != inDto.CultureName)
            {
                user.CultureName = inDto.CultureName;

                try
                {
                    _userManager.UpdateUserInfo(user);
                }
                catch
                {
                    user.CultureName = curLng;
                    throw;
                }

                _messageService.Send(MessageAction.UserUpdatedLanguage, _messageTarget.Create(user.Id), user.DisplayUserName(false, _displayUserSettingsHelper));

            }
        }

        return await _employeeFullDtoHelper.GetFull(user);
    }

    [HttpPut("{userid}", Order = 1)]
    public async Task<EmployeeFullDto> UpdateMember(string userid, UpdateMemberRequestDto inDto)
    {
        var user = GetUserInfo(userid);

        if (_userManager.IsSystemUser(user.Id))
        {
            throw new SecurityException();
        }

        _permissionContext.DemandPermissions(new UserSecurityProvider(user.Id), Constants.Action_EditUser);
        var self = _securityContext.CurrentAccount.ID.Equals(user.Id);
        var resetDate = new DateTime(1900, 01, 01);

        //Update it

        var isLdap = user.IsLDAP();
        var isSso = user.IsSSO();
        var isDocSpaceAdmin = _webItemSecurity.IsProductAdministrator(WebItemManager.PeopleProductID, _securityContext.CurrentAccount.ID);

        if (!isLdap && !isSso)
        {
            //Set common fields

            user.FirstName = inDto.Firstname ?? user.FirstName;
            user.LastName = inDto.Lastname ?? user.LastName;
            user.Location = inDto.Location ?? user.Location;

            if (isDocSpaceAdmin)
            {
                user.Title = inDto.Title ?? user.Title;
            }
        }

        if (!_userFormatter.IsValidUserName(user.FirstName, user.LastName))
        {
            throw new Exception(Resource.ErrorIncorrectUserName);
        }

        user.Notes = inDto.Comment ?? user.Notes;
        user.Sex = ("male".Equals(inDto.Sex, StringComparison.OrdinalIgnoreCase)
            ? true
            : ("female".Equals(inDto.Sex, StringComparison.OrdinalIgnoreCase) ? (bool?)false : null)) ?? user.Sex;

        user.BirthDate = inDto.Birthday != null ? _tenantUtil.DateTimeFromUtc(inDto.Birthday) : user.BirthDate;

        if (user.BirthDate == resetDate)
        {
            user.BirthDate = null;
        }

        user.WorkFromDate = inDto.Worksfrom != null ? _tenantUtil.DateTimeFromUtc(inDto.Worksfrom) : user.WorkFromDate;

        if (user.WorkFromDate == resetDate)
        {
            user.WorkFromDate = null;
        }

        //Update contacts
        UpdateContacts(inDto.Contacts, user);
        await UpdateDepartments(inDto.Department, user);

        if (inDto.Files != await _userPhotoManager.GetPhotoAbsoluteWebPath(user.Id))
        {
            await UpdatePhotoUrl(inDto.Files, user);
        }
        if (inDto.Disable.HasValue)
        {
            user.Status = inDto.Disable.Value ? EmployeeStatus.Terminated : EmployeeStatus.Active;
            user.TerminatedDate = inDto.Disable.Value ? DateTime.UtcNow : null;
        }
        if (self && !isDocSpaceAdmin)
        {
            _studioNotifyService.SendMsgToAdminAboutProfileUpdated();
        }

        // change user type
        var canBeGuestFlag = !user.IsOwner(Tenant) && !_userManager.IsDocSpaceAdmin(user) && user.GetListAdminModules(_webItemSecurity, _webItemManager).Count == 0 && !user.IsMe(_authContext);

        if (inDto.IsUser && !_userManager.IsUser(user) && canBeGuestFlag)
        {
            await _countUserChecker.CheckAppend();
            await _userManager.AddUserIntoGroup(user.Id, Constants.GroupUser.ID);
            _webItemSecurityCache.ClearCache(Tenant.Id);
        }

        if (!self && !inDto.IsUser && _userManager.IsUser(user))
        {
            await _countRoomAdminChecker.CheckAppend();
            _userManager.RemoveUserFromGroup(user.Id, Constants.GroupUser.ID);
            _webItemSecurityCache.ClearCache(Tenant.Id);
        }

<<<<<<< HEAD
        await _userManager.UpdateUserInfoWithSyncCardDavAsync(user);
=======
        _userManager.SaveUserInfo(user, inDto.IsUser, true);
>>>>>>> 560b6ce1
        _messageService.Send(MessageAction.UserUpdated, _messageTarget.Create(user.Id), user.DisplayUserName(false, _displayUserSettingsHelper));

        if (inDto.Disable.HasValue && inDto.Disable.Value)
        {
            await _cookiesManager.ResetUserCookie(user.Id);
            _messageService.Send(MessageAction.CookieSettingsUpdated);
        }

        return await _employeeFullDtoHelper.GetFull(user);
    }

    [HttpPut("status/{status}")]
    public async IAsyncEnumerable<EmployeeFullDto> UpdateUserStatus(EmployeeStatus status, UpdateMembersRequestDto inDto)
    {
        _permissionContext.DemandPermissions(Constants.Action_EditUser);

        var users = inDto.UserIds.Select(userId => _userManager.GetUsers(userId))
            .Where(u => !_userManager.IsSystemUser(u.Id) && !u.IsLDAP())
            .ToList();

        foreach (var user in users)
        {
            if (user.IsOwner(Tenant) || user.IsMe(_authContext))
            {
                continue;
            }

            switch (status)
            {
                case EmployeeStatus.Active:
                    if (user.Status == EmployeeStatus.Terminated)
                    {
                        if (!_userManager.IsUser(user))
                        {
                            await _countRoomAdminChecker.CheckAppend();
                        }
                        else
                        {
                            await _countUserChecker.CheckAppend();
                        }

                        user.Status = EmployeeStatus.Active;
                        await _userManager.UpdateUserInfoWithSyncCardDavAsync(user);
                    }
                    break;
                case EmployeeStatus.Terminated:
                    user.Status = EmployeeStatus.Terminated;
                    await _userManager.UpdateUserInfoWithSyncCardDavAsync(user);

                    await _cookiesManager.ResetUserCookie(user.Id);
                    _messageService.Send(MessageAction.CookieSettingsUpdated);
                    break;
            }
        }

        _messageService.Send(MessageAction.UsersUpdatedStatus, _messageTarget.Create(users.Select(x => x.Id)), users.Select(x => x.DisplayUserName(false, _displayUserSettingsHelper)));

        foreach (var user in users)
        {
            yield return await _employeeFullDtoHelper.GetFull(user);
        }
    }

    [HttpPut("type/{type}")]
    public async IAsyncEnumerable<EmployeeFullDto> UpdateUserType(EmployeeType type, UpdateMembersRequestDto inDto)
    {
        var users = inDto.UserIds
            .Where(userId => !_userManager.IsSystemUser(userId))
            .Select(userId => _userManager.GetUsers(userId))
            .ToList();

        foreach (var user in users)
        {
            if (user.IsOwner(Tenant) || _userManager.IsDocSpaceAdmin(user)
                || user.IsMe(_authContext) || user.GetListAdminModules(_webItemSecurity, _webItemManager).Count > 0)
            {
                continue;
            }

            switch (type)
            {
                case EmployeeType.RoomAdmin:
                    await _countRoomAdminChecker.CheckAppend();
                    _userManager.RemoveUserFromGroup(user.Id, Constants.GroupUser.ID);
                    _webItemSecurityCache.ClearCache(Tenant.Id);
                    break;
                case EmployeeType.User:
                    await _countUserChecker.CheckAppend();
                    await _userManager.AddUserIntoGroup(user.Id, Constants.GroupUser.ID);
                    _webItemSecurityCache.ClearCache(Tenant.Id);
                    break;
            }
        }

        _messageService.Send(MessageAction.UsersUpdatedType, _messageTarget.Create(users.Select(x => x.Id)), users.Select(x => x.DisplayUserName(false, _displayUserSettingsHelper)));

        foreach (var user in users)
        {
            yield return await _employeeFullDtoHelper.GetFull(user);
        }
    }

    [HttpPut("quota")]
    public async IAsyncEnumerable<EmployeeFullDto> UpdateUserQuota(UpdateMembersQuotaRequestDto inDto)
    {
        var users = inDto.UserIds
            .Where(userId => !_userManager.IsSystemUser(userId))
            .Select(userId => _userManager.GetUsers(userId))
            .ToList();

        foreach (var user in users)
        {
            if (inDto.Quota != -1)
            {
                var usedSpace = Math.Max(0,
                    _quotaService.FindUserQuotaRows(
                            _tenantManager.GetCurrentTenant().Id,
                            user.Id
                        )
                .Where(r => !string.IsNullOrEmpty(r.Tag)).Sum(r => r.Counter));

                var tenanSpaceQuota = _quotaService.GetTenantQuota(Tenant.Id).MaxTotalSize;

                if (tenanSpaceQuota < inDto.Quota || usedSpace > inDto.Quota)
                {
                    continue;
                }
            }

            var quotaSettings = _settingsManager.Load<TenantUserQuotaSettings>();

            _settingsManager.SaveForUser(new UserQuotaSettings { UserQuota = inDto.Quota }, user);

            yield return await _employeeFullDtoHelper.GetFull(user);
        }
    }


    private async Task UpdateDepartments(IEnumerable<Guid> department, UserInfo user)
    {
        if (!_permissionContext.CheckPermissions(Constants.Action_EditGroups))
        {
            return;
        }

        if (department == null)
        {
            return;
        }

        var groups = _userManager.GetUserGroups(user.Id);
        var managerGroups = new List<Guid>();
        foreach (var groupInfo in groups)
        {
            _userManager.RemoveUserFromGroup(user.Id, groupInfo.ID);
            var managerId = _userManager.GetDepartmentManager(groupInfo.ID);
            if (managerId == user.Id)
            {
                managerGroups.Add(groupInfo.ID);
                _userManager.SetDepartmentManager(groupInfo.ID, Guid.Empty);
            }
        }
        foreach (var guid in department)
        {
            var userDepartment = _userManager.GetGroupInfo(guid);
            if (userDepartment != Constants.LostGroupInfo)
            {
                await _userManager.AddUserIntoGroup(user.Id, guid);
                if (managerGroups.Contains(guid))
                {
                    _userManager.SetDepartmentManager(guid, user.Id);
                }
            }
        }
    }

    private void CheckReassignProccess(IEnumerable<Guid> userIds)
    {
        foreach (var userId in userIds)
        {
            var reassignStatus = _queueWorkerReassign.GetProgressItemStatus(Tenant.Id, userId);
            if (reassignStatus == null || reassignStatus.IsCompleted)
            {
                continue;
            }

            var userName = _userManager.GetUsers(userId).DisplayUserName(_displayUserSettingsHelper);

            throw new Exception(string.Format(Resource.ReassignDataRemoveUserError, userName));
        }
    }

    private async Task<string> InternalRegisterUserOnPersonalAsync(RegisterPersonalUserRequestDto inDto)
    {
        try
        {
            if (_coreBaseSettings.CustomMode)
            {
                inDto.Lang = "ru-RU";
            }

            var cultureInfo = _setupInfo.GetPersonalCulture(inDto.Lang).Value;

            if (cultureInfo != null)
            {
                Thread.CurrentThread.CurrentUICulture = cultureInfo;
            }

            inDto.Email.ThrowIfNull(new ArgumentException(Resource.ErrorEmailEmpty, "email"));

            if (!inDto.Email.TestEmailRegex())
            {
                throw new ArgumentException(Resource.ErrorNotCorrectEmail, "email");
            }

            if (!SetupInfo.IsSecretEmail(inDto.Email)
                && !string.IsNullOrEmpty(_setupInfo.RecaptchaPublicKey) && !string.IsNullOrEmpty(_setupInfo.RecaptchaPrivateKey))
            {
                var ip = Request.Headers["X-Forwarded-For"].ToString() ?? Request.GetUserHostAddress();

                if (string.IsNullOrEmpty(inDto.RecaptchaResponse)
                    || !await _recaptcha.ValidateRecaptchaAsync(inDto.RecaptchaResponse, ip))
                {
                    throw new RecaptchaException(Resource.RecaptchaInvalid);
                }
            }

            var newUserInfo = _userManager.GetUserByEmail(inDto.Email);

            if (_userManager.UserExists(newUserInfo.Id))
            {
                if (!SetupInfo.IsSecretEmail(inDto.Email) || _securityContext.IsAuthenticated)
                {
                    _studioNotifyService.SendAlreadyExist(inDto.Email);
                    return string.Empty;
                }

                try
                {
                    _securityContext.AuthenticateMe(Core.Configuration.Constants.CoreSystem);
                    await _userManager.DeleteUser(newUserInfo.Id);
                }
                finally
                {
                    _securityContext.Logout();
                }
            }
            if (!inDto.Spam)
            {
                try
                {
                    //TODO
                    //const string _databaseID = "com";
                    //using (var db = DbManager.FromHttpContext(_databaseID))
                    //{
                    //    db.ExecuteNonQuery(new SqlInsert("template_unsubscribe", false)
                    //                           .InColumnValue("email", email.ToLowerInvariant())
                    //                           .InColumnValue("reason", "personal")
                    //        );
                    //    Log.Debug(String.Format("Write to template_unsubscribe {0}", email.ToLowerInvariant()));
                    //}
                }
                catch (Exception ex)
                {
                    _logger.DebugWriteToTemplateUnsubscribe(inDto.Email.ToLowerInvariant(), ex);
                }
            }

            _studioNotifyService.SendInvitePersonal(inDto.Email);
        }
        catch (Exception ex)
        {
            return ex.Message;
        }

        return string.Empty;
    }

    private IQueryable<UserInfo> GetByFilter(EmployeeStatus? employeeStatus, Guid? groupId, EmployeeActivationStatus? activationStatus, EmployeeType? employeeType, bool? isDocSpaceAdministrator)
    {
        if (_coreBaseSettings.Personal)
        {
            throw new MethodAccessException("Method not available");
        }

        var isDocSpaceAdmin = _userManager.IsDocSpaceAdmin(_securityContext.CurrentAccount.ID) ||
                      _webItemSecurity.IsProductAdministrator(WebItemManager.PeopleProductID, _securityContext.CurrentAccount.ID);

        var includeGroups = new List<List<Guid>>();
        if (groupId.HasValue)
        {
            includeGroups.Add(new List<Guid> { groupId.Value });
        }

        var excludeGroups = new List<Guid>();

        if (employeeType != null)
        {
            switch (employeeType)
            {
                case EmployeeType.RoomAdmin:
                    excludeGroups.Add(Constants.GroupUser.ID);
                    break;
                case EmployeeType.User:
                    includeGroups.Add(new List<Guid> { Constants.GroupUser.ID });
                    break;
            }
        }

        if (isDocSpaceAdministrator.HasValue && isDocSpaceAdministrator.Value)
        {
            var adminGroups = new List<Guid>
            {
                    Constants.GroupAdmin.ID
            };
            var products = _webItemManager.GetItemsAll().Where(i => i is IProduct || i.ID == WebItemManager.MailProductID);
            adminGroups.AddRange(products.Select(r => r.ID));

            includeGroups.Add(adminGroups);
        }

        var users = _userManager.GetUsers(isDocSpaceAdmin, employeeStatus, includeGroups, excludeGroups, activationStatus, _apiContext.FilterValue, _apiContext.SortBy, !_apiContext.SortDescending, _apiContext.Count, _apiContext.StartIndex, out var total, out var count);

        _apiContext.SetTotalCount(total).SetCount(count);

        return users;
    }

    ///// <summary>
    ///// Adds a new portal user from import with the first and last name, email address
    ///// </summary>
    ///// <short>
    ///// Add new import user
    ///// </short>
    ///// <param name="userList">The list of users to add</param>
    ///// <param name="importUsersAsCollaborators" optional="true">Add users as guests (bool type: false|true)</param>
    ///// <returns>Newly created users</returns>
    //[HttpPost("import/save")]
    //public void SaveUsers(string userList, bool importUsersAsCollaborators)
    //{
    //    lock (progressQueue.SynchRoot)
    //    {
    //        var task = progressQueue.GetItems().OfType<ImportUsersTask>().FirstOrDefault(t => (int)t.Id == TenantProvider.CurrentTenantID);
    //var tenant = CoreContext.TenantManager.GetCurrentTenant();
    //Cache.Insert("REWRITE_URL" + tenant.TenantId, HttpContext.Current.Request.GetUrlRewriter().ToString(), TimeSpan.FromMinutes(5));
    //        if (task != null && task.IsCompleted)
    //        {
    //            progressQueue.Remove(task);
    //            task = null;
    //        }
    //        if (task == null)
    //        {
    //            progressQueue.Add(new ImportUsersTask(userList, importUsersAsCollaborators, GetHttpHeaders(HttpContext.Current.Request))
    //            {
    //                Id = TenantProvider.CurrentTenantID,
    //                UserId = SecurityContext.CurrentAccount.ID,
    //                Percentage = 0
    //            });
    //        }
    //    }
    //}

    //[HttpGet("import/status")]
    //public object GetStatus()
    //{
    //    lock (progressQueue.SynchRoot)
    //    {
    //        var task = progressQueue.GetItems().OfType<ImportUsersTask>().FirstOrDefault(t => (int)t.Id == TenantProvider.CurrentTenantID);
    //        if (task == null) return null;

    //        return new
    //        {
    //            Completed = task.IsCompleted,
    //            Percents = (int)task.Percentage,
    //            UserCounter = task.GetUserCounter,
    //            Status = (int)task.Status,
    //            Error = (string)task.Error,
    //            task.Data
    //        };
    //    }
    //}
}<|MERGE_RESOLUTION|>--- conflicted
+++ resolved
@@ -182,12 +182,8 @@
 
         UpdateContacts(inDto.Contacts, user);
 
-        _cache.Insert("REWRITE_URL" + _tenantManager.GetCurrentTenant().Id, HttpContext.Request.GetUrlRewriter().ToString(), TimeSpan.FromMinutes(5));
-<<<<<<< HEAD
-        user = await _userManagerWrapper.AddUser(user, inDto.PasswordHash, false, false, inDto.IsVisitor, false, true, true);
-=======
-        user = _userManagerWrapper.AddUser(user, inDto.PasswordHash, false, false, inDto.IsUser, false, true, true);
->>>>>>> 560b6ce1
+        _cache.Insert("REWRITE_URL" + _tenantManager.GetCurrentTenant().Id, HttpContext.Request.GetUrlRewriter().ToString(), TimeSpan.FromMinutes(5));
+        user = await _userManagerWrapper.AddUser(user, inDto.PasswordHash, false, false, inDto.IsUser, false, true, true);
 
         user.ActivationStatus = EmployeeActivationStatus.Activated;
 
@@ -266,12 +262,8 @@
         user.WorkFromDate = inDto.Worksfrom != null && inDto.Worksfrom != DateTime.MinValue ? _tenantUtil.DateTimeFromUtc(inDto.Worksfrom) : DateTime.UtcNow.Date;
 
         UpdateContacts(inDto.Contacts, user);
-        _cache.Insert("REWRITE_URL" + _tenantManager.GetCurrentTenant().Id, HttpContext.Request.GetUrlRewriter().ToString(), TimeSpan.FromMinutes(5));
-<<<<<<< HEAD
-        user = await _userManagerWrapper.AddUser(user, inDto.PasswordHash, inDto.FromInviteLink, true, inDto.IsVisitor, inDto.FromInviteLink, true, true, byEmail);
-=======
-        user = _userManagerWrapper.AddUser(user, inDto.PasswordHash, inDto.FromInviteLink, true, inDto.Type == EmployeeType.User, inDto.FromInviteLink, true, true, byEmail, inDto.Type == EmployeeType.DocSpaceAdmin);
->>>>>>> 560b6ce1
+        _cache.Insert("REWRITE_URL" + _tenantManager.GetCurrentTenant().Id, HttpContext.Request.GetUrlRewriter().ToString(), TimeSpan.FromMinutes(5));
+        user = await _userManagerWrapper.AddUser(user, inDto.PasswordHash, inDto.FromInviteLink, true, inDto.Type == EmployeeType.User, inDto.FromInviteLink, true, true, byEmail, inDto.Type == EmployeeType.DocSpaceAdmin);
 
         await UpdateDepartments(inDto.Department, user);
 
@@ -986,11 +978,7 @@
             _webItemSecurityCache.ClearCache(Tenant.Id);
         }
 
-<<<<<<< HEAD
         await _userManager.UpdateUserInfoWithSyncCardDavAsync(user);
-=======
-        _userManager.SaveUserInfo(user, inDto.IsUser, true);
->>>>>>> 560b6ce1
         _messageService.Send(MessageAction.UserUpdated, _messageTarget.Create(user.Id), user.DisplayUserName(false, _displayUserSettingsHelper));
 
         if (inDto.Disable.HasValue && inDto.Disable.Value)
