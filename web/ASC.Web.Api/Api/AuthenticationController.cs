﻿// (c) Copyright Ascensio System SIA 2010-2022
//
// This program is a free software product.
// You can redistribute it and/or modify it under the terms
// of the GNU Affero General Public License (AGPL) version 3 as published by the Free Software
// Foundation. In accordance with Section 7(a) of the GNU AGPL its Section 15 shall be amended
// to the effect that Ascensio System SIA expressly excludes the warranty of non-infringement of
// any third-party rights.
//
// This program is distributed WITHOUT ANY WARRANTY, without even the implied warranty
// of MERCHANTABILITY or FITNESS FOR A PARTICULAR  PURPOSE. For details, see
// the GNU AGPL at: http://www.gnu.org/licenses/agpl-3.0.html
//
// You can contact Ascensio System SIA at Lubanas st. 125a-25, Riga, Latvia, EU, LV-1021.
//
// The  interactive user interfaces in modified source and object code versions of the Program must
// display Appropriate Legal Notices, as required under Section 5 of the GNU AGPL version 3.
//
// Pursuant to Section 7(b) of the License you must retain the original Product logo when
// distributing the program. Pursuant to Section 7(e) we decline to grant you any rights under
// trademark law for use of our trademarks.
//
// All the Product's GUI elements, including illustrations and icon sets, as well as technical writing
// content are licensed under the terms of the Creative Commons Attribution-ShareAlike 4.0
// International. See the License terms at http://creativecommons.org/licenses/by-sa/4.0/legalcode

using AuthenticationException = System.Security.Authentication.AuthenticationException;
using Constants = ASC.Core.Users.Constants;

namespace ASC.Web.Api.Controllers;

[Scope]
[DefaultRoute]
[ApiController]
[AllowAnonymous]
public class AuthenticationController : ControllerBase
{
    private readonly UserManager _userManager;
    private readonly TenantManager _tenantManager;
    private readonly SecurityContext _securityContext;
    private readonly TenantCookieSettingsHelper _tenantCookieSettingsHelper;
    private readonly CookiesManager _cookiesManager;
    private readonly PasswordHasher _passwordHasher;
    private readonly EmailValidationKeyModelHelper _emailValidationKeyModelHelper;
    private readonly SetupInfo _setupInfo;
    private readonly MessageService _messageService;
    private readonly ProviderManager _providerManager;
    private readonly AccountLinker _accountLinker;
    private readonly CoreBaseSettings _coreBaseSettings;
    private readonly PersonalSettingsHelper _personalSettingsHelper;
    private readonly StudioNotifyService _studioNotifyService;
    private readonly UserHelpTourHelper _userHelpTourHelper;
    private readonly Signature _signature;
    private readonly InstanceCrypto _instanceCrypto;
    private readonly DisplayUserSettingsHelper _displayUserSettingsHelper;
    private readonly MessageTarget _messageTarget;
    private readonly StudioSmsNotificationSettingsHelper _studioSmsNotificationSettingsHelper;
    private readonly SettingsManager _settingsManager;
    private readonly SmsManager _smsManager;
    private readonly TfaManager _tfaManager;
    private readonly TimeZoneConverter _timeZoneConverter;
    private readonly SmsKeyStorage _smsKeyStorage;
    private readonly CommonLinkUtility _commonLinkUtility;
    private readonly ApiContext _apiContext;
    private readonly AuthContext _authContext;
    private readonly CookieStorage _cookieStorage;
    private readonly DbLoginEventsManager _dbLoginEventsManager;
    private readonly UserManagerWrapper _userManagerWrapper;
    private readonly TfaAppAuthSettingsHelper _tfaAppAuthSettingsHelper;
    private readonly EmailValidationKeyProvider _emailValidationKeyProvider;
    private readonly BruteForceLoginManager _bruteForceLoginManager;
    private readonly ILogger<AuthenticationController> _logger;
    private readonly InvitationLinkService _invitationLinkService;

    public AuthenticationController(
        UserManager userManager,
        TenantManager tenantManager,
        SecurityContext securityContext,
        TenantCookieSettingsHelper tenantCookieSettingsHelper,
        CookiesManager cookiesManager,
        PasswordHasher passwordHasher,
        EmailValidationKeyModelHelper emailValidationKeyModelHelper,
        SetupInfo setupInfo,
        MessageService messageService,
        ProviderManager providerManager,
        AccountLinker accountLinker,
        CoreBaseSettings coreBaseSettings,
        PersonalSettingsHelper personalSettingsHelper,
        StudioNotifyService studioNotifyService,
        UserManagerWrapper userManagerWrapper,
        UserHelpTourHelper userHelpTourHelper,
        Signature signature,
        InstanceCrypto instanceCrypto,
        DisplayUserSettingsHelper displayUserSettingsHelper,
        MessageTarget messageTarget,
        StudioSmsNotificationSettingsHelper studioSmsNotificationSettingsHelper,
        SettingsManager settingsManager,
        SmsManager smsManager,
        TfaManager tfaManager,
        TimeZoneConverter timeZoneConverter,
        SmsKeyStorage smsKeyStorage,
        CommonLinkUtility commonLinkUtility,
        ApiContext apiContext,
        AuthContext authContext,
        CookieStorage cookieStorage,
        DbLoginEventsManager dbLoginEventsManager,
        BruteForceLoginManager bruteForceLoginManager,
        TfaAppAuthSettingsHelper tfaAppAuthSettingsHelper,
        EmailValidationKeyProvider emailValidationKeyProvider,
        ILogger<AuthenticationController> logger,
        InvitationLinkService invitationLinkService)
    {
        _userManager = userManager;
        _tenantManager = tenantManager;
        _securityContext = securityContext;
        _tenantCookieSettingsHelper = tenantCookieSettingsHelper;
        _cookiesManager = cookiesManager;
        _passwordHasher = passwordHasher;
        _emailValidationKeyModelHelper = emailValidationKeyModelHelper;
        _setupInfo = setupInfo;
        _messageService = messageService;
        _providerManager = providerManager;
        _accountLinker = accountLinker;
        _coreBaseSettings = coreBaseSettings;
        _personalSettingsHelper = personalSettingsHelper;
        _studioNotifyService = studioNotifyService;
        _userHelpTourHelper = userHelpTourHelper;
        _signature = signature;
        _instanceCrypto = instanceCrypto;
        _displayUserSettingsHelper = displayUserSettingsHelper;
        _messageTarget = messageTarget;
        _studioSmsNotificationSettingsHelper = studioSmsNotificationSettingsHelper;
        _settingsManager = settingsManager;
        _smsManager = smsManager;
        _tfaManager = tfaManager;
        _timeZoneConverter = timeZoneConverter;
        _smsKeyStorage = smsKeyStorage;
        _commonLinkUtility = commonLinkUtility;
        _apiContext = apiContext;
        _authContext = authContext;
        _cookieStorage = cookieStorage;
        _dbLoginEventsManager = dbLoginEventsManager;
        _userManagerWrapper = userManagerWrapper;
        _bruteForceLoginManager = bruteForceLoginManager;
        _tfaAppAuthSettingsHelper = tfaAppAuthSettingsHelper;
        _emailValidationKeyProvider = emailValidationKeyProvider;
        _logger = logger;
        _invitationLinkService = invitationLinkService;
    }

    [AllowNotPayment]
    [HttpGet]
    public bool GetIsAuthentificated()
    {
        return _securityContext.IsAuthenticated;
    }

    [AllowNotPayment]
    [HttpPost("{code}", Order = 1)]
    public async Task<AuthenticationTokenDto> AuthenticateMeFromBodyWithCode(AuthRequestsDto inDto)
    {
        var tenant = _tenantManager.GetCurrentTenant().Id;
        var user = (await GetUserAsync(inDto)).UserInfo;
        var sms = false;

        try
        {
            if (await _studioSmsNotificationSettingsHelper.IsVisibleAndAvailableSettingsAsync() && await _studioSmsNotificationSettingsHelper.TfaEnabledForUserAsync(user.Id))
            {
                sms = true;
                await _smsManager.ValidateSmsCodeAsync(user, inDto.Code, true);
            }
            else if (_tfaAppAuthSettingsHelper.IsVisibleSettings && await _tfaAppAuthSettingsHelper.TfaEnabledForUserAsync(user.Id))
            {
                if (await _tfaManager.ValidateAuthCodeAsync(user, inDto.Code, true, true))
                {
                    await _messageService.SendAsync(MessageAction.UserConnectedTfaApp, _messageTarget.Create(user.Id));
                }
            }
            else
            {
                throw new SecurityException("Auth code is not available");
            }

<<<<<<< HEAD
            var token = _cookiesManager.AuthenticateMeAndSetCookies(user.TenantId, user.Id, MessageAction.LoginSuccess);
            var expires = _tenantCookieSettingsHelper.GetExpiresTime(tenant);
=======
            var token = await _cookiesManager.AuthenticateMeAndSetCookiesAsync(user.Tenant, user.Id, MessageAction.LoginSuccess);
            var expires = await _tenantCookieSettingsHelper.GetExpiresTimeAsync(tenant);
>>>>>>> 6d89a03a

            var result = new AuthenticationTokenDto
            {
                Token = token,
                Expires = new ApiDateTime(_tenantManager, _timeZoneConverter, expires)
            };

            if (sms)
            {
                result.Sms = true;
                result.PhoneNoise = SmsSender.BuildPhoneNoise(user.MobilePhone);
            }
            else
            {
                result.Tfa = true;
            }

            return result;
        }
        catch (Exception ex)
        {
            await _messageService.SendAsync(user.DisplayUserName(false, _displayUserSettingsHelper), sms
                                                                          ? MessageAction.LoginFailViaApiSms
                                                                          : MessageAction.LoginFailViaApiTfa,
                                _messageTarget.Create(user.Id));
            _logger.ErrorWithException(ex);
            throw new AuthenticationException("User authentication failed");
        }
        finally
        {
            _securityContext.Logout();
        }
    }

    [AllowNotPayment]
    [HttpPost]
    public async Task<AuthenticationTokenDto> AuthenticateMeAsync(AuthRequestsDto inDto)
    {
        var wrapper = await GetUserAsync(inDto);
        var viaEmail = wrapper.ViaEmail;
        var user = wrapper.UserInfo;

        if (user == null || Equals(user, Constants.LostUser))
        {
            throw new Exception(Resource.ErrorUserNotFound);
        }

        if (await _studioSmsNotificationSettingsHelper.IsVisibleAndAvailableSettingsAsync() && await _studioSmsNotificationSettingsHelper.TfaEnabledForUserAsync(user.Id))
        {
            if (string.IsNullOrEmpty(user.MobilePhone) || user.MobilePhoneActivationStatus == MobilePhoneActivationStatus.NotActivated)
            {
                return new AuthenticationTokenDto
                {
                    Sms = true,
                    ConfirmUrl = await _commonLinkUtility.GetConfirmationEmailUrlAsync(user.Email, ConfirmType.PhoneActivation)
                };
            }

            await _smsManager.PutAuthCodeAsync(user, false);

            return new AuthenticationTokenDto
            {
                Sms = true,
                PhoneNoise = SmsSender.BuildPhoneNoise(user.MobilePhone),
                Expires = new ApiDateTime(_tenantManager, _timeZoneConverter, DateTime.UtcNow.Add(_smsKeyStorage.StoreInterval)),
                ConfirmUrl = await _commonLinkUtility.GetConfirmationEmailUrlAsync(user.Email, ConfirmType.PhoneAuth)
            };
        }

        if (_tfaAppAuthSettingsHelper.IsVisibleSettings &&await  _tfaAppAuthSettingsHelper.TfaEnabledForUserAsync(user.Id))
        {
            if (!await TfaAppUserSettings.EnableForUserAsync(_settingsManager, user.Id))
            {
                return new AuthenticationTokenDto
                {
                    Tfa = true,
                    TfaKey = (await _tfaManager.GenerateSetupCodeAsync(user)).ManualEntryKey,
                    ConfirmUrl = await _commonLinkUtility.GetConfirmationEmailUrlAsync(user.Email, ConfirmType.TfaActivation)
                };
            }

            return new AuthenticationTokenDto
            {
                Tfa = true,
                ConfirmUrl = await _commonLinkUtility.GetConfirmationEmailUrlAsync(user.Email, ConfirmType.TfaAuth)
            };
        }

        try
        {
            var action = viaEmail ? MessageAction.LoginSuccessViaApi : MessageAction.LoginSuccessViaApiSocialAccount;
<<<<<<< HEAD
            var token = _cookiesManager.AuthenticateMeAndSetCookies(user.TenantId, user.Id, action);
=======
            var token = await _cookiesManager.AuthenticateMeAndSetCookiesAsync(user.Tenant, user.Id, action);
>>>>>>> 6d89a03a

            var tenant = await _tenantManager.GetCurrentTenantIdAsync();
            var expires = await _tenantCookieSettingsHelper.GetExpiresTimeAsync(tenant);

            return new AuthenticationTokenDto
            {
                Token = token,
                Expires = new ApiDateTime(_tenantManager, _timeZoneConverter, expires)
            };
        }
        catch (Exception ex)
        {
            await _messageService.SendAsync(user.DisplayUserName(false, _displayUserSettingsHelper), viaEmail ? MessageAction.LoginFailViaApi : MessageAction.LoginFailViaApiSocialAccount);
            _logger.ErrorWithException(ex);
            throw new AuthenticationException("User authentication failed");
        }
        finally
        {
            _securityContext.Logout();
        }
    }

    [AllowNotPayment]
    [HttpPost("logout")]
    [HttpGet("logout")]// temp fix
    public async Task LogoutAsync()
    {
        var cookie = _cookiesManager.GetCookies(CookiesType.AuthKey);
        var loginEventId = _cookieStorage.GetLoginEventIdFromCookie(cookie);
        await _dbLoginEventsManager.LogOutEventAsync(loginEventId);

        var user = await _userManager.GetUsersAsync(_securityContext.CurrentAccount.ID);
        var loginName = user.DisplayUserName(false, _displayUserSettingsHelper);
        await _messageService.SendAsync(loginName, MessageAction.Logout);

        _cookiesManager.ClearCookies(CookiesType.AuthKey);
        _cookiesManager.ClearCookies(CookiesType.SocketIO);

        _securityContext.Logout();
    }

    [AllowNotPayment, AllowSuspended]
    [HttpPost("confirm")]
    public async Task<ValidationResult> CheckConfirm(EmailValidationKeyModel inDto)
    {
        if (inDto.Type != ConfirmType.LinkInvite)
        {
            return await _emailValidationKeyModelHelper.ValidateAsync(inDto);
        }

        var linkData = await _invitationLinkService.GetProcessedLinkDataAsync(inDto.Key, inDto.Email, inDto.EmplType ?? default, inDto.UiD ?? default);

        return linkData.Result;
    }

    [AllowNotPayment]
    [Authorize(AuthenticationSchemes = "confirm", Roles = "PhoneActivation")]
    [HttpPost("setphone")]
    public async Task<AuthenticationTokenDto> SaveMobilePhoneAsync(MobileRequestsDto inDto)
    {
        await _apiContext.AuthByClaimAsync();
        var user = _userManager.GetUsers(_authContext.CurrentAccount.ID);
        inDto.MobilePhone = await _smsManager.SaveMobilePhoneAsync(user, inDto.MobilePhone);
        await _messageService.SendAsync(MessageAction.UserUpdatedMobileNumber, _messageTarget.Create(user.Id), user.DisplayUserName(false, _displayUserSettingsHelper), inDto.MobilePhone);

        return new AuthenticationTokenDto
        {
            Sms = true,
            PhoneNoise = SmsSender.BuildPhoneNoise(inDto.MobilePhone),
            Expires = new ApiDateTime(_tenantManager, _timeZoneConverter, DateTime.UtcNow.Add(_smsKeyStorage.StoreInterval))
        };
    }

    [AllowNotPayment]
    [HttpPost("sendsms")]
    public async Task<AuthenticationTokenDto> SendSmsCodeAsync(AuthRequestsDto inDto)
    {
        var user = (await GetUserAsync(inDto)).UserInfo;
        await _smsManager.PutAuthCodeAsync(user, true);

        return new AuthenticationTokenDto
        {
            Sms = true,
            PhoneNoise = SmsSender.BuildPhoneNoise(user.MobilePhone),
            Expires = new ApiDateTime(_tenantManager, _timeZoneConverter, DateTime.UtcNow.Add(_smsKeyStorage.StoreInterval))
        };
    }

    private async Task<UserInfoWrapper> GetUserAsync(AuthRequestsDto inDto)
    {
        var wrapper = new UserInfoWrapper
        {
            ViaEmail = true
        };

        var action = MessageAction.LoginFailViaApi;
        UserInfo user = null;

        try
        {
            if (inDto.ConfirmData != null)
            {
                var email = inDto.ConfirmData.Email;

                var checkKeyResult = await _emailValidationKeyProvider.ValidateEmailKeyAsync(email + ConfirmType.Auth + inDto.ConfirmData.First + inDto.ConfirmData.Module + inDto.ConfirmData.Sms, inDto.ConfirmData.Key, _setupInfo.ValidAuthKeyInterval);

                if (checkKeyResult == ValidationResult.Ok)
                {
                    user = email.Contains("@")
                                   ? await _userManager.GetUserByEmailAsync(email)
                                   : await _userManager.GetUsersAsync(new Guid(email));

                    if (_securityContext.IsAuthenticated && _securityContext.CurrentAccount.ID != user.Id)
                    {
                        _securityContext.Logout();
                        _cookiesManager.ClearCookies(CookiesType.AuthKey);
                        _cookiesManager.ClearCookies(CookiesType.SocketIO);
                    }
                }
            }
            else if ((string.IsNullOrEmpty(inDto.Provider) && string.IsNullOrEmpty(inDto.SerializedProfile)) || inDto.Provider == "email")
            {
                inDto.UserName.ThrowIfNull(new ArgumentException(@"userName empty", "userName"));
                if (!string.IsNullOrEmpty(inDto.Password))
                {
                    inDto.Password.ThrowIfNull(new ArgumentException(@"password empty", "password"));
                }
                else
                {
                    inDto.PasswordHash.ThrowIfNull(new ArgumentException(@"PasswordHash empty", "PasswordHash"));
                }

                inDto.PasswordHash = (inDto.PasswordHash ?? "").Trim();

                if (string.IsNullOrEmpty(inDto.PasswordHash))
                {
                    inDto.Password = (inDto.Password ?? "").Trim();

                    if (!string.IsNullOrEmpty(inDto.Password))
                    {
                        inDto.PasswordHash = _passwordHasher.GetClientPassword(inDto.Password);
                    }
                }

                var requestIp = MessageSettings.GetIP(Request);

                (_, user) = await _bruteForceLoginManager.AttemptAsync(inDto.UserName, inDto.PasswordHash, requestIp);
            }
            else
            {
                if (!(_coreBaseSettings.Standalone || (await _tenantManager.GetTenantQuotaAsync(await _tenantManager.GetCurrentTenantIdAsync())).Oauth))
                {
                    throw new Exception(Resource.ErrorNotAllowedOption);
                }
                wrapper.ViaEmail = false;
                action = MessageAction.LoginFailViaApiSocialAccount;
                LoginProfile thirdPartyProfile;
                if (!string.IsNullOrEmpty(inDto.SerializedProfile))
                {
                    thirdPartyProfile = new LoginProfile(_signature, _instanceCrypto, inDto.SerializedProfile);
                }
                else
                {
                    thirdPartyProfile = _providerManager.GetLoginProfile(inDto.Provider, inDto.AccessToken, inDto.CodeOAuth);
                }

                inDto.UserName = thirdPartyProfile.EMail;

                user = await GetUserByThirdParty(thirdPartyProfile);
            }
        }
        catch (BruteForceCredentialException)
        {
            await _messageService.SendAsync(!string.IsNullOrEmpty(inDto.UserName) ? inDto.UserName : AuditResource.EmailNotSpecified, MessageAction.LoginFailBruteForce);
            throw new AuthenticationException("Login Fail. Too many attempts");
        }
        catch (Exception ex)
        {
            await _messageService.SendAsync(!string.IsNullOrEmpty(inDto.UserName) ? inDto.UserName : AuditResource.EmailNotSpecified, action);
            _logger.ErrorWithException(ex);
            throw new AuthenticationException("User authentication failed");
        }
        wrapper.UserInfo = user;
        return wrapper;
    }

    private async Task<UserInfo> GetUserByThirdParty(LoginProfile loginProfile)
    {
        try
        {
            if (!string.IsNullOrEmpty(loginProfile.AuthorizationError))
            {
                // ignore cancellation
                if (loginProfile.AuthorizationError != "Canceled at provider")
                {
                    throw new Exception(loginProfile.AuthorizationError);
                }
                return Constants.LostUser;
            }

            var userInfo = Constants.LostUser;

            (var succ, var userId) = await TryGetUserByHashAsync(loginProfile.HashId);
            if (succ)
            {
                userInfo = _userManager.GetUsers(userId);
            }

            var isNew = false;
            if (_coreBaseSettings.Personal)
            {
                if (_userManager.UserExists(userInfo.Id) && SetupInfo.IsSecretEmail(userInfo.Email))
                {
                    try
                    {
                        await _securityContext.AuthenticateMeWithoutCookieAsync(ASC.Core.Configuration.Constants.CoreSystem);
                        await _userManager.DeleteUserAsync(userInfo.Id);
                        userInfo = Constants.LostUser;
                    }
                    finally
                    {
                        _securityContext.Logout();
                    }
                }

                if (!_userManager.UserExists(userInfo.Id))
                {
                    userInfo = await JoinByThirdPartyAccount(loginProfile);

                    isNew = true;
                }
            }

            if (isNew)
            {
                //TODO:
                //var spam = HttpContext.Current.Request["spam"];
                //if (spam != "on")
                //{
                //    try
                //    {
                //        const string _databaseID = "com";
                //        using (var db = DbManager.FromHttpContext(_databaseID))
                //        {
                //            db.ExecuteNonQuery(new SqlInsert("template_unsubscribe", false)
                //                                   .InColumnValue("email", userInfo.Email.ToLowerInvariant())
                //                                   .InColumnValue("reason", "personal")
                //                );
                //            Log.Debug(string.Format("Write to template_unsubscribe {0}", userInfo.Email.ToLowerInvariant()));
                //        }
                //    }
                //    catch (Exception ex)
                //    {
                //        Log.Debug(string.Format("ERROR write to template_unsubscribe {0}, email:{1}", ex.Message, userInfo.Email.ToLowerInvariant()));
                //    }
                //}

                await _studioNotifyService.UserHasJoinAsync();
                _userHelpTourHelper.IsNewUser = true;
                _personalSettingsHelper.IsNewUser = true;
            }

            return userInfo;
        }
        catch (Exception)
        {
            _cookiesManager.ClearCookies(CookiesType.AuthKey);
            _cookiesManager.ClearCookies(CookiesType.SocketIO);
            _securityContext.Logout();
            throw;
        }
    }

    private async Task<UserInfo> JoinByThirdPartyAccount(LoginProfile loginProfile)
    {
        if (string.IsNullOrEmpty(loginProfile.EMail))
        {
            throw new Exception(Resource.ErrorNotCorrectEmail);
        }

        var userInfo = await _userManager.GetUserByEmailAsync(loginProfile.EMail);
        if (!_userManager.UserExists(userInfo.Id))
        {
            var newUserInfo = ProfileToUserInfo(loginProfile);

            try
            {
                await _securityContext.AuthenticateMeWithoutCookieAsync(ASC.Core.Configuration.Constants.CoreSystem);
                userInfo = await _userManagerWrapper.AddUserAsync(newUserInfo, UserManagerWrapper.GeneratePassword());
            }
            finally
            {
                _securityContext.Logout();
            }
        }

        await _accountLinker.AddLinkAsync(userInfo.Id.ToString(), loginProfile);

        return userInfo;
    }

    private UserInfo ProfileToUserInfo(LoginProfile loginProfile)
    {
        if (string.IsNullOrEmpty(loginProfile.EMail))
        {
            throw new Exception(Resource.ErrorNotCorrectEmail);
        }

        var firstName = loginProfile.FirstName;
        if (string.IsNullOrEmpty(firstName))
        {
            firstName = loginProfile.DisplayName;
        }

        var userInfo = new UserInfo
        {
            FirstName = string.IsNullOrEmpty(firstName) ? UserControlsCommonResource.UnknownFirstName : firstName,
            LastName = string.IsNullOrEmpty(loginProfile.LastName) ? UserControlsCommonResource.UnknownLastName : loginProfile.LastName,
            Email = loginProfile.EMail,
            Title = string.Empty,
            Location = string.Empty,
            CultureName = _coreBaseSettings.CustomMode ? "ru-RU" : Thread.CurrentThread.CurrentUICulture.Name,
            ActivationStatus = EmployeeActivationStatus.Activated,
        };

        var gender = loginProfile.Gender;
        if (!string.IsNullOrEmpty(gender))
        {
            userInfo.Sex = gender == "male";
        }

        return userInfo;
    }

    private async Task<(bool, Guid)> TryGetUserByHashAsync(string hashId)
    {
        var userId = Guid.Empty;
        if (string.IsNullOrEmpty(hashId))
        {
            return (false, userId);
        }

        var linkedProfiles = await _accountLinker.GetLinkedObjectsByHashIdAsync(hashId);
        var tmp = Guid.Empty;
        if (linkedProfiles.Any(profileId => Guid.TryParse(profileId, out tmp) && _userManager.UserExists(tmp)))
        {
            userId = tmp;
        }

        return (true, userId);
    }
}

class UserInfoWrapper
{
    public UserInfo UserInfo { get; set; }
    public bool ViaEmail { get; set; }
}<|MERGE_RESOLUTION|>--- conflicted
+++ resolved
@@ -1,645 +1,636 @@
-﻿// (c) Copyright Ascensio System SIA 2010-2022
-//
-// This program is a free software product.
-// You can redistribute it and/or modify it under the terms
-// of the GNU Affero General Public License (AGPL) version 3 as published by the Free Software
-// Foundation. In accordance with Section 7(a) of the GNU AGPL its Section 15 shall be amended
-// to the effect that Ascensio System SIA expressly excludes the warranty of non-infringement of
-// any third-party rights.
-//
-// This program is distributed WITHOUT ANY WARRANTY, without even the implied warranty
-// of MERCHANTABILITY or FITNESS FOR A PARTICULAR  PURPOSE. For details, see
-// the GNU AGPL at: http://www.gnu.org/licenses/agpl-3.0.html
-//
-// You can contact Ascensio System SIA at Lubanas st. 125a-25, Riga, Latvia, EU, LV-1021.
-//
-// The  interactive user interfaces in modified source and object code versions of the Program must
-// display Appropriate Legal Notices, as required under Section 5 of the GNU AGPL version 3.
-//
-// Pursuant to Section 7(b) of the License you must retain the original Product logo when
-// distributing the program. Pursuant to Section 7(e) we decline to grant you any rights under
-// trademark law for use of our trademarks.
-//
-// All the Product's GUI elements, including illustrations and icon sets, as well as technical writing
-// content are licensed under the terms of the Creative Commons Attribution-ShareAlike 4.0
-// International. See the License terms at http://creativecommons.org/licenses/by-sa/4.0/legalcode
-
-using AuthenticationException = System.Security.Authentication.AuthenticationException;
-using Constants = ASC.Core.Users.Constants;
-
-namespace ASC.Web.Api.Controllers;
-
-[Scope]
-[DefaultRoute]
-[ApiController]
-[AllowAnonymous]
-public class AuthenticationController : ControllerBase
-{
-    private readonly UserManager _userManager;
-    private readonly TenantManager _tenantManager;
-    private readonly SecurityContext _securityContext;
-    private readonly TenantCookieSettingsHelper _tenantCookieSettingsHelper;
-    private readonly CookiesManager _cookiesManager;
-    private readonly PasswordHasher _passwordHasher;
-    private readonly EmailValidationKeyModelHelper _emailValidationKeyModelHelper;
-    private readonly SetupInfo _setupInfo;
-    private readonly MessageService _messageService;
-    private readonly ProviderManager _providerManager;
-    private readonly AccountLinker _accountLinker;
-    private readonly CoreBaseSettings _coreBaseSettings;
-    private readonly PersonalSettingsHelper _personalSettingsHelper;
-    private readonly StudioNotifyService _studioNotifyService;
-    private readonly UserHelpTourHelper _userHelpTourHelper;
-    private readonly Signature _signature;
-    private readonly InstanceCrypto _instanceCrypto;
-    private readonly DisplayUserSettingsHelper _displayUserSettingsHelper;
-    private readonly MessageTarget _messageTarget;
-    private readonly StudioSmsNotificationSettingsHelper _studioSmsNotificationSettingsHelper;
-    private readonly SettingsManager _settingsManager;
-    private readonly SmsManager _smsManager;
-    private readonly TfaManager _tfaManager;
-    private readonly TimeZoneConverter _timeZoneConverter;
-    private readonly SmsKeyStorage _smsKeyStorage;
-    private readonly CommonLinkUtility _commonLinkUtility;
-    private readonly ApiContext _apiContext;
-    private readonly AuthContext _authContext;
-    private readonly CookieStorage _cookieStorage;
-    private readonly DbLoginEventsManager _dbLoginEventsManager;
-    private readonly UserManagerWrapper _userManagerWrapper;
-    private readonly TfaAppAuthSettingsHelper _tfaAppAuthSettingsHelper;
-    private readonly EmailValidationKeyProvider _emailValidationKeyProvider;
-    private readonly BruteForceLoginManager _bruteForceLoginManager;
-    private readonly ILogger<AuthenticationController> _logger;
-    private readonly InvitationLinkService _invitationLinkService;
-
-    public AuthenticationController(
-        UserManager userManager,
-        TenantManager tenantManager,
-        SecurityContext securityContext,
-        TenantCookieSettingsHelper tenantCookieSettingsHelper,
-        CookiesManager cookiesManager,
-        PasswordHasher passwordHasher,
-        EmailValidationKeyModelHelper emailValidationKeyModelHelper,
-        SetupInfo setupInfo,
-        MessageService messageService,
-        ProviderManager providerManager,
-        AccountLinker accountLinker,
-        CoreBaseSettings coreBaseSettings,
-        PersonalSettingsHelper personalSettingsHelper,
-        StudioNotifyService studioNotifyService,
-        UserManagerWrapper userManagerWrapper,
-        UserHelpTourHelper userHelpTourHelper,
-        Signature signature,
-        InstanceCrypto instanceCrypto,
-        DisplayUserSettingsHelper displayUserSettingsHelper,
-        MessageTarget messageTarget,
-        StudioSmsNotificationSettingsHelper studioSmsNotificationSettingsHelper,
-        SettingsManager settingsManager,
-        SmsManager smsManager,
-        TfaManager tfaManager,
-        TimeZoneConverter timeZoneConverter,
-        SmsKeyStorage smsKeyStorage,
-        CommonLinkUtility commonLinkUtility,
-        ApiContext apiContext,
-        AuthContext authContext,
-        CookieStorage cookieStorage,
-        DbLoginEventsManager dbLoginEventsManager,
-        BruteForceLoginManager bruteForceLoginManager,
-        TfaAppAuthSettingsHelper tfaAppAuthSettingsHelper,
-        EmailValidationKeyProvider emailValidationKeyProvider,
-        ILogger<AuthenticationController> logger,
-        InvitationLinkService invitationLinkService)
-    {
-        _userManager = userManager;
-        _tenantManager = tenantManager;
-        _securityContext = securityContext;
-        _tenantCookieSettingsHelper = tenantCookieSettingsHelper;
-        _cookiesManager = cookiesManager;
-        _passwordHasher = passwordHasher;
-        _emailValidationKeyModelHelper = emailValidationKeyModelHelper;
-        _setupInfo = setupInfo;
-        _messageService = messageService;
-        _providerManager = providerManager;
-        _accountLinker = accountLinker;
-        _coreBaseSettings = coreBaseSettings;
-        _personalSettingsHelper = personalSettingsHelper;
-        _studioNotifyService = studioNotifyService;
-        _userHelpTourHelper = userHelpTourHelper;
-        _signature = signature;
-        _instanceCrypto = instanceCrypto;
-        _displayUserSettingsHelper = displayUserSettingsHelper;
-        _messageTarget = messageTarget;
-        _studioSmsNotificationSettingsHelper = studioSmsNotificationSettingsHelper;
-        _settingsManager = settingsManager;
-        _smsManager = smsManager;
-        _tfaManager = tfaManager;
-        _timeZoneConverter = timeZoneConverter;
-        _smsKeyStorage = smsKeyStorage;
-        _commonLinkUtility = commonLinkUtility;
-        _apiContext = apiContext;
-        _authContext = authContext;
-        _cookieStorage = cookieStorage;
-        _dbLoginEventsManager = dbLoginEventsManager;
-        _userManagerWrapper = userManagerWrapper;
-        _bruteForceLoginManager = bruteForceLoginManager;
-        _tfaAppAuthSettingsHelper = tfaAppAuthSettingsHelper;
-        _emailValidationKeyProvider = emailValidationKeyProvider;
-        _logger = logger;
-        _invitationLinkService = invitationLinkService;
-    }
-
-    [AllowNotPayment]
-    [HttpGet]
-    public bool GetIsAuthentificated()
-    {
-        return _securityContext.IsAuthenticated;
-    }
-
-    [AllowNotPayment]
-    [HttpPost("{code}", Order = 1)]
-    public async Task<AuthenticationTokenDto> AuthenticateMeFromBodyWithCode(AuthRequestsDto inDto)
-    {
-        var tenant = _tenantManager.GetCurrentTenant().Id;
-        var user = (await GetUserAsync(inDto)).UserInfo;
-        var sms = false;
-
-        try
-        {
-            if (await _studioSmsNotificationSettingsHelper.IsVisibleAndAvailableSettingsAsync() && await _studioSmsNotificationSettingsHelper.TfaEnabledForUserAsync(user.Id))
-            {
-                sms = true;
-                await _smsManager.ValidateSmsCodeAsync(user, inDto.Code, true);
-            }
-            else if (_tfaAppAuthSettingsHelper.IsVisibleSettings && await _tfaAppAuthSettingsHelper.TfaEnabledForUserAsync(user.Id))
-            {
-                if (await _tfaManager.ValidateAuthCodeAsync(user, inDto.Code, true, true))
-                {
-                    await _messageService.SendAsync(MessageAction.UserConnectedTfaApp, _messageTarget.Create(user.Id));
-                }
-            }
-            else
-            {
-                throw new SecurityException("Auth code is not available");
-            }
-
-<<<<<<< HEAD
-            var token = _cookiesManager.AuthenticateMeAndSetCookies(user.TenantId, user.Id, MessageAction.LoginSuccess);
-            var expires = _tenantCookieSettingsHelper.GetExpiresTime(tenant);
-=======
-            var token = await _cookiesManager.AuthenticateMeAndSetCookiesAsync(user.Tenant, user.Id, MessageAction.LoginSuccess);
-            var expires = await _tenantCookieSettingsHelper.GetExpiresTimeAsync(tenant);
->>>>>>> 6d89a03a
-
-            var result = new AuthenticationTokenDto
-            {
-                Token = token,
-                Expires = new ApiDateTime(_tenantManager, _timeZoneConverter, expires)
-            };
-
-            if (sms)
-            {
-                result.Sms = true;
-                result.PhoneNoise = SmsSender.BuildPhoneNoise(user.MobilePhone);
-            }
-            else
-            {
-                result.Tfa = true;
-            }
-
-            return result;
-        }
-        catch (Exception ex)
-        {
-            await _messageService.SendAsync(user.DisplayUserName(false, _displayUserSettingsHelper), sms
-                                                                          ? MessageAction.LoginFailViaApiSms
-                                                                          : MessageAction.LoginFailViaApiTfa,
-                                _messageTarget.Create(user.Id));
-            _logger.ErrorWithException(ex);
-            throw new AuthenticationException("User authentication failed");
-        }
-        finally
-        {
-            _securityContext.Logout();
-        }
-    }
-
-    [AllowNotPayment]
-    [HttpPost]
-    public async Task<AuthenticationTokenDto> AuthenticateMeAsync(AuthRequestsDto inDto)
-    {
-        var wrapper = await GetUserAsync(inDto);
-        var viaEmail = wrapper.ViaEmail;
-        var user = wrapper.UserInfo;
-
-        if (user == null || Equals(user, Constants.LostUser))
-        {
-            throw new Exception(Resource.ErrorUserNotFound);
-        }
-
-        if (await _studioSmsNotificationSettingsHelper.IsVisibleAndAvailableSettingsAsync() && await _studioSmsNotificationSettingsHelper.TfaEnabledForUserAsync(user.Id))
-        {
-            if (string.IsNullOrEmpty(user.MobilePhone) || user.MobilePhoneActivationStatus == MobilePhoneActivationStatus.NotActivated)
-            {
-                return new AuthenticationTokenDto
-                {
-                    Sms = true,
-                    ConfirmUrl = await _commonLinkUtility.GetConfirmationEmailUrlAsync(user.Email, ConfirmType.PhoneActivation)
-                };
-            }
-
-            await _smsManager.PutAuthCodeAsync(user, false);
-
-            return new AuthenticationTokenDto
-            {
-                Sms = true,
-                PhoneNoise = SmsSender.BuildPhoneNoise(user.MobilePhone),
-                Expires = new ApiDateTime(_tenantManager, _timeZoneConverter, DateTime.UtcNow.Add(_smsKeyStorage.StoreInterval)),
-                ConfirmUrl = await _commonLinkUtility.GetConfirmationEmailUrlAsync(user.Email, ConfirmType.PhoneAuth)
-            };
-        }
-
-        if (_tfaAppAuthSettingsHelper.IsVisibleSettings &&await  _tfaAppAuthSettingsHelper.TfaEnabledForUserAsync(user.Id))
-        {
-            if (!await TfaAppUserSettings.EnableForUserAsync(_settingsManager, user.Id))
-            {
-                return new AuthenticationTokenDto
-                {
-                    Tfa = true,
-                    TfaKey = (await _tfaManager.GenerateSetupCodeAsync(user)).ManualEntryKey,
-                    ConfirmUrl = await _commonLinkUtility.GetConfirmationEmailUrlAsync(user.Email, ConfirmType.TfaActivation)
-                };
-            }
-
-            return new AuthenticationTokenDto
-            {
-                Tfa = true,
-                ConfirmUrl = await _commonLinkUtility.GetConfirmationEmailUrlAsync(user.Email, ConfirmType.TfaAuth)
-            };
-        }
-
-        try
-        {
-            var action = viaEmail ? MessageAction.LoginSuccessViaApi : MessageAction.LoginSuccessViaApiSocialAccount;
-<<<<<<< HEAD
-            var token = _cookiesManager.AuthenticateMeAndSetCookies(user.TenantId, user.Id, action);
-=======
-            var token = await _cookiesManager.AuthenticateMeAndSetCookiesAsync(user.Tenant, user.Id, action);
->>>>>>> 6d89a03a
-
-            var tenant = await _tenantManager.GetCurrentTenantIdAsync();
-            var expires = await _tenantCookieSettingsHelper.GetExpiresTimeAsync(tenant);
-
-            return new AuthenticationTokenDto
-            {
-                Token = token,
-                Expires = new ApiDateTime(_tenantManager, _timeZoneConverter, expires)
-            };
-        }
-        catch (Exception ex)
-        {
-            await _messageService.SendAsync(user.DisplayUserName(false, _displayUserSettingsHelper), viaEmail ? MessageAction.LoginFailViaApi : MessageAction.LoginFailViaApiSocialAccount);
-            _logger.ErrorWithException(ex);
-            throw new AuthenticationException("User authentication failed");
-        }
-        finally
-        {
-            _securityContext.Logout();
-        }
-    }
-
-    [AllowNotPayment]
-    [HttpPost("logout")]
-    [HttpGet("logout")]// temp fix
-    public async Task LogoutAsync()
-    {
-        var cookie = _cookiesManager.GetCookies(CookiesType.AuthKey);
-        var loginEventId = _cookieStorage.GetLoginEventIdFromCookie(cookie);
-        await _dbLoginEventsManager.LogOutEventAsync(loginEventId);
-
-        var user = await _userManager.GetUsersAsync(_securityContext.CurrentAccount.ID);
-        var loginName = user.DisplayUserName(false, _displayUserSettingsHelper);
-        await _messageService.SendAsync(loginName, MessageAction.Logout);
-
-        _cookiesManager.ClearCookies(CookiesType.AuthKey);
-        _cookiesManager.ClearCookies(CookiesType.SocketIO);
-
-        _securityContext.Logout();
-    }
-
-    [AllowNotPayment, AllowSuspended]
-    [HttpPost("confirm")]
-    public async Task<ValidationResult> CheckConfirm(EmailValidationKeyModel inDto)
-    {
-        if (inDto.Type != ConfirmType.LinkInvite)
-        {
-            return await _emailValidationKeyModelHelper.ValidateAsync(inDto);
-        }
-
-        var linkData = await _invitationLinkService.GetProcessedLinkDataAsync(inDto.Key, inDto.Email, inDto.EmplType ?? default, inDto.UiD ?? default);
-
-        return linkData.Result;
-    }
-
-    [AllowNotPayment]
-    [Authorize(AuthenticationSchemes = "confirm", Roles = "PhoneActivation")]
-    [HttpPost("setphone")]
-    public async Task<AuthenticationTokenDto> SaveMobilePhoneAsync(MobileRequestsDto inDto)
-    {
-        await _apiContext.AuthByClaimAsync();
-        var user = _userManager.GetUsers(_authContext.CurrentAccount.ID);
-        inDto.MobilePhone = await _smsManager.SaveMobilePhoneAsync(user, inDto.MobilePhone);
-        await _messageService.SendAsync(MessageAction.UserUpdatedMobileNumber, _messageTarget.Create(user.Id), user.DisplayUserName(false, _displayUserSettingsHelper), inDto.MobilePhone);
-
-        return new AuthenticationTokenDto
-        {
-            Sms = true,
-            PhoneNoise = SmsSender.BuildPhoneNoise(inDto.MobilePhone),
-            Expires = new ApiDateTime(_tenantManager, _timeZoneConverter, DateTime.UtcNow.Add(_smsKeyStorage.StoreInterval))
-        };
-    }
-
-    [AllowNotPayment]
-    [HttpPost("sendsms")]
-    public async Task<AuthenticationTokenDto> SendSmsCodeAsync(AuthRequestsDto inDto)
-    {
-        var user = (await GetUserAsync(inDto)).UserInfo;
-        await _smsManager.PutAuthCodeAsync(user, true);
-
-        return new AuthenticationTokenDto
-        {
-            Sms = true,
-            PhoneNoise = SmsSender.BuildPhoneNoise(user.MobilePhone),
-            Expires = new ApiDateTime(_tenantManager, _timeZoneConverter, DateTime.UtcNow.Add(_smsKeyStorage.StoreInterval))
-        };
-    }
-
-    private async Task<UserInfoWrapper> GetUserAsync(AuthRequestsDto inDto)
-    {
-        var wrapper = new UserInfoWrapper
-        {
-            ViaEmail = true
-        };
-
-        var action = MessageAction.LoginFailViaApi;
-        UserInfo user = null;
-
-        try
-        {
-            if (inDto.ConfirmData != null)
-            {
-                var email = inDto.ConfirmData.Email;
-
-                var checkKeyResult = await _emailValidationKeyProvider.ValidateEmailKeyAsync(email + ConfirmType.Auth + inDto.ConfirmData.First + inDto.ConfirmData.Module + inDto.ConfirmData.Sms, inDto.ConfirmData.Key, _setupInfo.ValidAuthKeyInterval);
-
-                if (checkKeyResult == ValidationResult.Ok)
-                {
-                    user = email.Contains("@")
-                                   ? await _userManager.GetUserByEmailAsync(email)
-                                   : await _userManager.GetUsersAsync(new Guid(email));
-
-                    if (_securityContext.IsAuthenticated && _securityContext.CurrentAccount.ID != user.Id)
-                    {
-                        _securityContext.Logout();
-                        _cookiesManager.ClearCookies(CookiesType.AuthKey);
-                        _cookiesManager.ClearCookies(CookiesType.SocketIO);
-                    }
-                }
-            }
-            else if ((string.IsNullOrEmpty(inDto.Provider) && string.IsNullOrEmpty(inDto.SerializedProfile)) || inDto.Provider == "email")
-            {
-                inDto.UserName.ThrowIfNull(new ArgumentException(@"userName empty", "userName"));
-                if (!string.IsNullOrEmpty(inDto.Password))
-                {
-                    inDto.Password.ThrowIfNull(new ArgumentException(@"password empty", "password"));
-                }
-                else
-                {
-                    inDto.PasswordHash.ThrowIfNull(new ArgumentException(@"PasswordHash empty", "PasswordHash"));
-                }
-
-                inDto.PasswordHash = (inDto.PasswordHash ?? "").Trim();
-
-                if (string.IsNullOrEmpty(inDto.PasswordHash))
-                {
-                    inDto.Password = (inDto.Password ?? "").Trim();
-
-                    if (!string.IsNullOrEmpty(inDto.Password))
-                    {
-                        inDto.PasswordHash = _passwordHasher.GetClientPassword(inDto.Password);
-                    }
-                }
-
-                var requestIp = MessageSettings.GetIP(Request);
-
-                (_, user) = await _bruteForceLoginManager.AttemptAsync(inDto.UserName, inDto.PasswordHash, requestIp);
-            }
-            else
-            {
-                if (!(_coreBaseSettings.Standalone || (await _tenantManager.GetTenantQuotaAsync(await _tenantManager.GetCurrentTenantIdAsync())).Oauth))
-                {
-                    throw new Exception(Resource.ErrorNotAllowedOption);
-                }
-                wrapper.ViaEmail = false;
-                action = MessageAction.LoginFailViaApiSocialAccount;
-                LoginProfile thirdPartyProfile;
-                if (!string.IsNullOrEmpty(inDto.SerializedProfile))
-                {
-                    thirdPartyProfile = new LoginProfile(_signature, _instanceCrypto, inDto.SerializedProfile);
-                }
-                else
-                {
-                    thirdPartyProfile = _providerManager.GetLoginProfile(inDto.Provider, inDto.AccessToken, inDto.CodeOAuth);
-                }
-
-                inDto.UserName = thirdPartyProfile.EMail;
-
-                user = await GetUserByThirdParty(thirdPartyProfile);
-            }
-        }
-        catch (BruteForceCredentialException)
-        {
-            await _messageService.SendAsync(!string.IsNullOrEmpty(inDto.UserName) ? inDto.UserName : AuditResource.EmailNotSpecified, MessageAction.LoginFailBruteForce);
-            throw new AuthenticationException("Login Fail. Too many attempts");
-        }
-        catch (Exception ex)
-        {
-            await _messageService.SendAsync(!string.IsNullOrEmpty(inDto.UserName) ? inDto.UserName : AuditResource.EmailNotSpecified, action);
-            _logger.ErrorWithException(ex);
-            throw new AuthenticationException("User authentication failed");
-        }
-        wrapper.UserInfo = user;
-        return wrapper;
-    }
-
-    private async Task<UserInfo> GetUserByThirdParty(LoginProfile loginProfile)
-    {
-        try
-        {
-            if (!string.IsNullOrEmpty(loginProfile.AuthorizationError))
-            {
-                // ignore cancellation
-                if (loginProfile.AuthorizationError != "Canceled at provider")
-                {
-                    throw new Exception(loginProfile.AuthorizationError);
-                }
-                return Constants.LostUser;
-            }
-
-            var userInfo = Constants.LostUser;
-
-            (var succ, var userId) = await TryGetUserByHashAsync(loginProfile.HashId);
-            if (succ)
-            {
-                userInfo = _userManager.GetUsers(userId);
-            }
-
-            var isNew = false;
-            if (_coreBaseSettings.Personal)
-            {
-                if (_userManager.UserExists(userInfo.Id) && SetupInfo.IsSecretEmail(userInfo.Email))
-                {
-                    try
-                    {
-                        await _securityContext.AuthenticateMeWithoutCookieAsync(ASC.Core.Configuration.Constants.CoreSystem);
-                        await _userManager.DeleteUserAsync(userInfo.Id);
-                        userInfo = Constants.LostUser;
-                    }
-                    finally
-                    {
-                        _securityContext.Logout();
-                    }
-                }
-
-                if (!_userManager.UserExists(userInfo.Id))
-                {
-                    userInfo = await JoinByThirdPartyAccount(loginProfile);
-
-                    isNew = true;
-                }
-            }
-
-            if (isNew)
-            {
-                //TODO:
-                //var spam = HttpContext.Current.Request["spam"];
-                //if (spam != "on")
-                //{
-                //    try
-                //    {
-                //        const string _databaseID = "com";
-                //        using (var db = DbManager.FromHttpContext(_databaseID))
-                //        {
-                //            db.ExecuteNonQuery(new SqlInsert("template_unsubscribe", false)
-                //                                   .InColumnValue("email", userInfo.Email.ToLowerInvariant())
-                //                                   .InColumnValue("reason", "personal")
-                //                );
-                //            Log.Debug(string.Format("Write to template_unsubscribe {0}", userInfo.Email.ToLowerInvariant()));
-                //        }
-                //    }
-                //    catch (Exception ex)
-                //    {
-                //        Log.Debug(string.Format("ERROR write to template_unsubscribe {0}, email:{1}", ex.Message, userInfo.Email.ToLowerInvariant()));
-                //    }
-                //}
-
-                await _studioNotifyService.UserHasJoinAsync();
-                _userHelpTourHelper.IsNewUser = true;
-                _personalSettingsHelper.IsNewUser = true;
-            }
-
-            return userInfo;
-        }
-        catch (Exception)
-        {
-            _cookiesManager.ClearCookies(CookiesType.AuthKey);
-            _cookiesManager.ClearCookies(CookiesType.SocketIO);
-            _securityContext.Logout();
-            throw;
-        }
-    }
-
-    private async Task<UserInfo> JoinByThirdPartyAccount(LoginProfile loginProfile)
-    {
-        if (string.IsNullOrEmpty(loginProfile.EMail))
-        {
-            throw new Exception(Resource.ErrorNotCorrectEmail);
-        }
-
-        var userInfo = await _userManager.GetUserByEmailAsync(loginProfile.EMail);
-        if (!_userManager.UserExists(userInfo.Id))
-        {
-            var newUserInfo = ProfileToUserInfo(loginProfile);
-
-            try
-            {
-                await _securityContext.AuthenticateMeWithoutCookieAsync(ASC.Core.Configuration.Constants.CoreSystem);
-                userInfo = await _userManagerWrapper.AddUserAsync(newUserInfo, UserManagerWrapper.GeneratePassword());
-            }
-            finally
-            {
-                _securityContext.Logout();
-            }
-        }
-
-        await _accountLinker.AddLinkAsync(userInfo.Id.ToString(), loginProfile);
-
-        return userInfo;
-    }
-
-    private UserInfo ProfileToUserInfo(LoginProfile loginProfile)
-    {
-        if (string.IsNullOrEmpty(loginProfile.EMail))
-        {
-            throw new Exception(Resource.ErrorNotCorrectEmail);
-        }
-
-        var firstName = loginProfile.FirstName;
-        if (string.IsNullOrEmpty(firstName))
-        {
-            firstName = loginProfile.DisplayName;
-        }
-
-        var userInfo = new UserInfo
-        {
-            FirstName = string.IsNullOrEmpty(firstName) ? UserControlsCommonResource.UnknownFirstName : firstName,
-            LastName = string.IsNullOrEmpty(loginProfile.LastName) ? UserControlsCommonResource.UnknownLastName : loginProfile.LastName,
-            Email = loginProfile.EMail,
-            Title = string.Empty,
-            Location = string.Empty,
-            CultureName = _coreBaseSettings.CustomMode ? "ru-RU" : Thread.CurrentThread.CurrentUICulture.Name,
-            ActivationStatus = EmployeeActivationStatus.Activated,
-        };
-
-        var gender = loginProfile.Gender;
-        if (!string.IsNullOrEmpty(gender))
-        {
-            userInfo.Sex = gender == "male";
-        }
-
-        return userInfo;
-    }
-
-    private async Task<(bool, Guid)> TryGetUserByHashAsync(string hashId)
-    {
-        var userId = Guid.Empty;
-        if (string.IsNullOrEmpty(hashId))
-        {
-            return (false, userId);
-        }
-
-        var linkedProfiles = await _accountLinker.GetLinkedObjectsByHashIdAsync(hashId);
-        var tmp = Guid.Empty;
-        if (linkedProfiles.Any(profileId => Guid.TryParse(profileId, out tmp) && _userManager.UserExists(tmp)))
-        {
-            userId = tmp;
-        }
-
-        return (true, userId);
-    }
-}
-
-class UserInfoWrapper
-{
-    public UserInfo UserInfo { get; set; }
-    public bool ViaEmail { get; set; }
+﻿// (c) Copyright Ascensio System SIA 2010-2022
+//
+// This program is a free software product.
+// You can redistribute it and/or modify it under the terms
+// of the GNU Affero General Public License (AGPL) version 3 as published by the Free Software
+// Foundation. In accordance with Section 7(a) of the GNU AGPL its Section 15 shall be amended
+// to the effect that Ascensio System SIA expressly excludes the warranty of non-infringement of
+// any third-party rights.
+//
+// This program is distributed WITHOUT ANY WARRANTY, without even the implied warranty
+// of MERCHANTABILITY or FITNESS FOR A PARTICULAR  PURPOSE. For details, see
+// the GNU AGPL at: http://www.gnu.org/licenses/agpl-3.0.html
+//
+// You can contact Ascensio System SIA at Lubanas st. 125a-25, Riga, Latvia, EU, LV-1021.
+//
+// The  interactive user interfaces in modified source and object code versions of the Program must
+// display Appropriate Legal Notices, as required under Section 5 of the GNU AGPL version 3.
+//
+// Pursuant to Section 7(b) of the License you must retain the original Product logo when
+// distributing the program. Pursuant to Section 7(e) we decline to grant you any rights under
+// trademark law for use of our trademarks.
+//
+// All the Product's GUI elements, including illustrations and icon sets, as well as technical writing
+// content are licensed under the terms of the Creative Commons Attribution-ShareAlike 4.0
+// International. See the License terms at http://creativecommons.org/licenses/by-sa/4.0/legalcode
+
+using AuthenticationException = System.Security.Authentication.AuthenticationException;
+using Constants = ASC.Core.Users.Constants;
+
+namespace ASC.Web.Api.Controllers;
+
+[Scope]
+[DefaultRoute]
+[ApiController]
+[AllowAnonymous]
+public class AuthenticationController : ControllerBase
+{
+    private readonly UserManager _userManager;
+    private readonly TenantManager _tenantManager;
+    private readonly SecurityContext _securityContext;
+    private readonly TenantCookieSettingsHelper _tenantCookieSettingsHelper;
+    private readonly CookiesManager _cookiesManager;
+    private readonly PasswordHasher _passwordHasher;
+    private readonly EmailValidationKeyModelHelper _emailValidationKeyModelHelper;
+    private readonly SetupInfo _setupInfo;
+    private readonly MessageService _messageService;
+    private readonly ProviderManager _providerManager;
+    private readonly AccountLinker _accountLinker;
+    private readonly CoreBaseSettings _coreBaseSettings;
+    private readonly PersonalSettingsHelper _personalSettingsHelper;
+    private readonly StudioNotifyService _studioNotifyService;
+    private readonly UserHelpTourHelper _userHelpTourHelper;
+    private readonly Signature _signature;
+    private readonly InstanceCrypto _instanceCrypto;
+    private readonly DisplayUserSettingsHelper _displayUserSettingsHelper;
+    private readonly MessageTarget _messageTarget;
+    private readonly StudioSmsNotificationSettingsHelper _studioSmsNotificationSettingsHelper;
+    private readonly SettingsManager _settingsManager;
+    private readonly SmsManager _smsManager;
+    private readonly TfaManager _tfaManager;
+    private readonly TimeZoneConverter _timeZoneConverter;
+    private readonly SmsKeyStorage _smsKeyStorage;
+    private readonly CommonLinkUtility _commonLinkUtility;
+    private readonly ApiContext _apiContext;
+    private readonly AuthContext _authContext;
+    private readonly CookieStorage _cookieStorage;
+    private readonly DbLoginEventsManager _dbLoginEventsManager;
+    private readonly UserManagerWrapper _userManagerWrapper;
+    private readonly TfaAppAuthSettingsHelper _tfaAppAuthSettingsHelper;
+    private readonly EmailValidationKeyProvider _emailValidationKeyProvider;
+    private readonly BruteForceLoginManager _bruteForceLoginManager;
+    private readonly ILogger<AuthenticationController> _logger;
+    private readonly InvitationLinkService _invitationLinkService;
+
+    public AuthenticationController(
+        UserManager userManager,
+        TenantManager tenantManager,
+        SecurityContext securityContext,
+        TenantCookieSettingsHelper tenantCookieSettingsHelper,
+        CookiesManager cookiesManager,
+        PasswordHasher passwordHasher,
+        EmailValidationKeyModelHelper emailValidationKeyModelHelper,
+        SetupInfo setupInfo,
+        MessageService messageService,
+        ProviderManager providerManager,
+        AccountLinker accountLinker,
+        CoreBaseSettings coreBaseSettings,
+        PersonalSettingsHelper personalSettingsHelper,
+        StudioNotifyService studioNotifyService,
+        UserManagerWrapper userManagerWrapper,
+        UserHelpTourHelper userHelpTourHelper,
+        Signature signature,
+        InstanceCrypto instanceCrypto,
+        DisplayUserSettingsHelper displayUserSettingsHelper,
+        MessageTarget messageTarget,
+        StudioSmsNotificationSettingsHelper studioSmsNotificationSettingsHelper,
+        SettingsManager settingsManager,
+        SmsManager smsManager,
+        TfaManager tfaManager,
+        TimeZoneConverter timeZoneConverter,
+        SmsKeyStorage smsKeyStorage,
+        CommonLinkUtility commonLinkUtility,
+        ApiContext apiContext,
+        AuthContext authContext,
+        CookieStorage cookieStorage,
+        DbLoginEventsManager dbLoginEventsManager,
+        BruteForceLoginManager bruteForceLoginManager,
+        TfaAppAuthSettingsHelper tfaAppAuthSettingsHelper,
+        EmailValidationKeyProvider emailValidationKeyProvider,
+        ILogger<AuthenticationController> logger,
+        InvitationLinkService invitationLinkService)
+    {
+        _userManager = userManager;
+        _tenantManager = tenantManager;
+        _securityContext = securityContext;
+        _tenantCookieSettingsHelper = tenantCookieSettingsHelper;
+        _cookiesManager = cookiesManager;
+        _passwordHasher = passwordHasher;
+        _emailValidationKeyModelHelper = emailValidationKeyModelHelper;
+        _setupInfo = setupInfo;
+        _messageService = messageService;
+        _providerManager = providerManager;
+        _accountLinker = accountLinker;
+        _coreBaseSettings = coreBaseSettings;
+        _personalSettingsHelper = personalSettingsHelper;
+        _studioNotifyService = studioNotifyService;
+        _userHelpTourHelper = userHelpTourHelper;
+        _signature = signature;
+        _instanceCrypto = instanceCrypto;
+        _displayUserSettingsHelper = displayUserSettingsHelper;
+        _messageTarget = messageTarget;
+        _studioSmsNotificationSettingsHelper = studioSmsNotificationSettingsHelper;
+        _settingsManager = settingsManager;
+        _smsManager = smsManager;
+        _tfaManager = tfaManager;
+        _timeZoneConverter = timeZoneConverter;
+        _smsKeyStorage = smsKeyStorage;
+        _commonLinkUtility = commonLinkUtility;
+        _apiContext = apiContext;
+        _authContext = authContext;
+        _cookieStorage = cookieStorage;
+        _dbLoginEventsManager = dbLoginEventsManager;
+        _userManagerWrapper = userManagerWrapper;
+        _bruteForceLoginManager = bruteForceLoginManager;
+        _tfaAppAuthSettingsHelper = tfaAppAuthSettingsHelper;
+        _emailValidationKeyProvider = emailValidationKeyProvider;
+        _logger = logger;
+        _invitationLinkService = invitationLinkService;
+    }
+
+    [AllowNotPayment]
+    [HttpGet]
+    public bool GetIsAuthentificated()
+    {
+        return _securityContext.IsAuthenticated;
+    }
+
+    [AllowNotPayment]
+    [HttpPost("{code}", Order = 1)]
+    public async Task<AuthenticationTokenDto> AuthenticateMeFromBodyWithCode(AuthRequestsDto inDto)
+    {
+        var tenant = _tenantManager.GetCurrentTenant().Id;
+        var user = (await GetUserAsync(inDto)).UserInfo;
+        var sms = false;
+
+        try
+        {
+            if (await _studioSmsNotificationSettingsHelper.IsVisibleAndAvailableSettingsAsync() && await _studioSmsNotificationSettingsHelper.TfaEnabledForUserAsync(user.Id))
+            {
+                sms = true;
+                await _smsManager.ValidateSmsCodeAsync(user, inDto.Code, true);
+            }
+            else if (_tfaAppAuthSettingsHelper.IsVisibleSettings && await _tfaAppAuthSettingsHelper.TfaEnabledForUserAsync(user.Id))
+            {
+                if (await _tfaManager.ValidateAuthCodeAsync(user, inDto.Code, true, true))
+                {
+                    await _messageService.SendAsync(MessageAction.UserConnectedTfaApp, _messageTarget.Create(user.Id));
+                }
+            }
+            else
+            {
+                throw new SecurityException("Auth code is not available");
+            }
+
+            var token = await _cookiesManager.AuthenticateMeAndSetCookiesAsync(user.TenantId, user.Id, MessageAction.LoginSuccess);
+            var expires = await _tenantCookieSettingsHelper.GetExpiresTimeAsync(tenant);
+
+            var result = new AuthenticationTokenDto
+            {
+                Token = token,
+                Expires = new ApiDateTime(_tenantManager, _timeZoneConverter, expires)
+            };
+
+            if (sms)
+            {
+                result.Sms = true;
+                result.PhoneNoise = SmsSender.BuildPhoneNoise(user.MobilePhone);
+            }
+            else
+            {
+                result.Tfa = true;
+            }
+
+            return result;
+        }
+        catch (Exception ex)
+        {
+            await _messageService.SendAsync(user.DisplayUserName(false, _displayUserSettingsHelper), sms
+                                                                          ? MessageAction.LoginFailViaApiSms
+                                                                          : MessageAction.LoginFailViaApiTfa,
+                                _messageTarget.Create(user.Id));
+            _logger.ErrorWithException(ex);
+            throw new AuthenticationException("User authentication failed");
+        }
+        finally
+        {
+            _securityContext.Logout();
+        }
+    }
+
+    [AllowNotPayment]
+    [HttpPost]
+    public async Task<AuthenticationTokenDto> AuthenticateMeAsync(AuthRequestsDto inDto)
+    {
+        var wrapper = await GetUserAsync(inDto);
+        var viaEmail = wrapper.ViaEmail;
+        var user = wrapper.UserInfo;
+
+        if (user == null || Equals(user, Constants.LostUser))
+        {
+            throw new Exception(Resource.ErrorUserNotFound);
+        }
+
+        if (await _studioSmsNotificationSettingsHelper.IsVisibleAndAvailableSettingsAsync() && await _studioSmsNotificationSettingsHelper.TfaEnabledForUserAsync(user.Id))
+        {
+            if (string.IsNullOrEmpty(user.MobilePhone) || user.MobilePhoneActivationStatus == MobilePhoneActivationStatus.NotActivated)
+            {
+                return new AuthenticationTokenDto
+                {
+                    Sms = true,
+                    ConfirmUrl = await _commonLinkUtility.GetConfirmationEmailUrlAsync(user.Email, ConfirmType.PhoneActivation)
+                };
+            }
+
+            await _smsManager.PutAuthCodeAsync(user, false);
+
+            return new AuthenticationTokenDto
+            {
+                Sms = true,
+                PhoneNoise = SmsSender.BuildPhoneNoise(user.MobilePhone),
+                Expires = new ApiDateTime(_tenantManager, _timeZoneConverter, DateTime.UtcNow.Add(_smsKeyStorage.StoreInterval)),
+                ConfirmUrl = await _commonLinkUtility.GetConfirmationEmailUrlAsync(user.Email, ConfirmType.PhoneAuth)
+            };
+        }
+
+        if (_tfaAppAuthSettingsHelper.IsVisibleSettings &&await  _tfaAppAuthSettingsHelper.TfaEnabledForUserAsync(user.Id))
+        {
+            if (!await TfaAppUserSettings.EnableForUserAsync(_settingsManager, user.Id))
+            {
+                return new AuthenticationTokenDto
+                {
+                    Tfa = true,
+                    TfaKey = (await _tfaManager.GenerateSetupCodeAsync(user)).ManualEntryKey,
+                    ConfirmUrl = await _commonLinkUtility.GetConfirmationEmailUrlAsync(user.Email, ConfirmType.TfaActivation)
+                };
+            }
+
+            return new AuthenticationTokenDto
+            {
+                Tfa = true,
+                ConfirmUrl = await _commonLinkUtility.GetConfirmationEmailUrlAsync(user.Email, ConfirmType.TfaAuth)
+            };
+        }
+
+        try
+        {
+            var action = viaEmail ? MessageAction.LoginSuccessViaApi : MessageAction.LoginSuccessViaApiSocialAccount;
+            var token = await _cookiesManager.AuthenticateMeAndSetCookiesAsync(user.TenantId, user.Id, action);
+
+            var tenant = await _tenantManager.GetCurrentTenantIdAsync();
+            var expires = await _tenantCookieSettingsHelper.GetExpiresTimeAsync(tenant);
+
+            return new AuthenticationTokenDto
+            {
+                Token = token,
+                Expires = new ApiDateTime(_tenantManager, _timeZoneConverter, expires)
+            };
+        }
+        catch (Exception ex)
+        {
+            await _messageService.SendAsync(user.DisplayUserName(false, _displayUserSettingsHelper), viaEmail ? MessageAction.LoginFailViaApi : MessageAction.LoginFailViaApiSocialAccount);
+            _logger.ErrorWithException(ex);
+            throw new AuthenticationException("User authentication failed");
+        }
+        finally
+        {
+            _securityContext.Logout();
+        }
+    }
+
+    [AllowNotPayment]
+    [HttpPost("logout")]
+    [HttpGet("logout")]// temp fix
+    public async Task LogoutAsync()
+    {
+        var cookie = _cookiesManager.GetCookies(CookiesType.AuthKey);
+        var loginEventId = _cookieStorage.GetLoginEventIdFromCookie(cookie);
+        await _dbLoginEventsManager.LogOutEventAsync(loginEventId);
+
+        var user = await _userManager.GetUsersAsync(_securityContext.CurrentAccount.ID);
+        var loginName = user.DisplayUserName(false, _displayUserSettingsHelper);
+        await _messageService.SendAsync(loginName, MessageAction.Logout);
+
+        _cookiesManager.ClearCookies(CookiesType.AuthKey);
+        _cookiesManager.ClearCookies(CookiesType.SocketIO);
+
+        _securityContext.Logout();
+    }
+
+    [AllowNotPayment, AllowSuspended]
+    [HttpPost("confirm")]
+    public async Task<ValidationResult> CheckConfirm(EmailValidationKeyModel inDto)
+    {
+        if (inDto.Type != ConfirmType.LinkInvite)
+        {
+            return await _emailValidationKeyModelHelper.ValidateAsync(inDto);
+        }
+
+        var linkData = await _invitationLinkService.GetProcessedLinkDataAsync(inDto.Key, inDto.Email, inDto.EmplType ?? default, inDto.UiD ?? default);
+
+        return linkData.Result;
+    }
+
+    [AllowNotPayment]
+    [Authorize(AuthenticationSchemes = "confirm", Roles = "PhoneActivation")]
+    [HttpPost("setphone")]
+    public async Task<AuthenticationTokenDto> SaveMobilePhoneAsync(MobileRequestsDto inDto)
+    {
+        await _apiContext.AuthByClaimAsync();
+        var user = _userManager.GetUsers(_authContext.CurrentAccount.ID);
+        inDto.MobilePhone = await _smsManager.SaveMobilePhoneAsync(user, inDto.MobilePhone);
+        await _messageService.SendAsync(MessageAction.UserUpdatedMobileNumber, _messageTarget.Create(user.Id), user.DisplayUserName(false, _displayUserSettingsHelper), inDto.MobilePhone);
+
+        return new AuthenticationTokenDto
+        {
+            Sms = true,
+            PhoneNoise = SmsSender.BuildPhoneNoise(inDto.MobilePhone),
+            Expires = new ApiDateTime(_tenantManager, _timeZoneConverter, DateTime.UtcNow.Add(_smsKeyStorage.StoreInterval))
+        };
+    }
+
+    [AllowNotPayment]
+    [HttpPost("sendsms")]
+    public async Task<AuthenticationTokenDto> SendSmsCodeAsync(AuthRequestsDto inDto)
+    {
+        var user = (await GetUserAsync(inDto)).UserInfo;
+        await _smsManager.PutAuthCodeAsync(user, true);
+
+        return new AuthenticationTokenDto
+        {
+            Sms = true,
+            PhoneNoise = SmsSender.BuildPhoneNoise(user.MobilePhone),
+            Expires = new ApiDateTime(_tenantManager, _timeZoneConverter, DateTime.UtcNow.Add(_smsKeyStorage.StoreInterval))
+        };
+    }
+
+    private async Task<UserInfoWrapper> GetUserAsync(AuthRequestsDto inDto)
+    {
+        var wrapper = new UserInfoWrapper
+        {
+            ViaEmail = true
+        };
+
+        var action = MessageAction.LoginFailViaApi;
+        UserInfo user = null;
+
+        try
+        {
+            if (inDto.ConfirmData != null)
+            {
+                var email = inDto.ConfirmData.Email;
+
+                var checkKeyResult = await _emailValidationKeyProvider.ValidateEmailKeyAsync(email + ConfirmType.Auth + inDto.ConfirmData.First + inDto.ConfirmData.Module + inDto.ConfirmData.Sms, inDto.ConfirmData.Key, _setupInfo.ValidAuthKeyInterval);
+
+                if (checkKeyResult == ValidationResult.Ok)
+                {
+                    user = email.Contains("@")
+                                   ? await _userManager.GetUserByEmailAsync(email)
+                                   : await _userManager.GetUsersAsync(new Guid(email));
+
+                    if (_securityContext.IsAuthenticated && _securityContext.CurrentAccount.ID != user.Id)
+                    {
+                        _securityContext.Logout();
+                        _cookiesManager.ClearCookies(CookiesType.AuthKey);
+                        _cookiesManager.ClearCookies(CookiesType.SocketIO);
+                    }
+                }
+            }
+            else if ((string.IsNullOrEmpty(inDto.Provider) && string.IsNullOrEmpty(inDto.SerializedProfile)) || inDto.Provider == "email")
+            {
+                inDto.UserName.ThrowIfNull(new ArgumentException(@"userName empty", "userName"));
+                if (!string.IsNullOrEmpty(inDto.Password))
+                {
+                    inDto.Password.ThrowIfNull(new ArgumentException(@"password empty", "password"));
+                }
+                else
+                {
+                    inDto.PasswordHash.ThrowIfNull(new ArgumentException(@"PasswordHash empty", "PasswordHash"));
+                }
+
+                inDto.PasswordHash = (inDto.PasswordHash ?? "").Trim();
+
+                if (string.IsNullOrEmpty(inDto.PasswordHash))
+                {
+                    inDto.Password = (inDto.Password ?? "").Trim();
+
+                    if (!string.IsNullOrEmpty(inDto.Password))
+                    {
+                        inDto.PasswordHash = _passwordHasher.GetClientPassword(inDto.Password);
+                    }
+                }
+
+                var requestIp = MessageSettings.GetIP(Request);
+
+                (_, user) = await _bruteForceLoginManager.AttemptAsync(inDto.UserName, inDto.PasswordHash, requestIp);
+            }
+            else
+            {
+                if (!(_coreBaseSettings.Standalone || (await _tenantManager.GetTenantQuotaAsync(await _tenantManager.GetCurrentTenantIdAsync())).Oauth))
+                {
+                    throw new Exception(Resource.ErrorNotAllowedOption);
+                }
+                wrapper.ViaEmail = false;
+                action = MessageAction.LoginFailViaApiSocialAccount;
+                LoginProfile thirdPartyProfile;
+                if (!string.IsNullOrEmpty(inDto.SerializedProfile))
+                {
+                    thirdPartyProfile = new LoginProfile(_signature, _instanceCrypto, inDto.SerializedProfile);
+                }
+                else
+                {
+                    thirdPartyProfile = _providerManager.GetLoginProfile(inDto.Provider, inDto.AccessToken, inDto.CodeOAuth);
+                }
+
+                inDto.UserName = thirdPartyProfile.EMail;
+
+                user = await GetUserByThirdParty(thirdPartyProfile);
+            }
+        }
+        catch (BruteForceCredentialException)
+        {
+            await _messageService.SendAsync(!string.IsNullOrEmpty(inDto.UserName) ? inDto.UserName : AuditResource.EmailNotSpecified, MessageAction.LoginFailBruteForce);
+            throw new AuthenticationException("Login Fail. Too many attempts");
+        }
+        catch (Exception ex)
+        {
+            await _messageService.SendAsync(!string.IsNullOrEmpty(inDto.UserName) ? inDto.UserName : AuditResource.EmailNotSpecified, action);
+            _logger.ErrorWithException(ex);
+            throw new AuthenticationException("User authentication failed");
+        }
+        wrapper.UserInfo = user;
+        return wrapper;
+    }
+
+    private async Task<UserInfo> GetUserByThirdParty(LoginProfile loginProfile)
+    {
+        try
+        {
+            if (!string.IsNullOrEmpty(loginProfile.AuthorizationError))
+            {
+                // ignore cancellation
+                if (loginProfile.AuthorizationError != "Canceled at provider")
+                {
+                    throw new Exception(loginProfile.AuthorizationError);
+                }
+                return Constants.LostUser;
+            }
+
+            var userInfo = Constants.LostUser;
+
+            (var succ, var userId) = await TryGetUserByHashAsync(loginProfile.HashId);
+            if (succ)
+            {
+                userInfo = _userManager.GetUsers(userId);
+            }
+
+            var isNew = false;
+            if (_coreBaseSettings.Personal)
+            {
+                if (_userManager.UserExists(userInfo.Id) && SetupInfo.IsSecretEmail(userInfo.Email))
+                {
+                    try
+                    {
+                        await _securityContext.AuthenticateMeWithoutCookieAsync(ASC.Core.Configuration.Constants.CoreSystem);
+                        await _userManager.DeleteUserAsync(userInfo.Id);
+                        userInfo = Constants.LostUser;
+                    }
+                    finally
+                    {
+                        _securityContext.Logout();
+                    }
+                }
+
+                if (!_userManager.UserExists(userInfo.Id))
+                {
+                    userInfo = await JoinByThirdPartyAccount(loginProfile);
+
+                    isNew = true;
+                }
+            }
+
+            if (isNew)
+            {
+                //TODO:
+                //var spam = HttpContext.Current.Request["spam"];
+                //if (spam != "on")
+                //{
+                //    try
+                //    {
+                //        const string _databaseID = "com";
+                //        using (var db = DbManager.FromHttpContext(_databaseID))
+                //        {
+                //            db.ExecuteNonQuery(new SqlInsert("template_unsubscribe", false)
+                //                                   .InColumnValue("email", userInfo.Email.ToLowerInvariant())
+                //                                   .InColumnValue("reason", "personal")
+                //                );
+                //            Log.Debug(string.Format("Write to template_unsubscribe {0}", userInfo.Email.ToLowerInvariant()));
+                //        }
+                //    }
+                //    catch (Exception ex)
+                //    {
+                //        Log.Debug(string.Format("ERROR write to template_unsubscribe {0}, email:{1}", ex.Message, userInfo.Email.ToLowerInvariant()));
+                //    }
+                //}
+
+                await _studioNotifyService.UserHasJoinAsync();
+                _userHelpTourHelper.IsNewUser = true;
+                _personalSettingsHelper.IsNewUser = true;
+            }
+
+            return userInfo;
+        }
+        catch (Exception)
+        {
+            _cookiesManager.ClearCookies(CookiesType.AuthKey);
+            _cookiesManager.ClearCookies(CookiesType.SocketIO);
+            _securityContext.Logout();
+            throw;
+        }
+    }
+
+    private async Task<UserInfo> JoinByThirdPartyAccount(LoginProfile loginProfile)
+    {
+        if (string.IsNullOrEmpty(loginProfile.EMail))
+        {
+            throw new Exception(Resource.ErrorNotCorrectEmail);
+        }
+
+        var userInfo = await _userManager.GetUserByEmailAsync(loginProfile.EMail);
+        if (!_userManager.UserExists(userInfo.Id))
+        {
+            var newUserInfo = ProfileToUserInfo(loginProfile);
+
+            try
+            {
+                await _securityContext.AuthenticateMeWithoutCookieAsync(ASC.Core.Configuration.Constants.CoreSystem);
+                userInfo = await _userManagerWrapper.AddUserAsync(newUserInfo, UserManagerWrapper.GeneratePassword());
+            }
+            finally
+            {
+                _securityContext.Logout();
+            }
+        }
+
+        await _accountLinker.AddLinkAsync(userInfo.Id.ToString(), loginProfile);
+
+        return userInfo;
+    }
+
+    private UserInfo ProfileToUserInfo(LoginProfile loginProfile)
+    {
+        if (string.IsNullOrEmpty(loginProfile.EMail))
+        {
+            throw new Exception(Resource.ErrorNotCorrectEmail);
+        }
+
+        var firstName = loginProfile.FirstName;
+        if (string.IsNullOrEmpty(firstName))
+        {
+            firstName = loginProfile.DisplayName;
+        }
+
+        var userInfo = new UserInfo
+        {
+            FirstName = string.IsNullOrEmpty(firstName) ? UserControlsCommonResource.UnknownFirstName : firstName,
+            LastName = string.IsNullOrEmpty(loginProfile.LastName) ? UserControlsCommonResource.UnknownLastName : loginProfile.LastName,
+            Email = loginProfile.EMail,
+            Title = string.Empty,
+            Location = string.Empty,
+            CultureName = _coreBaseSettings.CustomMode ? "ru-RU" : Thread.CurrentThread.CurrentUICulture.Name,
+            ActivationStatus = EmployeeActivationStatus.Activated,
+        };
+
+        var gender = loginProfile.Gender;
+        if (!string.IsNullOrEmpty(gender))
+        {
+            userInfo.Sex = gender == "male";
+        }
+
+        return userInfo;
+    }
+
+    private async Task<(bool, Guid)> TryGetUserByHashAsync(string hashId)
+    {
+        var userId = Guid.Empty;
+        if (string.IsNullOrEmpty(hashId))
+        {
+            return (false, userId);
+        }
+
+        var linkedProfiles = await _accountLinker.GetLinkedObjectsByHashIdAsync(hashId);
+        var tmp = Guid.Empty;
+        if (linkedProfiles.Any(profileId => Guid.TryParse(profileId, out tmp) && _userManager.UserExists(tmp)))
+        {
+            userId = tmp;
+        }
+
+        return (true, userId);
+    }
+}
+
+class UserInfoWrapper
+{
+    public UserInfo UserInfo { get; set; }
+    public bool ViaEmail { get; set; }
 }