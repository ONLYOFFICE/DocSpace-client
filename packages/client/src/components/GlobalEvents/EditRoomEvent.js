--- conflicted
+++ resolved
@@ -272,16 +272,8 @@
     const { updateCurrentFolder, changeRoomOwner } = filesActionsStore;
     const { getThirdPartyIcon } = filesSettingsStore.thirdPartyStore;
     const { setCreateRoomDialogVisible } = dialogsStore;
-<<<<<<< HEAD
     const { withPaging } = settingsStore;
-    const {
-      reloadSelection: reloadInfoPanelSelection,
-      reloadSelectionParentRoom,
-    } = infoPanelStore;
-=======
-    const { withPaging } = auth.settingsStore;
-    const { updateInfoPanelSelection } = auth.infoPanelStore;
->>>>>>> cace139e
+    const { updateInfoPanelSelection } = infoPanelStore;
     return {
       addActiveItems,
       setActiveFolders,
