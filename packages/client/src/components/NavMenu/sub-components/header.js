﻿import PersonalLogoReactSvgUrl from "PUBLIC_DIR/images/personal.logo.react.svg?url";
import React, { useState, useEffect } from "react";
import { inject, observer } from "mobx-react";
import PropTypes from "prop-types";
import styled from "styled-components";
import { Link as LinkWithoutRedirect } from "react-router-dom";
import { isMobileOnly, isMobile } from "react-device-detect";
import history from "@docspace/common/history";
import { useTranslation } from "react-i18next";
import { isDesktop, tablet, mobile } from "@docspace/components/utils/device";
import { combineUrl } from "@docspace/common/utils";
import NoUserSelect from "@docspace/components/utils/commonStyles";
import HeaderCatalogBurger from "./header-catalog-burger";
import { Base } from "@docspace/components/themes";
<<<<<<< HEAD
=======
import { getLogoFromPath } from "@docspace/common/utils";
>>>>>>> b39b2949

const Header = styled.header`
  display: flex;
  align-items: center;

  background-color: ${(props) => props.theme.header.backgroundColor};

  width: 100vw;
  height: 48px;

  .header-logo-wrapper {
    height: 24px;

    display: flex;
    align-items: center;
    justify-items: center;
    -webkit-tap-highlight-color: rgba(0, 0, 0, 0);

    ${NoUserSelect}
  }

  .header-logo-icon {
    position: absolute;
    right: 50%;
    transform: translateX(50%);
    height: 24px;
    cursor: pointer;

    svg {
      path:last-child {
        fill: ${(props) => props.theme.client.home.logoColor};
      }
    }
  }
  .mobile-short-logo {
    width: 146px;
  }

  .header-items-wrapper {
    display: flex;
    margin-left: 82px;
  }
`;

Header.defaultProps = { theme: Base };

const StyledLink = styled.div`
  display: inline;
  .nav-menu-header_link {
    color: ${(props) => props.theme.header.linkColor};
    font-size: 13px;
  }

  a {
    text-decoration: none;
  }
  :hover {
    color: ${(props) => props.theme.header.linkColor};
    -webkit-text-decoration: underline;
    text-decoration: underline;
  }
`;

StyledLink.defaultProps = { theme: Base };

const versionBadgeProps = {
  fontWeight: "600",
  fontSize: "13px",
};

const StyledNavigationIconsWrapper = styled.div`
  height: 20px;
  position: absolute;
  left: ${isMobile ? "254px" : "275px"};
  display: ${isMobileOnly ? "none" : "flex"};
  justify-content: flex-start;
  align-items: center;

  @media ${tablet} {
    left: 254px;
  }

  @media ${mobile} {
    display: none;
  }
`;

const HeaderComponent = ({
  currentProductName,
  //totalNotifications,
  onClick,
  onNavMouseEnter,
  onNavMouseLeave,
  defaultPage,
  //mainModules,
  isNavOpened,
  currentProductId,
  toggleAside,
  isLoaded,
  version,
  isAuthenticated,
  isAdmin,
  backdropClick,
  isPersonal,
  isPreparationPortal,
  theme,
  toggleArticleOpen,
  logoUrl,
  ...props
}) => {
  const { t } = useTranslation("Common");
  //const isNavAvailable = mainModules.length > 0;

  // const onLogoClick = () => {
  //   history.push(defaultPage);
  //   backdropClick();
  // };

  // const onBadgeClick = React.useCallback((e) => {
  //   if (!e) return;
  //   const id = e.currentTarget.dataset.id;
  //   const item = mainModules.find((m) => m.id === id);
  //   toggleAside();

  //   if (item) item.onBadgeClick(e);
  // }, []);

  // const handleItemClick = React.useCallback((e) => {
  //   onItemClick(e);
  //   backdropClick();
  // }, []);

  //const numberOfModules = mainModules.filter((item) => !item.separator).length;
  //const needNavMenu = currentProductId !== "home";
  // const mainModulesWithoutSettings = mainModules.filter(
  //   (module) => module.id !== "settings"
  // );

  /*const navItems = mainModulesWithoutSettings.map(
    ({ id, separator, iconUrl, notifications, link, title, dashed }) => {
      const itemLink = getLink(link);
      const shouldRenderIcon = checkIfModuleOld(link);
      return (
        <NavItem
          separator={!!separator}
          key={id}
          data-id={id}
          data-link={itemLink}
          opened={isNavOpened}
          active={id == currentProductId}
          iconUrl={iconUrl}
          badgeNumber={notifications}
          onClick={handleItemClick}
          onBadgeClick={onBadgeClick}
          url={itemLink}
          dashed={dashed}
        >
          {title}
          {shouldRenderIcon && <StyledExternalLinkIcon color={linkColor} />}
        </NavItem>
      );
    }
  );*/

  const [isDesktopView, setIsDesktopView] = useState(isDesktop());

  const onResize = () => {
    const isDesktopView = isDesktop();
    if (isDesktopView === isDesktopView) setIsDesktopView(isDesktopView);
  };

  useEffect(() => {
    window.addEventListener("resize", onResize);
    return () => window.removeEventListener("resize", onResize);
  });

  const [isFormGallery, setIsFormGallery] = useState(
    history.location.pathname.includes("/form-gallery")
  );
  useEffect(() => {
    return history.listen((location) => {
      setIsFormGallery(location.pathname.includes("/form-gallery"));
    });
  }, [history]);

  const logo = getLogoFromPath(
    !theme.isBase ? logoUrl?.path?.dark : logoUrl?.path?.light
  );

  return (
    <>
      <Header
        module={currentProductName}
        isLoaded={isLoaded}
        isPersonal={isPersonal}
        isPreparationPortal={isPreparationPortal}
        isAuthenticated={isAuthenticated}
        className="navMenuHeader hidingHeader"
        needNavMenu={false}
        isDesktopView={isDesktopView}
      >
        {((isPersonal && location.pathname.includes("files")) ||
          (!isPersonal && currentProductId !== "home")) &&
          !isFormGallery && <HeaderCatalogBurger onClick={toggleArticleOpen} />}
        <LinkWithoutRedirect className="header-logo-wrapper" to={defaultPage}>
          {!isPersonal ? (
            <img alt="logo" src={logo} className="header-logo-icon" />
          ) : (
            <img
              alt="logo"
              className="header-logo-icon"
              src={combineUrl(
                window.DocSpaceConfig?.proxy?.url,
<<<<<<< HEAD
                "/static/images/personal.logo.react.svg"
=======
                PersonalLogoReactSvgUrl
>>>>>>> b39b2949
              )}
            />
          )}
        </LinkWithoutRedirect>
        {/* {isNavAvailable &&
          isDesktopView &&
          !isPersonal &&
          currentProductId !== "home" && (
            <StyledNavigationIconsWrapper>
              {mainModules.map((item) => {
                return (
                  <React.Fragment key={item.id}>
                    {item.iconUrl &&
                      !item.separator &&
                      item.id !== "settings" && (
                        <HeaderNavigationIcon
                          key={item.id}
                          id={item.id}
                          data-id={item.id}
                          data-link={item.link}
                          active={item.id == currentProductId}
                          iconUrl={item.iconUrl}
                          badgeNumber={item.notifications}
                          onItemClick={onItemClick}
                          onBadgeClick={onBadgeClick}
                          url={item.link}
                        />
                      )}
                  </React.Fragment>
                );
              })}
            </StyledNavigationIconsWrapper>
          )} */}
      </Header>

      {/* {!isDesktopView && (
        <Nav
          opened={isNavOpened}
          onMouseEnter={onNavMouseEnter}
          onMouseLeave={onNavMouseLeave}
          numberOfModules={numberOfModules}
        >
          <NavLogoItem opened={isNavOpened} onClick={onLogoClick} />
          <NavItem
            separator={true}
            key={"nav-products-separator"}
            data-id={"nav-products-separator"}
          />
          {navItems}
          <Box className="version-box">
            <Link
              as="a"
              href={`https://github.com/ONLYOFFICE/Docspace/releases`}
              target="_blank"
              {...versionBadgeProps}
            >
              {t("Common:Version")} {version}
            </Link>
            <Text as="span" {...versionBadgeProps}>
              {" "}
              -{" "}
            </Text>
            <StyledLink>
              <LinkWithoutRedirect
                to={combineUrl(window.DocSpaceConfig?.proxy?.url, "/about")}
                className="nav-menu-header_link"
              >
                {t("Common:About")}
              </LinkWithoutRedirect>
            </StyledLink>
          </Box>
        </Nav>
      )} */}
    </>
  );
};

HeaderComponent.displayName = "Header";

HeaderComponent.propTypes = {
  //totalNotifications: PropTypes.number,
  onClick: PropTypes.func,

  defaultPage: PropTypes.string,

  isNavOpened: PropTypes.bool,
  onNavMouseEnter: PropTypes.func,
  onNavMouseLeave: PropTypes.func,
  toggleAside: PropTypes.func,
  logoUrl: PropTypes.object,
  isLoaded: PropTypes.bool,
  version: PropTypes.string,
  isAuthenticated: PropTypes.bool,
  isAdmin: PropTypes.bool,
  needNavMenu: PropTypes.bool,
};

export default inject(({ auth }) => {
  const {
    settingsStore,
    userStore,

    isLoaded,
    isAuthenticated,
    isAdmin,

    version,
  } = auth;
  const {
    logoUrl,
    defaultPage,
    currentProductId,
    personal: isPersonal,
    theme,
    toggleArticleOpen,
  } = settingsStore;

  //TODO: restore when chat will complete -> const mainModules = availableModules.filter((m) => !m.isolateMode);
  const { user } = userStore;

  return {
    theme,
    isPersonal,
    isAdmin,
    defaultPage,
    logoUrl,

    //totalNotifications,
    isLoaded,
    version,
    isAuthenticated,
    currentProductId,
    toggleArticleOpen,
    //currentProductName: (product && product.title) || "",
  };
})(observer(HeaderComponent));<|MERGE_RESOLUTION|>--- conflicted
+++ resolved
@@ -12,10 +12,7 @@
 import NoUserSelect from "@docspace/components/utils/commonStyles";
 import HeaderCatalogBurger from "./header-catalog-burger";
 import { Base } from "@docspace/components/themes";
-<<<<<<< HEAD
-=======
 import { getLogoFromPath } from "@docspace/common/utils";
->>>>>>> b39b2949
 
 const Header = styled.header`
   display: flex;
@@ -229,11 +226,7 @@
               className="header-logo-icon"
               src={combineUrl(
                 window.DocSpaceConfig?.proxy?.url,
-<<<<<<< HEAD
-                "/static/images/personal.logo.react.svg"
-=======
                 PersonalLogoReactSvgUrl
->>>>>>> b39b2949
               )}
             />
           )}
