--- conflicted
+++ resolved
@@ -3,11 +3,7 @@
   "content": "Data import",
   "content_en_sha1_hash": "783af5b205a3e0c3c3b5feadf95d2a786442a1fe",
   "created_at": "2025-05-19T21:30:51.050Z",
-<<<<<<< HEAD
-  "updated_at": "2025-10-03T10:07:11.697Z",
-=======
   "updated_at": "2025-10-17T14:43:53.477Z",
->>>>>>> 91cdd1ad
   "comment": {
     "text": "This translation key is used to display the label \"Data Import\" on a UI component. It is part of a data import process in a portal settings page, and its purpose is to provide a clear indication of what action is being performed or which option has been selected.",
     "is_auto": true,
@@ -46,11 +42,7 @@
     },
     {
       "file_path": "/packages/client/src/pages/PortalSettings/Layout/Article/Body/index.js",
-<<<<<<< HEAD
-      "line_number": 236,
-=======
       "line_number": 238,
->>>>>>> 91cdd1ad
       "context": "return t(\"Common:DeveloperTools\");\n case \"Common:Bonus\":\n return t(\"Common:Bonus\");\n case \"Common:FreeAccessToLicensedVersion\":\n return \"Common:FreeAccessToLicensedVersion\";\n case \"DataImport\":\n return t(\"DataImport\");\n case \"StorageManagement\":\n return t(\"StorageManagement\");\n case \"Services\":\n return t(\"Services\");",
       "module": "/packages/client"
     },
