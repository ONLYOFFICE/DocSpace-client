﻿import InvitationLinkReactSvgUrl from "PUBLIC_DIR/images/invitation.link.react.svg?url";
import PlaneReactSvgUrl from "PUBLIC_DIR/images/plane.react.svg?url";
import ImportReactSvgUrl from "PUBLIC_DIR/images/import.react.svg?url";
import AddDepartmentReactSvgUrl from "PUBLIC_DIR/images/add.department.react.svg?url";
import AddGuestReactSvgUrl from "PUBLIC_DIR/images/add.guest.react.svg?url";
import AddEmployeeReactSvgUrl from "ASSETS/images/add.employee.react.svg?url";
import React from "react";
//import PropTypes from "prop-types";
import { withRouter } from "react-router";
import MainButton from "@docspace/components/main-button";
import InviteDialog from "../../dialogs/InviteDialog/index";
import { withTranslation } from "react-i18next";
import toastr from "@docspace/components/toast/toastr";
import Loaders from "@docspace/common/components/Loaders";
import { inject, observer } from "mobx-react";
import config from "PACKAGE_FILE";
import { combineUrl } from "@docspace/common/utils";
import { isMobile } from "react-device-detect";
import {
  isMobile as isMobileUtils,
  isTablet as isTabletUtils,
} from "@docspace/components/utils/device";
import MobileView from "./MobileView";

import withLoader from "../../../HOCs/withLoader";

class ArticleMainButtonContent extends React.Component {
  constructor(props) {
    super(props);
    this.state = {
      dialogVisible: false,
    };
  }

  onImportClick = () => {
    const { history, homepage } = this.props;
    history.push(
      combineUrl(
        window.DocSpaceConfig?.proxy?.url,
        homepage,
        "${homepage}/import"
      )
    );
    if (isMobile || isMobileUtils()) this.props.toggleShowText();
  };

  goToEmployeeCreate = () => {
    const { history, homepage } = this.props;
    history.push(
      combineUrl(window.DocSpaceConfig?.proxy?.url, homepage, "/create/user")
    );
    if (isMobile || isMobileUtils()) this.props.toggleShowText();
  };

  // goToGuestCreate = () => {
  //   const { history, homepage } = this.props;
  //   history.push(
  //     combineUrl(window.DocSpaceConfig?.proxy?.url, homepage, "/create/guest")
  //   );
  //   if (isMobile || isMobileUtils()) this.props.toggleShowText();
  // };

  // goToGroupCreate = () => {
  //   const { history, homepage } = this.props;
  //   history.push(
  //     combineUrl(window.DocSpaceConfig?.proxy?.url, homepage, "/group/create")
  //   );
  //   if (isMobile || isMobileUtils()) this.props.toggleShowText();
  // };

  onNotImplementedClick = (text) => {
    toastr.success(text);
  };

  onInvitationDialogClick = () =>
    this.setState({ dialogVisible: !this.state.dialogVisible });

  render() {
    //console.log("People ArticleMainButtonContent render");
    const {
      t,
      isAdmin,
      homepage,
      userCaption,
      // guestCaption,
      // groupCaption,
      sectionWidth,

      isMobileArticle,
    } = this.props;

    const { dialogVisible } = this.state;

    const separator = {
      key: "separator",
      isSeparator: true,
    };

    const menuModel = [
      {
        key: "create-user",
        icon: combineUrl(
          window.DocSpaceConfig?.proxy?.url,
          homepage,
          AddEmployeeReactSvgUrl
        ),
        label: userCaption,
        onClick: this.goToEmployeeCreate,
      },
      // {
      //   key: "create-guest",
      //   icon: combineUrl(
      //     window.DocSpaceConfig?.proxy?.url,
      //     homepage,
      //     AddGuestReactSvgUrl
      //   ),
      //   label: guestCaption,
      //   onClick: this.goToGuestCreate,
      // },
      // {
      //   key: "create-group",
      //   icon: combineUrl(
      //     window.DocSpaceConfig?.proxy?.url,
      //     homepage,
      //     AddDepartmentReactSvgUrl
      //   ),
      //   label: groupCaption,
      //   onClick: this.goToGroupCreate,
      // },
    ];

    const links = [
      {
        key: "invite-link",
        icon: combineUrl(
          window.DocSpaceConfig?.proxy?.url,
<<<<<<< HEAD
          "/static/images/invitation.link.react.svg"
=======
          InvitationLinkReactSvgUrl
>>>>>>> b39b2949
        ),
        label: t("PeopleTranslations:InviteLinkTitle"),
        onClick: this.onInvitationDialogClick,
      },
      /* {
        icon: combineUrl(
          window.DocSpaceConfig?.proxy?.url,
<<<<<<< HEAD
          "/static/images/plane.react.svg"
=======
          PlaneReactSvgUrl
>>>>>>> b39b2949
        ),
        label: t("SendInvitesAgain"),
        onClick: this.onNotImplementedClick.bind(this, t("SendInvitesAgain")),
      },
      separator,
      {
        icon: combineUrl(
          window.DocSpaceConfig?.proxy?.url,
<<<<<<< HEAD
          "/static/images/import.react.svg"
=======
          ImportReactSvgUrl
>>>>>>> b39b2949
        ),
        label: t("ImportPeople"),
        onClick: this.onImportClick,
      }, */
    ];

    return isAdmin ? (
      <>
        {isMobileArticle ? (
          <MobileView
            labelProps={t("Common:OtherOperations")}
            actionOptions={menuModel}
            buttonOptions={links}
            sectionWidth={sectionWidth}
          />
        ) : (
          <MainButton
            isDisabled={false}
            isDropdown={true}
            text={t("Common:Actions")}
            model={[...menuModel, separator, ...links]}
            className="main-button_invitation-link"
          />
        )}

        {dialogVisible && (
          <InviteDialog
            visible={dialogVisible}
            onClose={this.onInvitationDialogClick}
            onCloseButton={this.onInvitationDialogClick}
          />
        )}
      </>
    ) : (
      <></>
    );
  }
}

export default withRouter(
  inject(({ auth }) => {
    const {
      userCaption,
      guestCaption,
      groupCaption,
    } = auth.settingsStore.customNames;

    return {
      isAdmin: auth.isAdmin,
      homepage: config.homepage,
      userCaption,
      guestCaption,
      groupCaption,
      toggleShowText: auth.settingsStore.toggleShowText,
      isMobileArticle: auth.settingsStore.isMobileArticle,
      showText: auth.settingsStore.showText,
    };
  })(
    withTranslation(["Article", "Common", "PeopleTranslations"])(
      withLoader(observer(ArticleMainButtonContent))(<Loaders.ArticleButton />)
    )
  )
);<|MERGE_RESOLUTION|>--- conflicted
+++ resolved
@@ -134,11 +134,7 @@
         key: "invite-link",
         icon: combineUrl(
           window.DocSpaceConfig?.proxy?.url,
-<<<<<<< HEAD
-          "/static/images/invitation.link.react.svg"
-=======
           InvitationLinkReactSvgUrl
->>>>>>> b39b2949
         ),
         label: t("PeopleTranslations:InviteLinkTitle"),
         onClick: this.onInvitationDialogClick,
@@ -146,11 +142,7 @@
       /* {
         icon: combineUrl(
           window.DocSpaceConfig?.proxy?.url,
-<<<<<<< HEAD
-          "/static/images/plane.react.svg"
-=======
           PlaneReactSvgUrl
->>>>>>> b39b2949
         ),
         label: t("SendInvitesAgain"),
         onClick: this.onNotImplementedClick.bind(this, t("SendInvitesAgain")),
@@ -159,11 +151,7 @@
       {
         icon: combineUrl(
           window.DocSpaceConfig?.proxy?.url,
-<<<<<<< HEAD
-          "/static/images/import.react.svg"
-=======
           ImportReactSvgUrl
->>>>>>> b39b2949
         ),
         label: t("ImportPeople"),
         onClick: this.onImportClick,
