--- conflicted
+++ resolved
@@ -1,278 +1,268 @@
-﻿// (c) Copyright Ascensio System SIA 2010-2022
-//
-// This program is a free software product.
-// You can redistribute it and/or modify it under the terms
-// of the GNU Affero General Public License (AGPL) version 3 as published by the Free Software
-// Foundation. In accordance with Section 7(a) of the GNU AGPL its Section 15 shall be amended
-// to the effect that Ascensio System SIA expressly excludes the warranty of non-infringement of
-// any third-party rights.
-//
-// This program is distributed WITHOUT ANY WARRANTY, without even the implied warranty
-// of MERCHANTABILITY or FITNESS FOR A PARTICULAR  PURPOSE. For details, see
-// the GNU AGPL at: http://www.gnu.org/licenses/agpl-3.0.html
-//
-// You can contact Ascensio System SIA at Lubanas st. 125a-25, Riga, Latvia, EU, LV-1021.
-//
-// The  interactive user interfaces in modified source and object code versions of the Program must
-// display Appropriate Legal Notices, as required under Section 5 of the GNU AGPL version 3.
-//
-// Pursuant to Section 7(b) of the License you must retain the original Product logo when
-// distributing the program. Pursuant to Section 7(e) we decline to grant you any rights under
-// trademark law for use of our trademarks.
-//
-// All the Product's GUI elements, including illustrations and icon sets, as well as technical writing
-// content are licensed under the terms of the Creative Commons Attribution-ShareAlike 4.0
-// International. See the License terms at http://creativecommons.org/licenses/by-sa/4.0/legalcode
-
-namespace ASC.Web.Api;
-
-[Scope]
-[DefaultRoute]
-[ApiController]
-[ControllerName("security")]
-public class ConnectionsController : ControllerBase
-{
-    private readonly UserManager _userManager;
-    private readonly SecurityContext _securityContext;
-    private readonly DbLoginEventsManager _dbLoginEventsManager;
-    private readonly IHttpContextAccessor _httpContextAccessor;
-    private readonly DisplayUserSettingsHelper _displayUserSettingsHelper;
-    private readonly CommonLinkUtility _commonLinkUtility;
-    private readonly ILogger<ConnectionsController> _logger;
-    private readonly WebItemSecurity _webItemSecurity;
-    private readonly MessageService _messageService;
-    private readonly MessageTarget _messageTarget;
-    private readonly CookiesManager _cookiesManager;
-    private readonly CookieStorage _cookieStorage;
-    private readonly GeolocationHelper _geolocationHelper;
-
-    public ConnectionsController(
-        UserManager userManager,
-        SecurityContext securityContext,
-        DbLoginEventsManager dbLoginEventsManager,
-        IHttpContextAccessor httpContextAccessor,
-        DisplayUserSettingsHelper displayUserSettingsHelper,
-        CommonLinkUtility commonLinkUtility,
-        ILogger<ConnectionsController> logger,
-        WebItemSecurity webItemSecurity,
-        MessageService messageService,
-        MessageTarget messageTarget,
-        CookiesManager cookiesManager,
-        CookieStorage cookieStorage,
-        GeolocationHelper geolocationHelper)
-    {
-        _userManager = userManager;
-        _securityContext = securityContext;
-        _dbLoginEventsManager = dbLoginEventsManager;
-        _httpContextAccessor = httpContextAccessor;
-        _displayUserSettingsHelper = displayUserSettingsHelper;
-        _commonLinkUtility = commonLinkUtility;
-        _logger = logger;
-        _webItemSecurity = webItemSecurity;
-        _messageService = messageService;
-        _messageTarget = messageTarget;
-        _cookiesManager = cookiesManager;
-        _cookieStorage = cookieStorage;
-        _geolocationHelper = geolocationHelper;
-    }
-
-    [HttpGet("activeconnections")]
-    public async Task<object> GetAllActiveConnections()
-    {
-<<<<<<< HEAD
-        var user = _userManager.GetUsers(_securityContext.CurrentAccount.ID);
-        var loginEvents = await _dbLoginEventsManager.GetLoginEvents(user.TenantId, user.Id);
-        var listLoginEvents = loginEvents.ConvertAll(Convert);
-=======
-        var user = await _userManager.GetUsersAsync(_securityContext.CurrentAccount.ID);
-        var loginEvents = await _dbLoginEventsManager.GetLoginEventsAsync(user.Tenant, user.Id);
-        var tasks = loginEvents.ConvertAll(async r => await ConvertAsync(r));
-        var listLoginEvents = (await Task.WhenAll(tasks)).ToList();
->>>>>>> 6d89a03a
-        var loginEventId = GetLoginEventIdFromCookie();
-        if (loginEventId != 0)
-        {
-            var loginEvent = listLoginEvents.FirstOrDefault(x => x.Id == loginEventId);
-            if (loginEvent != null)
-            {
-                listLoginEvents.Remove(loginEvent);
-                listLoginEvents.Insert(0, loginEvent);
-            }
-        }
-        else
-        {
-            if (listLoginEvents.Count == 0)
-            {
-                var request = _httpContextAccessor.HttpContext.Request;
-                var uaHeader = MessageSettings.GetUAHeader(request);
-                var clientInfo = MessageSettings.GetClientInfo(uaHeader);
-                var platformAndDevice = MessageSettings.GetPlatformAndDevice(clientInfo);
-                var browser = MessageSettings.GetBrowser(clientInfo);
-                var ip = MessageSettings.GetIP(request);
-
-                var baseEvent = new CustomEvent
-                {
-                    Id = 0,
-                    Platform = platformAndDevice,
-                    Browser = browser,
-                    Date = DateTime.Now,
-                    IP = ip
-                };
-
-                listLoginEvents.Add(await ConvertAsync(baseEvent));
-            }
-        }
-
-        var result = new
-        {
-            Items = listLoginEvents,
-            LoginEvent = loginEventId
-        };
-        return result;
-    }
-
-    [HttpPut("activeconnections/logoutallchangepassword")]
-    public async Task<object> LogOutAllActiveConnectionsChangePassword()
-    {
-        try
-        {
-            var user = await _userManager.GetUsersAsync(_securityContext.CurrentAccount.ID);
-            var userName = user.DisplayUserName(false, _displayUserSettingsHelper);
-
-            await LogOutAllActiveConnections(user.Id);
-
-            _securityContext.Logout();
-
-            var auditEventDate = DateTime.UtcNow;
-            auditEventDate = auditEventDate.AddTicks(-(auditEventDate.Ticks % TimeSpan.TicksPerSecond));
-
-            var hash = auditEventDate.ToString("s");
-            var confirmationUrl = await _commonLinkUtility.GetConfirmationEmailUrlAsync(user.Email, ConfirmType.PasswordChange, hash, user.Id);
-
-            await _messageService.SendAsync(auditEventDate, MessageAction.UserSentPasswordChangeInstructions, _messageTarget.Create(user.Id), userName);
-
-            return confirmationUrl;
-        }
-        catch (Exception ex)
-        {
-            _logger.ErrorWithException(ex);
-            return null;
-        }
-    }
-
-    [HttpPut("activeconnections/logoutall/{userId}")]
-    public async Task LogOutAllActiveConnectionsForUserAsync(Guid userId)
-    {
-        if (!await _userManager.IsDocSpaceAdminAsync(_securityContext.CurrentAccount.ID)
-            && !await _webItemSecurity.IsProductAdministratorAsync(WebItemManager.PeopleProductID, _securityContext.CurrentAccount.ID))
-        {
-            throw new SecurityException("Method not available");
-        }
-
-        await LogOutAllActiveConnections(userId);
-    }
-
-    [HttpPut("activeconnections/logoutallexceptthis")]
-    public async Task<object> LogOutAllExceptThisConnection()
-    {
-        try
-        {
-            var user = await _userManager.GetUsersAsync(_securityContext.CurrentAccount.ID);
-            var userName = user.DisplayUserName(false, _displayUserSettingsHelper);
-            var loginEventFromCookie = GetLoginEventIdFromCookie();
-
-<<<<<<< HEAD
-            await _dbLoginEventsManager.LogOutAllActiveConnectionsExceptThis(loginEventFromCookie, user.TenantId, user.Id);
-=======
-            await _dbLoginEventsManager.LogOutAllActiveConnectionsExceptThisAsync(loginEventFromCookie, user.Tenant, user.Id);
->>>>>>> 6d89a03a
-
-            await _messageService.SendAsync(MessageAction.UserLogoutActiveConnections, userName);
-            return userName;
-        }
-        catch (Exception ex)
-        {
-            _logger.ErrorWithException(ex);
-            return null;
-        }
-    }
-
-    [HttpPut("activeconnections/logout/{loginEventId}")]
-    public async Task<bool> LogOutActiveConnection(int loginEventId)
-    {
-        try
-        {
-            var user = await _userManager.GetUsersAsync(_securityContext.CurrentAccount.ID);
-            var userName = user.DisplayUserName(false, _displayUserSettingsHelper);
-
-            await _dbLoginEventsManager.LogOutEventAsync(loginEventId);
-
-            await _messageService.SendAsync(MessageAction.UserLogoutActiveConnection, userName);
-            return true;
-        }
-        catch (Exception ex)
-        {
-            _logger.ErrorWithException(ex);
-            return false;
-        }
-    }
-
-    private async Task LogOutAllActiveConnections(Guid? userId = null)
-    {
-        var currentUserId = _securityContext.CurrentAccount.ID;
-        var user = await _userManager.GetUsersAsync(userId ?? currentUserId);
-        var userName = user.DisplayUserName(false, _displayUserSettingsHelper);
-        var auditEventDate = DateTime.UtcNow;
-
-        await _messageService.SendAsync(auditEventDate, currentUserId.Equals(user.Id) ? MessageAction.UserLogoutActiveConnections : MessageAction.UserLogoutActiveConnectionsForUser, _messageTarget.Create(user.Id), userName);
-        await _cookiesManager.ResetUserCookieAsync(user.Id);
-    }
-
-    private int GetLoginEventIdFromCookie()
-    {
-        var cookie = _cookiesManager.GetCookies(CookiesType.AuthKey);
-        var loginEventId = _cookieStorage.GetLoginEventIdFromCookie(cookie);
-        return loginEventId;
-    }
-
-    private async Task<CustomEvent> ConvertAsync(BaseEvent baseEvent)
-    {
-        var location = await GetGeolocationAsync(baseEvent.IP);
-        return new CustomEvent
-        {
-            Id = baseEvent.Id,
-            IP = baseEvent.IP,
-            Platform = baseEvent.Platform,
-            Browser = baseEvent.Browser,
-            Date = baseEvent.Date,
-            Country = location[0],
-            City = location[1]
-        };
-    }
-
-    private async Task<string[]> GetGeolocationAsync(string ip)
-    {
-        try
-        {
-            var location = await _geolocationHelper.GetIPGeolocationAsync(IPAddress.Parse(ip));
-            if (string.IsNullOrEmpty(location.Key))
-            {
-                return new string[] { string.Empty, string.Empty };
-            }
-            var regionInfo = new RegionInfo(location.Key).EnglishName;
-            return new string[] { regionInfo, location.City };
-        }
-        catch (Exception ex)
-        {
-            _logger.ErrorWithException(ex);
-            return new string[] { string.Empty, string.Empty };
-        }
-    }
-
-    private class CustomEvent : BaseEvent
-    {
-        public string Country { get; set; }
-
-        public string City { get; set; }
-    }
-}
+﻿// (c) Copyright Ascensio System SIA 2010-2022
+//
+// This program is a free software product.
+// You can redistribute it and/or modify it under the terms
+// of the GNU Affero General Public License (AGPL) version 3 as published by the Free Software
+// Foundation. In accordance with Section 7(a) of the GNU AGPL its Section 15 shall be amended
+// to the effect that Ascensio System SIA expressly excludes the warranty of non-infringement of
+// any third-party rights.
+//
+// This program is distributed WITHOUT ANY WARRANTY, without even the implied warranty
+// of MERCHANTABILITY or FITNESS FOR A PARTICULAR  PURPOSE. For details, see
+// the GNU AGPL at: http://www.gnu.org/licenses/agpl-3.0.html
+//
+// You can contact Ascensio System SIA at Lubanas st. 125a-25, Riga, Latvia, EU, LV-1021.
+//
+// The  interactive user interfaces in modified source and object code versions of the Program must
+// display Appropriate Legal Notices, as required under Section 5 of the GNU AGPL version 3.
+//
+// Pursuant to Section 7(b) of the License you must retain the original Product logo when
+// distributing the program. Pursuant to Section 7(e) we decline to grant you any rights under
+// trademark law for use of our trademarks.
+//
+// All the Product's GUI elements, including illustrations and icon sets, as well as technical writing
+// content are licensed under the terms of the Creative Commons Attribution-ShareAlike 4.0
+// International. See the License terms at http://creativecommons.org/licenses/by-sa/4.0/legalcode
+
+namespace ASC.Web.Api;
+
+[Scope]
+[DefaultRoute]
+[ApiController]
+[ControllerName("security")]
+public class ConnectionsController : ControllerBase
+{
+    private readonly UserManager _userManager;
+    private readonly SecurityContext _securityContext;
+    private readonly DbLoginEventsManager _dbLoginEventsManager;
+    private readonly IHttpContextAccessor _httpContextAccessor;
+    private readonly DisplayUserSettingsHelper _displayUserSettingsHelper;
+    private readonly CommonLinkUtility _commonLinkUtility;
+    private readonly ILogger<ConnectionsController> _logger;
+    private readonly WebItemSecurity _webItemSecurity;
+    private readonly MessageService _messageService;
+    private readonly MessageTarget _messageTarget;
+    private readonly CookiesManager _cookiesManager;
+    private readonly CookieStorage _cookieStorage;
+    private readonly GeolocationHelper _geolocationHelper;
+
+    public ConnectionsController(
+        UserManager userManager,
+        SecurityContext securityContext,
+        DbLoginEventsManager dbLoginEventsManager,
+        IHttpContextAccessor httpContextAccessor,
+        DisplayUserSettingsHelper displayUserSettingsHelper,
+        CommonLinkUtility commonLinkUtility,
+        ILogger<ConnectionsController> logger,
+        WebItemSecurity webItemSecurity,
+        MessageService messageService,
+        MessageTarget messageTarget,
+        CookiesManager cookiesManager,
+        CookieStorage cookieStorage,
+        GeolocationHelper geolocationHelper)
+    {
+        _userManager = userManager;
+        _securityContext = securityContext;
+        _dbLoginEventsManager = dbLoginEventsManager;
+        _httpContextAccessor = httpContextAccessor;
+        _displayUserSettingsHelper = displayUserSettingsHelper;
+        _commonLinkUtility = commonLinkUtility;
+        _logger = logger;
+        _webItemSecurity = webItemSecurity;
+        _messageService = messageService;
+        _messageTarget = messageTarget;
+        _cookiesManager = cookiesManager;
+        _cookieStorage = cookieStorage;
+        _geolocationHelper = geolocationHelper;
+    }
+
+    [HttpGet("activeconnections")]
+    public async Task<object> GetAllActiveConnections()
+    {
+        var user = await _userManager.GetUsersAsync(_securityContext.CurrentAccount.ID);
+        var loginEvents = await _dbLoginEventsManager.GetLoginEventsAsync(user.TenantId, user.Id);
+        var tasks = loginEvents.ConvertAll(async r => await ConvertAsync(r));
+        var listLoginEvents = (await Task.WhenAll(tasks)).ToList();
+        var loginEventId = GetLoginEventIdFromCookie();
+        if (loginEventId != 0)
+        {
+            var loginEvent = listLoginEvents.FirstOrDefault(x => x.Id == loginEventId);
+            if (loginEvent != null)
+            {
+                listLoginEvents.Remove(loginEvent);
+                listLoginEvents.Insert(0, loginEvent);
+            }
+        }
+        else
+        {
+            if (listLoginEvents.Count == 0)
+            {
+                var request = _httpContextAccessor.HttpContext.Request;
+                var uaHeader = MessageSettings.GetUAHeader(request);
+                var clientInfo = MessageSettings.GetClientInfo(uaHeader);
+                var platformAndDevice = MessageSettings.GetPlatformAndDevice(clientInfo);
+                var browser = MessageSettings.GetBrowser(clientInfo);
+                var ip = MessageSettings.GetIP(request);
+
+                var baseEvent = new CustomEvent
+                {
+                    Id = 0,
+                    Platform = platformAndDevice,
+                    Browser = browser,
+                    Date = DateTime.Now,
+                    IP = ip
+                };
+
+                listLoginEvents.Add(await ConvertAsync(baseEvent));
+            }
+        }
+
+        var result = new
+        {
+            Items = listLoginEvents,
+            LoginEvent = loginEventId
+        };
+        return result;
+    }
+
+    [HttpPut("activeconnections/logoutallchangepassword")]
+    public async Task<object> LogOutAllActiveConnectionsChangePassword()
+    {
+        try
+        {
+            var user = await _userManager.GetUsersAsync(_securityContext.CurrentAccount.ID);
+            var userName = user.DisplayUserName(false, _displayUserSettingsHelper);
+
+            await LogOutAllActiveConnections(user.Id);
+
+            _securityContext.Logout();
+
+            var auditEventDate = DateTime.UtcNow;
+            auditEventDate = auditEventDate.AddTicks(-(auditEventDate.Ticks % TimeSpan.TicksPerSecond));
+
+            var hash = auditEventDate.ToString("s");
+            var confirmationUrl = await _commonLinkUtility.GetConfirmationEmailUrlAsync(user.Email, ConfirmType.PasswordChange, hash, user.Id);
+
+            await _messageService.SendAsync(auditEventDate, MessageAction.UserSentPasswordChangeInstructions, _messageTarget.Create(user.Id), userName);
+
+            return confirmationUrl;
+        }
+        catch (Exception ex)
+        {
+            _logger.ErrorWithException(ex);
+            return null;
+        }
+    }
+
+    [HttpPut("activeconnections/logoutall/{userId}")]
+    public async Task LogOutAllActiveConnectionsForUserAsync(Guid userId)
+    {
+        if (!await _userManager.IsDocSpaceAdminAsync(_securityContext.CurrentAccount.ID)
+            && !await _webItemSecurity.IsProductAdministratorAsync(WebItemManager.PeopleProductID, _securityContext.CurrentAccount.ID))
+        {
+            throw new SecurityException("Method not available");
+        }
+
+        await LogOutAllActiveConnections(userId);
+    }
+
+    [HttpPut("activeconnections/logoutallexceptthis")]
+    public async Task<object> LogOutAllExceptThisConnection()
+    {
+        try
+        {
+            var user = await _userManager.GetUsersAsync(_securityContext.CurrentAccount.ID);
+            var userName = user.DisplayUserName(false, _displayUserSettingsHelper);
+            var loginEventFromCookie = GetLoginEventIdFromCookie();
+
+            await _dbLoginEventsManager.LogOutAllActiveConnectionsExceptThisAsync(loginEventFromCookie, user.TenantId, user.Id);
+
+            await _messageService.SendAsync(MessageAction.UserLogoutActiveConnections, userName);
+            return userName;
+        }
+        catch (Exception ex)
+        {
+            _logger.ErrorWithException(ex);
+            return null;
+        }
+    }
+
+    [HttpPut("activeconnections/logout/{loginEventId}")]
+    public async Task<bool> LogOutActiveConnection(int loginEventId)
+    {
+        try
+        {
+            var user = await _userManager.GetUsersAsync(_securityContext.CurrentAccount.ID);
+            var userName = user.DisplayUserName(false, _displayUserSettingsHelper);
+
+            await _dbLoginEventsManager.LogOutEventAsync(loginEventId);
+
+            await _messageService.SendAsync(MessageAction.UserLogoutActiveConnection, userName);
+            return true;
+        }
+        catch (Exception ex)
+        {
+            _logger.ErrorWithException(ex);
+            return false;
+        }
+    }
+
+    private async Task LogOutAllActiveConnections(Guid? userId = null)
+    {
+        var currentUserId = _securityContext.CurrentAccount.ID;
+        var user = await _userManager.GetUsersAsync(userId ?? currentUserId);
+        var userName = user.DisplayUserName(false, _displayUserSettingsHelper);
+        var auditEventDate = DateTime.UtcNow;
+
+        await _messageService.SendAsync(auditEventDate, currentUserId.Equals(user.Id) ? MessageAction.UserLogoutActiveConnections : MessageAction.UserLogoutActiveConnectionsForUser, _messageTarget.Create(user.Id), userName);
+        await _cookiesManager.ResetUserCookieAsync(user.Id);
+    }
+
+    private int GetLoginEventIdFromCookie()
+    {
+        var cookie = _cookiesManager.GetCookies(CookiesType.AuthKey);
+        var loginEventId = _cookieStorage.GetLoginEventIdFromCookie(cookie);
+        return loginEventId;
+    }
+
+    private async Task<CustomEvent> ConvertAsync(BaseEvent baseEvent)
+    {
+        var location = await GetGeolocationAsync(baseEvent.IP);
+        return new CustomEvent
+        {
+            Id = baseEvent.Id,
+            IP = baseEvent.IP,
+            Platform = baseEvent.Platform,
+            Browser = baseEvent.Browser,
+            Date = baseEvent.Date,
+            Country = location[0],
+            City = location[1]
+        };
+    }
+
+    private async Task<string[]> GetGeolocationAsync(string ip)
+    {
+        try
+        {
+            var location = await _geolocationHelper.GetIPGeolocationAsync(IPAddress.Parse(ip));
+            if (string.IsNullOrEmpty(location.Key))
+            {
+                return new string[] { string.Empty, string.Empty };
+            }
+            var regionInfo = new RegionInfo(location.Key).EnglishName;
+            return new string[] { regionInfo, location.City };
+        }
+        catch (Exception ex)
+        {
+            _logger.ErrorWithException(ex);
+            return new string[] { string.Empty, string.Empty };
+        }
+    }
+
+    private class CustomEvent : BaseEvent
+    {
+        public string Country { get; set; }
+
+        public string City { get; set; }
+    }
+}