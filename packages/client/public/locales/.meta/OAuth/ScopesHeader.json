{
  "key_path": "ScopesHeader",
  "content": "Access scopes",
  "content_en_sha1_hash": "10ff78341c66f3c95452023413e4bba54342f528",
  "created_at": "2025-05-19T21:30:54.032Z",
<<<<<<< HEAD
  "updated_at": "2025-05-26T07:57:32.555Z",
=======
  "updated_at": "2025-06-24T16:31:24.419Z",
>>>>>>> 0de93b01
  "comment": {
    "text": "This translation key is used for the text \"Access scopes\" which appears as a header in a dialog to inform users about the access permissions they are setting. It is part of a larger UI component that handles API key settings and OAuth scopes.",
    "is_auto": true,
    "updated_at": "2025-05-20T09:42:35.464Z"
  },
  "usage": [
    {
      "file_path": "/packages/client/src/pages/PortalSettings/categories/developer-tools/ApiKeys/sub-components/CreateApiKeyDialog/index.tsx",
      "line_number": 242,
      "context": "name: t(\"Common:Restricted\"),\n content: (\n <div className=\"api-key_permission-tab\">\n <div className=\"api-key_permission-container\">\n <Text fontSize=\"13px\" fontWeight={600} className=\"separator\">\n {t(\"OAuth:ScopesHeader\")}\n </Text>\n <Text\n className=\"api-key_permission-container-text separator\"\n fontWeight={600}\n >",
      "module": "/packages/client"
    },
    {
      "file_path": "/packages/client/src/pages/PortalSettings/categories/developer-tools/OAuth/sub-components/ClientForm/components/ScopesBlock.tsx",
      "line_number": 236,
      "context": "return (\n <StyledScopesContainer isRequiredError={isRequiredError}>\n <BlockHeader\n className=\"header\"\n header={t(\"ScopesHeader\")}\n helpButtonText={t(\"ScopesHelp\")}\n isRequired\n />\n \n <Text",
      "module": "/packages/client"
    }
  ],
  "languages": {
    "en": {
      "ai_translated": false,
      "ai_model": null,
      "ai_spell_check_issues": [],
      "approved_at": null
    },
    "ar-SA": {
      "ai_translated": false,
      "ai_model": null,
      "ai_spell_check_issues": [],
      "approved_at": null
    },
    "az": {
      "ai_translated": false,
      "ai_model": null,
      "ai_spell_check_issues": [
        {
          "type": "incorrect_translation",
          "description": "The translation \"Giriş dairələri\" doesn't accurately convey the meaning of \"Access scopes\". \"Giriş\" means \"entry\" or \"access\" in a general sense, but in the context of OAuth, it's more accurately translated as 'İstifadə dairələri' (Usage scopes) or 'Sahələr' (Scopes).",
          "suggestion": "Consider 'İstifadə dairələri' or 'Sahələr'"
        }
      ],
      "approved_at": null
    },
    "bg": {
      "ai_translated": false,
      "ai_model": null,
      "ai_spell_check_issues": [
        {
          "type": "incorrect_translation",
          "description": "The translation \"Обхвати на достъп\" is a literal translation that doesn't quite convey the intended meaning of 'Access scopes' in the context of OAuth. It's technically correct but sounds overly formal and potentially confusing for a general user.",
          "suggestion": "Достъпни обхвати"
        }
      ],
      "approved_at": null
    },
    "cs": {
      "ai_translated": false,
      "ai_model": null,
      "ai_spell_check_issues": [
        {
          "type": "incorrect_translation",
          "description": "While 'Rozsahy přístupu' is technically correct, it's not the most natural or idiomatic translation for 'Access scopes' in a technical context like OAuth. It sounds a bit formal and clunky.",
          "suggestion": "Consider 'Oblastí přístupu' or 'Rozsahy oprávnění' for a more natural phrasing, depending on the precise intended meaning."
        }
      ],
      "approved_at": null
    },
    "de": {
      "ai_translated": false,
      "ai_model": null,
      "ai_spell_check_issues": [
        {
          "type": "incorrect_translation",
          "description": "While 'Zugriffsbereiche' is technically correct, it sounds overly formal and less natural for a user-facing UI element like 'Access scopes'. A more common and user-friendly translation would be closer to 'Bereiche' or 'Scopes'.",
          "suggestion": "Bereiche"
        }
      ],
      "approved_at": null
    },
    "el-GR": {
      "ai_translated": false,
      "ai_model": null,
      "ai_spell_check_issues": [
        {
          "type": "incorrect_translation",
          "description": "The translation \"Πεδία εφαρμογής πρόσβασης\" is too literal and doesn't accurately convey the meaning of \"Access scopes\". It translates to \"Access application fields,\" which is not the intended meaning.",
          "suggestion": "A more accurate translation would be something like \"Εμβέλεια πρόσβασης\" (Emvelia prosvasis) which means 'Scope of access', or 'Πεδίο πρόσβασης' (Pedio prosvasis), which means 'Access scope'."
        }
      ],
      "approved_at": null
    },
    "es": {
      "ai_translated": false,
      "ai_model": null,
      "ai_spell_check_issues": [],
      "approved_at": null
    },
    "fi": {
      "ai_translated": false,
      "ai_model": null,
      "ai_spell_check_issues": [
        {
          "type": "incorrect_translation",
          "description": "While \"Pääsylaajuudet\" is a literal translation, it's not the most natural or common way to express \"Access scopes\" in Finnish. It sounds somewhat technical and awkward.",
          "suggestion": "Consider alternatives like \"Käyttöoikeudet\" (Permissions) or \"Pääsyn laajuus\" (Scope of access), or more context-dependent variations."
        }
      ],
      "approved_at": null
    },
    "fr": {
      "ai_translated": false,
      "ai_model": null,
      "ai_spell_check_issues": [
        {
          "type": "incorrect_translation",
          "description": "The translation 'Accéder aux champs d'application' does not accurately convey the meaning of 'Access scopes'. 'Scopes' refers to permissions, not 'fields of application'.",
          "suggestion": "A more accurate translation would be 'Accès aux autorisations' or 'Portée des accès'."
        }
      ],
      "approved_at": null
    },
    "hy-AM": {
      "ai_translated": false,
      "ai_model": null,
      "ai_spell_check_issues": [
        {
          "type": "incorrect_translation",
          "description": "The translation \"Մուտքի շրջանակներ\" (Mut'ki shrjanakner) is a literal translation of 'scopes' as 'circles/ranges' referring to access. However, the term 'scopes' in the context of OAuth usually implies 'permissions'. A more accurate translation would convey this meaning.",
          "suggestion": "Հատուկ իրավունքներ"
        }
      ],
      "approved_at": null
    },
    "it": {
      "ai_translated": false,
      "ai_model": null,
      "ai_spell_check_issues": [
        {
          "type": "incorrect_translation",
          "description": "The translation 'Accedi agli scope' is not the most natural or accurate translation of 'Access scopes'. While technically correct, it's a literal translation that doesn't convey the intended meaning as smoothly. 'Access scopes' implies authorization and what permissions are being granted.",
          "suggestion": "Consider 'Autorizzazioni di scope' or 'Scope di accesso' which are more idiomatic for describing access scopes in an authorization context."
        }
      ],
      "approved_at": null
    },
    "ja-JP": {
      "ai_translated": false,
      "ai_model": null,
      "ai_spell_check_issues": [
        {
          "type": "incorrect_translation",
          "description": "The translation \"スコープへのアクセス\" (sukōpu e no akusesu) literally translates to \"Access to scopes.\" While technically understandable, it doesn't convey the intended meaning of \"Access scopes\" as the ability to request or utilize scopes.  It sounds a bit awkward.",
          "suggestion": "スコープの利用"
        }
      ],
      "approved_at": null
    },
    "ko-KR": {
      "ai_translated": false,
      "ai_model": null,
      "ai_spell_check_issues": [],
      "approved_at": null
    },
    "lo-LA": {
      "ai_translated": false,
      "ai_model": null,
      "ai_spell_check_issues": [
        {
          "type": "incorrect_translation",
          "description": "The Lao translation 'ຄອບໝູ່ການເຂົ້າໃຊ້ງານ' (khop mu ngan khao sai ngan) doesn't fully capture the meaning of 'Access scopes'. It translates more literally as 'group of usage access' which is not idiomatic.",
          "suggestion": "Consider a translation like 'ຂອບເຂດການເຂົ້າໃຊ້' (khop khet ngan khao sai) which translates more closely to 'access scope' or 'scope of access'."
        }
      ],
      "approved_at": null
    },
    "lv": {
      "ai_translated": false,
      "ai_model": null,
      "ai_spell_check_issues": [],
      "approved_at": null
    },
    "nl": {
      "ai_translated": false,
      "ai_model": null,
      "ai_spell_check_issues": [
        {
          "type": "incorrect_translation",
          "description": "The Dutch translation 'Toegang scopes' is a literal translation and not idiomatic. 'Scopes' is an English term frequently used in Dutch IT contexts, but 'toegang' should be rephrased to better convey the meaning of 'access'.",
          "suggestion": "Toegestane scopes"
        }
      ],
      "approved_at": null
    },
    "pl": {
      "ai_translated": false,
      "ai_model": null,
      "ai_spell_check_issues": [],
      "approved_at": null
    },
    "pt": {
      "ai_translated": false,
      "ai_model": null,
      "ai_spell_check_issues": [],
      "approved_at": null
    },
    "pt-BR": {
      "ai_translated": false,
      "ai_model": null,
      "ai_spell_check_issues": [],
      "approved_at": null
    },
    "ro": {
      "ai_translated": false,
      "ai_model": null,
      "ai_spell_check_issues": [
        {
          "type": "incorrect_translation",
          "description": "The translation \"Domenii de acces\" is a literal translation of 'scopes' but doesn't quite convey the intended meaning in a user-facing context within OAuth. 'Scopes' in OAuth refer to permissions granted to an application.",
          "suggestion": "Consider 'Permisiuni de acces' or 'Domenii de autorizare' as more accurate and user-friendly translations. The best choice depends on the broader UI context."
        }
      ],
      "approved_at": null
    },
    "ru": {
      "ai_translated": false,
      "ai_model": null,
      "ai_spell_check_issues": [
        {
          "type": "incorrect_translation",
          "description": "The translation \"Получить доступ к областям действия\" is too literal and doesn't accurately convey the meaning of \"Access scopes\" in the context of OAuth. \"Scopes\" refers to permissions, not necessarily 'areas of action'.",
          "suggestion": "A better translation would be something like \"Области доступа\" or \"Разрешения\" depending on the specific OAuth implementation and intended user understanding. If a more descriptive phrase is needed, \"Управление разрешениями\" could be considered."
        }
      ],
      "approved_at": null
    },
    "si": {
      "ai_translated": false,
      "ai_model": null,
      "ai_spell_check_issues": [
        {
          "type": "incorrect_translation",
          "description": "The translation \"ප්‍රවේශ පරිధి\" is a literal translation of 'access scope' but may not be the most natural or idiomatic way to express it in Sinhala. While technically correct, it sounds slightly formal and technical.",
          "suggestion": "Consider alternatives like \"ප්‍රවේශ අයිතිවාසිකම්\" (access rights) or \"ප්‍රවේශ කළ හැකි Bereiche\" (accessible areas/domains) depending on the specific context of 'scopes' in OAuth."
        }
      ],
      "approved_at": null
    },
    "sk": {
      "ai_translated": false,
      "ai_model": null,
      "ai_spell_check_issues": [
        {
          "type": "incorrect_translation",
          "description": "While 'Rozsahy prístupu' is understandable, it's a rather literal and slightly awkward translation of 'Access scopes'. A more natural and idiomatic Slovak translation would be 'Prístupné rozsahy' or 'Rozsahy opráv'.",
          "suggestion": "Prístupné rozsahy"
        }
      ],
      "approved_at": null
    },
    "sl": {
      "ai_translated": false,
      "ai_model": null,
      "ai_spell_check_issues": [
        {
          "type": "incorrect_translation",
          "description": "The translation 'Dostopaj do okvirjev' is not the most natural or accurate translation of 'Access scopes'. While 'Dostopaj' (access) is correct, 'okvirjev' (frameworks/frames) doesn't quite capture the meaning of 'scopes' in the context of OAuth.",
          "suggestion": "A more accurate translation would be 'Obsegi dovoljenj' or 'Dovoljeni obsegi' or 'Nabor dovoljenj'."
        }
      ],
      "approved_at": null
    },
    "sr-Cyrl-RS": {
      "ai_translated": false,
      "ai_model": null,
      "ai_spell_check_issues": [
        {
          "type": "incorrect_translation",
          "description": "The Serbian (Cyrillic) translation \"Опсези приступа\" is not an accurate translation of \"Access scopes\". \"Приступа\" translates to \"access\" or \"approach\", but \"опсези\" doesn't directly relate to \"scopes\" in this context. A more accurate translation would be something like \"Области дозвола\" or \"Дозвољене области\".",
          "suggestion": "Consider \"Области дозвола\" or \"Дозвољене области\"."
        }
      ],
      "approved_at": null
    },
    "sr-Latn-RS": {
      "ai_translated": false,
      "ai_model": null,
      "ai_spell_check_issues": [
        {
          "type": "incorrect_translation",
          "description": "The translation 'Opsezi pristupa' does not accurately convey the meaning of 'Access scopes'. 'Opsezi' is a plural form of 'opseg', which translates to 'range' or 'scope' as a noun, but it doesn't capture the action of 'accessing' those scopes. 'Pristupa' means 'access' as a noun, but in this context, it’s an incorrect choice.",
          "suggestion": "Potencijalne sugestije uključuju: 'Opseg pristupa', 'Dozvole pristupa', 'Opsezi dozvola' or 'Dozvole'. The best option depends on the overall context and the desired level of formality."
        }
      ],
      "approved_at": null
    },
    "tr": {
      "ai_translated": false,
      "ai_model": null,
      "ai_spell_check_issues": [
        {
          "type": "incorrect_translation",
          "description": "The Turkish translation \"Kapsamlara eriş\" is not a natural or accurate translation of \"Access scopes.\" It's grammatically correct but doesn't convey the intended meaning effectively. \"Eriş\" implies access *to* something, but the English phrase is more about the concept of scopes themselves.",
          "suggestion": "Authorization Kapsamları"
        },
        {
          "type": "incorrect_translation",
          "description": "A more accurate and natural translation would be something like \"Yetkilendirme Kapsamları\" (Authorization Scopes) or \"Kapsamlar\".",
          "suggestion": "Kapsamlar"
        }
      ],
      "approved_at": null
    },
    "uk-UA": {
      "ai_translated": false,
      "ai_model": null,
      "ai_spell_check_issues": [
        {
          "type": "incorrect_translation",
          "description": "The translation \"Ділянки доступу\" doesn't accurately convey the meaning of \"Access scopes\". \"Ділянки\" translates to 'plots' or 'areas', which is not the intended meaning. 'Scopes' refers to permissions or ranges of access.",
          "suggestion": "Розширені дозволи"
        }
      ],
      "approved_at": null
    },
    "vi": {
      "ai_translated": false,
      "ai_model": null,
      "ai_spell_check_issues": [
        {
          "type": "incorrect_translation",
          "description": "While 'Phạm vi truy cập' is understandable, it's a somewhat literal translation and may not be the most natural or idiomatic way to express 'Access scopes' in Vietnamese. It sounds slightly technical and formal.",
          "suggestion": "Consider alternatives like 'Quyền truy cập' or 'Phạm vi quyền' which might be more fluent and commonly used."
        }
      ],
      "approved_at": null
    },
    "zh-CN": {
      "ai_translated": false,
      "ai_model": null,
      "ai_spell_check_issues": [
        {
          "type": "incorrect_translation",
          "description": "While '访问作用域' (fǎngwèn zuòyòngfù) is technically correct, it sounds overly formal and technical for a UI element like \"Access scopes\". A more natural and user-friendly translation would be more direct.",
          "suggestion": "授权范围 (shòuquán fànwéi) - which means 'Authorization Scope'"
        }
      ],
      "approved_at": null
    }
  }
}<|MERGE_RESOLUTION|>--- conflicted
+++ resolved
@@ -3,11 +3,7 @@
   "content": "Access scopes",
   "content_en_sha1_hash": "10ff78341c66f3c95452023413e4bba54342f528",
   "created_at": "2025-05-19T21:30:54.032Z",
-<<<<<<< HEAD
-  "updated_at": "2025-05-26T07:57:32.555Z",
-=======
   "updated_at": "2025-06-24T16:31:24.419Z",
->>>>>>> 0de93b01
   "comment": {
     "text": "This translation key is used for the text \"Access scopes\" which appears as a header in a dialog to inform users about the access permissions they are setting. It is part of a larger UI component that handles API key settings and OAuth scopes.",
     "is_auto": true,
@@ -46,8 +42,8 @@
       "ai_spell_check_issues": [
         {
           "type": "incorrect_translation",
-          "description": "The translation \"Giriş dairələri\" doesn't accurately convey the meaning of \"Access scopes\". \"Giriş\" means \"entry\" or \"access\" in a general sense, but in the context of OAuth, it's more accurately translated as 'İstifadə dairələri' (Usage scopes) or 'Sahələr' (Scopes).",
-          "suggestion": "Consider 'İstifadə dairələri' or 'Sahələr'"
+          "description": "The translation 'Giriş dairələri' doesn't accurately convey the meaning of 'Access scopes'. 'Giriş' means 'entry' or 'access' which is somewhat redundant. 'Scopes' refers to permissions or ranges of access.",
+          "suggestion": "İstifadəçi icazələri"
         }
       ],
       "approved_at": null
@@ -55,13 +51,7 @@
     "bg": {
       "ai_translated": false,
       "ai_model": null,
-      "ai_spell_check_issues": [
-        {
-          "type": "incorrect_translation",
-          "description": "The translation \"Обхвати на достъп\" is a literal translation that doesn't quite convey the intended meaning of 'Access scopes' in the context of OAuth. It's technically correct but sounds overly formal and potentially confusing for a general user.",
-          "suggestion": "Достъпни обхвати"
-        }
-      ],
+      "ai_spell_check_issues": [],
       "approved_at": null
     },
     "cs": {
@@ -70,8 +60,8 @@
       "ai_spell_check_issues": [
         {
           "type": "incorrect_translation",
-          "description": "While 'Rozsahy přístupu' is technically correct, it's not the most natural or idiomatic translation for 'Access scopes' in a technical context like OAuth. It sounds a bit formal and clunky.",
-          "suggestion": "Consider 'Oblastí přístupu' or 'Rozsahy oprávnění' for a more natural phrasing, depending on the precise intended meaning."
+          "description": "While \"Rozsahy přístupu\" is technically correct, it's not the most natural or common translation for \"Access scopes.\" It's overly literal.",
+          "suggestion": "Možné lepší varianty: \"Rozsahy oprávnění\", \"Oprávnění\", or \"Použité rozsahy\"."
         }
       ],
       "approved_at": null
@@ -82,8 +72,8 @@
       "ai_spell_check_issues": [
         {
           "type": "incorrect_translation",
-          "description": "While 'Zugriffsbereiche' is technically correct, it sounds overly formal and less natural for a user-facing UI element like 'Access scopes'. A more common and user-friendly translation would be closer to 'Bereiche' or 'Scopes'.",
-          "suggestion": "Bereiche"
+          "description": "The translation 'Zugriffsbereiche' while technically correct, isn't the most natural or idiomatic way to express 'Access scopes' in a technical context. It's a bit literal.",
+          "suggestion": "Consider 'Bereiche für den Zugriff' or 'Zugriffsrechte' for a more fluent and common phrasing in a technical context."
         }
       ],
       "approved_at": null
@@ -94,8 +84,13 @@
       "ai_spell_check_issues": [
         {
           "type": "incorrect_translation",
-          "description": "The translation \"Πεδία εφαρμογής πρόσβασης\" is too literal and doesn't accurately convey the meaning of \"Access scopes\". It translates to \"Access application fields,\" which is not the intended meaning.",
-          "suggestion": "A more accurate translation would be something like \"Εμβέλεια πρόσβασης\" (Emvelia prosvasis) which means 'Scope of access', or 'Πεδίο πρόσβασης' (Pedio prosvasis), which means 'Access scope'."
+          "description": "The translation \"Πεδία εφαρμογής πρόσβασης\" is a literal translation of 'access scopes' but doesn't accurately convey the meaning in a user-facing context. 'Scopes' in OAuth refers to specific permissions.",
+          "suggestion": "Εξουσιοδοτήσεις πρόσβασης"
+        },
+        {
+          "type": "cultural",
+          "description": "While grammatically correct, the translation sounds overly technical and might confuse users. A simpler, more user-friendly term would improve comprehension.",
+          "suggestion": "Εξουσιοδοτήσεις πρόσβασης"
         }
       ],
       "approved_at": null
@@ -112,8 +107,8 @@
       "ai_spell_check_issues": [
         {
           "type": "incorrect_translation",
-          "description": "While \"Pääsylaajuudet\" is a literal translation, it's not the most natural or common way to express \"Access scopes\" in Finnish. It sounds somewhat technical and awkward.",
-          "suggestion": "Consider alternatives like \"Käyttöoikeudet\" (Permissions) or \"Pääsyn laajuus\" (Scope of access), or more context-dependent variations."
+          "description": "While 'Pääsylaajuudet' is technically understandable, it's not the most natural or idiomatic Finnish translation for 'Access scopes'. It's a bit literal and clunky.",
+          "suggestion": "Consider 'Käyttöoikeudet' or 'Laajuudet' depending on the specific context. 'Käyttöoikeudet' directly translates to 'permissions' and might be more suitable for OAuth scopes."
         }
       ],
       "approved_at": null
@@ -124,8 +119,8 @@
       "ai_spell_check_issues": [
         {
           "type": "incorrect_translation",
-          "description": "The translation 'Accéder aux champs d'application' does not accurately convey the meaning of 'Access scopes'. 'Scopes' refers to permissions, not 'fields of application'.",
-          "suggestion": "A more accurate translation would be 'Accès aux autorisations' or 'Portée des accès'."
+          "description": "The translation 'Accéder aux champs d'application' is not an accurate translation of 'Access scopes'. 'Champs d'application' refers to application fields, not scopes.  'Scopes' in the context of OAuth refers to permissions.",
+          "suggestion": "Portée d'accès"
         }
       ],
       "approved_at": null
@@ -136,8 +131,8 @@
       "ai_spell_check_issues": [
         {
           "type": "incorrect_translation",
-          "description": "The translation \"Մուտքի շրջանակներ\" (Mut'ki shrjanakner) is a literal translation of 'scopes' as 'circles/ranges' referring to access. However, the term 'scopes' in the context of OAuth usually implies 'permissions'. A more accurate translation would convey this meaning.",
-          "suggestion": "Հատուկ իրավունքներ"
+          "description": "The translation 'Մուտքի շրջանակներ' doesn't accurately convey the meaning of 'Access scopes'. 'Scopes' refers to a list of permissions granted to an application. A more accurate translation would reflect this.",
+          "suggestion": "Մուտքի իրավունքներ (Mut'ki iravunqner) or Գործունեության ոլորտներ (Gortsut'yany Otvortner)"
         }
       ],
       "approved_at": null
@@ -148,8 +143,8 @@
       "ai_spell_check_issues": [
         {
           "type": "incorrect_translation",
-          "description": "The translation 'Accedi agli scope' is not the most natural or accurate translation of 'Access scopes'. While technically correct, it's a literal translation that doesn't convey the intended meaning as smoothly. 'Access scopes' implies authorization and what permissions are being granted.",
-          "suggestion": "Consider 'Autorizzazioni di scope' or 'Scope di accesso' which are more idiomatic for describing access scopes in an authorization context."
+          "description": "The translation 'Accedi agli scope' is not the most accurate or natural translation of 'Access scopes'. 'Accedi' implies an action of accessing, whereas 'Access' in this context refers to the collection of scopes.",
+          "suggestion": "Accesso agli scope"
         }
       ],
       "approved_at": null
@@ -160,8 +155,8 @@
       "ai_spell_check_issues": [
         {
           "type": "incorrect_translation",
-          "description": "The translation \"スコープへのアクセス\" (sukōpu e no akusesu) literally translates to \"Access to scopes.\" While technically understandable, it doesn't convey the intended meaning of \"Access scopes\" as the ability to request or utilize scopes.  It sounds a bit awkward.",
-          "suggestion": "スコープの利用"
+          "description": "The translation \"スコープへのアクセス\" (sukoopu e no akusesu) is a literal translation of 'access to scopes' but doesn't convey the meaning of 'access scopes' in the context of OAuth. It implies giving access *to* scopes, rather than having scopes for access.",
+          "suggestion": "A more appropriate translation would be something like \"スコープの利用\" (sukoopu no riyou) - 'use of scopes', or \"アクセス許可スコープ\" (akusesu kyoka sukoopu) - 'access permission scopes', or even just \"スコープ\" (sukoopu) if the context clearly implies authorization."
         }
       ],
       "approved_at": null
@@ -178,8 +173,8 @@
       "ai_spell_check_issues": [
         {
           "type": "incorrect_translation",
-          "description": "The Lao translation 'ຄອບໝູ່ການເຂົ້າໃຊ້ງານ' (khop mu ngan khao sai ngan) doesn't fully capture the meaning of 'Access scopes'. It translates more literally as 'group of usage access' which is not idiomatic.",
-          "suggestion": "Consider a translation like 'ຂອບເຂດການເຂົ້າໃຊ້' (khop khet ngan khao sai) which translates more closely to 'access scope' or 'scope of access'."
+          "description": "The Lao translation 'ຄອບໝູ່ການເຂົ້າໃຊ້ງານ' doesn't accurately convey the meaning of 'Access scopes'. While it translates to something like 'group of access usages,' it's not a natural or commonly used way to express the concept of OAuth scopes.",
+          "suggestion": "Consider a more direct translation such as 'ຂອບເຂດການອະນຸຍາດ' (khop khit kan anuyat) which means 'permissions' or 'authorization scopes'. Alternatively, 'ເຂດການເຂົ້າອານຸຍາດ' (khet kan khao anuyat) meaning 'access permissions' could be suitable, depending on the overall context."
         }
       ],
       "approved_at": null
@@ -187,7 +182,13 @@
     "lv": {
       "ai_translated": false,
       "ai_model": null,
-      "ai_spell_check_issues": [],
+      "ai_spell_check_issues": [
+        {
+          "type": "incorrect_translation",
+          "description": "While \"Piekļuves tvērumi\" is understandable, it's a rather literal and somewhat awkward translation of \"Access scopes.\" A more natural and idiomatic Latvian translation would be something like \"Atļautie darbības jomi\" or \"Aplēs tiešienes\". \"Piekļuves tvērumi\" feels overly technical and less user-friendly.",
+          "suggestion": "Consider \"Atļautie darbības jomi\" or \"Aplēs tiešienes\" as alternatives."
+        }
+      ],
       "approved_at": null
     },
     "nl": {
@@ -196,8 +197,8 @@
       "ai_spell_check_issues": [
         {
           "type": "incorrect_translation",
-          "description": "The Dutch translation 'Toegang scopes' is a literal translation and not idiomatic. 'Scopes' is an English term frequently used in Dutch IT contexts, but 'toegang' should be rephrased to better convey the meaning of 'access'.",
-          "suggestion": "Toegestane scopes"
+          "description": "The Dutch translation 'Toegang scopes' is not a natural or accurate translation of 'Access scopes'. 'Toegang' means 'access' and repeating it creates redundancy. The word 'scopes' is already in English, which is also unconventional in Dutch in this context.",
+          "suggestion": "Geautoriseerde scope(s)"
         }
       ],
       "approved_at": null
@@ -211,7 +212,13 @@
     "pt": {
       "ai_translated": false,
       "ai_model": null,
-      "ai_spell_check_issues": [],
+      "ai_spell_check_issues": [
+        {
+          "type": "incorrect_translation",
+          "description": "While 'Acessar escopos' is understandable, a more accurate and idiomatic translation of 'Access scopes' would be 'Escopos de acesso' or 'Acesso a escopos'. 'Acessar escopos' literally translates to 'Access scopes' and while grammatically correct, it doesn't convey the intended meaning as naturally.",
+          "suggestion": "Escopos de acesso"
+        }
+      ],
       "approved_at": null
     },
     "pt-BR": {
@@ -226,8 +233,8 @@
       "ai_spell_check_issues": [
         {
           "type": "incorrect_translation",
-          "description": "The translation \"Domenii de acces\" is a literal translation of 'scopes' but doesn't quite convey the intended meaning in a user-facing context within OAuth. 'Scopes' in OAuth refer to permissions granted to an application.",
-          "suggestion": "Consider 'Permisiuni de acces' or 'Domenii de autorizare' as more accurate and user-friendly translations. The best choice depends on the broader UI context."
+          "description": "The translation \"Domenii de acces\" is not the most natural or accurate translation of \"Access scopes.\" \"Domenii\" literally translates to \"domains.\" \"Scopes\" in this context refers to permissions or authorized access, not domains.",
+          "suggestion": "Acces la permisiuni"
         }
       ],
       "approved_at": null
@@ -238,8 +245,8 @@
       "ai_spell_check_issues": [
         {
           "type": "incorrect_translation",
-          "description": "The translation \"Получить доступ к областям действия\" is too literal and doesn't accurately convey the meaning of \"Access scopes\" in the context of OAuth. \"Scopes\" refers to permissions, not necessarily 'areas of action'.",
-          "suggestion": "A better translation would be something like \"Области доступа\" or \"Разрешения\" depending on the specific OAuth implementation and intended user understanding. If a more descriptive phrase is needed, \"Управление разрешениями\" could be considered."
+          "description": "The translation \"Получить доступ к областям действия\" is too literal and doesn't quite capture the meaning of \"Access scopes\" in the context of OAuth. It implies gaining access *to* scopes, rather than simply referring to the scopes themselves. A more appropriate translation would convey the concept of the scopes being present or available.",
+          "suggestion": "Возможные варианты: \"Области доступа\", \"Сферы действия\", \"Определенные области\""
         }
       ],
       "approved_at": null
@@ -250,8 +257,8 @@
       "ai_spell_check_issues": [
         {
           "type": "incorrect_translation",
-          "description": "The translation \"ප්‍රවේශ පරිధి\" is a literal translation of 'access scope' but may not be the most natural or idiomatic way to express it in Sinhala. While technically correct, it sounds slightly formal and technical.",
-          "suggestion": "Consider alternatives like \"ප්‍රවේශ අයිතිවාසිකම්\" (access rights) or \"ප්‍රවේශ කළ හැකි Bereiche\" (accessible areas/domains) depending on the specific context of 'scopes' in OAuth."
+          "description": "The translation \"ප්‍රවේශ පරිధి\" while technically meaning 'access scope,' doesn't quite capture the nuance of 'Access scopes' in the context of OAuth. It sounds overly formal and technical for a user-facing label.",
+          "suggestion": "Consider \"ප්‍රවේශ මාතෘකා\" (praveśa māthrukā) which translates to 'access headings' or 'access topics' as a potentially more user-friendly option. Alternatively, \"ප්‍රවේශ අයිතිවාසිකම්\" (praveśa aithivāsikam) which means 'access rights' might also be suitable, depending on the overall user interface."
         }
       ],
       "approved_at": null
@@ -262,8 +269,8 @@
       "ai_spell_check_issues": [
         {
           "type": "incorrect_translation",
-          "description": "While 'Rozsahy prístupu' is understandable, it's a rather literal and slightly awkward translation of 'Access scopes'. A more natural and idiomatic Slovak translation would be 'Prístupné rozsahy' or 'Rozsahy opráv'.",
-          "suggestion": "Prístupné rozsahy"
+          "description": "The translation 'Rozsahy prístupu' while technically accurate, doesn't quite capture the nuance of 'Access scopes' in the context of OAuth. 'Rozsahy prístupu' sounds more like a definition or enumeration of available permissions rather than the header itself.",
+          "suggestion": "Consider 'Rozsahy opráv' or 'Prístupné rozsahy' which may better convey the meaning of the OAuth header."
         }
       ],
       "approved_at": null
@@ -274,8 +281,8 @@
       "ai_spell_check_issues": [
         {
           "type": "incorrect_translation",
-          "description": "The translation 'Dostopaj do okvirjev' is not the most natural or accurate translation of 'Access scopes'. While 'Dostopaj' (access) is correct, 'okvirjev' (frameworks/frames) doesn't quite capture the meaning of 'scopes' in the context of OAuth.",
-          "suggestion": "A more accurate translation would be 'Obsegi dovoljenj' or 'Dovoljeni obsegi' or 'Nabor dovoljenj'."
+          "description": "The translation 'Dostopaj do okvirjev' is not the most natural or accurate translation of 'Access scopes'. While 'Dostopaj' means 'access', 'okvirjev' translates to 'frameworks' or 'frames'. A more appropriate translation would focus on the meaning of 'scopes' within the context of OAuth, which refers to permissions or areas of access.",
+          "suggestion": "A better translation would be something like 'Obsegi dostopa' or 'Dostopni obsegi' which more closely aligns with the concept of OAuth scopes."
         }
       ],
       "approved_at": null
@@ -286,8 +293,8 @@
       "ai_spell_check_issues": [
         {
           "type": "incorrect_translation",
-          "description": "The Serbian (Cyrillic) translation \"Опсези приступа\" is not an accurate translation of \"Access scopes\". \"Приступа\" translates to \"access\" or \"approach\", but \"опсези\" doesn't directly relate to \"scopes\" in this context. A more accurate translation would be something like \"Области дозвола\" or \"Дозвољене области\".",
-          "suggestion": "Consider \"Области дозвола\" or \"Дозвољене области\"."
+          "description": "The Serbian translation \"Опсези приступа\" is not an accurate translation of \"Access scopes.\" \"Приступа\" translates to \"accesses\" or \"approaches\" which doesn't fit the context of scopes in OAuth. A more accurate translation would reflect the concept of authorized permissions or areas of access.",
+          "suggestion": "Possible suggestions include: \"Опсеги дозвола\" (Scopes of permissions), \"Дозвољене опсеге\" (Allowed scopes), or \"Области приступа\" (Areas of access) depending on the desired level of technicality."
         }
       ],
       "approved_at": null
@@ -298,8 +305,8 @@
       "ai_spell_check_issues": [
         {
           "type": "incorrect_translation",
-          "description": "The translation 'Opsezi pristupa' does not accurately convey the meaning of 'Access scopes'. 'Opsezi' is a plural form of 'opseg', which translates to 'range' or 'scope' as a noun, but it doesn't capture the action of 'accessing' those scopes. 'Pristupa' means 'access' as a noun, but in this context, it’s an incorrect choice.",
-          "suggestion": "Potencijalne sugestije uključuju: 'Opseg pristupa', 'Dozvole pristupa', 'Opsezi dozvola' or 'Dozvole'. The best option depends on the overall context and the desired level of formality."
+          "description": "The translation 'Opsezi pristupa' doesn't accurately reflect the meaning of 'Access scopes'. 'Opsezi' is an uncommon and potentially incorrect pluralization of 'opseg' (scope). 'Pristupa' means 'accesses' and doesn't convey the intended meaning of defining scopes.",
+          "suggestion": "A more accurate translation would be 'Obim pristupa' or 'Definisani opsezi'."
         }
       ],
       "approved_at": null
@@ -310,13 +317,13 @@
       "ai_spell_check_issues": [
         {
           "type": "incorrect_translation",
-          "description": "The Turkish translation \"Kapsamlara eriş\" is not a natural or accurate translation of \"Access scopes.\" It's grammatically correct but doesn't convey the intended meaning effectively. \"Eriş\" implies access *to* something, but the English phrase is more about the concept of scopes themselves.",
-          "suggestion": "Authorization Kapsamları"
+          "description": "The translation \"Kapsamlara eriş\" is not the best translation for \"Access scopes\". It literally translates to \"Access to scopes\". A more natural and accurate translation would convey the meaning of allowing access to scopes.",
+          "suggestion": "Erişilebilen kapsamlar"
         },
         {
           "type": "incorrect_translation",
-          "description": "A more accurate and natural translation would be something like \"Yetkilendirme Kapsamları\" (Authorization Scopes) or \"Kapsamlar\".",
-          "suggestion": "Kapsamlar"
+          "description": "The current translation \"Kapsamlara eriş\" is a less idiomatic way to express the meaning of \"Access scopes\" in Turkish. It feels slightly awkward.",
+          "suggestion": "Kapsam erişimi"
         }
       ],
       "approved_at": null
@@ -327,7 +334,7 @@
       "ai_spell_check_issues": [
         {
           "type": "incorrect_translation",
-          "description": "The translation \"Ділянки доступу\" doesn't accurately convey the meaning of \"Access scopes\". \"Ділянки\" translates to 'plots' or 'areas', which is not the intended meaning. 'Scopes' refers to permissions or ranges of access.",
+          "description": "The translation \"Ділянки доступу\" does not accurately convey the meaning of \"Access scopes\". \"Ділянки\" translates to 'plots' or 'areas', which is not the intended meaning. \"Scopes\" refers to permissions or authorizations.",
           "suggestion": "Розширені дозволи"
         }
       ],
@@ -339,8 +346,8 @@
       "ai_spell_check_issues": [
         {
           "type": "incorrect_translation",
-          "description": "While 'Phạm vi truy cập' is understandable, it's a somewhat literal translation and may not be the most natural or idiomatic way to express 'Access scopes' in Vietnamese. It sounds slightly technical and formal.",
-          "suggestion": "Consider alternatives like 'Quyền truy cập' or 'Phạm vi quyền' which might be more fluent and commonly used."
+          "description": "While \"Phạm vi truy cập\" is understandable, it's a somewhat literal translation. A more natural and commonly used translation for \"Access scopes\" would be \"Quyền truy cập\" or \"Phạm vi quyền\". \"Phạm vi truy cập\" sounds slightly awkward.",
+          "suggestion": "Quyền truy cập"
         }
       ],
       "approved_at": null
@@ -351,8 +358,8 @@
       "ai_spell_check_issues": [
         {
           "type": "incorrect_translation",
-          "description": "While '访问作用域' (fǎngwèn zuòyòngfù) is technically correct, it sounds overly formal and technical for a UI element like \"Access scopes\". A more natural and user-friendly translation would be more direct.",
-          "suggestion": "授权范围 (shòuquán fànwéi) - which means 'Authorization Scope'"
+          "description": "While \"访问作用域\" (fǎngwèn zuòyòngfù) is technically correct, it's a very literal and somewhat awkward translation. 'Scopes' in OAuth often refers to a list of permissions. A more natural and user-friendly translation would be '授权范围' (shòuquán fànwéi) or '权限范围' (quánxiàn fànwéi).",
+          "suggestion": "授权范围 (shòuquán fànwéi) or 权限范围 (quánxiàn fànwéi)"
         }
       ],
       "approved_at": null
