--- conflicted
+++ resolved
@@ -55,14 +55,6 @@
   );
 }
 
-<<<<<<< HEAD
-export function setPortalRename(alias) {
-  return request({
-    method: "put",
-    url: "/portal/portalrename.json",
-    data: { alias },
-  });
-=======
 export function startBackup(storageType, storageParams, backupMail = false) {
   const options = {
     method: "post",
@@ -164,5 +156,12 @@
 
 export function enableAutoBackup() {
   return request({ method: "get", url: "/portal/enableAutoBackup" });
->>>>>>> e61a4543
+}
+
+export function setPortalRename(alias) {
+  return request({
+    method: "put",
+    url: "/portal/portalrename.json",
+    data: { alias },
+  });
 }