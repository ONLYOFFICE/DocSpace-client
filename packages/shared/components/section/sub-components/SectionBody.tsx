--- conflicted
+++ resolved
@@ -48,12 +48,9 @@
     getContextModel,
     isIndexEditingMode,
     pathname,
-<<<<<<< HEAD
     withoutFooter,
-=======
     onDragLeaveEmpty,
     onDragOverEmpty,
->>>>>>> c6cf0071
   }: SectionBodyProps) => {
     const focusRef = React.useRef<HTMLDivElement | null>(null);
 
