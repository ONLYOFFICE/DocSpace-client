--- conflicted
+++ resolved
@@ -25,44 +25,12 @@
 // International. See the License terms at http://creativecommons.org/licenses/by-sa/4.0/legalcode
 
 import React, { useState, useEffect } from "react";
-<<<<<<< HEAD
 import classNames from "classnames";
 
+import { ReactSVG } from "react-svg";
+import CloseIcon from "PUBLIC_DIR/images/loading.button.react.svg?url";
 import type { LoadingButtonProps } from "./LoadingButton.types";
 import styles from "./LoadingButton.module.scss";
-=======
-import styled, { css } from "styled-components";
-import { ReactSVG } from "react-svg";
-import CloseIcon from "PUBLIC_DIR/images/loading.button.react.svg?url";
-import { ColorTheme, ThemeId } from "../color-theme";
-import StyledLoadingButton from "../color-theme/sub-components/StyledLoadingButton";
-import StyledCircle from "../color-theme/sub-components/StyledCircle";
-import type { LoadingButtonProps } from "./LoadingButton.types";
-
-const StyledBody = styled(ColorTheme)<LoadingButtonProps>`
-  ${(props) =>
-    props.isDefaultMode &&
-    css`
-      .circle__mask .circle__fill {
-        background-color: ${props.theme.filesPanels.upload.loadingButton
-          .defaultBackground};
-      }
-      .loading-button {
-        cursor: pointer;
-        svg path {
-          fill: ${props.theme.filesPanels.upload.loadingButton
-            .defaultBackground};
-        }
-      }
-
-      &:hover {
-        svg path {
-          fill: ${props.theme.filesPanels.upload.loadingButton.hoverColor};
-        }
-      }
-    `}
-`;
->>>>>>> 0de93b01
 
 const LoadingButton: React.FC<LoadingButtonProps> = ({
   percent = 0,
@@ -124,17 +92,10 @@
           }
           className={classNames(styles.loadingButton, "loading-button")}
         >
-<<<<<<< HEAD
-          {!inConversion ? <>&times;</> : null}
+          {!inConversion ? <ReactSVG src={CloseIcon} /> : null}
         </div>
       </div>
     </div>
-=======
-          {!inConversion ? <ReactSVG src={CloseIcon} /> : null}
-        </StyledLoadingButton>
-      </StyledCircle>
-    </StyledBody>
->>>>>>> 0de93b01
   );
 };
 
