{
  "key_path": "Clean",
  "content": "Clean",
  "content_en_sha1_hash": "fa893d87e1fa0a69c7942dd1e65f3bd1932e53d1",
  "created_at": "2025-05-19T21:30:55.333Z",
<<<<<<< HEAD
  "updated_at": "2025-05-26T07:57:32.346Z",
=======
  "updated_at": "2025-07-10T11:11:06.843Z",
>>>>>>> 4378f47c
  "comment": {
    "text": "This translation key is used for a button label in an edit link panel, specifically to clean files, and its appearance changes based on hover state. The text appears as part of a password access block on a file-related interface.",
    "is_auto": true,
    "updated_at": "2025-05-20T09:40:06.139Z"
  },
  "usage": [
    {
      "file_path": "/packages/client/src/components/panels/EditLinkPanel/PasswordAccessBlock.js",
      "line_number": 152,
      "context": "fontWeight={600}\n isHovered\n type=\"action\"\n onClick={onCleanClick}\n >\n {t(\"Files:Clean\")}\n </Link>\n <Link\n fontSize=\"13px\"\n fontWeight={600}\n isHovered",
      "module": "/packages/client"
    }
  ],
  "languages": {
    "en": {
      "ai_translated": false,
      "ai_model": null,
      "ai_spell_check_issues": [],
      "approved_at": null
    },
    "ar-SA": {
      "ai_translated": false,
      "ai_model": null,
      "ai_spell_check_issues": [],
      "approved_at": null
    },
    "az": {
      "ai_translated": false,
      "ai_model": null,
      "ai_spell_check_issues": [
        {
          "type": "incorrect_translation",
          "description": "The Azerbaijani translation \"Təmizləyin\" means \"Clean it\" (imperative form). The English word \"Clean\" is an adjective or a noun describing a state of being clean, not an instruction to clean. A better translation would be \"Təmiz\" (Clean).",
          "suggestion": "Təmiz"
        }
      ],
      "approved_at": null
    },
    "bg": {
      "ai_translated": false,
      "ai_model": null,
      "ai_spell_check_issues": [
        {
          "type": "incorrect_translation",
          "description": "The Bulgarian translation \"Изчисти\" (Izchisti) means \"Clean up\" or \"To clean\". While related to \"Clean\", it doesn't convey the same meaning as the English key 'Clean', which suggests a state of being clean. A more accurate translation might be \"Чисто\" (Chisto) which means \"Clean\".",
          "suggestion": "Чисто"
        }
      ],
      "approved_at": null
    },
    "cs": {
      "ai_translated": false,
      "ai_model": null,
      "ai_spell_check_issues": [
        {
          "type": "incorrect_translation",
          "description": "The Czech translation \"Vymazat\" translates to \"Delete\" or \"Erase\", not \"Clean\". While related, it doesn't accurately convey the meaning of \"Clean\".",
          "suggestion": "Consider alternatives like \"Čistý\" (Clean), \"Uklizený\" (Tidy/Cleaned), or \"Očistit\" (To Clean), depending on the context."
        }
      ],
      "approved_at": null
    },
    "de": {
      "ai_translated": false,
      "ai_model": null,
      "ai_spell_check_issues": [
        {
          "type": "incorrect_translation",
          "description": "The translation \"Löschen\" means \"delete\" or \"erase\", not \"clean\". \"Clean\" in the context of files would likely refer to sanitizing or removing unwanted content, not deleting the files themselves.",
          "suggestion": "Consider alternatives like \"Bereinigen\" (to clean), \"Sanitieren\" (to sanitize), or \"Reinigen\" (to cleanse) depending on the exact meaning intended."
        }
      ],
      "approved_at": null
    },
    "el-GR": {
      "ai_translated": false,
      "ai_model": null,
      "ai_spell_check_issues": [],
      "approved_at": null
    },
    "es": {
      "ai_translated": false,
      "ai_model": null,
      "ai_spell_check_issues": [],
      "approved_at": null
    },
    "fi": {
      "ai_translated": false,
      "ai_model": null,
      "ai_spell_check_issues": [
        {
          "type": "incorrect_translation",
          "description": "While \"Puhdista\" means \"Clean\" or \"Clean up\", it's an imperative verb. \"Clean\" in this context likely refers to a descriptive adjective (e.g., 'Clean Files'). A more accurate translation would be \"Siisti\" or \"Puhtaat\".",
          "suggestion": "Siisti"
        }
      ],
      "approved_at": null
    },
    "fr": {
      "ai_translated": false,
      "ai_model": null,
      "ai_spell_check_issues": [
        {
          "type": "incorrect_translation",
          "description": "The English word 'Clean' can have several French translations depending on the context. 'Effacer' primarily means 'to erase' or 'to delete,' which may not be the intended meaning of 'Clean'. Other possible translations include 'propre' (for physical cleanliness) or 'nettoyer' (to clean).",
          "suggestion": "Consider the context of 'Files:Clean' to determine the most appropriate French translation. Possible suggestions include 'Propre', 'Nettoyer', or a more specific term depending on the file type and what 'Clean' refers to."
        }
      ],
      "approved_at": null
    },
    "hy-AM": {
      "ai_translated": false,
      "ai_model": null,
      "ai_spell_check_issues": [],
      "approved_at": null
    },
    "it": {
      "ai_translated": false,
      "ai_model": null,
      "ai_spell_check_issues": [
        {
          "type": "incorrect_translation",
          "description": "The Italian translation 'Elimina' translates to 'Delete' or 'Erase,' not 'Clean.' While related, it doesn't convey the same meaning as 'Clean'.",
          "suggestion": "Consider 'Pulisci' for a more accurate translation of 'Clean'."
        }
      ],
      "approved_at": null
    },
    "ja-JP": {
      "ai_translated": false,
      "ai_model": null,
      "ai_spell_check_issues": [],
      "approved_at": null
    },
    "ko-KR": {
      "ai_translated": false,
      "ai_model": null,
      "ai_spell_check_issues": [
        {
          "type": "incorrect_translation",
          "description": "'삭제' translates to 'delete' or 'remove', not 'clean'. 'Clean' typically implies sanitizing or making something spotless, while '삭제' refers to removing something entirely.",
          "suggestion": "Consider translations like '정리' (jeongni - organize/tidy) or '청소' (cheongso - cleaning) which better convey the meaning of 'Clean'."
        }
      ],
      "approved_at": null
    },
    "lo-LA": {
      "ai_translated": false,
      "ai_model": null,
      "ai_spell_check_issues": [],
      "approved_at": null
    },
    "lv": {
      "ai_translated": false,
      "ai_model": null,
      "ai_spell_check_issues": [],
      "approved_at": null
    },
    "nl": {
      "ai_translated": false,
      "ai_model": null,
      "ai_spell_check_issues": [],
      "approved_at": null
    },
    "pl": {
      "ai_translated": false,
      "ai_model": null,
      "ai_spell_check_issues": [
        {
          "type": "incorrect_translation",
          "description": "The Polish translation \"Wyczyść\" translates to \"Clean it\" or \"Clear it\", rather than simply \"Clean\". It's an imperative form, not a noun.",
          "suggestion": "Consider \"Czysty\" (Clean - adjective) or \"Czyszczenie\" (Cleaning - noun) depending on the intended meaning within the context."
        }
      ],
      "approved_at": null
    },
    "pt": {
      "ai_translated": false,
      "ai_model": null,
      "ai_spell_check_issues": [],
      "approved_at": null
    },
    "pt-BR": {
      "ai_translated": false,
      "ai_model": null,
      "ai_spell_check_issues": [
        {
          "type": "incorrect_translation",
          "description": "The English word \"Clean\" can have multiple Portuguese translations depending on the context. \"Limpar\" translates to 'to clean' (as in an action). \"Clean\" as an adjective meaning 'tidy', 'unspoiled' or 'pure' would be better translated to 'limpo'. Without further context, 'limpo' would be a safer default.",
          "suggestion": "Consider context. Potential alternatives: 'limpo' (adjective), or clarify context for more appropriate translation."
        }
      ],
      "approved_at": null
    },
    "ro": {
      "ai_translated": false,
      "ai_model": null,
      "ai_spell_check_issues": [
        {
          "type": "incorrect_translation",
          "description": "The Romanian translation \"Golire\" does not accurately convey the meaning of \"Clean\". \"Golire\" means \"emptying\" or \"draining\".",
          "suggestion": "Possible alternatives include: \"Curat\", \"Curățenie\", or a more context-dependent translation depending on the specific meaning of 'Clean'."
        }
      ],
      "approved_at": null
    },
    "ru": {
      "ai_translated": false,
      "ai_model": null,
      "ai_spell_check_issues": [],
      "approved_at": null
    },
    "si": {
      "ai_translated": false,
      "ai_model": null,
      "ai_spell_check_issues": [
        {
          "type": "incorrect_translation",
          "description": "The Sinhala translation \"මකන්න\" (makanna) primarily means 'to erase' or 'to delete', not 'clean'. While 'clean' can imply removing something, 'මකන්න' carries a stronger connotation of deletion. A more accurate translation for 'clean' would depend on the specific context (e.g., 'to clean' something physically, 'clean' data, etc.).",
          "suggestion": "Consider alternatives like \"පවිත්‍ර කරන්න\" (pavitrakanna) for a general 'clean', \"පොඟවා ගන්න\" (pogawa ganne) if referring to cleaning something, or a more context-specific term."
        }
      ],
      "approved_at": null
    },
    "sk": {
      "ai_translated": false,
      "ai_model": null,
      "ai_spell_check_issues": [
        {
          "type": "incorrect_translation",
          "description": "The Slovak translation \"Očistiť\" is a verb meaning \"to clean\" or \"to purify\". The English word \"Clean\" is an adjective describing a state of being clean. While \"Očistiť\" could be used in a sentence describing the action of cleaning, it doesn't directly translate the adjective 'Clean'. A more appropriate translation might be 'Čistý'.",
          "suggestion": "Čistý"
        }
      ],
      "approved_at": null
    },
    "sl": {
      "ai_translated": false,
      "ai_model": null,
      "ai_spell_check_issues": [],
      "approved_at": null
    },
    "sr-Cyrl-RS": {
      "ai_translated": false,
      "ai_model": null,
      "ai_spell_check_issues": [
        {
          "type": "incorrect_translation",
          "description": "The Serbian (Cyrillic) translation \"Очистити\" translates to \"To clean\" or \"Clean (imperative)\" rather than simply \"Clean\".  It's an action, not a state.",
          "suggestion": "Consider \"Чисто\" (Čisto) which means 'Clean' as an adjective or noun."
        }
      ],
      "approved_at": null
    },
    "sr-Latn-RS": {
      "ai_translated": false,
      "ai_model": null,
      "ai_spell_check_issues": [
        {
          "type": "incorrect_translation",
          "description": "The Serbian translation \"Očistiti\" means \"to clean\" (infinitive form). The English \"Clean\" is an adjective or a noun referring to a state of being clean. A more accurate translation might be \"Čist\" (adjective - clean) or \"Čišćenje\" (noun - cleaning).",
          "suggestion": "Čist"
        }
      ],
      "approved_at": null
    },
    "tr": {
      "ai_translated": false,
      "ai_model": null,
      "ai_spell_check_issues": [
        {
          "type": "incorrect_translation",
          "description": "The Turkish translation \"Temizle\" means \"Clean up\" or \"To clean\". The English word \"Clean\" as a noun (describing something that is clean) requires the Turkish word \"Temiz\". \"Temizle\" implies an action, not a state.",
          "suggestion": "Temiz"
        }
      ],
      "approved_at": null
    },
    "uk-UA": {
      "ai_translated": false,
      "ai_model": null,
      "ai_spell_check_issues": [],
      "approved_at": null
    },
    "vi": {
      "ai_translated": false,
      "ai_model": null,
      "ai_spell_check_issues": [
        {
          "type": "incorrect_translation",
          "description": "The English word \"Clean\" (in the context of files) typically refers to removing unwanted items or data, not just deleting them. \"Xóa\" primarily means 'delete.' A better translation might be \"Làm sạch\" (to clean) or \"Dọn dẹp\" (to tidy up/clean).",
          "suggestion": "Làm sạch"
        }
      ],
      "approved_at": null
    },
    "zh-CN": {
      "ai_translated": false,
      "ai_model": null,
      "ai_spell_check_issues": [
        {
          "type": "incorrect_translation",
          "description": "The English word \"Clean\" has multiple possible translations in Chinese depending on the context. \"清理\" (qīnglǐ) primarily means 'to clean up' or 'to clear away', often implying removing clutter or debris. It's a reasonable translation, but \"Clean\" can also mean 'pure', 'untainted' or simply 'clean' in a general sense. A more contextually appropriate translation might be required.",
          "suggestion": "Consider the context of 'Files:Clean' and evaluate if '清理' is the best fit. Other options include '清洁' (qīngjié) for a more general 'clean' or '纯净' (chúnjìng) for 'pure'."
        }
      ],
      "approved_at": null
    }
  }
}<|MERGE_RESOLUTION|>--- conflicted
+++ resolved
@@ -3,11 +3,7 @@
   "content": "Clean",
   "content_en_sha1_hash": "fa893d87e1fa0a69c7942dd1e65f3bd1932e53d1",
   "created_at": "2025-05-19T21:30:55.333Z",
-<<<<<<< HEAD
-  "updated_at": "2025-05-26T07:57:32.346Z",
-=======
   "updated_at": "2025-07-10T11:11:06.843Z",
->>>>>>> 4378f47c
   "comment": {
     "text": "This translation key is used for a button label in an edit link panel, specifically to clean files, and its appearance changes based on hover state. The text appears as part of a password access block on a file-related interface.",
     "is_auto": true,
@@ -37,49 +33,25 @@
     "az": {
       "ai_translated": false,
       "ai_model": null,
-      "ai_spell_check_issues": [
-        {
-          "type": "incorrect_translation",
-          "description": "The Azerbaijani translation \"Təmizləyin\" means \"Clean it\" (imperative form). The English word \"Clean\" is an adjective or a noun describing a state of being clean, not an instruction to clean. A better translation would be \"Təmiz\" (Clean).",
-          "suggestion": "Təmiz"
-        }
-      ],
+      "ai_spell_check_issues": [],
       "approved_at": null
     },
     "bg": {
       "ai_translated": false,
       "ai_model": null,
-      "ai_spell_check_issues": [
-        {
-          "type": "incorrect_translation",
-          "description": "The Bulgarian translation \"Изчисти\" (Izchisti) means \"Clean up\" or \"To clean\". While related to \"Clean\", it doesn't convey the same meaning as the English key 'Clean', which suggests a state of being clean. A more accurate translation might be \"Чисто\" (Chisto) which means \"Clean\".",
-          "suggestion": "Чисто"
-        }
-      ],
+      "ai_spell_check_issues": [],
       "approved_at": null
     },
     "cs": {
       "ai_translated": false,
       "ai_model": null,
-      "ai_spell_check_issues": [
-        {
-          "type": "incorrect_translation",
-          "description": "The Czech translation \"Vymazat\" translates to \"Delete\" or \"Erase\", not \"Clean\". While related, it doesn't accurately convey the meaning of \"Clean\".",
-          "suggestion": "Consider alternatives like \"Čistý\" (Clean), \"Uklizený\" (Tidy/Cleaned), or \"Očistit\" (To Clean), depending on the context."
-        }
-      ],
+      "ai_spell_check_issues": [],
       "approved_at": null
     },
     "de": {
       "ai_translated": false,
       "ai_model": null,
-      "ai_spell_check_issues": [
-        {
-          "type": "incorrect_translation",
-          "description": "The translation \"Löschen\" means \"delete\" or \"erase\", not \"clean\". \"Clean\" in the context of files would likely refer to sanitizing or removing unwanted content, not deleting the files themselves.",
-          "suggestion": "Consider alternatives like \"Bereinigen\" (to clean), \"Sanitieren\" (to sanitize), or \"Reinigen\" (to cleanse) depending on the exact meaning intended."
-        }
-      ],
+      "ai_spell_check_issues": [],
       "approved_at": null
     },
     "el-GR": {
@@ -97,25 +69,13 @@
     "fi": {
       "ai_translated": false,
       "ai_model": null,
-      "ai_spell_check_issues": [
-        {
-          "type": "incorrect_translation",
-          "description": "While \"Puhdista\" means \"Clean\" or \"Clean up\", it's an imperative verb. \"Clean\" in this context likely refers to a descriptive adjective (e.g., 'Clean Files'). A more accurate translation would be \"Siisti\" or \"Puhtaat\".",
-          "suggestion": "Siisti"
-        }
-      ],
+      "ai_spell_check_issues": [],
       "approved_at": null
     },
     "fr": {
       "ai_translated": false,
       "ai_model": null,
-      "ai_spell_check_issues": [
-        {
-          "type": "incorrect_translation",
-          "description": "The English word 'Clean' can have several French translations depending on the context. 'Effacer' primarily means 'to erase' or 'to delete,' which may not be the intended meaning of 'Clean'. Other possible translations include 'propre' (for physical cleanliness) or 'nettoyer' (to clean).",
-          "suggestion": "Consider the context of 'Files:Clean' to determine the most appropriate French translation. Possible suggestions include 'Propre', 'Nettoyer', or a more specific term depending on the file type and what 'Clean' refers to."
-        }
-      ],
+      "ai_spell_check_issues": [],
       "approved_at": null
     },
     "hy-AM": {
@@ -127,13 +87,7 @@
     "it": {
       "ai_translated": false,
       "ai_model": null,
-      "ai_spell_check_issues": [
-        {
-          "type": "incorrect_translation",
-          "description": "The Italian translation 'Elimina' translates to 'Delete' or 'Erase,' not 'Clean.' While related, it doesn't convey the same meaning as 'Clean'.",
-          "suggestion": "Consider 'Pulisci' for a more accurate translation of 'Clean'."
-        }
-      ],
+      "ai_spell_check_issues": [],
       "approved_at": null
     },
     "ja-JP": {
@@ -145,13 +99,7 @@
     "ko-KR": {
       "ai_translated": false,
       "ai_model": null,
-      "ai_spell_check_issues": [
-        {
-          "type": "incorrect_translation",
-          "description": "'삭제' translates to 'delete' or 'remove', not 'clean'. 'Clean' typically implies sanitizing or making something spotless, while '삭제' refers to removing something entirely.",
-          "suggestion": "Consider translations like '정리' (jeongni - organize/tidy) or '청소' (cheongso - cleaning) which better convey the meaning of 'Clean'."
-        }
-      ],
+      "ai_spell_check_issues": [],
       "approved_at": null
     },
     "lo-LA": {
@@ -175,13 +123,7 @@
     "pl": {
       "ai_translated": false,
       "ai_model": null,
-      "ai_spell_check_issues": [
-        {
-          "type": "incorrect_translation",
-          "description": "The Polish translation \"Wyczyść\" translates to \"Clean it\" or \"Clear it\", rather than simply \"Clean\". It's an imperative form, not a noun.",
-          "suggestion": "Consider \"Czysty\" (Clean - adjective) or \"Czyszczenie\" (Cleaning - noun) depending on the intended meaning within the context."
-        }
-      ],
+      "ai_spell_check_issues": [],
       "approved_at": null
     },
     "pt": {
@@ -193,25 +135,13 @@
     "pt-BR": {
       "ai_translated": false,
       "ai_model": null,
-      "ai_spell_check_issues": [
-        {
-          "type": "incorrect_translation",
-          "description": "The English word \"Clean\" can have multiple Portuguese translations depending on the context. \"Limpar\" translates to 'to clean' (as in an action). \"Clean\" as an adjective meaning 'tidy', 'unspoiled' or 'pure' would be better translated to 'limpo'. Without further context, 'limpo' would be a safer default.",
-          "suggestion": "Consider context. Potential alternatives: 'limpo' (adjective), or clarify context for more appropriate translation."
-        }
-      ],
+      "ai_spell_check_issues": [],
       "approved_at": null
     },
     "ro": {
       "ai_translated": false,
       "ai_model": null,
-      "ai_spell_check_issues": [
-        {
-          "type": "incorrect_translation",
-          "description": "The Romanian translation \"Golire\" does not accurately convey the meaning of \"Clean\". \"Golire\" means \"emptying\" or \"draining\".",
-          "suggestion": "Possible alternatives include: \"Curat\", \"Curățenie\", or a more context-dependent translation depending on the specific meaning of 'Clean'."
-        }
-      ],
+      "ai_spell_check_issues": [],
       "approved_at": null
     },
     "ru": {
@@ -223,25 +153,13 @@
     "si": {
       "ai_translated": false,
       "ai_model": null,
-      "ai_spell_check_issues": [
-        {
-          "type": "incorrect_translation",
-          "description": "The Sinhala translation \"මකන්න\" (makanna) primarily means 'to erase' or 'to delete', not 'clean'. While 'clean' can imply removing something, 'මකන්න' carries a stronger connotation of deletion. A more accurate translation for 'clean' would depend on the specific context (e.g., 'to clean' something physically, 'clean' data, etc.).",
-          "suggestion": "Consider alternatives like \"පවිත්‍ර කරන්න\" (pavitrakanna) for a general 'clean', \"පොඟවා ගන්න\" (pogawa ganne) if referring to cleaning something, or a more context-specific term."
-        }
-      ],
+      "ai_spell_check_issues": [],
       "approved_at": null
     },
     "sk": {
       "ai_translated": false,
       "ai_model": null,
-      "ai_spell_check_issues": [
-        {
-          "type": "incorrect_translation",
-          "description": "The Slovak translation \"Očistiť\" is a verb meaning \"to clean\" or \"to purify\". The English word \"Clean\" is an adjective describing a state of being clean. While \"Očistiť\" could be used in a sentence describing the action of cleaning, it doesn't directly translate the adjective 'Clean'. A more appropriate translation might be 'Čistý'.",
-          "suggestion": "Čistý"
-        }
-      ],
+      "ai_spell_check_issues": [],
       "approved_at": null
     },
     "sl": {
@@ -253,37 +171,19 @@
     "sr-Cyrl-RS": {
       "ai_translated": false,
       "ai_model": null,
-      "ai_spell_check_issues": [
-        {
-          "type": "incorrect_translation",
-          "description": "The Serbian (Cyrillic) translation \"Очистити\" translates to \"To clean\" or \"Clean (imperative)\" rather than simply \"Clean\".  It's an action, not a state.",
-          "suggestion": "Consider \"Чисто\" (Čisto) which means 'Clean' as an adjective or noun."
-        }
-      ],
+      "ai_spell_check_issues": [],
       "approved_at": null
     },
     "sr-Latn-RS": {
       "ai_translated": false,
       "ai_model": null,
-      "ai_spell_check_issues": [
-        {
-          "type": "incorrect_translation",
-          "description": "The Serbian translation \"Očistiti\" means \"to clean\" (infinitive form). The English \"Clean\" is an adjective or a noun referring to a state of being clean. A more accurate translation might be \"Čist\" (adjective - clean) or \"Čišćenje\" (noun - cleaning).",
-          "suggestion": "Čist"
-        }
-      ],
+      "ai_spell_check_issues": [],
       "approved_at": null
     },
     "tr": {
       "ai_translated": false,
       "ai_model": null,
-      "ai_spell_check_issues": [
-        {
-          "type": "incorrect_translation",
-          "description": "The Turkish translation \"Temizle\" means \"Clean up\" or \"To clean\". The English word \"Clean\" as a noun (describing something that is clean) requires the Turkish word \"Temiz\". \"Temizle\" implies an action, not a state.",
-          "suggestion": "Temiz"
-        }
-      ],
+      "ai_spell_check_issues": [],
       "approved_at": null
     },
     "uk-UA": {
@@ -295,25 +195,13 @@
     "vi": {
       "ai_translated": false,
       "ai_model": null,
-      "ai_spell_check_issues": [
-        {
-          "type": "incorrect_translation",
-          "description": "The English word \"Clean\" (in the context of files) typically refers to removing unwanted items or data, not just deleting them. \"Xóa\" primarily means 'delete.' A better translation might be \"Làm sạch\" (to clean) or \"Dọn dẹp\" (to tidy up/clean).",
-          "suggestion": "Làm sạch"
-        }
-      ],
+      "ai_spell_check_issues": [],
       "approved_at": null
     },
     "zh-CN": {
       "ai_translated": false,
       "ai_model": null,
-      "ai_spell_check_issues": [
-        {
-          "type": "incorrect_translation",
-          "description": "The English word \"Clean\" has multiple possible translations in Chinese depending on the context. \"清理\" (qīnglǐ) primarily means 'to clean up' or 'to clear away', often implying removing clutter or debris. It's a reasonable translation, but \"Clean\" can also mean 'pure', 'untainted' or simply 'clean' in a general sense. A more contextually appropriate translation might be required.",
-          "suggestion": "Consider the context of 'Files:Clean' and evaluate if '清理' is the best fit. Other options include '清洁' (qīngjié) for a more general 'clean' or '纯净' (chúnjìng) for 'pure'."
-        }
-      ],
+      "ai_spell_check_issues": [],
       "approved_at": null
     }
   }
