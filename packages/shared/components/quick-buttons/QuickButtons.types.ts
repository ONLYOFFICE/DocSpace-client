--- conflicted
+++ resolved
@@ -55,9 +55,6 @@
   onCreateRoom?: VoidFunction;
   onClickLock?: VoidFunction;
   onClickFavorite?: VoidFunction;
-<<<<<<< HEAD
   onRetryVectorization?: VoidFunction;
-=======
   openShareTab?: VoidFunction;
->>>>>>> e7431986
 };