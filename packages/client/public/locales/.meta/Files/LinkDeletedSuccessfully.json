--- conflicted
+++ resolved
@@ -3,11 +3,7 @@
   "content": "Link deleted successfully",
   "content_en_sha1_hash": "1d0682ce997a2ffc32592cbebffe9839b47dab71",
   "created_at": "2025-05-19T21:30:55.776Z",
-<<<<<<< HEAD
-  "updated_at": "2025-05-26T07:57:32.294Z",
-=======
   "updated_at": "2025-06-24T16:31:24.356Z",
->>>>>>> 0de93b01
   "comment": {
     "text": "This translation key is used to display a success message when a link is deleted successfully. It appears as an alert in a delete confirmation dialog and info panel, providing feedback to users that their link has been removed.",
     "is_auto": true,
@@ -166,8 +162,8 @@
       "ai_spell_check_issues": [
         {
           "type": "incorrect_translation",
-          "description": "The translation 'සබැඳිය මැකිණි' is not the most natural or accurate translation of \"Link deleted successfully\". While it literally translates to \"Link deleted,\" it lacks the \"successfully\" element which is important for conveying the full meaning.",
-          "suggestion": "Consider \"සබැඳිය සාර්ථකව මැකිණි\" (Sabandiya sartakava makini) which means \"Link deleted successfully\" or \"මැකිවියේ සාර්ථකව\" (Makiniwē sartakava) - \"Deleted successfully\"."
+          "description": "The translation 'සබැඳිය මැකිණි' (sabandiya makiyani) literally translates to 'The link erased' or 'The link is erased'. While conveying a similar meaning, 'deleted' has a more formal and positive connotation in this context, which is usually expected for a success message. A more accurate translation would convey 'removed' or 'taken away'.",
+          "suggestion": "Consider 'සබැඳිය ඉවත් කරන ලදි' (sabandiya ivat karana ladi) which means 'The link was removed' or 'සබැඳිය අයින් කරන ලදි' (sabandiya ain karan ladi) meaning 'The link was taken away'."
         }
       ],
       "approved_at": null
@@ -189,9 +185,9 @@
       "ai_model": null,
       "ai_spell_check_issues": [
         {
-          "type": "incorrect_translation",
-          "description": "While understandable, 'Линк обрисан успешно' is a slightly awkward translation. A more natural phrasing would use a more common verb for 'delete' in this context.",
-          "suggestion": "Линк је обрисан успешно"
+          "type": "spelling",
+          "description": "The word 'Линк' is commonly used but 'Веза' or 'Дозвола' would be a more formal and accurate translation of 'Link' in this context.",
+          "suggestion": "Веза обрисана успешно"
         }
       ],
       "approved_at": null
@@ -199,7 +195,13 @@
     "sr-Latn-RS": {
       "ai_translated": false,
       "ai_model": null,
-      "ai_spell_check_issues": [],
+      "ai_spell_check_issues": [
+        {
+          "type": "spelling",
+          "description": "The word 'obrisan' is misspelled. The correct spelling is 'obrisan'.",
+          "suggestion": "Link obrisan uspešno"
+        }
+      ],
       "approved_at": null
     },
     "tr": {
