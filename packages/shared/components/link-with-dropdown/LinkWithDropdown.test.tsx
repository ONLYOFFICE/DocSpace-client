--- conflicted
+++ resolved
@@ -84,29 +84,18 @@
     expect(dropdown).toHaveAttribute("role", "listbox");
 
     // Check if dropdown items are rendered
-<<<<<<< HEAD
     const items = screen.getAllByTestId((testId) =>
       testId.startsWith("link_with_drop_down_"),
     );
     expect(items).toHaveLength(4); // Including separator
-=======
-    const item1 = screen.getByTestId("link_with_drop_down_key1");
-    const item2 = screen.getByTestId("link_with_drop_down_key2");
-    const item4 = screen.getByTestId("link_with_drop_down_key4");
->>>>>>> 8628f030
 
-    // Verify menu items are in the document
-    expect(item1).toBeInTheDocument();
-    expect(item2).toBeInTheDocument();
-    expect(item4).toBeInTheDocument();
-
-    // Verify menu items text content
-    expect(item1).toHaveTextContent("Button 1");
-    expect(item2).toHaveTextContent("Button 2");
-    expect(item4).toHaveTextContent("Button 3");
+    // Verify menu items text content (excluding separator)
+    expect(items[0]).toHaveTextContent("Button 1");
+    expect(items[1]).toHaveTextContent("Button 2");
+    expect(items[3]).toHaveTextContent("Button 3");
 
     // Verify menu item structure
-    [item1, item2, item4].forEach((item) => {
+    items.forEach((item) => {
       expect(item).toHaveClass("drop-down-item");
     });
 
