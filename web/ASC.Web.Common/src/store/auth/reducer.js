--- conflicted
+++ resolved
@@ -62,15 +62,11 @@
       guestCaption: "Guest",
       guestsCaption: "Guests",
     },
-<<<<<<< HEAD
     isEncryptionSupport:
       (window["AscDesktopEditor"] &&
         typeof window.AscDesktopEditor.cloudCryptoCommand === "function") ||
       false,
     isDesktopClient: window["AscDesktopEditor"] !== undefined,
-=======
-    isEncryptionSupport: false, // TODO: should switch to "true", when desktop editors client uses
->>>>>>> ccf8eb8e
   },
 };
 
