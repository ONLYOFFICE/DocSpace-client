--- conflicted
+++ resolved
@@ -716,7 +716,6 @@
   "Yes": "はい",
   "Yesterday": "昨日",
   "You": "あなた",
-<<<<<<< HEAD
   "AdditionalResources": "追加リソース",
   "AdditionalResourcesDescription": "{{productName}}のメニューに、追加リソースへのリンクを表示するかどうかを選択する",
   "ShowFeedbackAndSupport": "フィードバック＆サポートのリンクを表示する",
@@ -828,8 +827,5 @@
   "PortalNameLength": "アカウント名は{{minLength}}～{{maxLength}}文字がある必要です。",
   "PortalNameIncorrect": "アカウント名が無効です。",
   "BackupCreatedSuccess": "バックアップ・コピーは正常に作成されました。",
-  "Forms": "フォーム"
-=======
   "YourTurn": "あなたの番です"
->>>>>>> 408123d4
 }