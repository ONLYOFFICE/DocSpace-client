// (c) Copyright Ascensio System SIA 2009-2024
//
// This program is a free software product.
// You can redistribute it and/or modify it under the terms
// of the GNU Affero General Public License (AGPL) version 3 as published by the Free Software
// Foundation. In accordance with Section 7(a) of the GNU AGPL its Section 15 shall be amended
// to the effect that Ascensio System SIA expressly excludes the warranty of non-infringement of
// any third-party rights.
//
// This program is distributed WITHOUT ANY WARRANTY, without even the implied warranty
// of MERCHANTABILITY or FITNESS FOR A PARTICULAR  PURPOSE. For details, see
// the GNU AGPL at: http://www.gnu.org/licenses/agpl-3.0.html
//
// You can contact Ascensio System SIA at Lubanas st. 125a-25, Riga, Latvia, EU, LV-1021.
//
// The  interactive user interfaces in modified source and object code versions of the Program must
// display Appropriate Legal Notices, as required under Section 5 of the GNU AGPL version 3.
//
// Pursuant to Section 7(b) of the License you must retain the original Product logo when
// distributing the program. Pursuant to Section 7(e) we decline to grant you any rights under
// trademark law for use of our trademarks.
//
// All the Product's GUI elements, including illustrations and icon sets, as well as technical writing
// content are licensed under the terms of the Creative Commons Attribution-ShareAlike 4.0
// International. See the License terms at http://creativecommons.org/licenses/by-sa/4.0/legalcode

<<<<<<< HEAD
import React from "react";
import { useTheme } from "styled-components";
=======
import { useContext } from "react";
>>>>>>> a4d19157
import { useTranslation } from "react-i18next";

import PlusSvgUrl from "PUBLIC_DIR/images/plus.svg?url";
import UpSvgUrl from "PUBLIC_DIR/images/up.svg?url";
import FormRoomEmptyDarkImageUrl from "PUBLIC_DIR/images/emptyview/selector.form.room.empty.screen.dark.svg?url";
import FormRoomEmptyLightImageUrl from "PUBLIC_DIR/images/emptyview/selector.form.room.empty.screen.light.svg?url";
import Plus16SvgUrl from "PUBLIC_DIR/images/icons/16/plus.svg?url";

import { RoomsType } from "../../../enums";

import { Heading } from "../../heading";
import { Text } from "../../text";
import { IconButton } from "../../icon-button";
import { Link, LinkType } from "../../link";
import { SelectorAddButton } from "../../selector-add-button";

import { StyledEmptyScreen, StyledNewEmptyScreen } from "../Selector.styled";
import { EmptyScreenProps } from "../Selector.types";

import useCreateDropDown from "../hooks/useCreateDropDown";
import { EmptyScreenContext } from "../contexts/EmptyScreen";

import NewItemDropDown from "./NewItemDropDown";

const linkStyles = {
  isHovered: true,
  type: LinkType.action,
  fontWeight: "600",
  className: "empty-folder_link",
  display: "flex",
};

const EmptyScreen = ({
  withSearch,
  items,
  inputItemVisible,
}: EmptyScreenProps) => {
<<<<<<< HEAD
  const theme = useTheme();
=======
  const {
    emptyScreenImage,
    emptyScreenHeader,
    emptyScreenDescription,
    searchEmptyScreenImage,
    searchEmptyScreenHeader,
    searchEmptyScreenDescription,
  } = useContext(EmptyScreenContext);
>>>>>>> a4d19157
  const { t } = useTranslation(["Common"]);
  const { isOpenDropDown, setIsOpenDropDown, onCloseDropDown } =
    useCreateDropDown();

<<<<<<< HEAD
  const formRoomEmptyScreenImage = theme.isBase
    ? FormRoomEmptyLightImageUrl
    : FormRoomEmptyDarkImageUrl;

  const currentImage = withSearch ? searchImage : image;
  const currentHeader = withSearch ? searchHeader : header;
  const currentDescription = withSearch ? searchDescription : description;
=======
  const currentImage = withSearch ? searchEmptyScreenImage : emptyScreenImage;
  const currentHeader = withSearch
    ? searchEmptyScreenHeader
    : emptyScreenHeader;
  const currentDescription = withSearch
    ? searchEmptyScreenDescription
    : emptyScreenDescription;
>>>>>>> a4d19157

  const createItem = items.length > 0 ? items[0] : null;

  const onCreateClickAction = () => {
    if (
      !createItem ||
      (!createItem.onCreateClick && !createItem.dropDownItems) ||
      isOpenDropDown ||
      inputItemVisible
    )
      return;

    if (createItem.dropDownItems) return setIsOpenDropDown(true);

    createItem.onCreateClick?.();
  };

  if (
    !withSearch &&
    createItem?.isRoomsOnly &&
    createItem.createDefineRoomType === RoomsType.FormRoom
  )
    return (
      <StyledNewEmptyScreen>
        <img
          className="empty-image"
          src={formRoomEmptyScreenImage}
          alt="empty-screen"
        />
        <Heading level={3} className="empty-header">
          {t("Common:NoRoomsFound")}
        </Heading>
        <Text className="empty-description" noSelect>
          {t("Common:SelectorFormRoomEmptyScreenDescription")}
        </Text>
        <div className="empty_button-wrapper" onClick={onCreateClickAction}>
          <SelectorAddButton
            isAction
            iconSize={16}
            className="empty-button"
            iconName={Plus16SvgUrl}
            title={t("Common:CreateFormFillingRoom")}
          />
          <Text className="empty-button-label" noSelect>
            {t("Common:CreateFormFillingRoom")}
          </Text>
        </div>
      </StyledNewEmptyScreen>
    );

  return (
    <StyledEmptyScreen withSearch={withSearch}>
      <img className="empty-image" src={currentImage} alt="empty-screen" />

      <Heading level={3} className="empty-header">
        {currentHeader}
      </Heading>

      <Text className="empty-description" noSelect>
        {currentDescription}
      </Text>
      {createItem && (
        <div className="buttons">
          <div className="empty-folder_container-links">
            <IconButton
              className="empty-folder_container-icon"
              size={12}
              onClick={onCreateClickAction}
              iconName={PlusSvgUrl}
              isFill
            />
            <Link {...linkStyles} onClick={onCreateClickAction}>
              {items[0].label}
            </Link>
            {isOpenDropDown && createItem && createItem.dropDownItems && (
              <NewItemDropDown
                dropDownItems={createItem.dropDownItems}
                isEmpty
                onCloseDropDown={onCloseDropDown}
              />
            )}
          </div>
          <div className="empty-folder_container-links">
            <IconButton
              className="empty-folder_container-icon"
              size={12}
              onClick={createItem.onBackClick}
              iconName={UpSvgUrl}
              isFill
            />
            <Link {...linkStyles} onClick={createItem.onBackClick}>
              {t("Common:Back")}
            </Link>
          </div>
        </div>
      )}
    </StyledEmptyScreen>
  );
};

export { EmptyScreen };<|MERGE_RESOLUTION|>--- conflicted
+++ resolved
@@ -24,12 +24,8 @@
 // content are licensed under the terms of the Creative Commons Attribution-ShareAlike 4.0
 // International. See the License terms at http://creativecommons.org/licenses/by-sa/4.0/legalcode
 
-<<<<<<< HEAD
-import React from "react";
 import { useTheme } from "styled-components";
-=======
 import { useContext } from "react";
->>>>>>> a4d19157
 import { useTranslation } from "react-i18next";
 
 import PlusSvgUrl from "PUBLIC_DIR/images/plus.svg?url";
@@ -67,9 +63,6 @@
   items,
   inputItemVisible,
 }: EmptyScreenProps) => {
-<<<<<<< HEAD
-  const theme = useTheme();
-=======
   const {
     emptyScreenImage,
     emptyScreenHeader,
@@ -78,20 +71,17 @@
     searchEmptyScreenHeader,
     searchEmptyScreenDescription,
   } = useContext(EmptyScreenContext);
->>>>>>> a4d19157
+
+  const theme = useTheme();
   const { t } = useTranslation(["Common"]);
+
   const { isOpenDropDown, setIsOpenDropDown, onCloseDropDown } =
     useCreateDropDown();
 
-<<<<<<< HEAD
   const formRoomEmptyScreenImage = theme.isBase
     ? FormRoomEmptyLightImageUrl
     : FormRoomEmptyDarkImageUrl;
 
-  const currentImage = withSearch ? searchImage : image;
-  const currentHeader = withSearch ? searchHeader : header;
-  const currentDescription = withSearch ? searchDescription : description;
-=======
   const currentImage = withSearch ? searchEmptyScreenImage : emptyScreenImage;
   const currentHeader = withSearch
     ? searchEmptyScreenHeader
@@ -99,7 +89,6 @@
   const currentDescription = withSearch
     ? searchEmptyScreenDescription
     : emptyScreenDescription;
->>>>>>> a4d19157
 
   const createItem = items.length > 0 ? items[0] : null;
 
