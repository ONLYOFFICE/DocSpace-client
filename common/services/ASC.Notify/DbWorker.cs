--- conflicted
+++ resolved
@@ -1,278 +1,175 @@
-// (c) Copyright Ascensio System SIA 2010-2022
-//
-// This program is a free software product.
-// You can redistribute it and/or modify it under the terms
-// of the GNU Affero General Public License (AGPL) version 3 as published by the Free Software
-// Foundation. In accordance with Section 7(a) of the GNU AGPL its Section 15 shall be amended
-// to the effect that Ascensio System SIA expressly excludes the warranty of non-infringement of
-// any third-party rights.
-//
-// This program is distributed WITHOUT ANY WARRANTY, without even the implied warranty
-// of MERCHANTABILITY or FITNESS FOR A PARTICULAR  PURPOSE. For details, see
-// the GNU AGPL at: http://www.gnu.org/licenses/agpl-3.0.html
-//
-// You can contact Ascensio System SIA at Lubanas st. 125a-25, Riga, Latvia, EU, LV-1021.
-//
-// The  interactive user interfaces in modified source and object code versions of the Program must
-// display Appropriate Legal Notices, as required under Section 5 of the GNU AGPL version 3.
-//
-// Pursuant to Section 7(b) of the License you must retain the original Product logo when
-// distributing the program. Pursuant to Section 7(e) we decline to grant you any rights under
-// trademark law for use of our trademarks.
-//
-// All the Product's GUI elements, including illustrations and icon sets, as well as technical writing
-// content are licensed under the terms of the Creative Commons Attribution-ShareAlike 4.0
-// International. See the License terms at http://creativecommons.org/licenses/by-sa/4.0/legalcode
-
-namespace ASC.Notify;
-
-[Singletone]
-public class DbWorker : IDisposable
-{
-    private readonly SemaphoreSlim _semaphore = new SemaphoreSlim(1);
-
-    private readonly IServiceScopeFactory _serviceScopeFactory;
-    private readonly NotifyServiceCfg _notifyServiceCfg;
-
-    public DbWorker(IServiceScopeFactory serviceScopeFactory, IOptions<NotifyServiceCfg> notifyServiceCfg)
-    {
-        _serviceScopeFactory = serviceScopeFactory;
-        _notifyServiceCfg = notifyServiceCfg.Value;
-    }
-
-    public async Task SaveMessageAsync(NotifyMessage m)
-    {
-        using var scope = _serviceScopeFactory.CreateScope();
-
-        var _mapper = scope.ServiceProvider.GetRequiredService<IMapper>();
-
-        using var dbContext = scope.ServiceProvider.GetService<IDbContextFactory<NotifyDbContext>>().CreateDbContext();
-
-        var strategy = dbContext.Database.CreateExecutionStrategy();
-
-<<<<<<< HEAD
-        await strategy.ExecuteAsync(async () =>
-        {
-=======
-        strategy.Execute(async () =>
-        {
-            using var dbContext = scope.ServiceProvider.GetService<IDbContextFactory<NotifyDbContext>>().CreateDbContext();
->>>>>>> 0b31d564
-            using var tx = await dbContext.Database.BeginTransactionAsync(IsolationLevel.ReadCommitted);
-
-            var notifyQueue = _mapper.Map<NotifyMessage, NotifyQueue>(m);
-            notifyQueue.Attachments = JsonConvert.SerializeObject(m.Attachments);
-
-<<<<<<< HEAD
-            notifyQueue = (await dbContext.NotifyQueue.AddAsync(notifyQueue)).Entity;
-=======
-            notifyQueue = dbContext.NotifyQueue.Add(notifyQueue).Entity;
-            await dbContext.SaveChangesAsync();
->>>>>>> 0b31d564
-
-            var id = notifyQueue.NotifyId;
-
-            var info = new NotifyInfo
-            {
-                NotifyId = id,
-                State = 0,
-                Attempts = 0,
-                ModifyDate = DateTime.UtcNow,
-                Priority = m.Priority
-            };
-
-<<<<<<< HEAD
-            await dbContext.NotifyInfo.AddAsync(info);
-            await dbContext.SaveChangesAsync();
-
-            await tx.CommitAsync();
-        });
-=======
-            dbContext.NotifyInfo.Add(info);
-            await dbContext.SaveChangesAsync();
-
-            await tx.CommitAsync();
-        }).GetAwaiter()
-          .GetResult();
-
-        return 1;
->>>>>>> 0b31d564
-    }
-
-    public async Task<IDictionary<int, NotifyMessage>> GetMessagesAsync(int count)
-    {
-        try
-        {
-            await _semaphore.WaitAsync();
-            using var scope = _serviceScopeFactory.CreateScope();
-
-            var _mapper = scope.ServiceProvider.GetRequiredService<IMapper>();
-
-            using var dbContext = scope.ServiceProvider.GetService<IDbContextFactory<NotifyDbContext>>().CreateDbContext();
-
-            var q = dbContext.NotifyQueue
-                .Join(dbContext.NotifyInfo, r => r.NotifyId, r => r.NotifyId, (queue, info) => new { queue, info })
-                .Where(r => r.info.State == (int)MailSendingState.NotSended || r.info.State == (int)MailSendingState.Error && r.info.ModifyDate < DateTime.UtcNow - TimeSpan.Parse(_notifyServiceCfg.Process.AttemptsInterval))
-                .OrderBy(i => i.info.Priority)
-                .ThenBy(i => i.info.NotifyId)
-                .Take(count);
-
-
-            var messages = await q
-                .ToDictionaryAsync(
-                    r => r.queue.NotifyId,
-                    r =>
-                    {
-                        var res = _mapper.Map<NotifyQueue, NotifyMessage>(r.queue);
-
-                        try
-                        {
-                            res.Attachments = JsonConvert.DeserializeObject<NotifyMessageAttachment[]>(r.queue.Attachments);
-                        }
-                        catch (Exception)
-                        {
-
-                        }
-
-                        return res;
-                    });
-
-<<<<<<< HEAD
-
-            await dbContext.NotifyInfo.Where(r => messages.Keys.Any(a => a == r.NotifyId)).ExecuteUpdateAsync(q=> q.SetProperty(p => p.State, (int)MailSendingState.Sending));
-=======
-            var strategy = dbContext.Database.CreateExecutionStrategy();
-
-            strategy.Execute(async () =>
-            {
-                using var dbContext = scope.ServiceProvider.GetService<IDbContextFactory<NotifyDbContext>>().CreateDbContext();
-                using var tx = await dbContext.Database.BeginTransactionAsync();
-
-                var info = await dbContext.NotifyInfo.Where(r => messages.Keys.Any(a => a == r.NotifyId)).ToListAsync();
-
-                foreach (var i in info)
-                {
-                    i.State = (int)MailSendingState.Sending;
-                }
-
-                await dbContext.SaveChangesAsync();
-                await tx.CommitAsync();
-            }).GetAwaiter()
-              .GetResult(); 
->>>>>>> 0b31d564
-
-            return messages;
-        }
-        catch
-        {
-            throw;
-        }
-        finally
-        {
-            _semaphore.Release();
-        }
-    }
-
-    public async Task ResetStatesAsync()
-    {
-        using var scope = _serviceScopeFactory.CreateScope();
-        using var dbContext = scope.ServiceProvider.GetService<IDbContextFactory<NotifyDbContext>>().CreateDbContext();
-
-<<<<<<< HEAD
-        await dbContext.NotifyInfo.Where(r => r.State == 1).ExecuteUpdateAsync(q => q.SetProperty(p => p.State, 0));
-=======
-        var strategy = dbContext.Database.CreateExecutionStrategy();
-
-        strategy.Execute(async () =>
-        {
-            using var dbContext = scope.ServiceProvider.GetService<IDbContextFactory<NotifyDbContext>>().CreateDbContext();
-            var tr = await dbContext.Database.BeginTransactionAsync();
-            var info = await dbContext.NotifyInfo.Where(r => r.State == 1).ToListAsync();
-
-            foreach (var i in info)
-            {
-                i.State = 0;
-            }
-
-            await dbContext.SaveChangesAsync();
-            await tr.CommitAsync();
-        }).GetAwaiter()
-          .GetResult();
->>>>>>> 0b31d564
-    }
-
-    public async Task SetStateAsync(int id, MailSendingState result)
-    {
-        using var scope = _serviceScopeFactory.CreateScope();
-        using var dbContext = scope.ServiceProvider.GetService<IDbContextFactory<NotifyDbContext>>().CreateDbContext();
-
-<<<<<<< HEAD
-        if (result == MailSendingState.Sended)
-        {
-            var d = await dbContext.NotifyInfo.Where(r => r.NotifyId == id).FirstOrDefaultAsync();
-            dbContext.NotifyInfo.Remove(d);
-            await dbContext.SaveChangesAsync();
-        }
-        else
-        {
-            if (result == MailSendingState.Error)
-            {
-                var attempts = await dbContext.NotifyInfo.Where(r => r.NotifyId == id).Select(r => r.Attempts).FirstOrDefaultAsync();
-                if (_notifyServiceCfg.Process.MaxAttempts <= attempts + 1)
-=======
-        strategy.Execute(async () =>
-        {
-            await using var scope = _serviceScopeFactory.CreateAsyncScope();
-            using var dbContext = scope.ServiceProvider.GetService<IDbContextFactory<NotifyDbContext>>().CreateDbContext();
-            using var tx = await dbContext.Database.BeginTransactionAsync();
-            if (result == MailSendingState.Sended)
-            {
-                var d = await dbContext.NotifyInfo.Where(r => r.NotifyId == id).FirstOrDefaultAsync();
-                dbContext.NotifyInfo.Remove(d);
-                await dbContext.SaveChangesAsync();
-            }
-            else
-            {
-                if (result == MailSendingState.Error)
-                {
-                    var attempts = await dbContext.NotifyInfo.Where(r => r.NotifyId == id).Select(r => r.Attempts).FirstOrDefaultAsync();
-                    if (_notifyServiceCfg.Process.MaxAttempts <= attempts + 1)
-                    {
-                        result = MailSendingState.FatalError;
-                    }
-                }
-
-                var info = dbContext.NotifyInfo
-                    .Where(r => r.NotifyId == id)
-                    .ToList();
-
-                foreach (var i in info)
->>>>>>> 0b31d564
-                {
-                    result = MailSendingState.FatalError;
-                }
-<<<<<<< HEAD
-            }
-
-            await dbContext.NotifyInfo.Where(r => r.NotifyId == id)
-            .ExecuteUpdateAsync(q =>
-                q.SetProperty(p => p.State, (int)result)
-                .SetProperty(p => p.Attempts, p => p.Attempts + 1)
-                .SetProperty(p => p.ModifyDate, DateTime.UtcNow));
-        }
-    }
-
-    public void Dispose()
-    {
-        _semaphore.Dispose();
-=======
-
-                await dbContext.SaveChangesAsync();
-            }
-
-            await tx.CommitAsync();
-        }).GetAwaiter()
-          .GetResult();
->>>>>>> 0b31d564
-    }
-}
+// (c) Copyright Ascensio System SIA 2010-2022
+//
+// This program is a free software product.
+// You can redistribute it and/or modify it under the terms
+// of the GNU Affero General Public License (AGPL) version 3 as published by the Free Software
+// Foundation. In accordance with Section 7(a) of the GNU AGPL its Section 15 shall be amended
+// to the effect that Ascensio System SIA expressly excludes the warranty of non-infringement of
+// any third-party rights.
+//
+// This program is distributed WITHOUT ANY WARRANTY, without even the implied warranty
+// of MERCHANTABILITY or FITNESS FOR A PARTICULAR  PURPOSE. For details, see
+// the GNU AGPL at: http://www.gnu.org/licenses/agpl-3.0.html
+//
+// You can contact Ascensio System SIA at Lubanas st. 125a-25, Riga, Latvia, EU, LV-1021.
+//
+// The  interactive user interfaces in modified source and object code versions of the Program must
+// display Appropriate Legal Notices, as required under Section 5 of the GNU AGPL version 3.
+//
+// Pursuant to Section 7(b) of the License you must retain the original Product logo when
+// distributing the program. Pursuant to Section 7(e) we decline to grant you any rights under
+// trademark law for use of our trademarks.
+//
+// All the Product's GUI elements, including illustrations and icon sets, as well as technical writing
+// content are licensed under the terms of the Creative Commons Attribution-ShareAlike 4.0
+// International. See the License terms at http://creativecommons.org/licenses/by-sa/4.0/legalcode
+
+namespace ASC.Notify;
+
+[Singletone]
+public class DbWorker : IDisposable
+{
+    private readonly SemaphoreSlim _semaphore = new SemaphoreSlim(1);
+
+    private readonly IServiceScopeFactory _serviceScopeFactory;
+    private readonly NotifyServiceCfg _notifyServiceCfg;
+
+    public DbWorker(IServiceScopeFactory serviceScopeFactory, IOptions<NotifyServiceCfg> notifyServiceCfg)
+    {
+        _serviceScopeFactory = serviceScopeFactory;
+        _notifyServiceCfg = notifyServiceCfg.Value;
+    }
+
+    public async Task SaveMessageAsync(NotifyMessage m)
+    {
+        using var scope = _serviceScopeFactory.CreateScope();
+
+        var _mapper = scope.ServiceProvider.GetRequiredService<IMapper>();
+
+        using var dbContext = scope.ServiceProvider.GetService<IDbContextFactory<NotifyDbContext>>().CreateDbContext();
+
+        var strategy = dbContext.Database.CreateExecutionStrategy();
+
+        await strategy.ExecuteAsync(async () =>
+        {
+            using var tx = await dbContext.Database.BeginTransactionAsync(IsolationLevel.ReadCommitted);
+
+            var notifyQueue = _mapper.Map<NotifyMessage, NotifyQueue>(m);
+            notifyQueue.Attachments = JsonConvert.SerializeObject(m.Attachments);
+
+            notifyQueue = (await dbContext.NotifyQueue.AddAsync(notifyQueue)).Entity;
+
+            var id = notifyQueue.NotifyId;
+
+            var info = new NotifyInfo
+            {
+                NotifyId = id,
+                State = 0,
+                Attempts = 0,
+                ModifyDate = DateTime.UtcNow,
+                Priority = m.Priority
+            };
+
+            await dbContext.NotifyInfo.AddAsync(info);
+            await dbContext.SaveChangesAsync();
+
+            await tx.CommitAsync();
+        });
+    }
+
+    public async Task<IDictionary<int, NotifyMessage>> GetMessagesAsync(int count)
+    {
+        try
+        {
+            await _semaphore.WaitAsync();
+            using var scope = _serviceScopeFactory.CreateScope();
+
+            var _mapper = scope.ServiceProvider.GetRequiredService<IMapper>();
+
+            using var dbContext = scope.ServiceProvider.GetService<IDbContextFactory<NotifyDbContext>>().CreateDbContext();
+
+            var q = dbContext.NotifyQueue
+                .Join(dbContext.NotifyInfo, r => r.NotifyId, r => r.NotifyId, (queue, info) => new { queue, info })
+                .Where(r => r.info.State == (int)MailSendingState.NotSended || r.info.State == (int)MailSendingState.Error && r.info.ModifyDate < DateTime.UtcNow - TimeSpan.Parse(_notifyServiceCfg.Process.AttemptsInterval))
+                .OrderBy(i => i.info.Priority)
+                .ThenBy(i => i.info.NotifyId)
+                .Take(count);
+
+
+            var messages = await q
+                .ToDictionaryAsync(
+                    r => r.queue.NotifyId,
+                    r =>
+                    {
+                        var res = _mapper.Map<NotifyQueue, NotifyMessage>(r.queue);
+
+                        try
+                        {
+                            res.Attachments = JsonConvert.DeserializeObject<NotifyMessageAttachment[]>(r.queue.Attachments);
+                        }
+                        catch (Exception)
+                        {
+
+                        }
+
+                        return res;
+                    });
+
+
+            await dbContext.NotifyInfo.Where(r => messages.Keys.Any(a => a == r.NotifyId)).ExecuteUpdateAsync(q=> q.SetProperty(p => p.State, (int)MailSendingState.Sending));
+
+            return messages;
+        }
+        catch
+        {
+            throw;
+        }
+        finally
+        {
+            _semaphore.Release();
+        }
+    }
+
+    public async Task ResetStatesAsync()
+    {
+        using var scope = _serviceScopeFactory.CreateScope();
+        using var dbContext = scope.ServiceProvider.GetService<IDbContextFactory<NotifyDbContext>>().CreateDbContext();
+
+        await dbContext.NotifyInfo.Where(r => r.State == 1).ExecuteUpdateAsync(q => q.SetProperty(p => p.State, 0));
+    }
+
+    public async Task SetStateAsync(int id, MailSendingState result)
+    {
+        using var scope = _serviceScopeFactory.CreateScope();
+        using var dbContext = scope.ServiceProvider.GetService<IDbContextFactory<NotifyDbContext>>().CreateDbContext();
+
+        if (result == MailSendingState.Sended)
+        {
+            var d = await dbContext.NotifyInfo.Where(r => r.NotifyId == id).FirstOrDefaultAsync();
+            dbContext.NotifyInfo.Remove(d);
+            await dbContext.SaveChangesAsync();
+        }
+        else
+        {
+            if (result == MailSendingState.Error)
+            {
+                var attempts = await dbContext.NotifyInfo.Where(r => r.NotifyId == id).Select(r => r.Attempts).FirstOrDefaultAsync();
+                if (_notifyServiceCfg.Process.MaxAttempts <= attempts + 1)
+                {
+                    result = MailSendingState.FatalError;
+                }
+            }
+
+            await dbContext.NotifyInfo.Where(r => r.NotifyId == id)
+            .ExecuteUpdateAsync(q =>
+                q.SetProperty(p => p.State, (int)result)
+                .SetProperty(p => p.Attempts, p => p.Attempts + 1)
+                .SetProperty(p => p.ModifyDate, DateTime.UtcNow));
+        }
+    }
+
+    public void Dispose()
+    {
+        _semaphore.Dispose();
+    }
+}