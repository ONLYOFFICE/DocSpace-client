import globalColors from "../utils/globalColors";

import AvatarBaseReactSvgUrl from "PUBLIC_DIR/images/avatar.base.react.svg?url";

const {
  black,
  white,
  whiteSolitude,
  grayLight,
  grayLightMid,
  grayMid,
  graySilver,
  gray,
  grayMain,
  shuttleGrey,

  blueMain,
  blueHover,
  blueActive,
  blueDisabled,
  blueCharcoal,

  blueDenim,
  blueDenimTransparent,
  blueMaya,
  blueSky,

  orangeMain,
  orangeHover,
  orangePressed,
  orangeDisabled,

  link,
  errorColor,
  warningColor,
  red,
  blueLightMid,
  grayMaxLight,
  cyanBlueDarkShade,
  lightCumulus,
  lightMediumGoldenrod,
  activeSuccess,
  activeError,
  activeInfo,
  activeWarning,
  hoverSuccess,
  hoverError,
  hoverInfo,
  hoverWarning,
  darkBlack,
  silver,
  lightHover,
  strongBlue,
  lightGrayishStrongBlue,
  darkRed,

  lightErrorStatus,
} = globalColors;

const Base = {
  isBase: true,
  color: black,
  backgroundColor: white,
  fontFamily: "Open Sans, sans-serif, Arial",
  fontSize: "13px",
  interfaceDirection: "ltr",

  text: {
    color: black,
    disableColor: gray,
    fontWeight: "normal",
    fontWeightBold: "bold",
  },

  heading: {
    fontSize: {
      xlarge: "27px",
      large: "23px",
      medium: "21px",
      small: "19px",
      xsmall: "15px",
    },

    fontWeight: 600,
    color: black,
  },

  button: {
    fontWeight: "600",
    margin: "0",
    display: "inline-block",
    textAlign: "center",
    textDecoration: "none",

    topVerticalAlign: "text-top",
    middleVerticalAlign: "middle",
    bottomVerticalAlign: "text-bottom",

    borderRadius: "3px",
    stroke: "none",
    overflow: "hidden",
    textOverflow: "ellipsis",
    whiteSpace: "nowrap",
    outline: "none",
    boxSizing: "border-box",

    paddingRight: "4px",

    height: {
      extraSmall: "24px",
      small: "32px",
      normal: "40px",
      medium: "44px",
    },

    lineHeight: {
      extraSmall: "15px",
      small: "20px",
      normal: "16px",
      medium: "22px",
    },

    fontSize: {
      extraSmall: "12px",
      small: "13px",
      normal: "14px",
      medium: "16px",
    },

    padding: {
      extraSmall: "0 11.5px",
      small: "0 28px",
      normal: "0 28px",
      medium: "0 32px",
    },

    color: {
      base: black,
      baseHover: black,
      baseActive: black,
      baseDisabled: grayMid,
      primary: white,
      primaryHover: white,
      primaryActive: white,
      primaryDisabled: white,
    },

    backgroundColor: {
      base: white,
      baseHover: white,
      baseActive: grayLightMid,
      baseDisabled: grayLight,

      primary: blueDenim,
      primaryHover: blueDenimTransparent,
      primaryActive: blueMaya,
      primaryDisabled: blueSky,
    },

    border: {
      base: `1px solid ${globalColors.grayMid}`,
      baseHover: `1px solid ${blueDenim}`,
      baseActive: `1px solid ${globalColors.grayMid}`,
      baseDisabled: `1px solid ${globalColors.grayLightMid}`,

      primary: `1px solid ${blueDenim}`,
      primaryHover: `1px solid ${blueDenimTransparent}`,
      primaryActive: `1px solid ${blueMaya}`,
      primaryDisabled: `1px solid ${blueSky}`,
    },

    loader: {
      base: blueDenim,
      primary: white,
    },
  },

  card: {
    background: white,
    userNameColor: cyanBlueDarkShade,
    dividerBackground: grayMid,
    borderColor: grayMid,
    forMeBorderColor: blueDenim,
    titleColor: black,
    hoverColor: lightHover,
    selectedColor: lightHover,
  },

  column: {
    titleColor: black,
    userColor: grayMain,
  },

  helpButton: {
    width: "100%",
    backgroundColor: white,
    maxWidth: "500px",
    margin: "0",
    lineHeight: "56px",
    fontWeight: "700",
    borderBottom: `1px solid ${globalColors.lightGrayishBlue}`,
    padding: "0 16px 16px",
    bodyPadding: "16px 0",
  },

  mainButtonMobile: {
    textColor: grayMain,

    buttonColor: orangeMain,
    iconFill: white,

    circleBackground: white,

    mobileProgressBarBackground: "rgb(48%, 58%, 69%, 0.4)",

    bar: {
      errorBackground: orangePressed,

      icon: "#A3A9AE",
    },

    buttonWrapper: {
      background: white,
      uploadingBackground: grayLightMid,
    },

    buttonOptions: {
      backgroundColor: blueLightMid,
      color: white,
    },

    dropDown: {
      position: "fixed",
      right: "32px",
      bottom: "32px",

      width: "400px",

      zIndex: "202",

      mobile: {
        right: "24px",
        bottom: "24px",

        marginLeft: "24px",

        width: "calc(100vw - 48px)",
      },
      separatorBackground: white,

      buttonColor: white,
      hoverButtonColor: "#3a6c9e",

      backgroundActionMobile: blueLightMid,
    },

    dropDownItem: {
      padding: "10px",
    },
  },

  mainButton: {
    backgroundColor: "#4781D1",
    disableBackgroundColor: "rgba(71, 129, 209, 0.6)",
    hoverBackgroundColor: "rgba(71, 129, 209, .85)",
    clickBackgroundColor: "#4074BC",

    padding: "5px 14px 5px 12px",
    borderRadius: "3px",
    lineHeight: "22px",
    fontSize: "16px",
    fontWeight: 700,
    textColor: white,
    textColorDisabled: white,

    cornerRoundsTopRight: "0",
    cornerRoundsBottomRight: "0",

    svg: {
      margin: "auto",
      height: "100%",
      fill: white,
    },

    dropDown: {
      top: "100%",
    },

    arrowDropdown: {
      borderLeft: "4px solid transparent",
      borderRight: "4px solid transparent",
      borderTop: "5px solid white",
      borderTopDisabled: `5px solid white`,
      right: "14px",
      top: "50%",
      width: "0",
      height: "0",
      marginTop: " -1px",
    },
  },

  socialButton: {
    fontWeight: "500",
    textDecoration: "none",
    padding: "0",
    borderRadius: "2px",
    height: "40px",
    heightSmall: "32px",
    textAlign: "left",
    stroke: " none",
    outline: "none",
    width: "100%",

    background: white,
    disableBackgroundColor: "#F8F9F9",
    connectBackground: "#3B72A7",
    hoverBackground: white,
    hoverConnectBackground: "#265A8F",
    activeBackground: "grayMaxLight",
    hoverBorder: "#1877f2",

    boxShadow:
      "0px 1px 1px rgba(0, 0, 0, 0.24),0px 0px 1px rgba(0, 0, 0, 0.12)",
    hoverBoxShadow: "none",

    color: "rgba(0, 0, 0, 0.54)",
    disableColor: "#333333",
    disabledSvgColor: "none",
    border: "none",
    text: {
      width: "100%",
      height: "16px",
      margin: "0 11px",
      fontWeight: "600",
      fontSize: "14px",
      lineHeight: "14px",
      letterSpacing: "0.21875px",
      overflow: "hidden",
      textOverflow: "ellipsis",
      whiteSpace: "nowrap",
      color: "#A3A9AE",
      hoverColor: black,
      connectColor: white,
    },

    svg: {
      margin: "11px 16px",
      width: "18px",
      height: "18px",
      minWidth: "18px",
      minHeight: "18px",
      fill: white,
    },
  },

  groupButton: {
    fontSize: "14px",
    lineHeight: "19px",
    color: black,
    disableColor: gray,
    float: "left",
    height: "19px",
    overflow: "hidden",
    padding: "0px",

    separator: {
      border: `1px solid ${globalColors.grayLightMid}`,
      width: "0px",
      height: "24px",
      margin: "16px 12px 0 12px",
    },

    checkbox: {
      margin: "16px 0 16px 24px",
      tabletMargin: "auto 0 auto 16px",
    },
  },

  groupButtonsMenu: {
    top: "0",
    background: white,
    boxShadow: " 0px 10px 18px -8px rgba(0, 0, 0, 0.100306)",
    height: "48px",
    tabletHeight: "56px",
    padding: "0 18px 19px 0",
    width: "100%",
    zIndex: "189",
    marginTop: "1px",

    closeButton: {
      right: "11px",
      top: "6px",
      tabletTop: "10px",
      width: "20px",
      height: "20px",
      padding: "8px",
      hoverBackgroundColor: cyanBlueDarkShade,
      backgroundColor: grayMid,
    },
  },

  iconButton: {
    color: gray,
    hoverColor: grayMain,
  },
  selectorAddButton: {
    background: grayLightMid,
    hoverBackground: lightGrayishStrongBlue,
    activeBackground: grayMid,

    iconColor: grayMain,
    iconColorHover: grayMain,
    iconColorActive: grayMain,

    border: `none`,
    boxSizing: "border-box",
    borderRadius: "3px",
    height: " 32px",
    width: "32px",
    padding: "10px",
    color: grayMain,
    hoverColor: black,
  },

  saveCancelButtons: {
    bottom: "0",
    width: "100%",
    left: "0",
    padding: "8px 24px 8px 16px",
    marginRight: "8px",

    unsavedColor: gray,
  },

  selectedItem: {
    background: grayLight,
    border: `1px solid ${globalColors.grayLightMid}`,
    borderRadius: "3px",

    textBox: {
      padding: "0 8px",
      height: "32px",
      alignItems: "center",
      borderRight: `1px solid ${globalColors.grayLightMid}`,
    },

    text: {
      color: cyanBlueDarkShade,
      disabledColor: grayMid,
    },

    closeButton: {
      alignItems: "center",
      padding: "0 8px",
      color: "#979797",
      colorHover: cyanBlueDarkShade,
      backgroundColor: grayLightMid,
    },
  },

  checkbox: {
    fillColor: white,
    borderColor: grayMid,
    arrowColor: black,
    indeterminateColor: black,

    disableArrowColor: grayMid,
    disableBorderColor: grayLightMid,
    disableFillColor: grayLight,
    disableIndeterminateColor: gray,

    hoverBorderColor: gray,
    hoverIndeterminateColor: black,

    pressedBorderColor: grayMid,
    pressedFillColor: grayLightMid,

    focusColor: gray,

    errorColor: "#F21C0E",
  },

  // slider: {
  //   sliderBarColorProgress: blueMain,
  //   sliderBarColorProgressDisabled: grayMid,
  //   sliderBarColor: grayLightMid,
  //   sliderBarDisableColor: grayLightMid,

  //   sliderBarBorderActive: `1px solid ${globalColors.grayMid}`,
  //   sliderBarBorderDisable: `1px solid ${globalColors.grayMid}`,

  //   thumbFillDisable: grayLightMid,
  //   thumbFillActive: grayLightMid,

  //   thumbBorderColorActive: `1px solid ${globalColors.gray}`,
  //   thumbBorderColorDisable: `1px solid ${globalColors.grayMid}`,

  //   sliderWidth: "202px",

  //   arrowHover: blueMain,
  //   arrowColor: grayMid,
  // },

  viewSelector: {
    fillColor: white,
    checkedFillColor: gray,
    fillColorDisabled: grayLight,
    disabledFillColor: grayLightMid,
    disabledFillColorInner: grayMid,
    hoverBorderColor: gray,
    borderColor: grayMid,
  },

  radioButton: {
    textColor: black,
    textDisableColor: gray,

    marginBeforeLabel: "8px",

    background: white,
    disableBackground: grayLight,

    fillColor: black,
    borderColor: grayMid,

    disableFillColor: grayMid,
    disableBorderColor: grayLightMid,

    hoverBorderColor: gray,
  },

  requestLoader: {
    backgroundColor: white,
    border: `1px solid ${globalColors.veryLightGrey}`,
    overflow: "hidden",
    padding: "5px 10px",
    lineHeight: "16px",
    borderRadius: "5px",
    boxShadow: "0 2px 8px rgba(0, 0, 0, 0.3)",

    marginRight: "10px",
    top: "10px",
    width: "100%",
  },

  row: {
    minHeight: "47px",
    width: "100%",
    borderBottom: globalColors.grayLightMid,
    backgroundColor: globalColors.lightHover,
    minWidth: "160px",
    overflow: "hidden",
    textOverflow: "ellipsis",

    element: {
      marginRight: "14px",
      marginLeft: "2px",
    },

    optionButton: {
      padding: "8px 9px 9px 7px",
    },
  },

  rowContent: {
    icons: {
      height: "19px",
    },

    margin: "0 6px",
    fontSize: "12px",
    fontStyle: "normal",
    fontWeight: "600",
    height: "56px",
    maxWidth: " 100%",

    sideInfo: {
      minWidth: "160px",
      margin: "0 6px",
      overflow: "hidden",
      textOverflow: "ellipsis",
    },

    mainWrapper: {
      minWidth: "140px",
      marginRight: "8px",
      marginTop: "8px",
      width: "95%",
    },
  },

  badge: {
    border: "1px solid transparent",
    padding: "1px",
    lineHeight: "0.8",
    overflow: "hidden",
    color: white,
    backgroundColor: orangeMain,
    disableBackgroundColor: "#A3A9AE",
  },

  scrollbar: {
    backgroundColorVertical: "rgba(0, 0, 0, 0.1)",
    backgroundColorHorizontal: "rgba(0, 0, 0, 0.1)",
    hoverBackgroundColorVertical: grayMid,
  },

  modalDialog: {
    backgroundColor: white,
    textColor: black,
    headerBorderColor: globalColors.grayLightMid,
    footerBorderColor: globalColors.grayLightMid,
    width: "auto",
    maxwidth: "560px",
    margin: " 0 auto",
    minHeight: "100%",

    colorDisabledFileIcons: "#f3f4f4",

    content: {
      backgroundColor: white,
      modalPadding: "0 12px 12px",
      modalBorderRadius: "6px",
      asidePadding: "0 16px 16px",
      heading: {
        maxWidth: "calc(100% - 18px)",
        margin: "0",
        modalLineHeight: "40px",
        asideLineHeight: "56px",
        fontWeight: "700",
        asideFontSize: "21px",
        modalFontSize: "18px",
      },
    },

    header: {
      borderBottom: `1px solid ${globalColors.lightGrayishBlue}`,
    },

    closeButton: {
      //backgroundColor: "#9a9ea3",
      fillColor: white,
    },
  },

  paging: {
    button: {
      marginRight: "8px",
      maxWidth: "110px",
    },

    page: {
      marginRight: "8px",
      width: "110%",
    },

    comboBox: {
      marginLeft: "auto",
      marginRight: "0px",
    },
  },

  input: {
    color: black,
    disableColor: grayMid,

    backgroundColor: white,
    disableBackgroundColor: grayLight,

    width: {
      base: "173px",
      middle: "300px",
      big: "350px",
      huge: "500px",
      large: "550px",
    },

    borderRadius: "3px",
    boxShadow: "none",
    boxSizing: "border-box",
    border: "solid 1px",

    borderColor: grayMid,
    errorBorderColor: "#F21C0E",
    warningBorderColor: warningColor,
    disabledBorderColor: grayLightMid,

    hoverBorderColor: gray,
    hoverErrorBorderColor: red,
    hoverWarningBorderColor: warningColor,
    hoverDisabledBorderColor: grayLightMid,

    focusBorderColor: blueMain,
    focusErrorBorderColor: red,
    focusWarningBorderColor: warningColor,
    focusDisabledBorderColor: grayLightMid,
  },

  fileInput: {
    width: {
      base: "173px",
      middle: "300px",
      big: "350px",
      huge: "500px",
      large: "550px",
    },

    height: {
      base: "32px",
      middle: "38px",
      big: "38px",
      huge: "39px",
      large: "44px",
    },

    paddingRight: {
      base: "37px",
      middle: "48px",
      big: "53px",
      huge: "58px",
      large: "64px",
    },

    icon: {
      background: white,

      border: "1px solid",
      borderRadius: "0 3px 3px 0",

      width: {
        base: "30px",
        middle: "36px",
        big: "37px",
        huge: "38px",
        large: "48px",
      },

      height: {
        base: "30px",
        middle: "36px",
        big: "36px",
        huge: "37px",
        large: "42px",
      },
    },

    iconButton: {
      width: {
        base: "15px",
        middle: "15px",
        big: "16px",
        huge: "16px",
        large: "16px",
      },
    },
  },

  passwordInput: {
    disableColor: grayMid,
    color: gray,

    iconColor: grayMid,
    hoverIconColor: gray,

    hoverColor: gray,

    lineHeight: "32px",

    tooltipTextColor: black,

    text: {
      lineHeight: "14px",
      marginTop: "-2px",
    },

    link: {
      marginTop: "-6px",

      tablet: {
        width: "100%",
        marginLeft: "0px",
        marginTop: "-1px",
      },
    },

    progress: {
      borderRadius: "2px",
      marginTop: "-2px",
    },

    newPassword: {
      margin: "0 16px",

      svg: {
        overflow: "hidden",
        marginBottom: "4px",
      },
    },
  },

  searchInput: {
    fontSize: "14px",
    fontWeight: "600",

    iconColor: grayMid,
    hoverIconColor: grayMid,
  },

  inputPhone: {
    activeBorderColor: "#2da7db",
    inactiveBorderColor: "#d0d5da",
    errorBorderColor: "#f21c0e",
    backgroundColor: "#fff",
    color: "#33333",
    scrollBackground: "#a3a9ae",
    placeholderColor: "#a3a9ae",
    dialCodeColor: "#a3a9ae",
    width: "320px",
    height: "44px",
  },

  textInput: {
    fontWeight: "normal",
    placeholderColor: gray,
    disablePlaceholderColor: grayMid,

    transition: "all 0.2s ease 0s",
    appearance: "none",
    display: "flex",
    flex: "1 1 0%",
    outline: "none",
    overflow: "hidden",
    opacity: "1",

    lineHeight: {
      base: "20px",
      middle: "20px",
      big: "20px",
      huge: "21px",
      large: "20px",
    },

    fontSize: {
      base: "13px",
      middle: "14px",
      big: "16px",
      huge: "18px",
      large: "16px",
    },

    padding: {
      base: "5px 6px",
      middle: "8px 12px",
      big: "8px 16px",
      huge: "8px 20px",
      large: "11px 12px",
    },
  },

  inputBlock: {
    height: "100%",
    paddingRight: "8px",
    paddingLeft: "1px",

    display: "flex",
    alignItems: "center",
    padding: "2px 0px 2px 2px",
    margin: "0",

    borderColor: blueMain,

    iconColor: grayMid,
    hoverIconColor: grayMid,
  },

  textArea: {
    disabledColor: grayLight,

    focusBorderColor: blueMain,
    focusErrorBorderColor: red,
    focusOutline: "none",

    scrollWidth: "100%",
    scrollHeight: "91px",

    numerationColor: "#A3A9AE",

    copyIconFilter:
      "invert(71%) sepia(1%) saturate(1597%) hue-rotate(166deg) brightness(100%) contrast(73%)",
  },

  link: {
    color: black,
    lineHeight: "calc(100% + 6px)",
    opacity: "0.5",
    textDecoration: "none",
    cursor: "pointer",
    display: "inline-block",

    hover: {
      textDecoration: "underline dashed",
      page: { textDecoration: "underline" },
    },
  },

  linkWithDropdown: {
    paddingRight: "20px",
    semiTransparentOpacity: "0.5",
    textDecoration: "none",
    disableColor: gray,

    svg: {
      opacity: "1",
      semiTransparentOpacity: "0.5",
    },

    text: { maxWidth: "100%" },

    span: { maxWidth: "300px" },

    expander: {
      iconColor: black,
    },

    color: {
      default: "#A3A9AE",
      hover: "#555F65",
      active: "#333333",
      focus: "#333333",
    },

    background: {
      default: "transparent",
      hover: "#ECEEF1",
      active: "#D0D5DA",
      focus: "#DFE2E3",
    },

    caret: {
      width: "5px",
      minWidth: "5px",
      height: "4px",
      minHeight: "4px",
      marginLeft: "5px",
      marginTop: "-4px",
      right: "6px",
      top: "0",
      bottom: "0",
      isOpenBottom: "-1px",
      margin: "auto",
      opacity: "0",
      transform: "scale(1, -1)",
    },
  },

  tooltip: {
    borderRadius: "6px",
    boxShadow: "0px 10px 15px rgba(4, 15, 27, 0.13)",
    opacity: "1",
    padding: "8px 12px",
    pointerEvents: "auto",
    maxWidth: "340px",
    color: "#F8F7BF",
    textColor: black,

    before: {
      border: "none",
    },
    after: {
      border: "none",
    },
  },

  tabsContainer: {
    scrollbar: {
      width: "100%",
      height: "44px",
    },

    label: {
      height: " 32px",
      borderRadius: "16px",
      minWidth: "fit-content",
      marginRight: "8px",
      width: "fit-content",

      backgroundColor: blueLightMid,
      hoverBackgroundColor: grayLight,
      disableBackgroundColor: grayLightMid,

      title: {
        margin: "7px 15px 7px 15px",
        overflow: "hidden",
        color: white,
        hoverColor: black,
        disableColor: grayMid,
      },
    },
  },

  fieldContainer: {
    horizontal: {
      margin: "0 0 16px 0",

      label: {
        lineHeight: "32px",
        margin: "0",
      },

      body: {
        flexGrow: "1",
      },

      iconButton: {
        marginTop: "10px",
        marginLeft: "8px",
      },
    },

    vertical: {
      margin: "0 0 16px 0",

      label: {
        lineHeight: "20px",
        height: "20px",
      },

      labelIcon: {
        width: "100%",
        margin: "0 0 4px 0",
      },

      body: {
        width: "100%",
      },

      iconButton: {
        margin: "0",
        padding: "0px 8px",
        width: "12px",
        height: "12px",
      },
    },

    errorLabel: {
      color: "#F21C0E",
    },
  },

  avatar: {
    defaultImage: `url("${AvatarBaseReactSvgUrl}")`,
    initialsContainer: {
      color: white,
      left: "50%",
      top: "50%",
      transform: "translate(-50%, -50%)",
      fontWeight: "600",

      fontSize: {
        min: "12px",
        small: "12px",
        base: "16px",
        medium: "20px",
        big: "34px",
        max: "72px",
      },
    },

    roleWrapperContainer: {
      right: {
        min: "-5px",
        small: "-2px",
        base: "-2px",
        medium: "-4px",
        big: "3px",
        max: "0px",
      },

      bottom: {
        min: "-5px",
        small: "3px",
        base: "4px",
        medium: "6px",
        big: "3px",
        max: "0px",
      },

      width: {
        medium: "16px",
        max: "24px",
      },

      height: {
        medium: "16px",
        max: "24px",
      },
    },

    imageContainer: {
      backgroundImage: blueMain,
      background: grayMid,
      borderRadius: "50%",
      height: "100%",

      svg: {
        display: "block",
        width: "50%",
        height: "100%",
        margin: "auto",
        fill: white,
      },
    },

    administrator: {
      fill: orangeMain,
      stroke: darkBlack,
      color: white,
    },

    guest: {
      fill: "#3B72A7",
      stroke: darkBlack,
      color: white,
    },

    owner: {
      fill: "#EDC409",
      stroke: darkBlack,
      color: white,
    },

    editContainer: {
      right: "0px",
      bottom: "0px",
      fill: white,
      backgroundColor: blueLightMid,
      borderRadius: "50%",
      height: "32px",
      width: "32px",
    },

    image: {
      width: "100%",
      height: "100%",
      borderRadius: "50%",
    },

    icon: {
      background: "#ECEEF1",
      color: "#A3A9AE",
    },

    width: {
      min: "32px",
      small: "36px",
      base: "40px",
      medium: "48px",
      big: "80px",
      max: "124px",
    },

    height: {
      min: "32px",
      small: "36px",
      base: "40px",
      medium: "48px",
      big: "80px",
      max: "124px",
    },
  },

  avatarEditor: {
    minWidth: "208px",
    maxWidth: "300px",
    width: "max-content",
  },

  avatarEditorBody: {
    maxWidth: "400px",

    selectLink: {
      color: black,
      linkColor: link,
    },

    slider: {
      width: "100%",
      margin: "24px 0",
      backgroundColor: "transparent",

      runnableTrack: {
        background: grayLightMid,
        focusBackground: grayLightMid,
        border: `1.4px solid ${grayLightMid}`,
        borderRadius: "5.6px",
        width: "100%",
        height: "8px",
      },

      sliderThumb: {
        marginTop: "-9.4px",
        width: "24px",
        height: "24px",
        background: blueMain,
        disabledBackground: "#A6DCF2",
        borderWidth: "6px",
        borderStyle: "solid",
        borderColor: `${white}`,
        borderRadius: "30px",
        boxShadow: "0px 5px 20px rgba(4, 15, 27, 0.13)",
      },

      thumb: {
        width: "24px",
        height: "24px",
        background: blueMain,
        border: `6px solid ${white}`,
        borderRadius: "30px",
        marginTop: "0px",
        boxShadow: "0px 5px 20px rgba(4, 15, 27, 0.13)",
      },

      rangeTrack: {
        background: grayLightMid,
        border: `1.4px solid ${grayLightMid}`,
        borderRadius: "5.6px",
        width: "100%",
        height: "8px",
      },

      rangeThumb: {
        width: "14px",
        height: "14px",
        background: blueMain,
        border: `6px solid ${white}`,
        borderRadius: "30px",
        boxShadow: "0px 5px 20px rgba(4, 15, 27, 0.13)",
      },

      track: {
        background: "transparent",
        borderColor: "transparent",
        borderWidth: "10.2px 0",
        color: "transparent",
        width: "100%",
        height: "8px",
      },

      trackNumber: {
        color: "#A3A9AE",
      },

      fillLower: {
        background: grayLightMid,
        focusBackground: grayLightMid,
        border: `1.4px solid ${grayLightMid}`,
        borderRadius: "11.2px",
      },

      fillUpper: {
        background: grayLightMid,
        focusBackground: grayLightMid,
        border: `1.4px solid ${grayLightMid}`,
        borderRadius: "11.2px",
      },
    },

    dropZone: {
      border: `1px dashed ${silver}`,
    },

    container: {
      miniPreview: {
        width: "160px",
        border: `1px solid ${grayLightMid}`,
        borderRadius: "6px",
        padding: "8px",
      },

      buttons: {
        height: "32px",
        background: gray,

        mobileWidth: "40px",
        mobileHeight: "100%",
        mobileBackground: "none",
      },

      button: {
        background: gray,
        fill: white,
        hoverFill: white,
        padding: "0 12px",
        height: "40px",
        borderRadius: "6px",
      },

      zoom: {
        height: "56px",

        mobileHeight: "24px",
        marginTop: "16px",
      },
    },
  },

  backdrop: {
    backgroundColor: "rgba(6, 22, 38, 0.2)",
    unsetBackgroundColor: "unset",
  },

  treeMenu: {
    disabledColor: "#767676",
  },

  treeNode: {
    background: "#f3f4f4",
    disableColor: "#A3A9AE",

    dragging: {
      draggable: {
        background: lightCumulus,
        hoverBackgroundColor: lightMediumGoldenrod,
        borderRadius: "3px",
      },

      title: {
        width: "85%",
      },
    },
    icon: {
      color: grayMain,
    },

    draggable: {
      color: cyanBlueDarkShade,
      dragOverBackgroundColor: strongBlue,
      border: `1px ${strongBlue} solid`,
      dragOverColor: white,

      gapTop: {
        borderTop: `2px blue solid`,
      },

      gapBottom: {
        borderBottom: `2px blue solid`,
      },
    },

    contentWrapper: {
      color: darkRed,
    },

    title: {
      color: cyanBlueDarkShade,
    },

    selected: {
      background: lightGrayishStrongBlue,
      hoverBackgroundColor: lightGrayishStrongBlue,
      borderRadius: "3px",
    },

    checkbox: {
      border: `2px solid ${white}`,
      borderTop: 0,
      borderLeft: 0,
    },
  },

  progressBar: {
    backgroundColor: "#DADDDF",

    percent: {
      background: "#4781D1",
    },
  },

  dropDown: {
    fontWeight: "600",
    fontSize: "13px",
    zIndex: "400",
    background: white,
    borderRadius: "6px",
    boxShadow: "0px 5px 20px rgba(0, 0, 0, 0.13)",
    border: "none",
  },

  dropDownItem: {
    color: black,
    disableColor: gray,
    backgroundColor: white,
    hoverBackgroundColor: grayLight,
    hoverDisabledBackgroundColor: white,
    selectedBackgroundColor: lightHover,
    fontWeight: "600",
    fontSize: "13px",
    width: "100%",
    maxWidth: "500px",
    border: "0px",
    margin: "0px",
    padding: "0px 12px",
    tabletPadding: "0px 16px",
    lineHeight: "32px",
    tabletLineHeight: "36px",

    icon: {
      width: "16px",
      marginRight: "8px",
      lineHeight: "10px",

      color: black,
      disableColor: gray,
    },

    separator: {
      padding: "0px 16px",
      borderBottom: `1px solid ${globalColors.grayLightMid}`,
      margin: " 4px 16px 4px",
      lineHeight: "1px",
      height: "1px",
      width: "calc(100% - 32px)",
    },
  },

  toast: {
    active: {
      success: activeSuccess,
      error: activeError,
      info: activeInfo,
      warning: activeWarning,
    },
    hover: {
      success: hoverSuccess,
      error: hoverError,
      info: hoverInfo,
      warning: hoverWarning,
    },
    border: {
      success: "none",
      error: "none",
      info: "none",
      warning: "none",
    },

    zIndex: "9999",
    position: "fixed",
    padding: "4px",
    width: "320px",
    color: white,
    top: "16px",
    right: "24px",
    marginTop: "0px",

    closeButton: {
      color: white,
      fontWeight: "700",
      fontSize: "14px",
      background: "transparent",
      padding: "0",
      opacity: "0.7",
      hoverOpacity: "1",
      transition: "0.3s ease",
    },

    main: {
      marginBottom: "1rem",
      boxShadow: "0px 10px 16px -12px rgba(0, 0, 0, 0.3)",
      maxHeight: "800px",
      overflow: "hidden",
      borderRadius: "6px",
      color: darkBlack,
      margin: "0 0 12px",
      padding: "12px",
      minHeight: "32px",
      width: "100%",
      right: "0",
      transition: "0.3s",
    },
  },

  toastr: {
    svg: {
      width: "16px",
      minWidth: "16px",
      height: "16px",
      minHeight: "16px",
      color: {
        success: black,
        error: black,
        info: black,
        warning: black,
      },
    },

    text: {
      lineHeight: " 1.3",
      fontSize: "12px",
      color: black,
    },

    title: {
      fontWeight: "600",
      margin: "0",
      marginBottom: "5px",
      lineHeight: "16px",
      color: {
        success: darkBlack,
        error: darkBlack,
        info: darkBlack,
        warning: darkBlack,
      },
      fontSize: "12px",
    },

    closeButtonColor: black,
  },

  loader: {
    color: shuttleGrey,
    size: "40px",
    marginRight: "2px",
    borderRadius: "50%",
  },

  rombsLoader: {
    blue: {
      colorStep_1: "#F2CBBF",
      colorStep_2: "#fff",
      colorStep_3: "#E6E4E4",
      colorStep_4: "#D2D2D2",
    },
    red: {
      colorStep_1: "#BFE8F8",
      colorStep_2: "#fff",
      colorStep_3: "#EFEFEF",
    },
    green: {
      colorStep_1: "#CBE0AC",
      colorStep_2: "#fff",
      colorStep_3: "#EFEFEF",
      colorStep_4: "#E6E4E4",
    },
  },

  dialogLoader: {
    borderBottom: "1px solid rgb(222, 226, 230)",
  },

  // dropDownItem: {
  //   width: "100%",
  //   maxWidth: "240px",
  //   border: "none",
  //   cursor: "pointer",
  //   padding: "0px 16px",
  //   lineHeight: "32px",
  //   textAlign: "left",
  //   background: "none",
  //   textDecoration: "none",
  //   fontStyle: "normal",
  //   fontWeight: "600",
  //   fontSize: "13px",

  //   whiteSpace: "nowrap",
  //   overflow: "hidden",
  //   textOverflow: "ellipsis",

  //   outline: "none",
  //   color: black,
  //   textTransform: "none",

  //   hoverBackgroundColor: grayLight,
  //   noHoverBackgroundColor: white,

  //   header: {
  //     color: gray,
  //     hoverCursor: "default",
  //     hoverBackgroundColor: "white",
  //     textTransform: "uppercase",
  //   },

  //   disabled: {
  //     color: gray,
  //     hoverCursor: "default",
  //     hoverBackgroundColor: "white",
  //   },

  //   separator: {
  //     padding: "0px 16px",
  //     border: `0.5px solid ${grayLightMid}`,
  //     cursor: "default",
  //     margin: "6px 16px 6px",
  //     lineHeight: "1px",
  //     height: "1px",
  //     width: "calc(100% - 32px)",
  //   },

  //   tablet: { lineHeight: "36px" },

  comboBox: {
    padding: "6px 0px",
    background: lightGrayishStrongBlue,

    width: {
      base: "173px",
      middle: "300px",
      big: "350px",
      huge: "500px",
    },

    arrow: {
      width: "6px",
      flex: "0 0 6px",
      marginTopWithBorder: "5px",
      marginTop: "12px",
      marginRight: "8px",
      marginLeft: "auto",
    },

    button: {
      height: "18px",
      heightWithBorder: "30px",
      heightModernView: "28px",

      paddingLeft: "16px",
      paddingRightNoArrow: "16px",
      paddingRight: "8px",

      selectPaddingLeft: "8px",
      selectPaddingRightNoArrow: "14px",
      selectPaddingRight: "6px",

      color: black,
      disabledColor: grayMid,
      background: white,
      backgroundWithBorder: "none",
      backgroundModernView: "none",

      border: `1px solid ${grayMid}`,
      borderRadius: "3px",
      borderColor: blueMain,
      openBorderColor: blueMain,
      disabledBorderColor: grayLightMid,
      disabledBackground: grayLight,

      hoverBorderColor: gray,
      hoverBorderColorOpen: blueMain,
      hoverDisabledBorderColor: grayLightMid,

      hoverBackgroundModernView: "#ECEEF1",
      activeBackgroundModernView: "#D0D5DA",
      focusBackgroundModernView: "#DFE2E3",
    },

    label: {
      marginRightWithBorder: "8px",
      marginRight: "4px",

      disabledColor: grayMid,
      color: black,
      selectedColor: black,
      maxWidth: "175px",

      lineHeightWithoutBorder: "16px",
      lineHeightTextDecoration: "underline dashed",
    },

    childrenButton: {
      marginRight: "8px",
      width: "16px",
      height: "16px",

      defaultDisabledColor: grayMid,
      defaultColor: gray,
      disabledColor: grayMid,
      color: black,
    },
  },

  toggleContent: {
    headingHeight: "24px",
    headingLineHeight: "26px",
    hoverBorderBottom: "1px dashed",
    contentPadding: "10px 0px 0px 0px",
    arrowMargin: "4px 8px 4px 0px",
    transform: "rotate(180deg)",
    iconColor: black,

    childrenContent: {
      color: black,
      paddingTop: "6px",
    },
  },

  toggleButton: {
    fillColorDefault: "#4781D1",
    fillColorOff: "#D0D5DA",
    hoverFillColorOff: "#A3A9AE",
    fillCircleColor: white,
    fillCircleColorOff: white,
  },

  contextMenuButton: {
    content: {
      width: "100%",
      backgroundColor: white,
      padding: "0 16px 16px",
    },

    headerContent: {
      maxWidth: "500px",
      margin: "0",
      lineHeight: "56px",
      fontWeight: "700",
      borderBottom: `1px solid ${globalColors.lightGrayishBlue}`,
    },

    bodyContent: {
      padding: "16px 0",
    },
  },

  calendar: {
    color: "#333333",
    disabledColor: "#DFE2E3",
    pastColor: "#A3A9AE",
    onHoverBackground: "#f3f4f4",
    titleColor: "#555F65",
    outlineColor: "#eceef1",
    arrowColor: "#555f65",
    disabledArrow: "#A3A9AE",
    weekdayColor: "#A3A9AE",
    accent: "#4781d1",
  },

  datePicker: {
    width: "115px",
    dropDownPadding: "16px 16px 16px 17px",
    contentPadding: "0 16px 16px",
    bodyPadding: "16px 0",
    backgroundColor: white,
    inputBorder: blueMain,
    iconPadding: "8px 8px 7px 0px",

    contentMaxWidth: "500px",
    contentLineHeight: "56px",
    contentFontWeight: "700",

    borderBottom: `1px solid ${globalColors.lightGrayishBlue}`,
  },

  aside: {
    backgroundColor: white,
    height: "100%",
    overflowX: "hidden",
    overflowY: "auto",
    position: "fixed",
    right: "0",
    top: "0",
    bottom: "16px",
    paddingBottom: "64px",
    transition: "transform 0.3s ease-in-out",
  },

  dragAndDrop: {
    height: "100%",
    border: `1px solid ${globalColors.darkSilver}`,
    transparentBorder: "1px solid transparent",
    acceptBackground: lightMediumGoldenrod,
    background: lightCumulus,
  },

  // phoneInput: {
  //   width: "304px",
  //   height: "44px",
  //   itemTextColor: black,
  //   itemBackgroundColor: white,
  //   itemHoverColor: grayLightMid,
  //   scrollBackground: "rgba(0, 0, 0, 0.1)",
  //   placeholderColor: gray,
  // },

  // squareButton: {
  //   height: "32px",
  //   width: "32px",
  //   color: gray,
  //   backgroundColor: white,
  //   border: `1px solid ${grayMid}`,
  //   borderRadius: "3px",
  //   outline: "none",
  //   hover: {
  //     backgroundColor: white,
  //     border: `1px solid ${gray}`,
  //   },
  //   click: {
  //     backgroundColor: grayLightMid,
  //     border: `1px solid ${gray}`,
  //   },
  //   disable: {
  //     backgroundColor: grayLight,
  //     border: `1px solid ${grayLightMid}`,
  //   },
  //   crossShape: {
  //     color: graySilver,
  //     disable: {
  //       color: gray,
  //     },
  //   },
  // },

  // roundButton: {
  //   height: "40px",
  //   width: "40px",
  //   backgroundColor: grayLight,
  //   borderRadius: {
  //     plus: "112px",
  //     minus: "81px",
  //   },
  //   borderStyle: "none",
  //   outline: "none",
  //   hover: {
  //     backgroundColor: grayLightMid,
  //   },
  //   click: {
  //     backgroundColor: grayMid,
  //   },
  //   disable: {
  //     backgroundColor: grayLight,
  //   },
  //   plus: {
  //     color: grayMid,
  //     disable: {
  //       color: black,
  //     },
  //   },
  // },

  catalog: {
    background: "#f8f9f9",

    header: {
      borderBottom: "1px solid #eceef1",
      iconFill: "#657077",
    },
    control: {
      background: "#9a9ea3",
      fill: "#ffffff",
    },

    headerBurgerColor: "#657077",

    verticalLine: "1px solid #eceef1",

    profile: {
      borderTop: "1px solid #eceef1",
      background: "#f3f4f4",
    },

    paymentAlert: {
      color: "#ed7309",
      warningColor: "#F21C0E",
    },

    teamTrainingAlert: {
      titleColor: "#388BDE",
      borderColor: "#388BDE",
      linkColor: "#5299E0",
    },
  },

  alertComponent: {
    descriptionColor: "#555F65",
    iconColor: "#657077",
  },

  catalogItem: {
    container: {
      width: "100%",
      height: "36px",
      padding: "0 12px",
      marginBottom: "16px",
      background: "#fff",
      tablet: {
        height: "44px",
        padding: "0 12px",
        marginBottom: "24px",
      },
    },
    sibling: {
      active: {
        background: lightGrayishStrongBlue,
      },
      hover: {
        background: grayLightMid,
      },
    },
    img: {
      svg: {
        width: "16px",
        height: "16px",

        fill: "#657077",
        isActiveFill: "#4781D1",
        tablet: {
          width: "20px",
          height: "20px",
        },
      },
    },
    text: {
      width: "100%",
      marginLeft: "8px",
      lineHeight: "20px",
      color: cyanBlueDarkShade,
      isActiveColor: "#4781D1",
      fontSize: "13px",
      fontWeight: 600,
      tablet: {
        marginLeft: "12px",
        lineHeight: "20px",
        fontSize: "15px",
        fontWeight: "600",
      },
    },
    initialText: {
      color: white,
      width: "16px",
      lineHeight: "11px",
      fontSize: "11px",
      fontWeight: "bold",
      tablet: {
        width: "20px",
        lineHeight: "19px",
        fontSize: "11px",
      },
    },
    badgeWrapper: {
      size: "16px",
      marginLeft: "8px",
      marginRight: "-2px",
      tablet: {
        width: "44px",
        height: "44px",
        marginRight: "-16px",
      },
    },
    badgeWithoutText: {
      backgroundColor: orangeMain,

      size: "8px",
      position: "-4px",
    },
    trashIconFill: "#A3A9AE",
  },

  navigation: {
    expanderColor: black,
    background: white,
    rootFolderTitleColor: "#A3A9AE",
    publicIcon: black,

    icon: {
      fill: "#316DAA",
      stroke: "#DFE2E3",
    },
  },

  nav: {
    backgroundColor: "#0F4071",
  },

  navItem: {
    baseColor: "#7A95B0",
    activeColor: white,
    separatorColor: "#3E668D",

    wrapper: {
      hoverBackground: "#0d3760",
    },
  },

  header: {
    backgroundColor: "#F8F9F9",
    recoveryColor: "#657077",
    linkColor: "#657077",
    productColor: white,
  },

  menuContainer: {
    background: "#F3F4F4",
    color: black,
  },

  article: {
    background: grayLight,
    pinBorderColor: grayLightMid,
    catalogItemHeader: "#A3A9AE",
    catalogItemText: "#555F65",
    catalogItemActiveBackground: "#DFE2E3",
    catalogShowText: "#657077",
  },

  section: {
    toggler: {
      background: white,
      fill: gray,
      boxShadow: "0px 5px 20px rgba(0, 0, 0, 0.13)",
    },

    header: {
      backgroundColor: white,
      background: `linear-gradient(180deg,#ffffff 2.81%,rgba(255, 255, 255, 0.91) 63.03%,rgba(255, 255, 255, 0) 100%)`,
      trashErasureLabelBackground: "#f8f9f9",
      trashErasureLabelText: "#555f65",
    },
  },

  statusPanel: {
    subTitleColor: "#333333",
    itemBackground: "#f8f9f9",
    footerTextColor: "#333333",
    arrowIconColor: "#A3A9AE",
    avatarBorderColor: "#A3A9AE",
    defaultTextColor: "#A3A9AE",
    dashedBorderColor: "#A3A9AE",
    displayNameColor: "#333333",
    roleTextColor: "#657077",
    fillingTextColor: "#657077",
    doneTextColor: "#4781d1",
    interruptedTextColor: "#F2675A",
  },

  infoPanel: {
    sectionHeaderToggleIcon: gray,
    sectionHeaderToggleIconActive: "#3B72A7",
    sectionHeaderToggleBg: "transparent",
    sectionHeaderToggleBgActive: grayLight,

    backgroundColor: white,
    blurColor: "rgba(6, 22, 38, 0.2)",
    borderColor: grayLightMid,
    thumbnailBorderColor: grayLightMid,
    textColor: black,

    closeButtonWrapperPadding: "0px",
    closeButtonIcon: white,
    closeButtonSize: "17px",
    closeButtonBg: "transparent",

    links: {
      iconColor: "#3B72A7",
      iconErrorColor: "rgba(242, 28, 14, 0.5)", //"#F21C0E",
    },

    members: {
      iconColor: "#A3A9AE",
      iconHoverColor: "#657077",
      isExpectName: "#A3A9AE",
      subtitleColor: "#a3a9ae",
      meLabelColor: "#a3a9ae",
      roleSelectorColor: "#a3a9ae",
      disabledRoleSelectorColor: "#a3a9ae",
      roleSelectorArrowColor: "#a3a9ae",
    },

    history: {
      subtitleColor: "#a3a9ae",
      fileBlockBg: "#f8f9f9",
      dateColor: "#A3A9AE",
      fileExstColor: "#A3A9AE",
      locationIconColor: "#A3A9AE",
      folderLabelColor: "#A3A9AE",
    },

    details: {
      customLogoBorderColor: grayLightMid,
      commentEditorIconColor: "#333",
      tagBackground: "#ECEEF1",
    },

    gallery: {
      borderColor: "#d0d5da",
    },
  },

  filesArticleBody: {
    background: lightGrayishStrongBlue,
    panelBackground: lightGrayishStrongBlue,

    fill: grayMain,
    expanderColor: "dimgray",
    downloadAppList: {
      color: "#83888d",
      winHoverColor: "#3785D3",
      macHoverColor: "#000",
      linuxHoverColor: "#FFB800",
      androidHoverColor: "#9BD71C",
    },
    thirdPartyList: {
      color: "#818b91",
      linkColor: cyanBlueDarkShade,
    },
  },

  peopleArticleBody: {
    iconColor: grayMain,
    expanderColor: "dimgray",
  },

  peopleTableRow: {
    fill: "#3b72a7",

    nameColor: black,
    pendingNameColor: gray,

    sideInfoColor: gray,
    pendingSideInfoColor: grayMid,
  },

  filterInput: {
    button: {
      border: "1px solid #d0d5da",
      hoverBorder: "1px solid #a3a9ae",

      openBackground: "#a3a9ae",

      openFill: "#ffffff",
    },

    filter: {
      background: "#ffffff",
      border: "1px solid #eceef1",
      color: "#a3a9ae",

      separatorColor: "#eceef1",
      indicatorColor: "#ED7309",

      selectedItem: {
        background: "#265a8f",
        border: "#265a8f",
        color: "#ffffff",
      },
    },

    sort: {
      background: "#ffffff",
      hoverBackground: "#f8f9f9",
      selectedViewIcon: "#dfe2e3",
      viewIcon: "#a3a9ae",
      sortFill: "#657077",

      tileSortFill: black,
      tileSortColor: black,
    },

    selectedItems: {
      background: "#eceef1",
      hoverBackground: "#F3F4F4",
    },
  },

  profileInfo: {
    color: "#83888d",
    iconButtonColor: black,
    linkColor: gray,

    tooltipLinkColor: black,
    iconColor: "#C96C27",
  },

  updateUserForm: {
    tooltipTextColor: black,
    borderTop: "1px solid #eceef1",
  },

  tableContainer: {
    borderRight: `2px solid ${grayMid}`,
    hoverBorderColor: grayMain,
    tableCellBorder: `1px solid ${grayLightMid}`,

    groupMenu: {
      background: white,
      borderBottom: "1px solid transparent",
      borderRight: `1px solid ${grayMid}`,
      boxShadow: "0px 5px 20px rgba(4, 15, 27, 7%)",
    },

    header: {
      background: white,
      borderBottom: `1px solid ${grayLightMid}`,
      textColor: gray,
      activeTextColor: grayMain,
      hoverTextColor: grayMain,

      iconColor: gray,
      activeIconColor: grayMain,
      hoverIconColor: grayMain,

      borderImageSource: `linear-gradient(to right,${white} 21px,${grayLightMid} 21px,${grayLightMid} calc(100% - 20px),${white} calc(100% - 20px))`,
      lengthenBorderImageSource: `linear-gradient(to right, ${grayLightMid}, ${grayLightMid})`,
      hotkeyBorderBottom: `1px solid ${globalColors.blueMain}`,

      settingsIconDisableColor: "#D0D5DA",
    },

    tableCell: {
      border: `1px solid ${grayLightMid}`,
    },
  },

  filesSection: {
    rowView: {
      checkedBackground: "#f3f4f4",

      draggingBackground: lightCumulus,
      draggingHoverBackground: lightMediumGoldenrod,

      shareButton: {
        color: grayMain,
        fill: grayMain,
      },

      sideColor: gray,
      linkColor: black,
      textColor: gray,

      editingIconColor: "#3b72a7",
      shareHoverColor: "#3b72a7",
      pinColor: "#3b72a7",
    },

    tableView: {
      fileName: {
        linkColor: black,
        textColor: gray,
      },

      row: {
        checkboxChecked: `linear-gradient(to right, #f3f4f4 24px, ${grayLightMid} 24px)`,
        checkboxDragging: `linear-gradient(to right, ${lightCumulus} 24px, ${grayLightMid} 24px)`,
        checkboxDraggingHover: `linear-gradient(to right,rgb(239, 239, 178) 24px, ${grayLightMid} 24px)`,

        contextMenuWrapperChecked: `linear-gradient(to left, #f3f4f4 24px, ${grayLightMid} 24px)`,
        contextMenuWrapperDragging: `border-image-source: linear-gradient(to left, ${lightCumulus} 24px, ${grayLightMid} 24px)`,
        contextMenuWrapperDraggingHover: `linear-gradient(to left,rgb(239, 239, 178) 24px,${grayLightMid} 24px)`,

        backgroundActive: `#F3F4F4`,

        borderImageCheckbox: `linear-gradient(to right, ${white} 24px, ${grayLightMid} 24px)`,
        borderImageContextMenu: `linear-gradient(to left, ${white} 24px, ${grayLightMid} 24px)`,

        borderHover: gray,
        sideColor: gray,
        shareHoverColor: "#3b72a7",

        borderImageRight:
          "linear-gradient(to right, #ffffff 25px,#eceef1 24px)",
        borderImageLeft: "linear-gradient(to left, #ffffff 24px,#eceef1 24px)",

        borderColor: "#ECEEf1",
        borderColorTransition: "#f3f4f4",
      },
    },

    tilesView: {
      tile: {
        draggingColor: lightCumulus,
        draggingHoverColor: lightMediumGoldenrod,
        checkedColor: "#f3f4f4",
        roomsCheckedColor: "#f3f4f4",
        border: `1px solid ${grayMid}`,
        backgroundBadgeColor: white,
        backgroundColor: white,
        borderRadius: "6px",
        roomsBorderRadius: "12px",
        bottomBorderRadius: "0 0 6px 6px",
        roomsBottomBorderRadius: "0 0 12px 12px",
        upperBorderRadius: "6px 6px 0 0",
        roomsUpperBorderRadius: "12px 12px 0 0",
        backgroundColorTop: white,
      },

      sideColor: black,
      color: black,
      textColor: gray,
    },

    animationColor: "rgba(82, 153, 224, 0.16)",
  },

  advancedSelector: {
    footerBorder: `1px solid ${grayLightMid}`,

    hoverBackgroundColor: grayLightMid,
    selectedBackgroundColor: grayLightMid,
    borderLeft: `1px solid ${grayLightMid}`,

    searcher: {
      hoverBorderColor: grayMid,
      focusBorderColor: blueMain,
      placeholderColor: gray,
    },
  },

  selector: {
    border: `1px solid ${grayLightMid}`,

    breadCrumbs: {
      prevItemColor: "#A3A9AE",
      arrowRightColor: "#A3A9AE",
    },

    bodyDescriptionText: "#A3A9AE",

    item: {
      hoverBackground: grayLight,
      selectedBackground: lightHover,
    },

    emptyScreen: {
      descriptionColor: cyanBlueDarkShade,
    },
  },

  floatingButton: {
    backgroundColor: "#3B72A7",
    color: white,
    boxShadow: "0px 5px 20px rgba(0, 0, 0, 0.13)",
    fill: white,

    alert: {
      fill: "",
      path: "",
    },
  },

  mediaViewer: {
    color: "#d1d1d1",
    background: "rgba(17, 17, 17, 0.867)",
    backgroundColor: "rgba(11, 11, 11, 0.7)",
    fill: white,
    titleColor: white,
    iconColor: white,

    controlBtn: {
      backgroundColor: "rgba(200, 200, 200, 0.2)",
    },

    imageViewer: {
      backgroundColor: "rgba(200, 200, 200, 0.2)",
      inactiveBackgroundColor: "rgba(11,11,11,0.7)",
      fill: white,
    },

    progressBar: {
      background: "#d1d1d1",
      backgroundColor: "rgba(200, 200, 200, 0.2)",
    },

    scrollButton: {
      backgroundColor: "rgba(11, 11, 11, 0.7)",
      background: "rgba(200, 200, 200, 0.2)",
      border: `solid ${white}`,
    },

    videoViewer: {
      fill: white,
      stroke: white,
      color: "#d1d1d1",
      colorError: white,
      backgroundColorError: darkBlack,
      backgroundColor: "rgba(11, 11, 11, 0.7)",
      background: "rgba(200, 200, 200, 0.2)",
    },
  },

  connectCloud: {
    connectBtnContent: black,
    connectBtnTextBg: white,
    connectBtnIconBg: white,
    connectBtnTextBorder: grayMid,
    connectBtnIconBorder: grayMid,
  },

  createEditRoomDialog: {
    commonParam: {
      descriptionColor: "#a3a9ae",
    },

    roomType: {
      listItem: {
        background: "none",
        borderColor: "#ECEEF1",
        descriptionText: "#A3A9AE",
      },
      dropdownButton: {
        background: "none",
        borderColor: "#ECEEF1",
        isOpenBorderColor: "#2DA7DB",
        descriptionText: "#A3A9AE",
      },
      dropdownItem: {
        background: "#ffffff",
        hoverBackground: "#f3f4f4",
        descriptionText: "#A3A9AE",
      },
      displayItem: {
        background: "#f8f8f8",
        borderColor: "#f8f8f8",
        descriptionText: "#555F65",
      },
    },

    roomTypeDropdown: {
      desktop: {
        background: "#ffffff",
        borderColor: "#d0d5da",
      },
      mobile: {
        background: "#ffffff",
      },
    },

    permanentSettings: {
      background: "#f8f9f9",
      isPrivateIcon: "#35ad17",
      descriptionColor: "#555f65",
    },

    tagInput: {
      tagBackground: "#ECEEF1",
      tagHoverBackground: "#F3F4F4",
    },

    dropdown: {
      background: "#ffffff",
      borderColor: "#d0d5da",
      item: {
        hoverBackground: "#f3f4f4",
      },
    },

    isPrivate: {
      limitations: {
        background: "#f8f9f9",
        iconColor: "#ed7309",
        titleColor: "#ed7309",
        descriptionColor: "#555f65",
        linkColor: "#555f65",
      },
    },

    thirdpartyStorage: {
      combobox: {
        background: "#ffffff",
        dropdownBorderColor: "#d0d5da",
        hoverDropdownBorderColor: "#a3a9ae",
        isOpenDropdownBorderColor: "#2DA7DB",
        arrowFill: "#a3a9ae",
      },
      folderInput: {
        background: "#ffffff",
        borderColor: "#d0d5da",
        hoverBorderColor: "#a3a9ae",
        focusBorderColor: "#35abd8",
        rootLabelColor: "#a3a9ae",
        iconFill: "#657177",
      },
    },

    iconCropper: {
      gridColor: "#333333",
      deleteButton: {
        background: "#f8f9f9",
        hoverBackground: "#f3f4f4",
        borderColor: "#f8f9f9",
        hoverBorderColor: "#f3f4f4",
        color: "#555f65",
        iconColor: "#657077",
      },
    },

    previewTile: {
      background: "#ffffff",
      borderColor: "#d0d5da",
      iconBorderColor: "#eceef1",
    },

    dropzone: {
      borderColor: "#eceef1",
      linkMainColor: "#316daa",
      linkSecondaryColor: "#333333",
      exstsColor: "#a3a9ae",
    },
  },

  filesThirdPartyDialog: {
    border: "1px solid #d1d1d1",
  },

  connectedClouds: {
    color: "#657077",
    borderBottom: `1px solid #eceef1`,
    borderRight: `1px solid #d0d5da`,
  },

  filesModalDialog: {
    border: `1px solid lightgray`,
  },

  filesDragTooltip: {
    background: white,
    boxShadow: "0px 5px 20px rgba(0, 0, 0, 0.13)",
    color: gray,
  },

  filesEmptyContainer: {
    linkColor: cyanBlueDarkShade,
    privateRoom: {
      linkColor: "#116d9d",
    },
  },

  emptyContent: {
    header: {
      color: "#333333",
    },

    description: {
      color: cyanBlueDarkShade,
    },
    button: {
      colorLink: "#657077",
      colorText: "#555F65",
    },
  },

  filesPanels: {
    color: black,

    aside: {
      backgroundColor: white,
    },

    addGroups: {
      iconColor: gray,
      arrowColor: darkBlack,
    },

    addUsers: {
      iconColor: gray,
      arrowColor: darkBlack,
    },

    changeOwner: {
      iconColor: gray,
      arrowColor: darkBlack,
    },

    embedding: {
      textAreaColor: "#AEAEAE",
      iconColor: black,
      color: gray,
    },

    versionHistory: {
      borderTop: `1px solid ${grayLightMid}`,
    },

    content: {
      backgroundColor: white,
      fill: gray,
      disabledFill: grayMid,
    },

    body: {
      backgroundColor: grayLightMid,
      fill: black,
    },

    footer: {
      backgroundColor: white,
      borderTop: `1px solid ${grayLightMid}`,
    },

    linkRow: {
      backgroundColor: grayLight,
      fill: gray,
      disabledFill: grayMid,
    },

    selectFolder: {
      color: gray,
    },

    selectFile: {
      color: gray,
      background: grayLight,
      borderBottom: `1px solid ${grayLightMid}`,
      borderRight: `1px solid ${globalColors.lightGrayishBlue}`,

      buttonsBackground: white,
    },

    filesList: {
      color: gray,
      backgroundColor: grayLightMid,
      borderBottom: `1px solid ${grayLightMid}`,
    },

    modalRow: {
      backgroundColor: grayLightMid,
      fill: gray,
      disabledFill: grayMid,
    },

    sharing: {
      color: gray,
      fill: gray,
      loadingFill: grayMid,

      borderBottom: "1px solid #eceef1",
      borderTop: "1px solid #eceef1",
      externalLinkBackground: "#f8f9f9",
      externalLinkSvg: "#333333",

      internalLinkBorder: "1px dashed #333333",

      itemBorder: "1px dashed #333333",

      itemOwnerColor: "rgb(163, 169, 174)",

      backgroundButtons: "#FFFFFF",

      dropdownColor: black,

      loader: {
        foregroundColor: grayLight,
        backgroundColor: grayLight,
      },
    },

    upload: {
      color: gray,
      tooltipColor: lightCumulus,

      shareButton: {
        color: gray,
        sharedColor: grayMain,
      },

      loadingButton: {
        color: blueMain,
        background: white,
      },
    },
  },

  menuItem: {
    iconWrapper: {
      width: "16px",
      height: "16px",
      header: {
        width: "24px",
        height: "24px",
      },
    },
    separator: {
      borderBottom: `1px solid ${grayLightMid} !important`,
      margin: "6px 16px 6px 16px !important",
      height: "1px !important",
      width: "calc(100% - 32px) !important",
    },
    text: {
      header: {
        fontSize: "15px",
        lineHeight: "20px",
      },
      mobile: {
        fontSize: "13px",
        lineHeight: "36px",
      },
      fontSize: "12px",
      lineHeight: "30px",
      fontWeight: "600",
      margin: "0 0 0 8px",
      color: black,
    },
    hover: grayLight,
    background: "none",
    svgFill: black,
    header: {
      height: "49px",
      borderBottom: `1px solid ${grayLightMid}`,
      marginBottom: "6px",
    },
    height: "30px",
    borderBottom: "none",
    marginBottom: "0",
    padding: "0 12px",
    mobile: {
      height: "36px",
      padding: "0 16px 6px",
    },
  },
  newContextMenu: {
    background: white,
    borderRadius: "6px",
    mobileBorderRadius: "6px 6px 0 0",
    boxShadow: "0px 12px 40px rgba(4, 15, 27, 0.12)",
    padding: "6px 0px",
    border: "none",
    devices: {
      maxHeight: "calc(100vh - 64px)",
      tabletWidth: "375px",
      mobileWidth: "100vw",
      left: 0,
      right: 0,
      bottom: 0,
      margin: "0 auto",
    },
  },
  filesSettings: {
    color: cyanBlueDarkShade,

    linkColor: black,
  },

  filesBadges: {
    iconColor: gray,
    hoverIconColor: "#3B72A7",

    color: white,
    backgroundColor: white,

    badgeColor: white,
    badgeBackgroundColor: gray,
  },

  filesEditingWrapper: {
    color: black,
    border: `1px solid ${grayMid}`,
    borderBottom: `1px solid ${grayLightMid}`,

    tile: {
      background: globalColors.lightHover,
      itemBackground: white,
      itemBorder: grayMid,
      itemActiveBorder: blueMain,
    },

    row: {
      itemBackground: white,
    },

    fill: gray,
    hoverFill: grayMain,
  },

  filesIcons: {
    fill: "#3b72a7",
    hoverFill: "#3b72a7",
  },

  filesQuickButtons: {
    color: gray,
    sharedColor: "#3b72a7",
    hoverColor: "#3b72a7",
  },

  filesSharedButton: {
    color: gray,
    sharedColor: grayMain,
  },

  filesPrivateRoom: {
    borderBottom: "1px solid #d3d3d3",
    linkColor: "#116d9d",
    textColor: "#83888D",
  },

  filesVersionHistory: {
    row: {
      color: gray,
      fill: black,
    },

    badge: {
      color: white,
      stroke: gray,
      fill: gray,
      defaultFill: white,
      badgeFill: orangeMain,
    },

    versionList: {
      fill: grayMid,
      stroke: grayMid,
      color: grayMid,
    },
  },

  login: {
    linkColor: link,
    textColor: gray,
    navBackground: "#F8F9F9",
    headerColor: black,
    helpButton: "#A3A9AE",
    orLineColor: "#ECEEF1",
    orTextColor: "#A3A9AE",
    titleColor: black,

    register: {
      backgroundColor: grayLight,
      textColor: link,
    },

    container: {
      backgroundColor: grayLightMid,
    },

    captcha: {
      border: `1px solid ${lightErrorStatus}`,
      color: lightErrorStatus,
    },
  },

  facebookButton: {
    background: white,
    border: "1px solid #1877f2",
    color: "#1877f2",
  },

  peopleSelector: {
    textColor: gray,
  },

  peopleWithContent: {
    color: gray,
    pendingColor: grayMid,
  },

  peopleDialogs: {
    modal: {
      border: `1px solid ${gray}`,
    },

    deleteUser: {
      textColor: red,
    },

    deleteSelf: {
      linkColor: link,
    },

    changePassword: {
      linkColor: link,
    },
  },

  downloadDialog: {
    background: "#f8f9f9",
  },

  client: {
    about: {
      linkColor: blueMain,
      border: "1px solid lightgray",
      logoColor: black,
    },

    comingSoon: {
      linkColor: cyanBlueDarkShade,
      linkIconColor: black,
      backgroundColor: white,
      foregroundColor: white,
    },

    confirm: {
      activateUser: {
        textColor: "#116d9d",
        textColorError: red,
      },
      change: {
        titleColor: "#116d9d",
      },
    },

    home: {
      logoColor: black,
      textColorError: red,
    },

    payments: {
      linkColor: link,
      delayColor: "#F21C0E",
    },

    paymentsEnterprise: {
      background: grayLight,

      buttonBackground: "#edf2f7",

      linkColor: link,
      headerColor: orangePressed,
    },

    settings: {
      iconFill: black,
      trashIcon: "#A3A9AE",
      article: {
        titleColor: grayMain,
        fillIcon: "dimgray",
        expanderColor: "dimgray",
      },

      separatorBorder: `1px solid ${grayLightMid}`,

      security: {
        arrowFill: black,
        descriptionColor: cyanBlueDarkShade,

        admins: {
          backgroundColor: black,
          backgroundColorWrapper: blueMain,
          roleColor: grayMid,

          color: link,
          departmentColor: gray,

          tooltipColor: lightCumulus,

          nameColor: black,
          pendingNameColor: gray,

          textColor: white,
          iconColor: blueMain,
        },

        owner: {
          backgroundColor: grayLight,
          linkColor: link,
          departmentColor: gray,
          tooltipColor: lightCumulus,
        },
        auditTrail: {
          downloadReportDescriptionColor: gray,
        },
      },

      common: {
        linkColor: gray,
        linkColorHelp: link,
        tooltipLinkColor: black,
        arrowColor: black,
        descriptionColor: grayMain,
        brandingDescriptionColor: "#657077",

        whiteLabel: {
          borderImg: "1px solid #d1d1d1",

          backgroundColorWhite: white,
          backgroundColorLight: "#F8F9F9",
          backgroundColorDark: "#282828",
          greenBackgroundColor: "#40865C",
          blueBackgroundColor: "#446995",
          orangeBackgroundColor: "#AA5252",

          dataFontColor: white,
          dataFontColorBlack: black,
        },
      },

      integration: {
        separatorBorder: `1px solid ${grayMid}`,
        linkColor: link,

        sso: {
          toggleContentBackground: grayLight,
          iconButton: black,
          iconButtonDisabled: gray,
        },

        smtp: {
          requirementColor: "#F21C0E",
        },
      },

      backup: {
        rectangleBackgroundColor: "#f8f9f9",
        separatorBorder: "1px solid #eceef1",
        warningColor: "#f21c0e",
        textColor: "#A3A9AE",
        backupCheckedListItemBackground: "#F3F4F4",
      },

      payment: {
        priceColor: "#555F65",
        storageSizeTitle: "#A3A9AE",

        backgroundColor: "#f8f9f9",
        linkColor: "#316DAA",
        tariffText: "#555F65",
        border: "1px solid #f8f9f9",
        backgroundBenefitsColor: "#f8f9f9",
        rectangleColor: "#f3f4f4",

        priceContainer: {
          backgroundText: "#f3f4f4",
          background: "transparent",
          border: "1px solid #d0d5da",
          featureTextColor: "#A3A9AE",

          disableColor: "#A3A9AE",
          trackNumberColor: "#A3A9AE",
          disablePriceColor: "#A3A9AE",
        },

        benefitsContainer: {
          iconsColor: "#657077",
        },

        contactContainer: {
          textColor: "#A3A9AE",
          linkColor: "#657077",
        },

        warningColor: "#F21C0E",
        color: "#F97A0B",
      },
    },

    wizard: {
      linkColor: "#116d9d",
      generatePasswordColor: "#657077",
    },
  },

  campaignsBanner: {
    border: "1px solid #d1d1d1",
    color: darkBlack,

    btnColor: white,
    btnBackgroundActive: blueMain,
  },

  tileLoader: {
    border: `1px solid ${grayMid}`,

    background: white,
  },

  errorContainer: {
    background: white,
    bodyText: "#A3A9AE",
  },

  editor: {
    color: "#555f65",
    background: white,
  },

  submenu: {
    lineColor: "#eceef1",
    backgroundColor: white,
    textColor: "#657077",
    activeTextColor: "#316DAA",
    bottomLineColor: "#316DAA",
  },

  hotkeys: {
    key: {
      color: grayMain,
    },
  },

  tag: {
    color: black,
    background: "#f3f4f4",
    hoverBackground: "#eceef1",
    disabledBackground: "#f8f9f9",
    defaultTagColor: black,
    newTagBackground: "#eceef1",
  },

  profile: {
    main: {
      background: "#F8F9F9",
      textColor: black,

      descriptionTextColor: "#A3A9AE",
      pendingEmailTextColor: "#A3A9AE",

      mobileRowBackground: "#F8F9F9",
    },
    themePreview: {
      descriptionColor: "#A3A9AE",
      border: "1px solid #eceef1",
    },
    notifications: {
      textDescriptionColor: "#A3A9AE",
    },
  },

  activeSessions: {
    color: "#333",
    borderColor: "#eceef1",
    tickIconColor: "#35AD17",
    removeIconColor: "#A3A9AE",
    sortHeaderColor: "#d0d5da",
  },

  formWrapper: {
    background: white,
    boxShadow: "0px 5px 20px rgba(4, 15, 27, 0.07)",
  },

  preparationPortalProgress: {
    backgroundColor: "#F3F4F4",
    colorPercentSmall: "#333333",
    colorPercentBig: "#FFFFFF",
    errorTextColor: "#F21C0E",
    descriptionTextColor: "#A3A9AE",
  },

  codeInput: {
    background: white,
    border: "1px solid #d0d5da",
    color: black,
    lineColor: "#C4C4C4",
    disabledBackground: "#F8F9F9",
    disabledBorder: "1px solid #ECEEF1",
    disabledColor: "#A3A9AE",
  },

  accessRightSelect: {
    descriptionColor: gray,
  },

  itemIcon: {
    borderColor: grayLightMid,
  },

  invitePage: {
    borderColor: "#eceef1",
  },

  portalUnavailable: {
    textDescriptionColor: "#A3A9AE",
  },

<<<<<<< HEAD
  startFillingPanel: {
    tooltipBackground: "#f8f9f9",
    tooltipDescription: "#555F65",
    assignedRoleColor: "rgba(170, 170, 170, 1)",
    roleColor: "rgba(101, 112, 119, 1)",
    addUserToRoomColor: "rgba(51, 51, 51, 1)",
  },
=======
  deepLink: {
    navBackground: "#f8f9f9",
    fileTileBackground: "#f3f4f4",
  },

>>>>>>> 0c94da69
  emailChips: {
    borderColor: "#A3A9AE",
    dashedBorder: "1px dashed #5299E0",
  },

  editLink: {
    text: {
      color: "#A3A9AE",
      errorColor: "#F21C0E",
    },
  },

  infoBlock: {
    background: "#F8F9F9",
    headerColor: "#333",
    descriptionColor: "#555F65",
  },
};

export default Base;<|MERGE_RESOLUTION|>--- conflicted
+++ resolved
@@ -3149,7 +3149,6 @@
     textDescriptionColor: "#A3A9AE",
   },
 
-<<<<<<< HEAD
   startFillingPanel: {
     tooltipBackground: "#f8f9f9",
     tooltipDescription: "#555F65",
@@ -3157,13 +3156,11 @@
     roleColor: "rgba(101, 112, 119, 1)",
     addUserToRoomColor: "rgba(51, 51, 51, 1)",
   },
-=======
   deepLink: {
     navBackground: "#f8f9f9",
     fileTileBackground: "#f3f4f4",
   },
 
->>>>>>> 0c94da69
   emailChips: {
     borderColor: "#A3A9AE",
     dashedBorder: "1px dashed #5299E0",
