--- conflicted
+++ resolved
@@ -28,8 +28,8 @@
 using System.Collections.Generic;
 using System.Globalization;
 using System.Linq;
-using System.Text.RegularExpressions;
-
+using System.Text.RegularExpressions;
+
 using ASC.Common;
 using ASC.Core;
 using ASC.Core.Common.EF;
@@ -41,7 +41,7 @@
 using ASC.Web.Studio.Utility;
 
 namespace ASC.Files.Core.Data
-{
+{
     [Scope]
     internal class TagDao<T> : AbstractDao, ITagDao<T>
     {
@@ -79,74 +79,74 @@
         {
             var filesId = new HashSet<string>();
             var foldersId = new HashSet<string>();
-
-            foreach(var f in fileEntries)
-            {
-                var id = MappingID(f.ID).ToString();
-                if (f.FileEntryType == FileEntryType.File)
-                {
-                    filesId.Add(id);
-                }
-                else if (f.FileEntryType == FileEntryType.Folder)
-                {
-                    foldersId.Add(id);
-                }
-            }
+
+            foreach(var f in fileEntries)
+            {
+                var id = MappingID(f.ID).ToString();
+                if (f.FileEntryType == FileEntryType.File)
+                {
+                    filesId.Add(id);
+                }
+                else if (f.FileEntryType == FileEntryType.Folder)
+                {
+                    foldersId.Add(id);
+                }
+            }
 
             var q = Query(FilesDbContext.Tag)
                 .Join(FilesDbContext.TagLink, r => r.Id, l => l.TagId, (tag, link) => new TagLinkData { Tag = tag, Link = link })
                 .Where(r => r.Link.TenantId == r.Tag.TenantId)
                 .Where(r => r.Tag.Flag == tagType)
                 .Where(r => r.Link.EntryType == FileEntryType.File && filesId.Contains(r.Link.EntryId)
-                || r.Link.EntryType == FileEntryType.Folder && foldersId.Contains(r.Link.EntryId));
-
-            if (subject != Guid.Empty)
-            {
-                q.Where(r => r.Link.CreateBy == subject);
-            }
+                || r.Link.EntryType == FileEntryType.Folder && foldersId.Contains(r.Link.EntryId));
+
+            if (subject != Guid.Empty)
+            {
+                q.Where(r => r.Link.CreateBy == subject);
+            }
 
             return FromQuery(q);
-        }
+        }
 
         public IDictionary<object, Tag> GetTags(Guid subject, IEnumerable<TagType> tagType, IEnumerable<FileEntry<T>> fileEntries)
         {
             var filesId = new HashSet<string>();
             var foldersId = new HashSet<string>();
-
-            foreach(var f in fileEntries)
-            {
-                var id = MappingID(f.ID).ToString();
-                if (f.FileEntryType == FileEntryType.File)
-                {
-                    filesId.Add(id);
-                }
-                else if (f.FileEntryType == FileEntryType.Folder)
-                {
-                    foldersId.Add(id);
-                }
-            }
-
-            var q = Query(FilesDbContext.Tag)
+
+            foreach(var f in fileEntries)
+            {
+                var id = MappingID(f.ID).ToString();
+                if (f.FileEntryType == FileEntryType.File)
+                {
+                    filesId.Add(id);
+                }
+                else if (f.FileEntryType == FileEntryType.Folder)
+                {
+                    foldersId.Add(id);
+                }
+            }
+
+            var q = Query(FilesDbContext.Tag)
                 .Where(r => tagType.Contains(r.Flag))
                 .Join(FilesDbContext.TagLink, r => r.Id, l => l.TagId, (tag, link) => new TagLinkData { Tag = tag, Link = link })
                 .Where(r => r.Link.TenantId == r.Tag.TenantId)
                 .Where(r => r.Link.EntryType == FileEntryType.File && filesId.Contains(r.Link.EntryId)
-                || r.Link.EntryType == FileEntryType.Folder && foldersId.Contains(r.Link.EntryId));
-
-            if (subject != Guid.Empty)
-            {
-                q.Where(r => r.Link.CreateBy == subject);
-            }
-
-            return FromQuery(q)
+                || r.Link.EntryType == FileEntryType.Folder && foldersId.Contains(r.Link.EntryId));
+
+            if (subject != Guid.Empty)
+            {
+                q.Where(r => r.Link.CreateBy == subject);
+            }
+
+            return FromQuery(q)
                 .ToDictionary(r=> r.EntryId);
-        }
-
-        public IEnumerable<Tag> GetTags(TagType tagType, IEnumerable<FileEntry<T>> fileEntries)
-        {
-            return GetTags(Guid.Empty, tagType, fileEntries);
-        }
-
+        }
+
+        public IEnumerable<Tag> GetTags(TagType tagType, IEnumerable<FileEntry<T>> fileEntries)
+        {
+            return GetTags(Guid.Empty, tagType, fileEntries);
+        }
+
 
         public IEnumerable<Tag> GetTags(T entryID, FileEntryType entryType, TagType tagType)
         {
@@ -192,9 +192,9 @@
             if (owner != Guid.Empty)
             {
                 q = q.Where(r => r.Tag.Owner == owner);
-            }
-
-            q = q.OrderByDescending(r => r.Link.CreateOn);
+            }
+
+            q = q.OrderByDescending(r => r.Link.CreateOn);
 
             return FromQuery(q);
         }
@@ -255,7 +255,7 @@
                 Query(FilesDbContext.Tag)
                 .Join(FilesDbContext.TagLink, r => r.Id, l => l.TagId, (tag, link) => new TagLinkData { Tag = tag, Link = link })
                 .Where(r => r.Link.TenantId == r.Tag.TenantId)
-                .Where(r => (r.Tag.Flag == TagType.New || r.Tag.Flag == TagType.Recent) && r.Link.CreateOn <= TenantUtil.DateTimeNow().AddMonths(-1))
+                .Where(r => (r.Tag.Flag == TagType.New || r.Tag.Flag == TagType.Recent) && r.Link.CreateOn <= TenantUtil.DateTimeNow().AddMonths(-1))
                 .ToList();
 
             foreach (var row in mustBeDeleted)
@@ -263,7 +263,7 @@
                 var linksToRemove = Query(FilesDbContext.TagLink)
                     .Where(r => r.TagId == row.Link.TagId)
                     .Where(r => r.EntryId == row.Link.EntryId)
-                    .Where(r => r.EntryType == row.Link.EntryType)
+                    .Where(r => r.EntryType == row.Link.EntryType)
                     .ToList();
                 FilesDbContext.TagLink.RemoveRange(linksToRemove);
             }
@@ -301,7 +301,7 @@
                         TenantId = TenantID
                     };
 
-                    toAdd = FilesDbContext.Tag.Add(toAdd).Entity;
+                    toAdd = FilesDbContext.Tag.Add(toAdd).Entity;
                     FilesDbContext.SaveChanges();
                     id = toAdd.Id;
                 }
@@ -334,13 +334,13 @@
 
             lock (syncRoot)
             {
-                using var tx = FilesDbContext.Database.BeginTransaction();
-                var createOn = TenantUtil.DateTimeToUtc(TenantUtil.DateTimeNow());
-
-                foreach (var tag in tags)
-                {
-                    UpdateNewTagsInDb(tag, createOn);
-                }
+                using var tx = FilesDbContext.Database.BeginTransaction();
+                var createOn = TenantUtil.DateTimeToUtc(TenantUtil.DateTimeNow());
+
+                foreach (var tag in tags)
+                {
+                    UpdateNewTagsInDb(tag, createOn);
+                }
                 tx.Commit();
             }
         }
@@ -382,11 +382,11 @@
 
             lock (syncRoot)
             {
-                using var tx = FilesDbContext.Database.BeginTransaction();
-                foreach (var t in tags)
-                {
-                    RemoveTagInDb(t);
-                }
+                using var tx = FilesDbContext.Database.BeginTransaction();
+                foreach (var t in tags)
+                {
+                    RemoveTagInDb(t);
+                }
                 tx.Commit();
             }
         }
@@ -397,9 +397,9 @@
 
             lock (syncRoot)
             {
-                using var tx = FilesDbContext.Database.BeginTransaction();
-                RemoveTagInDb(tag);
-
+                using var tx = FilesDbContext.Database.BeginTransaction();
+                RemoveTagInDb(tag);
+
                 tx.Commit();
             }
         }
@@ -442,34 +442,34 @@
 
         public IEnumerable<Tag> GetNewTags(Guid subject, IEnumerable<FileEntry<T>> fileEntries)
         {
-            List<Tag> result;
-
-            var tags = new List<DbFilesTagLink>();
+            List<Tag> result;
+
+            var tags = new List<DbFilesTagLink>();
             var entryIds = new HashSet<string>();
             var entryTypes = new HashSet<int>();
-
-            foreach (var r in fileEntries)
-            {
-                var id = MappingID(r.ID).ToString();
-                var entryType = (r.FileEntryType == FileEntryType.File) ? FileEntryType.File : FileEntryType.Folder;
-
-                tags.Add(new DbFilesTagLink
-                {
-                    TenantId = TenantID,
-                    EntryId = id,
-                    EntryType = entryType
-                });
-
-                entryIds.Add(id);
-                entryTypes.Add((int)entryType);
-            }
+
+            foreach (var r in fileEntries)
+            {
+                var id = MappingID(r.ID).ToString();
+                var entryType = (r.FileEntryType == FileEntryType.File) ? FileEntryType.File : FileEntryType.Folder;
+
+                tags.Add(new DbFilesTagLink
+                {
+                    TenantId = TenantID,
+                    EntryId = id,
+                    EntryType = entryType
+                });
+
+                entryIds.Add(id);
+                entryTypes.Add((int)entryType);
+            }
 
             var sqlQuery = Query(FilesDbContext.Tag)
                 .Join(FilesDbContext.TagLink, r => r.Id, l => l.TagId, (tag, link) => new TagLinkData { Tag = tag, Link = link })
                 .Where(r => r.Link.TenantId == r.Tag.TenantId)
                 .Where(r => r.Tag.Flag == TagType.New)
-                .Where(x => x.Link.EntryId != null)
-                //.Where(r => tags.Any(t => t.TenantId == r.Link.TenantId && t.EntryId == r.Link.EntryId && t.EntryType == (int)r.Link.EntryType)); ;
+                .Where(x => x.Link.EntryId != null)
+                //.Where(r => tags.Any(t => t.TenantId == r.Link.TenantId && t.EntryId == r.Link.EntryId && t.EntryType == (int)r.Link.EntryType)); ;
                 .Where(r => entryIds.Contains(r.Link.EntryId) && entryTypes.Contains((int)r.Link.EntryType));
 
             if (subject != Guid.Empty)
@@ -527,12 +527,12 @@
                             .Join(FilesDbContext.Tree, a => a.Id, b => b.ParentId, (folder, tree) => new { folder, tree })
                             .Where(x => x.folder.TenantId == TenantID && x.tree.FolderId == r.file.FolderId)
                             .OrderByDescending(r => r.tree.Level)
-                            .Select(r => r.folder)
+                            .Select(r => r.folder)
                             .Take(1)
                             .FirstOrDefault()
                     })
                     .Where(r => r.root.FolderType == FolderType.USER)
-                    .Select(r => r.tagLink)
+                    .Select(r => r.tagLink)
                     .Distinct();
 
                 tempTags = tempTags.Concat(FromQuery(tmpShareFileTags));
@@ -550,12 +550,12 @@
                             .Where(x => x.folder.TenantId ==TenantID)
                             .Where(x => x.tree.FolderId == r.folder.ParentId)
                             .OrderByDescending(r => r.tree.Level)
-                            .Select(r => r.folder)
+                            .Select(r => r.folder)
                             .Take(1)
                             .FirstOrDefault()
                     })
                     .Where(r => r.root.FolderType == FolderType.USER)
-                    .Select(r => r.tagLink)
+                    .Select(r => r.tagLink)
                     .Distinct();
 
                 tempTags = tempTags.Concat(FromQuery(tmpShareFolderTags));
@@ -574,20 +574,20 @@
                                 r.mapping.Id.StartsWith("drive-" + r.account.Id) ||
                                 r.mapping.Id.StartsWith("onedrive-" + r.account.Id))
                     )
-                    .Select(r => r.tagLink)
+                    .Select(r => r.tagLink)
                     .Distinct();
 
                 tempTags = tempTags.Concat(FromQuery(tmpShareSboxTags));
-            }
-            else if (parentFolder.FolderType == FolderType.Privacy)
-            {
+            }
+            else if (parentFolder.FolderType == FolderType.Privacy)
+            {
                 var shareQuery =
                     new Func<IQueryable<TagLinkData>>(() => getBaseSqlQuery().Where(
                         r => FilesDbContext.Security
-                        .Any(a => a.TenantId == TenantID &&
-                                  a.EntryId == r.Link.EntryId && 
-                                  a.EntryType == r.Link.EntryType)));
-
+                        .Any(a => a.TenantId == TenantID &&
+                                  a.EntryId == r.Link.EntryId && 
+                                  a.EntryType == r.Link.EntryType)));
+
                 var tmpShareFileTags =
                     shareQuery()
                     .Join(FilesDbContext.Files, r => Regex.IsMatch(r.Link.EntryId, "^[0-9]+$") ? Convert.ToInt32(r.Link.EntryId) : -1, f => f.Id, (tagLink, file) => new { tagLink, file })
@@ -601,56 +601,49 @@
                             .Join(FilesDbContext.Tree, a => a.Id, b => b.ParentId, (folder, tree) => new { folder, tree })
                             .Where(x => x.folder.TenantId == TenantID && x.tree.FolderId == r.file.FolderId)
                             .OrderByDescending(r => r.tree.Level)
-                            .Select(r => r.folder)
+                            .Select(r => r.folder)
                             .Take(1)
                             .FirstOrDefault()
                     })
                     .Where(r => r.root.FolderType == FolderType.Privacy)
-                    .Select(r => r.tagLink)
-                    .Distinct();
-
-                tempTags = tempTags.Concat(FromQuery(tmpShareFileTags));
-
-
-                var tmpShareFolderTags =
-                                    shareQuery()
-                                    .Join(FilesDbContext.Folders, r => Regex.IsMatch(r.Link.EntryId, "^[0-9]+$") ? Convert.ToInt32(r.Link.EntryId) : -1, f => f.Id, (tagLink, folder) => new { tagLink, folder })
-                                    .Where(r => r.folder.TenantId == TenantID
-                                             && r.folder.CreateBy != subject
-                                             && r.tagLink.Link.EntryType == FileEntryType.Folder)
-                                    .Select(r => new
-                                    {
-                                        r.tagLink,
-                                        root = FilesDbContext.Folders
-                                            .Join(FilesDbContext.Tree, a => a.Id, b => b.ParentId, (folder, tree) => new { folder, tree })
-                                            .Where(x => x.folder.TenantId == TenantID && x.tree.FolderId == r.folder.ParentId)
-                                            .OrderByDescending(r => r.tree.Level)
-                                            .Select(r => r.folder)
-                                            .Take(1)
-                                            .FirstOrDefault()
-                                    })
-                                    .Where(r => r.root.FolderType == FolderType.Privacy)
-                                    .Select(r => r.tagLink)
-                                    .Distinct();
-
-                tempTags = tempTags.Concat(FromQuery(tmpShareFolderTags));
+                    .Select(r => r.tagLink)
+                    .Distinct();
+
+                tempTags = tempTags.Concat(FromQuery(tmpShareFileTags));
+
+
+                var tmpShareFolderTags =
+                                    shareQuery()
+                                    .Join(FilesDbContext.Folders, r => Regex.IsMatch(r.Link.EntryId, "^[0-9]+$") ? Convert.ToInt32(r.Link.EntryId) : -1, f => f.Id, (tagLink, folder) => new { tagLink, folder })
+                                    .Where(r => r.folder.TenantId == TenantID
+                                             && r.folder.CreateBy != subject
+                                             && r.tagLink.Link.EntryType == FileEntryType.Folder)
+                                    .Select(r => new
+                                    {
+                                        r.tagLink,
+                                        root = FilesDbContext.Folders
+                                            .Join(FilesDbContext.Tree, a => a.Id, b => b.ParentId, (folder, tree) => new { folder, tree })
+                                            .Where(x => x.folder.TenantId == TenantID && x.tree.FolderId == r.folder.ParentId)
+                                            .OrderByDescending(r => r.tree.Level)
+                                            .Select(r => r.folder)
+                                            .Take(1)
+                                            .FirstOrDefault()
+                                    })
+                                    .Where(r => r.root.FolderType == FolderType.Privacy)
+                                    .Select(r => r.tagLink)
+                                    .Distinct();
+
+                tempTags = tempTags.Concat(FromQuery(tmpShareFolderTags));
             }
             else if (parentFolder.FolderType == FolderType.Projects)
             {
                 var q = getBaseSqlQuery()
                     .Join(FilesDbContext.BunchObjects, r => r.Link.TenantId, r => r.TenantId, (tagLink, bunch) => new { tagLink, bunch })
-<<<<<<< HEAD
-                    .Where(r => r.bunch.LeftNode == r.tagLink.Link.EntryId && 
-                                r.tagLink.Link.EntryType == FileEntryType.Folder && 
+                    .Where(r => r.bunch.LeftNode == r.tagLink.Link.EntryId && 
+                                r.tagLink.Link.EntryType == FileEntryType.Folder && 
                                 r.bunch.RightNode.StartsWith("projects/project/"))
-                    .Select(r => r.tagLink);
-=======
-                    .Where(r => r.bunch.LeftNode == r.tagLink.Link.EntryId)
-                    .Where(r => r.tagLink.Link.EntryType == FileEntryType.Folder)
-                    .Where(r => r.bunch.RightNode.StartsWith("projects/project/"))
-                    .Select(r => r.tagLink)
+                    .Select(r => r.tagLink)
                     .Distinct();
->>>>>>> 572a9833
                 tempTags = tempTags.Concat(FromQuery(q));
             }
 
@@ -692,7 +685,7 @@
                 .Where(r => r.file.TenantId == r.tagLink.Link.TenantId)
                 .Where(r => where.Contains(r.file.FolderId.ToString()))
                 .Where(r => r.tagLink.Link.EntryType == FileEntryType.File)
-                .Select(r => r.tagLink)
+                .Select(r => r.tagLink)
                 .Distinct();
 
             result.AddRange(FromQuery(newTagsForFiles));
@@ -720,20 +713,12 @@
 
                 var newTagsForSBox = getBaseSqlQuery()
                     .Join(FilesDbContext.ThirdpartyIdMapping, r => r.Link.EntryId, r => r.HashId, (tagLink, mapping) => new { tagLink, mapping })
-<<<<<<< HEAD
-                    .Where(r => r.mapping.TenantId == TenantID && 
+                    .Where(r => r.mapping.TenantId == TenantID && 
                                 thirdpartyFolderIds.Contains(r.mapping.Id) &&
                                 r.tagLink.Tag.Owner == subject &&
                                 r.tagLink.Link.EntryType == FileEntryType.Folder)
-                    .Select(r => r.tagLink);
-=======
-                    .Where(r => r.mapping.TenantId == TenantID)
-                    .Where(r => thirdpartyFolderIds.Any(a => r.mapping.Id == a))
-                    .Where(r => r.tagLink.Tag.Owner == subject)
-                    .Where(r => r.tagLink.Link.EntryType == FileEntryType.Folder)
-                    .Select(r => r.tagLink)
+                    .Select(r => r.tagLink)
                     .Distinct();
->>>>>>> 572a9833
 
                 result.AddRange(FromQuery(newTagsForSBox));
             }
@@ -743,22 +728,22 @@
 
         protected List<Tag> FromQuery(IQueryable<TagLinkData> dbFilesTags)
         {
-            return dbFilesTags
-                .Select(r=> new TagLinkData()
-                {
-                    Tag = new DbFilesTag
-                    {
-                        Name = r.Tag.Name,
-                        Flag = r.Tag.Flag,
-                        Owner = r.Tag.Owner,
-                        Id = r.Tag.Id
-                    },
-                    Link = new DbFilesTagLink
-                    {
-                         TagCount = r.Link.TagCount,
-                         EntryId = r.Link.EntryId,
-                         EntryType = r.Link.EntryType
-                    }
+            return dbFilesTags
+                .Select(r=> new TagLinkData()
+                {
+                    Tag = new DbFilesTag
+                    {
+                        Name = r.Tag.Name,
+                        Flag = r.Tag.Flag,
+                        Owner = r.Tag.Owner,
+                        Id = r.Tag.Id
+                    },
+                    Link = new DbFilesTagLink
+                    {
+                         TagCount = r.Link.TagCount,
+                         EntryId = r.Link.EntryId,
+                         EntryType = r.Link.EntryType
+                    }
                 })
                 .ToList()
                 .Select(ToTag)
