--- conflicted
+++ resolved
@@ -22,17 +22,13 @@
   width: 100%;
   background-color: #fff;
   padding: 0 16px 16px;
-<<<<<<< HEAD
-  
+  box-sizing: border-box;  
   .heading {
     max-width: 500px;
     margin: 0;
     line-height: 56px;
     font-weight: 700;
   }
-=======
-  box-sizing: border-box;
->>>>>>> 26d3e3d2
 `;
 
 const StyledHeader = styled.div`
