import React, { useEffect, useState } from "react";
import PropTypes from "prop-types";
import { inject, observer } from "mobx-react";
import ReactMarkdown from "react-markdown";
import ModalDialog from "@appserver/components/modal-dialog";
import Text from "@appserver/components/text";
import Box from "@appserver/components/box";
import Scrollbar from "@appserver/components/scrollbar";
import axios from "axios";

const DebugInfoDialog = (props) => {
  const { visible, onClose, user } = props;
  const [md, setMd] = useState();

  useEffect(() => {
    if (md || !visible) return;

    async function loadMD() {
      try {
        const response = await axios.get("/debuginfo.md");
        setMd(response.data);
      } catch (e) {
        console.error(e);
        setMd(`Debug info load failed (${e.message})`);
      }
    }

    loadMD();
  }, [md, visible]);

  return (
<<<<<<< HEAD
    <ModalDialog
      visible={visible}
      onClose={onClose}
      isLarge
      displayType="modal"
    >
      <ModalDialog.Header>Debug Info</ModalDialog.Header>
      <ModalDialog.Body>
        {/* <Text>{`# Build version: ${BUILD_VERSION}`}</Text> */}
        <Text>{`# Version: ${VERSION}`}</Text>
        <Text>{`# Build date: ${BUILD_AT}`}</Text>
        {user && (
          <Text>{`# Current User: ${user?.displayName} (id:${user?.id})`}</Text>
        )}
        <Text>{`# User Agent: ${navigator.userAgent}`}</Text>
        <hr />
        <Box overflowProp="auto">
          <Scrollbar>{md && <ReactMarkdown children={md} />}</Scrollbar>
        </Box>
      </ModalDialog.Body>
    </ModalDialog>
=======
    <>
      {visible && (
        <ModalDialog
          visible={visible}
          onClose={onClose}
          contentHeight="500px"
          onResize={onResize}
          withoutBodyScroll={true}
        >
          <ModalDialog.Header>Debug Info</ModalDialog.Header>
          <ModalDialog.Body>
            {/* <Text>{`# Build version: ${BUILD_VERSION}`}</Text> */}
            <Text>{`# Version: ${VERSION}`}</Text>
            <Text>{`# Build date: ${BUILD_AT}`}</Text>
            {user && (
              <Text>{`# Current User: ${user?.displayName} (id:${user?.id})`}</Text>
            )}
            <Text>{`# User Agent: ${navigator.userAgent}`}</Text>
            <hr />
            <Box
              overflowProp="auto"
              heightProp={modalType === "modal" ? "300px" : "70vh"}
            >
              <Scrollbar stype="mediumBlack">
                {md && <ReactMarkdown children={md} />}
              </Scrollbar>
            </Box>
          </ModalDialog.Body>
        </ModalDialog>
      )}
    </>
>>>>>>> 881a70a5
  );
};

DebugInfoDialog.propTypes = {
  visible: PropTypes.bool,
  onClose: PropTypes.func,
  personal: PropTypes.bool,
  buildVersionInfo: PropTypes.object,
};

export default inject(({ auth }) => {
  const { user } = auth.userStore;

  return {
    user,
  };
})(observer(DebugInfoDialog));<|MERGE_RESOLUTION|>--- conflicted
+++ resolved
@@ -29,37 +29,13 @@
   }, [md, visible]);
 
   return (
-<<<<<<< HEAD
-    <ModalDialog
-      visible={visible}
-      onClose={onClose}
-      isLarge
-      displayType="modal"
-    >
-      <ModalDialog.Header>Debug Info</ModalDialog.Header>
-      <ModalDialog.Body>
-        {/* <Text>{`# Build version: ${BUILD_VERSION}`}</Text> */}
-        <Text>{`# Version: ${VERSION}`}</Text>
-        <Text>{`# Build date: ${BUILD_AT}`}</Text>
-        {user && (
-          <Text>{`# Current User: ${user?.displayName} (id:${user?.id})`}</Text>
-        )}
-        <Text>{`# User Agent: ${navigator.userAgent}`}</Text>
-        <hr />
-        <Box overflowProp="auto">
-          <Scrollbar>{md && <ReactMarkdown children={md} />}</Scrollbar>
-        </Box>
-      </ModalDialog.Body>
-    </ModalDialog>
-=======
     <>
       {visible && (
         <ModalDialog
           visible={visible}
           onClose={onClose}
-          contentHeight="500px"
-          onResize={onResize}
-          withoutBodyScroll={true}
+          isLarge
+          displayType="modal"
         >
           <ModalDialog.Header>Debug Info</ModalDialog.Header>
           <ModalDialog.Body>
@@ -83,7 +59,6 @@
         </ModalDialog>
       )}
     </>
->>>>>>> 881a70a5
   );
 };
 
