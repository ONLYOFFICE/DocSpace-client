import { makeAutoObservable } from "mobx";
import api from "@appserver/common/api";
import {
  FolderType,
  FilterType,
  FileType,
  FileAction,
  AppServerConfig,
  FilesFormats,
} from "@appserver/common/constants";
import history from "@appserver/common/history";
import config from "../../package.json";
import { combineUrl } from "@appserver/common/utils";
import { updateTempContent } from "@appserver/common/utils";
import { loopTreeFolders } from "../helpers/files-helpers";
<<<<<<< HEAD
import { isMobile } from "react-device-detect";
=======
import { thumbnailStatuses } from "../helpers/constants";
>>>>>>> b7d834d3

const { FilesFilter } = api;

class FilesStore {
  authStore;
  settingsStore;
  userStore;
  fileActionStore;
  selectedFolderStore;
  treeFoldersStore;
  formatsStore;

  isLoaded = false;
  isLoading = false;
  viewAs = localStorage.getItem("viewAs") || "row";
  dragging = false;
  privacyInstructions = "https://www.onlyoffice.com/private-rooms.aspx";
  isInit = false;

  tooltipPageX = 0;
  tooltipPageY = 0;
  startDrag = false;

  firstLoad = true;
  files = [];
  folders = [];
  selection = [];
  selected = "close";
  filter = FilesFilter.getDefault(); //TODO: FILTER
  loadTimeout = null;

  constructor(
    authStore,
    settingsStore,
    userStore,
    fileActionStore,
    selectedFolderStore,
    treeFoldersStore,
    formatsStore
  ) {
    const pathname = window.location.pathname.toLowerCase();
    this.isEditor = pathname.indexOf("doceditor") !== -1;

    makeAutoObservable(this);
    this.authStore = authStore;
    this.settingsStore = settingsStore;
    this.userStore = userStore;
    this.fileActionStore = fileActionStore;
    this.selectedFolderStore = selectedFolderStore;
    this.treeFoldersStore = treeFoldersStore;
    this.formatsStore = formatsStore;
  }

  setIsLoaded = (isLoaded) => {
    this.isLoaded = isLoaded;
  };

  setViewAs = (viewAs) => {
    this.viewAs = viewAs;
    localStorage.setItem("viewAs", viewAs);
  };

  setDragging = (dragging) => {
    this.dragging = dragging;
  };

  setIsLoading = (isLoading) => {
    this.isLoading = isLoading;
  };

  setTooltipPosition = (tooltipPageX, tooltipPageY) => {
    this.tooltipPageX = tooltipPageX;
    this.tooltipPageY = tooltipPageY;
  };

  setStartDrag = (startDrag) => {
    this.startDrag = startDrag;
  };

  get tooltipOptions() {
    if (!this.dragging) return null;

    const selectionLength = this.selection.length;
    const elementTitle = selectionLength && this.selection[0].title;
    const singleElement = selectionLength === 1;
    const filesCount = singleElement ? elementTitle : selectionLength;
    const { isShareFolder, isCommonFolder } = this.treeFoldersStore;

    let operationName;

    if (this.authStore.isAdmin && isShareFolder) {
      operationName = "copy";
    } else if (!this.authStore.isAdmin && (isShareFolder || isCommonFolder)) {
      operationName = "copy";
    } else {
      operationName = "move";
    }

    return {
      filesCount,
      operationName,
    };
  }

  initFiles = () => {
    if (this.isInit) return;

    const { isAuthenticated } = this.authStore;

    const {
      getPortalCultures,
      isDesktopClient,
      getIsEncryptionSupport,
      getEncryptionKeys,
      setModuleInfo,
    } = this.settingsStore;

    setModuleInfo(config.homepage, config.id);

    const requests = [];

    updateTempContent();
    if (!isAuthenticated) {
      return this.setIsLoaded(true);
    } else {
      updateTempContent(isAuthenticated);
    }

    if (!this.isEditor) {
      requests.push(
        getPortalCultures(),
        this.treeFoldersStore.fetchTreeFolders()
      );

      if (isDesktopClient) {
        requests.push(getIsEncryptionSupport(), getEncryptionKeys());
      }
    }

    return Promise.all(requests).then(() => (this.isInit = true));
  };

  setFirstLoad = (firstLoad) => {
    this.firstLoad = firstLoad;
  };

  setFiles = (files) => {
    this.files = files;
  };

  setFolders = (folders) => {
    this.folders = folders;
  };

  setFile = (file) => {
    const index = this.files.findIndex((x) => x.id === file.id);
    if (index !== -1) this.files[index] = file;
  };

  setFolder = (folder) => {
    const index = this.folders.findIndex((x) => x.id === folder.id);
    if (index !== -1) this.folders[index] = folder;
  };

  getFilesChecked = (file, selected) => {
    const type = file.fileType;
    switch (selected) {
      case "all":
        return true;
      case FilterType.FoldersOnly.toString():
        return file.parentId;
      case FilterType.DocumentsOnly.toString():
        return type === FileType.Document;
      case FilterType.PresentationsOnly.toString():
        return type === FileType.Presentation;
      case FilterType.SpreadsheetsOnly.toString():
        return type === FileType.Spreadsheet;
      case FilterType.ImagesOnly.toString():
        return type === FileType.Image;
      case FilterType.MediaOnly.toString():
        return type === FileType.Video || type === FileType.Audio;
      case FilterType.ArchiveOnly.toString():
        return type === FileType.Archive;
      case FilterType.FilesOnly.toString():
        return type || !file.parentId;
      default:
        return false;
    }
  };

  getFilesBySelected = (files, selected) => {
    let newSelection = [];
    files.forEach((file) => {
      const checked = this.getFilesChecked(file, selected);

      if (checked) newSelection.push(file);
    });

    return newSelection;
  };

  setSelected = (selected) => {
    this.selected = selected;
    const files = this.files.concat(this.folders);
    this.selection = this.getFilesBySelected(files, selected);
  };

  setSelection = (selection) => {
    this.selection = selection;
  };

  //TODO: FILTER
  setFilesFilter = (filter) => {
    this.setFilterUrl(filter);
    this.filter = filter;
  };

  setFilter = (filter) => {
    this.filter = filter;
  };

  setFilesOwner = (folderIds, fileIds, ownerId) => {
    return api.files.setFileOwner(folderIds, fileIds, ownerId);
  };

  setFilterUrl = (filter) => {
    const urlFilter = filter.toUrlParams();
    history.push(
      combineUrl(
        AppServerConfig.proxyURL,
        config.homepage,
        `/filter?${urlFilter}`
      )
    );
  };

  fetchFiles = (
    folderId,
    filter,
    clearFilter = true,
    withSubfolders = false
  ) => {
    const filterData = filter ? filter.clone() : FilesFilter.getDefault();
    filterData.folder = folderId;
    const {
      treeFolders,
      privacyFolder,
      setSelectedNode,
      getSubfolders,
    } = this.treeFoldersStore;
    setSelectedNode([folderId + ""]);

    // if (privacyFolder && privacyFolder.id === +folderId) {
    //   if (!this.settingsStore.isEncryptionSupport) {
    //     filterData.total = 0;
    //     this.setFilesFilter(filterData); //TODO: FILTER
    //     if (clearFilter) {
    //       this.setFolders([]);
    //       this.setFiles([]);
    //       this.fileActionStore.setAction({ type: null });
    //       this.setSelected("close");

    //       this.selectedFolderStore.setSelectedFolder({
    //         folders: [],
    //         ...privacyFolder,
    //         pathParts: privacyFolder.pathParts,
    //         ...{ new: 0 },
    //       });
    //     }
    //     return Promise.resolve();
    //   }
    // }

    //TODO: fix @my
    let requestCounter = 1;
    const request = () =>
      api.files
        .getFolder(folderId, filter)
        .then(async (data) => {
          const isRecycleBinFolder =
            data.current.rootFolderType === FolderType.TRASH;

          if (!isRecycleBinFolder && withSubfolders) {
            const path = data.pathParts.slice(0);
            const foldersCount = data.current.foldersCount;
            const subfolders = await getSubfolders(folderId);
            loopTreeFolders(path, treeFolders, subfolders, foldersCount);
          }

          const isPrivacyFolder =
            data.current.rootFolderType === FolderType.Privacy;

          filterData.total = data.total;
          this.setFilesFilter(filterData); //TODO: FILTER
          this.setFolders(isPrivacyFolder && isMobile ? [] : data.folders);
          this.setFiles(isPrivacyFolder && isMobile ? [] : data.files);

          if (clearFilter) {
            this.fileActionStore.setAction({ type: null });
            this.setSelected("close");
          }

          this.selectedFolderStore.setSelectedFolder({
            folders: data.folders,
            ...data.current,
            pathParts: data.pathParts,
            ...{ new: data.new },
          });

          const selectedFolder = {
            selectedFolder: { ...this.selectedFolderStore },
          };
          this.createThumbnails();
          return Promise.resolve(selectedFolder);
        })
        .catch(() => {
          if (!requestCounter) return;
          requestCounter--;

          if (folderId === "@my" && !this.isInit) {
            setTimeout(() => {
              return request();
            }, 5000);
          } else {
            this.treeFoldersStore.fetchTreeFolders();
            return this.fetchFiles(
              this.userStore.user.isVisitor ? "@common" : "@my"
            );
          }
        });

    return request();
  };

  isFileSelected = (fileId, parentId) => {
    const item = this.selection.find(
      (x) => x.id === fileId && x.parentId === parentId
    );

    return item !== undefined;
  };

  selectFile = (file) => {
    const { id, parentId } = file;
    const isFileSelected = this.isFileSelected(id, parentId);
    if (!isFileSelected) this.selection.push(file);
  };

  deselectFile = (file) => {
    const { id, parentId } = file;
    const isFileSelected = this.isFileSelected(id, parentId);
    if (isFileSelected)
      this.selection = this.selection.filter((x) => x.id !== id);
  };

  removeOptions = (options, toRemoveArray) =>
    options.filter((o) => !toRemoveArray.includes(o));

  getFilesContextOptions = (item, canOpenPlayer) => {
    const isVisitor =
      (this.userStore.user && this.userStore.user.isVisitor) || false;
    const isFile = !!item.fileExst || item.contentLength;
    const isFavorite = item.fileStatus === 32 || item.fileStatus === 34;
    const isFullAccess = item.access < 2;
    const withoutShare = false; //TODO: need this prop
    const isThirdPartyItem = !!item.providerKey;
    const hasNew =
      item.new > 0 || item.fileStatus === 2 || item.fileStatus === 34;
    const canConvert = false; //TODO: fix of added convert check;
    const isEncrypted = item.encrypted;
    const isDocuSign = false; //TODO: need this prop;
    const isEditing = false; //TODO: need this prop;
    const isFileOwner = item.createdBy.id === this.userStore.user.id;

    const {
      isRecycleBinFolder,
      isPrivacyFolder,
      isRecentFolder,
      isCommon,
      isShare,
      isFavoritesFolder,
      isShareFolder,
    } = this.treeFoldersStore;

    const { isRootFolder } = this.selectedFolderStore;

    const isThirdPartyFolder = item.providerKey && isRootFolder;

    const isShareItem = isShare(item.rootFolderType);
    const isCommonFolder = isCommon(item.rootFolderType);

    const { isDesktopClient } = this.settingsStore;

    if (isFile) {
      let fileOptions = [
        //"open",
        "edit",
        "preview",
        "view",
        "separator0",
        "sharing-settings",
        "external-link",
        "owner-change",
        "link-for-portal-users",
        "send-by-email",
        "docu-sign",
        "version", //category
        "finalize-version",
        "show-version-history",
        "block-unblock-version", //need split
        "separator1",
        "open-location",
        "mark-read",
        "mark-as-favorite",
        "download",
        "download-as",
        "convert",
        "move", //category
        "move-to",
        "copy-to",
        "copy",
        "restore",
        "rename",
        "separator2",
        "remove-from-favorites",
        "unsubscribe",
        "delete",
      ];

      if (!this.isWebEditSelected) {
        fileOptions = this.removeOptions(fileOptions, ["download-as"]);
      }

      if (!canConvert || isEncrypted) {
        fileOptions = this.removeOptions(fileOptions, ["convert"]);
      }

      if (!canOpenPlayer) {
        fileOptions = this.removeOptions(fileOptions, ["view"]);
      } else {
        fileOptions = this.removeOptions(fileOptions, ["edit", "preview"]);
      }

      if (!isDocuSign) {
        fileOptions = this.removeOptions(fileOptions, ["docu-sign"]);
      }

      if (isEditing) {
        fileOptions = this.removeOptions(fileOptions, [
          "finalize-version",
          "move-to",
          "delete",
        ]);
        if (isThirdPartyFolder) {
          fileOptions = this.removeOptions(fileOptions, ["rename"]);
        }
      }

      if (isFavorite) {
        fileOptions = this.removeOptions(fileOptions, ["mark-as-favorite"]);
      } else {
        fileOptions = this.removeOptions(fileOptions, [
          "remove-from-favorites",
        ]);

        if (isFavoritesFolder) {
          fileOptions = this.removeOptions(fileOptions, ["mark-as-favorite"]);
        }
      }

      if (isFavoritesFolder) {
        fileOptions = this.removeOptions(fileOptions, [
          "move-to",
          "delete",
          "copy",
        ]);

        if (!isFavorite) {
          fileOptions = this.removeOptions(fileOptions, ["separator2"]);
        }
      }

      if (isEncrypted) {
        fileOptions = this.removeOptions(fileOptions, [
          "open",
          "edit",
          "link-for-portal-users",
          "external-link",
          "send-by-email",
          "block-unblock-version", //need split
          "version", //category
          "finalize-version",
          "copy-to",
          "copy",
          "mark-as-favorite",
        ]);
      }

      if (isRecentFolder) {
        fileOptions = this.removeOptions(fileOptions, ["delete"]);

        if (!isFavorite) {
          fileOptions = this.removeOptions(fileOptions, ["separator2"]);
        }
      }

      if (isFavoritesFolder || isRecentFolder) {
        fileOptions = this.removeOptions(fileOptions, [
          "copy",
          "move-to",
          "sharing-settings",
          "unsubscribe",
        ]);
      }

      if (isRecycleBinFolder) {
        fileOptions = this.removeOptions(fileOptions, [
          "open",
          "open-location",
          "view",
          "preview",
          "edit",
          "link-for-portal-users",
          "sharing-settings",
          "external-link",
          "send-by-email",
          "block-unblock-version", //need split
          "version", //category
          "finalize-version",
          "show-version-history",
          "move", //category
          "move-to",
          "copy-to",
          "copy",
          "mark-read",
          "mark-as-favorite",
          "remove-from-favorites",
          "rename",
          "separator0",
          "separator1",
        ]);
      } else {
        fileOptions = this.removeOptions(fileOptions, ["restore"]);
      }

      if (!isFullAccess) {
        fileOptions = this.removeOptions(fileOptions, [
          "finalize-version",
          "rename",
          "block-unblock-version",
          "copy",
          "sharing-settings",
        ]);
      }

      if (isVisitor) {
        fileOptions = this.removeOptions(fileOptions, [
          "block-unblock-version",
          "finalize-version",
          "mark-as-favorite",
          "remove-from-favorites",
        ]);

        if (!isFullAccess) {
          fileOptions = this.removeOptions(fileOptions, ["rename"]);
        }
      }

      if (!this.canShareOwnerChange(item)) {
        fileOptions = this.removeOptions(fileOptions, ["owner-change"]);
      }

      if (isThirdPartyItem) {
        fileOptions = this.removeOptions(fileOptions, [
          "owner-change",
          "finalize-version",
          "copy",
        ]);
      }

      if (isCommonFolder) {
        if (!this.userAccess) {
          fileOptions = this.removeOptions(fileOptions, [
            "owner-change",
            "move-to",
            "delete",
            "copy",
          ]);
          if (!isFavorite) {
            fileOptions = this.removeOptions(fileOptions, ["separator2"]);
          }
        }
      }

      if (withoutShare) {
        fileOptions = this.removeOptions(fileOptions, [
          "sharing-settings",
          "external-link",
        ]);
      }

      if (!hasNew) {
        fileOptions = this.removeOptions(fileOptions, ["mark-read"]);
      }

      if (!(isRecentFolder || isFavoritesFolder)) {
        fileOptions = this.removeOptions(fileOptions, ["open-location"]);
      }

      if (isShareItem) {
        if (!isFullAccess) {
          fileOptions = this.removeOptions(fileOptions, ["edit"]);
        }

        if (isShareFolder) {
          fileOptions = this.removeOptions(fileOptions, [
            "copy",
            "move-to",
            "delete",
          ]);
        }
      } else if (!isEncrypted) {
        fileOptions = this.removeOptions(fileOptions, ["unsubscribe"]);
      }

      if (isPrivacyFolder) {
        fileOptions = this.removeOptions(fileOptions, [
          "preview",
          "view",
          "separator0",
          "copy",
          "download-as",
        ]);

        if (!this.authStore.settingsStore.isDesktopClient) {
          fileOptions = this.removeOptions(fileOptions, ["sharing-settings"]);
        }

        fileOptions = this.removeOptions(
          fileOptions,
          isFileOwner ? ["unsubscribe"] : ["move-to", "delete"]
        );
      }

      return fileOptions;
    } else {
      let folderOptions = [
        "open",
        "separator0",
        "sharing-settings",
        "owner-change",
        "link-for-portal-users",
        "separator1",
        "download",
        "move", //category
        "move-to",
        "copy-to",
        "mark-read",
        "restore",
        "rename",
        "change-thirdparty-info",
        "separator2",
        "unsubscribe",
        "delete",
      ];

      if (isPrivacyFolder) {
        folderOptions = this.removeOptions(folderOptions, [
          "sharing-settings",
          "copy",
          "copy-to",
        ]);

        if (!this.authStore.settingsStore.isDesktopClient) {
          folderOptions = this.removeOptions(folderOptions, ["rename"]);
        }
      }

      if (isShareItem) {
        if (isShareFolder) {
          folderOptions = this.removeOptions(folderOptions, [
            "move-to",
            "delete",
          ]);
        }
      } else {
        folderOptions = this.removeOptions(folderOptions, ["unsubscribe"]);
      }

      if (isRecycleBinFolder) {
        folderOptions = this.removeOptions(folderOptions, [
          "open",
          "link-for-portal-users",
          "sharing-settings",
          "move",
          "move-to",
          "copy-to",
          "mark-read",
          "rename",
          "separator0",
          "separator1",
        ]);
      } else {
        folderOptions = this.removeOptions(folderOptions, ["restore"]);
      }

      if (!isFullAccess) {
        //TODO: if added Projects, add project folder check
        folderOptions = this.removeOptions(folderOptions, [
          "rename",
          "change-thirdparty-info",
        ]);
      }

      if (!this.canShareOwnerChange(item)) {
        folderOptions = this.removeOptions(folderOptions, ["owner-change"]);
      }

      if (!isFullAccess) {
        folderOptions = this.removeOptions(folderOptions, [
          "owner-change",
          "move-to",
          "delete",
          "change-thirdparty-info",
        ]);

        if (!isShareItem) {
          folderOptions = this.removeOptions(folderOptions, ["separator2"]);
        }

        if (isVisitor) {
          folderOptions = this.removeOptions(folderOptions, ["rename"]);
        }
      }

      if (withoutShare) {
        folderOptions = this.removeOptions(folderOptions, ["sharing-settings"]);
      }

      if (!hasNew) {
        folderOptions = this.removeOptions(folderOptions, ["mark-read"]);
      }

      if (isThirdPartyFolder) {
        folderOptions = this.removeOptions(folderOptions, ["move-to"]);
      } else {
        folderOptions = this.removeOptions(folderOptions, [
          "change-thirdparty-info",
        ]);
      }

      if (isThirdPartyItem) {
        folderOptions = this.removeOptions(folderOptions, ["owner-change"]);

        if (isShareFolder) {
          folderOptions = this.removeOptions(folderOptions, [
            "change-thirdparty-info",
          ]);
        } else {
          if (isDesktopClient) {
            folderOptions = this.removeOptions(folderOptions, [
              "change-thirdparty-info",
            ]);
          }

          folderOptions = this.removeOptions(folderOptions, ["remove"]);

          if (!item) {
            //For damaged items
            folderOptions = this.removeOptions(folderOptions, [
              "open",
              "download",
              "copy-to",
              "rename",
            ]);
          }
        }
      } else {
        folderOptions = this.removeOptions(folderOptions, [
          "change-thirdparty-info",
        ]);
      }

      return folderOptions;
    }
  };

  addFileToRecentlyViewed = (fileId) => {
    if (this.treeFoldersStore.isPrivacyFolder) return Promise.resolve();
    return api.files.addFileToRecentlyViewed(fileId);
  };

  createFile = (folderId, title) => {
    return api.files.createFile(folderId, title).then((file) => {
      return Promise.resolve(file);
    });
  };

  createFolder(parentFolderId, title) {
    return api.files.createFolder(parentFolderId, title);
  }

  setFile = (file) => {
    const fileIndex = this.files.findIndex((f) => f.id === file.id);
    if (fileIndex !== -1) this.files[fileIndex] = file;
  };

  setFolder = (folder) => {
    const folderIndex = this.folders.findIndex((f) => f.id === folder.id);
    if (folderIndex !== -1) this.folders[folderIndex] = folder;
  };

  updateFolderBadge = (id, count) => {
    const folder = this.folders.find((x) => x.id === id);
    if (folder) folder.new -= count;
  };

  updateFileBadge = (id) => {
    const file = this.files.find((x) => x.id === id);
    if (file) file.fileStatus = 0;
  };

  updateFilesBadge = () => {
    for (let file of this.files) {
      file.fileStatus = 0;
    }
  };

  updateFoldersBadge = () => {
    for (let folder of this.folders) {
      folder.new = 0;
    }
  };

  updateFile = (fileId, title) => {
    return api.files
      .updateFile(fileId, title)
      .then((file) => this.setFile(file));
  };

  renameFolder = (folderId, title) => {
    return api.files.renameFolder(folderId, title).then((folder) => {
      this.setFolder(folder);
    });
  };

  getFilesCount = () => {
    const { filesCount, foldersCount } = this.selectedFolderStore;
    return filesCount + this.folders ? this.folders.length : foldersCount;
  };

  getServiceFilesCount = () => {
    const filesLength = this.files ? this.files.length : 0;
    const foldersLength = this.folders ? this.folders.length : 0;
    return filesLength + foldersLength;
  };

  canShareOwnerChange = (item) => {
    const userId = this.userStore.user && this.userStore.user.id;
    const isCommonFolder =
      this.treeFoldersStore.commonFolder &&
      this.selectedFolderStore.pathParts &&
      this.treeFoldersStore.commonFolder.id ===
        this.selectedFolderStore.pathParts[0];

    if (item.providerKey || !isCommonFolder) {
      return false;
    } else if (this.authStore.isAdmin) {
      return true;
    } else if (item.createdBy.id === userId) {
      return true;
    } else {
      return false;
    }
  };

  get canShare() {
    const folderType = this.selectedFolderStore.rootFolderType;
    const isVisitor =
      (this.userStore.user && this.userStore.user.isVisitor) || false;

    if (isVisitor) {
      return false;
    }

    switch (folderType) {
      case FolderType.USER:
        return true;
      case FolderType.SHARE:
        return false;
      case FolderType.COMMON:
        return this.authStore.isAdmin;
      case FolderType.TRASH:
        return false;
      case FolderType.Favorites:
        return false;
      case FolderType.Recent:
        return false;
      case FolderType.Privacy:
        return true;
      default:
        return false;
    }
  }

  get currentFilesCount() {
    const serviceFilesCount = this.getServiceFilesCount();
    const filesCount = this.getFilesCount();
    return this.selectedFolderStore.providerItem
      ? serviceFilesCount
      : filesCount;
  }

  get iconOfDraggedFile() {
    const { getIcon } = this.formatsStore.iconFormatsStore;

    if (this.selection.length === 1) {
      const icon = getIcon(
        24,
        this.selection[0].fileExst,
        this.selection[0].providerKey
      );

      return icon;
    }
    return null;
  }

  get isHeaderVisible() {
    return this.selection.length > 0 || this.selected !== "close";
  }

  get isHeaderIndeterminate() {
    const items = [...this.files, ...this.folders];
    return this.isHeaderVisible && this.selection.length
      ? this.selection.length < items.length
      : false;
  }

  get isHeaderChecked() {
    const items = [...this.files, ...this.folders];
    return this.isHeaderVisible && this.selection.length === items.length;
  }

  get canCreate() {
    switch (this.selectedFolderStore.rootFolderType) {
      case FolderType.USER:
        return true;
      case FolderType.SHARE:
        const canCreateInSharedFolder = this.selectedFolderStore.access === 1;
        return (
          !this.selectedFolderStore.isRootFolder && canCreateInSharedFolder
        );
      case FolderType.Privacy:
        return (
          this.settingsStore.isDesktopClient &&
          this.settingsStore.isEncryptionSupport
        );
      case FolderType.COMMON:
        return this.authStore.isAdmin;
      case FolderType.TRASH:
      default:
        return false;
    }
  }

  onCreateAddTempItem = (items) => {
    const { getFileIcon, getFolderIcon } = this.formatsStore.iconFormatsStore;

    if (items.length && items[0].id === -1) return; //TODO: if change media collection from state remove this;
    const icon = this.fileActionStore.extension
      ? getFileIcon(`.${this.fileActionStore.extension}`, 24)
      : getFolderIcon(null, 24);

    items.unshift({
      id: -1,
      title: "",
      parentId: this.selectedFolderStore.id,
      fileExst: this.fileActionStore.extension,
      icon,
    });
  };

  get filesList() {
    const { mediaViewersFormatsStore, iconFormatsStore } = this.formatsStore;
    const { getIcon } = iconFormatsStore;
    //return [...this.folders, ...this.files];

    const items = [...this.folders, ...this.files];
    const newItem = items.map((item) => {
      const {
        access,
        comment,
        contentLength,
        created,
        createdBy,
        encrypted,
        fileExst,
        filesCount,
        fileStatus,
        fileType,
        folderId,
        foldersCount,
        id,
        locked,
        parentId,
        pureContentLength,
        rootFolderType,
        shared,
        title,
        updated,
        updatedBy,
        version,
        versionGroup,
        viewUrl,
        webUrl,
        providerKey,
        thumbnailUrl,
        thumbnailStatus,
      } = item;

      const canOpenPlayer = mediaViewersFormatsStore.isMediaOrImage(
        item.fileExst
      );

      const contextOptions = this.getFilesContextOptions(item, canOpenPlayer);

      //const isCanWebEdit = canWebEdit(item.fileExst);
      const icon =
        this.viewAs !== "tile"
          ? getIcon(24, fileExst, providerKey, contentLength)
          : getIcon(32, fileExst, providerKey, contentLength);

      let isFolder = false;
      this.folders.map((x) => {
        if (x.id === item.id) isFolder = true;
      });

      return {
        access,
        //checked,
        comment,
        contentLength,
        contextOptions,
        created,
        createdBy,
        encrypted,
        fileExst,
        filesCount,
        fileStatus,
        fileType,
        folderId,
        foldersCount,
        icon,
        id,
        isFolder,
        locked,
        new: item.new,
        parentId,
        pureContentLength,
        rootFolderType,
        //selectedItem,
        shared,
        title,
        updated,
        updatedBy,
        version,
        versionGroup,
        viewUrl,
        webUrl,
        providerKey,
        canOpenPlayer,
        //canWebEdit: isCanWebEdit,
        //canShare,
        thumbnailUrl,
        thumbnailStatus,
      };
    });

    if (this.fileActionStore.type === FileAction.Create) {
      this.onCreateAddTempItem(newItem);
    }

    return newItem;
  }

  get sortedFiles() {
    const {
      isSpreadsheet,
      isPresentation,
    } = this.formatsStore.iconFormatsStore;
    const { canWebEdit } = this.formatsStore.docserviceStore;

    let sortedFiles = {
      documents: [],
      spreadsheets: [],
      presentations: [],
      other: [],
    };

    for (let item of this.selection) {
      item.checked = true;
      item.format = FilesFormats.OriginalFormat;

      if (item.fileExst) {
        if (isSpreadsheet(item.fileExst)) {
          sortedFiles.spreadsheets.push(item);
        } else if (isPresentation(item.fileExst)) {
          sortedFiles.presentations.push(item);
        } else if (item.fileExst !== ".pdf" && canWebEdit(item.fileExst)) {
          sortedFiles.documents.push(item);
        } else {
          sortedFiles.other.push(item);
        }
      } else {
        sortedFiles.other.push(item);
      }
    }

    return sortedFiles;
  }

  get userAccess() {
    switch (this.selectedFolderStore.rootFolderType) {
      case FolderType.USER:
        return true;
      case FolderType.SHARE:
        return false;
      case FolderType.COMMON:
        return (
          this.authStore.isAdmin ||
          this.selection.some((x) => x.access === 0 || x.access === 1)
        );
      case FolderType.Privacy:
        return true;
      case FolderType.TRASH:
        return true;
      default:
        return false;
    }
  }

  get isAccessedSelected() {
    return (
      this.selection.length &&
      this.selection.every((x) => x.access === 1 || x.access === 0)
    );
  }

  get isOnlyFoldersSelected() {
    return this.selection.every((selected) => selected.fileExst === undefined);
  }

  get isThirdPartySelection() {
    const withProvider = this.selection.find((x) => !x.providerKey);
    return !withProvider && this.selectedFolderStore.isRootFolder;
  }

  get isWebEditSelected() {
    const { editedDocs } = this.formatsStore.docserviceStore;

    return this.selection.some((selected) => {
      if (selected.isFolder === true || !selected.fileExst) return false;
      return editedDocs.find((format) => selected.fileExst === format);
    });
  }

  get selectionTitle() {
    if (this.selection.length === 0) return null;
    return this.selection.find((el) => el.title).title;
  }

  getOptions = (selection, externalAccess = false) => {
    const {
      canWebEdit,
      canWebComment,
      canWebReview,
      canFormFillingDocs,
      canWebFilterEditing,
    } = this.formatsStore.docserviceStore;

    if (selection[0].encrypted) {
      return ["FullAccess", "DenyAccess"];
    }

    let AccessOptions = [];

    AccessOptions.push("ReadOnly", "DenyAccess");

    const webEdit = selection.find((x) => canWebEdit(x.fileExst));

    const webComment = selection.find((x) => canWebComment(x.fileExst));

    const webReview = selection.find((x) => canWebReview(x.fileExst));

    const formFillingDocs = selection.find((x) =>
      canFormFillingDocs(x.fileExst)
    );

    const webFilter = selection.find((x) => canWebFilterEditing(x.fileExst));

    if (webEdit || !externalAccess) AccessOptions.push("FullAccess");

    if (webComment) AccessOptions.push("Comment");
    if (webReview) AccessOptions.push("Review");
    if (formFillingDocs) AccessOptions.push("FormFilling");
    if (webFilter) AccessOptions.push("FilterEditing");

    return AccessOptions;
  };

  getAccessOption = (selection) => {
    return this.getOptions(selection);
  };

  getExternalAccessOption = (selection) => {
    return this.getOptions(selection, true);
  };

  setSelections = (items) => {
    if (!items.length && !this.selection.length) return;

    //if (items.length !== this.selection.length) {
    const newSelection = [];

    for (let item of items) {
      const value = item.getAttribute("value");
      const splitValue = value && value.split("_");

      const fileType = splitValue[0];
      const id =
        splitValue[splitValue.length - 1] === "draggable"
          ? splitValue.slice(1, -1).join("_")
          : splitValue.slice(1).join("_");

      if (fileType === "file") {
        newSelection.push(this.files.find((f) => f.id == id && f.fileExst));
      } else {
        newSelection.push(this.folders.find((f) => f.id == id && !f.fileExst));
      }
    }

    //this.selected === "close" && this.setSelected("none");
    this.setSelection(newSelection);
    //}
  };

  getShareUsers(folderIds, fileIds) {
    return api.files.getShareFiles(fileIds, folderIds);
  }

  setShareFiles = (
    folderIds,
    fileIds,
    share,
    notify,
    sharingMessage,
    externalAccess,
    ownerId
  ) => {
    let externalAccessRequest = [];
    if (fileIds.length === 1 && externalAccess !== null) {
      externalAccessRequest = fileIds.map((id) =>
        api.files.setExternalAccess(id, externalAccess)
      );
    }

    const ownerChangeRequest = ownerId
      ? [this.setFilesOwner(folderIds, fileIds, ownerId)]
      : [];

    const shareRequest = !!share.length
      ? [
          api.files.setShareFiles(
            fileIds,
            folderIds,
            share,
            notify,
            sharingMessage
          ),
        ]
      : [];

    const requests = [
      ...ownerChangeRequest,
      ...shareRequest,
      ...externalAccessRequest,
    ];

    return Promise.all(requests);
  };

  markItemAsFavorite = (id) => api.files.markAsFavorite(id);

  removeItemFromFavorite = (id) => api.files.removeFromFavorite(id);

  fetchFavoritesFolder = async (folderId) => {
    const favoritesFolder = await api.files.getFolder(folderId);
    this.setFolders(favoritesFolder.folders);
    this.setFiles(favoritesFolder.files);

    this.selectedFolderStore.setSelectedFolder({
      folders: favoritesFolder.folders,
      ...favoritesFolder.current,
      pathParts: favoritesFolder.pathParts,
    });
  };

  getFileInfo = async (id) => {
    const fileInfo = await api.files.getFileInfo(id);
    this.setFile(fileInfo);
  };

  getFolderInfo = async (id) => {
    const folderInfo = await api.files.getFolderInfo(id);
    this.setFolder(folderInfo);
  };

  openDocEditor = (id, providerKey = null, tab = null, url = null) => {
    if (providerKey) {
      tab
        ? (tab.location = url)
        : window.open(
            combineUrl(
              AppServerConfig.proxyURL,
              config.homepage,
              `/doceditor?fileId=${id}`
            ),
            "_blank"
          );
    } else {
      return this.addFileToRecentlyViewed(id)
        .then(() => console.log("Pushed to recently viewed"))
        .catch((e) => console.error(e))
        .finally(
          tab
            ? (tab.location = url)
            : window.open(
                combineUrl(
                  AppServerConfig.proxyURL,
                  config.homepage,
                  `/doceditor?fileId=${id}`
                ),
                "_blank"
              )
        );
    }
  };

  createThumbnails = () => {
    const filesList = this.filesList;
    const fileIds = [];

    filesList.map((file) => {
      const { thumbnailStatus } = file;

      if (thumbnailStatus === thumbnailStatuses.WAITING) fileIds.push(file.id);
    });

    if (fileIds.length) return api.files.createThumbnails(fileIds);
  };
}

export default FilesStore;<|MERGE_RESOLUTION|>--- conflicted
+++ resolved
@@ -13,11 +13,8 @@
 import { combineUrl } from "@appserver/common/utils";
 import { updateTempContent } from "@appserver/common/utils";
 import { loopTreeFolders } from "../helpers/files-helpers";
-<<<<<<< HEAD
+import { thumbnailStatuses } from "../helpers/constants";
 import { isMobile } from "react-device-detect";
-=======
-import { thumbnailStatuses } from "../helpers/constants";
->>>>>>> b7d834d3
 
 const { FilesFilter } = api;
 
