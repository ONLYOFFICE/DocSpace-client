--- conflicted
+++ resolved
@@ -10,14 +10,9 @@
 import CreateRoomEvent from "./CreateRoomEvent";
 import EditRoomEvent from "./EditRoomEvent";
 import ChangeUserTypeEvent from "./ChangeUserTypeEvent";
-<<<<<<< HEAD
+import CreatePluginFile from "./CreatePluginFileEvent";
 import ChangeQuotaEvent from "./ChangeQuotaEvent";
-const GlobalEvents = () => {
-=======
-import CreatePluginFile from "./CreatePluginFileEvent";
-
 const GlobalEvents = ({ enablePlugins, eventListenerItemsList }) => {
->>>>>>> bb43dc82
   const [createDialogProps, setCreateDialogProps] = useState({
     visible: false,
     id: null,
@@ -50,7 +45,6 @@
     visible: false,
     onClose: null,
   });
-<<<<<<< HEAD
   const [changeQuotaDialog, setChangeQuotaDialogProps] = useState({
     visible: false,
     type: null,
@@ -58,8 +52,6 @@
     bodyDescription: null,
     headerTitle: null,
   });
-=======
-
   const [createPluginFileDialog, setCreatePluginFileProps] = useState({
     visible: false,
     props: null,
@@ -68,7 +60,6 @@
 
   const eventHandlersList = useRef([]);
 
->>>>>>> bb43dc82
   const onCreate = useCallback((e) => {
     const { payload } = e;
 
@@ -147,33 +138,6 @@
     });
   }, []);
 
-<<<<<<< HEAD
-  const onChangeQuota = useCallback((e) => {
-    const { payload } = e;
-
-    setChangeQuotaDialogProps({
-      visible: payload.visible,
-      type: payload.type,
-      ids: payload.ids,
-      bodyDescription: payload.bodyDescriptionKey,
-      headerTitle: payload.headerKey,
-      successCallback: payload.successCallback,
-      abortCallback: payload.abortCallback,
-      onClose: () => {
-        setChangeQuotaDialogProps({
-          visible: false,
-          type: null,
-          ids: null,
-          bodyDescription: null,
-          headerTitle: null,
-          successCallback: null,
-          abortCallback: null,
-          onClose: null,
-        });
-      },
-    });
-  }, []);
-=======
   const onCreatePluginFileDialog = useCallback(
     (e) => {
       if (!enablePlugins) return;
@@ -191,17 +155,38 @@
     [enablePlugins]
   );
 
->>>>>>> bb43dc82
+  const onChangeQuota = useCallback((e) => {
+    const { payload } = e;
+
+    setChangeQuotaDialogProps({
+      visible: payload.visible,
+      type: payload.type,
+      ids: payload.ids,
+      bodyDescription: payload.bodyDescriptionKey,
+      headerTitle: payload.headerKey,
+      successCallback: payload.successCallback,
+      abortCallback: payload.abortCallback,
+      onClose: () => {
+        setChangeQuotaDialogProps({
+          visible: false,
+          type: null,
+          ids: null,
+          bodyDescription: null,
+          headerTitle: null,
+          successCallback: null,
+          abortCallback: null,
+          onClose: null,
+        });
+      },
+    });
+  }, []);
   useEffect(() => {
     window.addEventListener(Events.CREATE, onCreate);
     window.addEventListener(Events.RENAME, onRename);
     window.addEventListener(Events.ROOM_CREATE, onCreateRoom);
     window.addEventListener(Events.ROOM_EDIT, onEditRoom);
     window.addEventListener(Events.CHANGE_USER_TYPE, onChangeUserType);
-<<<<<<< HEAD
     window.addEventListener(Events.CHANGE_QUOTA, onChangeQuota);
-=======
-
     if (enablePlugins) {
       window.addEventListener(
         Events.CREATE_PLUGIN_FILE,
@@ -221,7 +206,6 @@
       }
     }
 
->>>>>>> bb43dc82
     return () => {
       window.removeEventListener(Events.CREATE, onCreate);
       window.removeEventListener(Events.RENAME, onRename);
@@ -274,16 +258,14 @@
         {...changeUserTypeDialog}
       />
     ),
-<<<<<<< HEAD
-    changeQuotaDialog.visible && (
-      <ChangeQuotaEvent key={Events.CHANGE_QUOTA} {...changeQuotaDialog} />
-=======
     createPluginFileDialog.visible && (
       <CreatePluginFile
         key={Events.CREATE_PLUGIN_FILE}
         {...createPluginFileDialog}
       />
->>>>>>> bb43dc82
+    ),
+    changeQuotaDialog.visible && (
+      <ChangeQuotaEvent key={Events.CHANGE_QUOTA} {...changeQuotaDialog} />
     ),
   ];
 };
