--- conflicted
+++ resolved
@@ -114,7 +114,6 @@
     },
   ];
 
-<<<<<<< HEAD
   if (identityServerEnabled) {
     data.push({
       id: "oauth",
@@ -129,8 +128,6 @@
     content: <OnlyFlow />,
   });
 
-=======
->>>>>>> 7fbf4250
   // const load = async () => {
   //   // await loadBaseInfo();
   // };
