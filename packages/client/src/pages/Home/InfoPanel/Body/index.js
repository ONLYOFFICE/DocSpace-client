import React, { useEffect } from "react";
import { withRouter } from "react-router";
import { inject, observer } from "mobx-react";
import { withTranslation } from "react-i18next";

import { Base } from "@docspace/components/themes";
import withLoader from "../../../../HOCs/withLoader";
import Loaders from "@docspace/common/components/Loaders";

import { StyledInfoPanelBody } from "./styles/styles.js";

import Gallery from "./views/Gallery";
import Room from "./views/Room";
import Info from "./views/Info";

const InfoPanelBodyContent = ({
  t,
  isRoom,
  selfId,
  selectedFolder,
  selectedItems,
  getFolderInfo,
  getIcon,
  getFolderIcon,
  getShareUsers,
  onSelectItem,
  setSharingPanelVisible,
  isRootFolder,
  isFavoritesFolder,
  isRecentFolder,
  isRecycleBinFolder,
  isGallery,
  gallerySelected,
  personal,
  createThumbnail,
  culture,
  roomState,
  calculateisRoom,
}) => {
  const defaultProps = {
    t,
    selectedItems,
    personal,
    culture,
    isRootFolder,
    isRecycleBinFolder,
    isRecentFolder,
    isFavoritesFolder,
  };

  const detailsProps = {
    selectedFolder,
    getFolderInfo,
    getIcon,
    getFolderIcon,
    getShareUsers,
    onSelectItem,
    setSharingPanelVisible,
    createThumbnail,
  };

  const roomProps = {
    selectedItems,
    selectedFolder,
    roomState,
    defaultProps,
    membersProps: {
      selfId,
      getShareUsers,
    },
    historyProps: {
      personal,
      culture,
    },
    detailsProps,
  };

  const galleryProps = {
    gallerySelected,
    personal,
    culture,
  };

  const getInfoPanelBodyContent = () => {
    if (isGallery) return <Gallery {...galleryProps} />;
    else if (isRoom) return <Room {...roomProps} />;
    else return <Info {...defaultProps} {...detailsProps} />;
  };

  useEffect(() => {
    if (selectedItems.length === 1) calculateisRoom(selectedItems[0]);
    else if (selectedItems.length === 0) calculateisRoom(selectedFolder);
  }, [selectedItems, selectedFolder]);

  return <StyledInfoPanelBody>{getInfoPanelBodyContent()}</StyledInfoPanelBody>;
};

InfoPanelBodyContent.defaultProps = { theme: Base };

export default inject(
  ({
    auth,
    filesStore,
    settingsStore,
    filesActionsStore,
    dialogsStore,
    treeFoldersStore,
    selectedFolderStore,
    oformsStore,
  }) => {
    const { personal, culture } = auth.settingsStore;
    const { roomState, isRoom, calculateisRoom } = auth.infoPanelStore;
    const selfId = auth.userStore.user.id;

    const {
      selection,
      bufferSelection,
      getFolderInfo,
      getShareUsers,
      createThumbnail,
    } = filesStore;
<<<<<<< HEAD

=======
    const { gallerySelected } = oformsStore;
    const { getIcon, getFolderIcon } = settingsStore;
    const { onSelectItem } = filesActionsStore;
    const { setSharingPanelVisible } = dialogsStore;
    const { isRootFolder } = selectedFolderStore;
>>>>>>> 9e949d52
    const {
      isRecycleBinFolder,
      isRecentFolder,
      isFavoritesFolder,
    } = treeFoldersStore;

    const { getIcon, getFolderIcon } = settingsStore;
    const { onSelectItem } = filesActionsStore;
    const { setSharingPanelVisible } = dialogsStore;
    const { isRootFolder } = selectedFolderStore;

    const selectedItems =
      selection?.length > 0
        ? [...selection]
        : bufferSelection
        ? [bufferSelection]
        : [];

    const selectedFolder = {
      ...selectedFolderStore,
      isRoom: !!selectedFolderStore.roomType,
    };

    console.log(
      "Selected items: ",
      selectedItems,
      "\nSelected folder: ",
      selectedFolder
    );

    return {
      selfId,
      selectedFolder: selectedFolder,
      selectedItems: selectedItems,

      getFolderInfo,
      getShareUsers,
      getIcon,
      getFolderIcon,
      onSelectItem,
      setSharingPanelVisible,

      isRootFolder,
      isFavoritesFolder,
      isRecentFolder,
      isRecycleBinFolder,

      gallerySelected,
      personal,
      createThumbnail,
      culture,
      isRoom,
      roomState,
      calculateisRoom,
    };
  }
)(
  withRouter(
    withTranslation(["InfoPanel", "Home", "Common", "Translations"])(
      withLoader(observer(InfoPanelBodyContent))(
        <Loaders.InfoPanelBodyLoader isFolder />
      )
    )
  )
);<|MERGE_RESOLUTION|>--- conflicted
+++ resolved
@@ -119,15 +119,8 @@
       getShareUsers,
       createThumbnail,
     } = filesStore;
-<<<<<<< HEAD
+    const { gallerySelected } = oformsStore;
 
-=======
-    const { gallerySelected } = oformsStore;
-    const { getIcon, getFolderIcon } = settingsStore;
-    const { onSelectItem } = filesActionsStore;
-    const { setSharingPanelVisible } = dialogsStore;
-    const { isRootFolder } = selectedFolderStore;
->>>>>>> 9e949d52
     const {
       isRecycleBinFolder,
       isRecentFolder,
