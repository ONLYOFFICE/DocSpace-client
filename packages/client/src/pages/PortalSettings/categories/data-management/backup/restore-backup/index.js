import React, { useState, useEffect, useCallback } from "react";
import { withTranslation } from "react-i18next";
import { inject, observer } from "mobx-react";
import { getSettingsThirdParty } from "@docspace/common/api/files";
import {
  getBackupStorage,
  getStorageRegions,
} from "@docspace/common/api/settings";
import RestoreBackupLoader from "@docspace/common/components/Loaders/RestoreBackupLoader";
import toastr from "@docspace/components/toast/toastr";
import RadioButtonGroup from "@docspace/components/radio-button-group";
import { BackupStorageType } from "@docspace/common/constants";
import Checkbox from "@docspace/components/checkbox";
import Text from "@docspace/components/text";

import LocalFileModule from "./sub-components/LocalFileModule";
import ThirdPartyStoragesModule from "./sub-components/ThirdPartyStoragesModule";
import ThirdPartyResourcesModule from "./sub-components/ThirdPartyResourcesModule";
import BackupListModalDialog from "./sub-components/backup-list";
import RoomsModule from "./sub-components/RoomsModule";
import ButtonContainer from "./sub-components/ButtonComponent";
import { StyledRestoreBackup } from "../StyledBackup";
import { setDocumentTitle } from "SRC_DIR/helpers/utils";

const LOCAL_FILE = "localFile",
  BACKUP_ROOM = "backupRoom",
  DISK_SPACE = "thirdPartyDiskSpace",
  STORAGE_SPACE = "thirdPartyStorageSpace";

const NOTIFICATION = "notification",
  CONFIRMATION = "confirmation";

const {
  DocumentModuleType,
  ResourcesModuleType,
  StorageModuleType,
  LocalFileModuleType,
} = BackupStorageType;

const RestoreBackup = (props) => {
  const {
    getProgress,
    t,
    setThirdPartyStorage,
    setStorageRegions,
    setConnectedThirdPartyAccount,
    clearProgressInterval,
    isEnableRestore,
    setRestoreResource,
    buttonSize,
<<<<<<< HEAD
=======
    history,
    standalone,
>>>>>>> 15d345d4
  } = props;

  const [radioButtonState, setRadioButtonState] = useState(LOCAL_FILE);
  const [checkboxState, setCheckboxState] = useState({
    notification: true,
    confirmation: false,
  });
  const [isInitialLoading, setIsInitialLoading] = useState(true);
  const [isVisibleBackupListDialog, setIsVisibleBackupListDialog] =
    useState(false);
  const [isVisibleSelectFileDialog, setIsVisibleSelectFileDialog] =
    useState(false);
  const [path, setPath] = useState("");

<<<<<<< HEAD
  const startRestoreBackup = useCallback(async () => {
=======
  useEffect(() => {
    setDocumentTitle(t("RestoreBackup"));
  }, []);

  useEffect(async () => {
>>>>>>> 15d345d4
    try {
      getProgress(t);

      const [account, backupStorage, storageRegions] = await Promise.all([
        getSettingsThirdParty(),
        getBackupStorage(),
        getStorageRegions(),
      ]);

      setConnectedThirdPartyAccount(account);
      setThirdPartyStorage(backupStorage);
      setStorageRegions(storageRegions);

      setIsInitialLoading(false);
    } catch (error) {
      toastr.error(error);
    }
  }, []);

  useEffect(() => {
    startRestoreBackup();
    return () => {
      clearProgressInterval();
      setRestoreResource(null);
    };
  }, []);

  const onChangeRadioButton = (e) => {
    const value = e.target.value;
    if (value === radioButtonState) return;

    setRestoreResource(null);
    setRadioButtonState(value);
  };

  const onChangeCheckbox = (e) => {
    const name = e.target.name;
    const checked = e.target.checked;

    setCheckboxState({ ...checkboxState, [name]: checked });
  };

  const getStorageType = () => {
    switch (radioButtonState) {
      case LOCAL_FILE:
        return LocalFileModuleType;
      case BACKUP_ROOM:
        return DocumentModuleType;
      case DISK_SPACE:
        return ResourcesModuleType;
      case STORAGE_SPACE:
        return StorageModuleType;
    }
  };

  const onClickBackupList = () => {
    setIsVisibleBackupListDialog(true);
  };

  const onClickInput = () => {
    setIsVisibleSelectFileDialog(true);
  };
  const onModalClose = () => {
    setIsVisibleBackupListDialog(false);
    setIsVisibleSelectFileDialog(false);
  };

  const onSetStorageId = (id) => {
    setRestoreResource(id);
  };

  const radioButtonContent = (
    <>
      <RadioButtonGroup
        name="restore_backup"
        orientation="vertical"
        fontSize="13px"
        fontWeight="400"
        className="backup_radio-button"
        options={[
          { id: "local-file", value: LOCAL_FILE, label: t("LocalFile") },
          { id: "backup-room", value: BACKUP_ROOM, label: t("RoomsModule") },
          {
            id: "third-party-resource",
            value: DISK_SPACE,
            label: t("ThirdPartyResource"),
          },
          {
            id: "third-party-storage",
            value: STORAGE_SPACE,
            label: t("Common:ThirdPartyStorage"),
          },
        ]}
        onClick={onChangeRadioButton}
        selected={radioButtonState}
        spacing="16px"
        isDisabled={!isEnableRestore}
      />
    </>
  );

  const backupModules = (
    <div className="restore-backup_modules">
      {radioButtonState === LOCAL_FILE && <LocalFileModule t={t} />}

      {radioButtonState === BACKUP_ROOM && (
        <RoomsModule
          isDisabled={!isEnableRestore}
          t={t}
          fileName={path}
          isPanelVisible={isVisibleSelectFileDialog}
          onClose={onModalClose}
          onClickInput={onClickInput}
          onSelectFile={(file) => {
            if (file && file.path) {
              const newPath = file.path.join("/");
              setPath(`${newPath}/${file.title}`);
            }
            setRestoreResource(file.id);
          }}
        />
      )}
      {radioButtonState === DISK_SPACE && (
        <ThirdPartyResourcesModule
          t={t}
          isPanelVisible={isVisibleSelectFileDialog}
          onClose={onModalClose}
          onClickInput={onClickInput}
          onSelectFile={(file) => setRestoreResource(file.id)}
          buttonSize={buttonSize}
        />
      )}
      {radioButtonState === STORAGE_SPACE && (
        <ThirdPartyStoragesModule onSetStorageId={onSetStorageId} />
      )}
    </div>
  );

  const warningContent = (
    <>
      <Text className="restore-backup_warning settings_unavailable" noSelect>
        {t("Common:Warning")}
        {"!"}
      </Text>
      <Text
        className="restore-backup_warning-description settings_unavailable"
        noSelect
      >
        {t("RestoreBackupWarningText")}
      </Text>
      {!standalone && (
        <Text
          className="restore-backup_warning-link settings_unavailable"
          noSelect
        >
          {t("RestoreBackupResetInfoWarningText")}
        </Text>
      )}
    </>
  );

  const onClickVersionListProp = isEnableRestore
    ? { onClick: onClickBackupList }
    : {};

  if (isInitialLoading) return <RestoreBackupLoader />;

  return (
    <StyledRestoreBackup isEnableRestore={isEnableRestore}>
      <div className="restore-description">
        <Text className="restore-description settings_unavailable">
          {t("RestoreBackupDescription")}
        </Text>
      </div>
      {radioButtonContent}
      {backupModules}

      <Text
        className="restore-backup_list settings_unavailable"
        {...onClickVersionListProp}
        noSelect
      >
        {t("BackupList")}
      </Text>

      {isVisibleBackupListDialog && (
        <BackupListModalDialog
          isVisibleDialog={isVisibleBackupListDialog}
          onModalClose={onModalClose}
          isNotify={checkboxState.notification}
        />
      )}
      <Checkbox
        truncate
        name={NOTIFICATION}
        className="restore-backup-checkbox_notification"
        onChange={onChangeCheckbox}
        isChecked={checkboxState.notification}
        label={t("SendNotificationAboutRestoring")}
        isDisabled={!isEnableRestore}
      />
      {warningContent}
      <Checkbox
        truncate
        name={CONFIRMATION}
        className="restore-backup-checkbox"
        onChange={onChangeCheckbox}
        isChecked={checkboxState.confirmation}
        label={t("UserAgreement")}
        isDisabled={!isEnableRestore}
      />
      <ButtonContainer
        isConfirmed={checkboxState.confirmation}
        isNotification={checkboxState.notification}
        getStorageType={getStorageType}
        radioButtonState={radioButtonState}
        isCheckedThirdPartyStorage={radioButtonState === STORAGE_SPACE}
        isCheckedLocalFile={radioButtonState === LOCAL_FILE}
        t={t}
        buttonSize={buttonSize}
      />
    </StyledRestoreBackup>
  );
};

export default inject(({ auth, backup }) => {
  const { settingsStore, currentQuotaStore } = auth;
  const { isTabletView, standalone } = settingsStore;
  const { isRestoreAndAutoBackupAvailable } = currentQuotaStore;
  const {
    getProgress,
    clearProgressInterval,
    setStorageRegions,
    setThirdPartyStorage,
    setConnectedThirdPartyAccount,
    setRestoreResource,
  } = backup;

  const buttonSize = isTabletView ? "normal" : "small";

  return {
    standalone,
    isEnableRestore: isRestoreAndAutoBackupAvailable,
    setStorageRegions,
    setThirdPartyStorage,
    buttonSize,
    setConnectedThirdPartyAccount,
    clearProgressInterval,
    getProgress,
    setRestoreResource,
  };
})(withTranslation(["Settings", "Common"])(observer(RestoreBackup)));<|MERGE_RESOLUTION|>--- conflicted
+++ resolved
@@ -48,11 +48,7 @@
     isEnableRestore,
     setRestoreResource,
     buttonSize,
-<<<<<<< HEAD
-=======
-    history,
     standalone,
->>>>>>> 15d345d4
   } = props;
 
   const [radioButtonState, setRadioButtonState] = useState(LOCAL_FILE);
@@ -67,15 +63,11 @@
     useState(false);
   const [path, setPath] = useState("");
 
-<<<<<<< HEAD
-  const startRestoreBackup = useCallback(async () => {
-=======
   useEffect(() => {
     setDocumentTitle(t("RestoreBackup"));
   }, []);
 
-  useEffect(async () => {
->>>>>>> 15d345d4
+  const startRestoreBackup = useCallback(async () => {
     try {
       getProgress(t);
 
