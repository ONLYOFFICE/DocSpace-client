<<<<<<< HEAD
import React from 'react';
import styled, { css } from 'styled-components';
import equal from 'fast-deep-equal/react';
import classnames from 'classnames';
import PropTypes from 'prop-types';
import { LayoutContextConsumer } from 'studio/Layout/context';
import { isMobile } from 'react-device-detect';
import { tablet, desktop } from '@appserver/components/utils/device';
import NoUserSelect from '@appserver/components/utils/commonStyles';
=======
import React from "react";
import styled, { css } from "styled-components";
import equal from "fast-deep-equal/react";
import classnames from "classnames";
import PropTypes from "prop-types";
import { LayoutContextConsumer } from "studio/Layout/context";
import { isMobile } from "react-device-detect";
import { tablet, desktop } from "@appserver/components/utils/device";
import NoUserSelect from "@appserver/components/utils/commonStyles";
import Base from "@appserver/components/themes/base";
>>>>>>> 21cd73a6
const StyledSectionHeader = styled.div`
  position: relative;
  height: 42px;
  margin-right: 24px;
  ${NoUserSelect}
  ${isMobile &&
  css`
    height: 20px;
    width: ${(props) => !props.isLoaded && '100%'};

    margin-top: 62px;
    @media ${tablet} {
      margin-top: 48px;
    }
  `}

  @media ${desktop} {
    ${(props) => (props.viewAs === 'table' || props.viewAs === 'tile') && 'margin-left: -4px'};
  }

  @media ${tablet} {
    ${(props) =>
      props.viewAs !== 'tablet' &&
      css`
        height: 49px;

        .arrow-button {
          svg {
            width: 14px !important;
          }
          margin-right: 10px !important;
        }
      `}
  }

  @media ${tablet} {
    margin-right: 16px;
  }

  .section-header {
    height: 50px;
    ${isMobile &&
    css`
      max-width: calc(100vw - 32px);
      width: 100%;
    `}

    ${isMobile &&
    css`
      position: fixed;
      top: 48px;

      width: ${(props) => (props.isArticlePinned ? `calc(100% - 272px)` : '100%')};

      background-color: ${(props) =>
        props.theme.section.header.backgroundColor};
      z-index: 149;
      padding-right: 16px;
    `}
  }
  ${isMobile &&
  css`
    .section-header,
    .section-header--hidden {
      &,
      .group-button-menu-container > div:first-child {
        transition: top 0.3s cubic-bezier(0, 0, 0.8, 1);
        -moz-transition: top 0.3s cubic-bezier(0, 0, 0.8, 1);
        -ms-transition: top 0.3s cubic-bezier(0, 0, 0.8, 1);
        -webkit-transition: top 0.3s cubic-bezier(0, 0, 0.8, 1);
        -o-transition: top 0.3s cubic-bezier(0, 0, 0.8, 1);
      }
      .group-button-menu-container {
        padding-bottom: 0 !important;
        > div:first-child {
          top: ${(props) => (!props.isSectionHeaderVisible ? '56px' : '0px')} !important;

          @media ${desktop} {
            ${isMobile &&
            css`
              position: absolute;
            `}
          }
        }
      }
    }
  `}
  .section-header--hidden {
    ${isMobile &&
    css`
      top: -61px;
    `}
  }
`;

StyledSectionHeader.defaultProps = { theme: Base };

class SectionHeader extends React.Component {
  constructor(props) {
    super(props);

    this.focusRef = React.createRef();
  }

  shouldComponentUpdate(nextProps) {
    return !equal(this.props, nextProps);
  }

  render() {
    //console.log("PageLayout SectionHeader render");
    // eslint-disable-next-line react/prop-types

    const { isArticlePinned, isHeaderVisible, viewAs, ...rest } = this.props;

    return (
      <LayoutContextConsumer>
        {(value) => (
          <StyledSectionHeader
            isArticlePinned={isArticlePinned}
            isSectionHeaderVisible={value.isVisible}
            viewAs={viewAs}>
            <div
              className={classnames('section-header hidingHeader', {
                'section-header--hidden': value.isVisible === undefined ? false : !value.isVisible,
              })}
              {...rest}
            />
          </StyledSectionHeader>
        )}
      </LayoutContextConsumer>
    );
  }
}

SectionHeader.displayName = 'SectionHeader';

SectionHeader.propTypes = {
  isArticlePinned: PropTypes.bool,
  isHeaderVisible: PropTypes.bool,
};
export default SectionHeader;<|MERGE_RESOLUTION|>--- conflicted
+++ resolved
@@ -1,14 +1,3 @@
-<<<<<<< HEAD
-import React from 'react';
-import styled, { css } from 'styled-components';
-import equal from 'fast-deep-equal/react';
-import classnames from 'classnames';
-import PropTypes from 'prop-types';
-import { LayoutContextConsumer } from 'studio/Layout/context';
-import { isMobile } from 'react-device-detect';
-import { tablet, desktop } from '@appserver/components/utils/device';
-import NoUserSelect from '@appserver/components/utils/commonStyles';
-=======
 import React from "react";
 import styled, { css } from "styled-components";
 import equal from "fast-deep-equal/react";
@@ -19,7 +8,7 @@
 import { tablet, desktop } from "@appserver/components/utils/device";
 import NoUserSelect from "@appserver/components/utils/commonStyles";
 import Base from "@appserver/components/themes/base";
->>>>>>> 21cd73a6
+
 const StyledSectionHeader = styled.div`
   position: relative;
   height: 42px;
@@ -28,7 +17,7 @@
   ${isMobile &&
   css`
     height: 20px;
-    width: ${(props) => !props.isLoaded && '100%'};
+    width: ${(props) => !props.isLoaded && "100%"};
 
     margin-top: 62px;
     @media ${tablet} {
@@ -37,12 +26,14 @@
   `}
 
   @media ${desktop} {
-    ${(props) => (props.viewAs === 'table' || props.viewAs === 'tile') && 'margin-left: -4px'};
+    ${(props) =>
+      (props.viewAs === "table" || props.viewAs === "tile") &&
+      "margin-left: -4px"};
   }
 
   @media ${tablet} {
     ${(props) =>
-      props.viewAs !== 'tablet' &&
+      props.viewAs !== "tablet" &&
       css`
         height: 49px;
 
@@ -72,7 +63,8 @@
       position: fixed;
       top: 48px;
 
-      width: ${(props) => (props.isArticlePinned ? `calc(100% - 272px)` : '100%')};
+      width: ${(props) =>
+        props.isArticlePinned ? `calc(100% - 272px)` : "100%"};
 
       background-color: ${(props) =>
         props.theme.section.header.backgroundColor};
@@ -95,7 +87,8 @@
       .group-button-menu-container {
         padding-bottom: 0 !important;
         > div:first-child {
-          top: ${(props) => (!props.isSectionHeaderVisible ? '56px' : '0px')} !important;
+          top: ${(props) =>
+            !props.isSectionHeaderVisible ? "56px" : "0px"} !important;
 
           @media ${desktop} {
             ${isMobile &&
@@ -140,10 +133,12 @@
           <StyledSectionHeader
             isArticlePinned={isArticlePinned}
             isSectionHeaderVisible={value.isVisible}
-            viewAs={viewAs}>
+            viewAs={viewAs}
+          >
             <div
-              className={classnames('section-header hidingHeader', {
-                'section-header--hidden': value.isVisible === undefined ? false : !value.isVisible,
+              className={classnames("section-header hidingHeader", {
+                "section-header--hidden":
+                  value.isVisible === undefined ? false : !value.isVisible,
               })}
               {...rest}
             />
@@ -154,7 +149,7 @@
   }
 }
 
-SectionHeader.displayName = 'SectionHeader';
+SectionHeader.displayName = "SectionHeader";
 
 SectionHeader.propTypes = {
   isArticlePinned: PropTypes.bool,
