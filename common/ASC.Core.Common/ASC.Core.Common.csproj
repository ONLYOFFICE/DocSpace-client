--- conflicted
+++ resolved
@@ -50,12 +50,8 @@
     <None Remove="protos\user_photo_cache_item.proto" />
   </ItemGroup>
   <ItemGroup>
-<<<<<<< HEAD
-    <PackageReference Include="AWSSDK.SimpleEmail" Version="3.7.100.33" />
-=======
     <PackageReference Include="AWSSDK.Core" Version="3.7.103.18" />
     <PackageReference Include="AWSSDK.SimpleEmail" Version="3.7.100.56" />
->>>>>>> b39b2949
     <PackageReference Include="FirebaseAdmin" Version="2.3.0" />
     <PackageReference Include="Grpc.Tools" Version="2.51.0">
       <PrivateAssets>all</PrivateAssets>
