﻿// (c) Copyright Ascensio System SIA 2009-2024
//
// This program is a free software product.
// You can redistribute it and/or modify it under the terms
// of the GNU Affero General Public License (AGPL) version 3 as published by the Free Software
// Foundation. In accordance with Section 7(a) of the GNU AGPL its Section 15 shall be amended
// to the effect that Ascensio System SIA expressly excludes the warranty of non-infringement of
// any third-party rights.
//
// This program is distributed WITHOUT ANY WARRANTY, without even the implied warranty
// of MERCHANTABILITY or FITNESS FOR A PARTICULAR  PURPOSE. For details, see
// the GNU AGPL at: http://www.gnu.org/licenses/agpl-3.0.html
//
// You can contact Ascensio System SIA at Lubanas st. 125a-25, Riga, Latvia, EU, LV-1021.
//
// The  interactive user interfaces in modified source and object code versions of the Program must
// display Appropriate Legal Notices, as required under Section 5 of the GNU AGPL version 3.
//
// Pursuant to Section 7(b) of the License you must retain the original Product logo when
// distributing the program. Pursuant to Section 7(e) we decline to grant you any rights under
// trademark law for use of our trademarks.
//
// All the Product's GUI elements, including illustrations and icon sets, as well as technical writing
// content are licensed under the terms of the Creative Commons Attribution-ShareAlike 4.0
// International. See the License terms at http://creativecommons.org/licenses/by-sa/4.0/legalcode

import PublicRoomIconUrl from "PUBLIC_DIR/images/public-room.react.svg?url";
import LifetimeRoomIconUrl from "PUBLIC_DIR/images/lifetime-room.react.svg?url";
import RoundedArrowSvgUrl from "PUBLIC_DIR/images/rounded arrow.react.svg?url";
import SharedLinkSvgUrl from "PUBLIC_DIR/images/icons/16/shared.link.svg?url";

import React from "react";
import { inject, observer } from "mobx-react";
import { withTranslation } from "react-i18next";
import styled, { css } from "styled-components";
import { useLocation, useParams } from "react-router-dom";
import { SectionHeaderSkeleton } from "@docspace/shared/skeletons/sections";
import Navigation from "@docspace/shared/components/navigation";
import FilesFilter from "@docspace/shared/api/files/filter";
import { DropDownItem } from "@docspace/shared/components/drop-down-item";
import { tablet, mobile, Consumer, getLogoUrl } from "@docspace/shared/utils";
import { TableGroupMenu } from "@docspace/shared/components/table";
import {
  RoomsType,
  DeviceType,
  FolderType,
  WhiteLabelLogoType,
} from "@docspace/shared/enums";

import { CategoryType } from "SRC_DIR/helpers/constants";
import { getContactsView } from "SRC_DIR/helpers/contacts";
import {
  getCategoryTypeByFolderType,
  getCategoryUrl,
} from "SRC_DIR/helpers/utils";
import TariffBar from "SRC_DIR/components/TariffBar";
import { getLifetimePeriodTranslation } from "@docspace/shared/utils/common";
import { globalColors } from "@docspace/shared/themes";
import getFilesFromEvent from "@docspace/shared/components/drag-and-drop/get-files-from-event";
import { toastr } from "@docspace/shared/components/toast";
import { Button, ButtonSize } from "@docspace/shared/components/button";
import { useContactsHeader } from "./useContacts";

const StyledContainer = styled.div`
  width: 100%;
  min-height: 33px;

  .table-container_group-menu {
    margin-block: 0;
    margin-inline: -20px 0;
    -webkit-tap-highlight-color: ${globalColors.tapHighlight};

    width: calc(100% + 40px);
    height: 68px;

    @media ${tablet} {
      height: 61px;
      margin-block: 0;
      margin-inline: -16px 0;
      width: calc(100% + 32px);
    }

    @media ${mobile} {
      height: 52px !important;
      margin-block: 0;
      margin-inline: -16px 0;
      width: calc(100% + 32px);
    }
  }

  .header-container {
    min-height: 33px;
    align-items: center;

    @media ${tablet} {
      height: 61px;
    }

    @media ${mobile} {
      height: 53px;
    }

    .navigation_button {
      display: block;
      margin: 0 16px;
      overflow: visible;
      min-width: 50px;

      .button-content {
        white-space: nowrap;
        overflow: hidden;
        text-overflow: ellipsis;

        display: block;
        padding-top: 3px;
      }

      @media ${tablet} {
        display: ${({ isInfoPanelVisible }) =>
          isInfoPanelVisible ? "none" : "block"};
      }

      @media ${mobile} {
        display: none;
      }
    }

    .title-icon {
      svg {
        path {
          fill: ${({ theme, isExternalFolder }) =>
            isExternalFolder
              ? theme.roomIcon.linkIcon.path
              : theme.backgroundColor};
        }
        rect {
          stroke: ${(props) => props.theme.backgroundColor};
        }
      }
    }

    .header_sign-in-button {
      margin-inline-start: auto;
      display: block;

      @media ${tablet} {
        margin-inline-start: 16px;
      }

      @media ${mobile} {
        display: none;
      }
    }
  }

  ${(props) =>
    props.isVirtualDataRoomType &&
    css`
      .title-icon {
        svg {
          path {
            fill: ${({ theme }) =>
              theme.navigation.lifetimeIconFill} !important;
            stroke: ${({ theme }) =>
              theme.navigation.lifetimeIconStroke} !important;
          }
        }
      }
    `}
`;

const SectionHeaderContent = (props) => {
  const {
    currentGroup,
    insideGroupTempTitle,
    getGroupContextOptions,
    t,
    isRoomsFolder,
    security,
    setIsIndexEditingMode,
    tReady,
    isInfoPanelVisible,
    isRootFolder,
    title,
    showHeaderLoader,
    isDesktop,
    isTabletView,
    navigationPath,
    getHeaderMenu,
    isRecycleBinFolder,
    isArchiveFolder,
    isEmptyFilesList,
    isHeaderVisible,
    isIndexEditingMode,
    isHeaderChecked,
    isHeaderIndeterminate,
    showText,

    isEmptyArchive,

    isRoom,
    isGroupMenuBlocked,

    onClickBack,
    selectedFolder,

    setSelected,
    cbMenuItems,
    getCheckboxItemLabel,
    getCheckboxItemId,
    setSelectedNode,
    setIsLoading,

    moveToRoomsPage,
    setIsInfoPanelVisible,

    getContactsHeaderMenu,
    isUsersHeaderVisible,
    isGroupsHeaderVisible,
    isGroupsHeaderIndeterminate,
    isGroupsHeaderChecked,
    isUsersHeaderIndeterminate,
    isUsersHeaderChecked,
    cbContactsMenuItems,
    setUsersSelected,
    setGroupsSelected,
    isRoomAdmin,
    isCollaborator,
    isEmptyPage,

    isLoading,

    categoryType,
    isPublicRoom,
    theme,
    isPublicRoomType,
    isVirtualDataRoomType,

    moveToPublicRoom,
    currentDeviceType,
    isFrame,
    showTitle,
    hideInfoPanel,
    showMenu,
    onCreateAndCopySharedLink,
    showNavigationButton,
    startUpload,
    getFolderModel,
    getContactsModel,
    contactsCanCreate,
    onCreateRoom,
    onEmptyTrashAction,
    getHeaderOptions,
    setBufferSelection,
    setReorderDialogVisible,
    setGroupsBufferSelection,
    createFoldersTree,
    showSignInButton,
    onSignInClick,
    signInButtonIsDisabled,
    isShared,
    isExternal,
    displayAbout,
  } = props;

  const location = useLocation();
  const { groupId } = useParams();

  const contactsView = getContactsView(location);
  const isContactsPage = !!contactsView;
  const isContactsGroupsPage = contactsView === "groups";
  const isContactsInsideGroupPage =
    contactsView === "inside_group" && !!groupId;

  const { getContactsMenuItems, onContactsChange } = useContactsHeader({
    setUsersSelected,
    setGroupsSelected,

    cbContactsMenuItems,
    t,

    isContactsGroupsPage,
  });

  const isSettingsPage = location.pathname.includes("/settings");

  const onFileChange = React.useCallback(
    async (e) => {
      const files = await getFilesFromEvent(e);

      createFoldersTree(t, files)
        .then((f) => {
          if (f.length > 0) startUpload(f, null, t);
        })
        .catch((err) => {
          toastr.error(err);
        });
    },
    [startUpload, t],
  );

  const onInputClick = React.useCallback((e) => (e.target.value = null), []);

  const onToggleInfoPanel = () => {
    setIsInfoPanelVisible(!isInfoPanelVisible);
  };

  const getContextOptionsFolder = () => {
    if (isContactsInsideGroupPage) {
      return getGroupContextOptions(t, currentGroup, false, true);
    }

    return getHeaderOptions(t, selectedFolder);
  };

  const onContextOptionsClick = () => {
    isContactsInsideGroupPage
      ? setGroupsBufferSelection(currentGroup)
      : setBufferSelection(selectedFolder);
  };

  const onSelect = (value) => {
    const key = value.toString();

    setSelected(key);
  };

  const onClose = () => {
    isContactsPage ? setUsersSelected("close") : setSelected("close");
  };

  const getMenuItems = () => {
<<<<<<< HEAD
    const checkboxOptions = isAccountsPage ? (
      <>
        {accountsCbMenuItems.map((key) => {
          const label = getAccountsCheckboxItemLabel(t, key);
          const id = getAccountsMenuItemId(key);
          return (
            <DropDownItem
              id={id}
              key={key}
              label={label}
              data-key={key}
              onClick={() => onSelect(key)}
            />
          );
        })}
      </>
=======
    const checkboxOptions = isContactsPage ? (
      getContactsMenuItems()
>>>>>>> 7693563c
    ) : (
      <>
        {cbMenuItems.map((key) => {
          const label = getCheckboxItemLabel(t, key);
          const id = getCheckboxItemId(key);
          return (
            <DropDownItem
              id={id}
              key={key}
              label={label}
              data-key={key}
              onClick={() => onSelect(key)}
            />
          );
        })}
      </>
    );

    return checkboxOptions;
  };

  const onChange = (checked) => {
    isContactsPage
      ? onContactsChange(checked)
      : setSelected(checked ? "all" : "none");
  };

  const onClickFolder = (id, isRootRoom) => {
    if (isPublicRoom) {
      return moveToPublicRoom(id);
    }

    if (isRootRoom) {
      return moveToRoomsPage();
    }

    setSelectedNode(id);

    const rootFolderType = selectedFolder.rootFolderType;

    const path = getCategoryUrl(
      getCategoryTypeByFolderType(rootFolderType, id),
      id,
    );

    const filter = FilesFilter.getDefault();

    filter.folder = id;

    const itemIdx = selectedFolder.navigationPath.findIndex((v) => v.id === id);

    const state = {
      title: selectedFolder.navigationPath[itemIdx]?.title || "",
      isRoot: itemIdx === selectedFolder.navigationPath.length - 1,
      isRoom: selectedFolder.navigationPath[itemIdx]?.isRoom || false,
      rootFolderType: rootFolderType,
      isPublicRoomType: selectedFolder.navigationPath[itemIdx]?.isRoom
        ? selectedFolder.navigationPath[itemIdx]?.roomType ===
          RoomsType.PublicRoom
        : false,
      rootRoomTitle:
        selectedFolder.navigationPath.length > 1 &&
        selectedFolder.navigationPath[1]?.isRoom
          ? selectedFolder.navigationPath[1].title
          : "",
    };

    setSelected("none");
    setIsLoading(true);

    window.DocSpace.navigate(`${path}?${filter.toUrlParams()}`, { state });
  };

  const getContextOptionsPlus = () => {
    if (isContactsPage) return getContactsModel(t);
    return getFolderModel(t);
  };

  const onNavigationButtonClick = () => {
    onCreateAndCopySharedLink(selectedFolder, t);
  };

  const onCloseIndexMenu = () => {
    setIsIndexEditingMode(false);
  };

  const onIndexReorder = () => {
    setReorderDialogVisible(true);
  };

  const getTitleIcon = () => {
    if (isExternal && !isPublicRoom) return SharedLinkSvgUrl;

    if (isShared && !isPublicRoom) return PublicRoomIconUrl;

    if (isVirtualDataRoomType && selectedFolder.lifetime)
      return LifetimeRoomIconUrl;

    return "";
  };
  const onLogoClick = () => {
    if (isFrame) return;
    moveToPublicRoom(props.rootFolderId);
  };

  const headerMenu = isIndexEditingMode
    ? [
        {
          id: "reorder-index",
          label: t("Files:Reorder"),
          onClick: onIndexReorder,
          iconUrl: RoundedArrowSvgUrl,
        },
      ]
    : isContactsPage
      ? getContactsHeaderMenu(t, isContactsGroupsPage)
      : getHeaderMenu(t);

  const menuItems = getMenuItems();

  let tableGroupMenuVisible = headerMenu.length;
  const tableGroupMenuProps = {
    checkboxOptions: menuItems,
    onChange,
    headerMenu,
    isInfoPanelVisible,
    toggleInfoPanel: onToggleInfoPanel,
    isMobileView: currentDeviceType === DeviceType.mobile,
  };

  if (isContactsPage && !(isContactsGroupsPage && isRoomAdmin)) {
    tableGroupMenuVisible =
      (!isContactsGroupsPage ? isUsersHeaderVisible : isGroupsHeaderVisible) &&
      tableGroupMenuVisible &&
      headerMenu.some((x) => !x.disabled);
    tableGroupMenuProps.isChecked = !isContactsGroupsPage
      ? isUsersHeaderChecked
      : isGroupsHeaderChecked;
    tableGroupMenuProps.isIndeterminate = !isContactsGroupsPage
      ? isUsersHeaderIndeterminate
      : isGroupsHeaderIndeterminate;
    tableGroupMenuProps.withoutInfoPanelToggler = false;
  } else {
    tableGroupMenuVisible =
      (isIndexEditingMode || isHeaderVisible) && tableGroupMenuVisible;
    tableGroupMenuProps.isChecked = isHeaderChecked;
    tableGroupMenuProps.isIndeterminate = isHeaderIndeterminate;
    tableGroupMenuProps.isBlocked = isGroupMenuBlocked;
    tableGroupMenuProps.withoutInfoPanelToggler =
      isIndexEditingMode || isPublicRoom;
  }

  const stateTitle = location?.state?.title;
  const stateCanCreate = location?.state?.canCreate;
  const stateIsRoot = location?.state?.isRoot;
  const stateIsRoom = location?.state?.isRoom;
  const stateRootRoomTitle = location?.state?.rootRoomTitle;
  const stateIsPublicRoomType = location?.state?.isPublicRoomType;

  const isRoot =
    isLoading && typeof stateIsRoot === "boolean"
      ? stateIsRoot
      : isRootFolder || isContactsPage || isSettingsPage;

  const getInsideGroupTitle = () => {
    return isLoading && insideGroupTempTitle
      ? insideGroupTempTitle
      : currentGroup?.name;
  };

  const currentTitle = isSettingsPage
    ? t("Common:Settings")
    : isContactsPage
      ? isContactsInsideGroupPage
        ? getInsideGroupTitle()
        : t("Common:Contacts")
      : isLoading && stateTitle
        ? stateTitle
        : title;

  const currentCanCreate =
    isLoading && location?.state?.hasOwnProperty("canCreate")
      ? stateCanCreate
      : security?.Create;

  const currentRootRoomTitle =
    isLoading && stateRootRoomTitle
      ? stateRootRoomTitle
      : navigationPath?.length > 1 &&
        navigationPath[navigationPath?.length - 2].title;

  const accountsNavigationPath = isContactsInsideGroupPage && [
    {
      id: 0,
      title: t("Common:Contacts"),
      isRoom: false,
      isRootRoom: true,
    },
  ];

  const currentIsPublicRoomType =
    isLoading && typeof stateIsPublicRoomType === "boolean"
      ? stateIsPublicRoomType
      : isPublicRoomType;

  const isCurrentRoom =
    isLoading && typeof stateIsRoom === "boolean" ? stateIsRoom : isRoom;

  if (showHeaderLoader) return <SectionHeaderSkeleton />;

  const insideTheRoom =
    (categoryType === CategoryType.SharedRoom ||
      categoryType === CategoryType.Archive) &&
    !isCurrentRoom;

  const logo = getLogoUrl(WhiteLabelLogoType.LightSmall, !theme.isBase);
  const burgerLogo = getLogoUrl(WhiteLabelLogoType.LeftMenu, !theme.isBase);

  const titleIcon = getTitleIcon();

  const titleIconTooltip = selectedFolder.lifetime
    ? `${t("Files:RoomFilesLifetime", {
        days: selectedFolder.lifetime.value,
        period: getLifetimePeriodTranslation(selectedFolder.lifetime.period, t),
      })}. ${
        selectedFolder.lifetime.deletePermanently
          ? t("Files:AfterFilesWillBeDeletedPermanently")
          : t("Files:AfterFilesWillBeMovedToTrash")
      }`
    : null;

  const navigationButtonLabel = showNavigationButton
    ? t("Files:ShareRoom")
    : null;

  const headerProps = isIndexEditingMode
    ? { headerLabel: t("Common:SortingIndex") }
    : {};

  const closeProps = isIndexEditingMode
    ? { isCloseable: true, onCloseClick: onCloseIndexMenu }
    : {};

  return (
    <Consumer key="header">
      {(context) => (
        <StyledContainer
          isExternalFolder={isExternal}
          isRecycleBinFolder={isRecycleBinFolder}
          isVirtualDataRoomType={isVirtualDataRoomType}
        >
          {tableGroupMenuVisible ? (
            <TableGroupMenu
              withComboBox={!isIndexEditingMode && !!menuItems}
              {...tableGroupMenuProps}
              {...headerProps}
              {...closeProps}
            />
          ) : (
            <div className="header-container">
              <Navigation
                sectionWidth={context.sectionWidth}
                showText={showText}
                isRootFolder={isRoot && !isContactsInsideGroupPage}
                canCreate={
                  (currentCanCreate || (isContactsPage && contactsCanCreate)) &&
                  !isSettingsPage &&
                  !isPublicRoom
                }
                rootRoomTitle={currentRootRoomTitle}
                title={currentTitle}
                isDesktop={isDesktop}
                isTabletView={isTabletView}
                tReady={tReady}
                menuItems={menuItems}
                navigationItems={
                  !isContactsInsideGroupPage
                    ? navigationPath
                    : accountsNavigationPath
                }
                getContextOptionsPlus={getContextOptionsPlus}
                getContextOptionsFolder={getContextOptionsFolder}
                onClose={onClose}
                onClickFolder={onClickFolder}
                isTrashFolder={isRecycleBinFolder}
                isEmptyFilesList={
                  isArchiveFolder ? isEmptyArchive : isEmptyFilesList
                }
                clearTrash={onEmptyTrashAction}
                onBackToParentFolder={onClickBack}
                toggleInfoPanel={onToggleInfoPanel}
                isInfoPanelVisible={isInfoPanelVisible}
                titles={{
                  trash: t("EmptyRecycleBin"),
                  trashWarning: t("TrashErasureWarning"),
                  actions: isRoomsFolder
                    ? t("Common:NewRoom")
                    : t("Common:Actions"),
                  contextMenu: t("Translations:TitleShowFolderActions"),
                  infoPanel: t("Common:InfoPanel"),
                }}
                withMenu={!isRoomsFolder}
                onPlusClick={onCreateRoom}
                isEmptyPage={isEmptyPage}
                isRoom={isCurrentRoom || isContactsPage}
                hideInfoPanel={hideInfoPanel || isSettingsPage || isPublicRoom}
                withLogo={
                  (isPublicRoom || (isFrame && !showMenu && displayAbout)) &&
                  logo
                }
                burgerLogo={
                  (isPublicRoom || (isFrame && !showMenu && displayAbout)) &&
                  burgerLogo
                }
                isPublicRoom={isPublicRoom}
                titleIcon={titleIcon}
                titleIconTooltip={titleIconTooltip}
                showRootFolderTitle={insideTheRoom || isContactsInsideGroupPage}
                currentDeviceType={currentDeviceType}
                isFrame={isFrame}
                showTitle={isFrame ? showTitle : true}
                navigationButtonLabel={navigationButtonLabel}
                onNavigationButtonClick={onNavigationButtonClick}
                tariffBar={<TariffBar />}
                showNavigationButton={!!showNavigationButton}
                onContextOptionsClick={onContextOptionsClick}
                onLogoClick={onLogoClick}
              />
              {showSignInButton && (
                <Button
                  className="header_sign-in-button"
                  label={t("Common:LoginButton")}
                  size={ButtonSize.small}
                  onClick={onSignInClick}
                  isDisabled={signInButtonIsDisabled}
                  primary
                />
              )}
            </div>
          )}
          {isFrame && (
            <>
              <input
                id="customFileInput"
                className="custom-file-input"
                multiple
                type="file"
                style={{ display: "none" }}
                onChange={onFileChange}
                onClick={onInputClick}
              />
              <input
                id="customFolderInput"
                className="custom-file-input"
                webkitdirectory=""
                mozdirectory=""
                type="file"
                style={{ display: "none" }}
                onChange={onFileChange}
                onClick={onInputClick}
              />
            </>
          )}
        </StyledContainer>
      )}
    </Consumer>
  );
};

export default inject(
  ({
    filesStore,
    peopleStore,
    selectedFolderStore,
    treeFoldersStore,
    filesActionsStore,
    clientLoadingStore,
    publicRoomStore,
    contextOptionsStore,
    infoPanelStore,
    userStore,
    settingsStore,
    uploadDataStore,
    indexingStore,
    dialogsStore,
  }) => {
    const { startUpload } = uploadDataStore;

    const isRoomAdmin = userStore.user?.isRoomAdmin;
    const isCollaborator = userStore.user?.isCollaborator;

    const {
      setSelected,

      isHeaderVisible,
      isHeaderIndeterminate,
      isHeaderChecked,
      cbMenuItems,
      getCheckboxItemLabel,
      getCheckboxItemId,
      isEmptyFilesList,

      roomsForRestore,
      roomsForDelete,

      isEmptyPage,

      categoryType,
      setBufferSelection,
    } = filesStore;

    const {
      setIsSectionFilterLoading,
      showHeaderLoader,

      isLoading,
    } = clientLoadingStore;

    const setIsLoading = (param) => {
      setIsSectionFilterLoading(param);
    };

    const { isRecycleBinFolder, isRoomsFolder, isArchiveFolder } =
      treeFoldersStore;

    const { setReorderDialogVisible } = dialogsStore;

    const {
      getHeaderMenu,
      isGroupMenuBlocked,
      moveToRoomsPage,
      onClickBack,
      moveToPublicRoom,
      createFoldersTree,
    } = filesActionsStore;

    const { setIsVisible, isVisible } = infoPanelStore;

    const {
      title,
      roomType,
      pathParts,
      navigationPath,
      security,
      rootFolderType,
      shared,
      external,
    } = selectedFolderStore;

    const selectedFolder = selectedFolderStore.getSelectedFolder();

    const { theme, frameConfig, isFrame, currentDeviceType, displayAbout } =
      settingsStore;

    const isRoom = !!roomType;
    const isPublicRoomType = roomType === RoomsType.PublicRoom;
    const isVirtualDataRoomType = roomType === RoomsType.VirtualDataRoom;

    const {
      onCreateAndCopySharedLink,
      getFolderModel,
      onCreateRoom,
      getHeaderOptions,
      onEmptyTrashAction,
    } = contextOptionsStore;

    const canRestoreAll = isArchiveFolder && roomsForRestore.length > 0;

    const canDeleteAll = isArchiveFolder && roomsForDelete.length > 0;

    const isEmptyArchive = !canRestoreAll && !canDeleteAll;

    const { usersStore, groupsStore, headerMenuStore } = peopleStore;

    const {
      currentGroup,
      getGroupContextOptions,
      setSelected: setGroupsSelected,
      setBufferSelection: setGroupsBufferSelection,
      insideGroupTempTitle,
    } = groupsStore;

    const {
      isUsersHeaderVisible,
      isUsersHeaderIndeterminate,
      isUsersHeaderChecked,

      isGroupsHeaderVisible,
      isGroupsHeaderIndeterminate,
      isGroupsHeaderChecked,

      cbContactsMenuItems,
      getContactsHeaderMenu,
    } = headerMenuStore;

    const { getContactsModel, contactsCanCreate } =
      peopleStore.contextOptionsStore;

    const { setSelected: setUsersSelected } = usersStore;

    const { isIndexEditingMode, setIsIndexEditingMode } = indexingStore;
    const { isPublicRoom } = publicRoomStore;

    let folderPath = navigationPath;

    if (isFrame && !!pathParts) {
      folderPath = navigationPath.filter((item) => !item.isRootRoom);
    }

    const isRoot =
      isFrame && frameConfig?.id
        ? pathParts?.length === 1 || pathParts?.length === 2
        : pathParts?.length === 1;

    const isArchive = rootFolderType === FolderType.Archive;

    const isShared = shared || navigationPath.find((r) => r.shared);
    const isExternal = external || navigationPath.find((r) => r.external);

    const showNavigationButton =
      isLoading || !security?.CopyLink || isPublicRoom || isArchive
        ? false
        : security?.Read && isShared;

    const rootFolderId = navigationPath.length
      ? navigationPath[navigationPath.length - 1]?.id
      : selectedFolder.id;

    return {
      showText: settingsStore.showText,
      isDesktop: settingsStore.isDesktopClient,
      showHeaderLoader,
      isLoading,
      isRootFolder: isPublicRoom && !folderPath?.length ? true : isRoot,
      title,
      isRoom,

      navigationPath: folderPath,

      setIsInfoPanelVisible: setIsVisible,
      isInfoPanelVisible: isVisible,
      isHeaderVisible,
      isIndexEditingMode,
      setIsIndexEditingMode,
      isHeaderIndeterminate,
      isHeaderChecked,
      isTabletView: settingsStore.isTabletView,
      cbMenuItems,
      setSelectedNode: treeFoldersStore.setSelectedNode,

      setSelected,
      security,

      getHeaderMenu,
      getCheckboxItemLabel,
      getCheckboxItemId,

      isRecycleBinFolder,
      isEmptyFilesList,
      isEmptyArchive,
      isArchiveFolder,

      setIsLoading,

      isRoomsFolder,

      selectedFolder,

      isEmptyArchive,
      isGroupMenuBlocked,

      moveToRoomsPage,
      onClickBack,
      isPublicRoomType,
      isVirtualDataRoomType,
      isPublicRoom,

      moveToPublicRoom,

      getContactsHeaderMenu,
      isUsersHeaderVisible,
      isGroupsHeaderVisible,
      isGroupsHeaderIndeterminate,
      isGroupsHeaderChecked,
      setGroupsSelected,
      isUsersHeaderIndeterminate,
      isUsersHeaderChecked,
      cbContactsMenuItems,
      setUsersSelected,
      isRoomAdmin,
      isCollaborator,
      isEmptyPage,
      categoryType,
      theme,
      isFrame,
      showTitle: frameConfig?.showTitle,
      hideInfoPanel: isFrame && !frameConfig?.infoPanelVisible,
      showMenu: frameConfig?.showMenu,
      currentDeviceType,
      insideGroupTempTitle,
      currentGroup,
      getGroupContextOptions,
      onCreateAndCopySharedLink,
      showNavigationButton,
      startUpload,
      getFolderModel,
      onCreateRoom,
      onEmptyTrashAction,
      getHeaderOptions,
      setBufferSelection,
      setReorderDialogVisible,
      setGroupsBufferSelection,
      createFoldersTree,
      getContactsModel,
      contactsCanCreate,

      rootFolderId,
      isShared,
      isExternal,
      displayAbout,
    };
  },
)(
  withTranslation([
    "Files",
    "Common",
    "Translations",
    "InfoPanel",
    "SharingPanel",
    "Article",
    "People",
    "PeopleTranslations",
    "ChangeUserTypeDialog",
    "Notifications",
  ])(observer(SectionHeaderContent)),
);<|MERGE_RESOLUTION|>--- conflicted
+++ resolved
@@ -330,27 +330,8 @@
   };
 
   const getMenuItems = () => {
-<<<<<<< HEAD
-    const checkboxOptions = isAccountsPage ? (
-      <>
-        {accountsCbMenuItems.map((key) => {
-          const label = getAccountsCheckboxItemLabel(t, key);
-          const id = getAccountsMenuItemId(key);
-          return (
-            <DropDownItem
-              id={id}
-              key={key}
-              label={label}
-              data-key={key}
-              onClick={() => onSelect(key)}
-            />
-          );
-        })}
-      </>
-=======
     const checkboxOptions = isContactsPage ? (
       getContactsMenuItems()
->>>>>>> 7693563c
     ) : (
       <>
         {cbMenuItems.map((key) => {
