// (c) Copyright Ascensio System SIA 2009-2025
//
// This program is a free software product.
// You can redistribute it and/or modify it under the terms
// of the GNU Affero General Public License (AGPL) version 3 as published by the Free Software
// Foundation. In accordance with Section 7(a) of the GNU AGPL its Section 15 shall be amended
// to the effect that Ascensio System SIA expressly excludes the warranty of non-infringement of
// any third-party rights.
//
// This program is distributed WITHOUT ANY WARRANTY, without even the implied warranty
// of MERCHANTABILITY or FITNESS FOR A PARTICULAR  PURPOSE. For details, see
// the GNU AGPL at: http://www.gnu.org/licenses/agpl-3.0.html
//
// You can contact Ascensio System SIA at Lubanas st. 125a-25, Riga, Latvia, EU, LV-1021.
//
// The  interactive user interfaces in modified source and object code versions of the Program must
// display Appropriate Legal Notices, as required under Section 5 of the GNU AGPL version 3.
//
// Pursuant to Section 7(b) of the License you must retain the original Product logo when
// distributing the program. Pursuant to Section 7(e) we decline to grant you any rights under
// trademark law for use of our trademarks.
//
// All the Product's GUI elements, including illustrations and icon sets, as well as technical writing
// content are licensed under the terms of the Creative Commons Attribution-ShareAlike 4.0
// International. See the License terms at http://creativecommons.org/licenses/by-sa/4.0/legalcode

import {
  TFile,
  TFilesSettings,
  TFolder,
} from "@docspace/shared/api/files/types";
import {
  TBreadCrumb,
  TSelectorHeader,
  TSelectorItem,
} from "@docspace/shared/components/selector/Selector.types";
import { DeviceType, FolderType } from "@docspace/shared/enums";
import { TTheme } from "@docspace/shared/themes";

export type FilesSelectorProps = TSelectorHeader & {
  isPanelVisible: boolean;
  // withoutImmediatelyClose: boolean;
  isThirdParty: boolean;
  isSelectFolder: boolean;
  rootThirdPartyId?: string;
  isRoomsOnly: boolean;
  isUserOnly: boolean;
  isRoomBackup: boolean;
  isEditorDialog: boolean;
  currentDeviceType: DeviceType;
  setMoveToPublicRoomVisible: (visible: boolean, operationData: object) => void;
  setBackupToPublicRoomVisible: (visible: boolean, data: object) => void;
  getIcon: (size: number, fileExst: string) => string;

  onClose?: () => void;

  id?: string | number;
  withSearch: boolean;
  withBreadCrumbs: boolean;
  withSubtitle: boolean;
  withPadding?: boolean;

  isMove?: boolean;
  isCopy?: boolean;
  isRestore: boolean;
  isTemplate: boolean;
  isRestoreAll?: boolean;
  isSelect?: boolean;
  isFormRoom?: boolean;

  filterParam?: string;

  currentFolderId: number | string;
  fromFolderId?: number;
  parentId: number;
  rootFolderType: number;
  folderIsShared?: boolean;

  treeFolders?: TFolder[];
  withRecentTreeFolder?: boolean;
  withFavoritesTreeFolder?: boolean;
  withAIAgentsTreeFolder?: boolean;

  theme: TTheme;

  selection: (TFolder | TFile)[];
  disabledItems: string[] | number[];
  disabledFolderType?: FolderType;
  setMoveToPanelVisible: (value: boolean) => void;
  setRestorePanelVisible: (value: boolean) => void;
  setCopyPanelVisible: (value: boolean) => void;
  setRestoreAllPanelVisible: (value: boolean) => void;
  setIsDataReady?: (value: boolean) => void;
  setSelected: (selected: "close" | "none", clearBuffer?: boolean) => void;
  setConflictDialogData: (conflicts: unknown, operationData: unknown) => void;
  itemOperationToFolder: (operationData: unknown) => Promise<void>;
  clearActiveOperations: (
    folderIds: string[] | number[],
    fileIds: string[] | number[],
  ) => void;
  checkFileConflicts: (
    selectedItemId: string | number | undefined,
    folderIds: string[] | number[],
    fileIds: string[] | number[],
  ) => Promise<unknown>;

  onSetBaseFolderPath?: (
    value: number | string | undefined | TBreadCrumb[],
  ) => void;
  onSetNewFolderPath?: (value: number | string | undefined) => void;
  onSelectFolder?: (
    value: number | string | undefined,
    breadCrumbs: TBreadCrumb[],
  ) => void;
  onSelectTreeNode?: (treeNode: TFolder) => void;
  onSave?: (
    e: unknown,
    folderId: string | number,
    fileTitle: string,
    openNewTab: boolean,
  ) => void;
  onSelectFile?: (
    fileInfo:
      | {
          id: string | number;
          title: string;
          path?: string[];
          fileExst?: string;
          inPublic?: boolean;
        }
      | TSelectorItem[],
    breadCrumbs?: TBreadCrumb[],
  ) => void;

  setInfoPanelIsMobileHidden: (arg: boolean) => void;

  withFooterInput: boolean;
  withFooterCheckbox: boolean;
  footerInputHeader?: string;
  currentFooterInputValue?: string;
  footerCheckboxLabel?: string;

  descriptionText?: string;
  setSelectedItems: () => void;

  includeFolder?: boolean;

  embedded: boolean;
  withHeader: boolean;
  withCancelButton: boolean;
  cancelButtonLabel: string;
  acceptButtonLabel: string;
  settings: unknown;

  roomsFolderId?: number;
  openRoot?: boolean;

  filesSettings: TFilesSettings;

  withCreate?: boolean;
  checkCreating?: boolean;
<<<<<<< HEAD
  isPortalView?: boolean;
  withoutDescriptionText?: boolean;
=======
  logoText: string;

  isMultiSelect?: boolean;
  maxSelectedItems?: number;

  disableBySecurity?: string;
>>>>>>> 1896187c
};<|MERGE_RESOLUTION|>--- conflicted
+++ resolved
@@ -159,15 +159,11 @@
 
   withCreate?: boolean;
   checkCreating?: boolean;
-<<<<<<< HEAD
   isPortalView?: boolean;
   withoutDescriptionText?: boolean;
-=======
-  logoText: string;
 
   isMultiSelect?: boolean;
   maxSelectedItems?: number;
 
   disableBySecurity?: string;
->>>>>>> 1896187c
 };