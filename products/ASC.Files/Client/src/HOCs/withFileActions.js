import React from "react";
import { inject, observer } from "mobx-react";
import toastr from "@appserver/components/toast/toastr";
import { checkProtocol } from "../helpers/files-helpers";
import { AppServerConfig } from "@appserver/common/constants";
import { combineUrl } from "@appserver/common/utils";
import config from "../../package.json";

export default function withFileActions(WrappedFileItem) {
  class WithFileActions extends React.Component {
    constructor(props) {
      super(props);
    }

    onContentFileSelect = (checked, file) => {
      const { selectRowAction } = this.props;
      if (!file || file.id === -1) return;
      selectRowAction(checked, file);
    };

    fileContextClick = () => {
      const { onSelectItem, item } = this.props;
      const { id, isFolder } = item;

      id !== -1 && onSelectItem({ id, isFolder });
    };

    onDropZoneUpload = (files, uploadToFolder) => {
      const { t, dragging, setDragging, startUpload } = this.props;

      dragging && setDragging(false);
      startUpload(files, uploadToFolder, t);
    };

    onDrop = (items) => {
      const { fileExst, id } = this.props.item;

      if (!fileExst) {
        this.onDropZoneUpload(items, id);
      } else {
        this.onDropZoneUpload(items);
      }
    };

    onMouseDown = (e) => {
      const {
        draggable,
        setTooltipPosition,
        setStartDrag,
        isPrivacy,
      } = this.props;
      const notSelectable = e.target.classList.contains("not-selectable");

      if (!draggable || isPrivacy) return;

      if (window.innerWidth < 1025 || notSelectable) {
        return;
      }

      const mouseButton = e.which
        ? e.which !== 1
        : e.button
        ? e.button !== 0
        : false;
      const label = e.currentTarget.getAttribute("label");
      if (mouseButton || e.currentTarget.tagName !== "DIV" || label) {
        return;
      }
      setTooltipPosition(e.pageX, e.pageY);
      setStartDrag(true);
    };

    onMarkAsRead = (id) =>
      this.props.markAsRead([], [`${id}`], this.props.item);

<<<<<<< HEAD
    onMouseClick = (e) => {
      const { viewAs, isItemsSelected } = this.props;
=======
    onMouseUpHandler = (e) => {
      const { isMouseDown } = this.state;
      const { viewAs } = this.props;
>>>>>>> 3fb9cc1f

      if (
        e.target.closest(".checkbox") ||
        e.target.tagName === "INPUT" ||
        e.target.tagName === "SPAN" ||
        e.target.tagName === "A" ||
        e.target.closest(".expandButton") ||
        e.target.closest(".badges") ||
        e.button !== 0 /* ||
        isItemsSelected */
      )
        return;

      if (viewAs === "tile") {
        if (e.target.closest(".edit-button") || e.target.tagName === "IMG")
          return;

        this.onFilesClick();
      } else {
        this.fileContextClick();
      }
    };
    onFilesClick = (e) => {
      const {
        isDesktop,
        //parentFolder,
        setIsLoading,
        fetchFiles,
        isMediaOrImage,
        canConvert,
        canWebEdit,
        canViewedDocs,
        item,
        isTrashFolder,
        isPrivacy,
        openDocEditor,
        //addExpandedKeys,
        setExpandedKeys,
        createNewExpandedKeys,
        setMediaViewerData,
        setConvertItem,
        setConvertDialogVisible,
      } = this.props;
      const {
        id,
        fileExst,
        viewUrl,
        providerKey,
        contentLength,
        fileStatus,
        encrypted,
      } = item;
      if (encrypted && isPrivacy) return checkProtocol(item.id, true);

      if (isTrashFolder) return;
      if (e && e.target.tagName === "INPUT") return;

      if (!fileExst && !contentLength) {
        setIsLoading(true);
        //addExpandedKeys(parentFolder + "");

        fetchFiles(id)
          .then((data) => {
            const pathParts = data.selectedFolder.pathParts;
            const newExpandedKeys = createNewExpandedKeys(pathParts);
            setExpandedKeys(newExpandedKeys);

            this.setNewBadgeCount();
          })
          .catch((err) => {
            toastr.error(err);
            setIsLoading(false);
          })
          .finally(() => setIsLoading(false));
      } else {
        if (canConvert) {
          setConvertItem(item);
          setConvertDialogVisible(true);
          return;
        }

        if (fileStatus === 2) this.onMarkAsRead(id);

        if (canWebEdit || canViewedDocs) {
          let tab =
            !isDesktop && fileExst
              ? window.open(
                  combineUrl(
                    AppServerConfig.proxyURL,
                    config.homepage,
                    "/doceditor"
                  ),
                  "_blank"
                )
              : null;

          return openDocEditor(id, providerKey, tab);
        }

        if (isMediaOrImage) {
          setMediaViewerData({ visible: true, id });
          return;
        }

        return window.open(viewUrl, "_blank");
      }
    };

    render() {
      const {
        item,
        isTrashFolder,
        draggable,
        allowShareIn,
        isPrivacy,
        actionType,
        actionExtension,
        actionId,
        sectionWidth,
        checked,
        dragging,
        isFolder,
        isDesktop,
        personal,
        canWebEdit,
        canViewedDocs,
      } = this.props;
      const { fileExst, access, contentLength, id, shared } = item;

      const isEdit =
        actionType !== null && actionId === id && fileExst === actionExtension;

      const isDragging = isFolder && access < 2 && !isTrashFolder && !isPrivacy;

      let className = isDragging ? " droppable" : "";
      if (draggable) className += " draggable";

      let value = fileExst || contentLength ? `file_${id}` : `folder_${id}`;
      value += draggable ? "_draggable" : "";

      const isShareable = allowShareIn && item.canShare;

      const isMobile = sectionWidth < 500;
      const displayShareButton = isMobile
        ? "26px"
        : !isShareable
        ? "38px"
        : "96px";

      const showShare =
        !isShareable ||
        isEdit ||
        (isPrivacy && (!isDesktop || !fileExst)) ||
        (personal && !canWebEdit && !canViewedDocs)
          ? false
          : true;

      const checkedProps = isEdit || id <= 0 ? false : checked;

      return (
        <WrappedFileItem
          onContentFileSelect={this.onContentFileSelect}
          fileContextClick={this.fileContextClick}
          onDrop={this.onDrop}
          onMouseDown={this.onMouseDown}
          onFilesClick={this.onFilesClick}
          onMouseClick={this.onMouseClick}
          getClassName={this.getClassName}
          className={className}
          isDragging={isDragging}
          value={value}
          displayShareButton={displayShareButton}
          isPrivacy={isPrivacy}
          showShare={showShare}
          checkedProps={checkedProps}
          dragging={dragging}
          isEdit={isEdit}
          {...this.props}
        />
      );
    }
  }

  return inject(
    (
      {
        auth,
        filesActionsStore,
        dialogsStore,
        treeFoldersStore,
        //selectedFolderStore,
        filesStore,
        uploadDataStore,
        formatsStore,
        mediaViewerDataStore,
      },
      { item, t, history }
    ) => {
      const { selectRowAction, onSelectItem, markAsRead } = filesActionsStore;
      const {
        setSharingPanelVisible,
        setConvertDialogVisible,
        setConvertItem,
      } = dialogsStore;
      const {
        isPrivacyFolder,
        isRecycleBinFolder,
        //addExpandedKeys,
        setExpandedKeys,
        createNewExpandedKeys,
      } = treeFoldersStore;
      const {
        dragging,
        setDragging,
        selection,
        setTooltipPosition,
        setStartDrag,
        fileActionStore,
        isFileSelected,
        setIsLoading,
        fetchFiles,
        openDocEditor,
        getFolderInfo,
        viewAs,
      } = filesStore;
      const { startUpload } = uploadDataStore;
      const { type, extension, id } = fileActionStore;
      const { mediaViewersFormatsStore, docserviceStore } = formatsStore;
      const { setMediaViewerData } = mediaViewerDataStore;

      const selectedItem = selection.find(
        (x) => x.id === item.id && x.fileExst === item.fileExst
      );

      const draggable =
        !isRecycleBinFolder && selectedItem && selectedItem.id !== id;

      const isFolder = selectedItem
        ? false
        : item.fileExst //|| item.contentLength
        ? false
        : true;

      const isMediaOrImage = mediaViewersFormatsStore.isMediaOrImage(
        item.fileExst
      );

      const canWebEdit = docserviceStore.canWebEdit(item.fileExst);
      const canConvert = docserviceStore.canConvert(item.fileExst);
      const canViewedDocs = docserviceStore.canViewedDocs(item.fileExst);

      return {
        t,
        item,
        selectRowAction,
        onSelectItem,
        setSharingPanelVisible,
        isPrivacy: isPrivacyFolder,
        dragging,
        setDragging,
        startUpload,
        draggable,
        setTooltipPosition,
        setStartDrag,
        history,
        isFolder,
        allowShareIn: filesStore.canShare,
        actionType: type,
        actionExtension: extension,
        actionId: id,
        checked: isFileSelected(item.id, item.parentId),
        //parentFolder: selectedFolderStore.parentId,
        setIsLoading,
        fetchFiles,
        isMediaOrImage,
        canWebEdit,
        canViewedDocs,
        canConvert,
        isTrashFolder: isRecycleBinFolder,
        openDocEditor,
        //addExpandedKeys,
        setExpandedKeys,
        createNewExpandedKeys,
        setMediaViewerData,
        getFolderInfo,
        markAsRead,
        viewAs,
        setConvertItem,
        setConvertDialogVisible,
        isDesktop: auth.settingsStore.isDesktopClient,
        personal: auth.settingsStore.personal,
        isItemsSelected: selection.length > 0,
      };
    }
  )(observer(WithFileActions));
}<|MERGE_RESOLUTION|>--- conflicted
+++ resolved
@@ -73,14 +73,8 @@
     onMarkAsRead = (id) =>
       this.props.markAsRead([], [`${id}`], this.props.item);
 
-<<<<<<< HEAD
     onMouseClick = (e) => {
       const { viewAs, isItemsSelected } = this.props;
-=======
-    onMouseUpHandler = (e) => {
-      const { isMouseDown } = this.state;
-      const { viewAs } = this.props;
->>>>>>> 3fb9cc1f
 
       if (
         e.target.closest(".checkbox") ||
