﻿import React, { useCallback, useEffect } from "react";
import { inject, observer } from "mobx-react";
import { useLocation, useNavigate } from "react-router-dom";

import { withTranslation } from "react-i18next";
import find from "lodash/find";
import result from "lodash/result";

import { isTablet, isMobile } from "@docspace/shared/utils";
import { RoomsTypeValues } from "@docspace/shared/utils/common";
import FilterInput from "@docspace/shared/components/filter";
import Loaders from "@docspace/common/components/Loaders";
import { withLayoutSize } from "@docspace/shared/HOC/withLayoutSize";
import { getUser } from "@docspace/shared/api/people";
import RoomsFilter from "@docspace/shared/api/rooms/filter";
import AccountsFilter from "@docspace/shared/api/people/filter";
import FilesFilter from "@docspace/shared/api/files/filter";
import {
  FilterGroups,
  FilterKeys,
  FilterType,
  RoomsType,
  RoomsProviderType,
  FilterSubject,
  RoomSearchArea,
  EmployeeType,
  EmployeeStatus,
  PaymentsType,
  AccountLoginType,
  DeviceType,
} from "@docspace/shared/enums";
import { ROOMS_PROVIDER_TYPE_NAME } from "@docspace/shared/constants";

import { getDefaultRoomName } from "SRC_DIR/helpers/filesUtils";

import {
  TableVersions,
  SortByFieldName,
  SSO_LABEL,
} from "SRC_DIR/helpers/constants";

import ViewRowsReactSvgUrl from "PUBLIC_DIR/images/view-rows.react.svg?url";
import ViewTilesReactSvgUrl from "PUBLIC_DIR/images/view-tiles.react.svg?url";

<<<<<<< HEAD
import { getRoomInfo } from "@docspace/common/api/rooms";
import { getGroupById } from "COMMON_DIR/api/groups";
=======
import { getRoomInfo } from "@docspace/shared/api/rooms";
import { FilterLoader } from "@docspace/shared/skeletons/filter";
>>>>>>> 51eb01e1

const getAccountLoginType = (filterValues) => {
  const accountLoginType = result(
    find(filterValues, (value) => {
      return value.group === "filter-login-type";
    }),
    "key",
  );

  return accountLoginType || null;
};

const getFilterType = (filterValues) => {
  const filterType = result(
    find(filterValues, (value) => {
      return value.group === FilterGroups.filterType;
    }),
    "key",
  );

  return filterType?.toString() ? +filterType : null;
};

const getSubjectFilter = (filterValues) => {
  const subjectFilter = result(
    find(filterValues, (value) => {
      return value.group === FilterGroups.roomFilterOwner;
    }),
    "key",
  );

  return subjectFilter?.toString() ? subjectFilter?.toString() : null;
};

const getAuthorType = (filterValues) => {
  const authorType = result(
    find(filterValues, (value) => {
      return value.group === FilterGroups.filterAuthor;
    }),
    "key",
  );

  return authorType ? authorType : null;
};

const getRoomId = (filterValues) => {
  const filterRoomId = result(
    find(filterValues, (value) => {
      return value.group === FilterGroups.filterRoom;
    }),
    "key",
  );

  return filterRoomId || null;
};

const getSearchParams = (filterValues) => {
  const searchParams = result(
    find(filterValues, (value) => {
      return value.group === FilterGroups.filterFolders;
    }),
    "key",
  );

  return searchParams || FilterKeys.excludeSubfolders;
};

const getType = (filterValues) => {
  const filterType = filterValues.find(
    (value) => value.group === FilterGroups.roomFilterType,
  )?.key;

  const type = filterType;

  return type;
};

const getProviderType = (filterValues) => {
  const filterType = filterValues.find(
    (value) => value.group === FilterGroups.roomFilterProviderType,
  )?.key;

  const type = filterType;

  return type;
};

const getSubjectId = (filterValues) => {
  const filterOwner = result(
    find(filterValues, (value) => {
      return value.group === FilterGroups.roomFilterSubject;
    }),
    "key",
  );

  return filterOwner ? filterOwner : null;
};

const getStatus = (filterValues) => {
  const employeeStatus = result(
    find(filterValues, (value) => {
      return value.group === "filter-status";
    }),
    "key",
  );

  return employeeStatus ? +employeeStatus : null;
};

const getRole = (filterValues) => {
  const employeeStatus = result(
    find(filterValues, (value) => {
      return value.group === "filter-type";
    }),
    "key",
  );

  return employeeStatus || null;
};

const getPayments = (filterValues) => {
  const employeeStatus = result(
    find(filterValues, (value) => {
      return value.group === "filter-account";
    }),
    "key",
  );

  return employeeStatus || null;
};

const getGroup = (filterValues) => {
  const groupId = result(
    find(filterValues, (value) => {
      return (
        value.group === FilterGroups.filterGroup &&
        value.key !== FilterKeys.withoutGroup
      );
    }),
    "key",
  );

  return groupId || null;
};

const getWithoutGroup = (filterValues) => {
  return filterValues.some((value) => value.key === FilterKeys.withoutGroup);
};

const getFilterContent = (filterValues) => {
  const filterContent = result(
    find(filterValues, (value) => {
      return value.group === FilterGroups.filterContent;
    }),
    "key",
  );

  return filterContent ? filterContent : null;
};

const getTags = (filterValues) => {
  const filterTags = filterValues.find(
    (value) => value.group === FilterGroups.roomFilterTags,
  )?.key;

  const tags = filterTags?.length > 0 ? filterTags : null;

  return tags;
};

const TABLE_COLUMNS = `filesTableColumns_ver-${TableVersions.Files}`;

const COLUMNS_SIZE_INFO_PANEL = `filesColumnsSizeInfoPanel_ver-${TableVersions.Files}`;

const TABLE_ROOMS_COLUMNS = `roomsTableColumns_ver-${TableVersions.Rooms}`;

const COLUMNS_ROOMS_SIZE_INFO_PANEL = `roomsColumnsSizeInfoPanel_ver-${TableVersions.Rooms}`;

const TABLE_TRASH_COLUMNS = `trashTableColumns_ver-${TableVersions.Trash}`;

const COLUMNS_TRASH_SIZE_INFO_PANEL = `trashColumnsSizeInfoPanel_ver-${TableVersions.Trash}`;

const SectionFilterContent = ({
  t,
  filter,
  roomsFilter,
  personal,
  isRecentTab,
  isFavoritesFolder,
  sectionWidth,
  viewAs,
  createThumbnails,
  setViewAs,
  setIsLoading,

  fetchTags,
  infoPanelVisible,
  isRooms,
  isTrash,
  userId,
  isPersonalRoom,

  providers,

  clearSearch,
  setClearSearch,
  setMainButtonMobileVisible,
  isArchiveFolder,
  canSearchByContent,
  accountsViewAs,
  groups,

  accountsFilter,
  showFilterLoader,
  isPublicRoom,
  publicRoomKey,
  setRoomsFilter,
  standalone,
  currentDeviceType,
  isRoomAdmin,
}) => {
  const location = useLocation();
  const navigate = useNavigate();

  const isAccountsPage = location.pathname.includes("accounts");

  const [selectedFilterValues, setSelectedFilterValues] = React.useState(null);

  const onNavigate = (path, filter) => {
    if (isPublicRoom) {
      navigate(`${path}?key=${publicRoomKey}&${filter.toUrlParams()}`);
    } else {
      navigate(`${path}/filter?${filter.toUrlParams()}`);
    }
  };

  const onFilter = React.useCallback(
    (data) => {
      setIsLoading(true);
      if (isAccountsPage) {
        const status = getStatus(data);

        const role = getRole(data);
        const group = getGroup(data);
        const payments = getPayments(data);
        const accountLoginType = getAccountLoginType(data);
        const withoutGroup = getWithoutGroup(data);

        const newFilter = accountsFilter.clone();

        newFilter.withoutGroup = withoutGroup;

        if (status === 3) {
          newFilter.employeeStatus = EmployeeStatus.Disabled;
          newFilter.activationStatus = null;
        } else if (status === 2) {
          newFilter.employeeStatus = EmployeeStatus.Active;
          newFilter.activationStatus = status;
        } else {
          newFilter.employeeStatus = null;
          newFilter.activationStatus = status;
        }

        newFilter.page = 0;

        newFilter.role = role;

        newFilter.group = group;

        newFilter.payments = payments;

        newFilter.accountLoginType = accountLoginType;

        navigate(`accounts/people/filter?${newFilter.toUrlParams()}`);
      } else if (isRooms) {
        const type = getType(data) || null;

        const subjectId = getSubjectId(data) || null;

        const subjectFilter = getSubjectFilter(data) || null;

        const providerType = getProviderType(data) || null;
        const tags = getTags(data) || null;

        const newFilter = roomsFilter.clone();

        newFilter.page = 0;
        newFilter.provider = providerType ? providerType : null;
        newFilter.type = type ? type : null;

        newFilter.subjectFilter = null;
        newFilter.subjectId = null;

        if (subjectId) {
          newFilter.subjectId = subjectId;

          if (subjectId === FilterKeys.me) {
            newFilter.subjectId = `${userId}`;
          }

          newFilter.subjectFilter = subjectFilter?.toString()
            ? subjectFilter.toString()
            : FilterSubject.Member;
        }

        if (tags) {
          if (!tags?.length) {
            newFilter.tags = null;
            newFilter.withoutTags = true;
          } else {
            newFilter.tags = tags;
            newFilter.withoutTags = false;
          }
        } else {
          newFilter.tags = null;
          newFilter.withoutTags = false;
        }

        const path =
          newFilter.searchArea === RoomSearchArea.Active
            ? "rooms/shared"
            : "rooms/archived";
        navigate(`${path}/filter?${newFilter.toUrlParams()}`);
      } else {
        const filterType = getFilterType(data) || null;

        const authorType = getAuthorType(data);

        const withSubfolders = getSearchParams(data);
        const withContent = getFilterContent(data);

        const roomId = getRoomId(data);

        const newFilter = filter.clone();
        newFilter.page = 0;

        newFilter.filterType = filterType;

        if (authorType === FilterKeys.me || authorType === FilterKeys.other) {
          newFilter.authorType = `user_${userId}`;
          newFilter.excludeSubject = authorType === FilterKeys.other;
        } else {
          newFilter.authorType = authorType ? `user_${authorType}` : null;
          newFilter.excludeSubject = null;
        }

        newFilter.withSubfolders =
          withSubfolders === FilterKeys.excludeSubfolders ? null : "true";

        newFilter.searchInContent = withContent === "true" ? "true" : null;

        const path = location.pathname.split("/filter")[0];
        if (isTrash) {
          newFilter.roomId = roomId;
        }

        onNavigate(path, newFilter);
      }
    },
    [
      isRooms,
      isAccountsPage,
      isTrash,
      setIsLoading,
      roomsFilter,
      accountsFilter,
      filter,

      isAccountsPage,
      location.pathname,
    ],
  );

  const onClearFilter = useCallback(() => {
    if (isAccountsPage) {
      return;
    }
    setIsLoading(true);
    if (isRooms) {
      const newFilter = RoomsFilter.getDefault();
      newFilter.searchArea = roomsFilter.searchArea;

      const path =
        roomsFilter.searchArea === RoomSearchArea.Active
          ? "rooms/shared"
          : "rooms/archived";

      navigate(`${path}/filter?${newFilter.toUrlParams()}`);
    } else {
      const newFilter = filter.clone();
      newFilter.page = 0;
      newFilter.filterValue = "";

      const path = location.pathname.split("/filter")[0];

      onNavigate(path, newFilter);
    }
  }, [
    isRooms,
    setIsLoading,

    filter,

    roomsFilter,
    isAccountsPage,

    location.pathname,
  ]);

  const onSearch = React.useCallback(
    (data = "") => {
      const searchValue = data?.trim() ?? "";

      if (
        !filter.search &&
        !roomsFilter.filterValue &&
        !accountsFilter.search &&
        searchValue.length === 0
      )
        return;

      setIsLoading(true);
      if (isAccountsPage) {
        const newFilter = accountsFilter.clone();
        newFilter.page = 0;
        newFilter.search = searchValue;

        navigate(`accounts/people/filter?${newFilter.toUrlParams()}`);
      } else if (isRooms) {
        const newFilter = roomsFilter.clone();

        newFilter.page = 0;
        newFilter.filterValue = searchValue;

        const path =
          newFilter.searchArea === RoomSearchArea.Active
            ? "rooms/shared"
            : "rooms/archived";

        navigate(`${path}/filter?${newFilter.toUrlParams()}`);
      } else {
        const newFilter = filter.clone();
        newFilter.page = 0;
        newFilter.search = searchValue;

        const path = location.pathname.split("/filter")[0];

        onNavigate(path, newFilter);
      }
    },
    [
      isRooms,
      isAccountsPage,
      setIsLoading,

      filter,
      roomsFilter,
      accountsFilter,
      location.pathname,
    ],
  );

  const onSort = React.useCallback(
    (sortId, sortDirection) => {
      const sortBy = sortId;
      const sortOrder = sortDirection === "desc" ? "descending" : "ascending";

      const newFilter = isAccountsPage
        ? accountsFilter.clone()
        : isRooms
          ? roomsFilter.clone()
          : filter.clone();
      newFilter.page = 0;
      newFilter.sortBy = sortBy;
      newFilter.sortOrder = sortOrder;

      setIsLoading(true);

      if (isAccountsPage) {
        navigate(`accounts/filter?${newFilter.toUrlParams()}`);
      } else if (isRooms) {
        const path =
          newFilter.searchArea === RoomSearchArea.Active
            ? "rooms/shared"
            : "rooms/archived";
        setRoomsFilter(newFilter);
        navigate(`${path}/filter?${newFilter.toUrlParams()}`);
      } else {
        const path = location.pathname.split("/filter")[0];

        onNavigate(path, newFilter);
      }
    },
    [
      isRooms,
      isAccountsPage,
      setIsLoading,
      filter,
      roomsFilter,
      accountsFilter,
    ],
  );

  const onChangeViewAs = React.useCallback(
    (view) => {
      if (view === "row") {
        if (
          isMobile() ||
          isTablet() ||
          currentDeviceType !== DeviceType.desktop
        ) {
          setViewAs("row");
        } else {
          setViewAs("table");
        }
      } else {
        setViewAs(view);
      }
    },
    [sectionWidth, infoPanelVisible, setViewAs, currentDeviceType],
  );

  const getSelectedInputValue = React.useCallback(() => {
    return isAccountsPage
      ? accountsFilter.search
        ? accountsFilter.search
        : ""
      : isRooms
        ? roomsFilter.filterValue
          ? roomsFilter.filterValue
          : ""
        : filter.search
          ? filter.search
          : "";
  }, [
    isRooms,
    isAccountsPage,
    roomsFilter.filterValue,
    filter.search,
    accountsFilter.search,
  ]);

  const getSelectedSortData = React.useCallback(() => {
    const currentFilter = isAccountsPage
      ? accountsFilter
      : isRooms
        ? roomsFilter
        : filter;
    return {
      sortDirection: currentFilter.sortOrder === "ascending" ? "asc" : "desc",
      sortId: currentFilter.sortBy,
    };
  }, [
    isRooms,
    isAccountsPage,
    filter.sortOrder,
    filter.sortBy,
    roomsFilter.sortOrder,
    roomsFilter.sortBy,
    accountsFilter.sortOrder,
    accountsFilter.sortBy,
  ]);

  const getSelectedFilterData = React.useCallback(async () => {
    const filterValues = [];

    if (isAccountsPage) {
      if (accountsFilter.employeeStatus || accountsFilter.activationStatus) {
        const key =
          accountsFilter.employeeStatus === 2
            ? 3
            : accountsFilter.activationStatus;
        let label = "";

        switch (key) {
          case 1:
            label = t("Common:Active");
            break;
          case 2:
            label = t("PeopleTranslations:PendingTitle");
            break;
          case 3:
            label = t("PeopleTranslations:DisabledEmployeeStatus");
            break;
        }

        filterValues.push({
          key,
          label,
          group: "filter-status",
        });
      }

      if (accountsFilter.role) {
        let label = null;

        switch (+accountsFilter.role) {
          case EmployeeType.Admin:
            label = t("Common:DocSpaceAdmin");
            break;
          case EmployeeType.User:
            label = t("Common:RoomAdmin");
            break;
          case EmployeeType.Collaborator:
            label = t("Common:PowerUser");
            break;
          case EmployeeType.Guest:
            label = t("Common:User");
            break;
          default:
            label = "";
        }

        filterValues.push({
          key: +accountsFilter.role,
          label: label,
          group: "filter-type",
        });
      }

      if (accountsFilter?.payments?.toString()) {
        filterValues.push({
          key: accountsFilter.payments.toString(),
          label:
            PaymentsType.Paid === accountsFilter.payments.toString()
              ? t("Common:Paid")
              : t("Common:Free"),
          group: "filter-account",
        });
      }

      if (accountsFilter?.accountLoginType?.toString()) {
        const label =
          AccountLoginType.SSO === accountsFilter.accountLoginType.toString()
            ? SSO_LABEL
            : AccountLoginType.LDAP ===
                accountsFilter.accountLoginType.toString()
              ? t("PeopleTranslations:LDAPLbl")
              : t("PeopleTranslations:StandardLogin");
        filterValues.push({
          key: accountsFilter.accountLoginType.toString(),
          label: label,
          group: "filter-login-type",
        });
      }

      if (accountsFilter.group) {
        const groupId = accountsFilter.group;
        const group = await getGroupById(groupId);

        if (group) {
          filterValues.push({
            key: groupId,
            group: FilterGroups.filterGroup,
            label: group.name,
          });
        }
      }

      if (accountsFilter.withoutGroup) {
        filterValues.push({
          key: FilterKeys.withoutGroup,
          label: t("PeopleTranslations:WithoutGroup"),
          group: FilterGroups.filterGroup,
        });
      }

      const currentFilterValues = [];

      setSelectedFilterValues((value) => {
        if (!value) {
          currentFilterValues.push(...filterValues);
          return filterValues.map((f) => ({ ...f }));
        }

        const items = value.map((v) => {
          const item = filterValues.find((f) => f.group === v.group);

          if (item) {
            if (item.isMultiSelect) {
              let isEqual = true;

              item.key.forEach((k) => {
                if (!v.key.includes(k)) {
                  isEqual = false;
                }
              });

              if (isEqual) return item;

              return false;
            } else {
              if (item.key === v.key) return item;
              return false;
            }
          } else {
            return false;
          }
        });

        const newItems = filterValues.filter(
          (v) => !items.find((i) => i.group === v.group),
        );

        items.push(...newItems);

        currentFilterValues.push(...items.filter((i) => i));

        return items.filter((i) => i);
      });

      return currentFilterValues;
    }

    if (isRooms) {
      // if (!roomsFilter.withSubfolders) {
      //   filterValues.push({
      //     key: FilterKeys.excludeSubfolders,
      //     label: "Exclude subfolders",
      //     group: FilterGroups.roomFilterFolders,
      //   });
      // }

      // if (roomsFilter.searchInContent) {
      //   filterValues.push({
      //     key: FilterKeys.withContent,
      //     label: "File contents",
      //     group: FilterGroups.roomFilterContent,
      //   });
      // }

      if (roomsFilter.subjectId) {
        const user = await getUser(roomsFilter.subjectId);
        const isMe = userId === roomsFilter.subjectId;

        let label = isMe ? t("Common:MeLabel") : user.displayName;

        const subject = {
          key: isMe ? FilterKeys.me : roomsFilter.subjectId,
          group: FilterGroups.roomFilterSubject,
          label: label,
        };

        if (roomsFilter.subjectFilter?.toString()) {
          if (roomsFilter.subjectFilter.toString() === FilterSubject.Owner) {
            subject.selectedLabel = t("Common:Owner") + ": " + label;
          }

          filterValues.push(subject);

          filterValues.push({
            key: roomsFilter?.subjectFilter?.toString(),
            group: FilterGroups.roomFilterOwner,
          });
        } else {
          filterValues.push(subject);
        }
      }

      if (roomsFilter.type) {
        const key = +roomsFilter.type;

        const label = getDefaultRoomName(key, t);

        filterValues.push({
          key: key,
          label: label,
          group: FilterGroups.roomFilterType,
        });
      }

      if (roomsFilter?.tags?.length > 0) {
        filterValues.push({
          key: roomsFilter.tags,
          group: FilterGroups.roomFilterTags,
          isMultiSelect: true,
        });
      }

      if (roomsFilter.provider) {
        const provider = +roomsFilter.provider;

        const label = ROOMS_PROVIDER_TYPE_NAME[provider];

        filterValues.push({
          key: provider,
          label: label,
          group: FilterGroups.roomFilterProviderType,
        });
      }
    } else {
      if (filter.withSubfolders === "true") {
        filterValues.push({
          key: FilterKeys.withSubfolders,
          label: t("WithSubfolders"),
          group: FilterGroups.filterFolders,
        });
      }

      if (filter.searchInContent) {
        filterValues.push({
          key: "true",
          label: t("FileContents"),
          group: FilterGroups.filterContent,
        });
      }

      if (filter.filterType) {
        let label = "";

        switch (filter.filterType.toString()) {
          case FilterType.DocumentsOnly.toString():
            label = t("Common:Documents");
            break;
          case FilterType.FoldersOnly.toString():
            label = t("Translations:Folders");
            break;
          case FilterType.SpreadsheetsOnly.toString():
            label = t("Translations:Spreadsheets");
            break;
          case FilterType.ArchiveOnly.toString():
            label = t("Archives");
            break;
          case FilterType.PresentationsOnly.toString():
            label = t("Translations:Presentations");
            break;
          case FilterType.ImagesOnly.toString():
            label = t("Images");
            break;
          case FilterType.MediaOnly.toString():
            label = t("Media");
            break;
          case FilterType.FilesOnly.toString():
            label = t("AllFiles");
            break;
          case FilterType.OFormTemplateOnly.toString():
            label = t("FormsTemplates");
            break;
          case FilterType.OFormOnly.toString():
            label = t("Forms");
            break;
        }

        filterValues.push({
          key: `${filter.filterType}`,
          label: label.toLowerCase(),
          group: FilterGroups.filterType,
        });
      }

      if (filter.authorType) {
        const isMe = userId === filter.authorType.replace("user_", "");

        let label = isMe
          ? filter.excludeSubject
            ? t("Common:OtherLabel")
            : t("Common:MeLabel")
          : null;

        if (!isMe) {
          const user = await getUser(filter.authorType.replace("user_", ""));
          label = user.displayName;
        }

        filterValues.push({
          key: isMe
            ? filter.excludeSubject
              ? FilterKeys.other
              : FilterKeys.me
            : filter.authorType.replace("user_", ""),
          group: FilterGroups.filterAuthor,
          label: label,
        });
      }

      if (filter.roomId) {
        const room = await getRoomInfo(filter.roomId);
        const label = room.title;

        filterValues.push({
          key: filter.roomId,
          group: FilterGroups.filterRoom,
          label: label,
        });
      }
    }

    // return filterValues;
    const currentFilterValues = [];

    setSelectedFilterValues((value) => {
      if (!value) {
        currentFilterValues.push(...filterValues);
        return filterValues.map((f) => ({ ...f }));
      }

      const items = value.map((v) => {
        const item = filterValues.find((f) => f.group === v.group);

        if (item) {
          if (item.isMultiSelect) {
            let isEqual = true;

            item.key.forEach((k) => {
              if (!v.key.includes(k)) {
                isEqual = false;
              }
            });

            if (isEqual) return item;

            return false;
          } else {
            if (item.key === v.key) return item;
            return false;
          }
        } else {
          return false;
        }
      });

      const newItems = filterValues.filter(
        (v) => !items.find((i) => i.group === v.group),
      );

      items.push(...newItems);

      currentFilterValues.push(...items.filter((i) => i));

      return items.filter((i) => i);
    });

    return currentFilterValues;
  }, [
    filter.withSubfolders,
    filter.authorType,
    filter.roomId,
    filter.filterType,
    filter.searchInContent,
    filter.excludeSubject,
    roomsFilter.provider,
    roomsFilter.type,
    roomsFilter.subjectId,
    roomsFilter.subjectFilter,
    roomsFilter.tags,
    roomsFilter.tags?.length,
    roomsFilter.excludeSubject,
    roomsFilter.withoutTags,
    // roomsFilter.withSubfolders,
    // roomsFilter.searchInContent,
    userId,
    isRooms,
    isAccountsPage,
    accountsFilter.employeeStatus,
    accountsFilter.activationStatus,
    accountsFilter.role,
    accountsFilter.payments,
    accountsFilter.group,
    accountsFilter.accountLoginType,
    accountsFilter.withoutGroup,
    t,
  ]);

  const getFilterData = React.useCallback(async () => {
    if (isAccountsPage) {
      const groupItems = [
        {
          key: FilterGroups.filterGroup,
          group: FilterGroups.filterGroup,
          label: t("PeopleTranslations:Group"),
          isHeader: true,
        },
        {
          id: "filter_group-without-group",
          key: FilterKeys.withoutGroup,
          group: FilterGroups.filterGroup,
          label: t("PeopleTranslations:WithoutGroup"),
        },
        {
          id: "filter_group-other",
          key: FilterKeys.other,
          group: FilterGroups.filterGroup,
          label: t("Common:OtherLabel"),
        },
        {
          id: "filter_group-selected-group",
          key: FilterKeys.selectedGroup,
          group: FilterGroups.filterGroup,
          displaySelectorType: "link",
        },
      ];

      const statusItems = [
        {
          id: "filter_status-user",
          key: "filter-status",
          group: "filter-status",
          label: t("People:UserStatus"),
          isHeader: true,
        },
        {
          id: "filter_status-active",
          key: 1,
          group: "filter-status",
          label: t("Common:Active"),
        },
        {
          id: "filter_status-pending",
          key: 2,
          group: "filter-status",
          label: t("PeopleTranslations:PendingTitle"),
        },
      ];

      if (!isRoomAdmin)
        statusItems.push({
          id: "filter_status-disabled",
          key: 3,
          group: "filter-status",
          label: t("PeopleTranslations:DisabledEmployeeStatus"),
        });

      const typeItems = [
        {
          key: "filter-type",
          group: "filter-type",
          label: t("Common:Type"),
          isHeader: true,
        },
        {
          id: "filter_type-docspace-admin",
          key: EmployeeType.Admin,
          group: "filter-type",
          label: t("Common:DocSpaceAdmin"),
        },
        {
          id: "filter_type-room-admin",
          key: EmployeeType.User,
          group: "filter-type",
          label: t("Common:RoomAdmin"),
        },
        {
          id: "filter_type-room-admin",
          key: EmployeeType.Collaborator,
          group: "filter-type",
          label: t("Common:PowerUser"),
        },
        {
          id: "filter_type-user",
          key: EmployeeType.Guest,
          group: "filter-type",
          label: t("Common:User"),
        },
      ];

      // const roleItems = [
      //   {
      //     key: "filter-role",
      //     group: "filter-role",
      //     label: "Role in room",
      //     isHeader: true,
      //   },
      //   { key: "1", group: "filter-role", label: "Room manager" },
      //   { key: "2", group: "filter-role", label: "Co-worker" },
      //   { key: "3", group: "filter-role", label: "Editor" },
      //   { key: "4", group: "filter-role", label: "Form filler" },
      //   { key: "5", group: "filter-role", label: "Reviewer" },
      //   { key: "6", group: "filter-role", label: "Commentator" },
      //   { key: "7", group: "filter-role", label: "Viewer" },
      // ];

      const accountItems = [
        {
          key: "filter-account",
          group: "filter-account",
          label: t("ConnectDialog:Account"),
          isHeader: true,
          isLast: false,
        },
        {
          key: PaymentsType.Paid,
          group: "filter-account",
          label: t("Common:Paid"),
        },
        {
          key: PaymentsType.Free,
          group: "filter-account",
          label: t("Common:Free"),
        },
      ];

      // const roomItems = [
      //   {
      //     key: "filter-status",
      //     group: "filter-status",
      //     label: t("People:UserStatus"),
      //     isHeader: true,
      //   },
      //   {
      //     key: "1",
      //     group: "filter-status",
      //     label: t("Common:Active"),
      //     isSelector: true,
      //     selectorType: "room",
      //   },
      // ];

      const accountLoginTypeItems = [
        {
          key: "filter-login-type",
          group: "filter-login-type",
          label: t("PeopleTranslations:AccountLoginType"),
          isHeader: true,
          isLast: true,
        },
        {
          key: AccountLoginType.SSO,
          group: "filter-login-type",
          label: SSO_LABEL,
        },
        //TODO: uncomment after ldap be ready
        /*{
          key: AccountLoginType.LDAP,
          group: "filter-login-type",
          label: t("PeopleTranslations:LDAPLbl"),
        },*/
        {
          key: AccountLoginType.STANDART,
          group: "filter-login-type",
          label: t("PeopleTranslations:StandardLogin"),
        },
      ];

      const filterOptions = [];

      filterOptions.push(...groupItems);
      filterOptions.push(...statusItems);
      filterOptions.push(...typeItems);
      // filterOptions.push(...roleItems);
      if (!standalone) filterOptions.push(...accountItems);
      // filterOptions.push(...roomItems);
      filterOptions.push(...accountLoginTypeItems);

      return filterOptions;
    }

    let tags = null;
    if (!isPublicRoom) tags = await fetchTags();
    const connectedThirdParty = [];

    providers.forEach((item) => {
      if (connectedThirdParty.includes(item.provider_key)) return;
      connectedThirdParty.push(item.provider_key);
    });

    const isLastTypeOptionsRooms = !connectedThirdParty.length && !tags?.length;

    const folders =
      !isFavoritesFolder && !isRecentTab
        ? [
            {
              id: "filter_type-folders",
              key: FilterType.FoldersOnly.toString(),
              group: FilterGroups.filterType,
              label: t("Translations:Folders").toLowerCase(),
            },
          ]
        : "";

    const images = !isRecentTab
      ? [
          {
            id: "filter_type-images",
            key: FilterType.ImagesOnly.toString(),
            group: FilterGroups.filterType,
            label: t("Images").toLowerCase(),
          },
        ]
      : "";

    const archives = !isRecentTab
      ? [
          {
            id: "filter_type-archive",
            key: FilterType.ArchiveOnly.toString(),
            group: FilterGroups.filterType,
            label: t("Archives").toLowerCase(),
          },
        ]
      : "";

    const media = !isRecentTab
      ? [
          {
            id: "filter_type-media",
            key: FilterType.MediaOnly.toString(),
            group: FilterGroups.filterType,
            label: t("Media").toLowerCase(),
          },
        ]
      : "";

    const typeOptions = isRooms
      ? [
          {
            key: FilterGroups.filterType,
            group: FilterGroups.roomFilterType,
            label: t("Common:Type"),
            isHeader: true,
            isLast: isLastTypeOptionsRooms,
          },
          ...RoomsTypeValues.map((roomType) => {
            switch (roomType) {
              case RoomsType.FillingFormsRoom:
                return {
                  id: "filter_type-filling-form",
                  key: RoomsType.FillingFormsRoom,
                  group: FilterGroups.roomFilterType,
                  label: t("FillingFormRooms"),
                };
              case RoomsType.EditingRoom:
                return {
                  id: "filter_type-collaboration",
                  key: RoomsType.EditingRoom,
                  group: FilterGroups.roomFilterType,
                  label: t("CollaborationRooms"),
                };
              case RoomsType.ReviewRoom:
                return {
                  id: "filter_type-review",
                  key: RoomsType.ReviewRoom,
                  group: FilterGroups.roomFilterType,
                  label: t("Common:Review"),
                };
              case RoomsType.ReadOnlyRoom:
                return {
                  id: "filter_type-view-only",
                  key: RoomsType.ReadOnlyRoom,
                  group: FilterGroups.roomFilterType,
                  label: t("ViewOnlyRooms"),
                };
              case RoomsType.FormRoom:
                return {
                  id: "filter_type-form",
                  key: RoomsType.FormRoom,
                  group: FilterGroups.roomFilterType,
                  label: t("FormRoom"),
                };
              case RoomsType.PublicRoom:
                return {
                  id: "filter_type-public",
                  key: RoomsType.PublicRoom,
                  group: FilterGroups.roomFilterType,
                  label: t("PublicRoom"),
                };
              case RoomsType.CustomRoom:
              default:
                return {
                  id: "filter_type-custom",
                  key: RoomsType.CustomRoom,
                  group: FilterGroups.roomFilterType,
                  label: t("CustomRooms"),
                };
            }
          }),
        ]
      : [
          {
            key: FilterGroups.filterType,
            group: FilterGroups.filterType,
            label: t("Common:Type"),
            isHeader: true,
            isLast: !isTrash,
          },
          ...folders,
          {
            id: "filter_type-documents",
            key: FilterType.DocumentsOnly.toString(),
            group: FilterGroups.filterType,
            label: t("Common:Documents").toLowerCase(),
          },
          {
            id: "filter_type-presentations",
            key: FilterType.PresentationsOnly.toString(),
            group: FilterGroups.filterType,
            label: t("Translations:Presentations").toLowerCase(),
          },
          {
            id: "filter_type-spreadsheets",
            key: FilterType.SpreadsheetsOnly.toString(),
            group: FilterGroups.filterType,
            label: t("Translations:Spreadsheets").toLowerCase(),
          },
          {
            id: "filter_type-form-templates",
            key: FilterType.OFormTemplateOnly.toString(),
            group: FilterGroups.filterType,
            label: t("FormsTemplates").toLowerCase(),
          },
          {
            id: "filter_type-forms",
            key: FilterType.OFormOnly.toString(),
            group: FilterGroups.filterType,
            label: t("Forms").toLowerCase(),
          },
          ...archives,

          ...images,
          ...media,
          {
            id: "filter_type-all-files",
            key: FilterType.FilesOnly.toString(),
            group: FilterGroups.filterType,
            label: t("AllFiles").toLowerCase(),
          },
        ];

    const subjectOptions = [
      {
        key: FilterGroups.roomFilterSubject,
        group: FilterGroups.roomFilterSubject,
        label: t("Common:Member"),
        isHeader: true,
        withoutSeparator: true,
        withMultiItems: true,
      },
      {
        id: "filter_author-me",
        key: FilterKeys.me,
        group: FilterGroups.roomFilterSubject,
        label: t("Common:MeLabel"),
      },
      {
        id: "filter_author-other",
        key: FilterKeys.other,
        group: FilterGroups.roomFilterSubject,
        label: t("Common:OtherLabel"),
      },
      {
        id: "filter_author-user",
        key: FilterKeys.user,
        group: FilterGroups.roomFilterSubject,
        displaySelectorType: "link",
      },
    ];

    const ownerOptions = [
      {
        key: FilterGroups.roomFilterOwner,
        group: FilterGroups.roomFilterOwner,
        isHeader: true,
        withoutHeader: true,
      },
      {
        id: "filter_author-user",
        key: FilterSubject.Owner,
        group: FilterGroups.roomFilterOwner,
        label: t("Translations:SearchByOwner"),
        isCheckbox: true,
      },
    ];

    // const foldersOptions = [
    //   {
    //     key: FilterGroups.roomFilterFolders,
    //     group: FilterGroups.roomFilterFolders,
    //     label: "Search",
    //     isHeader: true,
    //     withoutSeparator: true,
    //   },
    //   {
    //     key: "folders",
    //     group: FilterGroups.roomFilterFolders,
    //     label: "",
    //     withOptions: true,
    //     options: [
    //       { key: FilterKeys.withSubfolders, label: "With subfolders" },
    //       { key: FilterKeys.excludeSubfolders, label: "Exclude subfolders" },
    //     ],
    //   },
    // ];

    // const contentOptions = [
    //   {
    //     key: FilterGroups.roomFilterContent,
    //     group: FilterGroups.roomFilterContent,
    //     isHeader: true,
    //     withoutHeader: true,
    //   },
    //   {
    //     key: FilterKeys.withContent,
    //     group: FilterGroups.roomFilterContent,
    //     label: "Search by file contents",
    //     isCheckbox: true,
    //   },
    // ];

    const filterOptions = [];

    if (isRooms) {
      // filterOptions.push(...foldersOptions);
      // filterOptions.push(...contentOptions);

      filterOptions.push(...subjectOptions);
      filterOptions.push(...ownerOptions);

      filterOptions.push(...typeOptions);

      if (tags.length > 0) {
        const tagsOptions = tags.map((tag) => ({
          key: tag,
          group: FilterGroups.roomFilterTags,
          label: tag,
          isMultiSelect: true,
        }));

        const isLast = connectedThirdParty.length === 0;

        filterOptions.push({
          key: FilterGroups.roomFilterTags,
          group: FilterGroups.roomFilterTags,
          label: t("Common:Tags"),
          isHeader: true,
          isLast,
        });

        filterOptions.push(...tagsOptions);
      }

      if (connectedThirdParty.length > 0) {
        const thirdPartyOptions = connectedThirdParty.map((thirdParty) => {
          const key = Object.entries(RoomsProviderType).find(
            (item) => item[0] === thirdParty,
          )[1];

          const label = ROOMS_PROVIDER_TYPE_NAME[key];

          return {
            key,
            group: FilterGroups.roomFilterProviderType,
            label,
          };
        });

        filterOptions.push({
          key: FilterGroups.roomFilterProviderType,
          group: FilterGroups.roomFilterProviderType,
          label: t("Settings:ThirdPartyResource"),
          isHeader: true,
          isLast: true,
        });

        filterOptions.push(...thirdPartyOptions);
      }
    } else {
      if (!isRecentTab && !isFavoritesFolder && !isTrash) {
        const foldersOptions = [
          {
            key: FilterGroups.filterFolders,
            group: FilterGroups.filterFolders,
            label: t("Common:Search"),
            isHeader: true,
            withoutSeparator: true,
          },
          {
            id: "filter_folders",
            key: "folders",
            group: FilterGroups.filterFolders,
            label: "",
            withOptions: true,
            options: [
              {
                id: "filter_folders_exclude-subfolders",
                key: FilterKeys.excludeSubfolders,
                label: t("ExcludeSubfolders"),
              },
              {
                id: "filter_folders_with-subfolders",
                key: FilterKeys.withSubfolders,
                label: t("WithSubfolders"),
              },
            ],
          },
        ];

        const contentOptions = [
          {
            key: FilterGroups.filterContent,
            group: FilterGroups.filterContent,
            isHeader: true,
            withoutHeader: true,
          },
        ];
        canSearchByContent &&
          contentOptions.push({
            id: "filter_search-by-file-contents",
            key: "true",
            group: FilterGroups.filterContent,
            label: t("SearchByContent"),
            isCheckbox: true,
          });

        filterOptions.push(...foldersOptions);
        filterOptions.push(...contentOptions);
      }

      const authorOption = [
        {
          key: FilterGroups.filterAuthor,
          group: FilterGroups.filterAuthor,
          label: t("ByAuthor"),
          isHeader: true,
          withMultiItems: true,
        },
        {
          id: "filter_author-me",
          key: FilterKeys.me,
          group: FilterGroups.filterAuthor,
          label: t("Common:MeLabel"),
        },
        {
          id: "filter_author-other",
          key: FilterKeys.other,
          group: FilterGroups.filterAuthor,
          label: t("Common:OtherLabel"),
        },
        {
          id: "filter_author-user",
          key: FilterKeys.user,
          group: FilterGroups.filterAuthor,
          displaySelectorType: "link",
        },
      ];

      !isPublicRoom && filterOptions.push(...authorOption);
      filterOptions.push(...typeOptions);

      if (isTrash) {
        const roomOption = [
          {
            id: "filter_search-by-room-content-header",
            key: "filter_search-by-room-content-header",
            group: FilterGroups.filterRoom,
            label: t("Common:Room"),
            isHeader: true,
            isLast: true,
          },
          {
            id: "filter_search-by-room-content",
            key: "filter_search-by-room-content",
            group: FilterGroups.filterRoom,
            withoutHeader: true,
            label: t("Common:SelectRoom"),
            displaySelectorType: "button",
            isLast: true,
          },
        ];
        filterOptions.push(...roomOption);
      }
    }
    return filterOptions;
  }, [
    t,
    personal,
    providers,
    isPersonalRoom,
    isRooms,
    isAccountsPage,
    isFavoritesFolder,
    isRecentTab,
    isTrash,
    isPublicRoom,
  ]);

  const getViewSettingsData = React.useCallback(() => {
    const viewSettings = [
      {
        id: "view-switch_rows",
        value: "row",
        label: t("ViewList"),
        icon: ViewRowsReactSvgUrl,
      },
      {
        id: "view-switch_tiles",
        value: "tile",
        label: t("ViewTiles"),
        icon: ViewTilesReactSvgUrl,
        callback: createThumbnails,
      },
    ];

    return viewSettings;
  }, [createThumbnails]);

  const getSortData = React.useCallback(() => {
    if (isAccountsPage) {
      return [
        {
          id: "sory-by_first-name",
          key: "firstname",
          label: t("Common:ByFirstNameSorting"),
          default: true,
        },
        {
          id: "sory-by_last-name",
          key: "lastname",
          label: t("Common:ByLastNameSorting"),
          default: true,
        },
        {
          id: "sory-by_type",
          key: "type",
          label: t("Common:Type"),
          default: true,
        },
        {
          id: "sory-by_email",
          key: "email",
          label: t("Common:Email"),
          default: true,
        },
      ];
    }

    const commonOptions = [];

    const name = {
      id: "sort-by_name",
      key: SortByFieldName.Name,
      label: t("Common:Name"),
      default: true,
    };
    const modifiedDate = {
      id: "sort-by_modified",
      key: SortByFieldName.ModifiedDate,
      label: t("Common:LastModifiedDate"),
      default: true,
    };
    const room = {
      id: "sort-by_room",
      key: SortByFieldName.Room,
      label: t("Common:Room"),
      default: true,
    };
    const authorOption = {
      id: "sort-by_author",
      key: SortByFieldName.Author,
      label: t("ByAuthor"),
      default: true,
    };
    const creationDate = {
      id: "sort-by_created",
      key: SortByFieldName.CreationDate,
      label: t("InfoPanel:CreationDate"),
      default: true,
    };
    const owner = {
      id: "sort-by_owner",
      key: SortByFieldName.Author,
      label: t("Common:Owner"),
      default: true,
    };
    const erasure = {
      id: "sort-by_erasure",
      key: SortByFieldName.ModifiedDate,
      label: t("ByErasure"),
      default: true,
    };
    const tags = {
      id: "sort-by_tags",
      key: SortByFieldName.Tags,
      label: t("Common:Tags"),
      default: true,
    };
    const size = {
      id: "sort-by_size",
      key: SortByFieldName.Size,
      label: t("Common:Size"),
      default: true,
    };
    const type = {
      id: "sort-by_type",
      key: SortByFieldName.Type,
      label: t("Common:Type"),
      default: true,
    };
    const roomType = {
      id: "sort-by_room-type",
      key: SortByFieldName.RoomType,
      label: t("Common:Type"),
      default: true,
    };

    commonOptions.push(name);

    if (viewAs === "table") {
      if (isRooms) {
        const availableSort = localStorage
          ?.getItem(`${TABLE_ROOMS_COLUMNS}=${userId}`)
          ?.split(",");

        const infoPanelColumnsSize = localStorage
          ?.getItem(`${COLUMNS_ROOMS_SIZE_INFO_PANEL}=${userId}`)
          ?.split(" ");

        if (availableSort?.includes("Type")) {
          const idx = availableSort.findIndex((x) => x === "Type");
          const hide =
            infoPanelVisible &&
            infoPanelColumnsSize &&
            infoPanelColumnsSize[idx] === "0px";

          !hide && commonOptions.push(roomType);
        }

        if (availableSort?.includes("Tags")) {
          const idx = availableSort.findIndex((x) => x === "Tags");
          const hide =
            infoPanelVisible &&
            infoPanelColumnsSize &&
            infoPanelColumnsSize[idx] === "0px";

          !hide && commonOptions.push(tags);
        }

        if (availableSort?.includes("Owner")) {
          const idx = availableSort.findIndex((x) => x === "Owner");
          const hide =
            infoPanelVisible &&
            infoPanelColumnsSize &&
            infoPanelColumnsSize[idx] === "0px";

          !hide && commonOptions.push(owner);
        }

        if (availableSort?.includes("Activity")) {
          const idx = availableSort.findIndex((x) => x === "Activity");
          const hide =
            infoPanelVisible &&
            infoPanelColumnsSize &&
            infoPanelColumnsSize[idx] === "0px";

          !hide && commonOptions.push(modifiedDate);
        }
      } else if (isTrash) {
        const availableSort = localStorage
          ?.getItem(`${TABLE_TRASH_COLUMNS}=${userId}`)
          ?.split(",");

        const infoPanelColumnsSize = localStorage
          ?.getItem(`${COLUMNS_TRASH_SIZE_INFO_PANEL}=${userId}`)
          ?.split(" ");

        if (availableSort?.includes("Room")) {
          const idx = availableSort.findIndex((x) => x === "Room");
          const hide =
            infoPanelVisible &&
            infoPanelColumnsSize &&
            infoPanelColumnsSize[idx] === "0px";

          // !hide && commonOptions.push(room);
        }
        if (availableSort?.includes("AuthorTrash")) {
          const idx = availableSort.findIndex((x) => x === "AuthorTrash");
          const hide =
            infoPanelVisible &&
            infoPanelColumnsSize &&
            infoPanelColumnsSize[idx] === "0px";

          // !hide && commonOptions.push(authorOption);
        }
        if (availableSort?.includes("CreatedTrash")) {
          const idx = availableSort.findIndex((x) => x === "CreatedTrash");
          const hide =
            infoPanelVisible &&
            infoPanelColumnsSize &&
            infoPanelColumnsSize[idx] === "0px";

          // !hide && commonOptions.push(creationDate);
        }
        if (availableSort?.includes("Erasure")) {
          const idx = availableSort.findIndex((x) => x === "Erasure");
          const hide =
            infoPanelVisible &&
            infoPanelColumnsSize &&
            infoPanelColumnsSize[idx] === "0px";

          !hide && commonOptions.push(erasure);
        }
        if (availableSort?.includes("SizeTrash")) {
          const idx = availableSort.findIndex((x) => x === "SizeTrash");
          const hide =
            infoPanelVisible &&
            infoPanelColumnsSize &&
            infoPanelColumnsSize[idx] === "0px";

          !hide && commonOptions.push(size);
        }
        if (availableSort?.includes("TypeTrash")) {
          const idx = availableSort.findIndex((x) => x === "TypeTrash");
          const hide =
            infoPanelVisible &&
            infoPanelColumnsSize &&
            infoPanelColumnsSize[idx] === "0px";

          // !hide && commonOptions.push(type);
        }
      } else {
        const availableSort = localStorage
          ?.getItem(`${TABLE_COLUMNS}=${userId}`)
          ?.split(",");

        const infoPanelColumnsSize = localStorage
          ?.getItem(`${COLUMNS_SIZE_INFO_PANEL}=${userId}`)
          ?.split(" ");

        if (availableSort?.includes("Author")) {
          const idx = availableSort.findIndex((x) => x === "Author");
          const hide =
            infoPanelVisible &&
            infoPanelColumnsSize &&
            infoPanelColumnsSize[idx] === "0px";

          // !hide && commonOptions.push(authorOption);
        }
        if (availableSort?.includes("Created")) {
          const idx = availableSort.findIndex((x) => x === "Created");
          const hide =
            infoPanelVisible &&
            infoPanelColumnsSize &&
            infoPanelColumnsSize[idx] === "0px";

          // !hide && commonOptions.push(creationDate);
        }
        if (availableSort?.includes("Modified")) {
          const idx = availableSort.findIndex((x) => x === "Modified");
          const hide =
            infoPanelVisible &&
            infoPanelColumnsSize &&
            infoPanelColumnsSize[idx] === "0px";

          !hide && commonOptions.push(modifiedDate);
        }
        if (availableSort?.includes("Size")) {
          const idx = availableSort.findIndex((x) => x === "Size");
          const hide =
            infoPanelVisible &&
            infoPanelColumnsSize &&
            infoPanelColumnsSize[idx] === "0px";

          !hide && commonOptions.push(size);
        }
        if (availableSort?.includes("Type")) {
          const idx = availableSort.findIndex((x) => x === "Type");
          const hide =
            infoPanelVisible &&
            infoPanelColumnsSize &&
            infoPanelColumnsSize[idx] === "0px";

          // !hide && commonOptions.push(type);
        }
      }
    } else {
      if (isRooms) {
        commonOptions.push(roomType);
        commonOptions.push(tags);
        commonOptions.push(owner);
        commonOptions.push(modifiedDate);
      } else if (isTrash) {
        // commonOptions.push(authorOption);
        // commonOptions.push(creationDate);
        commonOptions.push(erasure);
        commonOptions.push(size);
        // commonOptions.push(type);
      } else {
        // commonOptions.push(authorOption);
        // commonOptions.push(creationDate);
        commonOptions.push(modifiedDate);
        commonOptions.push(size);
        // commonOptions.push(type);
      }
    }

    return commonOptions;
  }, [
    personal,
    isRooms,
    isAccountsPage,
    t,
    userId,
    infoPanelVisible,
    viewAs,
    isPersonalRoom,
    isTrash,
  ]);

  const removeSelectedItem = React.useCallback(
    ({ key, group }) => {
      setIsLoading(true);
      if (isAccountsPage) {
        const newFilter = accountsFilter.clone();
        newFilter.page = 0;

        if (group === "filter-status") {
          newFilter.employeeStatus = null;
          newFilter.activationStatus = null;
        }

        if (group === "filter-type") {
          newFilter.role = null;
        }

        if (group === "filter-other") {
          newFilter.group = null;
        }

        if (group === "filter-account") {
          newFilter.payments = null;
        }

        if (group === "filter-login-type") {
          newFilter.accountLoginType = null;
        }

        if (group === FilterGroups.filterGroup) {
          newFilter.withoutGroup = false;
          newFilter.group = null;
        }

        navigate(`accounts/people/filter?${newFilter.toUrlParams()}`);
      } else if (isRooms) {
        const newFilter = roomsFilter.clone();

        if (group === FilterGroups.roomFilterProviderType) {
          newFilter.provider = null;
        }

        if (group === FilterGroups.roomFilterType) {
          newFilter.type = null;
        }

        if (group === FilterGroups.roomFilterSubject) {
          newFilter.subjectId = null;
          newFilter.excludeSubject = false;
          newFilter.filterSubject = null;
        }

        if (group === FilterGroups.roomFilterTags) {
          const newTags = newFilter.tags;

          if (newTags?.length > 0) {
            const idx = newTags.findIndex((tag) => tag === key);

            if (idx > -1) {
              newTags.splice(idx, 1);
            }

            newFilter.tags = newTags.length > 0 ? newTags : null;

            newFilter.withoutTags = false;
          } else {
            newFilter.tags = null;
            newFilter.withoutTags = false;
          }
        }

        // if (group === FilterGroups.roomFilterContent) {
        //   newFilter.searchInContent = false;
        // }

        // if (group === FilterGroups.roomFilterFolders) {
        //   newFilter.withSubfolders = true;
        // }

        newFilter.page = 0;

        const path =
          newFilter.searchArea === RoomSearchArea.Active
            ? "rooms/shared"
            : "rooms/archived";

        navigate(`${path}/filter?${newFilter.toUrlParams()}`);
      } else {
        const newFilter = filter.clone();

        if (group === FilterGroups.filterType) {
          newFilter.filterType = null;
        }
        if (group === FilterGroups.filterAuthor) {
          newFilter.authorType = null;
          newFilter.excludeSubject = null;
        }
        if (group === FilterGroups.filterFolders) {
          newFilter.withSubfolders = null;
        }
        if (group === FilterGroups.filterContent) {
          newFilter.searchInContent = null;
        }
        if (group === FilterGroups.filterRoom) {
          newFilter.roomId = null;
        }

        newFilter.page = 0;

        const path = location.pathname.split("/filter")[0];

        onNavigate(path, newFilter);
      }
    },
    [
      isRooms,
      isAccountsPage,
      setIsLoading,
      roomsFilter,
      filter,
      accountsFilter,
    ],
  );

  const onSortButtonClick = (isOpen) => {
    if (currentDeviceType === DeviceType.mobile) {
      setMainButtonMobileVisible(isOpen);
    }
  };

  const clearAll = () => {
    setIsLoading(true);
    if (isAccountsPage) {
      const newFilter = AccountsFilter.getDefault();

      navigate(`accounts/people/filter?${newFilter.toUrlParams()}`);
    } else if (isRooms) {
      const newFilter = RoomsFilter.getDefault();

      if (isArchiveFolder) {
        newFilter.searchArea = RoomSearchArea.Archive;
      }

      const path =
        newFilter.searchArea === RoomSearchArea.Active
          ? "rooms/shared"
          : "rooms/archived";

      navigate(`${path}/filter?${newFilter.toUrlParams()}`);
    } else {
      const newFilter = FilesFilter.getDefault();

      const path = location.pathname.split("/filter")[0];

      onNavigate(path, newFilter);
    }
  };

  if (showFilterLoader) return <FilterLoader />;

  return (
    <FilterInput
      onFilter={onFilter}
      getFilterData={getFilterData}
      getSelectedFilterData={getSelectedFilterData}
      onSort={onSort}
      getSortData={getSortData}
      getSelectedSortData={getSelectedSortData}
      viewAs={isAccountsPage ? accountsViewAs : viewAs}
      viewSelectorVisible={!isAccountsPage}
      onChangeViewAs={onChangeViewAs}
      getViewSettingsData={getViewSettingsData}
      onSearch={onSearch}
      onClearFilter={onClearFilter}
      getSelectedInputValue={getSelectedInputValue}
      filterHeader={t("Common:AdvancedFilter")}
      placeholder={t("Common:Search")}
      view={t("Common:View")}
      isFavoritesFolder={isFavoritesFolder}
      isRecentTab={isRecentTab}
      isPersonalRoom={isPersonalRoom}
      isRooms={isRooms}
      removeSelectedItem={removeSelectedItem}
      clearAll={clearAll}
      filterTitle={t("Filter")}
      sortByTitle={t("Common:SortBy")}
      clearSearch={clearSearch}
      setClearSearch={setClearSearch}
      onSortButtonClick={onSortButtonClick}
      currentDeviceType={currentDeviceType}
      userId={userId}
    />
  );
};

export default inject(
  ({
    auth,
    filesStore,
    treeFoldersStore,
    clientLoadingStore,
    tagsStore,
    peopleStore,
    publicRoomStore,
  }) => {
    const {
      filter,

      roomsFilter,

      setViewAs,
      viewAs,
      createThumbnails,
      setCurrentRoomsFilter,
      setMainButtonMobileVisible,
      thirdPartyStore,
      clearSearch,
      setClearSearch,
      isLoadedEmptyPage,
      filesSettingsStore,
      setRoomsFilter,
    } = filesStore;

    const { providers } = thirdPartyStore;

    const { fetchTags } = tagsStore;
    const { isRoomAdmin } = auth;
    const { user } = auth.userStore;
    const { personal, standalone, currentDeviceType } = auth.settingsStore;
    const {
      isFavoritesFolder,
      isRecentTab,
      isRoomsFolder,
      isArchiveFolder,
      isPersonalRoom,
      isTrashFolder: isTrash,
    } = treeFoldersStore;

    const isRooms = isRoomsFolder || isArchiveFolder;

    const { isVisible: infoPanelVisible } = auth.infoPanelStore;

    const {
      filterStore,

      groupsStore,
      viewAs: accountsViewAs,
    } = peopleStore;

    const { groups } = groupsStore;

    const { filter: accountsFilter } = filterStore;
    const { isPublicRoom, publicRoomKey } = publicRoomStore;

    const { canSearchByContent } = filesSettingsStore;

    return {
      isRoomAdmin,
      user,
      userId: user?.id,

      selectedItem: filter.selectedItem,
      filter,
      roomsFilter,
      viewAs,

      isFavoritesFolder,
      isRecentTab,
      isRooms,
      isTrash,
      isArchiveFolder,

      setIsLoading: clientLoadingStore.setIsSectionBodyLoading,
      showFilterLoader: clientLoadingStore.showFilterLoader,

      fetchTags,
      setViewAs,
      createThumbnails,

      personal,
      isPersonalRoom,
      infoPanelVisible,
      setCurrentRoomsFilter,
      providers,

      isLoadedEmptyPage,

      clearSearch,
      setClearSearch,

      setMainButtonMobileVisible,

      canSearchByContent,

      user,

      accountsViewAs,
      groups,

      accountsFilter,
      isPublicRoom,
      publicRoomKey,
      setRoomsFilter,
      standalone,
      currentDeviceType,
    };
  },
)(
  withLayoutSize(
    withTranslation([
      "Files",
      "Settings",
      "Common",
      "Translations",
      "InfoPanel",
      "People",
      "PeopleTranslations",
      "ConnectDialog",
      "SmartBanner",
    ])(observer(SectionFilterContent)),
  ),
);<|MERGE_RESOLUTION|>--- conflicted
+++ resolved
@@ -42,20 +42,16 @@
 import ViewRowsReactSvgUrl from "PUBLIC_DIR/images/view-rows.react.svg?url";
 import ViewTilesReactSvgUrl from "PUBLIC_DIR/images/view-tiles.react.svg?url";
 
-<<<<<<< HEAD
-import { getRoomInfo } from "@docspace/common/api/rooms";
-import { getGroupById } from "COMMON_DIR/api/groups";
-=======
+import { getGroupById } from "@docspace/shared/api/groups";
 import { getRoomInfo } from "@docspace/shared/api/rooms";
 import { FilterLoader } from "@docspace/shared/skeletons/filter";
->>>>>>> 51eb01e1
 
 const getAccountLoginType = (filterValues) => {
   const accountLoginType = result(
     find(filterValues, (value) => {
       return value.group === "filter-login-type";
     }),
-    "key",
+    "key"
   );
 
   return accountLoginType || null;
@@ -66,7 +62,7 @@
     find(filterValues, (value) => {
       return value.group === FilterGroups.filterType;
     }),
-    "key",
+    "key"
   );
 
   return filterType?.toString() ? +filterType : null;
@@ -77,7 +73,7 @@
     find(filterValues, (value) => {
       return value.group === FilterGroups.roomFilterOwner;
     }),
-    "key",
+    "key"
   );
 
   return subjectFilter?.toString() ? subjectFilter?.toString() : null;
@@ -88,7 +84,7 @@
     find(filterValues, (value) => {
       return value.group === FilterGroups.filterAuthor;
     }),
-    "key",
+    "key"
   );
 
   return authorType ? authorType : null;
@@ -99,7 +95,7 @@
     find(filterValues, (value) => {
       return value.group === FilterGroups.filterRoom;
     }),
-    "key",
+    "key"
   );
 
   return filterRoomId || null;
@@ -110,7 +106,7 @@
     find(filterValues, (value) => {
       return value.group === FilterGroups.filterFolders;
     }),
-    "key",
+    "key"
   );
 
   return searchParams || FilterKeys.excludeSubfolders;
@@ -118,7 +114,7 @@
 
 const getType = (filterValues) => {
   const filterType = filterValues.find(
-    (value) => value.group === FilterGroups.roomFilterType,
+    (value) => value.group === FilterGroups.roomFilterType
   )?.key;
 
   const type = filterType;
@@ -128,7 +124,7 @@
 
 const getProviderType = (filterValues) => {
   const filterType = filterValues.find(
-    (value) => value.group === FilterGroups.roomFilterProviderType,
+    (value) => value.group === FilterGroups.roomFilterProviderType
   )?.key;
 
   const type = filterType;
@@ -141,7 +137,7 @@
     find(filterValues, (value) => {
       return value.group === FilterGroups.roomFilterSubject;
     }),
-    "key",
+    "key"
   );
 
   return filterOwner ? filterOwner : null;
@@ -152,7 +148,7 @@
     find(filterValues, (value) => {
       return value.group === "filter-status";
     }),
-    "key",
+    "key"
   );
 
   return employeeStatus ? +employeeStatus : null;
@@ -163,7 +159,7 @@
     find(filterValues, (value) => {
       return value.group === "filter-type";
     }),
-    "key",
+    "key"
   );
 
   return employeeStatus || null;
@@ -174,7 +170,7 @@
     find(filterValues, (value) => {
       return value.group === "filter-account";
     }),
-    "key",
+    "key"
   );
 
   return employeeStatus || null;
@@ -188,7 +184,7 @@
         value.key !== FilterKeys.withoutGroup
       );
     }),
-    "key",
+    "key"
   );
 
   return groupId || null;
@@ -203,7 +199,7 @@
     find(filterValues, (value) => {
       return value.group === FilterGroups.filterContent;
     }),
-    "key",
+    "key"
   );
 
   return filterContent ? filterContent : null;
@@ -211,7 +207,7 @@
 
 const getTags = (filterValues) => {
   const filterTags = filterValues.find(
-    (value) => value.group === FilterGroups.roomFilterTags,
+    (value) => value.group === FilterGroups.roomFilterTags
   )?.key;
 
   const tags = filterTags?.length > 0 ? filterTags : null;
@@ -419,7 +415,7 @@
 
       isAccountsPage,
       location.pathname,
-    ],
+    ]
   );
 
   const onClearFilter = useCallback(() => {
@@ -508,7 +504,7 @@
       roomsFilter,
       accountsFilter,
       location.pathname,
-    ],
+    ]
   );
 
   const onSort = React.useCallback(
@@ -542,14 +538,7 @@
         onNavigate(path, newFilter);
       }
     },
-    [
-      isRooms,
-      isAccountsPage,
-      setIsLoading,
-      filter,
-      roomsFilter,
-      accountsFilter,
-    ],
+    [isRooms, isAccountsPage, setIsLoading, filter, roomsFilter, accountsFilter]
   );
 
   const onChangeViewAs = React.useCallback(
@@ -568,7 +557,7 @@
         setViewAs(view);
       }
     },
-    [sectionWidth, infoPanelVisible, setViewAs, currentDeviceType],
+    [sectionWidth, infoPanelVisible, setViewAs, currentDeviceType]
   );
 
   const getSelectedInputValue = React.useCallback(() => {
@@ -750,7 +739,7 @@
         });
 
         const newItems = filterValues.filter(
-          (v) => !items.find((i) => i.group === v.group),
+          (v) => !items.find((i) => i.group === v.group)
         );
 
         items.push(...newItems);
@@ -971,7 +960,7 @@
       });
 
       const newItems = filterValues.filter(
-        (v) => !items.find((i) => i.group === v.group),
+        (v) => !items.find((i) => i.group === v.group)
       );
 
       items.push(...newItems);
@@ -1481,7 +1470,7 @@
       if (connectedThirdParty.length > 0) {
         const thirdPartyOptions = connectedThirdParty.map((thirdParty) => {
           const key = Object.entries(RoomsProviderType).find(
-            (item) => item[0] === thirdParty,
+            (item) => item[0] === thirdParty
           )[1];
 
           const label = ROOMS_PROVIDER_TYPE_NAME[key];
@@ -2058,14 +2047,7 @@
         onNavigate(path, newFilter);
       }
     },
-    [
-      isRooms,
-      isAccountsPage,
-      setIsLoading,
-      roomsFilter,
-      filter,
-      accountsFilter,
-    ],
+    [isRooms, isAccountsPage, setIsLoading, roomsFilter, filter, accountsFilter]
   );
 
   const onSortButtonClick = (isOpen) => {
@@ -2250,7 +2232,7 @@
       standalone,
       currentDeviceType,
     };
-  },
+  }
 )(
   withLayoutSize(
     withTranslation([
@@ -2263,6 +2245,6 @@
       "PeopleTranslations",
       "ConnectDialog",
       "SmartBanner",
-    ])(observer(SectionFilterContent)),
-  ),
+    ])(observer(SectionFilterContent))
+  )
 );