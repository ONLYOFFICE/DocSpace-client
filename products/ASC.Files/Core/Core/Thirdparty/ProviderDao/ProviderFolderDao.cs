--- conflicted
+++ resolved
@@ -1,409 +1,395 @@
-// (c) Copyright Ascensio System SIA 2010-2022
-//
-// This program is a free software product.
-// You can redistribute it and/or modify it under the terms
-// of the GNU Affero General Public License (AGPL) version 3 as published by the Free Software
-// Foundation. In accordance with Section 7(a) of the GNU AGPL its Section 15 shall be amended
-// to the effect that Ascensio System SIA expressly excludes the warranty of non-infringement of
-// any third-party rights.
-//
-// This program is distributed WITHOUT ANY WARRANTY, without even the implied warranty
-// of MERCHANTABILITY or FITNESS FOR A PARTICULAR  PURPOSE. For details, see
-// the GNU AGPL at: http://www.gnu.org/licenses/agpl-3.0.html
-//
-// You can contact Ascensio System SIA at Lubanas st. 125a-25, Riga, Latvia, EU, LV-1021.
-//
-// The  interactive user interfaces in modified source and object code versions of the Program must
-// display Appropriate Legal Notices, as required under Section 5 of the GNU AGPL version 3.
-//
-// Pursuant to Section 7(b) of the License you must retain the original Product logo when
-// distributing the program. Pursuant to Section 7(e) we decline to grant you any rights under
-// trademark law for use of our trademarks.
-//
-// All the Product's GUI elements, including illustrations and icon sets, as well as technical writing
-// content are licensed under the terms of the Creative Commons Attribution-ShareAlike 4.0
-// International. See the License terms at http://creativecommons.org/licenses/by-sa/4.0/legalcode
-
-namespace ASC.Files.Thirdparty.ProviderDao;
-
-[Scope]
-internal class ProviderFolderDao : ProviderDaoBase, IFolderDao<string>
-{
-    private readonly SetupInfo _setupInfo;
-
-    public ProviderFolderDao(
-        SetupInfo setupInfo,
-        IServiceProvider serviceProvider,
-        TenantManager tenantManager,
-        SecurityDao<string> securityDao,
-        TagDao<string> tagDao,
-        CrossDao crossDao)
-        : base(serviceProvider, tenantManager, securityDao, tagDao, crossDao)
-    {
-        _setupInfo = setupInfo;
-    }
-
-    public Task<Folder<string>> GetFolderAsync(string folderId)
-    {
-        var selector = GetSelector(folderId);
-        if (selector == null)
-        {
-            return null;
-        }
-
-        return InternalGetFolderAsync(folderId, selector);
-    }
-
-    private async Task<Folder<string>> InternalGetFolderAsync(string folderId, IDaoSelector selector)
-    {
-        var folderDao = selector.GetFolderDao(folderId);
-        var result = await folderDao.GetFolderAsync(selector.ConvertId(folderId)).ConfigureAwait(false);
-
-        if (result != null)
-        {
-            await SetSharedPropertyAsync(new[] { result }.ToAsyncEnumerable()).ConfigureAwait(false);
-        }
-
-        return result;
-    }
-
-    public Task<Folder<string>> GetFolderAsync(string title, string parentId)
-    {
-        var selector = GetSelector(parentId);
-
-        return selector.GetFolderDao(parentId).GetFolderAsync(title, selector.ConvertId(parentId));
-    }
-
-    public Task<Folder<string>> GetRootFolderAsync(string folderId)
-    {
-        var selector = GetSelector(folderId);
-        var folderDao = selector.GetFolderDao(folderId);
-
-        return folderDao.GetRootFolderAsync(selector.ConvertId(folderId));
-    }
-
-    public Task<Folder<string>> GetRootFolderByFileAsync(string fileId)
-    {
-        var selector = GetSelector(fileId);
-        var folderDao = selector.GetFolderDao(fileId);
-
-        return folderDao.GetRootFolderByFileAsync(selector.ConvertId(fileId));
-    }
-
-    public IAsyncEnumerable<Folder<string>> GetFoldersAsync(string parentId)
-    {
-        var selector = GetSelector(parentId);
-        var folderDao = selector.GetFolderDao(parentId);
-        var folders = folderDao.GetFoldersAsync(selector.ConvertId(parentId));
-
-        return folders.Where(r => r != null);
-    }
-
-    public async IAsyncEnumerable<Folder<string>> GetFoldersAsync(string parentId, OrderBy orderBy, FilterType filterType, bool subjectGroup, Guid subjectID, string searchText, bool withSubfolders = false)
-    {
-        var selector = GetSelector(parentId);
-        var folderDao = selector.GetFolderDao(parentId);
-        var folders = folderDao.GetFoldersAsync(selector.ConvertId(parentId), orderBy, filterType, subjectGroup, subjectID, searchText, withSubfolders);
-        var result = folders.Where(r => r != null);
-
-        await SetSharedPropertyAsync(result).ConfigureAwait(false);
-
-        await foreach (var r in result.ConfigureAwait(false))
-        {
-            yield return r;
-        }
-    }
-
-    public IAsyncEnumerable<Folder<string>> GetFoldersAsync(IEnumerable<string> folderIds, FilterType filterType = FilterType.None, bool subjectGroup = false, Guid? subjectID = null, string searchText = "", bool searchSubfolders = false, bool checkShare = true)
-    {
-        var result = AsyncEnumerable.Empty<Folder<string>>();
-
-        foreach (var selector in GetSelectors())
-        {
-            var selectorLocal = selector;
-            var matchedIds = folderIds.Where(selectorLocal.IsMatch).ToList();
-
+// (c) Copyright Ascensio System SIA 2010-2022
+//
+// This program is a free software product.
+// You can redistribute it and/or modify it under the terms
+// of the GNU Affero General Public License (AGPL) version 3 as published by the Free Software
+// Foundation. In accordance with Section 7(a) of the GNU AGPL its Section 15 shall be amended
+// to the effect that Ascensio System SIA expressly excludes the warranty of non-infringement of
+// any third-party rights.
+//
+// This program is distributed WITHOUT ANY WARRANTY, without even the implied warranty
+// of MERCHANTABILITY or FITNESS FOR A PARTICULAR  PURPOSE. For details, see
+// the GNU AGPL at: http://www.gnu.org/licenses/agpl-3.0.html
+//
+// You can contact Ascensio System SIA at Lubanas st. 125a-25, Riga, Latvia, EU, LV-1021.
+//
+// The  interactive user interfaces in modified source and object code versions of the Program must
+// display Appropriate Legal Notices, as required under Section 5 of the GNU AGPL version 3.
+//
+// Pursuant to Section 7(b) of the License you must retain the original Product logo when
+// distributing the program. Pursuant to Section 7(e) we decline to grant you any rights under
+// trademark law for use of our trademarks.
+//
+// All the Product's GUI elements, including illustrations and icon sets, as well as technical writing
+// content are licensed under the terms of the Creative Commons Attribution-ShareAlike 4.0
+// International. See the License terms at http://creativecommons.org/licenses/by-sa/4.0/legalcode
+
+namespace ASC.Files.Thirdparty.ProviderDao;
+
+[Scope]
+internal class ProviderFolderDao : ProviderDaoBase, IFolderDao<string>
+{
+    private readonly SetupInfo _setupInfo;
+
+    public ProviderFolderDao(
+        SetupInfo setupInfo,
+        IServiceProvider serviceProvider,
+        TenantManager tenantManager,
+        SecurityDao<string> securityDao,
+        TagDao<string> tagDao,
+        CrossDao crossDao)
+        : base(serviceProvider, tenantManager, securityDao, tagDao, crossDao)
+    {
+        _setupInfo = setupInfo;
+    }
+
+    public Task<Folder<string>> GetFolderAsync(string folderId)
+    {
+        var selector = GetSelector(folderId);
+        if (selector == null)
+        {
+            return null;
+        }
+
+        return InternalGetFolderAsync(folderId, selector);
+    }
+
+    private async Task<Folder<string>> InternalGetFolderAsync(string folderId, IDaoSelector selector)
+    {
+        var folderDao = selector.GetFolderDao(folderId);
+        var result = await folderDao.GetFolderAsync(selector.ConvertId(folderId)).ConfigureAwait(false);
+
+        if (result != null)
+        {
+            await SetSharedPropertyAsync(new[] { result }.ToAsyncEnumerable()).ConfigureAwait(false);
+        }
+
+        return result;
+    }
+
+    public Task<Folder<string>> GetFolderAsync(string title, string parentId)
+    {
+        var selector = GetSelector(parentId);
+
+        return selector.GetFolderDao(parentId).GetFolderAsync(title, selector.ConvertId(parentId));
+    }
+
+    public Task<Folder<string>> GetRootFolderAsync(string folderId)
+    {
+        var selector = GetSelector(folderId);
+        var folderDao = selector.GetFolderDao(folderId);
+
+        return folderDao.GetRootFolderAsync(selector.ConvertId(folderId));
+    }
+
+    public Task<Folder<string>> GetRootFolderByFileAsync(string fileId)
+    {
+        var selector = GetSelector(fileId);
+        var folderDao = selector.GetFolderDao(fileId);
+
+        return folderDao.GetRootFolderByFileAsync(selector.ConvertId(fileId));
+    }
+
+    public IAsyncEnumerable<Folder<string>> GetFoldersAsync(string parentId)
+    {
+        var selector = GetSelector(parentId);
+        var folderDao = selector.GetFolderDao(parentId);
+        var folders = folderDao.GetFoldersAsync(selector.ConvertId(parentId));
+
+        return folders.Where(r => r != null);
+    }
+
+    public async IAsyncEnumerable<Folder<string>> GetFoldersAsync(string parentId, OrderBy orderBy, FilterType filterType, bool subjectGroup, Guid subjectID, string searchText, bool withSubfolders = false)
+    {
+        var selector = GetSelector(parentId);
+        var folderDao = selector.GetFolderDao(parentId);
+        var folders = folderDao.GetFoldersAsync(selector.ConvertId(parentId), orderBy, filterType, subjectGroup, subjectID, searchText, withSubfolders);
+        var result = folders.Where(r => r != null);
+
+        await SetSharedPropertyAsync(result).ConfigureAwait(false);
+
+        await foreach (var r in result.ConfigureAwait(false))
+        {
+            yield return r;
+        }
+    }
+
+    public IAsyncEnumerable<Folder<string>> GetFoldersAsync(IEnumerable<string> folderIds, FilterType filterType = FilterType.None, bool subjectGroup = false, Guid? subjectID = null, string searchText = "", bool searchSubfolders = false, bool checkShare = true)
+    {
+        var result = AsyncEnumerable.Empty<Folder<string>>();
+
+        foreach (var selector in GetSelectors())
+        {
+            var selectorLocal = selector;
+            var matchedIds = folderIds.Where(selectorLocal.IsMatch).ToList();
+
             if (matchedIds.Count == 0)
             {
                 continue;
             }
-
-            result = result.Concat(matchedIds.GroupBy(selectorLocal.GetIdCode)
-                .ToAsyncEnumerable()
-                .SelectMany(matchedId =>
-                {
-                    var folderDao = selectorLocal.GetFolderDao(matchedId.FirstOrDefault());
-
-                    return folderDao.GetFoldersAsync(matchedId.Select(selectorLocal.ConvertId).ToList(),
-                        filterType, subjectGroup, subjectID, searchText, searchSubfolders, checkShare);
-                })
-                .Where(r => r != null));
-        }
-
-        return result.Distinct();
-    }
-
-    public Task<List<Folder<string>>> GetParentFoldersAsync(string folderId)
-    {
-        var selector = GetSelector(folderId);
-        var folderDao = selector.GetFolderDao(folderId);
-
-        return folderDao.GetParentFoldersAsync(selector.ConvertId(folderId));
-    }
-
-
-    public Task<string> SaveFolderAsync(Folder<string> folder)
-    {
-        ArgumentNullException.ThrowIfNull(folder);
-
-        return InternalSaveFolderAsync(folder);
-    }
-
-    private async Task<string> InternalSaveFolderAsync(Folder<string> folder)
-    {
-        if (folder.Id != null)
-        {
-            var folderId = folder.Id;
-            var selector = GetSelector(folderId);
-            folder.Id = selector.ConvertId(folderId);
-            var folderDao = selector.GetFolderDao(folderId);
-            var newFolderId = await folderDao.SaveFolderAsync(folder).ConfigureAwait(false);
-            folder.Id = folderId;
-
-            return newFolderId;
-        }
-        if (folder.ParentId != null)
-        {
-            var folderId = folder.ParentId;
-            var selector = GetSelector(folderId);
-            folder.ParentId = selector.ConvertId(folderId);
-            var folderDao = selector.GetFolderDao(folderId);
-            var newFolderId = await folderDao.SaveFolderAsync(folder).ConfigureAwait(false);
-            folder.ParentId = folderId;
-
-            return newFolderId;
-
-        }
-
-        throw new ArgumentException("No folder id or parent folder id to determine provider");
-    }
-
-    public Task DeleteFolderAsync(string folderId)
-    {
-        var selector = GetSelector(folderId);
-        var folderDao = selector.GetFolderDao(folderId);
-
-        return folderDao.DeleteFolderAsync(selector.ConvertId(folderId));
-    }
-
-    public async Task<TTo> MoveFolderAsync<TTo>(string folderId, TTo toFolderId, CancellationToken? cancellationToken)
-    {
-        if (toFolderId is int tId)
-        {
-            return (TTo)Convert.ChangeType(await MoveFolderAsync(folderId, tId, cancellationToken).ConfigureAwait(false), typeof(TTo));
-        }
-
-        if (toFolderId is string tsId)
-        {
-            return (TTo)Convert.ChangeType(await MoveFolderAsync(folderId, tsId, cancellationToken).ConfigureAwait(false), typeof(TTo));
-        }
-
-        throw new NotImplementedException();
-    }
-
-    public async Task<string> MoveFolderAsync(string folderId, string toFolderId, CancellationToken? cancellationToken)
-    {
-        var selector = GetSelector(folderId);
-        if (IsCrossDao(folderId, toFolderId))
-        {
-            var newFolder = await PerformCrossDaoFolderCopyAsync(folderId, toFolderId, true, cancellationToken).ConfigureAwait(false);
-
-            return newFolder?.Id;
-        }
-        var folderDao = selector.GetFolderDao(folderId);
-
-        return await folderDao.MoveFolderAsync(selector.ConvertId(folderId), selector.ConvertId(toFolderId), null).ConfigureAwait(false);
-    }
-
-    public async Task<int> MoveFolderAsync(string folderId, int toFolderId, CancellationToken? cancellationToken)
-    {
-        var newFolder = await PerformCrossDaoFolderCopyAsync(folderId, toFolderId, true, cancellationToken).ConfigureAwait(false);
-
-        return newFolder.Id;
-    }
-
-    public async Task<Folder<TTo>> CopyFolderAsync<TTo>(string folderId, TTo toFolderId, CancellationToken? cancellationToken)
-    {
-        if (toFolderId is int tId)
-        {
-            return await CopyFolderAsync(folderId, tId, cancellationToken).ConfigureAwait(false) as Folder<TTo>;
-        }
-
-        if (toFolderId is string tsId)
-        {
-            return await CopyFolderAsync(folderId, tsId, cancellationToken).ConfigureAwait(false) as Folder<TTo>;
-        }
-
-        throw new NotImplementedException();
-    }
-
-    public Task<Folder<int>> CopyFolderAsync(string folderId, int toFolderId, CancellationToken? cancellationToken)
-    {
-        return PerformCrossDaoFolderCopyAsync(folderId, toFolderId, false, cancellationToken);
-    }
-
-    public async Task<Folder<string>> CopyFolderAsync(string folderId, string toFolderId, CancellationToken? cancellationToken)
-    {
-        var selector = GetSelector(folderId);
-        var folderDao = selector.GetFolderDao(folderId);
-
-        return IsCrossDao(folderId, toFolderId)
-                ? await PerformCrossDaoFolderCopyAsync(folderId, toFolderId, false, cancellationToken).ConfigureAwait(false)
-                : await folderDao.CopyFolderAsync(selector.ConvertId(folderId), selector.ConvertId(toFolderId), null).ConfigureAwait(false);
-    }
-
-    public Task<IDictionary<string, string>> CanMoveOrCopyAsync<TTo>(string[] folderIds, TTo to)
-    {
-        if (to is int tId)
-        {
-            return CanMoveOrCopyAsync(folderIds, tId);
-        }
-
-        if (to is string tsId)
-        {
-            return CanMoveOrCopyAsync(folderIds, tsId);
-        }
-
-<<<<<<< HEAD
-        throw new NotImplementedException();
-    }
-
-    public Task<IDictionary<string, string>> CanMoveOrCopyAsync(string[] folderIds, int to)
-    {
-        return Task.FromResult((IDictionary<string, string>)new Dictionary<string, string>());
-    }
-=======
-        public Task<IDictionary<string, string>> CanMoveOrCopyAsync(string[] folderIds, string to)
-        {
-            if (folderIds.Length == 0) return Task.FromResult<IDictionary<string, string>>(new Dictionary<string, string>());
-
-            var selector = GetSelector(to);
-            var matchedIds = folderIds.Where(selector.IsMatch).ToArray();
-
-            if (matchedIds.Length == 0) return Task.FromResult<IDictionary<string, string>>(new Dictionary<string, string>());
-
-            return InternalCanMoveOrCopyAsync(to, matchedIds, selector);
-        }
->>>>>>> 2479448c
-
-    public Task<IDictionary<string, string>> CanMoveOrCopyAsync(string[] folderIds, string to)
-    {
-        if (folderIds.Length > 0)
+
+            result = result.Concat(matchedIds.GroupBy(selectorLocal.GetIdCode)
+                .ToAsyncEnumerable()
+                .SelectMany(matchedId =>
+                {
+                    var folderDao = selectorLocal.GetFolderDao(matchedId.FirstOrDefault());
+
+                    return folderDao.GetFoldersAsync(matchedId.Select(selectorLocal.ConvertId).ToList(),
+                        filterType, subjectGroup, subjectID, searchText, searchSubfolders, checkShare);
+                })
+                .Where(r => r != null));
+        }
+
+        return result.Distinct();
+    }
+
+    public Task<List<Folder<string>>> GetParentFoldersAsync(string folderId)
+    {
+        var selector = GetSelector(folderId);
+        var folderDao = selector.GetFolderDao(folderId);
+
+        return folderDao.GetParentFoldersAsync(selector.ConvertId(folderId));
+    }
+
+
+    public Task<string> SaveFolderAsync(Folder<string> folder)
+    {
+        ArgumentNullException.ThrowIfNull(folder);
+
+        return InternalSaveFolderAsync(folder);
+    }
+
+    private async Task<string> InternalSaveFolderAsync(Folder<string> folder)
+    {
+        if (folder.Id != null)
+        {
+            var folderId = folder.Id;
+            var selector = GetSelector(folderId);
+            folder.Id = selector.ConvertId(folderId);
+            var folderDao = selector.GetFolderDao(folderId);
+            var newFolderId = await folderDao.SaveFolderAsync(folder).ConfigureAwait(false);
+            folder.Id = folderId;
+
+            return newFolderId;
+        }
+        if (folder.ParentId != null)
+        {
+            var folderId = folder.ParentId;
+            var selector = GetSelector(folderId);
+            folder.ParentId = selector.ConvertId(folderId);
+            var folderDao = selector.GetFolderDao(folderId);
+            var newFolderId = await folderDao.SaveFolderAsync(folder).ConfigureAwait(false);
+            folder.ParentId = folderId;
+
+            return newFolderId;
+
+        }
+
+        throw new ArgumentException("No folder id or parent folder id to determine provider");
+    }
+
+    public Task DeleteFolderAsync(string folderId)
+    {
+        var selector = GetSelector(folderId);
+        var folderDao = selector.GetFolderDao(folderId);
+
+        return folderDao.DeleteFolderAsync(selector.ConvertId(folderId));
+    }
+
+    public async Task<TTo> MoveFolderAsync<TTo>(string folderId, TTo toFolderId, CancellationToken? cancellationToken)
+    {
+        if (toFolderId is int tId)
+        {
+            return (TTo)Convert.ChangeType(await MoveFolderAsync(folderId, tId, cancellationToken).ConfigureAwait(false), typeof(TTo));
+        }
+
+        if (toFolderId is string tsId)
+        {
+            return (TTo)Convert.ChangeType(await MoveFolderAsync(folderId, tsId, cancellationToken).ConfigureAwait(false), typeof(TTo));
+        }
+
+        throw new NotImplementedException();
+    }
+
+    public async Task<string> MoveFolderAsync(string folderId, string toFolderId, CancellationToken? cancellationToken)
+    {
+        var selector = GetSelector(folderId);
+        if (IsCrossDao(folderId, toFolderId))
+        {
+            var newFolder = await PerformCrossDaoFolderCopyAsync(folderId, toFolderId, true, cancellationToken).ConfigureAwait(false);
+
+            return newFolder?.Id;
+        }
+        var folderDao = selector.GetFolderDao(folderId);
+
+        return await folderDao.MoveFolderAsync(selector.ConvertId(folderId), selector.ConvertId(toFolderId), null).ConfigureAwait(false);
+    }
+
+    public async Task<int> MoveFolderAsync(string folderId, int toFolderId, CancellationToken? cancellationToken)
+    {
+        var newFolder = await PerformCrossDaoFolderCopyAsync(folderId, toFolderId, true, cancellationToken).ConfigureAwait(false);
+
+        return newFolder.Id;
+    }
+
+    public async Task<Folder<TTo>> CopyFolderAsync<TTo>(string folderId, TTo toFolderId, CancellationToken? cancellationToken)
+    {
+        if (toFolderId is int tId)
+        {
+            return await CopyFolderAsync(folderId, tId, cancellationToken).ConfigureAwait(false) as Folder<TTo>;
+        }
+
+        if (toFolderId is string tsId)
+        {
+            return await CopyFolderAsync(folderId, tsId, cancellationToken).ConfigureAwait(false) as Folder<TTo>;
+        }
+
+        throw new NotImplementedException();
+    }
+
+    public Task<Folder<int>> CopyFolderAsync(string folderId, int toFolderId, CancellationToken? cancellationToken)
+    {
+        return PerformCrossDaoFolderCopyAsync(folderId, toFolderId, false, cancellationToken);
+    }
+
+    public async Task<Folder<string>> CopyFolderAsync(string folderId, string toFolderId, CancellationToken? cancellationToken)
+    {
+        var selector = GetSelector(folderId);
+        var folderDao = selector.GetFolderDao(folderId);
+
+        return IsCrossDao(folderId, toFolderId)
+                ? await PerformCrossDaoFolderCopyAsync(folderId, toFolderId, false, cancellationToken).ConfigureAwait(false)
+                : await folderDao.CopyFolderAsync(selector.ConvertId(folderId), selector.ConvertId(toFolderId), null).ConfigureAwait(false);
+    }
+
+    public Task<IDictionary<string, string>> CanMoveOrCopyAsync<TTo>(string[] folderIds, TTo to)
+    {
+        if (to is int tId)
+        {
+            return CanMoveOrCopyAsync(folderIds, tId);
+        }
+
+        if (to is string tsId)
+        {
+            return CanMoveOrCopyAsync(folderIds, tsId);
+        }
+
+        throw new NotImplementedException();
+    }
+
+    public Task<IDictionary<string, string>> CanMoveOrCopyAsync(string[] folderIds, int to)
+    {
+        return Task.FromResult((IDictionary<string, string>)new Dictionary<string, string>());
+    }
+
+    public Task<IDictionary<string, string>> CanMoveOrCopyAsync(string[] folderIds, string to)
+    {
+        if (folderIds.Length == 0)
         {
             return Task.FromResult<IDictionary<string, string>>(new Dictionary<string, string>());
         }
-
-        var selector = GetSelector(to);
-        var matchedIds = folderIds.Where(selector.IsMatch).ToArray();
-
-        if (matchedIds.Length > 0)
+
+        var selector = GetSelector(to);
+        var matchedIds = folderIds.Where(selector.IsMatch).ToArray();
+
+        if (matchedIds.Length == 0)
         {
             return Task.FromResult<IDictionary<string, string>>(new Dictionary<string, string>());
         }
-
-        return InternalCanMoveOrCopyAsync(to, matchedIds, selector);
-    }
-
-    private Task<IDictionary<string, string>> InternalCanMoveOrCopyAsync(string to, string[] matchedIds, IDaoSelector selector)
-    {
-        var folderDao = selector.GetFolderDao(matchedIds.FirstOrDefault());
-
-        return folderDao.CanMoveOrCopyAsync(matchedIds, to);
-    }
-
-    public Task<string> RenameFolderAsync(Folder<string> folder, string newTitle)
-    {
-        var folderId = folder.Id;
-        var selector = GetSelector(folderId);
-        folder.Id = selector.ConvertId(folderId);
-        folder.ParentId = selector.ConvertId(folder.ParentId);
-        var folderDao = selector.GetFolderDao(folderId);
-
-        return folderDao.RenameFolderAsync(folder, newTitle);
-    }
-
-    public Task<int> GetItemsCountAsync(string folderId)
-    {
-        var selector = GetSelector(folderId);
-        var folderDao = selector.GetFolderDao(folderId);
-
-        return folderDao.GetItemsCountAsync(selector.ConvertId(folderId));
-    }
-
-    public Task<bool> IsEmptyAsync(string folderId)
-    {
-        var selector = GetSelector(folderId);
-        var folderDao = selector.GetFolderDao(folderId);
-
-        return folderDao.IsEmptyAsync(selector.ConvertId(folderId));
-    }
-
-    public bool UseTrashForRemove(Folder<string> folder)
-    {
-        var selector = GetSelector(folder.Id);
-        var folderDao = selector.GetFolderDao(folder.Id);
-
-        return folderDao.UseTrashForRemove(folder);
-    }
-
-    public bool UseRecursiveOperation<TTo>(string folderId, TTo toRootFolderId)
-    {
-        return false;
-    }
-
-    public bool UseRecursiveOperation(string folderId, int toRootFolderId)
-    {
-        return false;
-    }
-
-    public bool UseRecursiveOperation(string folderId, string toRootFolderId)
-    {
-        var selector = GetSelector(folderId);
-        bool useRecursive;
-
-        var folderDao = selector.GetFolderDao(folderId);
-        useRecursive = folderDao.UseRecursiveOperation(folderId, null);
-
-        if (toRootFolderId != null)
-        {
-            var toFolderSelector = GetSelector(toRootFolderId);
-
-            var folderDao1 = toFolderSelector.GetFolderDao(toRootFolderId);
-            useRecursive = useRecursive && folderDao1.UseRecursiveOperation(folderId, toFolderSelector.ConvertId(toRootFolderId));
-        }
-
-        return useRecursive;
-    }
-
-    public bool CanCalculateSubitems(string entryId)
-    {
-        var selector = GetSelector(entryId);
-        var folderDao = selector.GetFolderDao(entryId);
-
-        return folderDao.CanCalculateSubitems(entryId);
-    }
-
-    public async Task<long> GetMaxUploadSizeAsync(string folderId, bool chunkedUpload = false)
-    {
-        var selector = GetSelector(folderId);
-        var folderDao = selector.GetFolderDao(folderId);
-        var storageMaxUploadSize = await folderDao.GetMaxUploadSizeAsync(selector.ConvertId(folderId), chunkedUpload).ConfigureAwait(false);
-
-        if (storageMaxUploadSize == -1 || storageMaxUploadSize == long.MaxValue)
-        {
-            storageMaxUploadSize = _setupInfo.ProviderMaxUploadSize;
-        }
-
-        return storageMaxUploadSize;
-    }
+
+        return InternalCanMoveOrCopyAsync(to, matchedIds, selector);
+    }
+
+    private Task<IDictionary<string, string>> InternalCanMoveOrCopyAsync(string to, string[] matchedIds, IDaoSelector selector)
+    {
+        var folderDao = selector.GetFolderDao(matchedIds.FirstOrDefault());
+
+        return folderDao.CanMoveOrCopyAsync(matchedIds, to);
+    }
+
+    public Task<string> RenameFolderAsync(Folder<string> folder, string newTitle)
+    {
+        var folderId = folder.Id;
+        var selector = GetSelector(folderId);
+        folder.Id = selector.ConvertId(folderId);
+        folder.ParentId = selector.ConvertId(folder.ParentId);
+        var folderDao = selector.GetFolderDao(folderId);
+
+        return folderDao.RenameFolderAsync(folder, newTitle);
+    }
+
+    public Task<int> GetItemsCountAsync(string folderId)
+    {
+        var selector = GetSelector(folderId);
+        var folderDao = selector.GetFolderDao(folderId);
+
+        return folderDao.GetItemsCountAsync(selector.ConvertId(folderId));
+    }
+
+    public Task<bool> IsEmptyAsync(string folderId)
+    {
+        var selector = GetSelector(folderId);
+        var folderDao = selector.GetFolderDao(folderId);
+
+        return folderDao.IsEmptyAsync(selector.ConvertId(folderId));
+    }
+
+    public bool UseTrashForRemove(Folder<string> folder)
+    {
+        var selector = GetSelector(folder.Id);
+        var folderDao = selector.GetFolderDao(folder.Id);
+
+        return folderDao.UseTrashForRemove(folder);
+    }
+
+    public bool UseRecursiveOperation<TTo>(string folderId, TTo toRootFolderId)
+    {
+        return false;
+    }
+
+    public bool UseRecursiveOperation(string folderId, int toRootFolderId)
+    {
+        return false;
+    }
+
+    public bool UseRecursiveOperation(string folderId, string toRootFolderId)
+    {
+        var selector = GetSelector(folderId);
+        bool useRecursive;
+
+        var folderDao = selector.GetFolderDao(folderId);
+        useRecursive = folderDao.UseRecursiveOperation(folderId, null);
+
+        if (toRootFolderId != null)
+        {
+            var toFolderSelector = GetSelector(toRootFolderId);
+
+            var folderDao1 = toFolderSelector.GetFolderDao(toRootFolderId);
+            useRecursive = useRecursive && folderDao1.UseRecursiveOperation(folderId, toFolderSelector.ConvertId(toRootFolderId));
+        }
+
+        return useRecursive;
+    }
+
+    public bool CanCalculateSubitems(string entryId)
+    {
+        var selector = GetSelector(entryId);
+        var folderDao = selector.GetFolderDao(entryId);
+
+        return folderDao.CanCalculateSubitems(entryId);
+    }
+
+    public async Task<long> GetMaxUploadSizeAsync(string folderId, bool chunkedUpload = false)
+    {
+        var selector = GetSelector(folderId);
+        var folderDao = selector.GetFolderDao(folderId);
+        var storageMaxUploadSize = await folderDao.GetMaxUploadSizeAsync(selector.ConvertId(folderId), chunkedUpload).ConfigureAwait(false);
+
+        if (storageMaxUploadSize == -1 || storageMaxUploadSize == long.MaxValue)
+        {
+            storageMaxUploadSize = _setupInfo.ProviderMaxUploadSize;
+        }
+
+        return storageMaxUploadSize;
+    }
 }