// (c) Copyright Ascensio System SIA 2009-2024
//
// This program is a free software product.
// You can redistribute it and/or modify it under the terms
// of the GNU Affero General Public License (AGPL) version 3 as published by the Free Software
// Foundation. In accordance with Section 7(a) of the GNU AGPL its Section 15 shall be amended
// to the effect that Ascensio System SIA expressly excludes the warranty of non-infringement of
// any third-party rights.
//
// This program is distributed WITHOUT ANY WARRANTY, without even the implied warranty
// of MERCHANTABILITY or FITNESS FOR A PARTICULAR  PURPOSE. For details, see
// the GNU AGPL at: http://www.gnu.org/licenses/agpl-3.0.html
//
// You can contact Ascensio System SIA at Lubanas st. 125a-25, Riga, Latvia, EU, LV-1021.
//
// The  interactive user interfaces in modified source and object code versions of the Program must
// display Appropriate Legal Notices, as required under Section 5 of the GNU AGPL version 3.
//
// Pursuant to Section 7(b) of the License you must retain the original Product logo when
// distributing the program. Pursuant to Section 7(e) we decline to grant you any rights under
// trademark law for use of our trademarks.
//
// All the Product's GUI elements, including illustrations and icon sets, as well as technical writing
// content are licensed under the terms of the Creative Commons Attribution-ShareAlike 4.0
// International. See the License terms at http://creativecommons.org/licenses/by-sa/4.0/legalcode

import { useEffect } from "react";
import { observer, inject } from "mobx-react";
import { useTranslation } from "react-i18next";

import AutomaticBackup from "@docspace/shared/pages/backup/auto-backup";

import { useUnmount } from "@docspace/shared/hooks/useUnmount";

import type { ThirdPartyAccountType } from "@docspace/shared/types";
import type { TColorScheme } from "@docspace/shared/themes";
import { getBackupsCount } from "@docspace/shared/api/backup";

import { setDocumentTitle } from "SRC_DIR/helpers/utils";
import type {
  ExternalAutoBackupWrapperProps,
  InjectedAutoBackupWrapperProps,
  AutoBackupWrapperProps,
} from "./AutoBackup.types";

const AutoBackupWrapper = ({
  getProgress,
  setConnectedThirdPartyAccount,
  setStorageRegions,
  setBackupSchedule,
  setThirdPartyStorage,
  setDefaultOptions,
  resetDownloadingProgress,
  setErrorInformation,
  setBackupsCount,
  setServiceQuota,
  setIsInited,
  fetchPayerInfo,
  isBackupPaid,
  maxFreeBackups,
  ...props
}: AutoBackupWrapperProps) => {
  const { t, ready } = useTranslation(["Settings", "Common"]);
<<<<<<< HEAD
=======
  const [isEmptyContentBeforeLoader, setIsEmptyContentBeforeLoader] =
    useState(true);
  const [isInitialLoading, setIsInitialLoading] = useState(false);
  const [isInitialError, setIsInitialError] = useState(false);
  const { periodsObject, weekdaysLabelArray } = useDefaultOptions(
    t,
    props.language,
  );

  useEffect(() => {
    (async () => {
      try {
        timerIdRef.current = window.setTimeout(() => {
          setIsInitialLoading(true);
        }, 200);

        getProgress(t);

        const baseRequests: (Promise<any> | undefined)[] = [
          getSettingsThirdParty(),
          getBackupSchedule(),
          getBackupStorage(),
          getStorageRegions(),
        ];

        const optionalRequests = [];

        if (isBackupPaid) {
          if (maxFreeBackups > 0) {
            baseRequests.push(getBackupsCount());
          }

          optionalRequests.push(setServiceQuota());
          optionalRequests.push(fetchPayerInfo());
        }

        const [
          account,
          backupSchedule,
          backupStorage,
          newStorageRegions,
          backupsCount,
        ] = await Promise.all([...baseRequests, ...optionalRequests]);

        if (account) setConnectedThirdPartyAccount(account);
        if (backupStorage) setThirdPartyStorage(backupStorage);

        setBackupSchedule(backupSchedule!);

        setStorageRegions(newStorageRegions);

        if (isBackupPaid) {
          if (typeof backupsCount === "number") setBackupsCount(backupsCount);
        }

        setIsInited(true);
        setDefaultOptions(periodsObject, weekdaysLabelArray);
      } catch (error) {
        setErrorInformation(error, t);
        setIsInitialError(true);
        toastr.error(error as Error);
      } finally {
        if (timerIdRef.current) {
          clearTimeout(timerIdRef.current);
          timerIdRef.current = null;
        }
        setIsEmptyContentBeforeLoader(false);
        setIsInitialLoading(false);
      }
    })();
  }, []);
>>>>>>> d48fb2e9

  useUnmount(() => {
    resetDownloadingProgress();
    props.setterSelectedEnableSchedule(false);
    props.toDefault();
    setIsInited(false);
  });

  useEffect(() => {
    if (ready) setDocumentTitle(t("Common:DataBackup"));
  }, [t, ready]);

  return (
    <AutomaticBackup
      setDefaultOptions={setDefaultOptions}
      setBackupSchedule={setBackupSchedule}
      setThirdPartyStorage={setThirdPartyStorage}
      setConnectedThirdPartyAccount={setConnectedThirdPartyAccount}
      {...props}
    />
  );
};

export default inject<
  TStore,
  ExternalAutoBackupWrapperProps,
  InjectedAutoBackupWrapperProps
>(
  ({
    backup,
    authStore,
    settingsStore,
    filesSettingsStore,
    filesSelectorInput,
    thirdPartyStore,
    dialogsStore,
    currentTariffStatusStore,
    currentQuotaStore,
    paymentStore,
  }) => {
    const language = authStore.language;

    const { setServiceQuota } = paymentStore;
    const { fetchPayerInfo } = currentTariffStatusStore;
    const { getIcon, filesSettings } = filesSettingsStore;

    const settingsFileSelector = { getIcon, filesSettings };
    const {
      openConnectWindow,
      setThirdPartyProviders,
      providers,
      deleteThirdParty,
    } = thirdPartyStore;

    const { automaticBackupUrl, currentColorScheme } = settingsStore;
    const { isBackupPaid, maxFreeBackups } = currentQuotaStore;

    const {
      basePath,
      newPath,
      resetNewFolderPath,
      updateBaseFolderPath,
      toDefault: toDefaultFileSelector,
      isErrorPath,
      setBasePath,
      setNewPath,
    } = filesSelectorInput;

    const {
      removeItem: storeItem,
      connectDialogVisible,
      deleteThirdPartyDialogVisible,
      setConnectDialogVisible,
      setDeleteThirdPartyDialogVisible,
    } = dialogsStore;

    const {
      errorInformation,
      setDefaultOptions,
      setErrorInformation,
      resetDownloadingProgress,
      setThirdPartyStorage,
      setBackupSchedule,
      getProgress,
      setStorageRegions,
      setConnectedThirdPartyAccount,
      seStorageType,
      setSelectedEnableSchedule,
      toDefault,
      selectedStorageType,
      selectedFolderId,
      isFormReady,
      selectedMaxCopiesNumber,
      selectedPeriodNumber,
      selectedWeekday,
      selectedHour,
      selectedMonthDay,
      selectedStorageId,
      selectedEnableSchedule,
      setSelectedFolder,
      getStorageParams,
      deleteSchedule,
      downloadingProgress,
      isBackupProgressVisible,
      isChanged,
      isThirdStorageChanged,
      defaultStorageType,
      defaultFolderId,
      connectedThirdPartyAccount,
      selectedPeriodLabel,
      selectedWeekdayLabel,

      setMaxCopies,
      setPeriod,
      setWeekday,
      setMonthNumber,
      setTime,
      setStorageId,
      thirdPartyStorage,
      defaultStorageId,
      setCompletedFormFields,
      errorsFieldsBeforeSafe,
      formSettings,
      addValueInFormSettings,
      setRequiredFormSettings,
      setIsThirdStorageChanged,
      storageRegions,
      defaultFormSettings,
      deleteValueFormSetting,
      clearLocalStorage,
      setSelectedThirdPartyAccount,
      isTheSameThirdPartyAccount,
      selectedThirdPartyAccount,
      accounts,
      setThirdPartyAccountsInfo,
      setDownloadingProgress,
      setTemporaryLink,

      setIsBackupProgressVisible,
      backupProgressError,
      setBackupProgressError,
      setterSelectedEnableSchedule,
      backupPageEnable,

      setBackupsCount,

      setIsInited,
    } = backup;

    const isEnableAuto = backupPageEnable ?? false;

    const defaultRegion =
      defaultFormSettings && "region" in defaultFormSettings
        ? (defaultFormSettings.region as string)
        : "";

    const removeItem = (selectedThirdPartyAccount ??
      storeItem ??
      {}) as ThirdPartyAccountType;

    return {
      removeItem,
      settingsFileSelector,
      isEnableAuto,
      // authStore
      language,
      // backup
      setDefaultOptions,
      setThirdPartyStorage,
      setBackupSchedule,
      getProgress,
      setStorageRegions,
      setConnectedThirdPartyAccount,
      seStorageType,
      setSelectedEnableSchedule,
      setterSelectedEnableSchedule,
      toDefault,
      selectedStorageType,
      selectedFolderId,
      isFormReady,
      selectedMaxCopiesNumber,
      selectedPeriodNumber,
      selectedWeekday,
      selectedHour,
      selectedMonthDay,
      selectedStorageId,
      selectedEnableSchedule,
      setSelectedFolder,
      getStorageParams,
      deleteSchedule,
      downloadingProgress,
      isBackupProgressVisible,
      isChanged,
      isThirdStorageChanged,
      defaultStorageType,
      defaultFolderId,
      connectedThirdPartyAccount,
      selectedPeriodLabel,
      selectedWeekdayLabel,
      errorInformation,
      resetDownloadingProgress,
      setDownloadingProgress,
      setTemporaryLink,
      setMaxCopies,
      setPeriod,
      setWeekday,
      setMonthNumber,
      setTime,
      setStorageId,
      setErrorInformation,
      thirdPartyStorage,
      defaultStorageId,
      setCompletedFormFields,
      errorsFieldsBeforeSafe,
      formSettings,
      addValueInFormSettings,
      setRequiredFormSettings,
      setIsThirdStorageChanged,
      storageRegions,
      defaultRegion,
      deleteValueFormSetting,
      clearLocalStorage,
      setSelectedThirdPartyAccount,
      isTheSameThirdPartyAccount,
      selectedThirdPartyAccount,
      accounts,
      setThirdPartyAccountsInfo,
      setIsBackupProgressVisible,
      backupProgressError,
      setBackupProgressError,

      // settingsStore
      automaticBackupUrl,
      currentColorScheme: currentColorScheme as TColorScheme,

      // filesSelectorInput
      newPath,
      basePath,
      resetNewFolderPath,
      updateBaseFolderPath,
      toDefaultFileSelector,
      isErrorPath,
      setBasePath,
      setNewPath,

      // thirdPartyStore
      openConnectWindow,
      setThirdPartyProviders,
      providers,
      deleteThirdParty,
      // dialogsStore
      connectDialogVisible,
      deleteThirdPartyDialogVisible,
      setConnectDialogVisible,
      setDeleteThirdPartyDialogVisible,
      fetchPayerInfo,
      setBackupsCount,
      setServiceQuota,
      setIsInited,
      isBackupPaid,
      maxFreeBackups,
    };
  },
)(observer(AutoBackupWrapper as React.FC<ExternalAutoBackupWrapperProps>));<|MERGE_RESOLUTION|>--- conflicted
+++ resolved
@@ -61,80 +61,6 @@
   ...props
 }: AutoBackupWrapperProps) => {
   const { t, ready } = useTranslation(["Settings", "Common"]);
-<<<<<<< HEAD
-=======
-  const [isEmptyContentBeforeLoader, setIsEmptyContentBeforeLoader] =
-    useState(true);
-  const [isInitialLoading, setIsInitialLoading] = useState(false);
-  const [isInitialError, setIsInitialError] = useState(false);
-  const { periodsObject, weekdaysLabelArray } = useDefaultOptions(
-    t,
-    props.language,
-  );
-
-  useEffect(() => {
-    (async () => {
-      try {
-        timerIdRef.current = window.setTimeout(() => {
-          setIsInitialLoading(true);
-        }, 200);
-
-        getProgress(t);
-
-        const baseRequests: (Promise<any> | undefined)[] = [
-          getSettingsThirdParty(),
-          getBackupSchedule(),
-          getBackupStorage(),
-          getStorageRegions(),
-        ];
-
-        const optionalRequests = [];
-
-        if (isBackupPaid) {
-          if (maxFreeBackups > 0) {
-            baseRequests.push(getBackupsCount());
-          }
-
-          optionalRequests.push(setServiceQuota());
-          optionalRequests.push(fetchPayerInfo());
-        }
-
-        const [
-          account,
-          backupSchedule,
-          backupStorage,
-          newStorageRegions,
-          backupsCount,
-        ] = await Promise.all([...baseRequests, ...optionalRequests]);
-
-        if (account) setConnectedThirdPartyAccount(account);
-        if (backupStorage) setThirdPartyStorage(backupStorage);
-
-        setBackupSchedule(backupSchedule!);
-
-        setStorageRegions(newStorageRegions);
-
-        if (isBackupPaid) {
-          if (typeof backupsCount === "number") setBackupsCount(backupsCount);
-        }
-
-        setIsInited(true);
-        setDefaultOptions(periodsObject, weekdaysLabelArray);
-      } catch (error) {
-        setErrorInformation(error, t);
-        setIsInitialError(true);
-        toastr.error(error as Error);
-      } finally {
-        if (timerIdRef.current) {
-          clearTimeout(timerIdRef.current);
-          timerIdRef.current = null;
-        }
-        setIsEmptyContentBeforeLoader(false);
-        setIsInitialLoading(false);
-      }
-    })();
-  }, []);
->>>>>>> d48fb2e9
 
   useUnmount(() => {
     resetDownloadingProgress();
