--- conflicted
+++ resolved
@@ -114,29 +114,6 @@
   if (!isLoadedCompanyInfoSettingsData) return <LoaderCompanyInfoSettings />;
 
   return (
-<<<<<<< HEAD
-    <>
-      <AboutDialog
-        visible={showModal}
-        onClose={onCloseModal}
-        buildVersionInfo={buildVersionInfo}
-        previewData={companyInfoSettingsData}
-      />
-      <CompanyInfo
-        t={t}
-        isSettingPaid={isSettingPaid}
-        onShowExample={onShowExample}
-        companySettings={companyInfoSettingsData}
-        onSave={onSave}
-        onRestore={onRestore}
-        isLoading={isLoading}
-        isBrandingAvailable={isBrandingAvailable}
-        displayAbout={displayAbout}
-        companyInfoSettingsIsDefault={companyInfoSettingsIsDefault}
-        deviceType={deviceType}
-      />
-    </>
-=======
     <CompanyInfo
       t={t}
       isSettingPaid={isSettingPaid}
@@ -148,9 +125,10 @@
       buildVersionInfo={buildVersionInfo}
       standalone={standalone}
       licenseAgreementsUrl={licenseAgreementsUrl}
+      isBrandingAvailable={isBrandingAvailable}
+      displayAbout={displayAbout}
       isEnterprise={isEnterprise}
     />
->>>>>>> 0f4cd6d6
   );
 };
 
@@ -173,20 +151,15 @@
       checkEnablePortalSettings,
       deviceType,
       getCompanyInfoSettings,
-<<<<<<< HEAD
       displayAbout,
-    } = settingsStore;
-
-    const { isCustomizationAvailable, isBrandingAvailable } = currentQuotaStore;
-=======
       standalone,
       licenseAgreementsUrl,
     } = settingsStore;
 
+    const { isCustomizationAvailable, isBrandingAvailable } = currentQuotaStore;
+
     const { isEnterprise } = currentTariffStatusStore;
 
-    const { isCustomizationAvailable } = currentQuotaStore;
->>>>>>> 0f4cd6d6
     const isSettingPaid = checkEnablePortalSettings(isCustomizationAvailable);
 
     return {
