// (c) Copyright Ascensio System SIA 2009-2024
//
// This program is a free software product.
// You can redistribute it and/or modify it under the terms
// of the GNU Affero General Public License (AGPL) version 3 as published by the Free Software
// Foundation. In accordance with Section 7(a) of the GNU AGPL its Section 15 shall be amended
// to the effect that Ascensio System SIA expressly excludes the warranty of non-infringement of
// any third-party rights.
//
// This program is distributed WITHOUT ANY WARRANTY, without even the implied warranty
// of MERCHANTABILITY or FITNESS FOR A PARTICULAR  PURPOSE. For details, see
// the GNU AGPL at: http://www.gnu.org/licenses/agpl-3.0.html
//
// You can contact Ascensio System SIA at Lubanas st. 125a-25, Riga, Latvia, EU, LV-1021.
//
// The  interactive user interfaces in modified source and object code versions of the Program must
// display Appropriate Legal Notices, as required under Section 5 of the GNU AGPL version 3.
//
// Pursuant to Section 7(b) of the License you must retain the original Product logo when
// distributing the program. Pursuant to Section 7(e) we decline to grant you any rights under
// trademark law for use of our trademarks.
//
// All the Product's GUI elements, including illustrations and icon sets, as well as technical writing
// content are licensed under the terms of the Creative Commons Attribution-ShareAlike 4.0
// International. See the License terms at http://creativecommons.org/licenses/by-sa/4.0/legalcode

import ActionsUploadReactSvgUrl from "PUBLIC_DIR/images/actions.upload.react.svg?url";
import FormReactSvgUrl from "PUBLIC_DIR/images/access.form.react.svg?url";
import FormBlankReactSvgUrl from "PUBLIC_DIR/images/form.blank.react.svg?url";
import FormFileReactSvgUrl from "PUBLIC_DIR/images/form.file.react.svg?url";
import FormGalleryReactSvgUrl from "PUBLIC_DIR/images/form.gallery.react.svg?url";
import ActionsDocumentsReactSvgUrl from "PUBLIC_DIR/images/actions.documents.react.svg?url";
import SpreadsheetReactSvgUrl from "PUBLIC_DIR/images/spreadsheet.react.svg?url";
import ActionsPresentationReactSvgUrl from "PUBLIC_DIR/images/actions.presentation.react.svg?url";
import CatalogFolderReactSvgUrl from "PUBLIC_DIR/images/catalog.folder.react.svg?url";
import PersonAdminReactSvgUrl from "PUBLIC_DIR/images/person.admin.react.svg?url";
import PersonManagerReactSvgUrl from "PUBLIC_DIR/images/person.manager.react.svg?url";
import PersonReactSvgUrl from "PUBLIC_DIR/images/person.react.svg?url";
import PersonDefaultReactSvgUrl from "PUBLIC_DIR/images/person.default.react.svg?url";
import GroupReactSvgUrl from "PUBLIC_DIR/images/group.react.svg?url";
import PersonUserReactSvgUrl from "PUBLIC_DIR/images/person.user.react.svg?url";
import InviteAgainReactSvgUrl from "PUBLIC_DIR/images/invite.again.react.svg?url";
import PluginMoreReactSvgUrl from "PUBLIC_DIR/images/plugin.more.react.svg?url";
import React from "react";

import { inject, observer } from "mobx-react";

import { MainButton } from "@docspace/shared/components/main-button";
import { toastr } from "@docspace/shared/components/toast";
import { Button } from "@docspace/shared/components/button";

import { withTranslation } from "react-i18next";
import { encryptionUploadDialog } from "../../../helpers/desktop";
import { useNavigate, useLocation } from "react-router-dom";
import MobileView from "./MobileView";

import {
  Events,
  EmployeeType,
  DeviceType,
  RoomsType,
  FilesSelectorFilterTypes,
  FolderType,
} from "@docspace/shared/enums";

import styled, { css } from "styled-components";

import { resendInvitesAgain } from "@docspace/shared/api/people";
import { getCorrectFourValuesStyle } from "@docspace/shared/utils";
import { ArticleButtonLoader } from "@docspace/shared/skeletons/article";
import { isMobile, isTablet } from "react-device-detect";

const StyledButton = styled(Button)`
  font-weight: 700;
  font-size: 16px;
  padding: 0;
  opacity: ${(props) => (props.isDisabled ? 0.6 : 1)};

  background-color: ${({ $currentColorScheme }) =>
    $currentColorScheme.main?.accent} !important;
  background: ${({ $currentColorScheme }) => $currentColorScheme.main?.accent};
  border: ${({ $currentColorScheme }) => $currentColorScheme.main?.accent};

  ${(props) =>
    !props.isDisabled &&
    css`
      :hover {
        background-color: ${({ $currentColorScheme }) =>
          $currentColorScheme.main?.accent};
        opacity: 0.85;
        background: ${({ $currentColorScheme }) =>
          $currentColorScheme.main?.accent};
        border: ${({ $currentColorScheme }) =>
          $currentColorScheme.main?.accent};
      }

      :active {
        background-color: ${({ $currentColorScheme }) =>
          $currentColorScheme.main?.accent};
        background: ${({ $currentColorScheme }) =>
          $currentColorScheme.main?.accent};
        border: ${({ $currentColorScheme }) =>
          $currentColorScheme.main?.accent};
        opacity: 1;
        filter: brightness(90%);
        cursor: pointer;
      }
    `}

  .button-content {
    color: ${({ $currentColorScheme }) => $currentColorScheme.text?.accent};
    position: relative;
    display: flex;
    justify-content: space-between;
    vertical-align: middle;
    box-sizing: border-box;
    padding: ${({ theme }) =>
      getCorrectFourValuesStyle("5px 14px 5px 12px", theme.interfaceDirection)};
    line-height: 22px;
    border-radius: 3px;

    user-select: none;
    -webkit-tap-highlight-color: rgba(0, 0, 0, 0);
  }
`;

const ArticleMainButtonContent = (props) => {
  const {
    t,
    tReady,
    isMobileArticle,

    isPrivacy,
    encryptedFile,
    encrypted,
    startUpload,
    setAction,
    setSelectFileDialogVisible,
    selectFileDialogVisible,
    selectFileFormRoomDialogVisible,
    setSelectFileFormRoomDialogVisible,
    showArticleLoader,
    isFavoritesFolder,
    isRecentFolder,
    isRecycleBinFolder,

    currentFolderId,
    currentRoomType,
    isRoomsFolder,
    isArchiveFolder,

    setOformFromFolderId,
    oformsFilter,

    enablePlugins,
    mainButtonItemsList,

    currentColorScheme,

    isOwner,
    isAdmin,
    isRoomAdmin,

    setInvitePanelOptions,

    mainButtonMobileVisible,
    versionHistoryPanelVisible,
    moveToPanelVisible,
    restorePanelVisible,
    copyPanelVisible,

    security,
    isGracePeriod,
    setInviteUsersWarningDialogVisible,
    currentDeviceType,

    isFrame,
    disableActionButton,

    parentRoomType,
    isFolder,
  } = props;

  const navigate = useNavigate();
  const location = useLocation();

  const isAccountsPage = location.pathname.includes("/accounts");
  const isSettingsPage = location.pathname.includes("settings");

  const inputFilesElement = React.useRef(null);
  const inputPDFFilesElement = React.useRef(null);
  const inputFolderElement = React.useRef(null);

  const [actions, setActions] = React.useState([]);
  const [uploadActions, setUploadActions] = React.useState([]);
  const [model, setModel] = React.useState([]);
  const [isDropdownMainButton, setIsDropdownMainButton] = React.useState(true);

  const onCreate = React.useCallback(
    (e) => {
      const format = e.action || null;

      const event = new Event(Events.CREATE);

      const isPDF = format === "pdf";

      const payload = {
        extension: format,
        id: -1,
        edit: isPDF,
      };
      event.payload = payload;

      window.dispatchEvent(event);
    },
    [setAction],
  );

  const onCreateRoom = React.useCallback(() => {
    if (isGracePeriod) {
      setInviteUsersWarningDialogVisible(true);
      return;
    }

    const event = new Event(Events.ROOM_CREATE);
    window.dispatchEvent(event);
  }, []);

  const onShowSelectFileDialog = React.useCallback(() => {
    setSelectFileDialogVisible(true);
  }, [setSelectFileDialogVisible]);

  const onShowFormRoomSelectFileDialog = React.useCallback(
    (filter = FilesSelectorFilterTypes.DOCX) => {
      setSelectFileFormRoomDialogVisible(true, filter);
    },
    [setSelectFileFormRoomDialogVisible],
  );

  const onFileChange = React.useCallback(
    (e) => {
      startUpload(e.target.files, null, t);
    },
    [startUpload, t],
  );

  const onUploadFileClick = React.useCallback(() => {
    if (isPrivacy) {
      encryptionUploadDialog((encryptedFile, encrypted) => {
        encryptedFile.encrypted = encrypted;
        startUpload([encryptedFile], null, t);
      });
    } else {
      inputFilesElement.current.click();
    }
  }, [
    isPrivacy,
    encrypted,
    encryptedFile,
    encryptionUploadDialog,
    startUpload,
  ]);

  const onUploadFolderClick = React.useCallback(() => {
    inputFolderElement.current.click();
  }, []);

  const onUploadPDFFilesClick = React.useCallback(() => {
    inputPDFFilesElement.current?.click();
  }, []);

  const onInputClick = React.useCallback((e) => (e.target.value = null), []);

  const onShowGallery = () => {
    const initOformFilter = (
      oformsFilter || oformsFilter.getDefault()
    ).toUrlParams();
    setOformFromFolderId(currentFolderId);
    navigate(`/form-gallery/${currentFolderId}/filter?${initOformFilter}`);
  };

  const onInvite = React.useCallback((e) => {
    const type = e.action;

    if (isGracePeriod) {
      setInviteUsersWarningDialogVisible(true);
      return;
    }

    setInvitePanelOptions({
      visible: true,
      roomId: -1,
      hideSelector: true,
      defaultAccess: type,
    });
  }, []);

  const onInviteAgain = React.useCallback(() => {
    resendInvitesAgain()
      .then(() =>
        toastr.success(t("PeopleTranslations:SuccessSentMultipleInvitatios")),
      )
      .catch((err) => toastr.error(err));
  }, [resendInvitesAgain]);

  const onCreateGroup = React.useCallback(() => {
    const event = new Event(Events.GROUP_CREATE);
    window.dispatchEvent(event);
  }, []);

  React.useEffect(() => {
    const isFolderHiddenDropdown =
      isArchiveFolder ||
      isFavoritesFolder ||
      isRecentFolder ||
      isRecycleBinFolder ||
      isSettingsPage;

    if (isFolderHiddenDropdown) {
      setIsDropdownMainButton(false);
    } else {
      setIsDropdownMainButton(true);
    }
  }, [
    isArchiveFolder,
    isFavoritesFolder,
    isRecentFolder,
    isRecycleBinFolder,
    isSettingsPage,
  ]);

  const createActionsForFormRoom = React.useCallback(
    (actions) => {
      const {
        formGallery,
        uploadActions,
        createNewFolder,
        showSelectorFormRoomDocx,
        createNewDocumentDocx,
        createTemplateBlankDocxf,
        createNewPresentationPptx,
        createNewSpreadsheetXlsx,
      } = actions;

      const templatePDFForm = {
        id: "actions_template-PDF-form",
        className: "main-button_drop-down",
        icon: FormReactSvgUrl,
        label: t("Common:CreatePDFForm"),
        key: "new-form",
        items: [createTemplateBlankDocxf, showSelectorFormRoomDocx],
      };

      const uploadReadyPDFFrom = {
        id: "actions_upload-ready-Pdf-from",
        className: "main-button_drop-down_sub",
        icon: ActionsUploadReactSvgUrl,
        label: t("Common:UploadReadyPDFForm"),
        key: "actions_upload-ready-Pdf-from",
        items: [
          {
            id: "actions_upload-from-docspace",
            className: "main-button_drop-down",
            icon: ActionsUploadReactSvgUrl,
            label: t("Common:FromDocSpace"),
            key: "actions_upload-from-docspace",
            onClick: () =>
              onShowFormRoomSelectFileDialog(FilesSelectorFilterTypes.PDF),
          },
          {
            id: "actions_upload-from-device",
            className: "main-button_drop-down",
            icon: ActionsUploadReactSvgUrl,
            label: t("Common:FromDevice"),
            key: "actions_upload-from-device",
            onClick: onUploadPDFFilesClick,
          },
        ],
      };

      const moreActions = {
        id: "actions_more-form",
        className: "main-button_drop-down",
        icon: PluginMoreReactSvgUrl,
        label: t("Common:More"),
        disabled: false,
        key: "more-form",
        items: [
          createNewFolder,
          {
            isSeparator: true,
            key: "actions_more-form__separator-1",
          },
          createNewDocumentDocx,
          createNewPresentationPptx,
          createNewSpreadsheetXlsx,
          {
            isSeparator: true,
            key: "actions_more-form__separator-2",
          },
          ...uploadActions,
        ],
      };

      const mobileMoreActions = {
        ...moreActions,
        items: moreActions.items.filter((item) => !item.isSeparator),
      };
      const formRoomActions = [
        templatePDFForm,
        formGallery,
        {
          isSeparator: true,
          key: "separator",
        },
        uploadReadyPDFFrom,
        {
          isSeparator: true,
          key: "separator-1",
        },
        moreActions,
      ];

      const mobileFormRoomActions = [
        templatePDFForm,
        formGallery,
        uploadReadyPDFFrom,
      ];

      return {
        formRoomActions,
        mobileFormRoomActions,
        mobileMoreActions,
      };
    },
    [onShowFormRoomSelectFileDialog, onUploadPDFFilesClick],
  );

  React.useEffect(() => {
    if (isRoomsFolder || isSettingsPage) return;

    const pluginItems = [];

    if (mainButtonItemsList && enablePlugins && !isAccountsPage) {
      mainButtonItemsList.forEach((option) => {
        pluginItems.push({
          key: option.key,
          ...option.value,
        });
      });
    }

    const createTemplateBlankDocxf = {
      id: "actions_template_blank",
      className: "main-button_drop-down_sub",
      icon: FormBlankReactSvgUrl,
      label: t("Translations:SubNewForm"),
      onClick: onCreate,
      action: "pdf",
      key: "pdf",
    };

    const showSelectorDocx = {
      id: "actions_template_from-file",
      className: "main-button_drop-down_sub",
      icon: FormFileReactSvgUrl,
      label: t("Translations:SubNewFormFile"),
      onClick: onShowSelectFileDialog,
      disabled: isPrivacy,
      key: "form-file",
    };

    const showSelectorFormRoomDocx = {
      id: "actions_from-room_template_from-file",
      className: "main-button_drop-down_sub",
      icon: FormFileReactSvgUrl,
      label: t("Translations:SubNewFormFile"),
      onClick: () => onShowFormRoomSelectFileDialog(),
      disabled: isPrivacy,
      key: "form-file",
    };

    const formGallery = {
      id: "actions_template_oforms-gallery",
      className: "main-button_drop-down_sub",
      icon: FormGalleryReactSvgUrl,
      label: t("Common:OFORMsGallery"),
      onClick: onShowGallery,
      disabled: isPrivacy,
      key: "form-gallery",
    };

    const createNewDocumentDocx = {
      id: "actions_new-document",
      className: "main-button_drop-down",
      icon: ActionsDocumentsReactSvgUrl,
      label: t("Files:Document"),
      onClick: onCreate,
      action: "docx",
      key: "docx",
    };

    const createNewSpreadsheetXlsx = {
      id: "actions_new-spreadsheet",
      className: "main-button_drop-down",
      icon: SpreadsheetReactSvgUrl,
      label: t("Files:Spreadsheet"),
      onClick: onCreate,
      action: "xlsx",
      key: "xlsx",
    };

    const createNewFolder = {
      id: "actions_new-folder",
      className: "main-button_drop-down",
      icon: CatalogFolderReactSvgUrl,
      label: t("Files:Folder"),
      onClick: onCreate,
      key: "new-folder",
    };

    const createNewPresentationPptx = {
      id: "actions_new-presentation",
      className: "main-button_drop-down",
      icon: ActionsPresentationReactSvgUrl,
      label: t("Files:Presentation"),
      onClick: onCreate,
      action: "pptx",
      key: "pptx",
    };

    const uploadActions = [
      {
        id: "actions_upload-files",
        className: "main-button_drop-down",
        icon: ActionsUploadReactSvgUrl,
        label: t("UploadFiles"),
        onClick: onUploadFileClick,
        key: "upload-files",
      },
    ];

    if (isDesktop()) {
      uploadActions.push({
        id: "actions_upload-folders",
        className: "main-button_drop-down",
        icon: ActionsUploadReactSvgUrl,
        label: t("UploadFolder"),
        disabled: isPrivacy,
        onClick: onUploadFolderClick,
        key: "upload-folder",
      });
    }

    if (
      currentRoomType === RoomsType.FormRoom ||
      (parentRoomType === FolderType.FormRoom && isFolder)
    ) {
      const { formRoomActions, mobileFormRoomActions, mobileMoreActions } =
        createActionsForFormRoom({
          formGallery,
          uploadActions,
          createNewFolder,
          showSelectorFormRoomDocx,
          createNewDocumentDocx,
          createTemplateBlankDocxf,
          createNewPresentationPptx,
          createNewSpreadsheetXlsx,
        });

      // for mobile
      setUploadActions([mobileMoreActions]);
      setActions(mobileFormRoomActions);
      // for PC
      setModel(formRoomActions);

      return;
    }

    const formActions = [
      {
        id: "actions_template",
        className: "main-button_drop-down",
        icon: FormReactSvgUrl,
        label: t("Translations:NewForm"),
        key: "new-form",
        items: [createTemplateBlankDocxf, showSelectorDocx, formGallery],
      },
    ];

    const accountsUserActions = [
      ...(isOwner
        ? [
            {
              id: "invite_doc-space-administrator",
              className: "main-button_drop-down",
              icon: PersonAdminReactSvgUrl,
              label: t("Common:DocSpaceAdmin"),
              onClick: onInvite,
              action: EmployeeType.Admin,
              key: "administrator",
            },
          ]
        : []),
      {
        id: "invite_room-admin",
        className: "main-button_drop-down",
        icon: PersonManagerReactSvgUrl,
        label: t("Common:RoomAdmin"),
        onClick: onInvite,
        action: EmployeeType.User,
        key: "manager",
      },
      {
        id: "invite_room-collaborator",
        className: "main-button_drop-down",
        icon: PersonDefaultReactSvgUrl,
        label: t("Common:PowerUser"),
        onClick: onInvite,
        action: EmployeeType.Collaborator,
        key: "collaborator",
      },
      {
        id: "invite_user",
        className: "main-button_drop-down",
        icon: PersonDefaultReactSvgUrl,
        label: t("Common:User"),
        onClick: onInvite,
        action: EmployeeType.Guest,
        key: "user",
      },
      ...(!isMobileArticle
        ? [
            {
              isSeparator: true,
              key: "invite-users-separator",
            },
          ]
        : []),
      {
        id: "invite_again",
        className: "main-button_drop-down",
        icon: InviteAgainReactSvgUrl,
        label: t("People:LblInviteAgain"),
        onClick: onInviteAgain,
        action: "invite-again",
        key: "invite-again",
      },
    ];

    const accountsFullActions = [
      {
        id: "actions_invite_user",
        className: "main-button_drop-down",
        icon: PersonUserReactSvgUrl,
        label: t("Common:Invite"),
        key: "new-user",
        items: accountsUserActions,
      },
      {
        id: "create_group",
        className: "main-button_drop-down",
        icon: GroupReactSvgUrl,
        label: t("PeopleTranslations:CreateGroup"),
        onClick: onCreateGroup,
        action: "group",
        key: "group",
      },
    ];

    const actions = isAccountsPage
      ? isRoomAdmin
        ? accountsUserActions
        : accountsFullActions
      : [
          createNewDocumentDocx,
          createNewSpreadsheetXlsx,
          createNewPresentationPptx,
          ...formActions,
          createNewFolder,
        ];

<<<<<<< HEAD
=======
    const uploadActions = [
      {
        id: "actions_upload-files",
        className: "main-button_drop-down",
        icon: ActionsUploadReactSvgUrl,
        label: t("UploadFiles"),
        onClick: onUploadFileClick,
        key: "upload-files",
      },
    ];

    if (!(isMobile || isTablet)) {
      uploadActions.push({
        id: "actions_upload-folders",
        className: "main-button_drop-down",
        icon: ActionsUploadReactSvgUrl,
        label: t("UploadFolder"),
        disabled: isPrivacy,
        onClick: onUploadFolderClick,
        key: "upload-folder",
      });
    }

>>>>>>> 434986bb
    if (pluginItems.length > 0) {
      // menuModel.push({
      //   id: "actions_more-plugins",
      //   className: "main-button_drop-down",
      //   icon: PluginMoreReactSvgUrl,
      //   label: t("Common:More"),
      //   disabled: false,
      //   key: "more-plugins",
      //   items: pluginItems,
      // });

      actions.push({
        id: "actions_more-plugins",
        className: "main-button_drop-down",
        icon: PluginMoreReactSvgUrl,
        label: t("Common:More"),
        disabled: false,
        key: "more-plugins",
        items: pluginItems,
      });
    }

    const menuModel = [...actions];

    if (!isAccountsPage) {
      menuModel.push({
        isSeparator: true,
        key: "separator",
      });

      menuModel.push(...uploadActions);
      setUploadActions(uploadActions);
    }

    setModel(menuModel);
    setActions(actions);
  }, [
    t,
    isPrivacy,
    currentFolderId,
    isAccountsPage,
    isSettingsPage,
    enablePlugins,
    mainButtonItemsList,
    currentRoomType,
    isRoomsFolder,
    isOwner,
    isAdmin,
    isRoomAdmin,

    parentRoomType,
    isFolder,

    onCreate,
    onCreateRoom,
    onInvite,
    onInviteAgain,
    onShowSelectFileDialog,
    onShowFormRoomSelectFileDialog,
    onUploadFileClick,
    onUploadFolderClick,
    createActionsForFormRoom,
    isMobileArticle,
  ]);

  const mainButtonText = t("Common:Actions");

  const isDisabled = isFrame
    ? disableActionButton
    : isSettingsPage
      ? isSettingsPage
      : isAccountsPage
        ? !isAccountsPage
        : !security?.Create;

  const isProfile = location.pathname.includes("/profile");

  let mainButtonVisible = true;

  if (currentDeviceType === DeviceType.mobile) {
    mainButtonVisible =
      moveToPanelVisible ||
      restorePanelVisible ||
      copyPanelVisible ||
      selectFileDialogVisible ||
      selectFileFormRoomDialogVisible ||
      versionHistoryPanelVisible
        ? false
        : true;
  }

  if (showArticleLoader)
    return isMobileArticle ? null : <ArticleButtonLoader height="32px" />;

  return (
    <>
      {isMobileArticle ? (
        <>
          {!isProfile && (security?.Create || isAccountsPage) && (
            <MobileView
              t={t}
              titleProp={t("Upload")}
              actionOptions={actions}
              buttonOptions={!isAccountsPage && uploadActions}
              withoutButton={isRoomsFolder || isAccountsPage}
              withMenu={!isRoomsFolder}
              mainButtonMobileVisible={
                mainButtonMobileVisible && mainButtonVisible
              }
              onMainButtonClick={onCreateRoom}
            />
          )}
        </>
      ) : isRoomsFolder ? (
        <StyledButton
          className="create-room-button"
          id="rooms-shared_create-room-button"
          label={t("Files:NewRoom")}
          onClick={onCreateRoom}
          $currentColorScheme={currentColorScheme}
          isDisabled={isDisabled}
          size="small"
          primary
          scale
          title={t("Files:NewRoom")}
        />
      ) : (
        <MainButton
          id={
            isAccountsPage
              ? "accounts_invite-main-button"
              : "actions-main-button"
          }
          isDisabled={isDisabled}
          isDropdown={isDropdownMainButton}
          text={mainButtonText}
          model={model}
          title={mainButtonText}
        />
      )}

      <input
        id="customFileInput"
        className="custom-file-input"
        multiple
        type="file"
        onChange={onFileChange}
        onClick={onInputClick}
        ref={inputFilesElement}
        style={{ display: "none" }}
      />
      <input
        id="customPDFInput"
        className="custom-file-input"
        multiple
        type="file"
        accept=".pdf"
        onChange={onFileChange}
        onClick={onInputClick}
        ref={inputPDFFilesElement}
        style={{ display: "none" }}
      />
      <input
        id="customFolderInput"
        className="custom-file-input"
        webkitdirectory=""
        mozdirectory=""
        type="file"
        onChange={onFileChange}
        onClick={onInputClick}
        ref={inputFolderElement}
        style={{ display: "none" }}
      />
    </>
  );
};

export default inject(
  ({
    settingsStore,
    filesStore,
    dialogsStore,
    uploadDataStore,
    treeFoldersStore,
    selectedFolderStore,
    clientLoadingStore,
    oformsStore,
    pluginStore,
    versionHistoryStore,
    userStore,
    currentTariffStatusStore,
  }) => {
    const { showArticleLoader } = clientLoadingStore;
    const { mainButtonMobileVisible } = filesStore;
    const {
      isPrivacyFolder,
      isFavoritesFolder,
      isRecentFolder,
      isRecycleBinFolder,
      isRoomsFolder,
      isArchiveFolder,
      selectedTreeNode,
    } = treeFoldersStore;
    const { startUpload } = uploadDataStore;
    const {
      setSelectFileDialogVisible,
      setInvitePanelOptions,
      setInviteUsersWarningDialogVisible,
      copyPanelVisible,
      moveToPanelVisible,
      restorePanelVisible,
      selectFileDialogVisible,
      selectFileFormRoomDialogVisible,
      setSelectFileFormRoomDialogVisible,
    } = dialogsStore;

    const { enablePlugins, currentColorScheme, currentDeviceType } =
      settingsStore;
    const { isVisible: versionHistoryPanelVisible } = versionHistoryStore;

    const security = selectedFolderStore.security;

    const currentFolderId = selectedFolderStore.id;
    const currentRoomType = selectedFolderStore.roomType;
    const parentRoomType = selectedFolderStore.parentRoomType;
    const isFolder = selectedFolderStore.isFolder;

    const { isAdmin, isOwner, isRoomAdmin } = userStore.user;
    const { isGracePeriod } = currentTariffStatusStore;

    const { setOformFromFolderId, oformsFilter } = oformsStore;
    const { mainButtonItemsList } = pluginStore;

    const { frameConfig, isFrame } = settingsStore;

    return {
      isGracePeriod,
      setInviteUsersWarningDialogVisible,
      showText: settingsStore.showText,
      isMobileArticle: settingsStore.isMobileArticle,

      showArticleLoader,
      isPrivacy: isPrivacyFolder,
      isFavoritesFolder,
      isRecentFolder,
      isRecycleBinFolder,

      isRoomsFolder,
      isArchiveFolder,
      selectedTreeNode,

      startUpload,

      setSelectFileDialogVisible,
      selectFileDialogVisible,
      setInvitePanelOptions,

      currentFolderId,
      currentRoomType,

      setOformFromFolderId,
      oformsFilter,

      enablePlugins,
      mainButtonItemsList,

      currentColorScheme,

      isAdmin,
      isOwner,
      isRoomAdmin,

      mainButtonMobileVisible,
      moveToPanelVisible,
      restorePanelVisible,
      copyPanelVisible,
      versionHistoryPanelVisible,
      security,
      currentDeviceType,

      isFrame,
      disableActionButton: frameConfig?.disableActionButton,

      parentRoomType,
      isFolder,
      selectFileFormRoomDialogVisible,
      setSelectFileFormRoomDialogVisible,
    };
  },
)(
  withTranslation([
    "Article",
    "UploadPanel",
    "Common",
    "Files",
    "People",
    "PeopleTranslations",
  ])(observer(ArticleMainButtonContent)),
);<|MERGE_RESOLUTION|>--- conflicted
+++ resolved
@@ -540,7 +540,7 @@
       },
     ];
 
-    if (isDesktop()) {
+    if (!(isMobile || isTablet)) {
       uploadActions.push({
         id: "actions_upload-folders",
         className: "main-button_drop-down",
@@ -680,32 +680,6 @@
           createNewFolder,
         ];
 
-<<<<<<< HEAD
-=======
-    const uploadActions = [
-      {
-        id: "actions_upload-files",
-        className: "main-button_drop-down",
-        icon: ActionsUploadReactSvgUrl,
-        label: t("UploadFiles"),
-        onClick: onUploadFileClick,
-        key: "upload-files",
-      },
-    ];
-
-    if (!(isMobile || isTablet)) {
-      uploadActions.push({
-        id: "actions_upload-folders",
-        className: "main-button_drop-down",
-        icon: ActionsUploadReactSvgUrl,
-        label: t("UploadFolder"),
-        disabled: isPrivacy,
-        onClick: onUploadFolderClick,
-        key: "upload-folder",
-      });
-    }
-
->>>>>>> 434986bb
     if (pluginItems.length > 0) {
       // menuModel.push({
       //   id: "actions_more-plugins",
