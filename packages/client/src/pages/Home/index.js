--- conflicted
+++ resolved
@@ -23,12 +23,6 @@
   SectionPagingContent,
   Bar,
 } from "./Section";
-<<<<<<< HEAD
-
-import { createTreeFolders } from "../../helpers/files-helpers";
-=======
-import { InfoPanelBodyContent, InfoPanelHeaderContent } from "./InfoPanel";
->>>>>>> 294e1199
 import MediaViewer from "./MediaViewer";
 import DragTooltip from "../../components/DragTooltip";
 import { observer, inject } from "mobx-react";
@@ -637,7 +631,6 @@
 
     const { gallerySelected } = oformsStore;
 
-<<<<<<< HEAD
     const {
       isRecycleBinFolder,
       isPrivacyFolder,
@@ -646,9 +639,6 @@
       isRoomsFolder,
       isArchiveFolder,
     } = treeFoldersStore;
-=======
-    const { isRecycleBinFolder, isPrivacyFolder } = treeFoldersStore;
->>>>>>> 294e1199
 
     const {
       visible: primaryProgressDataVisible,
@@ -739,13 +729,10 @@
       itemsSelectionLength,
       itemsSelectionTitle,
 
-<<<<<<< HEAD
       isRoomsFolder,
       isArchiveFolder,
 
       setExpandedKeys,
-=======
->>>>>>> 294e1199
       setFirstLoad,
       setDragging,
       setIsLoading,
