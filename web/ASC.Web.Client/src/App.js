<<<<<<< HEAD
import React from "react";
import ErrorBoundary from "@appserver/common/components/ErrorBoundary";
import Shell from "studio/shell";

const App = () => {
  return (
    <ErrorBoundary>
      <Shell />
    </ErrorBoundary>
  );
};

export default App;

// import React, { Suspense, lazy, useEffect } from "react";
// import { Router, Route, Switch } from "react-router-dom";
// import {
//   history,
//   PrivateRoute,
//   PublicRoute,
//   Login,
//   Error404,
//   Offline,
//   NavMenu,
//   Main,
//   utils,
//   toastr,
//   Layout,
// } from "asc-web-common";
// import Home from "./components/pages/Home";
// import { inject, observer } from "mobx-react";
// import config from "../package.json";
// import "./i18n";

// const About = lazy(() => import("./components/pages/About"));
// const Confirm = lazy(() => import("./components/pages/Confirm"));
// const Settings = lazy(() => import("./components/pages/Settings"));
// const Wizard = lazy(() => import("./components/pages/Wizard"));
// const Payments = lazy(() => import("./components/pages/Payments"));
// const ThirdPartyResponse = lazy(() => import("./components/pages/ThirdParty"));
// const ComingSoon = lazy(() => import("./components/pages/ComingSoon"));

// const App = (props) => {
//   //constructor(props) {
//   //super(props);

//   //const pathname = window.location.pathname.toLowerCase();
//   //this.isThirdPartyResponse = pathname.indexOf("thirdparty") !== -1;
//   //}

//   const { isLoaded, loadBaseInfo, isThirdPartyResponse } = props;

//   useEffect(() => {
//     try {
//       loadBaseInfo();
//     } catch (err) {
//       toastr.error(err);
//     }
//   }, [loadBaseInfo]);

//   useEffect(() => {
//     console.log("App render", isLoaded);
//     if (isLoaded) utils.updateTempContent();
//   }, [isLoaded]);

//   // useEffect(() => {
//   //   debugger;
//   //   utils.updateTempContent(isAuthenticated);
//   // }, [isAuthenticated]);

//   // if (this.isThirdPartyResponse) {
//   //   //setIsLoaded();
//   //   return;
//   // }

//   //utils.updateTempContent();
//   //setIsLoaded();

//   // const requests = [];
//   // if (!isAuthenticated) {
//   //   requests.push(getPortalSettings());
//   // } else if (
//   //   !window.location.pathname.includes("confirm/EmailActivation")
//   // ) {
//   //   requests.push(getUser());
//   //   requests.push(getPortalSettings());
//   //   //requests.push(getModules());
//   // }

//   // Promise.all(requests)
//   //   .catch((e) => {
//   //     toastr.error(e);
//   //   })
//   //   .finally(() => {
//   //     utils.updateTempContent();
//   //     setIsLoaded();
//   //   });

//   return navigator.onLine ? (
//     <Layout>
//       <Router history={history}>
//         {!isThirdPartyResponse && <NavMenu />}
//         <Main>
//           <Suspense fallback={null}>
//             <Switch>
//               <Route exact path="/wizard" component={Wizard} />
//               <PublicRoute
//                 exact
//                 path={[
//                   "/login",
//                   "/login/error=:error",
//                   "/login/confirmed-email=:confirmedEmail",
//                 ]}
//                 component={Login}
//               />
//               <Route path="/confirm" component={Confirm} />
//               <PrivateRoute
//                 path={`/thirdparty/:provider`}
//                 component={ThirdPartyResponse}
//               />
//               <PrivateRoute
//                 exact
//                 path={["/", "/error=:error"]}
//                 component={Home}
//               />
//               <PrivateRoute exact path="/about" component={About} />
//               <PrivateRoute restricted path="/settings" component={Settings} />
//               <PrivateRoute
//                 exact
//                 path={[
//                   "/coming-soon",
//                   "/products/mail",
//                   "/products/projects",
//                   "/products/crm",
//                   "/products/calendar",
//                   "/products/talk/",
//                 ]}
//                 component={ComingSoon}
//               />
//               <PrivateRoute path="/payments" component={Payments} />
//               <PrivateRoute component={Error404} />
//             </Switch>
//           </Suspense>
//         </Main>
//       </Router>
//     </Layout>
//   ) : (
//     <Offline />
//   );
// };

// export default inject(({ auth }) => {
//   const { init, isLoaded } = auth;

//   const pathname = window.location.pathname.toLowerCase();
//   const isThirdPartyResponse = pathname.indexOf("thirdparty") !== -1;

//   return {
//     loadBaseInfo: () => {
//       init();
//       auth.setProductVersion(config.version);
//     },
//     isThirdPartyResponse,
//     isLoaded,
//   };
// })(observer(App));
=======
import React, { Suspense, lazy, useEffect } from "react";
import { Router, Route, Switch } from "react-router-dom";
import {
  history,
  PrivateRoute,
  PublicRoute,
  Login,
  Error404,
  Offline,
  NavMenu,
  Main,
  utils,
  toastr,
  Layout,
} from "asc-web-common";
import Home from "./components/pages/Home";
import { inject, observer } from "mobx-react";
import config from "../package.json";
import "./i18n";

const About = lazy(() => import("./components/pages/About"));
const Confirm = lazy(() => import("./components/pages/Confirm"));
const Settings = lazy(() => import("./components/pages/Settings"));
const Wizard = lazy(() => import("./components/pages/Wizard"));
const Payments = lazy(() => import("./components/pages/Payments"));
const ThirdPartyResponse = lazy(() => import("./components/pages/ThirdParty"));
const ComingSoon = lazy(() => import("./components/pages/ComingSoon"));

const App = (props) => {
  //constructor(props) {
  //super(props);

  //const pathname = window.location.pathname.toLowerCase();
  //this.isThirdPartyResponse = pathname.indexOf("thirdparty") !== -1;
  //}

  const { isLoaded, loadBaseInfo, isThirdPartyResponse, homepage } = props;

  useEffect(() => {
    try {
      loadBaseInfo();
    } catch (err) {
      toastr.error(err);
    }
  }, [loadBaseInfo]);

  useEffect(() => {
    console.log("App render", isLoaded);
    if (isLoaded) utils.updateTempContent();
  }, [isLoaded]);

  // useEffect(() => {
  //   debugger;
  //   utils.updateTempContent(isAuthenticated);
  // }, [isAuthenticated]);

  // if (this.isThirdPartyResponse) {
  //   //setIsLoaded();
  //   return;
  // }

  //utils.updateTempContent();
  //setIsLoaded();

  // const requests = [];
  // if (!isAuthenticated) {
  //   requests.push(getPortalSettings());
  // } else if (
  //   !window.location.pathname.includes("confirm/EmailActivation")
  // ) {
  //   requests.push(getUser());
  //   requests.push(getPortalSettings());
  //   //requests.push(getModules());
  // }

  // Promise.all(requests)
  //   .catch((e) => {
  //     toastr.error(e);
  //   })
  //   .finally(() => {
  //     utils.updateTempContent();
  //     setIsLoaded();
  //   });

  console.log("Client App render", props);
  return navigator.onLine ? (
    <Layout>
      <Router history={history}>
        {!isThirdPartyResponse && <NavMenu />}
        <Main>
          <Suspense fallback={null}>
            <Switch>
              <Route exact path={`${homepage}/wizard`} component={Wizard} />
              <PublicRoute
                exact
                path={[
                  `${homepage}/login`,
                  `${homepage}/login/error=:error`,
                  `${homepage}/login/confirmed-email=:confirmedEmail`,
                ]}
                component={Login}
              />
              <Route path={`${homepage}/confirm`} component={Confirm} />
              <PrivateRoute
                path={`${homepage}/thirdparty/:provider`}
                component={ThirdPartyResponse}
              />
              <PrivateRoute
                exact
                path={[`${homepage}/`, `${homepage}/error=:error`]}
                component={Home}
              />
              <PrivateRoute
                exact
                path={[
                  `${homepage}/coming-soon`,
                  `${homepage}/products/mail`,
                  `${homepage}/products/projects`,
                  `${homepage}/products/crm`,
                  `${homepage}/products/calendar`,
                  `${homepage}/products/talk/`,
                ]}
                component={ComingSoon}
              />
              <PrivateRoute
                path={`${homepage}/payments`}
                component={Payments}
              />
              <PrivateRoute component={Error404} />
            </Switch>
          </Suspense>
        </Main>
      </Router>
    </Layout>
  ) : (
    <Offline />
  );
};

export default inject(({ auth }) => {
  const { init, isLoaded } = auth;

  const pathname = window.location.pathname.toLowerCase();
  const isThirdPartyResponse = pathname.indexOf("thirdparty") !== -1;

  return {
    loadBaseInfo: () => {
      init();
      auth.setProductVersion(config.version);
    },
    isThirdPartyResponse,
    isLoaded,
    homepage: auth.settingsStore.homepage || config.homepage,
  };
})(observer(App));
>>>>>>> 4d5ca86a
<|MERGE_RESOLUTION|>--- conflicted
+++ resolved
@@ -1,4 +1,3 @@
-<<<<<<< HEAD
 import React from "react";
 import ErrorBoundary from "@appserver/common/components/ErrorBoundary";
 import Shell from "studio/shell";
@@ -49,7 +48,7 @@
 //   //this.isThirdPartyResponse = pathname.indexOf("thirdparty") !== -1;
 //   //}
 
-//   const { isLoaded, loadBaseInfo, isThirdPartyResponse } = props;
+//   const { isLoaded, loadBaseInfo, isThirdPartyResponse, homepage } = props;
 
 //   useEffect(() => {
 //     try {
@@ -97,6 +96,7 @@
 //   //     setIsLoaded();
 //   //   });
 
+//   console.log("Client App render", props);
 //   return navigator.onLine ? (
 //     <Layout>
 //       <Router history={history}>
@@ -104,41 +104,42 @@
 //         <Main>
 //           <Suspense fallback={null}>
 //             <Switch>
-//               <Route exact path="/wizard" component={Wizard} />
+//               <Route exact path={`${homepage}/wizard`} component={Wizard} />
 //               <PublicRoute
 //                 exact
 //                 path={[
-//                   "/login",
-//                   "/login/error=:error",
-//                   "/login/confirmed-email=:confirmedEmail",
+//                   `${homepage}/login`,
+//                   `${homepage}/login/error=:error`,
+//                   `${homepage}/login/confirmed-email=:confirmedEmail`,
 //                 ]}
 //                 component={Login}
 //               />
-//               <Route path="/confirm" component={Confirm} />
+//               <Route path={`${homepage}/confirm`} component={Confirm} />
 //               <PrivateRoute
-//                 path={`/thirdparty/:provider`}
+//                 path={`${homepage}/thirdparty/:provider`}
 //                 component={ThirdPartyResponse}
 //               />
 //               <PrivateRoute
 //                 exact
-//                 path={["/", "/error=:error"]}
+//                 path={[`${homepage}/`, `${homepage}/error=:error`]}
 //                 component={Home}
 //               />
-//               <PrivateRoute exact path="/about" component={About} />
-//               <PrivateRoute restricted path="/settings" component={Settings} />
 //               <PrivateRoute
 //                 exact
 //                 path={[
-//                   "/coming-soon",
-//                   "/products/mail",
-//                   "/products/projects",
-//                   "/products/crm",
-//                   "/products/calendar",
-//                   "/products/talk/",
+//                   `${homepage}/coming-soon`,
+//                   `${homepage}/products/mail`,
+//                   `${homepage}/products/projects`,
+//                   `${homepage}/products/crm`,
+//                   `${homepage}/products/calendar`,
+//                   `${homepage}/products/talk/`,
 //                 ]}
 //                 component={ComingSoon}
 //               />
-//               <PrivateRoute path="/payments" component={Payments} />
+//               <PrivateRoute
+//                 path={`${homepage}/payments`}
+//                 component={Payments}
+//               />
 //               <PrivateRoute component={Error404} />
 //             </Switch>
 //           </Suspense>
@@ -163,162 +164,6 @@
 //     },
 //     isThirdPartyResponse,
 //     isLoaded,
+//     homepage: auth.settingsStore.homepage || config.homepage,
 //   };
-// })(observer(App));
-=======
-import React, { Suspense, lazy, useEffect } from "react";
-import { Router, Route, Switch } from "react-router-dom";
-import {
-  history,
-  PrivateRoute,
-  PublicRoute,
-  Login,
-  Error404,
-  Offline,
-  NavMenu,
-  Main,
-  utils,
-  toastr,
-  Layout,
-} from "asc-web-common";
-import Home from "./components/pages/Home";
-import { inject, observer } from "mobx-react";
-import config from "../package.json";
-import "./i18n";
-
-const About = lazy(() => import("./components/pages/About"));
-const Confirm = lazy(() => import("./components/pages/Confirm"));
-const Settings = lazy(() => import("./components/pages/Settings"));
-const Wizard = lazy(() => import("./components/pages/Wizard"));
-const Payments = lazy(() => import("./components/pages/Payments"));
-const ThirdPartyResponse = lazy(() => import("./components/pages/ThirdParty"));
-const ComingSoon = lazy(() => import("./components/pages/ComingSoon"));
-
-const App = (props) => {
-  //constructor(props) {
-  //super(props);
-
-  //const pathname = window.location.pathname.toLowerCase();
-  //this.isThirdPartyResponse = pathname.indexOf("thirdparty") !== -1;
-  //}
-
-  const { isLoaded, loadBaseInfo, isThirdPartyResponse, homepage } = props;
-
-  useEffect(() => {
-    try {
-      loadBaseInfo();
-    } catch (err) {
-      toastr.error(err);
-    }
-  }, [loadBaseInfo]);
-
-  useEffect(() => {
-    console.log("App render", isLoaded);
-    if (isLoaded) utils.updateTempContent();
-  }, [isLoaded]);
-
-  // useEffect(() => {
-  //   debugger;
-  //   utils.updateTempContent(isAuthenticated);
-  // }, [isAuthenticated]);
-
-  // if (this.isThirdPartyResponse) {
-  //   //setIsLoaded();
-  //   return;
-  // }
-
-  //utils.updateTempContent();
-  //setIsLoaded();
-
-  // const requests = [];
-  // if (!isAuthenticated) {
-  //   requests.push(getPortalSettings());
-  // } else if (
-  //   !window.location.pathname.includes("confirm/EmailActivation")
-  // ) {
-  //   requests.push(getUser());
-  //   requests.push(getPortalSettings());
-  //   //requests.push(getModules());
-  // }
-
-  // Promise.all(requests)
-  //   .catch((e) => {
-  //     toastr.error(e);
-  //   })
-  //   .finally(() => {
-  //     utils.updateTempContent();
-  //     setIsLoaded();
-  //   });
-
-  console.log("Client App render", props);
-  return navigator.onLine ? (
-    <Layout>
-      <Router history={history}>
-        {!isThirdPartyResponse && <NavMenu />}
-        <Main>
-          <Suspense fallback={null}>
-            <Switch>
-              <Route exact path={`${homepage}/wizard`} component={Wizard} />
-              <PublicRoute
-                exact
-                path={[
-                  `${homepage}/login`,
-                  `${homepage}/login/error=:error`,
-                  `${homepage}/login/confirmed-email=:confirmedEmail`,
-                ]}
-                component={Login}
-              />
-              <Route path={`${homepage}/confirm`} component={Confirm} />
-              <PrivateRoute
-                path={`${homepage}/thirdparty/:provider`}
-                component={ThirdPartyResponse}
-              />
-              <PrivateRoute
-                exact
-                path={[`${homepage}/`, `${homepage}/error=:error`]}
-                component={Home}
-              />
-              <PrivateRoute
-                exact
-                path={[
-                  `${homepage}/coming-soon`,
-                  `${homepage}/products/mail`,
-                  `${homepage}/products/projects`,
-                  `${homepage}/products/crm`,
-                  `${homepage}/products/calendar`,
-                  `${homepage}/products/talk/`,
-                ]}
-                component={ComingSoon}
-              />
-              <PrivateRoute
-                path={`${homepage}/payments`}
-                component={Payments}
-              />
-              <PrivateRoute component={Error404} />
-            </Switch>
-          </Suspense>
-        </Main>
-      </Router>
-    </Layout>
-  ) : (
-    <Offline />
-  );
-};
-
-export default inject(({ auth }) => {
-  const { init, isLoaded } = auth;
-
-  const pathname = window.location.pathname.toLowerCase();
-  const isThirdPartyResponse = pathname.indexOf("thirdparty") !== -1;
-
-  return {
-    loadBaseInfo: () => {
-      init();
-      auth.setProductVersion(config.version);
-    },
-    isThirdPartyResponse,
-    isLoaded,
-    homepage: auth.settingsStore.homepage || config.homepage,
-  };
-})(observer(App));
->>>>>>> 4d5ca86a
+// })(observer(App));