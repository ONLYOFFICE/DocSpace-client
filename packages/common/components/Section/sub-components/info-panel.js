import { Base } from "@docspace/shared/themes";
import { tablet, mobile } from "@docspace/shared/utils";
import { INFO_PANEL_WIDTH } from "@docspace/shared/utils";
import { isMobileOnly, isIOS } from "react-device-detect";
import { inject } from "mobx-react";
import PropTypes from "prop-types";
import React, { useEffect, useState, useRef, useCallback } from "react";
import styled, { css } from "styled-components";
import CrossIcon from "PUBLIC_DIR/images/icons/17/cross.react.svg";

<<<<<<< HEAD
import { Portal } from "@docspace/shared/components";
import { DeviceType } from "@docspace/shared/enums";
=======
import { Portal } from "@docspace/shared/components/portal";
import { DeviceType } from "../../../constants";
>>>>>>> 4433391c

const StyledInfoPanelWrapper = styled.div.attrs(({ id }) => ({
  id: id,
}))`
  user-select: none;
  height: auto;
  width: auto;
  background: ${(props) => props.theme.infoPanel.blurColor};
  backdrop-filter: blur(3px);
  z-index: 300;
  @media ${tablet} {
    z-index: 309;
    position: fixed;
    top: 0;
    bottom: 0;
    left: 0;
    right: 0;
  }
`;

const StyledInfoPanel = styled.div`
  height: 100%;
  width: ${INFO_PANEL_WIDTH}px;
  background-color: ${(props) => props.theme.infoPanel.backgroundColor};
  ${(props) =>
    props.theme.interfaceDirection === "rtl"
      ? css`
          border-right: ${(props) =>
            `1px solid ${props.theme.infoPanel.borderColor}`};
        `
      : css`
          border-left: ${(props) =>
            `1px solid ${props.theme.infoPanel.borderColor}`};
        `}
  display: flex;
  flex-direction: column;

  .scroll-body {
    padding-bottom: 20px;
  }

  @media ${tablet} {
    position: absolute;
    border: none;
    ${(props) =>
      props.theme.interfaceDirection === "rtl"
        ? css`
            left: 0;
          `
        : css`
            right: 0;
          `}
    width: 480px;
    max-width: calc(100vw - 69px);
  }

  @media ${mobile} {
    bottom: 0;
    height: calc(100% - 64px);
    width: 100vw;
    max-width: 100vw;
  }
`;

const StyledControlContainer = styled.div`
  display: none;

  width: 17px;
  height: 17px;
  position: absolute;

  cursor: pointer;

  align-items: center;
  justify-content: center;
  z-index: 450;

  @media ${tablet} {
    display: flex;

    top: 18px;
    ${(props) =>
      props.theme.interfaceDirection === "rtl"
        ? css`
            right: -27px;
          `
        : css`
            left: -27px;
          `}
  }

  @media ${mobile} {
    display: flex;

    top: -27px;
    ${(props) =>
      props.theme.interfaceDirection === "rtl"
        ? css`
            left: 10px;
          `
        : css`
            right: 10px;
          `}
    left: unset;
  }
`;

StyledControlContainer.defaultProps = { theme: Base };

const StyledCrossIcon = styled(CrossIcon)`
  width: 17px;
  height: 17px;
  z-index: 455;
  path {
    stroke: ${(props) => props.theme.catalog.control.fill};
  }
`;

StyledCrossIcon.defaultProps = { theme: Base };

const InfoPanel = ({
  children,
  isVisible,
  isMobileHidden,
  setIsVisible,
  canDisplay,
  anotherDialogOpen,
  viewAs,
  currentDeviceType,
}) => {
  const infoPanelRef = useRef(null);

  const closeInfoPanel = () => setIsVisible(false);

  useEffect(() => {
    const onMouseDown = (e) => {
      if (e.target.id === "InfoPanelWrapper") closeInfoPanel();
    };

    if (viewAs === "row" || currentDeviceType !== DeviceType.desktop)
      document.addEventListener("mousedown", onMouseDown);

    window.onpopstate = () => {
      if (currentDeviceType !== DeviceType.desktop && isVisible)
        closeInfoPanel();
    };

    return () => document.removeEventListener("mousedown", onMouseDown);
  }, []);

  useEffect(() => {
    if (isMobileOnly && isIOS) {
      window.visualViewport.addEventListener("resize", onResize);
    }

    return () => {
      window.visualViewport.removeEventListener("resize", onResize);
    };
  }, []);

  const onResize = useCallback((e) => {
    if (infoPanelRef?.current)
      infoPanelRef.current.style.height = `${e.target.height}px`;
  }, []);

  const infoPanelComponent = (
    <StyledInfoPanelWrapper
      isRowView={viewAs === "row"}
      className="info-panel"
      id="InfoPanelWrapper"
      ref={infoPanelRef}
    >
      <StyledInfoPanel isRowView={viewAs === "row"}>
        <StyledControlContainer
          isRowView={viewAs === "row"}
          onClick={closeInfoPanel}
        >
          <StyledCrossIcon />
        </StyledControlContainer>

        {children}
      </StyledInfoPanel>
    </StyledInfoPanelWrapper>
  );

  const renderPortalInfoPanel = () => {
    const rootElement = document.getElementById("root");

    return (
      <Portal
        element={infoPanelComponent}
        appendTo={rootElement}
        visible={isVisible && !isMobileHidden && !anotherDialogOpen}
      />
    );
  };

  return !isVisible ||
    !canDisplay ||
    (anotherDialogOpen && currentDeviceType !== DeviceType.desktop) ||
    (currentDeviceType !== DeviceType.desktop && isMobileHidden)
    ? null
    : currentDeviceType === DeviceType.mobile
      ? renderPortalInfoPanel()
      : infoPanelComponent;
};

InfoPanel.propTypes = {
  children: PropTypes.oneOfType([
    PropTypes.arrayOf(PropTypes.node),
    PropTypes.node,
    PropTypes.any,
  ]),
  isVisible: PropTypes.bool,
};

StyledInfoPanelWrapper.defaultProps = { theme: Base };
StyledInfoPanel.defaultProps = { theme: Base };
InfoPanel.defaultProps = { theme: Base };

export default inject(({ auth, dialogsStore }) => {
  const { isVisible, isMobileHidden, setIsVisible, getCanDisplay } =
    auth.infoPanelStore;

  const { currentDeviceType } = auth.settingsStore;

  const { createRoomDialogVisible, invitePanelOptions } = dialogsStore;

  const canDisplay = getCanDisplay();

  const anotherDialogOpen =
    createRoomDialogVisible || invitePanelOptions.visible;

  return {
    isVisible,
    isMobileHidden,
    setIsVisible,
    canDisplay,
    anotherDialogOpen,
    currentDeviceType,
  };
})(InfoPanel);<|MERGE_RESOLUTION|>--- conflicted
+++ resolved
@@ -8,13 +8,8 @@
 import styled, { css } from "styled-components";
 import CrossIcon from "PUBLIC_DIR/images/icons/17/cross.react.svg";
 
-<<<<<<< HEAD
-import { Portal } from "@docspace/shared/components";
+import { Portal } from "@docspace/shared/components/portal";
 import { DeviceType } from "@docspace/shared/enums";
-=======
-import { Portal } from "@docspace/shared/components/portal";
-import { DeviceType } from "../../../constants";
->>>>>>> 4433391c
 
 const StyledInfoPanelWrapper = styled.div.attrs(({ id }) => ({
   id: id,
