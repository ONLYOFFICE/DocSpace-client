--- conflicted
+++ resolved
@@ -2967,7 +2967,6 @@
 }
 
 .light {
-<<<<<<< HEAD
   --modified-text-color: #{$gray};
   --modified-badge-background-color: #{$gray};
   --modified-badge-active-background-color: var(
@@ -2983,7 +2982,9 @@
     --color-scheme-main-accent,
     #{$light-blue-main}
   );
-=======
+}
+
+.light {
   --mcp-icon-bg-opacity: 1;
 }
 
@@ -3051,5 +3052,4 @@
   --snackbar-border-color: #{$light-status-warning};
   --snackbar-color: #{$white};
   --snackbar-icon-color: #{$light-status-warning};
->>>>>>> c550eb17
 }