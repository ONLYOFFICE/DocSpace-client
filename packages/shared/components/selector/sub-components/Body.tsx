--- conflicted
+++ resolved
@@ -28,12 +28,9 @@
 import InfiniteLoader from "react-window-infinite-loader";
 import { FixedSizeList as List } from "react-window";
 
-<<<<<<< HEAD
 import { RoomsType } from "../../../enums";
-=======
 import { Nullable } from "../../../types";
 
->>>>>>> 1953a143
 import { Scrollbar } from "../../scrollbar";
 import { Text } from "../../text";
 
