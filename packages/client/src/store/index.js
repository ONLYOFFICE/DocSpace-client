import authStore from "@docspace/common/store/AuthStore";
import PaymentStore from "./PaymentStore";
import WizardStore from "./WizardStore";
import SettingsSetupStore from "./SettingsSetupStore";
import ConfirmStore from "./ConfirmStore";
import BackupStore from "./BackupStore";
import CommonStore from "./CommonStore";

import ProfileActionsStore from "./ProfileActionsStore";
import SsoFormStore from "./SsoFormStore";

import FilesStore from "./FilesStore";
import SelectedFolderStore from "./SelectedFolderStore";
import TreeFoldersStore from "./TreeFoldersStore";
import thirdPartyStore from "./ThirdPartyStore";
import SettingsStore from "./SettingsStore";
import FilesActionsStore from "./FilesActionsStore";
import MediaViewerDataStore from "./MediaViewerDataStore";
import UploadDataStore from "./UploadDataStore";
import SecondaryProgressDataStore from "./SecondaryProgressDataStore";
import PrimaryProgressDataStore from "./PrimaryProgressDataStore";

import VersionHistoryStore from "./VersionHistoryStore";
import DialogsStore from "./DialogsStore";
import selectFolderDialogStore from "./SelectFolderDialogStore";
import ContextOptionsStore from "./ContextOptionsStore";
import HotkeyStore from "./HotkeyStore";

import selectFileDialogStore from "./SelectFileDialogStore";
import TagsStore from "./TagsStore";
import PeopleStore from "./PeopleStore";
import OformsStore from "./OformsStore";

import AccessRightsStore from "./AccessRightsStore";
import TableStore from "./TableStore";
import CreateEditRoomStore from "./CreateEditRoomStore";
import PublicRoomStore from "./PublicRoomStore";

import WebhooksStore from "./WebhooksStore";
import ClientLoadingStore from "./ClientLoadingStore";

import PluginStore from "./PluginStore";

const oformsStore = new OformsStore(authStore);

const selectedFolderStore = new SelectedFolderStore(authStore.settingsStore);

const pluginStore = new PluginStore(authStore, selectedFolderStore);

const paymentStore = new PaymentStore();
const wizardStore = new WizardStore();
const setupStore = new SettingsSetupStore();
const confirmStore = new ConfirmStore();
const backupStore = new BackupStore();
const commonStore = new CommonStore();

const ssoStore = new SsoFormStore();

const tagsStore = new TagsStore();

const treeFoldersStore = new TreeFoldersStore(selectedFolderStore, authStore);

const publicRoomStore = new PublicRoomStore();

const clientLoadingStore = new ClientLoadingStore(publicRoomStore);

const settingsStore = new SettingsStore(
  thirdPartyStore,
  treeFoldersStore,
  publicRoomStore
);

const accessRightsStore = new AccessRightsStore(authStore, selectedFolderStore);

const filesStore = new FilesStore(
  authStore,
  selectedFolderStore,
  treeFoldersStore,
  settingsStore,
  thirdPartyStore,
  accessRightsStore,
  clientLoadingStore,
<<<<<<< HEAD
  pluginStore
=======
  publicRoomStore
>>>>>>> da1d5052
);

const mediaViewerDataStore = new MediaViewerDataStore(
  filesStore,
  settingsStore,
  publicRoomStore
);
const secondaryProgressDataStore = new SecondaryProgressDataStore();
const primaryProgressDataStore = new PrimaryProgressDataStore();
const versionHistoryStore = new VersionHistoryStore(filesStore);

const dialogsStore = new DialogsStore(
  authStore,
  treeFoldersStore,
  filesStore,
  selectedFolderStore,
  versionHistoryStore
);

const peopleStore = new PeopleStore(
  authStore,
  setupStore,
  accessRightsStore,
  dialogsStore
);

const uploadDataStore = new UploadDataStore(
  authStore,
  treeFoldersStore,
  selectedFolderStore,
  filesStore,
  secondaryProgressDataStore,
  primaryProgressDataStore,
  dialogsStore,
  settingsStore
);

const filesActionsStore = new FilesActionsStore(
  authStore,
  uploadDataStore,
  treeFoldersStore,
  filesStore,
  selectedFolderStore,
  settingsStore,
  dialogsStore,
  mediaViewerDataStore,
  accessRightsStore,
  clientLoadingStore,
<<<<<<< HEAD
  pluginStore
=======
  publicRoomStore
>>>>>>> da1d5052
);

const contextOptionsStore = new ContextOptionsStore(
  authStore,
  dialogsStore,
  filesActionsStore,
  filesStore,
  mediaViewerDataStore,
  treeFoldersStore,
  uploadDataStore,
  versionHistoryStore,
  settingsStore,
  selectedFolderStore,
<<<<<<< HEAD
  pluginStore
=======
  publicRoomStore
>>>>>>> da1d5052
);

const hotkeyStore = new HotkeyStore(
  filesStore,
  dialogsStore,
  settingsStore,
  filesActionsStore,
  treeFoldersStore,
  uploadDataStore
);

const profileActionsStore = new ProfileActionsStore(
  authStore,
  filesStore,
  peopleStore,
  treeFoldersStore,
  selectedFolderStore,
  pluginStore
);

peopleStore.profileActionsStore = profileActionsStore;

const tableStore = new TableStore(authStore, treeFoldersStore);

authStore.infoPanelStore.authStore = authStore;
authStore.infoPanelStore.settingsStore = settingsStore;
authStore.infoPanelStore.filesStore = filesStore;
authStore.infoPanelStore.peopleStore = peopleStore;
authStore.infoPanelStore.selectedFolderStore = selectedFolderStore;
authStore.infoPanelStore.treeFoldersStore = treeFoldersStore;

const createEditRoomStore = new CreateEditRoomStore(
  filesStore,
  filesActionsStore,
  selectedFolderStore,
  tagsStore,
  thirdPartyStore,
  authStore.settingsStore,
  authStore.infoPanelStore,
  authStore.currentQuotaStore,
  clientLoadingStore
);

const webhooksStore = new WebhooksStore();

const store = {
  auth: authStore,
  payments: paymentStore,
  wizard: wizardStore,
  setup: setupStore,
  confirm: confirmStore,
  backup: backupStore,
  common: commonStore,

  ssoStore,
  profileActionsStore,

  filesStore,

  settingsStore,
  mediaViewerDataStore,
  versionHistoryStore,
  uploadDataStore,
  dialogsStore,
  treeFoldersStore,
  selectedFolderStore,
  filesActionsStore,
  selectFolderDialogStore,
  contextOptionsStore,
  hotkeyStore,
  selectFileDialogStore,
  oformsStore,
  tableStore,

  tagsStore,

  peopleStore,

  accessRightsStore,
  createEditRoomStore,

  webhooksStore,
  clientLoadingStore,
<<<<<<< HEAD

  pluginStore,
=======
  publicRoomStore,
>>>>>>> da1d5052
};

export default store;<|MERGE_RESOLUTION|>--- conflicted
+++ resolved
@@ -80,11 +80,8 @@
   thirdPartyStore,
   accessRightsStore,
   clientLoadingStore,
-<<<<<<< HEAD
-  pluginStore
-=======
-  publicRoomStore
->>>>>>> da1d5052
+  publicRoomStore,
+  pluginStore
 );
 
 const mediaViewerDataStore = new MediaViewerDataStore(
@@ -133,11 +130,8 @@
   mediaViewerDataStore,
   accessRightsStore,
   clientLoadingStore,
-<<<<<<< HEAD
-  pluginStore
-=======
-  publicRoomStore
->>>>>>> da1d5052
+  publicRoomStore,
+  pluginStore
 );
 
 const contextOptionsStore = new ContextOptionsStore(
@@ -151,11 +145,8 @@
   versionHistoryStore,
   settingsStore,
   selectedFolderStore,
-<<<<<<< HEAD
-  pluginStore
-=======
-  publicRoomStore
->>>>>>> da1d5052
+  publicRoomStore,
+  pluginStore
 );
 
 const hotkeyStore = new HotkeyStore(
@@ -239,12 +230,9 @@
 
   webhooksStore,
   clientLoadingStore,
-<<<<<<< HEAD
+  publicRoomStore,
 
   pluginStore,
-=======
-  publicRoomStore,
->>>>>>> da1d5052
 };
 
 export default store;