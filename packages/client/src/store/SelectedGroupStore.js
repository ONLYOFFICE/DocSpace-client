import { action, computed, makeObservable, observable } from "mobx";
<<<<<<< HEAD
import { getGroupById } from "@docspace/common/api/groups";
=======
import { getGroup } from "@docspace/shared/api/groups";
>>>>>>> 51eb01e1

class SelectedGroupStore {
  selectedGroup = null;
  targetedGroup = null;

  constructor(peopleStore) {
    this.peopleStore = peopleStore;
    makeObservable(this, {
      selectedGroup: observable,
      targetedGroup: observable,
      setSelectedGroup: action,
      setTargetedGroup: action,
      resetGroup: action,
      selectGroup: action,
      group: computed,
      isEmptyGroup: computed,
    });
  }

  selectGroup = (groupId) => {
    const { filter } = this.peopleStore.filterStore;
    const { clearSelection } = this.peopleStore.selectionStore;
    const { getUsersList } = this.peopleStore.usersStore;

    let newFilter = filter.clone();
    newFilter.group = groupId;

    clearSelection();
    getUsersList(newFilter);
  };

  setSelectedGroup = (groupId) => {
    this.selectedGroup = groupId;
  };

  setTargetedGroup = async (groupId) => {
    const res = await getGroupById(groupId);
    this.targetedGroup = res;
  };

  resetGroup = () => {
    return (this.targetedGroup = null);
  };

  get group() {
    const { groups } = this.peopleStore.groupsStore;
    return groups.find((g) => g.id === this.selectedGroup);
  }

  get isEmptyGroup() {
    const { groups } = this.peopleStore.groupsStore;
    const { filter } = this.peopleStore.filterStore;

    const { group, search, role, activationStatus, employeeStatus } = filter;

    let countMembers;
    groups.filter(async (el) => {
      if (el.id === group) {
        if (!el.members) {
          const currGroup = await getGroupById(el.id);
          countMembers = currGroup.members.length; // TODO: simplify after fixing server issues with getGroupListFull
        } else {
          countMembers = el.members.length;
        }
      }
    });

    const filterIsClear =
      !search && !role && !activationStatus && !employeeStatus;

    if (countMembers === 0 && filterIsClear && group) return true;
    return false;
  }
}

export default SelectedGroupStore;<|MERGE_RESOLUTION|>--- conflicted
+++ resolved
@@ -1,9 +1,5 @@
 import { action, computed, makeObservable, observable } from "mobx";
-<<<<<<< HEAD
-import { getGroupById } from "@docspace/common/api/groups";
-=======
-import { getGroup } from "@docspace/shared/api/groups";
->>>>>>> 51eb01e1
+import { getGroupById } from "@docspace/shared/api/groups";
 
 class SelectedGroupStore {
   selectedGroup = null;
