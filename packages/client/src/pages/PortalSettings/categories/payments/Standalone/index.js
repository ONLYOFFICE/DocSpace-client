// (c) Copyright Ascensio System SIA 2009-2025
//
// This program is a free software product.
// You can redistribute it and/or modify it under the terms
// of the GNU Affero General Public License (AGPL) version 3 as published by the Free Software
// Foundation. In accordance with Section 7(a) of the GNU AGPL its Section 15 shall be amended
// to the effect that Ascensio System SIA expressly excludes the warranty of non-infringement of
// any third-party rights.
//
// This program is distributed WITHOUT ANY WARRANTY, without even the implied warranty
// of MERCHANTABILITY or FITNESS FOR A PARTICULAR  PURPOSE. For details, see
// the GNU AGPL at: http://www.gnu.org/licenses/agpl-3.0.html
//
// You can contact Ascensio System SIA at Lubanas st. 125a-25, Riga, Latvia, EU, LV-1021.
//
// The  interactive user interfaces in modified source and object code versions of the Program must
// display Appropriate Legal Notices, as required under Section 5 of the GNU AGPL version 3.
//
// Pursuant to Section 7(b) of the License you must retain the original Product logo when
// distributing the program. Pursuant to Section 7(e) we decline to grant you any rights under
// trademark law for use of our trademarks.
//
// All the Product's GUI elements, including illustrations and icon sets, as well as technical writing
// content are licensed under the terms of the Creative Commons Attribution-ShareAlike 4.0
// International. See the License terms at http://creativecommons.org/licenses/by-sa/4.0/legalcode

import React, { useEffect } from "react";

import { inject, observer } from "mobx-react";
import { useTranslation } from "react-i18next";

import { setDocumentTitle } from "SRC_DIR/helpers/utils";
import { PaymentsStandaloneLoader } from "@docspace/shared/skeletons/payments";
import { StandalonePage as StandalonePageComponent } from "@docspace/shared/pages/Payments/Standalone";

const StandalonePage = (props) => {
  const {
    isInitPaymentPage,
    isLoadedTariffStatus,
    isLoadedCurrentQuota,
    isTrial,
    isUpdatingBasicSettings,
    setPaymentsLicense,
    acceptPaymentsLicense,
    isLicenseCorrect,
    trialDaysLeft,
    paymentDate,
    isLicenseDateExpired,
    isDeveloper,
    buyUrl,
    salesEmail,
    isEnterprise,
<<<<<<< HEAD
    docspaceFaqUrl,
    licenseQuota,
    openOnNewPage,
    logoText,
=======
    showPortalSettingsLoader,
>>>>>>> d6a7d17d
  } = props;

  const { t, ready } = useTranslation("Common");

  useEffect(() => {
    setDocumentTitle(t("Common:PaymentsTitle"));
  }, [ready]);

  if (
    (!isInitPaymentPage ||
      !isLoadedTariffStatus ||
      !isLoadedCurrentQuota ||
      !ready ||
      isUpdatingBasicSettings) &&
    showPortalSettingsLoader
  )
    return <PaymentsStandaloneLoader isEnterprise={!isTrial} />;

  return (
    <StandalonePageComponent
      isTrial={isTrial}
      setPaymentsLicense={setPaymentsLicense}
      acceptPaymentsLicense={acceptPaymentsLicense}
      isLicenseCorrect={isLicenseCorrect}
      salesEmail={salesEmail}
      isLicenseDateExpired={isLicenseDateExpired}
      isDeveloper={isDeveloper}
      buyUrl={buyUrl}
      trialDaysLeft={trialDaysLeft}
      paymentDate={paymentDate}
      isEnterprise={isEnterprise}
      docspaceFaqUrl={docspaceFaqUrl}
      licenseQuota={licenseQuota}
      openOnNewPage={openOnNewPage}
      logoText={logoText}
    />
  );
};

export default inject(
  ({
    currentQuotaStore,
    paymentStore,
    currentTariffStatusStore,
<<<<<<< HEAD
    settingsStore,
    filesSettingsStore,
=======
    clientLoadingStore,
>>>>>>> d6a7d17d
  }) => {
    const {
      isInitPaymentPage,
      isUpdatingBasicSettings,
      setPaymentsLicense,
      acceptPaymentsLicense,
      isLicenseCorrect,
      buyUrl,
      salesEmail,
      licenseQuota,
    } = paymentStore;
    const { isLoaded: isLoadedCurrentQuota, isTrial } = currentQuotaStore;
    const {
      isLoaded: isLoadedTariffStatus,
      trialDaysLeft,
      paymentDate,
      isLicenseDateExpired,
      isDeveloper,
      isEnterprise,
    } = currentTariffStatusStore;

<<<<<<< HEAD
    const { docspaceFaqUrl, logoText } = settingsStore;

    const { openOnNewPage } = filesSettingsStore;
=======
    const { showPortalSettingsLoader } = clientLoadingStore;
>>>>>>> d6a7d17d

    return {
      isTrial,
      isInitPaymentPage,
      isLoadedTariffStatus,
      isLoadedCurrentQuota,
      isUpdatingBasicSettings,
      setPaymentsLicense,
      acceptPaymentsLicense,
      isLicenseCorrect,
      trialDaysLeft,
      paymentDate,
      isLicenseDateExpired,
      isDeveloper,
      buyUrl,
      salesEmail,
      isEnterprise,
<<<<<<< HEAD
      docspaceFaqUrl,
      licenseQuota,
      openOnNewPage,
      logoText,
=======
      showPortalSettingsLoader,
>>>>>>> d6a7d17d
    };
  },
)(observer(StandalonePage));<|MERGE_RESOLUTION|>--- conflicted
+++ resolved
@@ -50,14 +50,11 @@
     buyUrl,
     salesEmail,
     isEnterprise,
-<<<<<<< HEAD
+    showPortalSettingsLoader,
     docspaceFaqUrl,
     licenseQuota,
     openOnNewPage,
     logoText,
-=======
-    showPortalSettingsLoader,
->>>>>>> d6a7d17d
   } = props;
 
   const { t, ready } = useTranslation("Common");
@@ -99,15 +96,16 @@
 
 export default inject(
   ({
+   
     currentQuotaStore,
+   
     paymentStore,
+   
     currentTariffStatusStore,
-<<<<<<< HEAD
+    clientLoadingStore,
+ ,
     settingsStore,
     filesSettingsStore,
-=======
-    clientLoadingStore,
->>>>>>> d6a7d17d
   }) => {
     const {
       isInitPaymentPage,
@@ -129,13 +127,11 @@
       isEnterprise,
     } = currentTariffStatusStore;
 
-<<<<<<< HEAD
+    const { showPortalSettingsLoader } = clientLoadingStore;
+
     const { docspaceFaqUrl, logoText } = settingsStore;
 
     const { openOnNewPage } = filesSettingsStore;
-=======
-    const { showPortalSettingsLoader } = clientLoadingStore;
->>>>>>> d6a7d17d
 
     return {
       isTrial,
@@ -153,14 +149,11 @@
       buyUrl,
       salesEmail,
       isEnterprise,
-<<<<<<< HEAD
+      showPortalSettingsLoader,
       docspaceFaqUrl,
       licenseQuota,
       openOnNewPage,
       logoText,
-=======
-      showPortalSettingsLoader,
->>>>>>> d6a7d17d
     };
   },
 )(observer(StandalonePage));