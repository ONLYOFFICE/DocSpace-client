--- conflicted
+++ resolved
@@ -1,29 +1,12 @@
-<<<<<<< HEAD
-import React, { useCallback } from "react";
-=======
 import React, { useCallback, useState } from "react";
-import { connect } from "react-redux";
->>>>>>> dd362f37
 import PropTypes from "prop-types";
 import styled from "styled-components";
 import NavItem from "./nav-item";
 import ProfileActions from "./profile-actions";
 import { useTranslation } from "react-i18next";
 import { utils } from "asc-web-components";
-<<<<<<< HEAD
-const { tablet } = utils.device;
+
 import { inject, observer } from "mobx-react";
-=======
-
-import { logout } from "../../../store/auth/actions";
-import {
-  getCurrentUser,
-  getLanguage,
-  getIsolateModules,
-  getIsLoaded,
-} from "../../../store/auth/selectors";
->>>>>>> dd362f37
-
 const { tablet } = utils.device;
 
 const StyledNav = styled.nav`
@@ -54,7 +37,6 @@
     padding: 0 16px;
   }
 `;
-<<<<<<< HEAD
 const HeaderNav = ({
   history,
   homepage,
@@ -100,61 +82,16 @@
     return currentUserActions;
   }, [onProfileClick, onAboutClick, onLogoutClick]);
 
-  //console.log("HeaderNav render");
-  return (
-    <StyledNav>
-      {modules
-        .filter((m) => m.isolateMode)
-        .map((m) => (
-=======
-const HeaderNav = React.memo(
-  ({ history, homepage, modules, user, logout, isAuthenticated }) => {
-    const { t } = useTranslation();
-    const onProfileClick = useCallback(() => {
-      if (homepage == "/products/people") {
-        history.push("/products/people/view/@self");
-      } else {
-        window.open("/products/people/view/@self", "_self");
-      }
-    }, []);
-
-    const onAboutClick = useCallback(() => window.open("/about", "_self"), []);
-
-    const onLogoutClick = useCallback(() => logout && logout(), [logout]);
-
-    const getCurrentUserActions = useCallback(() => {
-      const currentUserActions = [
-        {
-          key: "ProfileBtn",
-          label: t("Profile"),
-          onClick: onProfileClick,
-          url: "/products/people/view/@self",
-        },
-        {
-          key: "AboutBtn",
-          label: t("AboutCompanyTitle"),
-          onClick: onAboutClick,
-          url: "/about",
-        },
-        {
-          key: "LogoutBtn",
-          label: t("LogoutButton"),
-          onClick: onLogoutClick,
-        },
-      ];
-
-      return currentUserActions;
-    }, [onProfileClick, onAboutClick, onLogoutClick]);
-
     const [isOpen, setIsOpen] = useState(false); //TODO: Need to refactoring
     const isOpenProfileMenu = (value) => {
       setIsOpen(value);
     };
-    //console.log("HeaderNav render");
-    return (
+  //console.log("HeaderNav render");
+  return (
       <StyledNav isOpen={isOpen} className="profileMenuIcon hidingHeader">
-        {modules.map((module) => (
->>>>>>> dd362f37
+      {modules
+        .filter((m) => m.isolateMode)
+        .map((m) => (
           <NavItem
             key={m.id}
             iconName={m.iconName}
@@ -169,30 +106,18 @@
           />
         ))}
 
-<<<<<<< HEAD
       {isAuthenticated && user ? (
-        <ProfileActions userActions={getCurrentUserActions()} user={user} />
+          <ProfileActions
+            userActions={getCurrentUserActions()}
+            user={user}
+            isOpenProfileMenu={isOpenProfileMenu}
+          />
       ) : (
         <></>
       )}
     </StyledNav>
   );
 };
-=======
-        {isAuthenticated && user ? (
-          <ProfileActions
-            userActions={getCurrentUserActions()}
-            user={user}
-            isOpenProfileMenu={isOpenProfileMenu}
-          />
-        ) : (
-          <></>
-        )}
-      </StyledNav>
-    );
-  }
-);
->>>>>>> dd362f37
 
 HeaderNav.displayName = "HeaderNav";
 
