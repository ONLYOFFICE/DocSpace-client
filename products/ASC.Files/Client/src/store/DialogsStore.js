--- conflicted
+++ resolved
@@ -21,11 +21,8 @@
   newFilesPanelVisible = false;
   conflictResolveDialogVisible = false;
   convertDialogVisible = false;
-<<<<<<< HEAD
+  selectFileDialogVisible = false;
   isFolderActions = false;
-=======
-  selectFileDialogVisible = false;
->>>>>>> 14783ee1
 
   removeItem = null;
   connectItem = null;
