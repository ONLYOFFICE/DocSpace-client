{
  "LblInviteAgain": "Pozvať znova",
  "MessageEmailActivationInstuctionsSentOnEmail": "Pokyny na aktiváciu e-mailu boli odoslané na <1>{{email}}</1> e-mail",
<<<<<<< HEAD
  "ReassignmentData": "Zmena priradenia údajov",
=======
>>>>>>> b39b2949
  "UserStatus": "Stav"
}<|MERGE_RESOLUTION|>--- conflicted
+++ resolved
@@ -1,9 +1,5 @@
 {
   "LblInviteAgain": "Pozvať znova",
   "MessageEmailActivationInstuctionsSentOnEmail": "Pokyny na aktiváciu e-mailu boli odoslané na <1>{{email}}</1> e-mail",
-<<<<<<< HEAD
-  "ReassignmentData": "Zmena priradenia údajov",
-=======
->>>>>>> b39b2949
   "UserStatus": "Stav"
 }