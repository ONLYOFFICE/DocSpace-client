import EmptyTrashDialog from "./EmptyTrashDialog";
import DeleteDialog from "./DeleteDialog";
import DownloadDialog from "./DownloadDialog";
import ConvertDialog from "./ConvertDialog";
import DeleteThirdPartyDialog from "./DeleteThirdPartyDialog";
import ConnectDialog from "./ConnectDialog";
import ConflictResolveDialog from "./ConflictResolveDialog";
import ChangeEmailDialog from "./ChangeEmailDialog";
import ChangePasswordDialog from "./ChangePasswordDialog";
import ChangePhoneDialog from "./ChangePhoneDialog";
import DeleteProfileEverDialog from "./DeleteProfileEverDialog";
import DeleteSelfProfileDialog from "./DeleteSelfProfileDialog";
import DeleteOwnerProfileDialog from "./DeleteOwnerProfileDialog";
import SendInviteDialog from "./SendInviteDialog";
import ChangeUserStatusDialog from "./ChangeUserStatusDialog";
import ChangeUserTypeDialog from "./ChangeUserTypeDialog";
import DataLossWarningDialog from "./DataLossWarningDialog";
import ResetApplicationDialog from "./ResetApplicationDialog";
import BackupCodesDialog from "./BackupCodesDialog";
import CreateRoomDialog from "./CreateEditRoomDialog/CreateRoomDialog";
import EditRoomDialog from "./CreateEditRoomDialog/EditRoomDialog";
import ChangePortalOwnerDialog from "./ChangePortalOwnerDialog";
import ChangeNameDialog from "./ChangeNameDialog";
import AvatarEditorDialog from "./AvatarEditorDialog";
import DeletePortalDialog from "./DeletePortalDialog";
import InviteUsersWarningDialog from "./InviteUsersWarningDialog";
import LogoutConnectionDialog from "./LogoutConnectionDialog";
import LogoutAllConnectionDialog from "./LogoutAllConnectionDialog";
import CreateRoomConfirmDialog from "./CreateRoomConfirmDialog";
import PortalRenamingDialog from "./PortalRenamingDialog";
import DataReassignmentDialog from "./DataReassignmentDialog";
import SubmitToFormGallery from "./SubmitToFormGallery";
import UnsavedChangesDialog from "./UnsavedChangesDialog";
import DeleteLinkDialog from "./DeleteLinkDialog";
import RoomSharingDialog from "./RoomSharingDialog";
import MoveToPublicRoom from "./MoveToPublicRoom";
import BackupToPublicRoom from "./BackupToPublicRoom";
import SettingsPluginDialog from "./SettingsPluginDialog";
import ReportDialog from "./ReportDialog";
import PluginDialog from "./PluginDialog";
import ChangeQuotaDialog from "./ChangeQuotaDialog";
import DeletePluginDialog from "./DeletePluginDialog";
import ShareFolderDialog from "./ShareFolderDialog";

export {
  EmptyTrashDialog,
  DeleteDialog,
  DownloadDialog,
  ConvertDialog,
  DeleteThirdPartyDialog,
  ConnectDialog,
  ConflictResolveDialog,
  ChangeEmailDialog,
  ChangePasswordDialog,
  ChangePhoneDialog,
  DeleteProfileEverDialog,
  DeleteSelfProfileDialog,
  DeleteOwnerProfileDialog,
  SendInviteDialog,
  ChangeUserStatusDialog,
  ChangeUserTypeDialog,
  DataLossWarningDialog,
  ResetApplicationDialog,
  BackupCodesDialog,
  CreateRoomDialog,
  CreateRoomConfirmDialog,
  EditRoomDialog,
  ChangePortalOwnerDialog,
  ChangeNameDialog,
  AvatarEditorDialog,
  DeletePortalDialog,
  LogoutConnectionDialog,
  InviteUsersWarningDialog,
  LogoutAllConnectionDialog,
  PortalRenamingDialog,
  DataReassignmentDialog,
  SubmitToFormGallery,
  UnsavedChangesDialog,
  DeleteLinkDialog,
  RoomSharingDialog,
  MoveToPublicRoom,
  BackupToPublicRoom,
  SettingsPluginDialog,
  ReportDialog,
  PluginDialog,
  DeletePluginDialog,
<<<<<<< HEAD
  ChangeQuotaDialog,
=======
  ShareFolderDialog,
>>>>>>> a8399f3f
};<|MERGE_RESOLUTION|>--- conflicted
+++ resolved
@@ -84,9 +84,6 @@
   ReportDialog,
   PluginDialog,
   DeletePluginDialog,
-<<<<<<< HEAD
+  ShareFolderDialog,
   ChangeQuotaDialog,
-=======
-  ShareFolderDialog,
->>>>>>> a8399f3f
 };