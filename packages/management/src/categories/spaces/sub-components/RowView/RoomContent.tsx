import React from "react";
import { useTranslation } from "react-i18next";
<<<<<<< HEAD
import RowContent from "@docspace/components/row-content";
import Text from "@docspace/components/text";
=======
import { RowContent } from "@docspace/shared/components/row-content";
import { Text } from "@docspace/shared/components/text";
>>>>>>> 1bbb151d
import styled, { css } from "styled-components";
import { isMobileOnly } from "react-device-detect";
import { getConvertedSize } from "@docspace/shared/utils/common";
import { TPortals } from "SRC_DIR/types/spaces";

const StyledRowContent = styled(RowContent)`
  padding-bottom: 10px;
  .row-main-container-wrapper {
    ${isMobileOnly &&
    css`
      margin-top: 14px;
    `}
    display: flex;
    justify-content: flex-start;
  }

  .mainIcons {
    height: 20px;
  }
`;

type TRoomContent = {
  item: TPortals;
  isCurrentPortal: boolean;
};

export const RoomContent = ({ item, isCurrentPortal }: TRoomContent) => {
  const { t } = useTranslation(["Management", "Common", "Settings"]);

<<<<<<< HEAD
 

  const { roomAdminCount, usersCount, storageSize, roomsCount, usedSize } =
    item?.quotaUsage || {
      roomAdminCount: null,
      usersCount: null,
      storageSize: null,
      roomsCount: null,
      usedSize: null,
    };

=======
  const { roomAdminCount, usersCount, storageSize, roomsCount, usedSize } =
    item?.quotaUsage;

>>>>>>> 1bbb151d
  const maxStorage = getConvertedSize(t, storageSize);
  const usedStorage = getConvertedSize(t, usedSize);

  return (
    <StyledRowContent
      sectionWidth={"620px"}
      sideColor="#A3A9AE"
      nameColor="#D0D5DA"
      className="spaces_row-content"
    >
      <div className="user-container-wrapper">
        <Text fontWeight={600} fontSize="14px" truncate={true}>
          {`${item.domain}`}
        </Text>
      </div>

      <Text
        containerMinWidth="120px"
        fontSize="14px"
        fontWeight={600}
        truncate={true}
        color="#A3A9AE"
        className="spaces_row-current"
      >
        {isCurrentPortal && t("CurrentSpace")}
      </Text>
      <Text fontSize="12px" as="div" fontWeight={600} truncate={true}>
        {`${t("PortalStats", {
          roomCount: roomsCount,
          userCount: roomAdminCount + usersCount,
          usedStorage,
          maxStorage,
        })}`}
      </Text>
    </StyledRowContent>
  );
};<|MERGE_RESOLUTION|>--- conflicted
+++ resolved
@@ -1,12 +1,7 @@
 import React from "react";
 import { useTranslation } from "react-i18next";
-<<<<<<< HEAD
-import RowContent from "@docspace/components/row-content";
-import Text from "@docspace/components/text";
-=======
 import { RowContent } from "@docspace/shared/components/row-content";
 import { Text } from "@docspace/shared/components/text";
->>>>>>> 1bbb151d
 import styled, { css } from "styled-components";
 import { isMobileOnly } from "react-device-detect";
 import { getConvertedSize } from "@docspace/shared/utils/common";
@@ -36,7 +31,8 @@
 export const RoomContent = ({ item, isCurrentPortal }: TRoomContent) => {
   const { t } = useTranslation(["Management", "Common", "Settings"]);
 
-<<<<<<< HEAD
+  const { roomAdminCount, usersCount, storageSize, roomsCount, usedSize } =
+    item?.quotaUsage;
  
 
   const { roomAdminCount, usersCount, storageSize, roomsCount, usedSize } =
@@ -48,11 +44,6 @@
       usedSize: null,
     };
 
-=======
-  const { roomAdminCount, usersCount, storageSize, roomsCount, usedSize } =
-    item?.quotaUsage;
-
->>>>>>> 1bbb151d
   const maxStorage = getConvertedSize(t, storageSize);
   const usedStorage = getConvertedSize(t, usedSize);
 
