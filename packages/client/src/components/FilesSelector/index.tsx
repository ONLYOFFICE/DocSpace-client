--- conflicted
+++ resolved
@@ -141,11 +141,7 @@
   };
 
   const getFilesArchiveError = (name: string) =>
-<<<<<<< HEAD
-    t("Files:ArchivedRoomAction", { name });
-=======
     t("Common:ArchivedRoomAction", { name });
->>>>>>> fef7aa95
 
   const onAccept = async (
     selectedItemId: string | number | undefined,
@@ -162,14 +158,10 @@
       const folderIds: number[] = [];
 
       for (const item of selection) {
-<<<<<<< HEAD
-        if (item.fileExst || item.contentLength) {
-=======
         if (
           ("fileExst" in item && item.fileExst) ||
           ("contentLength" in item && item.contentLength)
         ) {
->>>>>>> fef7aa95
           fileIds.push(item.id);
         } else if (item.id === selectedItemId) {
           toastr.error(t("Common:MoveToFolderMessage"));
@@ -314,33 +306,6 @@
       isThirdParty={isThirdParty}
       rootThirdPartyId={rootThirdPartyId}
       roomsFolderId={roomsFolderId}
-<<<<<<< HEAD
-      currentFolderId={currentFolderId}
-      parentId={parentId}
-      rootFolderType={rootFolderType}
-      currentDeviceType={currentDeviceType}
-      onClose={onCloseAction}
-      onCloseAction={onCloseAction}
-      onAccept={onAccept}
-      getIsDisabled={getIsDisabledAction}
-      withHeader={withHeader}
-      headerLabel={headerLabel}
-      searchPlaceholder={t("Common:Search")}
-      acceptButtonLabel={acceptButtonLabel}
-      withCancelButton={withCancelButton}
-      cancelButtonLabel={t("Common:CancelButton")}
-      emptyScreenHeader={t("SelectorEmptyScreenHeader")}
-      emptyScreenDescription=""
-      searchEmptyScreenHeader={t("Common:NotFoundTitle")}
-      searchEmptyScreenDescription={t("EmptyFilterDescriptionText")}
-      isPanelVisible={isPanelVisible}
-      embedded={embedded}
-      withFooterInput={withFooterInput}
-      withFooterCheckbox={withFooterCheckbox}
-      footerInputHeader={footerInputHeader || ""}
-      currentFooterInputValue={currentFooterInputValue || ""}
-      footerCheckboxLabel={footerCheckboxLabel || ""}
-=======
       currentFolderId={currentFolderId || 0}
       parentId={parentId}
       rootFolderType={rootFolderType || FolderType.Rooms}
@@ -363,7 +328,6 @@
       cancelButtonLabel={cancelButtonLabel}
       withBreadCrumbs={withBreadCrumbs}
       withSearch={withSearch}
->>>>>>> fef7aa95
       descriptionText={
         !withSubtitle || !filterParam || filterParam === "ALL"
           ? ""
@@ -408,10 +372,7 @@
       isRestore,
       isPanelVisible,
       id,
-<<<<<<< HEAD
-=======
       currentFolderId,
->>>>>>> fef7aa95
     }: FilesSelectorProps,
   ) => {
     const { id: selectedId, parentId, rootFolderType } = selectedFolderStore;
