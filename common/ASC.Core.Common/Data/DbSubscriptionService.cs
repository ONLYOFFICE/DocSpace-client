--- conflicted
+++ resolved
@@ -26,80 +26,80 @@
 
 using System;
 using System.Collections.Generic;
-using System.Linq;
-using System.Linq.Expressions;
-
-using ASC.Common;
-using ASC.Core.Common.EF;
+using System.Linq;
+using System.Linq.Expressions;
+
+using ASC.Common;
+using ASC.Core.Common.EF;
 using ASC.Core.Tenants;
 
 namespace ASC.Core.Data
-{
+{
     [Scope]
     public class DbSubscriptionService : ISubscriptionService
-    {
-        private Expression<Func<Subscription, SubscriptionRecord>> FromSubscriptionToSubscriptionRecord { get; set; }
-        private Expression<Func<DbSubscriptionMethod, SubscriptionMethod>> FromDbSubscriptionMethodToSubscriptionMethod { get; set; }
+    {
+        private Expression<Func<Subscription, SubscriptionRecord>> FromSubscriptionToSubscriptionRecord { get; set; }
+        private Expression<Func<DbSubscriptionMethod, SubscriptionMethod>> FromDbSubscriptionMethodToSubscriptionMethod { get; set; }
         private Lazy<UserDbContext> LazyUserDbContext { get; }
-        private UserDbContext UserDbContext { get => LazyUserDbContext.Value; }
+        private UserDbContext UserDbContext { get => LazyUserDbContext.Value; }
 
         public DbSubscriptionService(DbContextManager<UserDbContext> dbContextManager)
         {
-            LazyUserDbContext = new Lazy<UserDbContext>(() => dbContextManager.Value);
-
-            FromSubscriptionToSubscriptionRecord = r => new SubscriptionRecord
-            {
-                ActionId = r.Action,
-                ObjectId = r.Object,
-                RecipientId = r.Recipient,
-                SourceId = r.Source,
-                Subscribed = !r.Unsubscribed,
-                Tenant = r.Tenant
+            LazyUserDbContext = new Lazy<UserDbContext>(() => dbContextManager.Value);
+
+            FromSubscriptionToSubscriptionRecord = r => new SubscriptionRecord
+            {
+                ActionId = r.Action,
+                ObjectId = r.Object,
+                RecipientId = r.Recipient,
+                SourceId = r.Source,
+                Subscribed = !r.Unsubscribed,
+                Tenant = r.Tenant
+            };
+
+            FromDbSubscriptionMethodToSubscriptionMethod = r => new SubscriptionMethod
+            {
+                ActionId = r.Action,
+                RecipientId = r.Recipient,
+                SourceId = r.Source,
+                Tenant = r.Tenant,
+                MethodsFromDb = r.Sender
             };
-
-            FromDbSubscriptionMethodToSubscriptionMethod = r => new SubscriptionMethod
-            {
-                ActionId = r.Action,
-                RecipientId = r.Recipient,
-                SourceId = r.Source,
-                Tenant = r.Tenant,
-                MethodsFromDb = r.Sender
-            };
-        }
-
-        public string[] GetRecipients(int tenant, string sourceId, string actionId, string objectId)
+        }
+
+        public string[] GetRecipients(int tenant, string sourceId, string actionId, string objectId)
+        {
+            if (sourceId == null) throw new ArgumentNullException(nameof(sourceId));
+            if (actionId == null) throw new ArgumentNullException(nameof(actionId));
+
+            var q = GetQuery(tenant, sourceId, actionId)
+                .Where(r => r.Object == (objectId ?? string.Empty))
+                .Where(r => !r.Unsubscribed)
+                .Select(r => r.Recipient)
+                .Distinct();
+
+            return q.ToArray();
+        }
+
+        public IEnumerable<SubscriptionRecord> GetSubscriptions(int tenant, string sourceId, string actionId)
         {
             if (sourceId == null) throw new ArgumentNullException(nameof(sourceId));
             if (actionId == null) throw new ArgumentNullException(nameof(actionId));
 
-            var q = GetQuery(tenant, sourceId, actionId)
-                .Where(r => r.Object == (objectId ?? string.Empty))
-                .Where(r => !r.Unsubscribed)
-                .Select(r => r.Recipient)
-                .Distinct();
-
-            return q.ToArray();
-        }
-
-        public IEnumerable<SubscriptionRecord> GetSubscriptions(int tenant, string sourceId, string actionId)
-        {
-            if (sourceId == null) throw new ArgumentNullException(nameof(sourceId));
-            if (actionId == null) throw new ArgumentNullException(nameof(actionId));
-
             var q = GetQuery(tenant, sourceId, actionId);
             return GetSubscriptions(q, tenant);
         }
 
         public IEnumerable<SubscriptionRecord> GetSubscriptions(int tenant, string sourceId, string actionId, string recipientId, string objectId)
         {
-            var q = GetQuery(tenant, sourceId, actionId);
+            var q = GetQuery(tenant, sourceId, actionId);
 
             if (recipientId != null)
             {
                 q = q.Where(r => r.Recipient == recipientId);
             }
             else
-            {
+            {
                 q = q.Where(r => r.Object == (objectId ?? string.Empty));
             }
 
@@ -116,137 +116,133 @@
 
             return GetSubscriptions(q, tenant).Take(1).FirstOrDefault();
         }
-
-        public bool IsUnsubscribe(int tenant, string sourceId, string actionId, string recipientId, string objectId)
-        {
-            if (recipientId == null) throw new ArgumentNullException(nameof(recipientId));
+
+        public bool IsUnsubscribe(int tenant, string sourceId, string actionId, string recipientId, string objectId)
+        {
+            if (recipientId == null) throw new ArgumentNullException(nameof(recipientId));
+            if (sourceId == null) throw new ArgumentNullException(nameof(sourceId));
+            if (actionId == null) throw new ArgumentNullException(nameof(actionId));
+
+            var q = UserDbContext.Subscriptions
+                .Where(r => r.Source == sourceId &&
+                            r.Action == actionId &&
+                            r.Tenant == tenant &&
+                            r.Recipient == recipientId &&
+                            r.Unsubscribed);
+
+            if (!string.IsNullOrEmpty(objectId))
+            {
+                q = q.Where(r => r.Object == objectId || r.Object == string.Empty);
+            }
+            else
+            {
+                q = q.Where(r => r.Object == string.Empty);
+            }
+
+            return q.Any();
+        }
+
+        public string[] GetSubscriptions(int tenant, string sourceId, string actionId, string recipientId, bool checkSubscribe)
+        {
+            if (recipientId == null) throw new ArgumentNullException(nameof(recipientId));
+            if (sourceId == null) throw new ArgumentNullException(nameof(sourceId));
+            if (actionId == null) throw new ArgumentNullException(nameof(actionId));
+
+            var q = GetQuery(tenant, sourceId, actionId)
+                .Where(r => r.Recipient == recipientId)
+                .Distinct();
+
+            if (checkSubscribe)
+            {
+                q = q.Where(r => !r.Unsubscribed);
+            }
+
+            return q.Select(r => r.Object).ToArray();
+        }
+
+
+        public void SaveSubscription(SubscriptionRecord s)
+        {
+            if (s == null) throw new ArgumentNullException(nameof(s));
+
+            var subs = new Subscription
+            {
+                Action = s.ActionId,
+                Object = s.ObjectId ?? string.Empty,
+                Recipient = s.RecipientId,
+                Source = s.SourceId,
+                Unsubscribed = !s.Subscribed,
+                Tenant = s.Tenant
+            };
+
+            UserDbContext.AddOrUpdate(r => r.Subscriptions, subs);
+            UserDbContext.SaveChanges();
+        }
+
+        public void RemoveSubscriptions(int tenant, string sourceId, string actionId)
+        {
+            RemoveSubscriptions(tenant, sourceId, actionId, string.Empty);
+        }
+
+        public void RemoveSubscriptions(int tenant, string sourceId, string actionId, string objectId)
+        {
             if (sourceId == null) throw new ArgumentNullException(nameof(sourceId));
             if (actionId == null) throw new ArgumentNullException(nameof(actionId));
-
-            var q = UserDbContext.Subscriptions
-                .Where(r => r.Source == sourceId &&
-                            r.Action == actionId &&
-                            r.Tenant == tenant &&
-                            r.Recipient == recipientId &&
-                            r.Unsubscribed);
-
-            if (!string.IsNullOrEmpty(objectId))
-            {
-                q = q.Where(r => r.Object == objectId || r.Object == string.Empty);
-            }
-            else
-            {
-<<<<<<< HEAD
-                q = q.Where(r => r.Object == string.Empty);
-=======
-                q = q = q.Where(r => r.Object == string.Empty); ;
->>>>>>> dadf439c
-            }
-
-            return q.Any();
-        }
-
-        public string[] GetSubscriptions(int tenant, string sourceId, string actionId, string recipientId, bool checkSubscribe)
-        {
-            if (recipientId == null) throw new ArgumentNullException(nameof(recipientId));
+
+            using var tr = UserDbContext.Database.BeginTransaction();
+            var q = UserDbContext.Subscriptions
+                .Where(r => r.Tenant == tenant)
+                .Where(r => r.Source == sourceId)
+                .Where(r => r.Action == actionId);
+
+            if (objectId.Length != 0)
+            {
+                q = q.Where(r => r.Object == (objectId ?? string.Empty));
+            }
+
+            var sub = q.FirstOrDefault();
+
+            if (sub != null)
+            {
+                UserDbContext.Subscriptions.Remove(sub);
+            }
+
+            tr.Commit();
+        }
+
+
+        public IEnumerable<SubscriptionMethod> GetSubscriptionMethods(int tenant, string sourceId, string actionId, string recipientId)
+        {
             if (sourceId == null) throw new ArgumentNullException(nameof(sourceId));
             if (actionId == null) throw new ArgumentNullException(nameof(actionId));
-
-            var q = GetQuery(tenant, sourceId, actionId)
-                .Where(r => r.Recipient == recipientId)
-                .Distinct();
-
-            if (checkSubscribe)
-            {
-                q = q.Where(r => !r.Unsubscribed);
-            }
-
-            return q.Select(r => r.Object).ToArray();
-        }
-
-
-        public void SaveSubscription(SubscriptionRecord s)
-        {
-            if (s == null) throw new ArgumentNullException(nameof(s));
-
-            var subs = new Subscription
-            {
-                Action = s.ActionId,
-                Object = s.ObjectId ?? string.Empty,
-                Recipient = s.RecipientId,
-                Source = s.SourceId,
-                Unsubscribed = !s.Subscribed,
-                Tenant = s.Tenant
-            };
-
-            UserDbContext.AddOrUpdate(r => r.Subscriptions, subs);
-            UserDbContext.SaveChanges();
-        }
-
-        public void RemoveSubscriptions(int tenant, string sourceId, string actionId)
-        {
-            RemoveSubscriptions(tenant, sourceId, actionId, string.Empty);
-        }
-
-        public void RemoveSubscriptions(int tenant, string sourceId, string actionId, string objectId)
-        {
-            if (sourceId == null) throw new ArgumentNullException(nameof(sourceId));
-            if (actionId == null) throw new ArgumentNullException(nameof(actionId));
-
-            using var tr = UserDbContext.Database.BeginTransaction();
-            var q = UserDbContext.Subscriptions
-                .Where(r => r.Tenant == tenant)
-                .Where(r => r.Source == sourceId)
-                .Where(r => r.Action == actionId);
-
-            if (objectId.Length != 0)
-            {
-                q = q.Where(r => r.Object == (objectId ?? string.Empty));
-            }
-
-            var sub = q.FirstOrDefault();
-
-            if (sub != null)
-            {
-                UserDbContext.Subscriptions.Remove(sub);
-            }
-
-            tr.Commit();
-        }
-
-
-        public IEnumerable<SubscriptionMethod> GetSubscriptionMethods(int tenant, string sourceId, string actionId, string recipientId)
-        {
-            if (sourceId == null) throw new ArgumentNullException(nameof(sourceId));
-            if (actionId == null) throw new ArgumentNullException(nameof(actionId));
-
-            var q = UserDbContext.SubscriptionMethods
-                .Where(r => r.Tenant == -1 || r.Tenant == tenant)
-                .Where(r => r.Source == sourceId);
-
-            if (recipientId != null)
-            {
-                q = q.Where(r => r.Recipient == recipientId);
-            }
-
-            var a = q
-                .OrderBy(r => r.Tenant)
-                .Distinct();
-
-
-            var methods = a.ToList();
-            var result = new List<SubscriptionMethod>();
-            var common = new Dictionary<string, SubscriptionMethod>();
-            var conv = FromDbSubscriptionMethodToSubscriptionMethod.Compile();
+
+            var q = UserDbContext.SubscriptionMethods
+                .Where(r => r.Tenant == -1 || r.Tenant == tenant)
+                .Where(r => r.Source == sourceId);
+
+            if (recipientId != null)
+            {
+                q = q.Where(r => r.Recipient == recipientId);
+            }
+
+            var a = q
+                .OrderBy(r => r.Tenant)
+                .Distinct();
+
+
+            var methods = a.ToList();
+            var result = new List<SubscriptionMethod>();
+            var common = new Dictionary<string, SubscriptionMethod>();
+            var conv = FromDbSubscriptionMethodToSubscriptionMethod.Compile();
 
             foreach (var r in methods)
-            {
+            {
                 var m = conv(r);
                 var key = m.SourceId + m.ActionId + m.RecipientId;
                 if (m.Tenant == Tenant.DEFAULT_TENANT)
                 {
                     m.Tenant = tenant;
-                    common.Add(key, m);
+                    common.Add(key, m);
                     result.Add(m);
                 }
                 else
@@ -263,38 +259,38 @@
         public void SetSubscriptionMethod(SubscriptionMethod m)
         {
             if (m == null) throw new ArgumentNullException(nameof(m));
-
-            using var tr = UserDbContext.Database.BeginTransaction();
-
+
+            using var tr = UserDbContext.Database.BeginTransaction();
+
             if (m.Methods == null || m.Methods.Length == 0)
-            {
-                var q = UserDbContext.SubscriptionMethods
-                    .Where(r => r.Tenant == m.Tenant)
-                    .Where(r => r.Source == m.SourceId)
-                    .Where(r => r.Recipient == m.RecipientId)
-                    .Where(r => r.Action == m.ActionId);
-
-                var sm = q.FirstOrDefault();
-
-                if (sm != null)
-                {
-                    UserDbContext.SubscriptionMethods.Remove(sm);
+            {
+                var q = UserDbContext.SubscriptionMethods
+                    .Where(r => r.Tenant == m.Tenant)
+                    .Where(r => r.Source == m.SourceId)
+                    .Where(r => r.Recipient == m.RecipientId)
+                    .Where(r => r.Action == m.ActionId);
+
+                var sm = q.FirstOrDefault();
+
+                if (sm != null)
+                {
+                    UserDbContext.SubscriptionMethods.Remove(sm);
                 }
             }
             else
-            {
-                var sm = new DbSubscriptionMethod
-                {
-                    Action = m.ActionId,
-                    Recipient = m.RecipientId,
-                    Source = m.SourceId,
-                    Tenant = m.Tenant,
-                    Sender = string.Join("|", m.Methods)
-                };
+            {
+                var sm = new DbSubscriptionMethod
+                {
+                    Action = m.ActionId,
+                    Recipient = m.RecipientId,
+                    Source = m.SourceId,
+                    Tenant = m.Tenant,
+                    Sender = string.Join("|", m.Methods)
+                };
                 UserDbContext.AddOrUpdate(r => r.SubscriptionMethods, sm);
-            }
-
-            UserDbContext.SaveChanges();
+            }
+
+            UserDbContext.SaveChanges();
             tr.Commit();
         }
 
@@ -304,12 +300,12 @@
             if (sourceId == null) throw new ArgumentNullException(nameof(sourceId));
             if (actionId == null) throw new ArgumentNullException(nameof(actionId));
 
-            return
-                UserDbContext.Subscriptions
-                .Where(r => r.Source == sourceId)
-                .Where(r => r.Action == actionId)
-                .Where(r => r.Tenant == -1 || r.Tenant == tenant)
-                .OrderBy(r => r.Tenant)
+            return
+                UserDbContext.Subscriptions
+                .Where(r => r.Source == sourceId)
+                .Where(r => r.Action == actionId)
+                .Where(r => r.Tenant == -1 || r.Tenant == tenant)
+                .OrderBy(r => r.Tenant)
                 ;
         }
 
@@ -317,24 +313,24 @@
         {
             var subs = q.ToList();
             var result = new List<SubscriptionRecord>();
-            var common = new Dictionary<string, SubscriptionRecord>();
-            var conv = FromSubscriptionToSubscriptionRecord.Compile();
+            var common = new Dictionary<string, SubscriptionRecord>();
+            var conv = FromSubscriptionToSubscriptionRecord.Compile();
 
             foreach (var r in subs)
-            {
+            {
                 var s = conv(r);
                 var key = s.SourceId + s.ActionId + s.RecipientId + s.ObjectId;
                 if (s.Tenant == Tenant.DEFAULT_TENANT)
                 {
                     s.Tenant = tenant;
-                    common.Add(key, s);
+                    common.Add(key, s);
                     result.Add(s);
                 }
                 else
                 {
-                    if (!common.TryGetValue(key, out _))
+                    if (!common.TryGetValue(key, out _))
                     {
-                        result.Add(s);
+                        result.Add(s);
                     }
                 }
             }
