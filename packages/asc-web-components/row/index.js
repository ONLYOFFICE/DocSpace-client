--- conflicted
+++ resolved
@@ -174,10 +174,7 @@
             header={contextMenuHeader}
             withBackdrop={true}
             onHide={rowContextClose}
-<<<<<<< HEAD
-=======
             isRoom={isRoom}
->>>>>>> 55505a43
           ></ContextMenu>
         </StyledOptionButton>
       </StyledRow>
