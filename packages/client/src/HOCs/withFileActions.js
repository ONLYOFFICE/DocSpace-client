--- conflicted
+++ resolved
@@ -28,14 +28,10 @@
 import { inject, observer } from "mobx-react";
 
 import { DeviceType, RoomsType } from "@docspace/shared/enums";
-<<<<<<< HEAD
-import Planet12ReactSvgUrl from "PUBLIC_DIR/images/icons/12/planet.react.svg?url";
-import { isMobile } from "@docspace/shared/utils";
-=======
 import { toastr } from "@docspace/shared/components/toast";
 import { getRoomBadgeUrl } from "@docspace/shared/utils/getRoomBadgeUrl";
 import { isMobile } from "react-device-detect";
->>>>>>> 811d6e73
+import { isMobile as isMobileUtil } from "@docspace/shared/utils";
 
 export default function withFileActions(WrappedFileItem) {
   class WithFileActions extends React.Component {
@@ -280,7 +276,7 @@
       const { t, item } = this.props;
       const { contentLength, providerKey, foldersCount, filesCount } = item;
 
-      if (!contentLength && !providerKey && !isMobile())
+      if (!contentLength && !providerKey && !isMobileUtil())
         return `${t("Translations:Folders")}: ${foldersCount} | ${t("Translations:Files")}: ${filesCount}`;
 
       return "";
