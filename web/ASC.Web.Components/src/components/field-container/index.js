import React from "react";
import PropTypes from "prop-types";
import styled, { css } from "styled-components";
import { tablet } from "../../utils/device";
import Label from "../label";
import HelpButton from "../help-button";
import { Text } from "../text";

function getHorizontalCss(labelWidth) {
  return css`
    display: flex;
    flex-direction: row;
    align-items: start;
    margin: 0 0 16px 0;

    .field-label {
      line-height: 32px;
      margin: 0;
      position: relative;
    }
    .field-label-icon {
      display: inline-flex;
      min-width: ${labelWidth};
      width: ${labelWidth};
    }
    .field-body {
      flex-grow: 1;
    }
    .icon-button {
      position: relative;
      line-height: 24px;
      margin: 2px 0 0 4px;
    }
  `;
}

function getVerticalCss() {
  return css`
    display: flex;
    flex-direction: column;
    align-items: start;
    margin: 0 0 16px 0;

    .field-label {
      line-height: unset;
      margin: 0 0 4px 0;
    }
    .field-label-icon {
      display: inline-flex;
      width: 100%;
    }
    .field-body {
      width: 100%;
    }
    .icon-button {
      position: relative;
      line-height: unset;
      margin: -4px 0 0 4px;
    }
  `;
}

const Container = styled.div`
  .error-label {
    max-width: ${props => (props.maxwidth ? props.maxwidth : "293px")}
  }
  ${props =>
<<<<<<< HEAD
    props.vertical ? getVerticalCss() : getHorizontalCss(props.horLabelWidth)}
=======
    props.vertical
      ? getVerticalCss()
      : getHorizontalCss(props.maxLabelWidth)}
>>>>>>> 73da5538

  @media ${tablet} {
    ${getVerticalCss()}
  }
`;

class FieldContainer extends React.Component {
  constructor(props) {
    super(props);
  }

  render() {
    const {
      isVertical,
      className,
      isRequired,
      hasError,
      labelText,
      children,
      tooltipContent,
      place,
      helpButtonHeaderContent,
<<<<<<< HEAD
      horLabelWidth,
      errorMessage,
      errorColor,
      errorMessageWidth
    } = this.props;

    return (
      <Container
        vertical={isVertical}
        horLabelWidth={horLabelWidth}
        className={className}
        maxwidth={errorMessageWidth}
      >
=======
      maxLabelWidth
    } = this.props;

    return (
      <Container vertical={isVertical} maxLabelWidth={maxLabelWidth} className={className} >
>>>>>>> 73da5538
        <div className="field-label-icon">
          <Label
            isRequired={isRequired}
            error={hasError}
            text={labelText}
            truncate={true}
            className="field-label"
          />
          {tooltipContent && (
            <HelpButton
              tooltipContent={tooltipContent}
              place={place}
              helpButtonHeaderContent={helpButtonHeaderContent}
            />
          )}
        </div>
        <div className="field-body">
          {children}
          {hasError ? (
            <Text.Body className="error-label" fontSize={10} color={errorColor}>
              {errorMessage}
            </Text.Body>
          ) : null}
        </div>
      </Container>
    );
  }
}

FieldContainer.displayName = "FieldContainer";

FieldContainer.propTypes = {
  isVertical: PropTypes.bool,
  className: PropTypes.string,
  isRequired: PropTypes.bool,
  hasError: PropTypes.bool,
  labelText: PropTypes.string,
  icon: PropTypes.string,
  children: PropTypes.oneOfType([
    PropTypes.arrayOf(PropTypes.node),
    PropTypes.node
  ]),
  tooltipContent: PropTypes.oneOfType([PropTypes.string, PropTypes.object]),
  place: PropTypes.string,
  helpButtonHeaderContent: PropTypes.string,
<<<<<<< HEAD
  horLabelWidth: PropTypes.string,
  errorMessage: PropTypes.string,
  errorColor: PropTypes.string,
  errorMessageWidth: PropTypes.string
=======
  maxLabelWidth: PropTypes.string
>>>>>>> 73da5538
};

FieldContainer.defaultProps = {
  place: "bottom",
<<<<<<< HEAD
  horLabelWidth: "110px",
  errorColor: "#C96C27",
  errorMessageWidth: "293px"
};
=======
  maxLabelWidth: "110px"
}
>>>>>>> 73da5538

export default FieldContainer;<|MERGE_RESOLUTION|>--- conflicted
+++ resolved
@@ -65,13 +65,9 @@
     max-width: ${props => (props.maxwidth ? props.maxwidth : "293px")}
   }
   ${props =>
-<<<<<<< HEAD
-    props.vertical ? getVerticalCss() : getHorizontalCss(props.horLabelWidth)}
-=======
     props.vertical
       ? getVerticalCss()
       : getHorizontalCss(props.maxLabelWidth)}
->>>>>>> 73da5538
 
   @media ${tablet} {
     ${getVerticalCss()}
@@ -94,8 +90,7 @@
       tooltipContent,
       place,
       helpButtonHeaderContent,
-<<<<<<< HEAD
-      horLabelWidth,
+      maxLabelWidth,
       errorMessage,
       errorColor,
       errorMessageWidth
@@ -104,17 +99,10 @@
     return (
       <Container
         vertical={isVertical}
-        horLabelWidth={horLabelWidth}
+        maxLabelWidth={maxLabelWidth}
         className={className}
         maxwidth={errorMessageWidth}
       >
-=======
-      maxLabelWidth
-    } = this.props;
-
-    return (
-      <Container vertical={isVertical} maxLabelWidth={maxLabelWidth} className={className} >
->>>>>>> 73da5538
         <div className="field-label-icon">
           <Label
             isRequired={isRequired}
@@ -160,26 +148,17 @@
   tooltipContent: PropTypes.oneOfType([PropTypes.string, PropTypes.object]),
   place: PropTypes.string,
   helpButtonHeaderContent: PropTypes.string,
-<<<<<<< HEAD
-  horLabelWidth: PropTypes.string,
+  maxLabelWidth: PropTypes.string,
   errorMessage: PropTypes.string,
   errorColor: PropTypes.string,
   errorMessageWidth: PropTypes.string
-=======
-  maxLabelWidth: PropTypes.string
->>>>>>> 73da5538
 };
 
 FieldContainer.defaultProps = {
   place: "bottom",
-<<<<<<< HEAD
-  horLabelWidth: "110px",
+  maxLabelWidth: "110px",
   errorColor: "#C96C27",
   errorMessageWidth: "293px"
 };
-=======
-  maxLabelWidth: "110px"
-}
->>>>>>> 73da5538
 
 export default FieldContainer;