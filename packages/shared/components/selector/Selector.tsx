--- conflicted
+++ resolved
@@ -140,18 +140,6 @@
     [selectedItems],
   );
 
-<<<<<<< HEAD
-  const onSelectAction = (item: TItem) => {
-    if (onSelect)
-      onSelect({
-        ...item,
-        id: item.id,
-        email: item.email || "",
-        avatar: item.avatar,
-        icon: item.icon,
-        label: item.label,
-      });
-=======
   const onSelectAction = (item: TSelectorItem) => {
     onSelect?.({
       ...item,
@@ -161,7 +149,6 @@
       icon: item.icon,
       label: item.label,
     });
->>>>>>> 51eb01e1
 
     if (isMultiSelect) {
       setRenderedItems((value) => {
