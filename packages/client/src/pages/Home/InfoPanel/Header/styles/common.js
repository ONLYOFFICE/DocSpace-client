// (c) Copyright Ascensio System SIA 2009-2024
//
// This program is a free software product.
// You can redistribute it and/or modify it under the terms
// of the GNU Affero General Public License (AGPL) version 3 as published by the Free Software
// Foundation. In accordance with Section 7(a) of the GNU AGPL its Section 15 shall be amended
// to the effect that Ascensio System SIA expressly excludes the warranty of non-infringement of
// any third-party rights.
//
// This program is distributed WITHOUT ANY WARRANTY, without even the implied warranty
// of MERCHANTABILITY or FITNESS FOR A PARTICULAR  PURPOSE. For details, see
// the GNU AGPL at: http://www.gnu.org/licenses/agpl-3.0.html
//
// You can contact Ascensio System SIA at Lubanas st. 125a-25, Riga, Latvia, EU, LV-1021.
//
// The  interactive user interfaces in modified source and object code versions of the Program must
// display Appropriate Legal Notices, as required under Section 5 of the GNU AGPL version 3.
//
// Pursuant to Section 7(b) of the License you must retain the original Product logo when
// distributing the program. Pursuant to Section 7(e) we decline to grant you any rights under
// trademark law for use of our trademarks.
//
// All the Product's GUI elements, including illustrations and icon sets, as well as technical writing
// content are licensed under the terms of the Creative Commons Attribution-ShareAlike 4.0
// International. See the License terms at http://creativecommons.org/licenses/by-sa/4.0/legalcode

import styled, { css } from "styled-components";
import { Base } from "@docspace/shared/themes";
import { tablet } from "@docspace/shared/utils";

// const getHeaderHeight = ({ withTabs, isTablet }) => {
//   let res = isTablet ? 54 : 70;
//   if (withTabs) res += 32;
//   return `${res}px`;
// };

const getMainHeight = ({ isTablet }) => {
  let res = isTablet ? 52 : 68;
  return `${res}px`;
};

const StyledInfoPanelHeader = styled.div`
  width: 100%;
  max-width: 100%;

  display: flex;
  flex-direction: column;
  border-bottom: ${(props) =>
    props.withTabs ? "none" : `1px solid ${props.theme.infoPanel.borderColor}`};

  .header-text {
    height: ${(props) => getMainHeight(props)};
    @media ${tablet} {
      height: ${(props) => getMainHeight({ ...props, isTablet: true })};
<<<<<<< HEAD
      min-height: ${(props) => getMainHeight({ ...props, isTablet: true })};
    }

    display: flex;
    flex-direction: row;
    align-items: center;
    justify-content: space-between;
    .header-text {
      margin-inline-start: 20px;
    }
  }

  .info-panel-toggle-bg {
    margin-inline-end: 20px;
  }

=======
    }
  }
>>>>>>> d56ae96f
  .tabs {
    display: flex;
    width: 100%;
    justify-content: center;
    .sticky {
      .scroll-body > div {
        justify-content: center;
      }
    }
  }
`;

StyledInfoPanelHeader.defaultProps = { theme: Base };

export { StyledInfoPanelHeader };<|MERGE_RESOLUTION|>--- conflicted
+++ resolved
@@ -52,27 +52,8 @@
     height: ${(props) => getMainHeight(props)};
     @media ${tablet} {
       height: ${(props) => getMainHeight({ ...props, isTablet: true })};
-<<<<<<< HEAD
-      min-height: ${(props) => getMainHeight({ ...props, isTablet: true })};
-    }
-
-    display: flex;
-    flex-direction: row;
-    align-items: center;
-    justify-content: space-between;
-    .header-text {
-      margin-inline-start: 20px;
     }
   }
-
-  .info-panel-toggle-bg {
-    margin-inline-end: 20px;
-  }
-
-=======
-    }
-  }
->>>>>>> d56ae96f
   .tabs {
     display: flex;
     width: 100%;
