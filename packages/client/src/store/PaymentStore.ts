// (c) Copyright Ascensio System SIA 2009-2025
//
// This program is a free software product.
// You can redistribute it and/or modify it under the terms
// of the GNU Affero General Public License (AGPL) version 3 as published by the Free Software
// Foundation. In accordance with Section 7(a) of the GNU AGPL its Section 15 shall be amended
// to the effect that Ascensio System SIA expressly excludes the warranty of non-infringement of
// any third-party rights.
//
// This program is distributed WITHOUT ANY WARRANTY, without even the implied warranty
// of MERCHANTABILITY or FITNESS FOR A PARTICULAR  PURPOSE. For details, see
// the GNU AGPL at: http://www.gnu.org/licenses/agpl-3.0.html
//
// You can contact Ascensio System SIA at Lubanas st. 125a-25, Riga, Latvia, EU, LV-1021.
//
// The  interactive user interfaces in modified source and object code versions of the Program must
// display Appropriate Legal Notices, as required under Section 5 of the GNU AGPL version 3.
//
// Pursuant to Section 7(b) of the License you must retain the original Product logo when
// distributing the program. Pursuant to Section 7(e) we decline to grant you any rights under
// trademark law for use of our trademarks.
//
// All the Product's GUI elements, including illustrations and icon sets, as well as technical writing
// content are licensed under the terms of the Creative Commons Attribution-ShareAlike 4.0
// International. See the License terms at http://creativecommons.org/licenses/by-sa/4.0/legalcode

/* eslint-disable class-methods-use-this */
/* eslint-disable no-console */
import axios from "axios";
import { makeAutoObservable } from "mobx";
import moment from "moment";

import {
  getPaymentSettings,
  setLicense,
  acceptLicense,
} from "@docspace/shared/api/settings";
import {
  getBalance,
  getCardLinked,
  getWalletPayer,
  getTransactionHistory,
  getPaymentLink,
  getAutoTopUpSettings,
  updateAutoTopUpSettings,
  getServicesQuotas,
} from "@docspace/shared/api/portal";
import api from "@docspace/shared/api";
import { toastr } from "@docspace/shared/components/toast";
import { authStore } from "@docspace/shared/store";
import { combineUrl } from "@docspace/shared/utils/combineUrl";
import { UserStore } from "@docspace/shared/store/UserStore";
import { CurrentTariffStatusStore } from "@docspace/shared/store/CurrentTariffStatusStore";
import { CurrentQuotasStore } from "@docspace/shared/store/CurrentQuotaStore";
import { PaymentQuotasStore } from "@docspace/shared/store/PaymentQuotasStore";
import { TTranslation } from "@docspace/shared/types";
import { TData } from "@docspace/shared/components/toast/Toast.type";
import {
  TBalance,
  TCustomerInfo,
  TAutoTopUpSettings,
  TTransactionCollection,
  TPaymentFeature,
  TPaymentQuota,
  TNumericPaymentFeature,
} from "@docspace/shared/api/portal/types";
import { PaymentMethodStatus } from "@docspace/shared/enums";
import { formatCurrencyValue } from "@docspace/shared/utils/common";
import { STORAGE_TARIFF_DEACTIVATED } from "@docspace/shared/constants";

// Constants for feature identifiers
export const TOTAL_SIZE = "total_size";

class PaymentStore {
  userStore: UserStore | null = null;

  currentTariffStatusStore: CurrentTariffStatusStore | null = null;

  currentQuotaStore: CurrentQuotasStore | null = null;

  paymentQuotasStore: PaymentQuotasStore | null = null;

  salesEmail = "";

  buyUrl = "";

  standaloneMode = true;

  currentLicense = {
    expiresDate: new Date(),
    trialMode: true,
  };

  paymentLink = "";

  accountLink = "";

  isLoading = false;

  isUpdatingBasicSettings = false;

  totalPrice = 30;

  managersCount = 1;

  maxAvailableManagersCount = 999;

  stepByQuotaForManager = 1;

  minAvailableManagersValue = 1;

  stepByQuotaForTotalSize = 107374182400;

  minAvailableTotalSizeValue = 107374182400;

  isInitPaymentPage = false;

  isLicenseCorrect = false;

  isInitWalletPage = false;

  balance: TBalance = 0;

  previousBalance: TBalance = 0;

  cardLinked = "";

  transactionHistory: TTransactionCollection[] = [];

  isTransactionHistoryExist = false;

  autoPayments: TAutoTopUpSettings | null = null;

  minBalance: string = "";

  upToBalance: string = "";

  isAutomaticPaymentsEnabled: boolean = false;

  isVisibleWalletSettings = false;

  upToBalanceError = false;

  minBalanceError = false;

  servicesQuotasFeatures: Map<string, TPaymentFeature> = new Map(); // temporary solution, should be in the service store

  servicesQuotas: TPaymentQuota | null = null; // temporary solution, should be in the service store

  isShowStorageTariffDeactivatedModal = false;

  constructor(
    userStore: UserStore,
    currentTariffStatusStore: CurrentTariffStatusStore,
    currentQuotaStore: CurrentQuotasStore,
    paymentQuotasStore: PaymentQuotasStore,
  ) {
    this.userStore = userStore;
    this.currentTariffStatusStore = currentTariffStatusStore;
    this.currentQuotaStore = currentQuotaStore;
    this.paymentQuotasStore = paymentQuotasStore;

    makeAutoObservable(this);
  }

  get isAlreadyPaid() {
    const isFreeTariff = this.currentQuotaStore?.isFreeTariff;

    return this.currentTariffStatusStore?.walletCustomerEmail || !isFreeTariff;
  }

  get isNeedRequest() {
    return this.managersCount > this.maxAvailableManagersCount;
  }

  get isLessCountThanAcceptable() {
    return this.managersCount < this.minAvailableManagersValue;
  }

  get isPayer() {
    if (!this.userStore || !this.currentTariffStatusStore) return;

    const { user } = this.userStore;
    const { walletCustomerEmail } = this.currentTariffStatusStore;

    if (!user || !walletCustomerEmail) return false;

    return user.email === walletCustomerEmail;
  }

  get isStripePortalAvailable() {
    if (!this.userStore) return;

    const { user } = this.userStore;

    if (!user) return false;

    return user.isOwner || this.isPayer;
  }

  get canUpdateTariff() {
    if (!this.userStore || !this.currentQuotaStore) return;

    const { user } = this.userStore;
    const { walletCustomerEmail } = this.currentTariffStatusStore;

    if (!user) return false;

    if (this.currentQuotaStore.isNonProfit) {
      if (!walletCustomerEmail) return true;
      return this.isPayer;
    }

    if (!this.isAlreadyPaid && !this.cardLinkedOnFreeTariff) return true;

    return this.isPayer;
  }

  get canPayTariff() {
    if (!this.currentQuotaStore) return;
    const { addedManagersCount } = this.currentQuotaStore;

    if (this.managersCount >= addedManagersCount) return true;

    return false;
  }

  get canDowngradeTariff() {
    if (!this.currentQuotaStore) return;
    const { addedManagersCount, usedTotalStorageSizeCount } =
      this.currentQuotaStore;

    if (addedManagersCount > this.managersCount) return false;
    if (usedTotalStorageSizeCount > this.allowedStorageSizeByQuota)
      return false;

    return true;
  }

  get isCardLinkedToPortal() {
    if (!this.currentQuotaStore) return false;

    const { isNonProfit, isFreeTariff } = this.currentQuotaStore;

    return (
      this.cardLinkedOnNonProfit ||
      this.cardLinkedOnFreeTariff ||
      (!isNonProfit && !isFreeTariff)
    );
  }

  setIsInitPaymentPage = (value: boolean) => {
    this.isInitPaymentPage = value;
  };

  setMinBalance = (value: string) => {
    this.minBalance = value;
  };

  setUpToBalance = (value: string) => {
    this.upToBalance = value;
  };

  setUpToBalanceError = (value: boolean) => {
    this.upToBalanceError = value;
  };

  setMinBalanceError = (value: boolean) => {
    this.minBalanceError = value;
  };

  setIsAutomaticPaymentsEnabled = (value: boolean) => {
    this.isAutomaticPaymentsEnabled = value;
  };

  setIsUpdatingBasicSettings = (isUpdatingBasicSettings: boolean) => {
    this.isUpdatingBasicSettings = isUpdatingBasicSettings;
  };

  basicSettings = async () => {
    if (!this.currentTariffStatusStore || !this.currentQuotaStore) return;

<<<<<<< HEAD
    const { fetchPortalTariff, fetchPayerInfo, walletCustomerStatusNotActive } =
      this.currentTariffStatusStore;
=======
    const {
      fetchPortalTariff,
      fetchPayerInfo,
      isGracePeriod,
      isNotPaidPeriod,
    } = this.currentTariffStatusStore;
>>>>>>> 161d573d
    const { addedManagersCount } = this.currentQuotaStore;

    this.setIsUpdatingBasicSettings(true);

    await fetchPayerInfo();

    const requests = [];

    requests.push(fetchPortalTariff());

<<<<<<< HEAD
    if (this.isAlreadyPaid && this.isStripePortalAvailable) {
      requests.push(this.setPaymentAccount());
=======
    if (isGracePeriod || isNotPaidPeriod) {
      requests.push(this.getBasicPaymentLink(addedManagersCount));
    }

    if (this.isAlreadyPaid) {
      if (this.isStripePortalAvailable) {
        requests.push(this.setPaymentAccount());
>>>>>>> 161d573d

      if (this.isPayer && walletCustomerStatusNotActive) {
        requests.push(this.fetchCardLinked());
      }

      if (this.isShowStorageTariffDeactivated() && this.isPayer) {
        this.setIsShowTariffDeactivatedModal(true);

        await this.handleServicesQuotas();
      }
    } else {
      requests.push(this.getBasicPaymentLink(addedManagersCount));
    }

    try {
      await Promise.all(requests);
      this.setBasicTariffContainer();
    } catch (error) {
      // toastr.error(t("Common:UnexpectedError"));
      console.error(error);
    }

    this.setIsUpdatingBasicSettings(false);
  };

  setIsInitWalletPage = (value: boolean) => {
    this.isInitWalletPage = value;
  };

  get isAutoPaymentExist() {
    return this.autoPayments?.enabled;
  }

  get walletCodeCurrency() {
    if (this.balance) return this.balance?.subAccounts[0].currency;

    return "USD";
  }

  get walletBalance() {
    if (this.balance) return this.balance?.subAccounts[0].amount;

    return 0.0;
  }

  get wasFirstTopUp() {
    return typeof this.balance !== "number";
  }

  get wasChangeBalance() {
    return (
      this.previousBalance === 0 &&
      typeof this.balance !== "number" &&
      this.balance.subAccounts.length > 0
    );
  }

  get cardLinkedOnFreeTariff() {
    if (!this.currentQuotaStore || !this.currentTariffStatusStore) return false;

    const { isFreeTariff } = this.currentQuotaStore;
    const { walletCustomerEmail } = this.currentTariffStatusStore;

    return isFreeTariff && !!walletCustomerEmail;
  }

  get cardLinkedOnNonProfit() {
    if (!this.currentQuotaStore || !this.currentTariffStatusStore) return false;

    const { walletCustomerEmail } = this.currentTariffStatusStore;
    const { isNonProfit } = this.currentQuotaStore;

    if (!isNonProfit) return false;

    if (!walletCustomerEmail) return false;

    return true;
  }

  get storageSizeIncrement() {
    return (
      (this.servicesQuotasFeatures.get(TOTAL_SIZE) as TNumericPaymentFeature)
        ?.value || 0
    );
  }

  get storagePriceIncrement() {
    return this.servicesQuotas?.price.value ?? 0;
  }

  formatWalletCurrency = (item: number = 0, fractionDigits: number = 3) => {
    const { language } = authStore;
    const amount = item || this.walletBalance;

    return formatCurrencyValue(
      language,
      amount,
      this.walletCodeCurrency,
      fractionDigits,
    );
  };

  formatPaymentCurrency = (item: number = 0, fractionDigits: number = 0) => {
    const { language } = authStore;
    const amount = item || this.walletBalance;
    const { planCost } = this.paymentQuotasStore;
    const { isoCurrencySymbol } = planCost;

    return formatCurrencyValue(
      language,
      amount,
      isoCurrencySymbol,
      fractionDigits,
    );
  };

  updatePreviousBalance = () => {
    this.previousBalance = this.balance;
  };

  fetchBalance = async (isRefresh?: boolean) => {
    const res = await getBalance(isRefresh);

    if (!res) return;

    this.balance = res;
  };

  getEndTransactionDate = (format = "YYYY-MM-DDTHH:mm:ss") => {
    return moment().format(format);
  };

  getStartTransactionDate = (format = "YYYY-MM-DDTHH:mm:ss") => {
    return moment().subtract(4, "weeks").format(format);
  };

  fetchMoreTransactionHistory = async () => {
    console.log("fetchMoreTransactionHistory");
  };

  formatDate = (date: moment.Moment) => {
    return date.clone().locale("en").format("YYYY-MM-DDTHH:mm:ss");
  };

  fetchTransactionHistory = async (
    startDate = moment().subtract(4, "weeks"),
    endDate = moment(),
    credit = true,
    withdrawal = true,
  ) => {
    const res = await getTransactionHistory(
      this.formatDate(startDate),
      this.formatDate(endDate),
      credit,
      withdrawal,
    );

    if (!res) return;

    this.transactionHistory = res.collection;
    this.isTransactionHistoryExist = res.collection.length > 0;
  };

  fetchAutoPayments = async () => {
    const res = await getAutoTopUpSettings();

    if (!res) return;

    this.autoPayments = res;
    this.isAutomaticPaymentsEnabled = res.enabled;

    if (res.enabled) {
      this.setMinBalance(res.minBalance.toString());
      this.setUpToBalance(res.upToBalance.toString());
    }
  };

  fetchCardLinked = async (url?: string) => {
    const backUrl = url || `${window.location.href}?complete=true`;

    try {
      const res = await getCardLinked(backUrl);

      if (!res) return;

      this.cardLinked = res;
    } catch (error) {
      console.error(error);
    }
  };

  updateAutoPayments = async () => {
    try {
      const res = await updateAutoTopUpSettings(
        this.isAutomaticPaymentsEnabled,
        +this.minBalance,
        +this.upToBalance,
        this.walletCodeCurrency || "",
      );

      if (!res) {
        throw new Error();
      }

      this.autoPayments = res as TAutoTopUpSettings;
    } catch (error) {
      toastr.error(error as string);
    }
  };

  setVisibleWalletSetting = (isVisibleWalletSettings) => {
    this.isVisibleWalletSettings = isVisibleWalletSettings;
  };

  handleServicesQuotas = async () => {
    // temporary solution, should be in the service store

    const res = await getServicesQuotas();

    if (!res) return;

    res[0].features.forEach((feature) => {
      this.servicesQuotasFeatures.set(feature.id, feature);
    });

    this.servicesQuotas = res[0];

    return res;
  };

  isShowStorageTariffDeactivated = () => {
    const { previousStoragePlanSize } = this.currentTariffStatusStore;

    if (!previousStoragePlanSize) return false;

    return localStorage.getItem(STORAGE_TARIFF_DEACTIVATED) !== "true";
  };

  setIsShowTariffDeactivatedModal = (value: boolean) => {
    this.isShowStorageTariffDeactivatedModal = value;
  };

  setPaymentAccount = async () => {
    try {
      const res = await api.portal.getPaymentAccount();

      if (!res) return;

      if (res.indexOf("error") === -1) {
        this.accountLink = res;
      } else {
        console.error(res);
      }
    } catch (error) {
      console.error(error);
    }
  };

  initWalletPayerAndBalance = async (isRefresh: boolean) => {
    if (!this.currentTariffStatusStore) return;
    const { fetchPayerInfo } = this.currentTariffStatusStore;

    await Promise.all([
      fetchPayerInfo(isRefresh),
      this.fetchBalance(isRefresh),
    ]);
  };

  walletInit = async (t: TTranslation) => {
    const isRefresh = window.location.href.includes("complete=true");
    if (!this.currentTariffStatusStore) return;

    this.setVisibleWalletSetting(false);

    const { fetchPortalTariff, walletCustomerStatusNotActive } =
      this.currentTariffStatusStore;

    const requests = [];

    requests.push(fetchPortalTariff());

    try {
      await this.initWalletPayerAndBalance(isRefresh);
      this.previousBalance = this.balance;

      if (this.isAlreadyPaid) {
        if (this.isStripePortalAvailable) {
          requests.push(this.setPaymentAccount());

          if (this.isPayer && walletCustomerStatusNotActive) {
            requests.push(this.fetchCardLinked());
          }
        }

        requests.push(this.fetchAutoPayments(), this.fetchTransactionHistory());
      } else {
        requests.push(this.fetchCardLinked());
      }

      if (this.isShowStorageTariffDeactivated() && this.isPayer) {
        this.setIsShowTariffDeactivatedModal(true);
        requests.push(this.handleServicesQuotas());
      }

      await Promise.all(requests);

      this.setIsInitWalletPage(true);

      if (window.location.href.includes("complete=true")) {
        window.history.replaceState(
          {},
          document.title,
          window.location.pathname,
        );
        this.setVisibleWalletSetting(true);
      }
    } catch (error) {
      toastr.error(t("Common:UnexpectedError"));
      console.error(error);
    }
  };

  init = async (t: TTranslation) => {
    if (this.isInitPaymentPage) {
      this.basicSettings();

      return;
    }

    if (
      !this.currentTariffStatusStore ||
      !this.currentQuotaStore ||
      !this.paymentQuotasStore
    )
      return;

    const { addedManagersCount } = this.currentQuotaStore;
    const { setPortalPaymentQuotas } = this.paymentQuotasStore;
    const {
      fetchPortalTariff,
      fetchPayerInfo,
      walletCustomerStatusNotActive,
      isGracePeriod,
      isNotPaidPeriod,
    } = this.currentTariffStatusStore;

    const requests = [];

    requests.push(this.getSettingsPayment());
    requests.push(setPortalPaymentQuotas());
    requests.push(fetchPortalTariff());

    await fetchPayerInfo();

<<<<<<< HEAD
    if (this.isAlreadyPaid && this.isStripePortalAvailable) {
      requests.push(this.setPaymentAccount());

      if (this.isPayer && walletCustomerStatusNotActive) {
        requests.push(this.fetchCardLinked());
=======
    if (isGracePeriod || isNotPaidPeriod) {
      requests.push(this.getBasicPaymentLink(addedManagersCount));
    }

    if (this.isAlreadyPaid) {
      if (this.isStripePortalAvailable) {
        requests.push(this.setPaymentAccount());
        if (walletCustomerStatusNotActive) {
          requests.push(this.fetchCardLinked());
        }
>>>>>>> 161d573d
      }
    } else {
      requests.push(this.getBasicPaymentLink(addedManagersCount));
    }

    if (this.isShowStorageTariffDeactivated() && this.isPayer) {
      this.setIsShowTariffDeactivatedModal(true);
      requests.push(this.handleServicesQuotas());
    }

    try {
      await Promise.all(requests);

      this.setRangeStepByQuota();
      this.setBasicTariffContainer();
    } catch (error) {
      toastr.error(t("Common:UnexpectedError"));
      console.error(error);
      return;
    }

    this.setIsInitPaymentPage(true);
  };

  getBasicPaymentLink = async (managersCount: number) => {
    const backUrl = combineUrl(
      window.location.origin,
      "/portal-settings/payments/portal-payments?complete=true",
    );

    try {
      const link = await getPaymentLink(managersCount, backUrl);

      if (!link) return;
      this.setPaymentLink(link);
    } catch (err) {
      console.error(err);
    }
  };

  getPaymentLink = async (token = undefined) => {
    const backUrl = combineUrl(
      window.location.origin,
      "/portal-settings/payments/portal-payments?complete=true",
    );

    await getPaymentLink(this.managersCount, backUrl, token)
      ?.then((link) => {
        if (!link) return;
        this.setPaymentLink(link);
      })
      .catch((err) => {
        if (axios.isCancel(err)) {
          console.log("Request canceled", err.message);
        } else {
          console.error(err);
          if (err?.response?.status === 402) {
            return;
          }
          if (this.isInitPaymentPage) toastr.error(err);
        }
      });
  };

  standaloneBasicSettings = async (t: TTranslation) => {
    const { getPaymentInfo } = authStore;

    this.setIsUpdatingBasicSettings(true);

    try {
      await getPaymentInfo();
    } catch (e) {
      toastr.error(t("Common:UnexpectedError"));

      return;
    }

    this.setIsUpdatingBasicSettings(false);
  };

  standaloneInit = async (t: TTranslation) => {
    const { getPaymentInfo } = authStore;

    if (this.isInitPaymentPage) {
      this.standaloneBasicSettings(t);

      return;
    }

    try {
      await Promise.all([this.getSettingsPayment(), getPaymentInfo()]);
    } catch (error) {
      toastr.error(t("Common:UnexpectedError"));
      console.error(error);
      return;
    }

    this.isInitPaymentPage = true;
  };

  getSettingsPayment = async () => {
    try {
      const newSettings = await getPaymentSettings();

      if (!newSettings) return;

      const {
        buyUrl,
        salesEmail,
        currentLicense,
        standalone: standaloneMode,
        max,
      } = newSettings;

      this.buyUrl = buyUrl;
      this.salesEmail = salesEmail;
      this.standaloneMode = standaloneMode;
      this.maxAvailableManagersCount = max;

      if (currentLicense) {
        if (currentLicense.date)
          this.currentLicense.expiresDate = new Date(currentLicense.date);

        if (currentLicense.trial)
          this.currentLicense.trialMode = currentLicense.trial;
      }
    } catch (e) {
      console.error(e);
    }
  };

  setIsLicenseCorrect = (isLicenseCorrect: boolean) => {
    this.isLicenseCorrect = isLicenseCorrect;
  };

  setPaymentsLicense = async (confirmKey: string, data: FormData) => {
    try {
      const message = await setLicense(confirmKey, data);
      this.setIsLicenseCorrect(true);

      toastr.success(message);
    } catch (e) {
      toastr.error(e as TData);
      this.setIsLicenseCorrect(false);
    }
  };

  acceptPaymentsLicense = async (t: TTranslation) => {
    try {
      const { getPaymentInfo } = authStore;

      const message = await acceptLicense();

      if (message) {
        toastr.error(message);
        return;
      }

      toastr.success(t("ActivateLicenseActivated"));
      localStorage.removeItem("enterpriseAlertClose");

      await getPaymentInfo();
    } catch (e) {
      toastr.error(e as TData);
    }
  };

  setPaymentLink = async (link: string) => {
    this.paymentLink = link;
  };

  setIsLoading = (isLoading: boolean) => {
    this.isLoading = isLoading;
  };

  getTotalCostByFormula = (value: number) => {
    const costValuePerManager = this.paymentQuotasStore?.planCost.value;
    if (costValuePerManager) return value * +costValuePerManager;
  };

  get allowedStorageSizeByQuota() {
    if (this.managersCount > this.maxAvailableManagersCount)
      return this.maxAvailableManagersCount * this.stepByQuotaForTotalSize;

    return this.managersCount * this.stepByQuotaForTotalSize;
  }

  resetTariffContainerToBasic = () => {
    this.setBasicTariffContainer();
  };

  setBasicTariffContainer = () => {
    if (!this.currentQuotaStore) return;

    const { currentPlanCost, maxCountManagersByQuota, addedManagersCount } =
      this.currentQuotaStore;
    const currentTotalPrice = currentPlanCost.value;
    const isFreeTariff = this.currentQuotaStore?.isFreeTariff;

    if (!isFreeTariff) {
      const countOnRequest =
        maxCountManagersByQuota > this.maxAvailableManagersCount;

      this.managersCount = countOnRequest
        ? this.maxAvailableManagersCount + 1
        : maxCountManagersByQuota;

      this.totalPrice = +currentTotalPrice;

      return;
    }

    this.managersCount = addedManagersCount;
    const totalPrice = this.getTotalCostByFormula(addedManagersCount);

    if (totalPrice) this.totalPrice = totalPrice;
  };

  setTotalPrice = (value: number) => {
    const price = this.getTotalCostByFormula(value);
    if (price !== this.totalPrice && price) this.totalPrice = price;
  };

  setManagersCount = (managers: number) => {
    if (managers > this.maxAvailableManagersCount)
      this.managersCount = this.maxAvailableManagersCount + 1;
    else this.managersCount = managers;
  };

  setRangeStepByQuota = () => {
    if (!this.paymentQuotasStore) return;

    const { stepAddingQuotaManagers, stepAddingQuotaTotalSize } =
      this.paymentQuotasStore;

    if (stepAddingQuotaManagers)
      this.stepByQuotaForManager = stepAddingQuotaManagers;
    this.minAvailableManagersValue = this.stepByQuotaForManager;

    if (stepAddingQuotaTotalSize)
      this.stepByQuotaForTotalSize = stepAddingQuotaTotalSize;
    this.minAvailableTotalSizeValue = this.stepByQuotaForManager;
  };

  sendPaymentRequest = async (
    email: string,
    userName: string,
    message: string,
    t,
  ) => {
    try {
      await api.portal.sendPaymentRequest(email, userName, message);
      toastr.success(t("SuccessfullySentMessage"));
    } catch (e) {
      toastr.error(e as TData);
    }
  };
}

export default PaymentStore;<|MERGE_RESOLUTION|>--- conflicted
+++ resolved
@@ -280,17 +280,12 @@
   basicSettings = async () => {
     if (!this.currentTariffStatusStore || !this.currentQuotaStore) return;
 
-<<<<<<< HEAD
-    const { fetchPortalTariff, fetchPayerInfo, walletCustomerStatusNotActive } =
-      this.currentTariffStatusStore;
-=======
     const {
       fetchPortalTariff,
       fetchPayerInfo,
       isGracePeriod,
       isNotPaidPeriod,
     } = this.currentTariffStatusStore;
->>>>>>> 161d573d
     const { addedManagersCount } = this.currentQuotaStore;
 
     this.setIsUpdatingBasicSettings(true);
@@ -301,18 +296,12 @@
 
     requests.push(fetchPortalTariff());
 
-<<<<<<< HEAD
-    if (this.isAlreadyPaid && this.isStripePortalAvailable) {
-      requests.push(this.setPaymentAccount());
-=======
     if (isGracePeriod || isNotPaidPeriod) {
       requests.push(this.getBasicPaymentLink(addedManagersCount));
     }
 
-    if (this.isAlreadyPaid) {
-      if (this.isStripePortalAvailable) {
-        requests.push(this.setPaymentAccount());
->>>>>>> 161d573d
+	if (this.isAlreadyPaid && this.isStripePortalAvailable) {
+      requests.push(this.setPaymentAccount());
 
       if (this.isPayer && walletCustomerStatusNotActive) {
         requests.push(this.fetchCardLinked());
@@ -667,24 +656,15 @@
 
     await fetchPayerInfo();
 
-<<<<<<< HEAD
-    if (this.isAlreadyPaid && this.isStripePortalAvailable) {
+	 if (isGracePeriod || isNotPaidPeriod) {
+      requests.push(this.getBasicPaymentLink(addedManagersCount));
+    }
+    
+	if (this.isAlreadyPaid && this.isStripePortalAvailable) {
       requests.push(this.setPaymentAccount());
 
       if (this.isPayer && walletCustomerStatusNotActive) {
         requests.push(this.fetchCardLinked());
-=======
-    if (isGracePeriod || isNotPaidPeriod) {
-      requests.push(this.getBasicPaymentLink(addedManagersCount));
-    }
-
-    if (this.isAlreadyPaid) {
-      if (this.isStripePortalAvailable) {
-        requests.push(this.setPaymentAccount());
-        if (walletCustomerStatusNotActive) {
-          requests.push(this.fetchCardLinked());
-        }
->>>>>>> 161d573d
       }
     } else {
       requests.push(this.getBasicPaymentLink(addedManagersCount));
