// (c) Copyright Ascensio System SIA 2009-2024
//
// This program is a free software product.
// You can redistribute it and/or modify it under the terms
// of the GNU Affero General Public License (AGPL) version 3 as published by the Free Software
// Foundation. In accordance with Section 7(a) of the GNU AGPL its Section 15 shall be amended
// to the effect that Ascensio System SIA expressly excludes the warranty of non-infringement of
// any third-party rights.
//
// This program is distributed WITHOUT ANY WARRANTY, without even the implied warranty
// of MERCHANTABILITY or FITNESS FOR A PARTICULAR  PURPOSE. For details, see
// the GNU AGPL at: http://www.gnu.org/licenses/agpl-3.0.html
//
// You can contact Ascensio System SIA at Lubanas st. 125a-25, Riga, Latvia, EU, LV-1021.
//
// The  interactive user interfaces in modified source and object code versions of the Program must
// display Appropriate Legal Notices, as required under Section 5 of the GNU AGPL version 3.
//
// Pursuant to Section 7(b) of the License you must retain the original Product logo when
// distributing the program. Pursuant to Section 7(e) we decline to grant you any rights under
// trademark law for use of our trademarks.
//
// All the Product's GUI elements, including illustrations and icon sets, as well as technical writing
// content are licensed under the terms of the Creative Commons Attribution-ShareAlike 4.0
// International. See the License terms at http://creativecommons.org/licenses/by-sa/4.0/legalcode

import DeleteReactSvgUrl from "PUBLIC_DIR/images/delete.react.svg?url";
import ArrowPathReactSvgUrl from "PUBLIC_DIR/images/arrow.path.react.svg?url";
import ActionsHeaderTouchReactSvgUrl from "PUBLIC_DIR/images/actions.header.touch.react.svg?url";
import HistoryFinalizedReactSvgUrl from "PUBLIC_DIR/images/history-finalized.react.svg?url";
import RemoveSvgUrl from "PUBLIC_DIR/images/remove.session.svg?url";
import LogoutReactSvgUrl from "PUBLIC_DIR/images/logout.react.svg?url";
import React from "react";
import { inject, observer } from "mobx-react";
import styled, { css, useTheme } from "styled-components";
import { useNavigate, useLocation } from "react-router-dom";
import { withTranslation } from "react-i18next";
import Headline from "@docspace/shared/components/headline/Headline";
import { IconButton } from "@docspace/shared/components/icon-button";
import { TableGroupMenu } from "@docspace/shared/components/table";
import { DropDownItem } from "@docspace/shared/components/drop-down-item";
import LoaderSectionHeader from "../loaderSectionHeader";
import { mobile, tablet, desktop, isMobile } from "@docspace/shared/utils";
import withLoading from "SRC_DIR/HOCs/withLoading";
import { Badge } from "@docspace/shared/components/badge";
import { globalColors } from "@docspace/shared/themes";
import {
  getKeyByLink,
  settingsTree,
  getTKeyByKey,
  checkPropertyByLink,
} from "../../../utils";
import TariffBar from "SRC_DIR/components/TariffBar";
import { IMPORT_HEADER_CONST } from "SRC_DIR/pages/PortalSettings/utils/settingsTree";

export const HeaderContainer = styled.div`
  position: relative;
  display: flex;
  align-items: center;
  max-width: calc(100vw - 32px);

  .settings-section_header {
    display: flex;
    align-items: center;

    .settings-section_badge {
      margin-inline-start: 8px;
      cursor: auto;
    }

    .header {
      text-overflow: ellipsis;
      white-space: nowrap;
      overflow: hidden;
      color: ${(props) => props.theme.client.settings.headerTitleColor};
    }
  }

  .action-wrapper {
    flex-grow: 1;

    .action-button {
      margin-inline-start: auto;
    }
  }

  .arrow-button {
    flex-shrink: 0;
    margin-inline-end: 12px;

    svg {
      ${({ theme }) =>
        theme.interfaceDirection === "rtl" && "transform: scaleX(-1);"}
    }
  }

  @media ${tablet} {
    h1 {
      line-height: 61px;
      font-size: 21px;
    }
  }

  @media ${desktop} {
    h1 {
      font-size: 18px;
      line-height: 59px !important;
    }
  }

  @media ${mobile} {
    h1 {
      line-height: 53px;
      font-size: 18px;
    }
  }

  .tariff-bar {
    margin-inline-start: auto;
  }
`;

export const StyledContainer = styled.div`
<<<<<<< HEAD
  .group-button-menu-container {
    height: 69px;
    position: absolute;
    z-index: 201;
    top: 0px;
    left: 0px;
    width: 100%;

    .table-container_group-menu {
      border-image-slice: 0;
      border-image-source: none;
      border-bottom: 1px solid
        ${(props) => props.theme.filesSection.tableView.row.borderColor};
      padding: 0px;
    }

    .table-container_group-menu-separator {
      margin: 0 16px;
    }

    ${(props) =>
      props.viewAs === "table"
        ? css`
            margin: 0px -20px;
            width: calc(100% + 40px);
          `
        : css`
            margin: 0px -20px;
            width: calc(100% + 40px);
          `}

    @media ${tablet} {
      height: 60px;
      margin: 0 -16px;
=======
  .table-container_group-menu {
    margin-block: 0;
    margin-inline: -20px 0;
    -webkit-tap-highlight-color: ${globalColors.tapHighlight};

    width: calc(100% + 40px);
    height: 68px;

    @media ${tablet} {
      height: 61px;
      margin-block: 0;
      margin-inline: -16px 0;
      width: calc(100% + 32px);
    }

    @media ${mobile} {
      height: 52px !important;
      margin-block: 0;
      margin-inline: -16px 0;
>>>>>>> aba6cc22
      width: calc(100% + 32px);
    }

    @media ${mobile} {
      margin: 0px -2px;
    }
  }
`;

const SectionHeaderContent = (props) => {
  const {
    isCustomizationAvailable,
    isRestoreAndAutoBackupAvailable,
    tReady,
    setIsLoadedSectionHeader,
    isSSOAvailable,
    workspace,
<<<<<<< HEAD
    organizationName,
=======
    standalone,
    getHeaderMenuItems,
    setSelections,
>>>>>>> aba6cc22
  } = props;

  const navigate = useNavigate();
  const location = useLocation();
  const theme = useTheme();

<<<<<<< HEAD
  const isSessionsPage = location.pathname.includes("/sessions");
=======
  const isOAuth = location.pathname.includes("oauth");
>>>>>>> aba6cc22

  const [state, setState] = React.useState({
    header: "",
    isCategoryOrHeader: false,
    showSelector: false,
    isHeaderVisible: false,
  });

  const isAvailableSettings = (key) => {
    switch (key) {
      case "DNSSettings":
        return isCustomizationAvailable;
      case "RestoreBackup":
        return isRestoreAndAutoBackupAvailable;
      case "WhiteLabel":
        return isCustomizationAvailable || standalone;
      case "CompanyInfoSettings":
        return isCustomizationAvailable || standalone;
      case "AdditionalResources":
        return isCustomizationAvailable || standalone;
      case "SingleSignOn:ServiceProviderSettings":
      case "SingleSignOn:SpMetadata":
        return isSSOAvailable;
      default:
        return true;
    }
  };

  React.useEffect(() => {
    if (tReady) setIsLoadedSectionHeader(true);

    const arrayOfParams = getArrayOfParams();

    const key = getKeyByLink(arrayOfParams, settingsTree);

    const keysCollection = key.split("-");

    const currKey = keysCollection.length >= 3 ? key : keysCollection[0];

    const header = getTKeyByKey(currKey, settingsTree);
    const isCategory = checkPropertyByLink(
      arrayOfParams,
      settingsTree,
      "isCategory",
    );
    const isHeader = checkPropertyByLink(
      arrayOfParams,
      settingsTree,
      "isHeader",
    );
    const isCategoryOrHeader = isCategory || isHeader;

    const isNeedPaidIcon = !isAvailableSettings(header);

    state.isNeedPaidIcon !== isNeedPaidIcon &&
      setState((val) => ({ ...val, isNeedPaidIcon }));

    header !== state.header && setState((val) => ({ ...val, header }));

    isCategoryOrHeader !== state.isCategoryOrHeader &&
      setState((val) => ({ ...val, isCategoryOrHeader }));
  }, [
    tReady,
    setIsLoadedSectionHeader,
    getArrayOfParams,
    isAvailableSettings,
    state.isNeedPaidIcon,
    state.header,
    state.isCategoryOrHeader,
    location.pathname,
  ]);

  const onBackToParent = () => {
    let newArrayOfParams = getArrayOfParams();
    newArrayOfParams.splice(-1, 1);
    const newPath = newArrayOfParams.join("/");
    navigate(newPath);
  };

  const getArrayOfParams = () => {
    const resultPath = location.pathname;
    const arrayOfParams = resultPath.split("/").filter((param) => {
      return param !== "filter" && param && param !== "portal-settings";
    });

    return arrayOfParams;
  };

  const addUsers = (items) => {
    const { addUsers } = props;
    if (!addUsers) return;
    addUsers(items);
  };

  const onToggleSelector = (isOpen = !props.selectorIsOpen) => {
    const { toggleSelector } = props;
    toggleSelector(isOpen);
  };

  const onClose = () => {
    const { deselectUser } = props;
    deselectUser();
  };

  const onCheck = (checked) => {
<<<<<<< HEAD
    const { setupSetSelected, peopleSetSelected } = props;
    isSessionsPage
      ? peopleSetSelected(checked ? "all" : "close", isSessionsPage)
      : setupSetSelected(checked ? "all" : "close");
=======
    if (isOAuth) {
      setSelections(checked);
      return;
    }

    const { setSelected } = props;
    setSelected(checked ? "all" : "close");
>>>>>>> aba6cc22
  };

  const onSelectAll = () => {
    const { setupSetSelected, peopleSetSelected } = props;
    isSessionsPage
      ? peopleSetSelected("all", isSessionsPage)
      : setupSetSelected("all");
  };

  const onSelectOnline = () => {
    const { peopleSetSelected } = props;
    peopleSetSelected("online", isSessionsPage);
  };

  const onSelectOffline = () => {
    const { peopleSetSelected } = props;
    peopleSetSelected("offline", isSessionsPage);
  };

  const removeAdmins = () => {
    const { removeAdmins } = props;
    if (!removeAdmins) return;
    removeAdmins();
  };

  const {
    t,
    isMe,
    isLoadedSectionHeader,

    isSetupleHeaderIndeterminate,
    isSetupHeaderVisible,
    isSetupHeaderChecked,

    isPeopleHeaderIndeterminate,
    isPeopleHeaderVisible,
    isPeopleHeaderChecked,
    setupSelection,
    setDisableDialogVisible,
    setLogoutAllDialogVisible,
    isSeveralSelection,
    peopleSelection,
    setItems,
    setUserSessionPanelVisible,
    setDisplayName,
  } = props;
  const { header, isCategoryOrHeader, isNeedPaidIcon } = state;
  const arrayOfParams = getArrayOfParams();

  const menuItems = isSessionsPage ? (
    <>
      <DropDownItem
        key="all"
        label={t("Files:All")}
        data-index={1}
        onClick={onSelectAll}
      />
      <DropDownItem
        key="online"
        label={t("Common:online")}
        data-index={2}
        onClick={onSelectOnline}
      />
      <DropDownItem
        key="offline"
        label={t("Common:offline")}
        data-index={3}
        onClick={onSelectOffline}
      />
    </>
  ) : (
    <>
      <DropDownItem
        key="all"
        label={t("Common:SelectAll")}
        data-index={1}
        onClick={onSelectAll}
      />
      <></>
    </>
  );

<<<<<<< HEAD
  const onClickSessions = () => {
    setItems(peopleSelection[0]);
    setUserSessionPanelVisible(true);
  };

  const onClickLogout = () => {
    setDisplayName(peopleSelection[0].displayName);
    setLogoutAllDialogVisible(true);
  };

  const onClickDisable = () => {
    setDisableDialogVisible(true);
  };

  const headerMenu = isSessionsPage
    ? [
        {
          id: "sessions",
          key: "Sessions",
          label: t("Common:Sessions"),
          disabled: isSeveralSelection,
          onClick: onClickSessions,
          iconUrl: HistoryFinalizedReactSvgUrl,
        },
        {
          id: "logout",
          key: "Logout",
          label: t("Common:Logout"),
          onClick: onClickLogout,
          iconUrl: LogoutReactSvgUrl,
        },
        {
          id: "disable",
          key: "Disable",
          label: t("Common:DisableUserButton"),
          onClick: onClickDisable,
          iconUrl: RemoveSvgUrl,
          disabled: isMe,
        },
      ]
    : [
        {
          label: t("Common:Delete"),
          disabled: !setupSelection || !setupSelection.length > 0,
=======
  const headerMenu = isOAuth
    ? getHeaderMenuItems(t, true)
    : [
        {
          label: t("Common:Delete"),
          disabled: !selection || !selection.length > 0,
>>>>>>> aba6cc22
          onClick: removeAdmins,
          iconUrl: DeleteReactSvgUrl,
        },
      ];
<<<<<<< HEAD

  const isHeaderVisible = isSessionsPage
    ? isPeopleHeaderVisible
    : isSetupHeaderVisible;

  const isHeaderChecked = isSessionsPage
    ? isPeopleHeaderChecked
    : isSetupHeaderChecked;

  const isHeaderIndeterminate = isSessionsPage
    ? isPeopleHeaderIndeterminate
    : isSetupleHeaderIndeterminate;

  const withoutInfoPanelToggler = isSessionsPage ? true : false;
=======
>>>>>>> aba6cc22

  const translatedHeader =
    header === IMPORT_HEADER_CONST
      ? workspace === "GoogleWorkspace"
        ? t("ImportFromGoogle")
        : workspace === "Nextcloud"
          ? t("ImportFromNextcloud")
          : workspace === "Workspace"
            ? t("ImportFromPortal", {
                organizationName: t("Common:OrganizationName"),
              })
            : t("DataImport")
      : t(header, { organizationName: t("Common:OrganizationName") });

  return (
    <StyledContainer isHeaderVisible={isHeaderVisible}>
      {isHeaderVisible ? (
<<<<<<< HEAD
        <div className="group-button-menu-container">
          <TableGroupMenu
            checkboxOptions={menuItems}
            onChange={onCheck}
            isChecked={isHeaderChecked}
            isIndeterminate={isHeaderIndeterminate}
            headerMenu={headerMenu}
            withComboBox
            withoutInfoPanelToggler={withoutInfoPanelToggler}
          />
        </div>
=======
        <TableGroupMenu
          checkboxOptions={menuItems}
          onChange={onCheck}
          isChecked={isHeaderChecked}
          isIndeterminate={isHeaderIndeterminate}
          headerMenu={headerMenu}
          withComboBox={false}
          withoutInfoPanelToggler
          isMobileView={false}
        />
>>>>>>> aba6cc22
      ) : !isLoadedSectionHeader ? (
        <LoaderSectionHeader />
      ) : (
        <HeaderContainer>
          {!isCategoryOrHeader &&
            arrayOfParams[0] &&
            (isMobile() ||
              window.location.href.indexOf("/javascript-sdk/") > -1) && (
              <IconButton
                iconName={ArrowPathReactSvgUrl}
                size="17"
                isFill={true}
                onClick={onBackToParent}
                className="arrow-button"
              />
            )}
          <Headline type="content" truncate={true}>
            <div className="settings-section_header">
              <div className="header">{translatedHeader}</div>
              {isNeedPaidIcon ? (
                <Badge
                  backgroundColor={
                    theme.isBase
                      ? globalColors.favoritesStatus
                      : globalColors.favoriteStatusDark
                  }
                  label={t("Common:Paid")}
                  fontWeight="700"
                  className="settings-section_badge"
                  isPaidBadge={true}
                />
              ) : (
                ""
              )}
            </div>
          </Headline>
          <div className="tariff-bar">
            <TariffBar />
          </div>

          {props.addUsers && (
            <div className="action-wrapper">
              <IconButton
                iconName={ActionsHeaderTouchReactSvgUrl}
                size="17"
                isFill={true}
                onClick={onToggleSelector}
                className="action-button"
              />
            </div>
          )}
        </HeaderContainer>
      )}
    </StyledContainer>
  );
};

export default inject(
  ({
    currentQuotaStore,
    setup,
    common,
<<<<<<< HEAD
    peopleStore,
    dialogsStore,
    settingsStore,
    importAccountsStore,
  }) => {
    const { addUsers, removeAdmins } = setup.headerAction;
    const { organizationName } = settingsStore;
    const { workspace } = importAccountsStore;
    const { admins, selectorIsOpen } = setup.security.accessRight;
    const { isLoadedSectionHeader, setIsLoadedSectionHeader } = common;
    const { setUserSessionPanelVisible } = dialogsStore;

=======
    importAccountsStore,
    settingsStore,
    oauthStore,
  }) => {
>>>>>>> aba6cc22
    const {
      isCustomizationAvailable,
      isRestoreAndAutoBackupAvailable,
      isSSOAvailable,
    } = currentQuotaStore;

    const {
      toggleSelector,
      setDisableDialogVisible,
      setLogoutDialogVisible,
      setLogoutAllDialogVisible,
    } = setup;

    const {
      selected,
      setSelected: setupSetSelected,
      isHeaderIndeterminate: isSetupHeaderIndeterminate,
      isHeaderChecked: isSetupHeaderChecked,
      isHeaderVisible: isSetupHeaderVisible,
      deselectUser,
      selectAll,
      selection: setupSelection,
    } = setup.selectionStore;

<<<<<<< HEAD
    const {
      isHeaderIndeterminate: isPeopleHeaderIndeterminate,
      isHeaderChecked: isPeopleHeaderChecked,
      isHeaderVisible: isPeopleHeaderVisible,
      setSelected: peopleSetSelected,
      isSeveralSelection,
      selection: peopleSelection,
      setItems,
      setDisplayName,
      allSessions,
      isMe,
    } = peopleStore.selectionStore;
=======
    const { workspace } = importAccountsStore;
    const { standalone } = settingsStore;
>>>>>>> aba6cc22

    const { getHeaderMenuItems } = oauthStore;
    return {
      addUsers,
      removeAdmins,
      selected,
      setupSetSelected,
      admins,
<<<<<<< HEAD
      isSetupHeaderIndeterminate,
      isSetupHeaderChecked,
      isSetupHeaderVisible,
=======
      isHeaderIndeterminate:
        isHeaderIndeterminate || oauthStore.isHeaderIndeterminate,
      isHeaderChecked: isHeaderChecked || oauthStore.isHeaderChecked,
      isHeaderVisible: isHeaderVisible || oauthStore.isHeaderVisible,
>>>>>>> aba6cc22
      deselectUser,
      selectAll,
      toggleSelector,
      selectorIsOpen,
      setupSelection,
      isLoadedSectionHeader,
      setIsLoadedSectionHeader,
      isCustomizationAvailable,
      isRestoreAndAutoBackupAvailable,
      isSSOAvailable,
      peopleSetSelected,
      peopleSelection,
      isPeopleHeaderIndeterminate,
      isPeopleHeaderChecked,
      isPeopleHeaderVisible,
      isSeveralSelection,
      setDisableDialogVisible,
      setLogoutDialogVisible,
      setLogoutAllDialogVisible,
      setItems,
      setUserSessionPanelVisible,
      setDisplayName,
      allSessions,
      isMe,
      organizationName,
      workspace,
      standalone,
      getHeaderMenuItems,
      setSelections: oauthStore.setSelections,
    };
  },
)(
  withLoading(
    withTranslation([
      "Settings",
      "SingleSignOn",
      "Common",
      "JavascriptSdk",
      "OAuth",
    ])(observer(SectionHeaderContent)),
  ),
);<|MERGE_RESOLUTION|>--- conflicted
+++ resolved
@@ -121,42 +121,6 @@
 `;
 
 export const StyledContainer = styled.div`
-<<<<<<< HEAD
-  .group-button-menu-container {
-    height: 69px;
-    position: absolute;
-    z-index: 201;
-    top: 0px;
-    left: 0px;
-    width: 100%;
-
-    .table-container_group-menu {
-      border-image-slice: 0;
-      border-image-source: none;
-      border-bottom: 1px solid
-        ${(props) => props.theme.filesSection.tableView.row.borderColor};
-      padding: 0px;
-    }
-
-    .table-container_group-menu-separator {
-      margin: 0 16px;
-    }
-
-    ${(props) =>
-      props.viewAs === "table"
-        ? css`
-            margin: 0px -20px;
-            width: calc(100% + 40px);
-          `
-        : css`
-            margin: 0px -20px;
-            width: calc(100% + 40px);
-          `}
-
-    @media ${tablet} {
-      height: 60px;
-      margin: 0 -16px;
-=======
   .table-container_group-menu {
     margin-block: 0;
     margin-inline: -20px 0;
@@ -176,7 +140,6 @@
       height: 52px !important;
       margin-block: 0;
       margin-inline: -16px 0;
->>>>>>> aba6cc22
       width: calc(100% + 32px);
     }
 
@@ -194,24 +157,19 @@
     setIsLoadedSectionHeader,
     isSSOAvailable,
     workspace,
-<<<<<<< HEAD
-    organizationName,
-=======
     standalone,
     getHeaderMenuItems,
     setSelections,
->>>>>>> aba6cc22
+    organizationName,
   } = props;
 
   const navigate = useNavigate();
   const location = useLocation();
   const theme = useTheme();
 
-<<<<<<< HEAD
+  const isOAuth = location.pathname.includes("oauth");
+
   const isSessionsPage = location.pathname.includes("/sessions");
-=======
-  const isOAuth = location.pathname.includes("oauth");
->>>>>>> aba6cc22
 
   const [state, setState] = React.useState({
     header: "",
@@ -317,12 +275,6 @@
   };
 
   const onCheck = (checked) => {
-<<<<<<< HEAD
-    const { setupSetSelected, peopleSetSelected } = props;
-    isSessionsPage
-      ? peopleSetSelected(checked ? "all" : "close", isSessionsPage)
-      : setupSetSelected(checked ? "all" : "close");
-=======
     if (isOAuth) {
       setSelections(checked);
       return;
@@ -330,7 +282,6 @@
 
     const { setSelected } = props;
     setSelected(checked ? "all" : "close");
->>>>>>> aba6cc22
   };
 
   const onSelectAll = () => {
@@ -413,23 +364,23 @@
     </>
   );
 
-<<<<<<< HEAD
-  const onClickSessions = () => {
-    setItems(peopleSelection[0]);
-    setUserSessionPanelVisible(true);
-  };
-
-  const onClickLogout = () => {
-    setDisplayName(peopleSelection[0].displayName);
-    setLogoutAllDialogVisible(true);
-  };
-
-  const onClickDisable = () => {
-    setDisableDialogVisible(true);
-  };
-
-  const headerMenu = isSessionsPage
-    ? [
+  /* HEADER LOGIC FOR ACTIVE SESSIONS
+    const onClickSessions = () => {
+      setItems(peopleSelection[0]);
+      setUserSessionPanelVisible(true);
+    };
+
+    const onClickLogout = () => {
+      setDisplayName(peopleSelection[0].displayName);
+      setLogoutAllDialogVisible(true);
+    };
+
+    const onClickDisable = () => {
+      setDisableDialogVisible(true);
+    };
+
+    const headerMenu = isSessionsPage
+      ? [
         {
           id: "sessions",
           key: "Sessions",
@@ -453,24 +404,18 @@
           iconUrl: RemoveSvgUrl,
           disabled: isMe,
         },
-      ]
-    : [
-        {
-          label: t("Common:Delete"),
-          disabled: !setupSelection || !setupSelection.length > 0,
-=======
+      ]*/
+
   const headerMenu = isOAuth
     ? getHeaderMenuItems(t, true)
     : [
         {
           label: t("Common:Delete"),
           disabled: !selection || !selection.length > 0,
->>>>>>> aba6cc22
           onClick: removeAdmins,
           iconUrl: DeleteReactSvgUrl,
         },
       ];
-<<<<<<< HEAD
 
   const isHeaderVisible = isSessionsPage
     ? isPeopleHeaderVisible
@@ -485,8 +430,6 @@
     : isSetupleHeaderIndeterminate;
 
   const withoutInfoPanelToggler = isSessionsPage ? true : false;
-=======
->>>>>>> aba6cc22
 
   const translatedHeader =
     header === IMPORT_HEADER_CONST
@@ -504,19 +447,6 @@
   return (
     <StyledContainer isHeaderVisible={isHeaderVisible}>
       {isHeaderVisible ? (
-<<<<<<< HEAD
-        <div className="group-button-menu-container">
-          <TableGroupMenu
-            checkboxOptions={menuItems}
-            onChange={onCheck}
-            isChecked={isHeaderChecked}
-            isIndeterminate={isHeaderIndeterminate}
-            headerMenu={headerMenu}
-            withComboBox
-            withoutInfoPanelToggler={withoutInfoPanelToggler}
-          />
-        </div>
-=======
         <TableGroupMenu
           checkboxOptions={menuItems}
           onChange={onCheck}
@@ -527,7 +457,6 @@
           withoutInfoPanelToggler
           isMobileView={false}
         />
->>>>>>> aba6cc22
       ) : !isLoadedSectionHeader ? (
         <LoaderSectionHeader />
       ) : (
@@ -590,25 +519,18 @@
     currentQuotaStore,
     setup,
     common,
-<<<<<<< HEAD
-    peopleStore,
-    dialogsStore,
+    importAccountsStore,
     settingsStore,
-    importAccountsStore,
+    oauthStore,
+     peopleStore,
+     dialogsStore,
   }) => {
     const { addUsers, removeAdmins } = setup.headerAction;
     const { organizationName } = settingsStore;
-    const { workspace } = importAccountsStore;
     const { admins, selectorIsOpen } = setup.security.accessRight;
     const { isLoadedSectionHeader, setIsLoadedSectionHeader } = common;
     const { setUserSessionPanelVisible } = dialogsStore;
 
-=======
-    importAccountsStore,
-    settingsStore,
-    oauthStore,
-  }) => {
->>>>>>> aba6cc22
     const {
       isCustomizationAvailable,
       isRestoreAndAutoBackupAvailable,
@@ -633,7 +555,9 @@
       selection: setupSelection,
     } = setup.selectionStore;
 
-<<<<<<< HEAD
+    const { workspace } = importAccountsStore;
+    const { standalone } = settingsStore;
+
     const {
       isHeaderIndeterminate: isPeopleHeaderIndeterminate,
       isHeaderChecked: isPeopleHeaderChecked,
@@ -646,10 +570,6 @@
       allSessions,
       isMe,
     } = peopleStore.selectionStore;
-=======
-    const { workspace } = importAccountsStore;
-    const { standalone } = settingsStore;
->>>>>>> aba6cc22
 
     const { getHeaderMenuItems } = oauthStore;
     return {
@@ -658,16 +578,13 @@
       selected,
       setupSetSelected,
       admins,
-<<<<<<< HEAD
-      isSetupHeaderIndeterminate,
-      isSetupHeaderChecked,
-      isSetupHeaderVisible,
-=======
       isHeaderIndeterminate:
         isHeaderIndeterminate || oauthStore.isHeaderIndeterminate,
       isHeaderChecked: isHeaderChecked || oauthStore.isHeaderChecked,
       isHeaderVisible: isHeaderVisible || oauthStore.isHeaderVisible,
->>>>>>> aba6cc22
+      isSetupHeaderIndeterminate,
+      isSetupHeaderChecked,
+      isSetupHeaderVisible,
       deselectUser,
       selectAll,
       toggleSelector,
