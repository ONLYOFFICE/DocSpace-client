--- conflicted
+++ resolved
@@ -3,11 +3,7 @@
   "content": "Search",
   "content_en_sha1_hash": "bce06414177f72ab70e6387b6af9f8ceef0d6049",
   "created_at": "2025-05-19T21:30:48.328Z",
-<<<<<<< HEAD
-  "updated_at": "2025-10-03T10:07:11.599Z",
-=======
   "updated_at": "2025-10-17T14:43:53.444Z",
->>>>>>> 91cdd1ad
   "comment": {
     "text": "This translation key is used to display the label \"Search\" in various UI elements. It appears on a search input field and an icon button, inviting users to find specific items or content. The text should be translated as \"Search\" in English.",
     "is_auto": true,
