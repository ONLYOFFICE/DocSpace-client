{
  "key_path": "CustomFilterDisabled",
  "content": "Custom filter for the selected file disabled",
  "content_en_sha1_hash": "1d11469e70e8a29c47e8c754cb7c4fb1a3e30948",
  "created_at": "2025-05-19T21:30:55.395Z",
<<<<<<< HEAD
  "updated_at": "2025-06-18T17:11:42.513Z",
=======
  "updated_at": "2025-06-26T19:00:18.285Z",
>>>>>>> 0de93b01
  "comment": {
    "text": "This translation key is used to display a message indicating that a custom filter for a selected file has been disabled. It is typically shown as a success notification in a UI dialog or toast when a user disables a custom filter feature.",
    "is_auto": true,
    "updated_at": "2025-05-20T09:40:02.133Z"
  },
  "usage": [
    {
      "file_path": "/packages/client/src/store/FilesActionsStore.js",
      "line_number": 1159,
      "context": "return enableCustomFilter(item.id, !item.customFilterEnabled)\n .then((res) => {\n if (res.customFilterEnabled) {\n toastr.success(t(\"CustomFilterEnabled\"));\n } else {\n toastr.success(t(\"CustomFilterDisabled\"));\n }\n })\n .catch((err) => {\n toastr.error(err);\n });",
      "module": "/packages/client"
    }
  ],
  "languages": {
    "en": {
      "ai_translated": false,
      "ai_model": null,
      "ai_spell_check_issues": [],
      "approved_at": null
    },
    "ar-SA": {
      "ai_translated": false,
      "ai_model": null,
      "ai_spell_check_issues": [
        {
          "type": "formatting",
          "description": "The Arabic text uses a Western-style space before the word 'الفِلتر'. While not technically incorrect, it's more standard to use Arabic spacing conventions.",
          "suggestion": "Remove the space before 'الفِلتر' to follow standard Arabic spacing.  The correct spacing would be: تم تعطيل الفِلتر المخصص للملف المحدد"
        }
      ],
      "approved_at": null
    },
    "az": {
      "ai_translated": false,
      "ai_model": null,
      "ai_spell_check_issues": [
        {
          "type": "formatting",
          "description": "The use of \"-\" (hyphen) within the Azerbaijani sentence looks awkward. It's not a standard practice in Azerbaijani and impacts readability.  A space should be used instead.",
          "suggestion": "Seçilmiş fayl üçün Xüsusi filtr deaktiv edildi"
        }
      ],
      "approved_at": null
    },
    "bg": {
      "ai_translated": false,
      "ai_model": null,
      "ai_spell_check_issues": [],
      "approved_at": null
    },
    "cs": {
      "ai_translated": false,
      "ai_model": null,
      "ai_spell_check_issues": [],
      "approved_at": null
    },
    "de": {
      "ai_translated": false,
      "ai_model": null,
      "ai_spell_check_issues": [],
      "approved_at": null
    },
    "el-GR": {
      "ai_translated": false,
      "ai_model": null,
      "ai_spell_check_issues": [],
      "approved_at": null
    },
    "es": {
      "ai_translated": false,
      "ai_model": null,
      "ai_spell_check_issues": [
        {
          "type": "incorrect_translation",
          "description": "The translation 'El Filtro personalizado para el archivo seleccionado se ha deshabilitado' is a bit literal and sounds unnatural in Spanish. A more natural phrasing would be something like 'El filtro personalizado del archivo seleccionado está desactivado' or 'No se puede usar el filtro personalizado para el archivo seleccionado'.",
          "suggestion": "El filtro personalizado del archivo seleccionado está desactivado"
        }
      ],
      "approved_at": null
    },
    "fi": {
      "ai_translated": false,
      "ai_model": null,
      "ai_spell_check_issues": [
        {
          "type": "incorrect_translation",
          "description": "The translation 'Mukautettu suodatin valitulle tiedostolle pois käytöstä' is not the most natural or accurate translation of 'Custom filter for the selected file disabled'. A more natural phrasing would be 'Mukautettu suodatin ei ole käytössä valitulle tiedostolle' or 'Valitun tiedoston mukautettu suodatin on poistettu käytöstä'. The use of 'tiedostolle' feels awkward.",
          "suggestion": "Mukautettu suodatin ei ole käytössä valitulle tiedostolle"
        }
      ],
      "approved_at": null
    },
    "fr": {
      "ai_translated": false,
      "ai_model": null,
      "ai_spell_check_issues": [
        {
          "type": "incorrect_translation",
          "description": "The translation \"Filtre personnalisé désactivé pour le fichier sélectionné\" is too literal and sounds unnatural in French. A more natural translation would be something like \"Le filtre personnalisé a été désactivé pour ce fichier\" or \"Le filtre personnalisé est désactivé pour le fichier sélectionné\".",
          "suggestion": "Le filtre personnalisé a été désactivé pour ce fichier"
        }
      ],
      "approved_at": null
    },
    "hy-AM": {
      "ai_translated": false,
      "ai_model": null,
      "ai_spell_check_issues": [
        {
          "type": "spelling",
          "description": "The word \"ֆայլի\" is a possessive form, but should likely be simply \"ֆայլ\" for clarity in this context.  Using the possessive implies the filter *belongs* to the file, which isn't the intended meaning.",
          "suggestion": "Ընտրված ֆայլի համար անհատական ֆիլտրն անջատված է"
        }
      ],
      "approved_at": null
    },
    "it": {
      "ai_translated": false,
      "ai_model": null,
      "ai_spell_check_issues": [
        {
          "type": "incorrect_translation",
          "description": "The translation 'Filtro personalizzato disabilitato per il file selezionato' is a literal translation but lacks the nuance of the English 'Custom filter for the selected file disabled'. A more natural Italian phrasing would be 'Filtro personalizzato disabilitato per il file scelto' or 'Filtro personalizzato disabilitato per il file indicato'.",
          "suggestion": "Filtro personalizzato disabilitato per il file scelto"
        }
      ],
      "approved_at": null
    },
    "ja-JP": {
      "ai_translated": false,
      "ai_model": null,
      "ai_spell_check_issues": [],
      "approved_at": null
    },
    "ko-KR": {
      "ai_translated": false,
      "ai_model": null,
      "ai_spell_check_issues": [
        {
          "type": "formatting",
          "description": "The Korean translation includes a non-breaking space ( ) which might cause display issues depending on the context. It's generally better to use regular spaces.",
          "suggestion": "Replace ' ' with a regular space."
        }
      ],
      "approved_at": null
    },
    "lo-LA": {
      "ai_translated": false,
      "ai_model": null,
      "ai_spell_check_issues": [
        {
          "type": "incorrect_translation",
          "description": "The Lao translation 'ຕົວປ່ຽນແສງຄຳຕັ້ງຕາມຄວາມຕ້ອງການ' is a literal translation of 'Custom filter'. A more natural and understandable Lao phrase would be something along the lines of 'ການກັ່ນຕອງຕາມຄວາມຕ້ອງການ' or 'ການເລືອກຄັ່ນຕອງຕາມໃຈ'.",
          "suggestion": "ຕົວປ່ຽນແສງຄຳຕັ້ງຕາມຄວາມຕ້ອງການ -> ການກັ່ນຕອງຕາມຄວາມຕ້ອງການ"
        },
        {
          "type": "incorrect_translation",
          "description": "The phrase 'ຖືກປິດການໃຊ້ງານ' is accurate for 'disabled' but could be slightly more fluent. A more common phrasing might be 'ຖືກປິດ' or 'ບໍ່ສາມາດໃຊ້ໄດ້'.",
          "suggestion": "ຖືກປິດການໃຊ້ງານ -> ຖືກປິດ"
        },
        {
          "type": "formatting",
          "description": "The overall phrasing could be improved for readability and flow in Lao. Consider restructuring the sentence for a more natural sound.",
          "suggestion": "ຕົວປ່ຽນແສງຄຳຕັ້ງຕາມຄວາມຕ້ອງການ ສຳລັບເອກະສານທີ່ເລືອກຖືກປິດການໃຊ້ງານ -> ການກັ່ນຕອງຕາມຄວາມຕ້ອງການ ສຳລັບເອກະສານທີ່ເລືອກຖືກປິດ"
        }
      ],
      "approved_at": null
    },
    "lv": {
      "ai_translated": false,
      "ai_model": null,
      "ai_spell_check_issues": [
        {
          "type": "incorrect_translation",
          "description": "The translation \"Pielāgotais filtrs atlasītajam failam ir deaktivēts\" is a literal translation that doesn't flow naturally in Latvian. \"Deaktivēts\" is correct, but the sentence structure is awkward. A more natural phrasing would be \"Pielāgojums atlasītajam failam ir atslēgts\" or \"Pielāgots filtrs atlasītajam failam ir atslēgts\".",
          "suggestion": "Pielāgots filtrs atlasītajam failam ir atslēgts"
        }
      ],
      "approved_at": null
    },
    "nl": {
      "ai_translated": false,
      "ai_model": null,
      "ai_spell_check_issues": [],
      "approved_at": null
    },
    "pl": {
      "ai_translated": false,
      "ai_model": null,
      "ai_spell_check_issues": [],
      "approved_at": null
    },
    "pt": {
      "ai_translated": false,
      "ai_model": null,
      "ai_spell_check_issues": [],
      "approved_at": null
    },
    "pt-BR": {
      "ai_translated": false,
      "ai_model": null,
      "ai_spell_check_issues": [],
      "approved_at": null
    },
    "ro": {
      "ai_translated": false,
      "ai_model": null,
      "ai_spell_check_issues": [
        {
          "type": "incorrect_translation",
          "description": "The translation 'Filtru particularizat pentru utilizatorul selectat este dezactivat' is not an accurate translation of 'Custom filter for the selected file disabled'. 'Utilizatorul' means 'user', while the English refers to a 'file'.",
          "suggestion": "Filtru personalizat pentru fișierul selectat este dezactivat"
        }
      ],
      "approved_at": null
    },
    "ru": {
      "ai_translated": false,
      "ai_model": null,
      "ai_spell_check_issues": [],
      "approved_at": null
    },
    "si": {
      "ai_translated": false,
      "ai_model": null,
      "ai_spell_check_issues": [
        {
          "type": "incorrect_translation",
          "description": "The Sinhala translation \"Prilagojen filter za izbrano datoteko onemogočen\" is not Sinhala. It appears to be a mix of Slovenian and possibly Croatian. It does not accurately translate 'Custom filter for the selected file disabled'.",
          "suggestion": "A correct Sinhala translation would be something like \"හැර පෙනselect කළ ගොනුවේදී අභිරුචි පෙරහද අක්‍රිය කර ඇත\" (Hera pena select kala gonuvedi abhiruchi perahada akriya kara atha)."
        }
      ],
      "approved_at": null
    },
    "sk": {
      "ai_translated": false,
      "ai_model": null,
      "ai_spell_check_issues": [],
      "approved_at": null
    },
    "sl": {
      "ai_translated": false,
      "ai_model": null,
      "ai_spell_check_issues": [
        {
          "type": "formatting",
          "description": "The Slovenian translation uses a non-breaking space (&#x20;) which may cause rendering issues. It should be a regular space.",
          "suggestion": "Replace ' ' with a regular space: \"Prilagojen filter za izbrano datoteko onemogočen\""
        }
      ],
      "approved_at": null
    },
    "sr-Cyrl-RS": {
      "ai_translated": false,
      "ai_model": null,
      "ai_spell_check_issues": [
        {
          "type": "spelling",
          "description": "The word 'прилагођени' (prilagođeni) is a valid word, but a more natural and common phrasing would be 'направити филтер' or 'користити филтер'. While 'прилагођени' is technically correct, it sounds overly formal and slightly awkward in this context.",
          "suggestion": "Направити/Користити филтер за изабрану датотеку је онемогућен"
        }
      ],
      "approved_at": null
    },
    "sr-Latn-RS": {
      "ai_translated": false,
      "ai_model": null,
      "ai_spell_check_issues": [],
      "approved_at": null
    },
    "tr": {
      "ai_translated": false,
      "ai_model": null,
      "ai_spell_check_issues": [
        {
          "type": "formatting",
          "description": "Space before 'devre dışı' is unnecessary and breaks the natural flow of the Turkish sentence.",
          "suggestion": "Seçili dosya için Özel Filtre devre dışı"
        }
      ],
      "approved_at": null
    },
    "uk-UA": {
      "ai_translated": false,
      "ai_model": null,
      "ai_spell_check_issues": [
        {
          "type": "incorrect_translation",
          "description": "The translation 'Спеціальний фільтр для обраного файлу вимкнено' is a literal translation but sounds slightly unnatural in Ukrainian. A more natural phrasing would emphasize the user's action or the state of the filter.",
          "suggestion": "Знято фільтр для обраного файлу"
        },
        {
          "type": "formatting",
          "description": "The word 'обраного' contains an unnecessary space. Ukrainian requires correct hyphenation and spacing.",
          "suggestion": "обраного"
        }
      ],
      "approved_at": null
    },
    "vi": {
      "ai_translated": false,
      "ai_model": null,
      "ai_spell_check_issues": [
        {
          "type": "incorrect_translation",
          "description": "The translation 'Bộ lọc tùy chỉnh cho tệp đã chọn đã tắt' while understandable, isn't the most natural way to phrase this in Vietnamese. A more idiomatic translation would emphasize the disabling action.",
          "suggestion": "Bộ lọc tùy chỉnh cho tệp đã chọn bị vô hiệu hóa"
        },
        {
          "type": "formatting",
          "description": "The non-breaking space character (&#8201;) in the original Vietnamese translation can cause rendering issues. It should be removed.",
          "suggestion": "Bộ lọc tùy chỉnh cho tệp đã chọn đã tắt"
        }
      ],
      "approved_at": null
    },
    "zh-CN": {
      "ai_translated": false,
      "ai_model": null,
      "ai_spell_check_issues": [],
      "approved_at": null
    }
  }
}<|MERGE_RESOLUTION|>--- conflicted
+++ resolved
@@ -3,11 +3,7 @@
   "content": "Custom filter for the selected file disabled",
   "content_en_sha1_hash": "1d11469e70e8a29c47e8c754cb7c4fb1a3e30948",
   "created_at": "2025-05-19T21:30:55.395Z",
-<<<<<<< HEAD
-  "updated_at": "2025-06-18T17:11:42.513Z",
-=======
   "updated_at": "2025-06-26T19:00:18.285Z",
->>>>>>> 0de93b01
   "comment": {
     "text": "This translation key is used to display a message indicating that a custom filter for a selected file has been disabled. It is typically shown as a success notification in a UI dialog or toast when a user disables a custom filter feature.",
     "is_auto": true,
@@ -31,25 +27,13 @@
     "ar-SA": {
       "ai_translated": false,
       "ai_model": null,
-      "ai_spell_check_issues": [
-        {
-          "type": "formatting",
-          "description": "The Arabic text uses a Western-style space before the word 'الفِلتر'. While not technically incorrect, it's more standard to use Arabic spacing conventions.",
-          "suggestion": "Remove the space before 'الفِلتر' to follow standard Arabic spacing.  The correct spacing would be: تم تعطيل الفِلتر المخصص للملف المحدد"
-        }
-      ],
+      "ai_spell_check_issues": [],
       "approved_at": null
     },
     "az": {
       "ai_translated": false,
       "ai_model": null,
-      "ai_spell_check_issues": [
-        {
-          "type": "formatting",
-          "description": "The use of \"-\" (hyphen) within the Azerbaijani sentence looks awkward. It's not a standard practice in Azerbaijani and impacts readability.  A space should be used instead.",
-          "suggestion": "Seçilmiş fayl üçün Xüsusi filtr deaktiv edildi"
-        }
-      ],
+      "ai_spell_check_issues": [],
       "approved_at": null
     },
     "bg": {
@@ -79,61 +63,31 @@
     "es": {
       "ai_translated": false,
       "ai_model": null,
-      "ai_spell_check_issues": [
-        {
-          "type": "incorrect_translation",
-          "description": "The translation 'El Filtro personalizado para el archivo seleccionado se ha deshabilitado' is a bit literal and sounds unnatural in Spanish. A more natural phrasing would be something like 'El filtro personalizado del archivo seleccionado está desactivado' or 'No se puede usar el filtro personalizado para el archivo seleccionado'.",
-          "suggestion": "El filtro personalizado del archivo seleccionado está desactivado"
-        }
-      ],
+      "ai_spell_check_issues": [],
       "approved_at": null
     },
     "fi": {
       "ai_translated": false,
       "ai_model": null,
-      "ai_spell_check_issues": [
-        {
-          "type": "incorrect_translation",
-          "description": "The translation 'Mukautettu suodatin valitulle tiedostolle pois käytöstä' is not the most natural or accurate translation of 'Custom filter for the selected file disabled'. A more natural phrasing would be 'Mukautettu suodatin ei ole käytössä valitulle tiedostolle' or 'Valitun tiedoston mukautettu suodatin on poistettu käytöstä'. The use of 'tiedostolle' feels awkward.",
-          "suggestion": "Mukautettu suodatin ei ole käytössä valitulle tiedostolle"
-        }
-      ],
+      "ai_spell_check_issues": [],
       "approved_at": null
     },
     "fr": {
       "ai_translated": false,
       "ai_model": null,
-      "ai_spell_check_issues": [
-        {
-          "type": "incorrect_translation",
-          "description": "The translation \"Filtre personnalisé désactivé pour le fichier sélectionné\" is too literal and sounds unnatural in French. A more natural translation would be something like \"Le filtre personnalisé a été désactivé pour ce fichier\" or \"Le filtre personnalisé est désactivé pour le fichier sélectionné\".",
-          "suggestion": "Le filtre personnalisé a été désactivé pour ce fichier"
-        }
-      ],
+      "ai_spell_check_issues": [],
       "approved_at": null
     },
     "hy-AM": {
       "ai_translated": false,
       "ai_model": null,
-      "ai_spell_check_issues": [
-        {
-          "type": "spelling",
-          "description": "The word \"ֆայլի\" is a possessive form, but should likely be simply \"ֆայլ\" for clarity in this context.  Using the possessive implies the filter *belongs* to the file, which isn't the intended meaning.",
-          "suggestion": "Ընտրված ֆայլի համար անհատական ֆիլտրն անջատված է"
-        }
-      ],
+      "ai_spell_check_issues": [],
       "approved_at": null
     },
     "it": {
       "ai_translated": false,
       "ai_model": null,
-      "ai_spell_check_issues": [
-        {
-          "type": "incorrect_translation",
-          "description": "The translation 'Filtro personalizzato disabilitato per il file selezionato' is a literal translation but lacks the nuance of the English 'Custom filter for the selected file disabled'. A more natural Italian phrasing would be 'Filtro personalizzato disabilitato per il file scelto' or 'Filtro personalizzato disabilitato per il file indicato'.",
-          "suggestion": "Filtro personalizzato disabilitato per il file scelto"
-        }
-      ],
+      "ai_spell_check_issues": [],
       "approved_at": null
     },
     "ja-JP": {
@@ -145,47 +99,19 @@
     "ko-KR": {
       "ai_translated": false,
       "ai_model": null,
-      "ai_spell_check_issues": [
-        {
-          "type": "formatting",
-          "description": "The Korean translation includes a non-breaking space ( ) which might cause display issues depending on the context. It's generally better to use regular spaces.",
-          "suggestion": "Replace ' ' with a regular space."
-        }
-      ],
+      "ai_spell_check_issues": [],
       "approved_at": null
     },
     "lo-LA": {
       "ai_translated": false,
       "ai_model": null,
-      "ai_spell_check_issues": [
-        {
-          "type": "incorrect_translation",
-          "description": "The Lao translation 'ຕົວປ່ຽນແສງຄຳຕັ້ງຕາມຄວາມຕ້ອງການ' is a literal translation of 'Custom filter'. A more natural and understandable Lao phrase would be something along the lines of 'ການກັ່ນຕອງຕາມຄວາມຕ້ອງການ' or 'ການເລືອກຄັ່ນຕອງຕາມໃຈ'.",
-          "suggestion": "ຕົວປ່ຽນແສງຄຳຕັ້ງຕາມຄວາມຕ້ອງການ -> ການກັ່ນຕອງຕາມຄວາມຕ້ອງການ"
-        },
-        {
-          "type": "incorrect_translation",
-          "description": "The phrase 'ຖືກປິດການໃຊ້ງານ' is accurate for 'disabled' but could be slightly more fluent. A more common phrasing might be 'ຖືກປິດ' or 'ບໍ່ສາມາດໃຊ້ໄດ້'.",
-          "suggestion": "ຖືກປິດການໃຊ້ງານ -> ຖືກປິດ"
-        },
-        {
-          "type": "formatting",
-          "description": "The overall phrasing could be improved for readability and flow in Lao. Consider restructuring the sentence for a more natural sound.",
-          "suggestion": "ຕົວປ່ຽນແສງຄຳຕັ້ງຕາມຄວາມຕ້ອງການ ສຳລັບເອກະສານທີ່ເລືອກຖືກປິດການໃຊ້ງານ -> ການກັ່ນຕອງຕາມຄວາມຕ້ອງການ ສຳລັບເອກະສານທີ່ເລືອກຖືກປິດ"
-        }
-      ],
+      "ai_spell_check_issues": [],
       "approved_at": null
     },
     "lv": {
       "ai_translated": false,
       "ai_model": null,
-      "ai_spell_check_issues": [
-        {
-          "type": "incorrect_translation",
-          "description": "The translation \"Pielāgotais filtrs atlasītajam failam ir deaktivēts\" is a literal translation that doesn't flow naturally in Latvian. \"Deaktivēts\" is correct, but the sentence structure is awkward. A more natural phrasing would be \"Pielāgojums atlasītajam failam ir atslēgts\" or \"Pielāgots filtrs atlasītajam failam ir atslēgts\".",
-          "suggestion": "Pielāgots filtrs atlasītajam failam ir atslēgts"
-        }
-      ],
+      "ai_spell_check_issues": [],
       "approved_at": null
     },
     "nl": {
@@ -215,13 +141,7 @@
     "ro": {
       "ai_translated": false,
       "ai_model": null,
-      "ai_spell_check_issues": [
-        {
-          "type": "incorrect_translation",
-          "description": "The translation 'Filtru particularizat pentru utilizatorul selectat este dezactivat' is not an accurate translation of 'Custom filter for the selected file disabled'. 'Utilizatorul' means 'user', while the English refers to a 'file'.",
-          "suggestion": "Filtru personalizat pentru fișierul selectat este dezactivat"
-        }
-      ],
+      "ai_spell_check_issues": [],
       "approved_at": null
     },
     "ru": {
@@ -233,13 +153,7 @@
     "si": {
       "ai_translated": false,
       "ai_model": null,
-      "ai_spell_check_issues": [
-        {
-          "type": "incorrect_translation",
-          "description": "The Sinhala translation \"Prilagojen filter za izbrano datoteko onemogočen\" is not Sinhala. It appears to be a mix of Slovenian and possibly Croatian. It does not accurately translate 'Custom filter for the selected file disabled'.",
-          "suggestion": "A correct Sinhala translation would be something like \"හැර පෙනselect කළ ගොනුවේදී අභිරුචි පෙරහද අක්‍රිය කර ඇත\" (Hera pena select kala gonuvedi abhiruchi perahada akriya kara atha)."
-        }
-      ],
+      "ai_spell_check_issues": [],
       "approved_at": null
     },
     "sk": {
@@ -251,25 +165,13 @@
     "sl": {
       "ai_translated": false,
       "ai_model": null,
-      "ai_spell_check_issues": [
-        {
-          "type": "formatting",
-          "description": "The Slovenian translation uses a non-breaking space (&#x20;) which may cause rendering issues. It should be a regular space.",
-          "suggestion": "Replace ' ' with a regular space: \"Prilagojen filter za izbrano datoteko onemogočen\""
-        }
-      ],
+      "ai_spell_check_issues": [],
       "approved_at": null
     },
     "sr-Cyrl-RS": {
       "ai_translated": false,
       "ai_model": null,
-      "ai_spell_check_issues": [
-        {
-          "type": "spelling",
-          "description": "The word 'прилагођени' (prilagođeni) is a valid word, but a more natural and common phrasing would be 'направити филтер' or 'користити филтер'. While 'прилагођени' is technically correct, it sounds overly formal and slightly awkward in this context.",
-          "suggestion": "Направити/Користити филтер за изабрану датотеку је онемогућен"
-        }
-      ],
+      "ai_spell_check_issues": [],
       "approved_at": null
     },
     "sr-Latn-RS": {
@@ -281,47 +183,19 @@
     "tr": {
       "ai_translated": false,
       "ai_model": null,
-      "ai_spell_check_issues": [
-        {
-          "type": "formatting",
-          "description": "Space before 'devre dışı' is unnecessary and breaks the natural flow of the Turkish sentence.",
-          "suggestion": "Seçili dosya için Özel Filtre devre dışı"
-        }
-      ],
+      "ai_spell_check_issues": [],
       "approved_at": null
     },
     "uk-UA": {
       "ai_translated": false,
       "ai_model": null,
-      "ai_spell_check_issues": [
-        {
-          "type": "incorrect_translation",
-          "description": "The translation 'Спеціальний фільтр для обраного файлу вимкнено' is a literal translation but sounds slightly unnatural in Ukrainian. A more natural phrasing would emphasize the user's action or the state of the filter.",
-          "suggestion": "Знято фільтр для обраного файлу"
-        },
-        {
-          "type": "formatting",
-          "description": "The word 'обраного' contains an unnecessary space. Ukrainian requires correct hyphenation and spacing.",
-          "suggestion": "обраного"
-        }
-      ],
+      "ai_spell_check_issues": [],
       "approved_at": null
     },
     "vi": {
       "ai_translated": false,
       "ai_model": null,
-      "ai_spell_check_issues": [
-        {
-          "type": "incorrect_translation",
-          "description": "The translation 'Bộ lọc tùy chỉnh cho tệp đã chọn đã tắt' while understandable, isn't the most natural way to phrase this in Vietnamese. A more idiomatic translation would emphasize the disabling action.",
-          "suggestion": "Bộ lọc tùy chỉnh cho tệp đã chọn bị vô hiệu hóa"
-        },
-        {
-          "type": "formatting",
-          "description": "The non-breaking space character (&#8201;) in the original Vietnamese translation can cause rendering issues. It should be removed.",
-          "suggestion": "Bộ lọc tùy chỉnh cho tệp đã chọn đã tắt"
-        }
-      ],
+      "ai_spell_check_issues": [],
       "approved_at": null
     },
     "zh-CN": {
