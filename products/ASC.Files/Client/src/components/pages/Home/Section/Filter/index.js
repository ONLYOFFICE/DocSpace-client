--- conflicted
+++ resolved
@@ -10,25 +10,12 @@
 import result from "lodash/result";
 import { withTranslation } from "react-i18next";
 import { withRouter } from "react-router";
-<<<<<<< HEAD
-import { getFilterByLocation } from "../../../../../helpers/converters";
-import { constants, FilterInput, store } from 'asc-web-common';
-=======
 import { constants, FilterInput, store, Loaders } from "asc-web-common";
->>>>>>> ef545675
 import isEqual from "lodash/isEqual";
 import { isMobileOnly } from "react-device-detect";
-import {
-  getFilter,
-  getFirstLoad,
-  getSelectedFolderId,
-  getViewAs,
-} from "../../../../../store/files/selectors";
-
-const { getCurrentUser, getCustomNames, getLanguage } = store.auth.selectors;
-
+
+const { getCurrentUser, getSettingsCustomNames } = store.auth.selectors;
 const { FilterType } = constants;
-const { getCurrentUser, getSettingsCustomNames } = store.auth.selectors;
 
 const getFilterType = (filterValues) => {
   const filterType = result(
@@ -327,20 +314,11 @@
 function mapStateToProps(state) {
   return {
     user: getCurrentUser(state),
-<<<<<<< HEAD
     filter: getFilter(state),
     customNames: getSettingsCustomNames(state),
     selectedFolderId: getSelectedFolderId(state),
     selectedItem: getFilterSelectedItem(state),
     viewAs: getViewAs(state)
-=======
-    customNames: getCustomNames(state),
-    language: getLanguage(state),
-    firstLoad: getFirstLoad(state),
-    filter: getFilter(state),
-    selectedFolderId: getSelectedFolderId(state),
-    viewAs: getViewAs(state),
->>>>>>> ef545675
   };
 }
 
