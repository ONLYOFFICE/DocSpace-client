// (c) Copyright Ascensio System SIA 2009-2025
//
// This program is a free software product.
// You can redistribute it and/or modify it under the terms
// of the GNU Affero General Public License (AGPL) version 3 as published by the Free Software
// Foundation. In accordance with Section 7(a) of the GNU AGPL its Section 15 shall be amended
// to the effect that Ascensio System SIA expressly excludes the warranty of non-infringement of
// any third-party rights.
//
// This program is distributed WITHOUT ANY WARRANTY, without even the implied warranty
// of MERCHANTABILITY or FITNESS FOR A PARTICULAR  PURPOSE. For details, see
// the GNU AGPL at: http://www.gnu.org/licenses/agpl-3.0.html
//
// You can contact Ascensio System SIA at Lubanas st. 125a-25, Riga, Latvia, EU, LV-1021.
//
// The  interactive user interfaces in modified source and object code versions of the Program must
// display Appropriate Legal Notices, as required under Section 5 of the GNU AGPL version 3.
//
// Pursuant to Section 7(b) of the License you must retain the original Product logo when
// distributing the program. Pursuant to Section 7(e) we decline to grant you any rights under
// trademark law for use of our trademarks.
//
// All the Product's GUI elements, including illustrations and icon sets, as well as technical writing
// content are licensed under the terms of the Creative Commons Attribution-ShareAlike 4.0
// International. See the License terms at http://creativecommons.org/licenses/by-sa/4.0/legalcode

import React from "react";

import classNames from "classnames";

import { RectangleSkeleton } from "../rectangle";
import styles from "./Tiles.module.scss";

import type { TileSkeletonProps } from "./Tiles.types";

export const TileSkeleton = ({
  isFolder,
  isRoom,
  title,
  borderRadius,
  backgroundColor,
  foregroundColor,
  backgroundOpacity,
  foregroundOpacity,
  speed,
  animate,
  className,
  ...rest
}: TileSkeletonProps) => {
  return isFolder ? (
    <div
      data-testid="folder-tile-skeleton"
      className={classNames(styles.tile, "bottom-content", className)}
      data-testid="tile-skeleton-folder"
      {...rest}
    >
      <RectangleSkeleton
        title={title}
        width="100%"
        height="64px"
        borderRadius={borderRadius || "12px"}
        backgroundColor={backgroundColor}
        foregroundColor={foregroundColor}
        backgroundOpacity={backgroundOpacity}
        foregroundOpacity={foregroundOpacity}
        speed={speed}
        animate
      />
    </div>
  ) : isRoom ? (
    <div
<<<<<<< HEAD
      data-testid="room-tile-skeleton"
      className={classNames(styles.tile, className)}
      {...rest}
    >
      <div className={styles.roomTile}>
=======
      className={classNames(styles.tile, className)}
      data-testid="tile-skeleton-room"
      {...rest}
    >
      <div className={styles.roomTile} data-testid="room-tile-content">
>>>>>>> 8628f030
        <div className={styles.roomTileTopContent}>
          <RectangleSkeleton
            title={title}
            width="32px"
            height="32px"
            borderRadius={borderRadius}
            backgroundColor={backgroundColor}
            foregroundColor={foregroundColor}
            backgroundOpacity={backgroundOpacity}
            foregroundOpacity={foregroundOpacity}
            speed={speed}
            animate
          />
          <RectangleSkeleton
            title={title}
            height="22px"
            borderRadius={borderRadius}
            backgroundColor={backgroundColor}
            foregroundColor={foregroundColor}
            backgroundOpacity={backgroundOpacity}
            foregroundOpacity={foregroundOpacity}
            speed={speed}
            animate
          />
          <RectangleSkeleton
            title={title}
            height="16px"
            width="16px"
            borderRadius={borderRadius}
            backgroundColor={backgroundColor}
            foregroundColor={foregroundColor}
            backgroundOpacity={backgroundOpacity}
            foregroundOpacity={foregroundOpacity}
            speed={speed}
            animate
          />
        </div>
        <div className={styles.roomTileBottomContent}>
          <RectangleSkeleton
            title={title}
            height="24px"
            width="50px"
            borderRadius={borderRadius}
            backgroundColor={backgroundColor}
            foregroundColor={foregroundColor}
            backgroundOpacity={backgroundOpacity}
            foregroundOpacity={foregroundOpacity}
            speed={speed}
            animate
          />
          <RectangleSkeleton
            title={title}
            height="24px"
            width="50px"
            borderRadius={borderRadius}
            backgroundColor={backgroundColor}
            foregroundColor={foregroundColor}
            backgroundOpacity={backgroundOpacity}
            foregroundOpacity={foregroundOpacity}
            speed={speed}
            animate
          />
        </div>
      </div>
    </div>
  ) : (
    <div
<<<<<<< HEAD
      data-testid="file-tile-skeleton"
      className={classNames(styles.tile, className)}
=======
      className={classNames(styles.tile, styles.file, className)}
      data-testid="tile-skeleton-file"
>>>>>>> 8628f030
      {...rest}
    >
      <RectangleSkeleton
        title={title}
        height="220px"
        borderRadius={borderRadius || "12px"}
        backgroundColor={backgroundColor}
        foregroundColor={foregroundColor}
        backgroundOpacity={backgroundOpacity}
        foregroundOpacity={foregroundOpacity}
        speed={speed}
        animate
      />
    </div>
  );
};<|MERGE_RESOLUTION|>--- conflicted
+++ resolved
@@ -49,7 +49,6 @@
 }: TileSkeletonProps) => {
   return isFolder ? (
     <div
-      data-testid="folder-tile-skeleton"
       className={classNames(styles.tile, "bottom-content", className)}
       data-testid="tile-skeleton-folder"
       {...rest}
@@ -69,19 +68,11 @@
     </div>
   ) : isRoom ? (
     <div
-<<<<<<< HEAD
-      data-testid="room-tile-skeleton"
-      className={classNames(styles.tile, className)}
-      {...rest}
-    >
-      <div className={styles.roomTile}>
-=======
       className={classNames(styles.tile, className)}
       data-testid="tile-skeleton-room"
       {...rest}
     >
       <div className={styles.roomTile} data-testid="room-tile-content">
->>>>>>> 8628f030
         <div className={styles.roomTileTopContent}>
           <RectangleSkeleton
             title={title}
@@ -149,13 +140,8 @@
     </div>
   ) : (
     <div
-<<<<<<< HEAD
-      data-testid="file-tile-skeleton"
-      className={classNames(styles.tile, className)}
-=======
       className={classNames(styles.tile, styles.file, className)}
       data-testid="tile-skeleton-file"
->>>>>>> 8628f030
       {...rest}
     >
       <RectangleSkeleton
