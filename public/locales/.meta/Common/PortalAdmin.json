{
  "key_path": "PortalAdmin",
  "content": "{{productName}} admin",
  "content_en_sha1_hash": "c2ab2049e1e222685c5af15f68e5f6c5b11e8747",
  "created_at": "2025-05-19T21:30:47.411Z",
<<<<<<< HEAD
  "updated_at": "2025-10-03T10:07:11.702Z",
=======
  "updated_at": "2025-10-17T14:43:53.506Z",
>>>>>>> 91cdd1ad
  "comment": {
    "text": "This translation key is used to display \"PortalAdmin\" as a label for users who have full access, appearing in tooltips and UI elements related to user management. It is likely to be displayed on buttons, dropdowns, or other interactive elements where user permissions are being managed. The key is used consistently with other labels, such as \"Common:PortalOwner\", suggesting it may appear in multiple places throughout the application.",
    "is_auto": true,
    "updated_at": "2025-05-20T09:35:00.398Z"
  },
  "usage": [
    {
      "file_path": "/packages/client/src/pages/PortalSettings/categories/data-import/components/SelectUsersTypeStep/AccountsTable/index.tsx",
      "line_number": 82,
      "context": "];\n \n if (isOwner) {\n typeOptions.unshift({\n key: UserTypes.PortalAdmin,\n label: t(`Common:PortalAdmin`, {\n productName: t(\"Common:ProductName\"),\n }),\n onClick: setTypePortalAdmin,\n });\n }",
      "module": "/packages/client"
    },
    {
      "file_path": "/packages/client/src/pages/PortalSettings/categories/payments/SaaS/PaymentContainer.js",
      "line_number": 143,
      "context": "tooltipContent={\n <>\n <Text isBold>{t(\"ManagerTypesDescription\")}</Text>\n <br />\n <Text isBold>\n {t(\"Common:PortalAdmin\", {\n productName: t(\"Common:ProductName\"),\n })}\n </Text>\n <Text>\n {t(\"AdministratorDescription\", {",
      "module": "/packages/client"
    },
    {
      "file_path": "/packages/client/src/store/contacts/ContactsContextOptionsStore.ts",
      "line_number": 670,
      "context": "const accountsUserOptions = [\n isOwner && {\n id: \"accounts-add_administrator\",\n className: \"main-button_drop-down\",\n icon: PersonAdminReactSvgUrl,\n label: t(\"Common:PortalAdmin\", {\n productName: t(\"Common:ProductName\"),\n }),\n onClick: () => this.inviteUser(EmployeeType.Admin),\n \"data-type\": EmployeeType.Admin,\n action: EmployeeType.Admin,",
      "module": "/packages/client"
    },
    {
      "file_path": "/packages/shared/components/share/sub-components/User.tsx",
      "line_number": 128,
      "context": "const uniqueTooltipId = `userTooltip_${id}`;\n \n const tooltipContent = `${\n \"isOwner\" in user && user.isOwner\n ? t(\"Common:PortalOwner\", { productName: t(\"Common:ProductName\") })\n : t(\"Common:PortalAdmin\", { productName: t(\"Common:ProductName\") })\n }. ${t(\"Common:HasFullAccess\")}`;\n \n const itemAvatar = isSystem\n ? EveryoneIconUrl\n : isExpect",
      "module": "/packages/shared"
    },
    {
      "file_path": "/packages/shared/utils/common.ts",
      "line_number": 331,
      "context": "export const getUserTypeTranslation = (type: EmployeeType, t: TTranslation) => {\n switch (type) {\n case EmployeeType.Owner:\n return t(\"Common:Owner\");\n case EmployeeType.Admin:\n return t(\"Common:PortalAdmin\", {\n productName: t(\"Common:ProductName\"),\n });\n case EmployeeType.RoomAdmin:\n return t(\"Common:RoomAdmin\");\n case EmployeeType.User:",
      "module": "/packages/shared"
    },
    {
      "file_path": "/packages/shared/utils/common.ts",
      "line_number": 331,
      "context": "export const getUserTypeTranslation = (type: EmployeeType, t: TTranslation) => {\n switch (type) {\n case EmployeeType.Owner:\n return t(\"Common:Owner\");\n case EmployeeType.Admin:\n return t(\"Common:PortalAdmin\", {\n productName: t(\"Common:ProductName\"),\n });\n case EmployeeType.RoomAdmin:\n return t(\"Common:RoomAdmin\");\n case EmployeeType.User:",
      "module": "/packages/shared"
    }
  ],
  "languages": {
    "en": {
      "ai_translated": false,
      "ai_model": null,
      "ai_spell_check_issues": [],
      "approved_at": null
    },
    "ar-SA": {
      "ai_translated": false,
      "ai_model": null,
      "ai_spell_check_issues": [
        {
          "type": "incorrect_translation",
          "description": "The translation \"مسئول {{productName}}\" while technically meaning 'responsible for {{productName}}' doesn't directly convey the meaning of 'admin'. 'Admin' implies a level of access and control, which is not fully captured by 'مسئول'. A more accurate translation would consider terms like 'مدير' (mudeer - manager) or 'مسؤول النظام' (mas'ool an-nizaam - system administrator).",
          "suggestion": "Consider 'مدير {{productName}}' or 'مسؤول {{productName}}' depending on the precise nuance required."
        }
      ],
      "approved_at": null
    },
    "az": {
      "ai_translated": false,
      "ai_model": null,
      "ai_spell_check_issues": [],
      "approved_at": null
    },
    "bg": {
      "ai_translated": false,
      "ai_model": null,
      "ai_spell_check_issues": [],
      "approved_at": null
    },
    "cs": {
      "ai_translated": false,
      "ai_model": null,
      "ai_spell_check_issues": [
        {
          "type": "incorrect_translation",
          "description": "The Czech translation \"Správce prostoru {{productName}}\" doesn't directly translate to \"{{productName}} admin\". \"Správce\" means \"manager\" or \"administrator\", and \"prostor\" means \"space\" or \"area\". While it conveys a similar meaning, it's not a direct translation. A closer translation might be \"Administrátor {{productName}}\" or \"Správce {{productName}}\".",
          "suggestion": "Consider \"Administrátor {{productName}}\" or \"Správce {{productName}}\" for a more accurate translation."
        }
      ],
      "approved_at": null
    },
    "de": {
      "ai_translated": false,
      "ai_model": null,
      "ai_spell_check_issues": [
        {
          "type": "incorrect_translation",
          "description": "The German translation \"{{productName}}-Verwaltung\" is a literal translation of \"admin\" as \"Verwaltung\" (administration). While understandable, a more natural and idiomatic translation would be something like \"{{productName}}-Admin\".",
          "suggestion": "{{productName}}-Admin"
        }
      ],
      "approved_at": null
    },
    "el-GR": {
      "ai_translated": false,
      "ai_model": null,
      "ai_spell_check_issues": [
        {
          "type": "incorrect_translation",
          "description": "The translation \"Διαχειριστής {{productName}}\" is a literal translation of 'admin' as 'Διαχειριστής' which, while technically correct, might not be the most natural-sounding phrasing in Greek for this context. A more natural equivalent might be something like \"{{productName}} διοικητής\" or \"{{productName}} διαχειριστικό λογαριασμό\".",
          "suggestion": "Consider \"{{productName}} διοικητής\" or \"{{productName}} διαχειριστικό λογαριασμό\" for a more natural phrasing."
        }
      ],
      "approved_at": null
    },
    "es": {
      "ai_translated": false,
      "ai_model": null,
      "ai_spell_check_issues": [],
      "approved_at": null
    },
    "fi": {
      "ai_translated": false,
      "ai_model": null,
      "ai_spell_check_issues": [
        {
          "type": "incorrect_translation",
          "description": "The translation \"- järjestelmänvalvoja\" directly translates to \"- administrator\" and lacks the nuance of \"admin.\" While \"järjestelmänvalvoja\" is technically correct, \"admin\" is commonly used and understood in Finnish IT contexts. A more natural and accurate translation would consider incorporating \"admin\" to maintain consistency with the English term.",
          "suggestion": "{{productName}}-admin"
        }
      ],
      "approved_at": null
    },
    "fr": {
      "ai_translated": false,
      "ai_model": null,
      "ai_spell_check_issues": [
        {
          "type": "incorrect_translation",
          "description": "The translation \"Administrateur de {{productName}}\" is not the most natural or accurate translation of \"{{productName}} admin\".  \"Admin\" implies someone who manages or has administrative control, which is better conveyed with a word like \"gestionnaire\" or \"responsable\". Using \"Administrateur de\" is overly formal and potentially less understandable.",
          "suggestion": "gestionnaire de {{productName}}"
        }
      ],
      "approved_at": null
    },
    "hy-AM": {
      "ai_translated": false,
      "ai_model": null,
      "ai_spell_check_issues": [
        {
          "type": "incorrect_translation",
          "description": "The Armenian translation '{{productName}}-ի ադմինիստրատոր' literally translates to '{{productName}}-ի administrator'.  While 'ադմինիստրատոր' is a valid word for 'administrator', the more natural and common Armenian equivalent of 'admin' in this context would be 'ադմին'.",
          "suggestion": "{{productName}}-ի ադմին"
        }
      ],
      "approved_at": null
    },
    "it": {
      "ai_translated": false,
      "ai_model": null,
      "ai_spell_check_issues": [
        {
          "type": "incorrect_translation",
          "description": "While technically correct, \"Amministratore di {{productName}}\" is a somewhat literal translation. A more natural and idiomatic translation would be \"Amministratore di {{productName}}\" or \"Amministratore {{productName}}\".",
          "suggestion": "Consider \"Amministratore {{productName}}\" or \"Amministratore di {{productName}}\" for a more fluent Italian phrasing."
        }
      ],
      "approved_at": null
    },
    "ja-JP": {
      "ai_translated": false,
      "ai_model": null,
      "ai_spell_check_issues": [],
      "approved_at": null
    },
    "ko-KR": {
      "ai_translated": false,
      "ai_model": null,
      "ai_spell_check_issues": [],
      "approved_at": null
    },
    "lo-LA": {
      "ai_translated": false,
      "ai_model": null,
      "ai_spell_check_issues": [
        {
          "type": "incorrect_translation",
          "description": "The Lao translation \"ຜູ້ເບິ່ງແຍງ {{productName}}\" literally translates to 'viewer/supervisor of {{productName}}'. While it conveys a sense of administration, 'admin' typically implies full control and management. A more accurate translation might involve words signifying 'management' or 'administrator'.",
          "suggestion": "Consider alternatives like \"ຜູ້ບໍ່ງານ {{productName}}\" (manager of {{productName}}) or \"ຜູ້ລົບກວນ {{productName}}\" (administrator of {{productName}}), depending on the specific nuance desired."
        }
      ],
      "approved_at": null
    },
    "lv": {
      "ai_translated": false,
      "ai_model": null,
      "ai_spell_check_issues": [
        {
          "type": "incorrect_translation",
          "description": "While \"administrators\" is a possible translation, \"admin\" is more common and closer to the original meaning of 'admin'. It's a more direct equivalent.",
          "suggestion": "{{productName}} admin"
        }
      ],
      "approved_at": null
    },
    "nl": {
      "ai_translated": false,
      "ai_model": null,
      "ai_spell_check_issues": [],
      "approved_at": null
    },
    "pl": {
      "ai_translated": false,
      "ai_model": null,
      "ai_spell_check_issues": [
        {
          "type": "incorrect_translation",
          "description": "The translation 'Administrator {{productName}}' doesn't fully capture the meaning of '{{productName}} admin'. It's a more formal translation and loses the 'admin' designation which implies a user role.",
          "suggestion": "Administrator {{productName}}"
        }
      ],
      "approved_at": null
    },
    "pt": {
      "ai_translated": false,
      "ai_model": null,
      "ai_spell_check_issues": [],
      "approved_at": null
    },
    "pt-BR": {
      "ai_translated": false,
      "ai_model": null,
      "ai_spell_check_issues": [],
      "approved_at": null
    },
    "ro": {
      "ai_translated": false,
      "ai_model": null,
      "ai_spell_check_issues": [
        {
          "type": "incorrect_translation",
          "description": "The translation 'Administratorul {{productName}}' doesn't perfectly capture the meaning of '{{productName}} admin'. 'Administratorul' simply means 'The administrator', while '{{productName}} admin' implies the administrator *of* {{productName}}. A better translation would consider adding a preposition to clarify this relationship.",
          "suggestion": "Consider alternatives like 'Administratorul {{productName}}' (Administrator of {{productName}})"
        }
      ],
      "approved_at": null
    },
    "ru": {
      "ai_translated": false,
      "ai_model": null,
      "ai_spell_check_issues": [],
      "approved_at": null
    },
    "si": {
      "ai_translated": false,
      "ai_model": null,
      "ai_spell_check_issues": [
        {
          "type": "incorrect_translation",
          "description": "The translation '{{productName}} පරිපාලක' is a literal translation of 'admin' but may not be the most natural or accurate way to convey the meaning of 'admin' in a portal context in Sinhala. A more appropriate term might be 'प्रධාන පරිපාලක' (Pradhana Pariapalaka) meaning 'chief administrator', or 'ප්‍රධාන අංශ පරිපාලක' (Pradhana Ansa Pariapalaka) which translates to 'head of department administrator', depending on the specific context.",
          "suggestion": "Consider '{{productName}} ප්‍රධාන පරිපාලක' ({{productName}} Pradhana Pariapalaka) or '{{productName}} පරිපාලක අංශ ප්‍රධානී' ({{productName}} Pariapalaka Ansa Pradhanini) depending on the desired nuance."
        }
      ],
      "approved_at": null
    },
    "sk": {
      "ai_translated": false,
      "ai_model": null,
      "ai_spell_check_issues": [
        {
          "type": "incorrect_translation",
          "description": "The Slovak translation 'Administrátor {{productName}}' is a literal translation but doesn't fully capture the meaning of '{{productName}} admin'. A more natural Slovak equivalent would be something like 'Správca {{productName}}' or 'Administrácia {{productName}}'.",
          "suggestion": "Správca {{productName}}"
        }
      ],
      "approved_at": null
    },
    "sl": {
      "ai_translated": false,
      "ai_model": null,
      "ai_spell_check_issues": [
        {
          "type": "incorrect_translation",
          "description": "While 'skrbnik' can mean 'administrator' or 'caretaker,' in the context of '{{productName}} admin,' a more precise and commonly used translation would be 'administrator' or 'upravljalec'. 'Skrbnik' implies a more caretaking role.",
          "suggestion": "{{productName}} administrator"
        }
      ],
      "approved_at": null
    },
    "sr-Cyrl-RS": {
      "ai_translated": false,
      "ai_model": null,
      "ai_spell_check_issues": [
        {
          "type": "incorrect_translation",
          "description": "The Serbian (Cyrillic) translation 'админ' is a direct transliteration of 'admin' and lacks proper grammatical adaptation for Serbian. While understandable, it's not the most natural or professional-sounding translation. A more appropriate translation would be something like 'администратор'.",
          "suggestion": "администратор"
        }
      ],
      "approved_at": null
    },
    "sr-Latn-RS": {
      "ai_translated": false,
      "ai_model": null,
      "ai_spell_check_issues": [],
      "approved_at": null
    },
    "tr": {
      "ai_translated": false,
      "ai_model": null,
      "ai_spell_check_issues": [],
      "approved_at": null
    },
    "uk-UA": {
      "ai_translated": false,
      "ai_model": null,
      "ai_spell_check_issues": [],
      "approved_at": null
    },
    "vi": {
      "ai_translated": false,
      "ai_model": null,
      "ai_spell_check_issues": [
        {
          "type": "incorrect_translation",
          "description": "While \"Quản trị viên\" is a valid translation for \"admin\", it's a more formal term. A more common and slightly more colloquial translation might be \"Admin\" or \"Người quản trị\".",
          "suggestion": "Consider using \"Admin\" or \"Người quản trị\" as alternatives to \"Quản trị viên\" depending on the desired tone."
        }
      ],
      "approved_at": null
    },
    "zh-CN": {
      "ai_translated": false,
      "ai_model": null,
      "ai_spell_check_issues": [],
      "approved_at": null
    }
  }
}<|MERGE_RESOLUTION|>--- conflicted
+++ resolved
@@ -3,11 +3,7 @@
   "content": "{{productName}} admin",
   "content_en_sha1_hash": "c2ab2049e1e222685c5af15f68e5f6c5b11e8747",
   "created_at": "2025-05-19T21:30:47.411Z",
-<<<<<<< HEAD
-  "updated_at": "2025-10-03T10:07:11.702Z",
-=======
   "updated_at": "2025-10-17T14:43:53.506Z",
->>>>>>> 91cdd1ad
   "comment": {
     "text": "This translation key is used to display \"PortalAdmin\" as a label for users who have full access, appearing in tooltips and UI elements related to user management. It is likely to be displayed on buttons, dropdowns, or other interactive elements where user permissions are being managed. The key is used consistently with other labels, such as \"Common:PortalOwner\", suggesting it may appear in multiple places throughout the application.",
     "is_auto": true,
