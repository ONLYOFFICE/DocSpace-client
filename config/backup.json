--- conflicted
+++ resolved
@@ -16,11 +16,7 @@
 			{
 				"Period":"00:15:00"
 			},
-<<<<<<< HEAD
-			"ChunkSize": 524288000
-=======
-			"ChunkSize": 20971520,
+			"ChunkSize": 524288000,
 			"MaxLocalSize": 1048576000
->>>>>>> d864448d
 		}
 }