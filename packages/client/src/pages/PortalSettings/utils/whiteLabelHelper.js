--- conflicted
+++ resolved
@@ -34,14 +34,9 @@
   height,
   text,
   fontSize = 18,
-<<<<<<< HEAD
   fontColor = globalColors.darkBlack,
-  alignCenter,
-=======
-  fontColor = "#000",
   alignCenter = false,
   isEditor = false,
->>>>>>> 116702d2
 ) => {
   const canvas = document.createElement("canvas");
   canvas.width = width;
