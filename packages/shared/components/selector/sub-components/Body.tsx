--- conflicted
+++ resolved
@@ -104,12 +104,8 @@
   const isSearch = React.use(SearchValueContext);
   const { withInfoBar } = React.use(InfoBarContext);
 
-<<<<<<< HEAD
-  const { withBreadCrumbs } = React.use(BreadCrumbsContext);
-=======
   const { withBreadCrumbs, isBreadCrumbsLoading } =
     React.useContext(BreadCrumbsContext);
->>>>>>> 0de93b01
 
   const { withTabs, tabsData, activeTabId } = React.use(TabsContext);
 
@@ -260,17 +256,6 @@
 
   if (descriptionText) listHeight -= BODY_DESCRIPTION_TEXT_HEIGHT;
 
-<<<<<<< HEAD
-  const isShareFormEmpty =
-    itemsCount === 0 &&
-    Boolean(items?.[0]?.isRoomsOnly) &&
-    (Boolean(items?.[0]?.createDefineRoomType === RoomsType.FormRoom) ||
-      Boolean(items?.[0]?.createDefineRoomType === RoomsType.VirtualDataRoom));
-
-  const cloneProps = { ref: injectedElementRef };
-
-=======
->>>>>>> 0de93b01
   const getFooterHeight = () => {
     if (withFooterCheckbox) return FOOTER_WITH_CHECKBOX_HEIGHT;
     if (withFooterInput) return FOOTER_WITH_NEW_NAME_HEIGHT;
