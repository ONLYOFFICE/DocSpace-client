// (c) Copyright Ascensio System SIA 2009-2025
//
// This program is a free software product.
// You can redistribute it and/or modify it under the terms
// of the GNU Affero General Public License (AGPL) version 3 as published by the Free Software
// Foundation. In accordance with Section 7(a) of the GNU AGPL its Section 15 shall be amended
// to the effect that Ascensio System SIA expressly excludes the warranty of non-infringement of
// any third-party rights.
//
// This program is distributed WITHOUT ANY WARRANTY, without even the implied warranty
// of MERCHANTABILITY or FITNESS FOR A PARTICULAR  PURPOSE. For details, see
// the GNU AGPL at: http://www.gnu.org/licenses/agpl-3.0.html
//
// You can contact Ascensio System SIA at Lubanas st. 125a-25, Riga, Latvia, EU, LV-1021.
//
// The  interactive user interfaces in modified source and object code versions of the Program must
// display Appropriate Legal Notices, as required under Section 5 of the GNU AGPL version 3.
//
// Pursuant to Section 7(b) of the License you must retain the original Product logo when
// distributing the program. Pursuant to Section 7(e) we decline to grant you any rights under
// trademark law for use of our trademarks.
//
// All the Product's GUI elements, including illustrations and icon sets, as well as technical writing
// content are licensed under the terms of the Creative Commons Attribution-ShareAlike 4.0
// International. See the License terms at http://creativecommons.org/licenses/by-sa/4.0/legalcode

import axios from "axios";
import { match } from "ts-pattern";
import { makeAutoObservable, runInAction } from "mobx";

import api from "@docspace/shared/api";
import {
  FileType,
  FilterType,
  FolderType,
  FileStatus,
  RoomsType,
  RoomsProviderType,
  Events,
  FilterKeys,
  RoomSearchArea,
  SearchArea,
} from "@docspace/shared/enums";
import SocketHelper, {
  SocketCommands,
  SocketEvents,
} from "@docspace/shared/utils/socket";

import {
  isLockedSharedRoom,
  RoomsTypes,
  isDesktop,
  isMobile,
  isSystemFolder,
} from "@docspace/shared/utils";
import { getViewForCurrentRoom } from "@docspace/shared/utils/getViewForCurrentRoom";

import { combineUrl } from "@docspace/shared/utils/combineUrl";
import {
  updateTempContent,
  isPublicRoom,
  getDaysRemaining,
  frameCallEvent,
  getCategoryType,
} from "@docspace/shared/utils/common";

import { toastr } from "@docspace/shared/components/toast";
import config from "PACKAGE_FILE";
import {
  LOADER_TIMEOUT,
  MEDIA_VIEW_URL,
  PDF_FORM_DIALOG_KEY,
  ROOMS_PROVIDER_TYPE_NAME,
  thumbnailStatuses,
  CategoryType,
} from "@docspace/shared/constants";

import {
  getCategoryUrl,
  getCategoryTypeByFolderType,
} from "SRC_DIR/helpers/utils";

import { PluginFileType } from "SRC_DIR/helpers/plugins/enums";

import debounce from "lodash.debounce";
import Queue from "queue-promise";
import {
  mappingActiveItems,
  removeOptions,
  removeSeparator,
} from "SRC_DIR/helpers/filesUtils";
import { setInfoPanelSelectedRoom } from "SRC_DIR/helpers/info-panel";
import {
  getUserFilter,
  setUserFilter,
} from "@docspace/shared/utils/userFilterUtils";
import {
  FILTER_ARCHIVE_DOCUMENTS,
  FILTER_ARCHIVE_ROOM,
  FILTER_DOCUMENTS,
  FILTER_RECENT,
  FILTER_FAVORITES,
  FILTER_ROOM_DOCUMENTS,
  FILTER_SHARE,
  FILTER_SHARED_ROOM,
  FILTER_TEMPLATES_ROOM,
  FILTER_TRASH,
} from "@docspace/shared/utils/filterConstants";
import { isRoom as isRoomUtil } from "@docspace/shared/utils/typeGuards";

const { FilesFilter, RoomsFilter } = api;
const storageViewAs = localStorage.getItem("viewAs");

let requestCounter = 0;

const NotFoundHttpCode = 404;
const ForbiddenHttpCode = 403;
const PaymentRequiredHttpCode = 402;
const UnauthorizedHttpCode = 401;

const THUMBNAILS_CACHE = 500;
let timerId;

class FilesStore {
  authStore;

  userStore;

  currentTariffStatusStore;

  selectedFolderStore;

  treeFoldersStore;

  filesSettingsStore;

  thirdPartyStore;

  clientLoadingStore;

  accessRightsStore;

  publicRoomStore;

  settingsStore;

  currentQuotaStore;

  indexingStore;

  pluginStore;

  privateViewAs =
    !isDesktop() && storageViewAs !== "tile" ? "row" : storageViewAs || "table";

  dragging = false;

  isInit = false;

  isUpdatingRowItem = false;

  passwordEntryProcess = false;

  tooltipPageX = 0;

  tooltipPageY = 0;

  startDrag = false;

  alreadyFetchingRooms = false;

  files = [];

  folders = [];

  selection = [];

  bufferSelection = null;

  selected = "close";

  filter = FilesFilter.getDefault({ pageCount: 100 });

  roomsFilter = RoomsFilter.getDefault();

  categoryType = getCategoryType(window.location);

  loadTimeout = null;

  hotkeyCaret = null;

  hotkeyCaretStart = null;

  activeFiles = [];

  activeFolders = [];

  firstElemChecked = false;

  headerBorder = false;

  enabledHotkeys = true;

  createdItem = null;

  scrollToItem = null;

  roomCreated = false;

  isLoadingFilesFind = false;

  pageItemsLength = null;

  isHidePagination = false;

  trashIsEmpty = false;

  mainButtonMobileVisible = true;

  filesIsLoading = false;

  isEmptyPage = true;

  isLoadedFetchFiles = false;

  tempActionFilesIds = [];

  tempActionFoldersIds = [];

  isErrorRoomNotAvailable = false;

  roomsController = null;

  filesController = null;

  clearSearch = false;

  isLoadedEmptyPage = false;

  isMuteCurrentRoomNotifications = false;

  isPreview = false;

  tempFilter = null;

  highlightFile = {};

  thumbnails = new Set();

  movingInProgress = false;

  createNewFilesQueue = new Queue({
    concurrent: 5,
    interval: 500,
    start: true,
  });

  hotkeysClipboard = [];

  mainButtonVisible = false;

  aiRoomStore = null;

  constructor(
    authStore,
    selectedFolderStore,
    treeFoldersStore,
    filesSettingsStore,
    thirdPartyStore,
    accessRightsStore,
    clientLoadingStore,
    pluginStore,
    publicRoomStore,
    userStore,
    currentTariffStatusStore,
    settingsStore,
    indexingStore,
    aiRoomStore,
  ) {
    const pathname = window.location.pathname.toLowerCase();
    this.isEditor = pathname.indexOf("doceditor") !== -1;

    makeAutoObservable(this);
    this.authStore = authStore;
    this.userStore = userStore;
    this.selectedFolderStore = selectedFolderStore;
    this.treeFoldersStore = treeFoldersStore;
    this.filesSettingsStore = filesSettingsStore;
    this.thirdPartyStore = thirdPartyStore;
    this.accessRightsStore = accessRightsStore;
    this.clientLoadingStore = clientLoadingStore;
    this.pluginStore = pluginStore;
    this.publicRoomStore = publicRoomStore;
    this.currentTariffStatusStore = currentTariffStatusStore;
    this.settingsStore = settingsStore;
    this.indexingStore = indexingStore;
    this.aiRoomStore = aiRoomStore;

    SocketHelper?.on(SocketEvents.ChangedQuotaUsedValue, (res) => {
      const { isFrame } = this.settingsStore;

      if (res && res.featureId === "room" && isFrame) {
        this.fetchFiles(
          this.selectedFolderStore.id,
          this.filter,
          false,
          false,
          false,
        );
      }
    });

    SocketHelper?.on(SocketEvents.ModifyFolder, async (opt) => {
      const { socketSubscribers } = SocketHelper;

      if (opt && opt.data) {
        const data = JSON.parse(opt.data);

        const pathParts = data.folderId
          ? `DIR-${data.folderId}`
          : `DIR-${data.parentId}`;

        if (
          !socketSubscribers.has(pathParts) &&
          !socketSubscribers.has(`DIR-${data.id}`)
        ) {
          console.log("[WS] s:modify-folder: SKIP UNSUBSCRIBED", { data });
          return;
        }
      }

      console.log("[WS] s:modify-folder", opt);

      if (opt?.cmd === "create" && !this.showNewFilesInList) {
        const newFilter = this.filter;
        newFilter.total += 1;
        this.setFilter(newFilter);
        return;
      }

      if (!this.clientLoadingStore.isLoading)
        switch (opt?.cmd) {
          case "create":
            this.wsModifyFolderCreate(opt);
            break;
          case "update":
            this.wsModifyFolderUpdate(opt);
            break;
          case "delete":
            this.wsModifyFolderDelete(opt);
            break;
          default:
            break;
        }

      this.treeFoldersStore.updateTreeFoldersItem(opt);
    });

    SocketHelper?.on(SocketEvents.MarkAsNewFolder, ({ folderId, count }) => {
      const { socketSubscribers } = SocketHelper;
      const pathParts = `DIR-${folderId}`;

      if (!socketSubscribers.has(pathParts)) return;

      console.log(`[WS] markasnew-folder ${folderId}:${count}`);

      const foundIndex =
        folderId && this.folders.findIndex((x) => x.id === folderId);

      const treeFoundIndex =
        folderId &&
        this.treeFoldersStore.treeFolders.findIndex((x) => x.id === folderId);
      if (foundIndex === -1 && treeFoundIndex === -1) return;

      runInAction(() => {
        if (foundIndex > -1)
          this.folders[foundIndex].new = count >= 0 ? count : 0;
        if (treeFoundIndex > -1) this.treeFoldersStore.fetchTreeFolders();
      });
    });

    SocketHelper?.on(SocketEvents.MarkAsNewFile, ({ fileId, count }) => {
      const { socketSubscribers } = SocketHelper;
      const pathParts = `FILE-${fileId}`;

      if (!socketSubscribers.has(pathParts)) return;

      console.log(`[WS] markasnew-file ${fileId}:${count}`);

      const foundIndex = fileId && this.files.findIndex((x) => x.id === fileId);

      this.treeFoldersStore.fetchTreeFolders();

      if (foundIndex == -1) return;

      this.updateFileStatus(
        foundIndex,
        count > 0
          ? this.files[foundIndex].fileStatus | FileStatus.IsNew
          : this.files[foundIndex].fileStatus & ~FileStatus.IsNew,
      );
    });

    // WAIT FOR RESPONSES OF EDITING FILE
    SocketHelper?.on(SocketEvents.StartEditFile, (id) => {
      const { socketSubscribers } = SocketHelper;
      const pathParts = `FILE-${id}`;

      if (!socketSubscribers.has(pathParts)) return;

      const foundIndex = this.files.findIndex((x) => x.id === id);
      if (foundIndex == -1) return;

      console.log(`[WS] s:start-edit-file`, id, this.files[foundIndex].title);

      this.updateSelectionStatus(
        id,
        this.files[foundIndex].fileStatus | FileStatus.IsEditing,
        true,
      );

      this.updateFileStatus(
        foundIndex,
        this.files[foundIndex].fileStatus | FileStatus.IsEditing,
      );
    });

    SocketHelper?.on(SocketEvents.ModifyRoom, (option) => {
      switch (option.cmd) {
        case "create-form":
          setTimeout(() => this.wsCreatedPDFForm(option), LOADER_TIMEOUT * 2);
          break;

        default:
          break;
      }
    });

    SocketHelper?.on(SocketEvents.StopEditFile, (id) => {
      const { socketSubscribers } = SocketHelper;
      const pathParts = `FILE-${id}`;

      if (!socketSubscribers.has(pathParts)) return;

      const foundIndex = this.files.findIndex((x) => x.id === id);
      if (foundIndex == -1) return;
      const foundFile = this.files[foundIndex];

      console.log(`[WS] s:stop-edit-file`, id, foundFile.title);

      this.updateSelectionStatus(
        id,
        foundFile.fileStatus & ~FileStatus.IsEditing,
        false,
      );

      this.updateFileStatus(
        foundIndex,
        foundFile.fileStatus & ~FileStatus.IsEditing,
      );

      this.getFileInfo(id, foundFile.requestToken);
      this.createThumbnail(foundFile);
    });

    this.createNewFilesQueue.on("resolve", this.onResolveNewFile);
  }

  onResolveNewFile = ({ fileInfo }) => {
    if (!fileInfo) return;

    // console.log("onResolveNewFiles", { fileInfo });

    if (this.files.findIndex((x) => x.id === fileInfo.id) > -1) return;

    if (
      this.selectedFolderStore.id !== fileInfo.folderId &&
      this.aiRoomStore.knowledgeId !== fileInfo.folderId &&
      this.aiRoomStore.resultId !== fileInfo.folderId &&
      this.selectedFolderStore.rootFolderType !== FolderType.Recent &&
      this.selectedFolderStore.rootFolderType !== FolderType.Favorites
    )
      return;

    console.log("[WS] create new file", { fileInfo });

    const newFiles = [fileInfo, ...this.files];

    const newFilter = this.filter;
    newFilter.total += 1;

    runInAction(() => {
      this.setFilter(newFilter);
      this.setFiles(newFiles);
    });

    this.debouncefetchTreeFolders();
  };

  debouncefetchTreeFolders = debounce(() => {
    this.treeFoldersStore.fetchTreeFolders();
  }, 1000);

  debounceRemoveFiles = debounce(() => {
    this.removeFiles(this.tempActionFilesIds);
  }, 1000);

  debounceRemoveFolders = debounce(() => {
    this.removeFiles(null, this.tempActionFoldersIds);
  }, 1000);

  wsModifyFolderCreate = async (opt) => {
    if (opt?.type === "file" && opt?.id) {
      const foundIndex = this.getFileIndex(opt?.id);

      const file = JSON.parse(opt?.data);

      if (
        this.selectedFolderStore.id !== file.folderId &&
        this.aiRoomStore.knowledgeId !== file.folderId &&
        this.aiRoomStore.resultId !== file.folderId
      ) {
        const movedToIndex = this.getFolderIndex(file.folderId);
        if (movedToIndex > -1) this.folders[movedToIndex].filesCount++;
        return;
      }

      // To update a file version
      if (foundIndex > -1) {
        if (
          this.files[foundIndex].version !== file.version ||
          this.files[foundIndex].versionGroup !== file.versionGroup
        ) {
          this.files[foundIndex].version = file.version;
          this.files[foundIndex].versionGroup = file.versionGroup;
        }
        this.checkSelection(file);
      }

      if (foundIndex > -1) return;

      this.selectedFolderStore.setFilesCount(
        this.selectedFolderStore.filesCount + 1,
      );

      setTimeout(() => {
        if (this.getFileIndex(file.id) > -1) {
          // console.log("Skip in timeout");
          return null;
        }

        this.createNewFilesQueue.enqueue(() => {
          if (this.getFileIndex(file.id) > -1) {
            // console.log("Skip in queue");
            return null;
          }

          return api.files
            .getFileInfo(file.id, file.requestToken)
            .then((fileInfo) => ({
              fileInfo,
            }));
        });
      }, 300);
    } else if (opt?.type === "folder" && opt?.id) {
      this.selectedFolderStore.setFoldersCount(
        this.selectedFolderStore.foldersCount + 1,
      );

      const foundIndex = this.folders.findIndex((x) => x.id == opt?.id);

      if (foundIndex > -1) return;

      const folder = JSON.parse(opt?.data);

      if (this.selectedFolderStore.id != folder.parentId) {
        const movedToIndex = this.getFolderIndex(folder.parentId);
        if (movedToIndex > -1) this.folders[movedToIndex].foldersCount++;
      }

      if (
        this.selectedFolderStore.id != folder.parentId ||
        (folder.roomType &&
          folder.createdBy.id === this.userStore.user.id &&
          this.roomCreated)
      ) {
        return (this.roomCreated = false);
      }

      const folderInfo = await api.files.getFolderInfo(folder.id);

      console.log("[WS] create new folder", folderInfo.id, folderInfo.title);

      const newFolders = [folderInfo, ...this.folders];

      const newFilter = this.filter;
      newFilter.total += 1;

      runInAction(() => {
        this.setFilter(newFilter);
        this.setFolders(newFolders);
      });
    }
  };

  wsModifyFolderUpdate = async (opt) => {
    if (opt?.type === "file" && opt?.data) {
      const file = JSON.parse(opt?.data);

      if (!file || !file.id) return;

      const fileInfo = await this.getFileInfo(file.id, file.requestToken); // this.setFile(file);
      console.log("[WS] update file", file.id, file.title);

      this.checkSelection(fileInfo);
    } else if (opt?.type === "folder" && opt?.data) {
      const folder = JSON.parse(opt?.data);
      if (!folder || !folder.id) return;

      api.files
        .getFolderInfo(folder.id)
        .then((response) => {
          const folderInfo = {
            isFolder: true,
            isRoom: isRoomUtil(response),
            ...response,
          };

          console.log("[WS] update folder", folderInfo.id, folderInfo.title);

          if (this.selection?.length) {
            const foundIndex = this.selection?.findIndex(
              (x) => x.id === folderInfo.id,
            );
            if (foundIndex > -1) {
              runInAction(() => {
                this.selection[foundIndex] = folderInfo;
              });
            }
          }

          if (this.bufferSelection) {
            if (
              this.bufferSelection.id === folderInfo.id &&
              (this.bufferSelection.isFolder || this.bufferSelection.isRoom)
            ) {
              this.setBufferSelection(folderInfo);
            }
          }

          const navigationPath = [...this.selectedFolderStore.navigationPath];
          const pathParts = [...this.selectedFolderStore.pathParts];

          const idx = navigationPath.findIndex((p) => p.id === folderInfo.id);

          if (idx !== -1) {
            navigationPath[idx].title = folderInfo?.title;
          }

          if (folderInfo.id === this.selectedFolderStore.id) {
            this.selectedFolderStore.setSelectedFolder({
              ...folderInfo,
              navigationPath,
              pathParts,
            });

            const item = this.getFilesListItems([folderInfo])[0];

            setInfoPanelSelectedRoom(item, true);
          }

          this.setFolder(folderInfo);
        })
        .catch(() => {
          // console.log("Folder deleted")
        });
    }
  };

  wsModifyFolderDelete = (opt) => {
    const { recentFolderId, favoritesFolderId } = this.treeFoldersStore;
    const data = opt?.data && JSON.parse(opt.data);

    // Skip when removing in recent or favorites but selected folder is not recent or favorites
    if (
      (data?.folderId === recentFolderId &&
        this.selectedFolderStore.id !== recentFolderId) ||
      (data?.folderId === favoritesFolderId &&
        this.selectedFolderStore.id !== favoritesFolderId) ||
      (data?.parentId === favoritesFolderId &&
        this.selectedFolderStore.id !== favoritesFolderId)
    ) {
      return;
    }

    if (opt?.type === "file" && opt?.id) {
      const foundIndex = this.files.findIndex((x) => x.id === opt?.id);
      if (foundIndex == -1) return;

      const foundFile = this.files[foundIndex];

      this.selectedFolderStore.setFilesCount(
        this.selectedFolderStore.filesCount - 1,
      );

      console.log("[WS] delete file", foundFile.id, foundFile.title);

      // this.setFiles(
      //   this.files.filter((_, index) => {
      //     return index !== foundIndex;
      //   })
      // );

      // const newFilter = this.filter.clone();
      // newFilter.total -= 1;
      // this.setFilter(newFilter);

      const tempActionFilesIds = JSON.parse(
        JSON.stringify(this.tempActionFilesIds),
      );
      tempActionFilesIds.push(foundFile.id);

      this.setTempActionFilesIds(tempActionFilesIds);

      this.removeStaleItemFromSelection(foundFile);
      this.debounceRemoveFiles();

      // Hide pagination when deleting files
      runInAction(() => {
        this.isHidePagination = true;
      });

      runInAction(() => {
        if (
          this.files.length === 0 &&
          this.folders.length === 0 &&
          this.pageItemsLength > 1
        ) {
          this.isLoadingFilesFind = true;
        }
      });
    } else if (opt?.type === "folder" && opt?.id) {
      const { isRoom, isTemplate, pathParts, rootFolderType } =
        this.selectedFolderStore;
      const foundIndex = this.folders.findIndex((x) => x.id === opt?.id);

      if (foundIndex === -1) {
        if (this.selectedFolderStore.id === opt.id) {
          frameCallEvent({ event: "onNotFound" });
        }

        return this.redirectToParent(
          opt,
          pathParts,
          isRoom,
          isTemplate,
          rootFolderType,
        );
      }

      const foundFolder = this.folders[foundIndex];

      this.selectedFolderStore.setFoldersCount(
        this.selectedFolderStore.foldersCount - 1,
      );

      console.log("[WS] delete folder", foundFolder.id, foundFolder.title);

      const tempActionFoldersIds = JSON.parse(
        JSON.stringify(this.tempActionFoldersIds),
      );
      tempActionFoldersIds.push(foundFolder.id);

      this.setTempActionFoldersIds(tempActionFoldersIds);
      this.removeStaleItemFromSelection(foundFolder);
      this.debounceRemoveFolders();

      runInAction(() => {
        this.isHidePagination = true;
      });

      runInAction(() => {
        if (
          this.files.length === 0 &&
          this.folders.length === 0 &&
          this.pageItemsLength > 1
        ) {
          this.isLoadingFilesFind = true;
        }
      });
    }
  };

  wsCreatedPDFForm = (option) => {
    if (!option.data) return;

    const file = JSON.parse(option.data);

    if (this.selectedFolderStore.id !== file.folderId) return;

    const localKey = `${PDF_FORM_DIALOG_KEY}-${this.userStore.user.id}`;

    const show = !JSON.parse(localStorage.getItem(localKey) ?? "false");

    const event = new CustomEvent(Events.CREATE_PDF_FORM_FILE, {
      detail: {
        file,
        show,
        localKey,
      },
    });

    window?.dispatchEvent(event);
  };

  redirectToParent = (opt, pathParts, isRoom, isTemplate, rootFolderType) => {
    const removedId = opt.id;

    const includePathPartIndex = pathParts.findIndex(
      ({ id }) => id === removedId,
    );

    if (includePathPartIndex === -1 || this.treeFoldersStore.isPersonalReadOnly)
      return;

    if (isRoom && isTemplate) {
      const newRoomsFilter = RoomsFilter.getDefault();
      newRoomsFilter.searchArea = RoomSearchArea.Templates;
      return window.DocSpace.navigate(
        `/rooms/shared/filter?${newRoomsFilter.toUrlParams()}`,
      );
    }
    const pathPart = pathParts[includePathPartIndex - 1];
    const { myFolderId, roomsFolderId } = this.treeFoldersStore;
    const userId = this.userStore.user && this.userStore.user.id;

    switch (rootFolderType) {
      case FolderType.Archive: {
        const archiveFilter = RoomsFilter.getDefault(
          userId,
          RoomSearchArea.Archive,
        );
        archiveFilter.searchArea = RoomSearchArea.Archive;
        const params = archiveFilter.toUrlParams(userId, true);
        const path = getCategoryUrl(CategoryType.Archive);

        return window.DocSpace.navigate(`${path}?${params}`);
      }
      default: {
        if (!pathPart) {
          return;
        }

        if (pathPart.id === roomsFolderId) {
          return window.DocSpace.navigate("/");
        }

        const filter = FilesFilter.getDefault();

        filter.folder = pathPart.id;

        if (userId) {
          const filterObj = getUserFilter(`${FILTER_DOCUMENTS}=${userId}`);

          if (myFolderId === pathPart.id) {
            if (filterObj?.sortBy) filter.sortBy = filterObj.sortBy;
            if (filterObj?.sortOrder) filter.sortOrder = filterObj.sortOrder;
          }
        }

        const isPublic = this.publicRoomStore.isPublicRoom;
        if (isPublic) {
          filter.key = this.publicRoomStore.publicRoomKey;
        }

        const params = filter.toUrlParams();

        const categoryType = isPublic
          ? CategoryType.PublicRoom
          : getCategoryTypeByFolderType(rootFolderType, pathPart.id);

        const path = getCategoryUrl(categoryType, pathPart.id);

        return window.DocSpace.navigate(`${path}?${params}`);
      }
    }
  };

  setIsErrorRoomNotAvailable = (state) => {
    this.isErrorRoomNotAvailable = state;
  };

  setTempActionFilesIds = (tempActionFilesIds) => {
    this.tempActionFilesIds = tempActionFilesIds;
  };

  setTempActionFoldersIds = (tempActionFoldersIds) => {
    this.tempActionFoldersIds = tempActionFoldersIds;
  };

  setClearSearch = (clearSearch) => {
    this.clearSearch = clearSearch;
  };

  setIsPreview = (predicate) => {
    this.isPreview = predicate;
  };

  setTempFilter = (filter) => {
    this.tempFilter = filter;
  };

  setHighlightFile = (highlightFile) => {
    const { highlightFileId, isFileHasExst } = highlightFile;

    runInAction(() => {
      this.highlightFile = {
        id: highlightFileId,
        isExst: isFileHasExst,
      };
    });

    if (timerId) {
      clearTimeout(timerId);
      timerId = null;
    }

    if (Object.keys(highlightFile).length === 0) return;

    timerId = setTimeout(() => {
      runInAction(() => {
        this.highlightFile = {};
      });
    }, 1000);
  };

  checkSelection = (file) => {
    if (this.selection) {
      const foundIndex = this.selection?.findIndex((x) => x.id === file.id);
      if (foundIndex > -1) {
        runInAction(() => {
          this.selection[foundIndex] = file;
        });
      }
    }

    if (this.bufferSelection) {
      const foundIndex = [this.bufferSelection].findIndex(
        (x) => x.id === file.id,
      );
      if (foundIndex > -1) {
        runInAction(() => {
          this.bufferSelection[foundIndex] = file;
        });
      }
    }
  };

  updateSelectionStatus = (id, status, isEditing) => {
    const index = this.selection.findIndex((x) => x.id === id);

    if (index !== -1) {
      this.selection[index].fileStatus = status;
      this.selection[index].isEditing = isEditing;
    }
  };

  removeActiveItem = (file) => {
    this.activeFiles =
      this.activeFiles?.filter((item) => item.id !== file.id) ?? [];
  };

  addActiveItems = (files, folders, destFolderId) => {
    if (folders && folders.length) {
      if (!this.activeFolders.length) {
        this.setActiveFolders(folders, destFolderId);
      } else {
        folders.map((item) =>
          this.activeFolders.push({ id: item, destFolderId }),
        );
      }
    }

    if (files && files.length) {
      if (!this.activeFiles.length) {
        this.setActiveFiles(files, destFolderId);
      } else {
        files.map((item) => this.activeFiles.push({ id: item, destFolderId }));
      }
    }
  };

  updateActiveFiles = (items) => {
    this.activeFiles = items;
  };

  updateActiveFolders = (items) => {
    this.activeFolders = items;
  };

  clearFiles = () => {
    this.setFolders([]);
    this.setFiles([]);

    this.selectedFolderStore.setSelectedFolder(null);
  };

  setActiveFiles = (activeFiles, destFolderId) => {
    const arrayFormation = mappingActiveItems(activeFiles, destFolderId);

    this.activeFiles = arrayFormation;
  };

  setActiveFolders = (activeFolders, destFolderId) => {
    const arrayFormation = mappingActiveItems(activeFolders, destFolderId);

    this.activeFolders = arrayFormation;
  };

  setViewAs = (viewAs) => {
    this.privateViewAs = viewAs;
    localStorage.setItem("viewAs", viewAs);
    viewAs === "tile" && this.createThumbnails();
  };

  get viewAs() {
    const view = this.privateViewAs;

    const { parentRoomType, roomType, isIndexedFolder } =
      this.selectedFolderStore;
    const currentDeviceType = this.settingsStore.currentDeviceType;

    return getViewForCurrentRoom(view, {
      currentDeviceType,
      parentRoomType,
      roomType,
      indexing: isIndexedFolder,
    });
  }

  get selections() {
    if (Array.isArray(this.selection) && this.selection.length !== 0) {
      return this.selection;
    }

    if (this.bufferSelection) {
      return [this.bufferSelection];
    }

    return [];
  }

  setPageItemsLength = (pageItemsLength) => {
    this.pageItemsLength = pageItemsLength;
  };

  setDragging = (dragging) => {
    this.dragging = dragging;
  };

  setTooltipPosition = (tooltipPageX, tooltipPageY) => {
    this.tooltipPageX = tooltipPageX;
    this.tooltipPageY = tooltipPageY;
  };

  setStartDrag = (startDrag) => {
    this.selection = this.selection.filter(
      (x) => !x.providerKey || x.id !== x.rootFolderId,
    ); // removed root thirdparty folders
    this.startDrag = startDrag;
  };

  setIsEmptyPage = (isEmptyPage) => {
    this.isEmptyPage = isEmptyPage;
  };

  setIsLoadedEmptyPage = (isLoadedEmptyPage) => {
    this.isLoadedEmptyPage = isLoadedEmptyPage;
  };

  get tooltipOptions() {
    if (!this.dragging) return null;

    const selectionLength = this.selection.length;
    const elementTitle = selectionLength && this.selection[0].title;
    const singleElement = selectionLength === 1;
    const filesCount = singleElement ? elementTitle : selectionLength;
    const { isSharedWithMeFolder, isCommonFolder } = this.treeFoldersStore;

    let operationName;

    if (this.authStore.isAdmin && isSharedWithMeFolder) {
      operationName = "copy";
    } else if (
      !this.authStore.isAdmin &&
      (isSharedWithMeFolder || isCommonFolder)
    ) {
      operationName = "copy";
    } else {
      operationName = "move";
    }

    return {
      filesCount,
      operationName,
    };
  }

  initFiles = () => {
    if (this.isInit) return;

    const { isAuthenticated } = this.authStore;
    const { getFilesSettings } = this.filesSettingsStore;

    const {
      getPortalCultures,
      getIsEncryptionSupport,
      getEncryptionKeys,
      // setModuleInfo,
      isDesktopClient,
      getInvitationSettings,
    } = this.settingsStore;

    // setModuleInfo(config.homepage, config.id);

    const requests = [];

    updateTempContent();
    if (!isAuthenticated) {
      return this.clientLoadingStore.setIsLoaded(true);
    }
    updateTempContent(isAuthenticated);

    if (!this.isEditor) {
      requests.push(
        getPortalCultures(),
        getInvitationSettings(),
        this.treeFoldersStore.fetchTreeFolders().then((treeFolders) => {
          if (!treeFolders || !treeFolders.length) return;

          const trashFolder = treeFolders.find(
            (f) => f.rootFolderType == FolderType.TRASH,
          );

          if (!trashFolder) return;

          const isEmpty = !trashFolder.foldersCount && !trashFolder.filesCount;

          this.setTrashIsEmpty(isEmpty);
        }),
      );

      if (isDesktopClient) {
        requests.push(getIsEncryptionSupport(), getEncryptionKeys());
      }
    }
    requests.push(getFilesSettings());

    return Promise.all(requests).then(() => {
      this.clientLoadingStore.setIsArticleLoading(false);
      this.clientLoadingStore.setFirstLoad(false);

      this.setIsInit(true);
    });
  };

  setIsInit = (isInit) => {
    this.isInit = isInit;
  };

  reset = () => {
    this.isInit = false;
    this.clientLoadingStore.setIsLoaded(false);
    this.clientLoadingStore.setIsSectionHeaderLoading(true);
    this.clientLoadingStore.setIsSectionFilterLoading(true);
    this.clientLoadingStore.setIsSectionBodyLoading(true);
    this.clientLoadingStore.setIsArticleLoading(true);
    this.clientLoadingStore.setFirstLoad(true);

    this.alreadyFetchingRooms = false;

    this.files = [];
    this.folders = [];

    this.selection = [];
    this.bufferSelection = null;
    this.selected = "close";
  };

  resetSelections = () => {
    this.setSelection([]);
    this.setBufferSelection(null);
  };

  setFiles = (files) => {
    if (files.length === 0 && this.files.length === 0) return;

    const roomPartsToUnsub = this.files
      .filter(
        (f) =>
          !files.some((nf) => nf.id === f.id) &&
          SocketHelper?.socketSubscribers.has(`FILE-${f.id}`),
      )
      .map((f) => `FILE-${f.id}`);

    const roomPartsToSub = files
      .map((f) => `FILE-${f.id}`)
      .filter((f) => !SocketHelper?.socketSubscribers.has(f));

    if (roomPartsToUnsub.length > 0) {
      SocketHelper?.emit(SocketCommands.Unsubscribe, {
        roomParts: roomPartsToUnsub,
        individual: true,
      });
    }

    this.files = files;

    if (roomPartsToSub.length > 0) {
      SocketHelper?.emit(SocketCommands.Subscribe, {
        roomParts: roomPartsToSub,
        individual: true,
      });

      // this.files?.forEach((file) =>
      //   console.log("[WS] subscribe to file's changes", file.id, file.title)
      // );
    }

    this.createThumbnails();
  };

  setFolders = (folders) => {
    if (folders.length === 0 && this.folders.length === 0) return;

    const roomPartsToUnsub = this.folders
      .filter(
        (f) =>
          !folders.some((nf) => nf.id === f.id) &&
          SocketHelper?.socketSubscribers.has(`DIR-${f.id}`) &&
          this.selectedFolderStore.id !== f.id,
      )
      .map((f) => `DIR-${f.id}`);

    const roomPartsToSub = folders
      .map((f) => `DIR-${f.id}`)
      .filter((f) => !SocketHelper?.socketSubscribers.has(f));

    if (roomPartsToUnsub.length > 0) {
      SocketHelper?.emit(SocketCommands.Unsubscribe, {
        roomParts: roomPartsToUnsub,
        individual: true,
      });
    }

    this.folders = folders;

    if (roomPartsToSub.length > 0) {
      SocketHelper?.emit(SocketCommands.Subscribe, {
        roomParts: roomPartsToSub,
        individual: true,
      });
    }
  };

  getFileIndex = (id) => {
    const index = this.files.findIndex((x) => x.id === id);
    return index;
  };

  updateFileStatus = (index, status) => {
    if (index < 0) return;

    this.files[index].fileStatus = status;
  };

  updateFileVectorizationStatus = (fileId, status) => {
    const foundIndex = this.files.findIndex((file) => file.id === fileId);
    if (foundIndex < 0) return;

    this.files[foundIndex].vectorizationStatus = status;
  };

  updateRoomMute = (index, status) => {
    if (index < 0) return;

    this.folders[index].mute = status;
  };

  setFile = (file) => {
    const index = this.files.findIndex((x) => x.id === file.id);

    if (index !== -1) {
      this.files[index] = file;
      this.createThumbnail(file);
      this.updateSelection(file.id);
    }
  };

  removeStaleItemFromSelection = (item) => {
    if (!item.parentId) {
      if (this.activeFiles.some((elem) => elem.id === item.id)) return;
    } else if (this.activeFolders.some((elem) => elem.id === item.id)) return;

    if (
      this.bufferSelection?.id === item.id &&
      this.bufferSelection?.fileType === item.fileType
    ) {
      return this.setBufferSelection(null);
    }

    const newSelection = this.selection.filter(
      (select) => !(select.id === item.id && select.fileType === item.fileType),
    );
    this.setSelection(newSelection);
  };

  updateSelection = (id) => {
    const indexFileList = this.filesList.findIndex(
      (filelist) => filelist.id === id,
    );
    const indexSelectedRoom = this.selection.findIndex(
      (room) => room.id === id,
    );

    if (~indexFileList && ~indexSelectedRoom) {
      this.selection[indexSelectedRoom] = this.filesList[indexFileList];
    }
    if (this.bufferSelection) {
      this.bufferSelection = this.filesList.find(
        (file) => file.id === this.bufferSelection.id,
      );
    }
  };

  getFolderIndex = (id) => {
    const index = this.folders.findIndex((x) => x.id === id);
    return index;
  };

  updateFolder = (index, folder) => {
    if (index !== -1) this.folders[index] = folder;

    this.updateSelection(folder.id);
  };

  setFolder = (folder) => {
    const index = this.getFolderIndex(folder.id);

    this.updateFolder(index, folder);
  };

  getFilesChecked = (file, selected) => {
    if (!file.parentId) {
      if (this.activeFiles.find((elem) => elem.id === file.id)) return false;
    } else if (this.activeFolders.find((elem) => elem.id === file.id))
      return false;

    const type = file.fileType;
    const roomType = file.roomType;

    switch (selected) {
      case "all":
        return true;
      case FilterType.FoldersOnly.toString():
        return file.parentId;
      case FilterType.DocumentsOnly.toString():
        return type === FileType.Document;
      case FilterType.PresentationsOnly.toString():
        return type === FileType.Presentation;
      case FilterType.SpreadsheetsOnly.toString():
        return type === FileType.Spreadsheet;
      case FilterType.ImagesOnly.toString():
        return type === FileType.Image;
      case FilterType.MediaOnly.toString():
        return type === FileType.Video || type === FileType.Audio;
      case FilterType.ArchiveOnly.toString():
        return type === FileType.Archive;
      case FilterType.FilesOnly.toString():
        return type || !file.parentId;
      case `room-${RoomsType.FillingFormsRoom}`:
        return roomType === RoomsType.FillingFormsRoom;
      case `room-${RoomsType.CustomRoom}`:
        return roomType === RoomsType.CustomRoom;
      case `room-${RoomsType.AIRoom}`:
        return roomType === RoomsType.AIRoom;
      case `room-${RoomsType.EditingRoom}`:
        return roomType === RoomsType.EditingRoom;
      case `room-${RoomsType.ReviewRoom}`:
        return roomType === RoomsType.ReviewRoom;
      case `room-${RoomsType.ReadOnlyRoom}`:
        return roomType === RoomsType.ReadOnlyRoom;
      case `room-${RoomsType.FormRoom}`:
        return roomType === RoomsType.FormRoom;
      case `room-${RoomsType.PublicRoom}`:
        return roomType === RoomsType.PublicRoom;
      case `room-${RoomsType.VirtualDataRoom}`:
        return roomType === RoomsType.VirtualDataRoom;
      default:
        return false;
    }
  };

  getFilesBySelected = (files, selected) => {
    const newSelection = [];
    files.forEach((file) => {
      const checked = this.getFilesChecked(file, selected);

      if (checked) newSelection.push(file);
    });

    return newSelection;
  };

  setSelected = (selected, clearBuffer = true) => {
    if (selected === "close" || selected === "none") {
      clearBuffer && this.setBufferSelection(null);

      if (this.hotkeyCaret) {
        this.setHotkeyCaretStart(
          this.selection.at(-1) ?? this.hotkeyCaretStart,
        );
        this.setHotkeyCaret(this.selection.at(-1) ?? this.hotkeyCaret);
      }
    }

    this.selected = selected;
    const files = this.filesList;
    this.selection = this.getFilesBySelected(files, selected);
  };

  setHotkeyCaret = (hotkeyCaret) => {
    if (hotkeyCaret || this.hotkeyCaret) {
      this.hotkeyCaret = hotkeyCaret;
    }
  };

  setHotkeyCaretStart = (hotkeyCaretStart) => {
    this.hotkeyCaretStart = hotkeyCaretStart;
  };

  setSelection = (selection) => {
    this.selection = selection;
  };

  setSelections = (added, removed, clear = false) => {
    if (clear) {
      this.selection = [];
    }

    let newSelections = JSON.parse(JSON.stringify(this.selection));

    added.forEach((item) => {
      if (!item) return;

      const value =
        this.viewAs === "tile"
          ? item.getAttribute("value")
          : item.getElementsByClassName("files-item")
            ? item
                .getElementsByClassName("files-item")[0]
                ?.getAttribute("value")
            : null;

      if (!value) return;
      const splitValue = value && value.split("_");

      const fileType = splitValue[0];
      const id = splitValue.slice(1, -3).join("_");

      if (fileType === "file") {
        if (this.activeFiles.findIndex((f) => f.id == id) === -1) {
          newSelections.push(
            this.filesList.find((f) => f.id == id && !f.isFolder),
          );
        }
      } else if (this.activeFolders.findIndex((f) => f.id == id) === -1) {
        const selectableFolder = this.filesList.find(
          (f) => f.id == id && f.isFolder,
        );

        if (selectableFolder) {
          selectableFolder.isFolder = true;

          newSelections.push(selectableFolder);
        }
      }
    });

    removed.forEach((item) => {
      if (!item) return;

      const value =
        this.viewAs === "tile"
          ? item.getAttribute("value")
          : item.getElementsByClassName("files-item")
            ? item
                .getElementsByClassName("files-item")[0]
                ?.getAttribute("value")
            : null;

      const splitValue = value && value.split("_");

      const fileType = splitValue[0];
      const id = splitValue.slice(1, -3).join("_");

      if (fileType === "file") {
        if (this.activeFiles.findIndex((f) => f.id == id) === -1) {
          newSelections = newSelections.filter(
            (f) => !(f.id == id && !f.isFolder),
          );
        }
      } else if (this.activeFolders.findIndex((f) => f.id == id) === -1) {
        newSelections = newSelections.filter(
          (f) => !(f.id == id && f.isFolder),
        );
      }
    });

    const removeDuplicate = (items) => {
      return items.filter(
        (x, index, self) =>
          index ===
          self.findIndex((i) => i.id === x.id && i.isFolder === x.isFolder),
      );
    };

    this.setSelection(removeDuplicate(newSelections));
  };

  setBufferSelection = (bufferSelection) => {
    // console.log("setBufferSelection", bufferSelection);
    this.bufferSelection = bufferSelection;
  };

  setIsLoadedFetchFiles = (isLoadedFetchFiles) => {
    this.isLoadedFetchFiles = isLoadedFetchFiles;
  };

  setFilesFilter = (filter, folderId = null) => {
    const key = match(this.categoryType)
      .with(
        CategoryType.Archive,
        () => `${FILTER_ARCHIVE_DOCUMENTS}=${this.userStore.user?.id}`,
      )
      .with(
        CategoryType.SharedRoom,
        () => `${FILTER_ROOM_DOCUMENTS}=${this.userStore.user?.id}`,
      )
      .with(
        CategoryType.Recent,
        () => `${FILTER_RECENT}=${this.userStore.user?.id}`,
      )
      .with(
        CategoryType.SharedWithMe,
        () => `${FILTER_SHARE}=${this.userStore.user?.id}`,
      )
      .with(
        CategoryType.Favorite,
        () => `${FILTER_FAVORITES}=${this.userStore.user?.id}`,
      )
      .when(
        () => +folderId === this.treeFoldersStore.recycleBinFolderId,
        () => `${FILTER_TRASH}=${this.userStore.user?.id}`,
      )
      .when(
        () => !this.publicRoomStore.isPublicRoom,
        () => `${FILTER_DOCUMENTS}=${this.userStore.user?.id}`,
      )
      .otherwise(() => null);

    if (key) {
      setUserFilter(key, {
        sortBy: filter.sortBy,
        sortOrder: filter.sortOrder,
      });
    }

    this.filter = filter;

    runInAction(() => {
      if (filter && this.isHidePagination) {
        this.isHidePagination = false;
      }
    });

    runInAction(() => {
      if (filter && this.isLoadingFilesFind) {
        this.isLoadingFilesFind = false;
      }
    });
  };

  resetUrl = () => {
    this.setFilesFilter(this.tempFilter);
  };

  setRoomsFilter = (filter) => {
    filter.pageCount = 100;

    const isArchive = this.categoryType === CategoryType.Archive;
    const isTemplate = filter.searchArea === RoomSearchArea.Templates;

    const key = isArchive
      ? `${FILTER_ARCHIVE_ROOM}=${this.userStore.user?.id}`
      : isTemplate
        ? `${FILTER_TEMPLATES_ROOM}=${this.userStore.user?.id}`
        : `${FILTER_SHARED_ROOM}=${this.userStore.user?.id}`;

    const sharedStorageFilter = getUserFilter(key);

    sharedStorageFilter.sortBy = filter.sortBy;
    sharedStorageFilter.sortOrder = filter.sortOrder;

    setUserFilter(key, sharedStorageFilter);

    this.roomsFilter = filter;

    runInAction(() => {
      if (filter && this.isHidePagination) {
        this.isHidePagination = false;
      }
    });

    runInAction(() => {
      if (filter && this.isLoadingFilesFind) {
        this.isLoadingFilesFind = false;
      }
    });
  };

  setFilter = (filter) => {
    filter.pageCount = 100;
    this.filter = filter;
  };

  refreshFiles = async () => {
    const res = await this.fetchFiles(this.selectedFolderStore.id, this.filter);
    return res;
  };

  fetchFiles = (
    folderId,
    filter,
    clearFilter = true,
    withSubfolders = false,
    clearSelection = true,
  ) => {
    const { setSelectedNode } = this.treeFoldersStore;
    const { setIsIndexEditingMode } = this.indexingStore;

    setIsIndexEditingMode(false);

    const filterData = filter ? filter.clone() : FilesFilter.getDefault();
    filterData.folder = folderId;

    if (
      folderId === "@my" &&
      this.userStore.user?.isVisitor &&
      !this.userStore.user?.hasPersonalFolder
    ) {
      const url = getCategoryUrl(CategoryType.Shared);
      return window.DocSpace.navigate(
        `${url}?${RoomsFilter.getDefault().toUrlParams()}`,
      );
    }

    this.setIsErrorRoomNotAvailable(false);
    this.setIsLoadedFetchFiles(false);

    if (this.userStore.user?.id && !filter) {
      const filterObj = getUserFilter(
        `${FILTER_DOCUMENTS}=${this.userStore.user.id}`,
      );

      filterData.sortBy = filterObj.sortBy;
      filterData.sortOrder = filterObj.sortOrder;
    }

    filterData.page = 0;
    filterData.pageCount = 100;

    const defaultFilter = FilesFilter.getDefault();

    const { filterType, searchInContent } = filterData;

    if (!filterData.withSubfolders)
      filterData.withSubfolders = defaultFilter.withSubfolders;

    if (!searchInContent)
      filterData.searchInContent = defaultFilter.searchInContent;

    if (!Object.keys(FilterType).find((key) => FilterType[key] === filterType))
      filterData.filterType = defaultFilter.filterType;

    setSelectedNode([`${folderId}`]);

    this.filesController?.abort();
    this.roomsController?.abort();

    this.filesController = new AbortController();
    this.roomsController = null;

    let room = null;

    return api.files
      .getFolder(folderId, filterData, this.filesController.signal)
      .then(async (data) => {
        let newTotal = data.total;

        // fixed row loader if total and items length is different
        const itemsLength = data.folders.length + data.files.length;
        if (itemsLength < filterData.pageCount) {
          newTotal =
            filterData.page > 0
              ? itemsLength + this.files.length + this.folders.length
              : itemsLength;
        }

        filterData.total = newTotal;

        if (
          (data.current.roomType === RoomsType.PublicRoom ||
            data.current.roomType === RoomsType.FormRoom ||
            data.current.roomType === RoomsType.CustomRoom) &&
          !this.publicRoomStore.isPublicRoom
        ) {
          await this.publicRoomStore.getExternalLinks(data.current.id);
        }

        if (
          data.current.roomType === RoomsType.AIRoom &&
          this.categoryType !== CategoryType.Chat
        ) {
          this.categoryType = CategoryType.Chat;
          filterData.searchArea = SearchArea.Active;
          const newUrl = getCategoryUrl(CategoryType.Chat, folderId);

          history.pushState(null, "", `${newUrl}?${filterData.toUrlParams()}`);
        }

        if (newTotal > 0) {
          const lastPage = filterData.getLastPage();

          if (filterData.page > lastPage) {
            filterData.page = lastPage;
            return this.fetchFiles(
              folderId,
              filterData,
              clearFilter,
              withSubfolders,
            );
          }
        }

        runInAction(() => {
          if (!this.publicRoomStore.isPublicRoom) {
            this.categoryType = getCategoryTypeByFolderType(
              data.current.rootFolderType,
              data.current.parentId,
            );
          }
        });

        if (this.isPreview) {
          // save filter for after closing preview change url
          this.setTempFilter(filterData);
        } else {
          this.setFilesFilter(filterData, folderId); // TODO: FILTER
        }

        const isPrivacyFolder =
          data.current.rootFolderType === FolderType.Privacy;

        const navigationPath = await Promise.all(
          data.pathParts.map(async (folder, idx) => {
            const { Rooms, Archive } = FolderType;

            // if (
            //   data.current.providerKey &&
            //   data.current.rootFolderType === Rooms &&
            //   this.treeFoldersStore.myRoomsId
            // ) {
            //   folderId = this.treeFoldersStore.myRoomsId;
            // }

            const isCurrentFolder = data.current.id == folder.id;

            const folderInfo = isCurrentFolder
              ? data.current
              : { ...folder, id: folder.id };

            const { title, roomType, folderType } = folderInfo;

            const isRootRoom =
              idx === 0 &&
              (data.current.rootFolderType === Rooms ||
                data.current.rootFolderType === Archive);

            let shared;
            let quotaLimit;
            let usedSpace;
            let external;

            room = data.current;

            if (idx === 1) {
              if (!isCurrentFolder) {
                room = await api.files.getFolderInfo(folder.id);

                shared = room.shared;
                external = room.external;
                quotaLimit = room.quotaLimit;
                usedSpace = room.usedSpace;
              } else {
                setInfoPanelSelectedRoom({ ...data.current, isRoom: true });
              }

              const { mute } = room;

              runInAction(() => {
                this.isMuteCurrentRoomNotifications = mute;
              });
            }

            const isTemplatesFolder =
              data.current.rootFolderType === FolderType.RoomTemplates;

            const isRootTemplates =
              idx === 0 &&
              data.current.rootFolderType === FolderType.RoomTemplates;

            return {
              id: folder.id,
              title,
              isRoom: !!roomType,
              roomType,
              isRootRoom,
              isTemplatesFolder,
              shared,
              external,
              quotaLimit,
              usedSpace,
              isRootTemplates,
              folderType,
            };
          }),
        ).then((res) => {
          return res
            .filter(
              (item) =>
                item.folderType !== FolderType.Knowledge &&
                item.folderType !== FolderType.ResultStorage,
            )
            .filter((item, index, arr) => {
              return index !== arr.length - 1;
            })
            .reverse();
        });

        let currentFolder = data.current;

        if (
          currentFolder.type === FolderType.ResultStorage ||
          currentFolder.type === FolderType.Knowledge
        ) {
          if (currentFolder.type === FolderType.Knowledge) {
            this.aiRoomStore.setKnowledgeId(currentFolder.id);
            this.aiRoomStore.setResultId(null);
          } else {
            this.aiRoomStore.setKnowledgeId(null);
            this.aiRoomStore.setResultId(currentFolder.id);
          }

          const aiRoom =
            room.id === currentFolder.parentId
              ? room
              : await api.files.getFolderInfo(currentFolder.parentId);

          this.aiRoomStore.setCurrentTab(
            currentFolder.type === FolderType.ResultStorage
              ? "result"
              : "knowledge",
          );

          currentFolder = { ...aiRoom, isRoom: true };
        } else if (currentFolder.roomType === RoomsType.AIRoom) {
          this.aiRoomStore.setCurrentTab("chat");
          this.aiRoomStore.setKnowledgeId(null);
          this.aiRoomStore.setResultId(null);
        } else if (currentFolder.rootRoomType === RoomsType.AIRoom) {
          this.aiRoomStore.setCurrentTab("result");
          this.aiRoomStore.setKnowledgeId(null);
          this.aiRoomStore.setResultId(currentFolder.id);
        } else {
          this.aiRoomStore.setKnowledgeId(null);
          this.aiRoomStore.setResultId(null);
        }

        runInAction(() => {
          this.selectedFolderStore.setSelectedFolder({
            folders: data.folders,
            isRoom: !!data.current.roomType,
            ...currentFolder,

            inRoom: !!data.current.inRoom,
            isTemplate:
              data.current.rootFolderType === FolderType.RoomTemplates,
            pathParts: data.pathParts,
            navigationPath,
            rootRoomId: data.pathParts[1]
              ? data.pathParts[1].id
              : currentFolder.id,
            ...{ new: data.new },
            // type,
          });

          const isEmptyList = [...data.folders, ...data.files].length === 0;

          if (filter && isEmptyList) {
            const { authorType, roomId, search } = filter;
            const isFiltered =
              authorType ||
              roomId ||
              search ||
              filter.withSubfolders ||
              filter.filterType ||
              filter.searchInContent ||
              filter.location;

            if (isFiltered) {
              this.setIsEmptyPage(false);
            } else {
              this.setIsEmptyPage(isEmptyList);
            }
          } else {
            this.setIsEmptyPage(isEmptyList);
          }

          this.setFolders(isPrivacyFolder && !isDesktop() ? [] : data.folders);
          this.setFiles(isPrivacyFolder && !isDesktop() ? [] : data.files);
        });

        if (clearFilter) {
          if (clearSelection) {
            // Find not processed
            const tempSelection = this.selection.filter(
              (f) => !this.activeFiles.find((elem) => elem.id === f.id),
            );
            const tempBuffer =
              this.bufferSelection &&
              this.activeFiles.find(
                (elem) => elem.id === this.bufferSelection.id,
              ) == null
                ? this.bufferSelection
                : null;

            // console.log({ tempSelection, tempBuffer });

            // Clear all selections
            this.setSelected("close");

            // TODO: see bug 63479
            if (this.selectedFolderStore?.id === folderId) {
              // Restore not processed
              tempSelection.length && this.setSelection(tempSelection);
              tempBuffer && this.setBufferSelection(tempBuffer);
            }
          }
        }

        const selectedFolder = {
          selectedFolder: { ...this.selectedFolderStore },
        };

        if (this.createdItem) {
          const newItem = this.filesList.find(
            (item) => item.id === this.createdItem.id,
          );

          if (newItem) {
            this.setBufferSelection(newItem);
            this.setScrollToItem({
              id: newItem.id,
              type: this.createdItem.type,
            });
          }

          this.setCreatedItem(null);
        }

        if (isPublicRoom()) {
          return Promise.resolve(data);
        }
        return Promise.resolve(selectedFolder);
      })
      .catch((err) => {
        if (err?.response?.status === 402)
          this.currentTariffStatusStore.setPortalTariff();

        const isThirdPartyError = Number.isNaN(+folderId);

        const isUserError = [
          NotFoundHttpCode,
          ForbiddenHttpCode,
          PaymentRequiredHttpCode,
          UnauthorizedHttpCode,
        ].includes(err?.response?.status);

        if (axios.isCancel(err)) {
          console.log("Request canceled", err.message);

          throw err;
        }

        if (requestCounter > 0 && !isThirdPartyError && !isUserError) return;

        requestCounter++;

        if (isUserError && !isThirdPartyError) {
          if (isPublicRoom()) {
            frameCallEvent({ event: "onNotFound" });

            return Promise.reject(err);
          }

          if (err?.response?.status === NotFoundHttpCode) {
            frameCallEvent({ event: "onNotFound" });
          }

          if (err?.response?.status === ForbiddenHttpCode) {
            frameCallEvent({ event: "onNoAccess" });
          }

          this.setIsErrorRoomNotAvailable(true);
        } else {
          toastr.error(err);
          if (isThirdPartyError) {
            const userId = this.userStore?.user?.id;
            const searchArea = window.DocSpace.location.pathname.includes(
              "shared",
            )
              ? filter.searchArea === RoomSearchArea.Templates
                ? RoomSearchArea.Templates
                : RoomSearchArea.Active
              : RoomSearchArea.Archive;

            return window.DocSpace.navigate(
              `${window.DocSpace.location.pathname}?${RoomsFilter.getDefault(userId, searchArea).toUrlParams(userId, true)}`,
            );
          }
        }
      })
      .finally(() => {
        this.setIsLoadedFetchFiles(true);

        this.clientLoadingStore.setIsSectionHeaderLoading(false);
        this.clientLoadingStore.setIsSectionFilterLoading(false);

        if (window?.DocSpace?.location?.state?.highlightFileId) {
          this.setHighlightFile({
            highlightFileId: window.DocSpace.location.state.highlightFileId,
            isFileHasExst: window.DocSpace.location.state.isFileHasExst,
          });
        }
      });
  };

  fetchRooms = (
    folderId,
    filter,
    clearFilter = true,
    withSubfolders = false, // eslint-disable-line  @typescript-eslint/no-unused-vars
    clearSelection = true,
  ) => {
    const { setSelectedNode } = this.treeFoldersStore;

    const { setIsIndexEditingMode } = this.indexingStore;

    setIsIndexEditingMode(false);

    const filterData = filter
      ? filter.clone()
      : RoomsFilter.getDefault(this.userStore.user?.id);

    const isCustomCountPage =
      filter && filter.pageCount !== 100 && filter.pageCount !== 25;

    if (!isCustomCountPage) {
      filterData.page = 0;
      filterData.pageCount = 100;
    }

    if (folderId) setSelectedNode([`${folderId}`]);

    const defaultFilter = RoomsFilter.getDefault();

    const { provider, quotaFilter } = filterData;

    if (!ROOMS_PROVIDER_TYPE_NAME[provider])
      filterData.provider = defaultFilter.provider;

    if (
      quotaFilter &&
      quotaFilter !== FilterKeys.customQuota &&
      quotaFilter !== FilterKeys.defaultQuota
    )
      filterData.quotaFilter = defaultFilter.quotaFilter;

    this.filesController?.abort();
    this.roomsController?.abort();

    this.roomsController = new AbortController();
    this.filesController = null;

    this.aiRoomStore.setKnowledgeId(null);
    this.aiRoomStore.setResultId(null);

    const request = () =>
      api.rooms
        .getRooms(filterData, this.roomsController.signal)
        .then(async (data) => {
          if (!folderId) setSelectedNode([`${data.current.id}`]);

          filterData.total = data.total;

          if (data.total > 0) {
            const lastPage = filterData.getLastPage();

            if (filterData.page > lastPage) {
              filterData.page = lastPage;

              return this.fetchRooms(
                folderId,
                filterData,
                undefined,
                undefined,
                undefined,
              );
            }
          }

          runInAction(() => {
            this.categoryType = getCategoryTypeByFolderType(
              data.current.rootFolderType,
              data.current.parentId,
            );
          });

          this.setRoomsFilter(filterData);

          runInAction(() => {
            this.selectedFolderStore.setSelectedFolder({
              folders: data.folders,
              ...data.current,
              pathParts: data.pathParts,
              navigationPath: [],
              ...{ new: data.new },
            });

            const isEmptyList = data.folders.length === 0;
            if (filter && isEmptyList) {
              const {
                subjectId,
                filterValue,
                type,
                withSubfolders: withRoomsSubfolders,
                searchInContent: searchInContentRooms,
                tags,
                withoutTags,
              } = filter;

              const isFiltered =
                subjectId ||
                filterValue ||
                type ||
                filter.provider ||
                withRoomsSubfolders ||
                searchInContentRooms ||
                tags ||
                withoutTags ||
                filter.quotaFilter;

              if (isFiltered) {
                this.setIsEmptyPage(false);
              } else {
                this.setIsEmptyPage(isEmptyList);
              }
            } else {
              this.setIsEmptyPage(isEmptyList);
            }

            this.setFolders(data.folders);
            this.setFiles([]);
          });

          if (clearFilter) {
            if (clearSelection) {
              this.setSelected("close");
            }
          }

          setInfoPanelSelectedRoom(null);

          const selectedFolder = {
            selectedFolder: { ...this.selectedFolderStore },
          };

          if (this.createdItem) {
            const newItem = this.filesList.find(
              (item) => item.id === this.createdItem.id,
            );

            if (newItem) {
              this.setBufferSelection(newItem);
              this.setScrollToItem({
                id: newItem.id,
                type: this.createdItem.type,
              });
            }

            this.setCreatedItem(null);
          }

          runInAction(() => {
            this.roomsController = null;
          });

          this.setIsErrorRoomNotAvailable(false);
          return Promise.resolve(selectedFolder);
        })
        .catch((err) => {
          if (err?.response?.status === 402)
            this.currentTariffStatusStore.setPortalTariff();

          if (axios.isCancel(err)) {
            console.log("Request canceled", err.message);
            throw err;
          } else {
            toastr.error(err);
          }
        })
        .finally(() => {
          this.clientLoadingStore.setIsSectionHeaderLoading(false);
          this.clientLoadingStore.setIsSectionFilterLoading(false);
        });

    return request();
  };

  setCustomRoomQuota = async (
    itemsIDs,
    quotaSize,
    inRoom = false,
    filter = null,
  ) => {
    const rooms = await api.rooms.setCustomRoomQuota(itemsIDs, +quotaSize);

    if (!inRoom) {
      if (!filter && this.roomsFilter.searchArea === RoomSearchArea.Templates) {
        const newFilter = RoomsFilter.getDefault(this.userStore.user?.id);
        newFilter.searchArea = RoomSearchArea.Templates;
        await this.fetchRooms(null, newFilter, false, false, false);
      } else {
        await this.fetchRooms(null, filter, false, false, false);
      }
    }

    return rooms;
  };

  resetRoomQuota = async (itemsIDs, inRoom = false, filter = null) => {
    const rooms = await api.rooms.resetRoomQuota(itemsIDs);

    if (!inRoom) {
      if (!filter && this.roomsFilter.searchArea === RoomSearchArea.Templates) {
        const newFilter = RoomsFilter.getDefault(this.userStore.user?.id);
        newFilter.searchArea = RoomSearchArea.Templates;
        await this.fetchRooms(null, newFilter, false, false, false);
      } else {
        await this.fetchRooms(null, filter, false, false, false);
      }
    }

    return rooms;
  };

  setAlreadyFetchingRooms = (alreadyFetchingRooms) => {
    this.alreadyFetchingRooms = alreadyFetchingRooms;
  };

  isFileSelected = (fileId, parentId) => {
    const item = this.selection.find(
      (x) => x.id === fileId && x.parentId === parentId,
    );

    return item !== undefined;
  };

  selectFile = (file) => {
    const { id, parentId } = file;
    const isFileSelected = this.isFileSelected(id, parentId);
    if (!isFileSelected) this.selection.push(file);
  };

  deselectFile = (file) => {
    const { id, parentId } = file;
    const isFileSelected = this.isFileSelected(id, parentId);
    if (isFileSelected) {
      const selectionIndex = this.selection.findIndex(
        (x) => x.parentId === parentId && x.id === id,
      );

      if (selectionIndex !== -1) {
        this.selection = this.selection.filter(
          (x, index) => index !== selectionIndex,
        );
      }
    }
  };

  getFilesContextOptions = (item, optionsToRemove = []) => {
    const isFile = !!item.fileExst || item.contentLength;
    const isRoom = !!item.roomType;
    const isTemplate =
      item.rootFolderType === FolderType.RoomTemplates && isRoom;

    const hasNew =
      item.new > 0 || (item.fileStatus & FileStatus.IsNew) === FileStatus.IsNew;
    const canConvert = item.viewAccessibility?.CanConvert;
    const mustConvert = item.viewAccessibility?.MustConvert;
    const isEncrypted = item.encrypted;
    const isDocuSign = false; // TODO: need this prop;
    const isEditing = false; // (item.fileStatus & FileStatus.IsEditing) === FileStatus.IsEditing;

    const {
      isRecycleBinFolder,
      isMy,
      isArchiveFolder,
      isRecentFolder,
      isFavoritesFolder,
    } = this.treeFoldersStore;
    const { security } = this.selectedFolderStore;

    const { enablePlugins } = this.settingsStore;

    const isThirdPartyFolder =
      item.providerKey && item.id === item.rootFolderId;

    const isMyFolder = isMy(item.rootFolderType);

    const { isDesktopClient } = this.settingsStore;

    const canRenameItem = item.security?.Rename;

    const canMove = this.accessRightsStore.canMoveItems({
      ...item,
      ...{ editing: isEditing },
    });

    const canDelete = !isEditing && item.security?.Delete;

    const canCopy = item.security?.Copy;
    const canCopyLink = item.security?.CopyLink;
    const canDuplicate = item.security?.Duplicate;
    const canDownload = item.security?.Download || isLockedSharedRoom(item);
    const canEmbed = item.security?.Embed;
    const canSetUpCustomFilter = item.security?.CustomFilter;

    if (isFile) {
      const shouldFillForm = item.viewAccessibility.WebRestrictedEditing;
      const canLockFile = item.security?.Lock;
      const canChangeVersionFileHistory =
        !isEditing && item.security?.EditHistory;

      const canViewVersionFileHistory = item.security?.ReadHistory;
      const canFillForm = item.security?.FillForms;

      const canSubmitToFormGallery = item.security?.SubmitToFormGallery;

      const canEditFile = item.security.Edit && item.viewAccessibility.WebEdit;
      const canOpenPlayer =
        item.viewAccessibility.ImageView || item.viewAccessibility.MediaView;
      const canViewFile = item.viewAccessibility.WebView;

      const isOldForm =
        item.fileExst === ".docxf" || item.fileExst === ".oform"; // TODO: Remove after change security options
      const isPdf = item.fileExst === ".pdf";

      const extsCustomFilter =
        this.filesSettingsStore?.extsWebCustomFilterEditing || [];
      const isExtsCustomFilter = extsCustomFilter.includes(item.fileExst);

      const isSharedWithMeFolderSection =
        this.treeFoldersStore.sharedWithMeFolderId === item.rootFolderId &&
        item.rootFolderType === FolderType.SHARE;

      let fileOptions = [
        // "open",
        "select",
        "fill-form",
        "edit",
        "open-pdf",
        "vectorization",
        "preview",
        "view",
        "pdf-view",
        "make-form",
        "edit-pdf",
        "separator0",
        "ask-ai",
        "separator6",
        "filling-status",
        "start-filling",
        "reset-and-start-filling",
        "submit-to-gallery",
        "separator-SubmitToGallery",
        "link-for-room-members",
        "sharing-settings",
        "copy-shared-link",
        "manage-links",
        "create-room-separator",
        "create-room",
        "embedding-settings",
        // "external-link",
        // "owner-change",
        // "link-for-portal-users",
        "send-by-email",
        "docu-sign",
        "version", // category
        //   "finalize-version",
        "show-version-history",
        "custom-filter",
        "show-info",
        "block-unblock-version", // need split
        "separator1",

        "open-location",
        "mark-read",
        "mark-as-favorite",
        "remove-from-favorites",
        "download",
        "download-as",
        "convert",
        "move", // category
        "move-to",
        "copy-to",
        "duplicate",
        "restore",
        "rename",
        "edit-index",
        "separator2",
        // "unsubscribe",
        "separator5",
        "delete",
        "remove-from-recent",
        "remove-shared-folder-or-file",
        "copy-general-link",
        "separate-stop-filling",
        "stop-filling",
      ];

<<<<<<< HEAD
      if (!item?.security?.AscAi) {
        fileOptions = removeOptions(fileOptions, ["ask-ai", "separator6"]);
=======
      if (item.external && item.isLinkExpired) {
        fileOptions = ["select", "separator0", "remove-shared-folder-or-file"];
>>>>>>> e7431986
      }

      if (optionsToRemove.length) {
        fileOptions = removeOptions(fileOptions, optionsToRemove);
      }

      if (!isSharedWithMeFolderSection) {
        fileOptions = removeOptions(fileOptions, [
          "remove-shared-folder-or-file",
        ]);
      }

      if (this.publicRoomStore.isPublicRoom) {
        fileOptions = removeOptions(fileOptions, [
          "separator0",
          "sharing-settings",
          "send-by-email",
          "show-info",
          "separator1",
          "create-room-separator",
          "create-room",
          "separator2",
          "remove-from-recent",
          "copy-general-link",
          "mark-as-favorite",
          "remove-from-favorites",
        ]);
      }

      if (!item.security?.FillingStatus) {
        fileOptions = removeOptions(fileOptions, ["filling-status"]);
      }

      if (!item.security?.StartFilling) {
        fileOptions = removeOptions(fileOptions, ["start-filling"]);
      }
      if (!item.security?.ResetFilling) {
        fileOptions = removeOptions(fileOptions, ["reset-and-start-filling"]);
      }

      if (!item.security?.StopFilling) {
        fileOptions = removeOptions(fileOptions, [
          "separate-stop-filling",
          "stop-filling",
        ]);
      }

      if (!canSetUpCustomFilter || !isExtsCustomFilter) {
        fileOptions = removeOptions(fileOptions, ["custom-filter"]);
      }

      if (!canDownload) {
        fileOptions = removeOptions(fileOptions, ["download"]);
      }

      if (
        !isPdf ||
        (shouldFillForm && canFillForm) ||
        isRecycleBinFolder ||
        !item.security?.OpenForm
      ) {
        fileOptions = removeOptions(fileOptions, ["open-pdf"]);
      }

      if (
        !isPdf ||
        !item.security.EditForm ||
        item.startFilling ||
        !item.isForm
      ) {
        fileOptions = removeOptions(fileOptions, ["edit-pdf"]);
      }

      if (!isPdf || !window.ClientConfig?.pdfViewer || isRecycleBinFolder) {
        fileOptions = removeOptions(fileOptions, ["pdf-view"]);
      }

      if (!canLockFile) {
        fileOptions = removeOptions(fileOptions, ["block-unblock-version"]);
      }

      if (!canChangeVersionFileHistory) {
        fileOptions = removeOptions(fileOptions, ["finalize-version"]);
      }

      if (!canViewVersionFileHistory) {
        fileOptions = removeOptions(fileOptions, ["show-version-history"]);
      }

      if (!canChangeVersionFileHistory && !canViewVersionFileHistory) {
        fileOptions = removeOptions(fileOptions, ["version"]);
        if (item.rootFolderType === FolderType.Archive) {
          fileOptions = removeOptions(fileOptions, ["separator0"]);
        }
      }

      if (!canRenameItem) {
        fileOptions = removeOptions(fileOptions, ["rename"]);
      }

      if (canOpenPlayer || !canEditFile) {
        fileOptions = removeOptions(fileOptions, ["edit"]);
      }

      if (!(shouldFillForm && canFillForm) || !item.isForm) {
        fileOptions = removeOptions(fileOptions, ["fill-form"]);
      }

      if (!canDelete) {
        fileOptions = removeOptions(fileOptions, ["delete"]);
      }

      if (!canMove) {
        fileOptions = removeOptions(fileOptions, ["move-to"]);
      }

      if (!canCopy) {
        fileOptions = removeOptions(fileOptions, ["copy-to"]);
      }

      if (!canDuplicate) {
        fileOptions = removeOptions(fileOptions, ["duplicate"]);
      }

      if (!canMove && !canCopy && !canDuplicate) {
        fileOptions = removeOptions(fileOptions, ["move"]);
      }

      if (!(isOldForm && canDuplicate))
        fileOptions = removeOptions(fileOptions, ["make-form"]);

      if (!canSubmitToFormGallery || isOldForm) {
        fileOptions = removeOptions(fileOptions, [
          "submit-to-gallery",
          "separator-SubmitToGallery",
        ]);
      }

      if (item.rootFolderType === FolderType.Archive) {
        fileOptions = removeOptions(fileOptions, [
          "mark-read",
          "mark-as-favorite",
          "remove-from-favorites",
        ]);
      }

      if (!canConvert) {
        fileOptions = removeOptions(fileOptions, ["download-as"]);
      }

      if (!mustConvert || isEncrypted) {
        fileOptions = removeOptions(fileOptions, ["convert"]);
      }

      if (!canViewFile || isRecycleBinFolder) {
        fileOptions = removeOptions(fileOptions, ["preview"]);
      }

      if (!canOpenPlayer || isRecycleBinFolder) {
        fileOptions = removeOptions(fileOptions, ["view"]);
      }

      if (!isDocuSign) {
        fileOptions = removeOptions(fileOptions, ["docu-sign"]);
      }

      if (
        isEditing ||
        item.rootFolderType === FolderType.Archive ||
        (isFavoritesFolder && !item?.isFavorite) ||
        isFavoritesFolder ||
        isRecentFolder
      )
        fileOptions = removeOptions(fileOptions, ["separator2"]);

      if (item?.isFavorite) {
        fileOptions = removeOptions(fileOptions, ["mark-as-favorite"]);
      } else {
        fileOptions = removeOptions(fileOptions, ["remove-from-favorites"]);
      }

      if (isFavoritesFolder) {
        fileOptions = removeOptions(fileOptions, ["mark-as-favorite"]);
        fileOptions = removeOptions(fileOptions, ["delete"]);
      }

      if (isRecycleBinFolder) {
        fileOptions = removeOptions(fileOptions, [
          "mark-as-favorite",
          "remove-from-favorites",
        ]);
      }

      if (isEncrypted) {
        fileOptions = removeOptions(fileOptions, [
          "open",
          "link-for-room-members",
          // "link-for-portal-users",
          // "external-link",
          "send-by-email",
          "mark-as-favorite",
        ]);
      }

      // if (isFavoritesFolder || isRecentFolder) {
      //   fileOptions = removeOptions(fileOptions, [
      //     //"unsubscribe",
      //   ]);
      // }

      if (!isRecycleBinFolder) {
        fileOptions = removeOptions(fileOptions, ["restore"]);

        if (enablePlugins) {
          if (
            !item.viewAccessibility.MediaView &&
            !item.viewAccessibility.ImageView
          ) {
            const pluginFilesKeys = this.pluginStore.getContextMenuKeysByType(
              PluginFileType.Files,
              item.fileExst,
              security,
              item.security,
            );

            pluginFilesKeys &&
              pluginFilesKeys.forEach((key) => fileOptions.push(key));
          }

          if (
            !item.viewAccessibility.MediaView &&
            item.viewAccessibility.ImageView
          ) {
            const pluginFilesKeys = this.pluginStore.getContextMenuKeysByType(
              PluginFileType.Image,
              item.fileExst,
              security,
              item.security,
            );

            pluginFilesKeys &&
              pluginFilesKeys.forEach((key) => fileOptions.push(key));
          }

          if (
            item.viewAccessibility.MediaView &&
            !item.viewAccessibility.ImageView
          ) {
            const pluginFilesKeys = this.pluginStore.getContextMenuKeysByType(
              PluginFileType.Video,
              item.fileExst,
              security,
              item.security,
            );

            pluginFilesKeys &&
              pluginFilesKeys.forEach((key) => fileOptions.push(key));
          }
        }
      }

      if (!hasNew) {
        fileOptions = removeOptions(fileOptions, ["mark-read"]);
      }

      if (
        !(
          isRecentFolder ||
          isFavoritesFolder ||
          (isMyFolder && (this.filterType || this.filterSearch))
        )
      ) {
        fileOptions = removeOptions(fileOptions, ["open-location"]);
      }

      if (isMyFolder || isRecycleBinFolder || !canCopyLink) {
        fileOptions = removeOptions(fileOptions, ["link-for-room-members"]);
      }

      if (this.publicRoomStore.isPublicRoom || !canEmbed) {
        fileOptions = removeOptions(fileOptions, ["embedding-settings"]);
      }

      // if (isPrivacyFolder) {
      //   fileOptions = removeOptions(fileOptions, [
      //     "preview",
      //     "view",
      //     "separator0",
      //     "download-as",
      //   ]);

      //   // if (!isDesktopClient) {
      //   //   fileOptions = removeOptions(fileOptions, ["sharing-settings"]);
      //   // }
      // }

      fileOptions = removeSeparator(fileOptions);

      return fileOptions;
    }
    if (isTemplate) {
      let templateOptions = [
        "select",
        "open",
        "separator0",
        "create-room-from-template",
        "edit-template",
        "access-settings",
        "link-for-room-members",
        "room-info",
        "separator1",
        "download",
        "delete",
      ];

      if (optionsToRemove.length) {
        templateOptions = removeOptions(templateOptions, optionsToRemove);
      }

      return templateOptions;
    }
    if (isRoom) {
      const canInviteUserInRoom = item.security?.EditAccess;
      const canRemoveRoom = item.security?.Delete;

      const canArchiveRoom = item.security?.Move;
      const canPinRoom = item.security?.Pin;

      const canEditRoom = item.security?.EditRoom;

      const canViewRoomInfo = item.security?.Read || isLockedSharedRoom(item);
      const canMuteRoom = item.security?.Mute;

      const canChangeOwner = item.security?.ChangeOwner;

      const isPublicRoomType =
        item.roomType === RoomsType.PublicRoom ||
        item.roomType === RoomsType.FormRoom ||
        item.roomType === RoomsType.CustomRoom;

      let roomOptions = [
        "select",
        "open",
        "separator0",
        "link-for-room-members",
        "reconnect-storage",
        "edit-room",
        "invite-users-to-room",
        "external-link",
        "embedding-settings",
        "room-info",
        "pin-room",
        "unpin-room",
        "mute-room",
        "unmute-room",
        "edit-index",
        "short-tour",
        "export-room-index",
        "save-as-template",
        "separator1",
        "duplicate-room",
        "download",
        "change-room-owner",
        "archive-room",
        "unarchive-room",
        "leave-room",
        "delete",
        "remove-shared-room",
      ];

      if (!item.external) {
        roomOptions = removeOptions(roomOptions, ["remove-shared-room"]);
      }

      if (optionsToRemove.length) {
        roomOptions = removeOptions(roomOptions, optionsToRemove);
      }

      if (isArchiveFolder) {
        roomOptions = removeOptions(roomOptions, [
          "external-link",
          "link-for-room-members",
        ]);
      }

      if (!isPublicRoomType || this.publicRoomStore.isPublicRoom) {
        roomOptions = removeOptions(roomOptions, ["external-link"]);
      }

      if (!canEditRoom) {
        roomOptions = removeOptions(roomOptions, [
          "edit-room",
          "save-as-template",
          "reconnect-storage",
        ]);
      }

      if (!canInviteUserInRoom) {
        roomOptions = removeOptions(roomOptions, ["invite-users-to-room"]);
      }

      if (!canChangeOwner) {
        roomOptions = removeOptions(roomOptions, ["change-room-owner"]);
      }

      if (!canArchiveRoom) {
        roomOptions = removeOptions(roomOptions, [
          "archive-room",
          "unarchive-room",
        ]);
      }

      if (!canRemoveRoom) {
        roomOptions = removeOptions(roomOptions, ["delete"]);
      }

      if (!canDuplicate) {
        roomOptions = removeOptions(roomOptions, ["duplicate-room"]);
      }

      if (!canDownload) {
        roomOptions = removeOptions(roomOptions, ["download"]);
      }

      if (!canDownload && !canDuplicate) {
        roomOptions = removeOptions(roomOptions, ["separator1"]);
      }

      if (!item.providerKey) {
        roomOptions = removeOptions(roomOptions, ["reconnect-storage"]);
      }

      if (!canPinRoom) {
        roomOptions = removeOptions(roomOptions, ["unpin-room", "pin-room"]);
      } else {
        item.pinned
          ? (roomOptions = removeOptions(roomOptions, ["pin-room"]))
          : (roomOptions = removeOptions(roomOptions, ["unpin-room"]));
      }

      if (!canMuteRoom) {
        roomOptions = removeOptions(roomOptions, ["unmute-room", "mute-room"]);
      } else {
        item.mute
          ? (roomOptions = removeOptions(roomOptions, ["mute-room"]))
          : (roomOptions = removeOptions(roomOptions, ["unmute-room"]));
      }

      if (this.publicRoomStore.isPublicRoom || !canEmbed) {
        roomOptions = removeOptions(roomOptions, ["embedding-settings"]);
      }

      if (!canViewRoomInfo) {
        roomOptions = removeOptions(roomOptions, ["room-info"]);
      }

      if (isArchiveFolder || item.rootFolderType === FolderType.Archive) {
        roomOptions = removeOptions(roomOptions, ["archive-room"]);
      } else {
        roomOptions = removeOptions(roomOptions, ["unarchive-room"]);

        if (enablePlugins) {
          const pluginRoomsKeys = this.pluginStore.getContextMenuKeysByType(
            PluginFileType.Rooms,
            null,
            security,
            item.security,
          );

          pluginRoomsKeys &&
            pluginRoomsKeys.forEach((key) => roomOptions.push(key));
        }
      }

      roomOptions = removeSeparator(roomOptions);

      return roomOptions;
    }

    const isSharedWithMeFolderSection =
      this.treeFoldersStore.sharedWithMeFolderId === item.rootFolderId &&
      item.rootFolderType === FolderType.SHARE;

    let folderOptions = [
      "select",
      "open",
      // "separator0",
      "sharing-settings",
      "copy-shared-link",
      "manage-links",
      "create-room-separator",
      "create-room",
      "link-for-room-members",
      // "owner-change",
      "show-info",
      // "link-for-portal-users",
      "separator1",
      "open-location",
      "mark-as-favorite",
      "remove-from-favorites",
      "download",
      "move", // category
      "move-to",
      "copy-to",
      "duplicate",
      "mark-read",
      "restore",
      "edit-index",
      "rename",
      // "change-thirdparty-info",
      "separator2",
      // "unsubscribe",
      "remove-shared-folder-or-file",
      "delete",
    ];

    if (item.external && item.isLinkExpired) {
      folderOptions = ["select", "separator0", "remove-shared-folder-or-file"];
    }

    if (!isSharedWithMeFolderSection) {
      folderOptions = removeOptions(folderOptions, [
        "remove-shared-folder-or-file",
      ]);
    }

    if (optionsToRemove.length) {
      folderOptions = removeOptions(folderOptions, optionsToRemove);
    }

    if (this.publicRoomStore.isPublicRoom) {
      folderOptions = removeOptions(folderOptions, [
        "show-info",
        "sharing-settings",
        "copy-shared-link",
        "manage-links",
        "create-room-separator",
        "separator1",
        "create-room",
        "mark-as-favorite",
        "remove-from-favorites",
      ]);
    }

    if (!canDownload) {
      folderOptions = removeOptions(folderOptions, ["download"]);
    }

    if (!canRenameItem) {
      folderOptions = removeOptions(folderOptions, ["rename"]);
    }

    if (!canDelete) {
      folderOptions = removeOptions(folderOptions, ["delete"]);
    }
    if (!canMove) {
      folderOptions = removeOptions(folderOptions, ["move-to"]);
    }

    if (!canCopy) {
      folderOptions = removeOptions(folderOptions, ["copy-to"]);
    }

    if (!canDuplicate) {
      folderOptions = removeOptions(folderOptions, ["duplicate"]);
    }

    if (!canMove && !canCopy && !canDuplicate) {
      folderOptions = removeOptions(folderOptions, ["move"]);
    }

    // if (item.rootFolderType === FolderType.Archive) {
    //   folderOptions = removeOptions(folderOptions, [
    //     "change-thirdparty-info",
    //     "separator2",
    //   ]);
    // }

    // if (isPrivacyFolder) {
    //   folderOptions = removeOptions(folderOptions, [
    //     // "sharing-settings",
    //   ]);
    // }

    if (isRecycleBinFolder) {
      folderOptions = removeOptions(folderOptions, [
        "open",
        "link-for-room-members",
        // "link-for-portal-users",
        // "sharing-settings",
        "mark-read",
        "separator0",
        "separator1",
        "mark-as-favorite",
        "remove-from-favorites",
      ]);
    } else {
      folderOptions = removeOptions(folderOptions, ["restore"]);

      if (enablePlugins) {
        const pluginFoldersKeys = this.pluginStore.getContextMenuKeysByType(
          PluginFileType.Folders,
          null,
          security,
          item.security,
        );

        pluginFoldersKeys &&
          pluginFoldersKeys.forEach((key) => folderOptions.push(key));
      }
    }

    if (!hasNew) {
      folderOptions = removeOptions(folderOptions, ["mark-read"]);
    }

    if (isThirdPartyFolder && isDesktopClient)
      folderOptions = removeOptions(folderOptions, ["separator2"]);

    // if (!isThirdPartyFolder)
    //   folderOptions = removeOptions(folderOptions, [
    //     "change-thirdparty-info",
    //   ]);

    // if (isThirdPartyItem) {

    //   if (isSharedWithMeFolder) {
    //     folderOptions = removeOptions(folderOptions, [
    //       "change-thirdparty-info",
    //     ]);
    //   } else {
    //     if (isDesktopClient) {
    //       folderOptions = removeOptions(folderOptions, [
    //         "change-thirdparty-info",
    //       ]);
    //     }

    //     folderOptions = removeOptions(folderOptions, ["remove"]);

    //     if (!item) {
    //       //For damaged items
    //       folderOptions = removeOptions(folderOptions, [
    //         "open",
    //         "download",
    //       ]);
    //     }
    //   }
    // } else {
    //   folderOptions = removeOptions(folderOptions, [
    //     "change-thirdparty-info",
    //   ]);
    // }

    if (!(isMyFolder && (this.filterType || this.filterSearch))) {
      folderOptions = removeOptions(folderOptions, ["open-location"]);
    }

    if (isMyFolder) {
      folderOptions = removeOptions(folderOptions, ["link-for-room-members"]);
    }

    if (item?.isFavorite) {
      folderOptions = removeOptions(folderOptions, ["mark-as-favorite"]);
    } else {
      folderOptions = removeOptions(folderOptions, ["remove-from-favorites"]);
    }

    if (isFavoritesFolder) {
      folderOptions = removeOptions(folderOptions, ["mark-as-favorite"]);
      folderOptions = removeOptions(folderOptions, ["delete"]);
    }

    folderOptions = removeSeparator(folderOptions);

    return folderOptions;
  };

  createFile = async (folderId, title, templateId, formId) => {
    return api.files.createFile(folderId, title, templateId, formId);
  };

  setRoomCreated = (roomCreated) => {
    this.roomCreated = roomCreated;
  };

  createRoom = (roomParams) => {
    this.roomCreated = true;
    return api.rooms.createRoom(roomParams);
  };

  updateRoomPin = (item) => {
    const idx = this.folders.findIndex((folder) => folder.id === item);

    if (idx === -1) return;
    this.folders[idx].pinned = !this.folders[idx].pinned;
  };

  scrollToTop = () => {
    if (this.selectedFolderStore.isIndexedFolder) return;

    const scrollElm = isMobile()
      ? document.querySelector("#customScrollBar > .scroll-wrapper > .scroller")
      : document.querySelector("#sectionScroll > .scroll-wrapper > .scroller");

    scrollElm && scrollElm.scrollTo(0, 0);
  };

  removeFiles = (fileIds, folderIds, showToast, destFolderId) => {
    const { isRoomsFolder, isArchiveFolder, isTemplatesFolder } =
      this.treeFoldersStore;

    const isRooms = isRoomsFolder || isArchiveFolder || isTemplatesFolder;

    let deleteCount = 0;

    if (fileIds) {
      let i = fileIds.length;
      while (i !== 0) {
        const file = this.files.find((x) => x.id === fileIds[i - 1]);
        if (file) deleteCount += 1;

        i--;
      }
    }

    if (folderIds) {
      let i = folderIds.length;
      while (i !== 0) {
        const folder = this.folders.find((x) => x.id === folderIds[i - 1]);
        if (folder) deleteCount += 1;

        i--;
      }
    }

    const newFilter = isRooms ? this.roomsFilter.clone() : this.filter.clone();
    newFilter.total -= deleteCount;

    if (destFolderId && destFolderId === this.selectedFolderStore.id) return;

    if (newFilter.total <= this.filesList.length) {
      const files = fileIds
        ? this.files.filter((x) => !fileIds.includes(x.id))
        : this.files;
      const folders = folderIds
        ? this.folders.filter((x) => !folderIds.includes(x.id))
        : this.folders;

      const hotkeysClipboard = fileIds
        ? this.hotkeysClipboard.filter(
            (f) => !fileIds.includes(f.id) && !f.isFolder,
          )
        : this.hotkeysClipboard.filter(
            (f) => !folderIds.includes(f.id) && f.isFolder,
          );

      if (!this.isFiltered) {
        this.setIsEmptyPage(newFilter.total <= 0);
      }

      runInAction(() => {
        isRooms ? this.setRoomsFilter(newFilter) : this.setFilter(newFilter);
        this.setFiles(files);
        this.setFolders(folders);
        this.setHotkeysClipboard(hotkeysClipboard);
        if (fileIds) this.setTempActionFilesIds([]);
        if (folderIds) this.setTempActionFoldersIds([]);
        this.clearActiveOperations(fileIds, folderIds);
      });

      showToast && showToast();

      return;
    }

    if (this.filesList.length - deleteCount >= this.filter.pageCount) {
      const files = fileIds
        ? this.files.filter((x) => !fileIds.includes(x.id))
        : this.files;

      const folders = folderIds
        ? this.folders.filter((x) => !folderIds.includes(x.id))
        : this.folders;

      runInAction(() => {
        isRooms ? this.setRoomsFilter(newFilter) : this.setFilter(newFilter);
        this.setFiles(files);
        this.setFolders(folders);
        if (fileIds) this.setTempActionFilesIds([]);
        if (folderIds) this.setTempActionFoldersIds([]);
        this.clearActiveOperations(fileIds, folderIds);
      });

      showToast && showToast();

      return;
    }

    newFilter.startIndex =
      (newFilter.page + 1) * newFilter.pageCount - deleteCount;
    newFilter.pageCount = deleteCount;
    if (isRooms) {
      return api.rooms
        .getRooms(newFilter)
        .then((res) => {
          const folders = folderIds
            ? this.folders.filter((x) => !folderIds.includes(x.id))
            : this.folders;

          const newFolders = [...folders, ...res.folders];

          const roomsFilter = this.roomsFilter.clone();
          roomsFilter.total = res.total;

          runInAction(() => {
            this.setRoomsFilter(roomsFilter);
            this.setFolders(newFolders);
            this.clearActiveOperations(fileIds, folderIds);
          });

          showToast && showToast();
        })
        .catch((err) => {
          toastr.error(err);
        })
        .finally(() => {
          if (fileIds) this.setTempActionFilesIds([]);
          if (folderIds) this.setTempActionFoldersIds([]);
        });
    }
    api.files
      .getFolder(newFilter.folder, newFilter)
      .then((res) => {
        const files = fileIds
          ? this.files.filter((x) => !fileIds.includes(x.id))
          : this.files;
        const folders = folderIds
          ? this.folders.filter((x) => !folderIds.includes(x.id))
          : this.folders;

        const newFiles = [...files, ...res.files];
        const newFolders = [...folders, ...res.folders];

        const filter = this.filter.clone();
        filter.total = res.total;

        runInAction(() => {
          this.setFilter(filter);
          this.setFiles(newFiles);
          this.setFolders(newFolders);
          this.clearActiveOperations(fileIds, folderIds);
        });

        showToast && showToast();
      })
      .catch((err) => {
        toastr.error(err);
      })
      .finally(() => {
        if (fileIds) this.setTempActionFilesIds([]);
        if (folderIds) this.setTempActionFoldersIds([]);
      });
  };

  updateFile = (fileId, title) => {
    return api.files
      .updateFile(fileId, title)
      .then((file) => this.setFile(file));
  };

  renameFolder = (folderId, title) => {
    return api.files.renameFolder(folderId, title).then((folder) => {
      this.setFolder(folder);
    });
  };

  getFilesCount = () => {
    const { filesCount, foldersCount } = this.selectedFolderStore;
    return filesCount + this.folders ? this.folders.length : foldersCount;
  };

  getServiceFilesCount = () => {
    const filesLength = this.files ? this.files.length : 0;
    const foldersLength = this.folders ? this.folders.length : 0;
    return filesLength + foldersLength;
  };

  get canShare() {
    const folderType = this.selectedFolderStore.rootFolderType;
    const isVisitor =
      (this.userStore.user && this.userStore.user.isVisitor) || false;

    if (isVisitor) {
      return false;
    }

    switch (folderType) {
      case FolderType.USER:
        return true;
      case FolderType.SHARE:
        return true;
      case FolderType.COMMON:
        return this.authStore.isAdmin;
      case FolderType.TRASH:
        return false;
      case FolderType.Favorites:
        return true; // false;
      case FolderType.Recent:
        return true; // false;
      case FolderType.Privacy:
        return true;
      default:
        return false;
    }
  }

  get currentFilesCount() {
    const serviceFilesCount = this.getServiceFilesCount();
    const filesCount = this.getFilesCount();
    return this.selectedFolderStore.providerItem
      ? serviceFilesCount
      : filesCount;
  }

  get iconOfDraggedFile() {
    const { getIcon } = this.filesSettingsStore;

    if (this.selection.length === 1) {
      return getIcon(
        32,
        this.selection[0].fileExst,
        this.selection[0].providerKey,
      );
    }
    return null;
  }

  get isHeaderVisible() {
    return this.selection.length > 0;
  }

  get isHeaderIndeterminate() {
    const items = [...this.files, ...this.folders];
    return this.isHeaderVisible && this.selection.length
      ? this.selection.length < items.length
      : false;
  }

  get isHeaderChecked() {
    const items = [...this.files, ...this.folders];
    return this.isHeaderVisible && this.selection.length === items.length;
  }

  get hasCommonFolder() {
    return (
      this.treeFoldersStore.commonFolder &&
      this.selectedFolderStore.pathParts &&
      this.treeFoldersStore.commonFolder.id ===
        this.selectedFolderStore.pathParts[0].id
    );
  }

  setFirsElemChecked = (checked) => {
    this.firstElemChecked = checked;
  };

  setHeaderBorder = (headerBorder) => {
    this.headerBorder = headerBorder;
  };

  get canCreate() {
    switch (this.selectedFolderStore.rootFolderType) {
      case FolderType.USER:
      case FolderType.Rooms:
        return true;
      case FolderType.SHARE: {
        const canCreateInSharedFolder = this.selectedFolderStore.access === 1;
        return (
          !this.selectedFolderStore.isRootFolder && canCreateInSharedFolder
        );
      }
      case FolderType.Privacy:
        return (
          this.settingsStore.isDesktopClient &&
          this.settingsStore.isEncryptionSupport
        );
      case FolderType.COMMON:
        return this.authStore.isAdmin;
      case FolderType.Archive:
      case FolderType.TRASH:
      default:
        return false;
    }
  }

  onCreateAddTempItem = (items) => {
    const { getFileIcon, getFolderIcon } = this.filesSettingsStore;
    const { extension, title } = this.fileActionStore;

    if (items.length && items[0].id === -1) return; // TODO: if change media collection from state remove this;

    const icon = extension
      ? getFileIcon(`.${extension}`, 32)
      : getFolderIcon(32);

    items.unshift({
      id: -1,
      title,
      parentId: this.selectedFolderStore.id,
      fileExst: extension,
      icon,
    });
  };

  get filterType() {
    return this.filter.filterType;
  }

  get filterSearch() {
    return this.filter.search;
  }

  getItemUrl = (
    id,
    isFolder,
    needConvert,
    canOpenPlayer,
    shareKey,
    isAiRoom,
  ) => {
    const proxyURL = window.ClientConfig?.proxy?.url || window.location.origin;

    const url = getCategoryUrl(
      isAiRoom ? CategoryType.Chat : this.categoryType,
      id,
    );

    if (canOpenPlayer) {
      if (this.publicRoomStore.isPublicRoom) {
        const key = this.publicRoomStore.publicRoomKey;
        const filterObj = FilesFilter.getFilter(window.location);

        return `${combineUrl(
          proxyURL,
          config.homepage,
          "/rooms/share",
          MEDIA_VIEW_URL,
          id,
        )}?key=${key}&${filterObj.toUrlParams()}`;
      }

      return combineUrl(proxyURL, config.homepage, MEDIA_VIEW_URL, id);
    }

    if (isFolder) {
      const folderUrl = isFolder
        ? combineUrl(proxyURL, config.homepage, `${url}?folder=${id}`)
        : null;

      return folderUrl;
    }

    const newUrl = combineUrl(
      proxyURL,
      config.homepage,
      `/doceditor?fileId=${id}${needConvert ? "&action=view" : ""}${shareKey ? `&share=${shareKey}` : ""}`,
    );

    return newUrl;
  };

  getFilesListItems = (items) => {
    const { fileItemsList } = this.pluginStore;
    const { enablePlugins } = this.settingsStore;
    const { getIcon } = this.filesSettingsStore;

    return items.map((item) => {
      const {
        access,
        autoDelete,
        originTitle,
        comment,
        contentLength,
        created,
        createdBy,
        encrypted,
        fileExst,
        filesCount,
        fileStatus,
        fileType,
        folderId,
        foldersCount,
        id,
        logo,
        locked,
        originId,
        originFolderId,
        originRoomId,
        originRoomTitle,
        parentId,
        pureContentLength,
        rootFolderType,
        rootFolderId,
        shared,
        title,
        type,
        hasDraft,
        updated,
        updatedBy,
        version,
        versionGroup,
        viewUrl,
        webUrl,
        providerKey,
        thumbnailUrl,
        thumbnailStatus,
        canShare,
        canEdit,
        roomType,
        isArchive,
        tags,
        pinned,
        security,
        viewAccessibility,
        mute,
        inRoom,
        requestToken,
        indexing,
        lifetime,
        denyDownload,
        lastOpened,
        quotaLimit,
        usedSpace,
        isCustomQuota,
        providerId,
        order,
        startFilling,
        draftLocation,
        expired,
        external,
        passwordProtected,
        watermark,
        formFillingStatus,
        customFilterEnabled,
        chatSettings,
        customFilterEnabledBy,
        lockedBy,
        location,
        ...rest
      } = item;

      const thirdPartyIcon = this.thirdPartyStore.getThirdPartyIcon(
        item.providerKey,
        "small",
      );

      const providerType =
        RoomsProviderType[
          Object.keys(RoomsProviderType).find((key) => key === item.providerKey)
        ];

      const canOpenPlayer =
        item.viewAccessibility?.ImageView || item.viewAccessibility?.MediaView;
      const needConvert = item.viewAccessibility?.MustConvert;
      const isEditing =
        (item.fileStatus & FileStatus.IsEditing) === FileStatus.IsEditing;

      const previewUrl = canOpenPlayer
        ? this.getItemUrl(id, false, needConvert, canOpenPlayer)
        : null;

      const contextOptions = this.getFilesContextOptions(item);
      const isThirdPartyFolder = providerKey && id === rootFolderId;

      let isFolder = item.isFolder ?? false;
      this.folders.forEach((x) => {
        if (x.id === item.id && x.parentId === item.parentId) isFolder = true;
      });

      const { isRecycleBinFolder } = this.treeFoldersStore;

      const folderUrl =
        isFolder &&
        this.getItemUrl(
          id,
          isFolder,
          false,
          false,
          "",
          roomType === RoomsType.AIRoom,
        );

      const docUrl =
        !canOpenPlayer &&
        !isFolder &&
        this.getItemUrl(id, false, needConvert, false, requestToken);

      const href = isRecycleBinFolder
        ? null
        : previewUrl ||
          (!isFolder
            ? item.fileType === FileType.Archive
              ? item.webUrl
              : docUrl
            : folderUrl);

      const isRoom = !!roomType;
      const isTemplate =
        item.rootFolderType === FolderType.RoomTemplates && isRoom;

      const icon =
        isRoom && logo?.medium
          ? logo?.medium
          : getIcon(
              32,
              fileExst,
              providerKey,
              contentLength,
              roomType,
              isArchive,
              type,
            );

      const defaultRoomIcon = isRoom
        ? getIcon(
            32,
            fileExst,
            providerKey,
            contentLength,
            roomType,
            isArchive,
            type,
          )
        : undefined;

      const pluginOptions = {};

      if (enablePlugins && fileItemsList) {
        fileItemsList.forEach(({ value }) => {
          if (value.extension === fileExst) {
            if (value.fileTypeName)
              pluginOptions.fileTypeName = value.fileTypeName;
            pluginOptions.isPlugin = true;
            if (value.fileIconTile)
              pluginOptions.fileTileIcon = value.fileIconTile;
          }
        });
      }

      const isForm = fileExst === ".oform";

      return {
        access,
        daysRemaining: autoDelete && getDaysRemaining(autoDelete),
        originTitle,
        // checked,
        comment,
        contentLength,
        contextOptions,
        created,
        createdBy,
        encrypted,
        fileExst,
        filesCount,
        fileStatus,
        fileType,
        folderId,
        foldersCount,
        icon,
        defaultRoomIcon,
        id,
        isFolder,
        logo,
        locked,
        lockedBy,
        new: item.new,
        mute,
        parentId,
        pureContentLength,
        rootFolderType,
        rootFolderId,
        // selectedItem,
        shared,
        title,
        updated,
        updatedBy,
        version,
        versionGroup,
        viewUrl,
        webUrl,
        providerKey,
        canOpenPlayer,
        // canShare,
        canShare,
        canEdit,
        thumbnailUrl,
        thumbnailStatus,
        originId,
        originFolderId,
        originRoomId,
        originRoomTitle,
        previewUrl,
        folderUrl,
        href,
        isThirdPartyFolder,
        isEditing,
        roomType,
        isRoom,
        isTemplate,
        isArchive,
        tags,
        pinned,
        thirdPartyIcon,
        providerType,
        security,
        viewAccessibility,
        ...pluginOptions,
        inRoom,
        indexing,
        lifetime,
        denyDownload,
        type,
        hasDraft,
        isForm,
        isPDFForm: item.isForm || item.isPDFForm,
        requestToken,
        lastOpened,
        quotaLimit,
        usedSpace,
        isCustomQuota,
        providerId,
        order,
        startFilling,
        draftLocation,
        expired,
        external,
        passwordProtected,
        watermark,
        formFillingStatus,
        customFilterEnabled,
        chatSettings,
        customFilterEnabledBy,
        location,
        ...rest,
      };
    });
  };

  get filesList() {
    // return [...this.folders, ...this.files];

    const newFolders = [...this.folders];
    const orderItems = [...this.folders, ...this.files].filter((x) => x.order);

    const { isVDRRoomRoot, isRoot, isSharedWithMeFolderRoot } =
      this.treeFoldersStore;

    if (
      (isVDRRoomRoot || (isSharedWithMeFolderRoot && !isRoot)) &&
      orderItems.length > 0
    ) {
      this.isEmptyPage && this.setIsEmptyPage(false);

      orderItems.sort((a, b) => {
        if (a.order.includes(".")) {
          return (
            Number(a.order.split(".").at(-1)) -
            Number(b.order.split(".").at(-1))
          );
        }

        return Number(a.order) - Number(b.order);
      });

      return this.getFilesListItems(orderItems);
    }

    newFolders.sort((a, b) => {
      const firstValue = a.pinned ? 1 : 0;
      const secondValue = b.pinned ? 1 : 0;

      return secondValue - firstValue;
    });

    const items = [...newFolders, ...this.files];

    if (items.length > 0 && this.isEmptyPage) {
      this.setIsEmptyPage(false);
    }

    return this.getFilesListItems(items);
  }

  get cbMenuItems() {
    const { isDocument, isPresentation, isSpreadsheet, isArchive, isDiagram } =
      this.filesSettingsStore;
    const { isRecentFolder } = this.treeFoldersStore;

    let cbMenu = ["all"];
    const filesItems = [...this.files, ...this.folders];

    if (this.folders.length) {
      this.folders.forEach((item) => {
        if (item.roomType && RoomsTypes[item.roomType]) {
          cbMenu.push(`room-${RoomsTypes[item.roomType]}`);
        } else {
          cbMenu.push(FilterType.FoldersOnly);
        }
      });
    }

    filesItems.forEach((item) => {
      if (isDocument(item.fileExst)) cbMenu.push(FilterType.DocumentsOnly);
      else if (isPresentation(item.fileExst))
        cbMenu.push(FilterType.PresentationsOnly);
      else if (isSpreadsheet(item.fileExst))
        cbMenu.push(FilterType.SpreadsheetsOnly);
      else if (item.viewAccessibility?.ImageView)
        cbMenu.push(FilterType.ImagesOnly);
      else if (item.viewAccessibility?.MediaView)
        cbMenu.push(FilterType.MediaOnly);
      else if (isArchive(item.fileExst)) cbMenu.push(FilterType.ArchiveOnly);
      else if (isDiagram(item.fileExst)) cbMenu.push(FilterType.DiagramsOnly);
    });

    const hasFiles = cbMenu.some(
      (elem) =>
        elem !== "all" &&
        elem !== `room-${FilterType.FoldersOnly}` &&
        elem !== `room-${RoomsType.FillingFormsRoom}` &&
        elem !== `room-${RoomsType.CustomRoom}` &&
        elem !== `room-${RoomsType.AIRoom}` &&
        elem !== `room-${RoomsType.EditingRoom}` &&
        elem !== `room-${RoomsType.ReviewRoom}` &&
        elem !== `room-${RoomsType.FormRoom}` &&
        elem !== `room-${RoomsType.ReadOnlyRoom}` &&
        elem !== `room-${RoomsType.PublicRoom}` &&
        elem !== `room-${RoomsType.VirtualDataRoom}`,
    );

    if (hasFiles && !isRecentFolder) cbMenu.push(FilterType.FilesOnly);

    cbMenu = cbMenu.filter((item, index) => cbMenu.indexOf(item) === index);

    return cbMenu;
  }

  get sortedFiles() {
    const {
      isDiagram,
      isDocument,
      isMasterFormExtension,
      isPresentation,
      isSpreadsheet,
    } = this.filesSettingsStore;

    const sortedFiles = {
      documents: [],
      spreadsheets: [],
      presentations: [],
      masterForms: [],
      pdfForms: [],
      diagrams: [],
      other: [],
    };

    let selection = this.selection.length
      ? this.selection
      : this.bufferSelection
        ? [this.bufferSelection]
        : [];

    selection = JSON.parse(JSON.stringify(selection));

    selection.forEach((item) => {
      item.checked = true;
      item.format = null;

      if (item.fileExst && item.viewAccessibility?.CanConvert) {
        if (isSpreadsheet(item.fileExst)) {
          sortedFiles.spreadsheets.push(item);
        } else if (isPresentation(item.fileExst)) {
          sortedFiles.presentations.push(item);
        } else if (isMasterFormExtension(item.fileExst)) {
          sortedFiles.masterForms.push(item);
        } else if (isDiagram(item.fileExst)) {
          sortedFiles.diagrams.push(item);
        } else if (!item.isPDFForm && isDocument(item.fileExst)) {
          sortedFiles.documents.push(item);
        } else if (item.isPDFForm) {
          sortedFiles.pdfForms.push(item);
        } else {
          sortedFiles.other.push(item);
        }
      } else {
        sortedFiles.other.push(item);
      }
    });

    return sortedFiles;
  }

  get userAccess() {
    switch (this.selectedFolderStore.rootFolderType) {
      case FolderType.USER:
        return true;
      case FolderType.SHARE:
        return false;
      case FolderType.COMMON:
        return (
          this.authStore.isAdmin ||
          this.selection.some((x) => x.access === 0 || x.access === 1)
        );
      case FolderType.Privacy:
        return true;
      case FolderType.TRASH:
        return true;
      default:
        return false;
    }
  }

  get isAccessedSelected() {
    return (
      this.selection.length &&
      this.selection.every((x) => x.access === 1 || x.access === 0)
    );
  }

  // get isThirdPartyRootSelection() {
  //   const withProvider = this.selection.find((x) => x.providerKey);
  //   return withProvider && withProvider.rootFolderId === withProvider.id;
  // }

  get isThirdPartySelection() {
    const withProvider = this.selection.find((x) => x.providerKey);
    return !!withProvider;
  }

  get canConvertSelected() {
    const selection = this.selection.length
      ? this.selection
      : this.bufferSelection
        ? [this.bufferSelection]
        : [];

    return selection.some((selected) => {
      if (
        selected.isFolder === true ||
        !selected.fileExst ||
        !selected.viewAccessibility
      )
        return false;

      return selected.viewAccessibility?.CanConvert;
    });
  }

  get isViewedSelected() {
    return this.selection.some((selected) => {
      if (selected.isFolder === true || !selected.fileExst) return false;
      return selected.viewAccessibility?.WebView;
    });
  }

  get isMediaSelected() {
    return this.selection.some((selected) => {
      if (selected.isFolder === true || !selected.fileExst) return false;
      return (
        selected.viewAccessibility?.ImageView ||
        selected.viewAccessibility?.MediaView
      );
    });
  }

  get selectionTitle() {
    if (this.selection.length === 0 && this.bufferSelection) {
      return this.bufferSelection.title;
    }

    return this.selection.find((el) => el.title)?.title || null;
  }

  get hasRoomsToResetQuota() {
    const canResetCustomQuota = (item) => {
      const { isDefaultRoomsQuotaSet } = this.authStore.currentQuotaStore;

      if (!isDefaultRoomsQuotaSet) return false;

      if (item.providerKey) return false;

      return item.security?.EditRoom && item.isCustomQuota;
    };

    if (this.hasOneSelection && this.isThirdPartySelection) return false;

    const rooms = this.selection.filter((x) => canResetCustomQuota(x));

    return rooms.length > 0;
  }

  get hasRoomsToDisableQuota() {
    const { isDefaultRoomsQuotaSet } = this.authStore.currentQuotaStore;

    const canDisableQuota = (item) => {
      if (!isDefaultRoomsQuotaSet) return false;

      return item.security?.EditRoom;
    };

    if (this.hasOneSelection && this.isThirdPartySelection) return false;

    const rooms = this.selection.filter((x) => canDisableQuota(x));

    return rooms.length > 0;
  }

  get hasRoomsToChangeQuota() {
    const { isDefaultRoomsQuotaSet } = this.authStore.currentQuotaStore;

    const canChangeQuota = (item) => {
      if (!isDefaultRoomsQuotaSet) return false;

      return item.security?.EditRoom;
    };

    if (this.hasOneSelection && this.isThirdPartySelection) return false;

    const rooms = this.selection.filter((x) => canChangeQuota(x));

    return rooms.length > 0;
  }

  get hasOneSelection() {
    return this.selection.length === 1;
  }

  get hasSelection() {
    return !!this.selection.length;
  }

  get hasBufferSelection() {
    return !!this.bufferSelection;
  }

  get isEmptyFilesList() {
    const filesList = [...this.files, ...this.folders];
    return filesList.length <= 0;
  }

  get hasNew() {
    const newFiles = [...this.files, ...this.folders].filter(
      (item) => (item.fileStatus & FileStatus.IsNew) === FileStatus.IsNew,
    );
    return newFiles.length > 0;
  }

  get allFilesIsEditing() {
    const hasFolders = this.selection.find(
      (x) => !x.fileExst || !x.contentLength,
    );
    if (!hasFolders) {
      return this.selection.every((x) => x.isEditing);
    }
    return false;
  }

  fetchFavoritesFolder = async (folderId) => {
    const favoritesFolder = await api.files.getFolder(folderId);
    this.setFolders(favoritesFolder.folders);
    this.setFiles(favoritesFolder.files);

    const newFilter = this.filter.clone();
    newFilter.total = favoritesFolder.total;
    this.setFilter(newFilter);

    this.selectedFolderStore.setSelectedFolder({
      folders: favoritesFolder.folders,
      ...favoritesFolder.current,
      pathParts: favoritesFolder.pathParts,
    });
  };

  getFileInfo = async (id, share, skipRedirect) => {
    const fileInfo = await api.files.getFileInfo(id, share, skipRedirect);
    this.setFile(fileInfo);

    return fileInfo;
  };

  getFolderInfo = async (id, skipRedirect) => {
    const folderInfo = await api.files.getFolderInfo(id, skipRedirect);
    this.setFolder(folderInfo);
    return folderInfo;
  };

  openDocEditor = (
    id,
    preview = false,
    shareKey = null,
    editForm = false,
    fillForm = false,
  ) => {
    const { openOnNewPage } = this.filesSettingsStore;

    const share = shareKey || this.publicRoomStore.publicRoomKey;

    const folderType = this.selectedFolderStore.type;

    const isFormRoom = this.selectedFolderStore.roomType === RoomsType.FormRoom;
    const isPublic = this.publicRoomStore.isPublicRoom;

    const { isFrame, frameConfig } = this.settingsStore;

    const canShare =
      share && (isPublic || !isFormRoom) && !isSystemFolder(folderType);

    const searchParams = new URLSearchParams();

    searchParams.append("fileId", id);
    if (canShare) searchParams.append("share", share);
    if (preview) searchParams.append("action", "view");
    if (editForm) searchParams.append("action", "edit");
    if (fillForm) searchParams.append("action", "fill");

    const url = combineUrl(
      window.ClientConfig?.proxy?.url,
      config.homepage,
      `/doceditor?${searchParams.toString()}`,
    );

    if (isFrame && frameConfig?.events?.onEditorOpen) {
      const item = this.files.find((f) => f.id === id);

      frameCallEvent({
        event: "onEditorOpen",
        data: {
          ...item,
          share,
          action: preview ? "view" : fillForm ? "fill" : "edit",
        },
      });

      return;
    }

    return window.open(url, openOnNewPage ? "_blank" : "_self");
  };

  createThumbnails = async (files = null) => {
    if ((this.viewAs !== "tile" || !this.files) && !files) return;

    const currentFiles = files || this.files;

    const newFiles = currentFiles.filter((f) => {
      return (
        typeof f.id !== "string" &&
        f?.thumbnailStatus === thumbnailStatuses.WAITING &&
        !this.thumbnails.has(`${f.id}|${f.versionGroup}`)
      );
    });

    if (!newFiles.length) return;

    if (this.thumbnails.size > THUMBNAILS_CACHE) this.thumbnails.clear();

    newFiles.forEach((f) => this.thumbnails.add(`${f.id}|${f.versionGroup}`));

    console.log("thumbnails", this.thumbnails);

    const fileIds = newFiles.map((f) => f.id);

    const res = await api.files.createThumbnails(fileIds);

    return res;
  };

  createThumbnail = async (file) => {
    if (
      this.viewAs !== "tile" ||
      !file ||
      !file.id ||
      typeof file.id === "string" ||
      file.thumbnailStatus !== thumbnailStatuses.WAITING ||
      this.thumbnails.has(`${file.id}|${file.versionGroup}`)
    ) {
      return;
    }

    if (this.thumbnails.size > THUMBNAILS_CACHE) this.thumbnails.clear();

    this.thumbnails.add(`${file.id}|${file.versionGroup}`);

    console.log("thumbnails", this.thumbnails);

    const res = await api.files.createThumbnails([file.id]);

    return res;
  };

  setIsUpdatingRowItem = (updating) => {
    this.isUpdatingRowItem = updating;
  };

  setPasswordEntryProcess = (process) => {
    this.passwordEntryProcess = process;
  };

  setEnabledHotkeys = (enabledHotkeys) => {
    this.enabledHotkeys = enabledHotkeys;
  };

  setCreatedItem = (createdItem) => {
    this.createdItem = createdItem;

    // if (createdItem?.type == "file") {
    //   console.log(
    //     "[WS] subscribe to file's changes",
    //     createdItem.id,
    //     createdItem.title
    //   );

    //   SocketHelper?.emit({
    //     command: "subscribe",
    //     data: { roomParts: `FILE-${createdItem.id}`, individual: true },
    //   });
    // }
  };

  setScrollToItem = (item) => {
    this.scrollToItem = item;
  };

  getIsEmptyTrash = async () => {
    const res = await api.files.getTrashFolderList();
    const items = [...res.files, ...res.folders];
    this.setTrashIsEmpty(items.length === 0);
  };

  setTrashIsEmpty = (isEmpty) => {
    this.trashIsEmpty = isEmpty;
  };

  setMainButtonMobileVisible = (visible) => {
    this.mainButtonMobileVisible = visible;
  };

  get indexColumnSize() {
    if (!this.selectedFolderStore.isIndexedFolder) return 0;

    const minWidth = 33;
    const maxIndexLength = 5;

    const lastFile = this.filesList[this.filesList.length - 1];

    const orderLength = lastFile?.order?.length ?? 0;

    if (orderLength > maxIndexLength) {
      return minWidth + maxIndexLength * 3;
    }

    return minWidth + orderLength * 2;
  }

  get hasMoreFiles() {
    const {
      isRoomsFolder,
      isArchiveFolder,
      isTemplatesFolder,
      isRecentFolder,
    } = this.treeFoldersStore;

    // Only 100 files on recent page should be shown
    if (isRecentFolder) return false;

    const isRooms = isRoomsFolder || isArchiveFolder || isTemplatesFolder;
    const filterTotal = isRooms ? this.roomsFilter.total : this.filter.total;

    if (this.clientLoadingStore.isLoading) return false;
    return this.filesList.length < filterTotal;
  }

  setFilesIsLoading = (filesIsLoading) => {
    this.filesIsLoading = filesIsLoading;
  };

  fetchMoreFiles = async () => {
    if (
      !this.hasMoreFiles ||
      this.filesIsLoading ||
      this.clientLoadingStore.isLoading
    )
      return;

    const { isRoomsFolder, isArchiveFolder } = this.treeFoldersStore;

    const isRooms = isRoomsFolder || isArchiveFolder;

    this.setFilesIsLoading(true);
    // console.log("fetchMoreFiles");

    const newFilter = isRooms ? this.roomsFilter.clone() : this.filter.clone();
    newFilter.page += 1;
    if (isRooms) this.setRoomsFilter(newFilter);
    else this.setFilter(newFilter);

    const newFilesData = isRooms
      ? await api.rooms.getRooms(newFilter)
      : await api.files.getFolder(newFilter.folder, newFilter);

    const newFiles = [...this.files, ...newFilesData.files].filter(
      (x, index, self) => index === self.findIndex((i) => i.id === x.id),
    );
    const newFolders = [...this.folders, ...newFilesData.folders].filter(
      (x, index, self) => index === self.findIndex((i) => i.id === x.id),
    );

    runInAction(() => {
      this.setFiles(newFiles);
      this.setFolders(newFolders);
      this.setFilesIsLoading(false);
    });
  };

  withCtrlSelect = (item) => {
    this.setHotkeyCaret(item);
    this.setHotkeyCaretStart(item);

    const fileIndex = this.selection.findIndex(
      (f) => f.id === item.id && f.isFolder === item.isFolder,
    );
    if (fileIndex === -1) {
      this.setSelection([...this.selection, item]);
    } else {
      this.deselectFile(item);
    }
  };

  withShiftSelect = (item) => {
    const caretStart = this.hotkeyCaretStart
      ? this.hotkeyCaretStart
      : this.filesList[0];
    const caret = this.hotkeyCaret ? this.hotkeyCaret : caretStart;

    if (!caret || !caretStart) return;

    const startCaretIndex = this.filesList.findIndex(
      (f) => f.id === caretStart.id && f.isFolder === caretStart.isFolder,
    );

    const caretIndex = this.filesList.findIndex(
      (f) => f.id === caret.id && f.isFolder === caret.isFolder,
    );

    const itemIndex = this.filesList.findIndex(
      (f) => f.id === item.id && f.isFolder === item.isFolder,
    );

    const isMoveDown = caretIndex < itemIndex;

    let newSelection = JSON.parse(JSON.stringify(this.selection));
    let index = caretIndex;
    const newItemIndex = isMoveDown ? itemIndex + 1 : itemIndex - 1;

    while (index !== newItemIndex) {
      const filesItem = this.filesList[index];

      const selectionIndex = newSelection.findIndex(
        (f) => f.id === filesItem.id && f.isFolder === filesItem.isFolder,
      );
      if (selectionIndex === -1) {
        newSelection.push(filesItem);
      } else {
        newSelection = newSelection.filter(
          (_, fIndex) => selectionIndex !== fIndex,
        );
        newSelection.push(filesItem);
      }

      if (isMoveDown) {
        index++;
      } else {
        index--;
      }
    }

    const lastSelection = this.selection[this.selection.length - 1];
    const indexOfLast = this.filesList.findIndex(
      (f) =>
        f.id === lastSelection?.id && f.isFolder === lastSelection?.isFolder,
    );

    newSelection = newSelection.filter((f) => {
      const listIndex = this.filesList.findIndex(
        (x) => x.id === f.id && x.isFolder === f.isFolder,
      );

      if (isMoveDown) {
        const isSelect = listIndex < indexOfLast;
        if (isSelect) return true;

        if (listIndex >= startCaretIndex) {
          return true;
        }
        return listIndex >= itemIndex;
      }
      const isSelect = listIndex > indexOfLast;
      if (isSelect) return true;

      if (listIndex <= startCaretIndex) {
        return true;
      }
      return listIndex <= itemIndex;
    });

    this.setSelection(newSelection);
    this.setHotkeyCaret(item);
  };

  get disableDrag() {
    const {
      isRecycleBinFolder,
      isRoomsFolder,
      isArchiveFolder,
      isFavoritesFolder,
      isRecentFolder,
    } = this.treeFoldersStore;

    return (
      isRecycleBinFolder ||
      isRoomsFolder ||
      isArchiveFolder ||
      isFavoritesFolder ||
      isRecentFolder
    );
  }

  get roomsForRestore() {
    return this.folders.filter((f) => f.security.Move);
  }

  get roomsForDelete() {
    return this.folders.filter((f) => f.security.Delete);
  }

  getRooms = async (filter) => {
    const userId = this.userStore.user && this.userStore.user.id;
    const newFilter = RoomsFilter.getDefault(userId);
    Object.assign(newFilter, filter);

    return api.rooms.getRooms(newFilter);
  };

  setHotkeysClipboard = (hotkeysClipboard) => {
    this.hotkeysClipboard = hotkeysClipboard || this.selection;
  };

  getPrimaryLink = async (roomId) => {
    const link = await api.rooms.getPrimaryLink(roomId);
    return link;
  };

  setInRoomFolder = (roomId, inRoom) => {
    const newFolders = this.folders;
    const folderIndex = newFolders.findIndex((r) => r.id === roomId);

    const isRoot = this.selectedFolderStore.isRootFolder;

    if (!isRoot) {
      this.selectedFolderStore.setInRoom(true);
    } else if (folderIndex > -1) {
      newFolders[folderIndex].inRoom = inRoom;
      this.setFolders(newFolders);

      if (
        this.bufferSelection &&
        this.bufferSelection.id === newFolders[folderIndex].id
      ) {
        const newBufferSelection = { ...this.bufferSelection };
        newBufferSelection.inRoom = inRoom;
        this.setBufferSelection(newBufferSelection);
      }
    }
  };

  updateRoom = (oldRoom, newRoom) => {
    // After rename of room with providerKey, it's id value changes too
    if (oldRoom.providerKey) {
      let index = this.getFolderIndex(oldRoom.id);

      if (index === -1) {
        index = this.getFolderIndex(newRoom.id);
      }

      return this.updateFolder(index, newRoom);
    }

    this.setFolder(newRoom);
  };

  get isFiltered() {
    const { isRoomsFolder, isArchiveFolder } = this.treeFoldersStore;

    const {
      subjectId,
      filterValue,
      type,
      withSubfolders: withRoomsSubfolders,
      searchInContent: searchInContentRooms,
      tags,
      withoutTags,
      quotaFilter,
      provider,
    } = this.roomsFilter;

    const {
      authorType,
      roomId,
      search,
      withSubfolders,
      filterType,
      searchInContent,
    } = this.filter;

    const isFiltered =
      isRoomsFolder || isArchiveFolder
        ? filterValue ||
          type ||
          provider ||
          withRoomsSubfolders ||
          searchInContentRooms ||
          subjectId ||
          tags ||
          withoutTags ||
          quotaFilter
        : authorType ||
          roomId ||
          search ||
          withSubfolders ||
          filterType ||
          searchInContent;

    return isFiltered;
  }

  get needResetFilesSelection() {
    return this.selection.length > 1;
  }

  get showNewFilesInList() {
    if (
      this.selectedFolderStore.isIndexedFolder &&
      this.filesList.length < this.filter.total
    ) {
      return false;
    }

    return true;
  }

  setMainButtonVisible = (mainButtonVisible) => {
    this.mainButtonVisible = mainButtonVisible;
  };

  clearActiveOperations = (fileIds = [], folderIds = []) => {
    const newActiveFiles = this.activeFiles.filter(
      (el) => !fileIds?.includes(el.id),
    );
    const newActiveFolders = this.activeFolders.filter(
      (el) => !folderIds?.includes(el.id),
    );

    this.setActiveFiles(newActiveFiles);
    this.setActiveFolders(newActiveFolders);
  };
}

export default FilesStore;<|MERGE_RESOLUTION|>--- conflicted
+++ resolved
@@ -2460,13 +2460,12 @@
         "stop-filling",
       ];
 
-<<<<<<< HEAD
       if (!item?.security?.AscAi) {
         fileOptions = removeOptions(fileOptions, ["ask-ai", "separator6"]);
-=======
+      }
+
       if (item.external && item.isLinkExpired) {
         fileOptions = ["select", "separator0", "remove-shared-folder-or-file"];
->>>>>>> e7431986
       }
 
       if (optionsToRemove.length) {
