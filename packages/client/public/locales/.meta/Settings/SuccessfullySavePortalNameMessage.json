{
  "key_path": "SuccessfullySavePortalNameMessage",
  "content": "Space has been renamed successfully",
  "content_en_sha1_hash": "922f43c14405a630a03224ff173c2141d787702f",
  "created_at": "2025-05-19T21:30:52.834Z",
<<<<<<< HEAD
  "updated_at": "2025-05-24T03:59:00.410Z",
=======
  "updated_at": "2025-07-10T11:11:06.907Z",
>>>>>>> 4378f47c
  "comment": {
    "text": "This translation key is used to display a success message when renaming a portal is successfully confirmed. It appears in the UI after clicking \"Save\" on the Portal Renaming dialog and is displayed via toastr to inform the user of the outcome.",
    "is_auto": true,
    "updated_at": "2025-05-20T09:44:21.767Z"
  },
  "usage": [
    {
      "file_path": "/packages/client/src/pages/PortalSettings/categories/common/Customization/portal-renaming.js",
      "line_number": 196,
      "context": "setIsLoadingPortalNameSave(true);\n \n setPortalRename(portalName)\n .then((confirmUrl) => {\n onCloseModal();\n toastr.success(t(\"SuccessfullySavePortalNameMessage\"));\n \n setPortalName(portalName);\n setPortalNameDefault(portalName);\n sessionStorage.clear();",
      "module": "/packages/client"
    }
  ],
  "languages": {
    "en": {
      "ai_translated": false,
      "ai_model": null,
      "ai_spell_check_issues": [],
      "approved_at": null
    },
    "ar-SA": {
      "ai_translated": false,
      "ai_model": null,
      "ai_spell_check_issues": [
        {
          "type": "incorrect_translation",
          "description": "The translation \"تمت إعادة تسمية الإستضافة بنجاح\" literally translates to 'The hosting has been renamed successfully.' While understandable, it's not the most natural or idiomatic way to convey 'Space has been renamed successfully' in Arabic. 'Space' in this context likely refers to a portal or a workspace, and a more appropriate translation would reflect that.",
          "suggestion": "Consider \"تم تغيير اسم المساحة بنجاح\" (Tam taghyir ism al-masaha bi najah) - which translates to 'The space name has been changed successfully', or \"تم تغيير اسم المنصة بنجاح\" (Tam taghyir ism al-minassa bi najah) - 'The platform name has been changed successfully'."
        }
      ],
      "approved_at": null
    },
    "az": {
      "ai_translated": false,
      "ai_model": null,
      "ai_spell_check_issues": [
        {
          "type": "incorrect_translation",
          "description": "The English phrase \"Space has been renamed successfully\" implies a change in name, not just a change in the name itself. \"Sahənin adı uğurla dəyişdirildi\" translates to \"The name of the space has been changed successfully,\" which is accurate but less natural than a more direct translation reflecting the action of renaming.",
          "suggestion": "Consider \"Sahə yenidən adlandırıldı\" which translates to \"The space was renamed\" and more closely reflects the English meaning."
        }
      ],
      "approved_at": null
    },
    "bg": {
      "ai_translated": false,
      "ai_model": null,
      "ai_spell_check_issues": [],
      "approved_at": null
    },
    "cs": {
      "ai_translated": false,
      "ai_model": null,
      "ai_spell_check_issues": [],
      "approved_at": null
    },
    "de": {
      "ai_translated": false,
      "ai_model": null,
      "ai_spell_check_issues": [],
      "approved_at": null
    },
    "el-GR": {
      "ai_translated": false,
      "ai_model": null,
      "ai_spell_check_issues": [],
      "approved_at": null
    },
    "es": {
      "ai_translated": false,
      "ai_model": null,
      "ai_spell_check_issues": [],
      "approved_at": null
    },
    "fi": {
      "ai_translated": false,
      "ai_model": null,
      "ai_spell_check_issues": [],
      "approved_at": null
    },
    "fr": {
      "ai_translated": false,
      "ai_model": null,
      "ai_spell_check_issues": [],
      "approved_at": null
    },
    "hy-AM": {
      "ai_translated": false,
      "ai_model": null,
      "ai_spell_check_issues": [],
      "approved_at": null
    },
    "it": {
      "ai_translated": false,
      "ai_model": null,
      "ai_spell_check_issues": [],
      "approved_at": null
    },
    "ja-JP": {
      "ai_translated": false,
      "ai_model": null,
      "ai_spell_check_issues": [],
      "approved_at": null
    },
    "ko-KR": {
      "ai_translated": false,
      "ai_model": null,
      "ai_spell_check_issues": [],
      "approved_at": null
    },
    "lo-LA": {
      "ai_translated": false,
      "ai_model": null,
      "ai_spell_check_issues": [],
      "approved_at": null
    },
    "lv": {
      "ai_translated": false,
      "ai_model": null,
      "ai_spell_check_issues": [],
      "approved_at": null
    },
    "nl": {
      "ai_translated": false,
      "ai_model": null,
      "ai_spell_check_issues": [
        {
          "type": "incorrect_translation",
          "description": "The translation 'Ruimte is succesvol hernoemd' is not the most natural or accurate translation of 'Space has been renamed successfully'. 'Ruimte' translates to 'space' and while technically correct, it's not the contextually ideal wording in this situation. The meaning implies a portal or a defined area that has been renamed.",
          "suggestion": "De portal is succesvol hernoemd"
        }
      ],
      "approved_at": null
    },
    "pl": {
      "ai_translated": false,
      "ai_model": null,
      "ai_spell_check_issues": [
        {
          "type": "incorrect_translation",
          "description": "The translation 'Nazwa obszaru została zmieniona' is a literal translation of 'Space has been renamed' but doesn't fully convey the intended meaning in a natural way within a UI context. 'Obszar' translates to 'area' or 'region' and might be too general. It doesn't capture the specific term 'portal'.",
          "suggestion": "Consider 'Nazwa portalu została zmieniona pomyślnie' or 'Portał został pomyślnie nazwany na nowo'."
        },
        {
          "type": "formatting",
          "description": "The English content includes 'Successfully'. The Polish translation does not convey this aspect, which might be important for user feedback.",
          "suggestion": "Add 'pomyślnie' (successfully) to the translation, e.g., 'Nazwa portalu została pomyślnie zmieniona'."
        }
      ],
      "approved_at": null
    },
    "pt": {
      "ai_translated": false,
      "ai_model": null,
      "ai_spell_check_issues": [],
      "approved_at": null
    },
    "pt-BR": {
      "ai_translated": false,
      "ai_model": null,
      "ai_spell_check_issues": [],
      "approved_at": null
    },
    "ro": {
      "ai_translated": false,
      "ai_model": null,
      "ai_spell_check_issues": [],
      "approved_at": null
    },
    "ru": {
      "ai_translated": false,
      "ai_model": null,
      "ai_spell_check_issues": [],
      "approved_at": null
    },
    "si": {
      "ai_translated": false,
      "ai_model": null,
      "ai_spell_check_issues": [
        {
          "type": "incorrect_translation",
          "description": "The translation 'අවකාශය සාර්ථකව නැවත නම් කෙරිණි' literally translates to 'The space was successfully renamed.' While technically correct, 'Portal' is a specific term. A more accurate translation would convey this specificity. 'Portal' might be best translated as 'පිණි Settlement' or a similar term depending on context.",
          "suggestion": "Consider a translation that specifically indicates 'Portal' was renamed. For example, something like 'පිණි Settlement සාර්ථකව නැවත නම් කෙරිණි' if 'පිණි Settlement' is an appropriate equivalent."
        }
      ],
      "approved_at": null
    },
    "sk": {
      "ai_translated": false,
      "ai_model": null,
      "ai_spell_check_issues": [
        {
          "type": "incorrect_translation",
          "description": "The translation 'Priestor bol úspešne premenovaný' is a literal translation of 'Space has been renamed successfully' but 'priestor' can also mean 'area' or 'room'. 'Portal' implies a specific online connection or gateway, which is not conveyed by 'priestor'. A more accurate translation would reflect the context of a portal being renamed.",
          "suggestion": "Karta bola úspešne premenovaná"
        }
      ],
      "approved_at": null
    },
    "sl": {
      "ai_translated": false,
      "ai_model": null,
      "ai_spell_check_issues": [],
      "approved_at": null
    },
    "sr-Cyrl-RS": {
      "ai_translated": false,
      "ai_model": null,
      "ai_spell_check_issues": [
        {
          "type": "incorrect_translation",
          "description": "The English phrase 'Space' refers to a portal or area within the application. While 'Простор' is a valid Serbian word for space, it might not convey the intended meaning of a portal or application area. A more accurate translation might be something like 'Простор је успешно преименован' or 'Портал је успешно преименован' (Portal has been renamed successfully).",
          "suggestion": "Consider using 'Портал је успешно преименован' if 'Space' refers to a portal. Otherwise, clarify the specific meaning of 'Space' and ensure the Serbian translation accurately reflects that meaning."
        }
      ],
      "approved_at": null
    },
    "sr-Latn-RS": {
      "ai_translated": false,
      "ai_model": null,
      "ai_spell_check_issues": [],
      "approved_at": null
    },
    "tr": {
      "ai_translated": false,
      "ai_model": null,
      "ai_spell_check_issues": [],
      "approved_at": null
    },
    "uk-UA": {
      "ai_translated": false,
      "ai_model": null,
      "ai_spell_check_issues": [],
      "approved_at": null
    },
    "vi": {
      "ai_translated": false,
      "ai_model": null,
      "ai_spell_check_issues": [],
      "approved_at": null
    },
    "zh-CN": {
      "ai_translated": false,
      "ai_model": null,
      "ai_spell_check_issues": [],
      "approved_at": null
    }
  }
}<|MERGE_RESOLUTION|>--- conflicted
+++ resolved
@@ -3,11 +3,7 @@
   "content": "Space has been renamed successfully",
   "content_en_sha1_hash": "922f43c14405a630a03224ff173c2141d787702f",
   "created_at": "2025-05-19T21:30:52.834Z",
-<<<<<<< HEAD
-  "updated_at": "2025-05-24T03:59:00.410Z",
-=======
   "updated_at": "2025-07-10T11:11:06.907Z",
->>>>>>> 4378f47c
   "comment": {
     "text": "This translation key is used to display a success message when renaming a portal is successfully confirmed. It appears in the UI after clicking \"Save\" on the Portal Renaming dialog and is displayed via toastr to inform the user of the outcome.",
     "is_auto": true,
@@ -34,8 +30,8 @@
       "ai_spell_check_issues": [
         {
           "type": "incorrect_translation",
-          "description": "The translation \"تمت إعادة تسمية الإستضافة بنجاح\" literally translates to 'The hosting has been renamed successfully.' While understandable, it's not the most natural or idiomatic way to convey 'Space has been renamed successfully' in Arabic. 'Space' in this context likely refers to a portal or a workspace, and a more appropriate translation would reflect that.",
-          "suggestion": "Consider \"تم تغيير اسم المساحة بنجاح\" (Tam taghyir ism al-masaha bi najah) - which translates to 'The space name has been changed successfully', or \"تم تغيير اسم المنصة بنجاح\" (Tam taghyir ism al-minassa bi najah) - 'The platform name has been changed successfully'."
+          "description": "The English phrase 'Space has been renamed successfully' is not accurately reflected in the Arabic translation. 'Space' in this context likely refers to a 'portal' or a 'site'. 'إستضافة' (Isthada) generally means 'hosting'.",
+          "suggestion": "Consider translating 'Space' as 'بوابة' (Bawwaba - portal) or 'موقع' (Mawqi' - site). A more accurate translation would be: 'تمت إعادة تسمية البوابة بنجاح' or 'تمت إعادة تسمية الموقع بنجاح'."
         }
       ],
       "approved_at": null
@@ -46,8 +42,8 @@
       "ai_spell_check_issues": [
         {
           "type": "incorrect_translation",
-          "description": "The English phrase \"Space has been renamed successfully\" implies a change in name, not just a change in the name itself. \"Sahənin adı uğurla dəyişdirildi\" translates to \"The name of the space has been changed successfully,\" which is accurate but less natural than a more direct translation reflecting the action of renaming.",
-          "suggestion": "Consider \"Sahə yenidən adlandırıldı\" which translates to \"The space was renamed\" and more closely reflects the English meaning."
+          "description": "The translation 'Sahənin adı uğurla dəyişdirildi' is a literal translation of \"Space has been renamed successfully.\" However, 'Sahənin adı' translates to 'The name of the space'. It's more natural to say something like 'Fəzanın adı dəyişdirildi' or 'Fəzə yeni ad verildi'.",
+          "suggestion": "Fəzanın adı dəyişdirildi"
         }
       ],
       "approved_at": null
@@ -136,8 +132,13 @@
       "ai_spell_check_issues": [
         {
           "type": "incorrect_translation",
-          "description": "The translation 'Ruimte is succesvol hernoemd' is not the most natural or accurate translation of 'Space has been renamed successfully'. 'Ruimte' translates to 'space' and while technically correct, it's not the contextually ideal wording in this situation. The meaning implies a portal or a defined area that has been renamed.",
-          "suggestion": "De portal is succesvol hernoemd"
+          "description": "The word 'Ruimte' translates to 'Space' but in this context, it is more appropriate to use a term that denotes a portal or area within a system. 'Ruimte' feels a bit too general. A better translation might be 'Portaal' or a similarly specific term depending on the context of a 'portal'.",
+          "suggestion": "Consider using 'Portaal' or a contextually appropriate term for 'portal'."
+        },
+        {
+          "type": "grammatical",
+          "description": "While grammatically correct, 'Ruimte is succesvol hernoemd' is slightly awkward. The verb 'hernoemd' implies an action performed *on* something. It would read better with a passive construction reflecting the original English.",
+          "suggestion": "Consider 'Het ruimteportaal is succesvol hernoemd' or 'Het portaal is succesvol hernoemd' depending on the specificity required."
         }
       ],
       "approved_at": null
@@ -148,13 +149,8 @@
       "ai_spell_check_issues": [
         {
           "type": "incorrect_translation",
-          "description": "The translation 'Nazwa obszaru została zmieniona' is a literal translation of 'Space has been renamed' but doesn't fully convey the intended meaning in a natural way within a UI context. 'Obszar' translates to 'area' or 'region' and might be too general. It doesn't capture the specific term 'portal'.",
-          "suggestion": "Consider 'Nazwa portalu została zmieniona pomyślnie' or 'Portał został pomyślnie nazwany na nowo'."
-        },
-        {
-          "type": "formatting",
-          "description": "The English content includes 'Successfully'. The Polish translation does not convey this aspect, which might be important for user feedback.",
-          "suggestion": "Add 'pomyślnie' (successfully) to the translation, e.g., 'Nazwa portalu została pomyślnie zmieniona'."
+          "description": "The translation 'Nazwa obszaru została zmieniona' is a literal translation of 'Space has been renamed'. However, 'Space' in this context refers to a 'Portal'. A more natural Polish translation would use a term like 'Bramka' or 'Strefa' depending on the specific context of the portal.",
+          "suggestion": "Consider using 'Nazwa bramki została zmieniona' or 'Nazwa strefy została zmieniona' for a more accurate and natural translation.  Further context is needed to determine the best option."
         }
       ],
       "approved_at": null
@@ -189,8 +185,8 @@
       "ai_spell_check_issues": [
         {
           "type": "incorrect_translation",
-          "description": "The translation 'අවකාශය සාර්ථකව නැවත නම් කෙරිණි' literally translates to 'The space was successfully renamed.' While technically correct, 'Portal' is a specific term. A more accurate translation would convey this specificity. 'Portal' might be best translated as 'පිණි Settlement' or a similar term depending on context.",
-          "suggestion": "Consider a translation that specifically indicates 'Portal' was renamed. For example, something like 'පිණි Settlement සාර්ථකව නැවත නම් කෙරිණි' if 'පිණි Settlement' is an appropriate equivalent."
+          "description": "The English phrase \"Space has been renamed successfully\" implies a change in name, whereas the Sinhala translation \"අවකාශය සාර්ථකව නැවත නම් කෙරිණි\" literally translates to \"The space was successfully renamed.\" While close, \"renamed\" is stronger than just a name change. Depending on context, a more accurate translation might be something like \"දේශය සාර්ථකව වෙනස් කෙරිණි\" (The region/area was successfully changed).",
+          "suggestion": "Consider 'දේශය සාර්ථකව වෙනස් කෙරිණි' or a similar phrasing that better reflects the nuance of 'renamed'."
         }
       ],
       "approved_at": null
@@ -198,13 +194,7 @@
     "sk": {
       "ai_translated": false,
       "ai_model": null,
-      "ai_spell_check_issues": [
-        {
-          "type": "incorrect_translation",
-          "description": "The translation 'Priestor bol úspešne premenovaný' is a literal translation of 'Space has been renamed successfully' but 'priestor' can also mean 'area' or 'room'. 'Portal' implies a specific online connection or gateway, which is not conveyed by 'priestor'. A more accurate translation would reflect the context of a portal being renamed.",
-          "suggestion": "Karta bola úspešne premenovaná"
-        }
-      ],
+      "ai_spell_check_issues": [],
       "approved_at": null
     },
     "sl": {
@@ -219,8 +209,8 @@
       "ai_spell_check_issues": [
         {
           "type": "incorrect_translation",
-          "description": "The English phrase 'Space' refers to a portal or area within the application. While 'Простор' is a valid Serbian word for space, it might not convey the intended meaning of a portal or application area. A more accurate translation might be something like 'Простор је успешно преименован' or 'Портал је успешно преименован' (Portal has been renamed successfully).",
-          "suggestion": "Consider using 'Портал је успешно преименован' if 'Space' refers to a portal. Otherwise, clarify the specific meaning of 'Space' and ensure the Serbian translation accurately reflects that meaning."
+          "description": "The translation 'Простор је успешно преименован' while technically correct, may not fully capture the intended meaning of 'Space' in the context of a portal name. 'Space' often refers to a workspace or online area. A more contextually appropriate translation might consider alternatives like 'Радно место' (working space), 'Област' (area), or 'Платформа' (platform), depending on the specific portal type.",
+          "suggestion": "Consider 'Радно место је успешно преименовано' or 'Област је успешно преименована' depending on the portal's functionality."
         }
       ],
       "approved_at": null
