--- conflicted
+++ resolved
@@ -67,16 +67,6 @@
             "tooltip": "🛠️ Start the \"backend docker build CE\" task"
           },
           {
-<<<<<<< HEAD
-            "label": "Docker : Build-EE+DNS",
-            "task": "Backend | build +DNS",
-            "tooltip": "🛠️ Start the \"backend docker build EE+dnsmasq\" task"
-          },
-          {
-            "label": "Docker : Build-SAAS",
-            "task": "Backend | build SAAS",
-            "tooltip": "🛠️ Start the \"backend docker build SAAS\" task"
-=======
             "label": "Docker : Build-SAAS + dnsmasq",
             "task": "Backend | build SAAS + dnsmasq",
             "tooltip": "🛠️ Start the \"backend docker build SAAS + dnsmasq\" task"
@@ -85,7 +75,6 @@
             "label": "Docker : Build-EE + dnsmasq",
             "task": "Backend | build EE + dnsmasq",
             "tooltip": "🛠️ Start the \"backend docker build EE + dnsmasq\" task"
->>>>>>> 9dec30d4
           },
           {
             "label": "Docker : Clear",
