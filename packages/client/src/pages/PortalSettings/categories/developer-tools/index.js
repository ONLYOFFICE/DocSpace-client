import React, { useEffect, useState, useTransition, Suspense } from "react";
import styled, { css } from "styled-components";
import Submenu from "@docspace/components/submenu";

import Box from "@docspace/components/box";
import { inject, observer } from "mobx-react";
import { combineUrl } from "@docspace/common/utils";
import config from "PACKAGE_FILE";

import { useNavigate } from "react-router-dom";
import JavascriptSDK from "./JavascriptSDK";
import Webhooks from "./Webhooks";

import Api from "./Api";

import { useTranslation } from "react-i18next";
import { isMobile, isMobileOnly } from "react-device-detect";
import AppLoader from "@docspace/common/components/AppLoader";
import SSOLoader from "./sub-components/ssoLoader";
import { WebhookConfigsLoader } from "./Webhooks/sub-components/Loaders";
import OAuth from "./OAuth";
import { DeviceType } from "@docspace/common/constants";
import PluginSDK from "./PluginSDK";
import Badge from "@docspace/components/badge";

const StyledSubmenu = styled(Submenu)`
  .sticky {
    z-index: 201;
  }
`;

const DeveloperToolsWrapper = (props) => {
  const { loadBaseInfo, currentDeviceType } = props;
  const navigate = useNavigate();

  const [isLoading, setIsLoading] = useState(false);

  const { t, ready } = useTranslation([
    "JavascriptSdk",
    "Webhooks",
    "Settings",
<<<<<<< HEAD
    "OAuth",
=======
    "WebPlugins",
>>>>>>> 82c484bf
  ]);
  const [isPending, startTransition] = useTransition();

  const sdkLabel = (
    <Box displayProp="flex" style={{ gap: "8px" }}>
      {t("JavascriptSdk")}
    </Box>
  );

  const pluginLabel = (
    <Box displayProp="flex" style={{ gap: "8px" }}>
      {t("WebPlugins:PluginSDK")}

      <Badge
        label={t("Settings:BetaLabel")}
        backgroundColor="#533ED1"
        fontSize="9px"
        borderRadius="50px"
        noHover={true}
        isHovered={false}
      />
    </Box>
  );

  const data = [
    {
      id: "api",
      name: t("Settings:Api"),
      content: <Api />,
    },
    {
      id: "javascript-sdk",
      name: sdkLabel,
      content: <JavascriptSDK />,
    },
    {
      id: "plugin-sdk",
      name: pluginLabel,
      content: <PluginSDK />,
    },
    {
      id: "webhooks",
      name: t("Webhooks:Webhooks"),
      content: <Webhooks />,
    },
    {
      id: "oauth",
      name: t("OAuth:OAuth"),
      content: <OAuth />,
    },
  ];

  const [currentTab, setCurrentTab] = useState(
    data.findIndex((item) => location.pathname.includes(item.id))
  );

  const load = async () => {
    //await loadBaseInfo();
  };

  useEffect(() => {
    const path = location.pathname;
    const currentTab = data.findIndex((item) => path.includes(item.id));
    if (currentTab !== -1) {
      setCurrentTab(currentTab);
    }
  }, []);

  useEffect(() => {
    ready && startTransition(load);
  }, [ready]);

  const onSelect = (e) => {
    navigate(
      combineUrl(
        window.DocSpaceConfig?.proxy?.url,
        config.homepage,
        `/portal-settings/developer-tools/${e.id}`
      )
    );
  };

  const loaders = [<SSOLoader />, <AppLoader />];

  return (
    <Suspense fallback={loaders[currentTab] || <AppLoader />}>
      <StyledSubmenu
        data={data}
        startSelect={currentTab}
        onSelect={onSelect}
        topProps={
          currentDeviceType === DeviceType.desktop
            ? 0
            : currentDeviceType === DeviceType.mobile
            ? "53px"
            : "61px"
        }
      />
    </Suspense>
  );
};

export default inject(({ setup, auth }) => {
  const { initSettings } = setup;

  const { settingsStore } = auth;

  return {
    currentDeviceType: settingsStore.currentDeviceType,
    loadBaseInfo: async () => {
      await initSettings();
    },
  };
})(observer(DeveloperToolsWrapper));<|MERGE_RESOLUTION|>--- conflicted
+++ resolved
@@ -39,11 +39,8 @@
     "JavascriptSdk",
     "Webhooks",
     "Settings",
-<<<<<<< HEAD
     "OAuth",
-=======
     "WebPlugins",
->>>>>>> 82c484bf
   ]);
   const [isPending, startTransition] = useTransition();
 
