// (c) Copyright Ascensio System SIA 2009-2024
//
// This program is a free software product.
// You can redistribute it and/or modify it under the terms
// of the GNU Affero General Public License (AGPL) version 3 as published by the Free Software
// Foundation. In accordance with Section 7(a) of the GNU AGPL its Section 15 shall be amended
// to the effect that Ascensio System SIA expressly excludes the warranty of non-infringement of
// any third-party rights.
//
// This program is distributed WITHOUT ANY WARRANTY, without even the implied warranty
// of MERCHANTABILITY or FITNESS FOR A PARTICULAR  PURPOSE. For details, see
// the GNU AGPL at: http://www.gnu.org/licenses/agpl-3.0.html
//
// You can contact Ascensio System SIA at Lubanas st. 125a-25, Riga, Latvia, EU, LV-1021.
//
// The  interactive user interfaces in modified source and object code versions of the Program must
// display Appropriate Legal Notices, as required under Section 5 of the GNU AGPL version 3.
//
// Pursuant to Section 7(b) of the License you must retain the original Product logo when
// distributing the program. Pursuant to Section 7(e) we decline to grant you any rights under
// trademark law for use of our trademarks.
//
// All the Product's GUI elements, including illustrations and icon sets, as well as technical writing
// content are licensed under the terms of the Creative Commons Attribution-ShareAlike 4.0
// International. See the License terms at http://creativecommons.org/licenses/by-sa/4.0/legalcode

import DeleteReactSvgUrl from "PUBLIC_DIR/images/delete.react.svg?url";
import ArrowPathReactSvgUrl from "PUBLIC_DIR/images/arrow.path.react.svg?url";
import ActionsHeaderTouchReactSvgUrl from "PUBLIC_DIR/images/actions.header.touch.react.svg?url";
import React from "react";
import { inject, observer } from "mobx-react";
import styled, { css, useTheme } from "styled-components";
import { useNavigate, useLocation } from "react-router-dom";
import { withTranslation } from "react-i18next";
import Headline from "@docspace/shared/components/headline/Headline";
import { IconButton } from "@docspace/shared/components/icon-button";
import { TableGroupMenu } from "@docspace/shared/components/table";
import { DropDownItem } from "@docspace/shared/components/drop-down-item";
import LoaderSectionHeader from "../loaderSectionHeader";
import { mobile, tablet, desktop, isMobile } from "@docspace/shared/utils";
import withLoading from "SRC_DIR/HOCs/withLoading";
import { Badge } from "@docspace/shared/components/badge";
import {
  getKeyByLink,
  settingsTree,
  getTKeyByKey,
  checkPropertyByLink,
} from "../../../utils";
import TariffBar from "SRC_DIR/components/TariffBar";

export const HeaderContainer = styled.div`
  position: relative;
  display: flex;
  align-items: center;
  max-width: calc(100vw - 32px);
  .settings-section_header {
    display: flex;
    align-items: center;
    .settings-section_badge {
      ${(props) =>
        props.theme.interfaceDirection === "rtl"
          ? css`
              margin-right: 8px;
            `
          : css`
              margin-left: 8px;
            `}
      cursor: auto;
    }

    .header {
      text-overflow: ellipsis;
      white-space: nowrap;
      overflow: hidden;
      color: ${(props) => props.theme.client.settings.headerTitleColor};
    }
  }
  .action-wrapper {
    flex-grow: 1;

    .action-button {
      ${(props) =>
        props.theme.interfaceDirection === "rtl"
          ? css`
              margin-right: auto;
            `
          : css`
              margin-left: auto;
            `}
    }
  }

  .arrow-button {
    flex-shrink: 0;

    ${(props) =>
      props.theme.interfaceDirection === "rtl"
        ? css`
            margin-left: 12px;
          `
        : css`
            margin-right: 12px;
          `}

    svg {
      ${({ theme }) =>
        theme.interfaceDirection === "rtl" && "transform: scaleX(-1);"}
    }

    @media ${tablet} {
      ${(props) =>
        props.theme.interfaceDirection === "rtl"
          ? css`
              padding: 8px 8px 8px 0;
              margin-right: -8px;
            `
          : css`
              padding: 8px 0 8px 8px;
              margin-left: -8px;
            `}
    }
  }

  @media ${tablet} {
    h1 {
      line-height: 61px;
      font-size: 21px;
    }
  }

  @media ${desktop} {
    h1 {
      font-size: 18px;
      line-height: 59px !important;
    }
  }

  @media ${mobile} {
    h1 {
      line-height: 53px;
      font-size: 18px;
    }
  }

  .tariff-bar {
    ${(props) =>
      props.theme.interfaceDirection === "rtl"
        ? css`
            margin-right: auto;
          `
        : css`
            margin-left: auto;
          `}
  }
`;

export const StyledContainer = styled.div`
  .group-button-menu-container {
    ${(props) =>
      props.viewAs === "table"
        ? css`
            margin: 0px -20px;
            width: calc(100% + 40px);
          `
        : css`
            margin: 0px -20px;
            width: calc(100% + 40px);
          `}

    @media ${tablet} {
      margin: 0 -16px;
      width: calc(100% + 32px);
    }
  }
`;

const SectionHeaderContent = (props) => {
  const {
    isBrandingAndCustomizationAvailable,
    isRestoreAndAutoBackupAvailable,
    tReady,
    setIsLoadedSectionHeader,
    isSSOAvailable,
    workspace,
  } = props;

  const navigate = useNavigate();
  const location = useLocation();
  const theme = useTheme();

  const [state, setState] = React.useState({
    header: "",
    isCategoryOrHeader: false,
    showSelector: false,
    isHeaderVisible: false,
  });

  const isAvailableSettings = (key) => {
    switch (key) {
      case "DNSSettings":
        return isBrandingAndCustomizationAvailable;
      case "RestoreBackup":
        return isRestoreAndAutoBackupAvailable;
      case "WhiteLabel":
        return isBrandingAndCustomizationAvailable;
      case "CompanyInfoSettings":
        return isBrandingAndCustomizationAvailable;
      case "AdditionalResources":
        return isBrandingAndCustomizationAvailable;
      case "SingleSignOn:ServiceProviderSettings":
      case "SingleSignOn:SpMetadata":
        return isSSOAvailable;
      default:
        return true;
    }
  };

  React.useEffect(() => {
    if (tReady) setIsLoadedSectionHeader(true);

    const arrayOfParams = getArrayOfParams();

    const key = getKeyByLink(arrayOfParams, settingsTree);

    const keysCollection = key.split("-");

    const currKey = keysCollection.length >= 3 ? key : keysCollection[0];

    const header = getTKeyByKey(currKey, settingsTree);
    const isCategory = checkPropertyByLink(
      arrayOfParams,
      settingsTree,
      "isCategory",
    );
    const isHeader = checkPropertyByLink(
      arrayOfParams,
      settingsTree,
      "isHeader",
    );
    const isCategoryOrHeader = isCategory || isHeader;

    const isNeedPaidIcon = !isAvailableSettings(header);

    state.isNeedPaidIcon !== isNeedPaidIcon &&
      setState((val) => ({ ...val, isNeedPaidIcon }));

    header !== state.header && setState((val) => ({ ...val, header }));

    isCategoryOrHeader !== state.isCategoryOrHeader &&
      setState((val) => ({ ...val, isCategoryOrHeader }));
  }, [
    tReady,
    setIsLoadedSectionHeader,
    getArrayOfParams,
    isAvailableSettings,
    state.isNeedPaidIcon,
    state.header,
    state.isCategoryOrHeader,
    location.pathname,
  ]);

  const onBackToParent = () => {
    let newArrayOfParams = getArrayOfParams();
    newArrayOfParams.splice(-1, 1);
    const newPath = newArrayOfParams.join("/");
    navigate(newPath);
  };

  const getArrayOfParams = () => {
    const resultPath = location.pathname;
    const arrayOfParams = resultPath.split("/").filter((param) => {
      return param !== "filter" && param && param !== "portal-settings";
    });

    return arrayOfParams;
  };

  const addUsers = (items) => {
    const { addUsers } = props;
    if (!addUsers) return;
    addUsers(items);
  };

  const onToggleSelector = (isOpen = !props.selectorIsOpen) => {
    const { toggleSelector } = props;
    toggleSelector(isOpen);
  };

  const onClose = () => {
    const { deselectUser } = props;
    deselectUser();
  };

  const onCheck = (checked) => {
    const { setSelected } = props;
    setSelected(checked ? "all" : "close");
  };

  const onSelectAll = () => {
    const { setSelected } = props;
    setSelected("all");
  };

  const removeAdmins = () => {
    const { removeAdmins } = props;
    if (!removeAdmins) return;
    removeAdmins();
  };

  const {
    t,
    isLoadedSectionHeader,

    isHeaderIndeterminate,
    isHeaderChecked,
    isHeaderVisible,
    selection,
  } = props;
  const { header, isCategoryOrHeader, isNeedPaidIcon } = state;
  const arrayOfParams = getArrayOfParams();

  const menuItems = (
    <>
      <DropDownItem
        key="all"
        label={t("Common:SelectAll")}
        data-index={1}
        onClick={onSelectAll}
      />
    </>
  );

  const headerMenu = [
    {
      label: t("Common:Delete"),
      disabled: !selection || !selection.length > 0,
      onClick: removeAdmins,
      iconUrl: DeleteReactSvgUrl,
    },
  ];

<<<<<<< HEAD
  const translatedHeader =
    header === "ImportHeader"
      ? workspace === "GoogleWorkspace"
        ? t("ImportFromGoogle")
        : workspace === "Nextcloud"
          ? t("ImportFromNextcloud")
          : workspace === "Workspace"
            ? t("ImportFromPortal", {
                organizationName: t("Common:OrganizationName"),
              })
            : t("DataImport")
      : t(header, { organizationName: t("Common:OrganizationName") });

=======
>>>>>>> a0053de0
  return (
    <StyledContainer isHeaderVisible={isHeaderVisible}>
      {isHeaderVisible ? (
        <div className="group-button-menu-container">
          <TableGroupMenu
            checkboxOptions={menuItems}
            onChange={onCheck}
            isChecked={isHeaderChecked}
            isIndeterminate={isHeaderIndeterminate}
            headerMenu={headerMenu}
            withComboBox
          />
        </div>
      ) : !isLoadedSectionHeader ? (
        <LoaderSectionHeader />
      ) : (
        <HeaderContainer>
          {!isCategoryOrHeader &&
            arrayOfParams[0] &&
            (isMobile() ||
              window.location.href.indexOf("/javascript-sdk/") > -1) && (
              <IconButton
                iconName={ArrowPathReactSvgUrl}
                size="17"
                isFill={true}
                onClick={onBackToParent}
                className="arrow-button"
              />
            )}
<<<<<<< HEAD
            <div className="settings-section_header">
              <div className="header">{translatedHeader}</div>
=======
          <Headline type="content" truncate={true}>
            <div className="settings-section_header">
              <div className="header">
                {t(header, {
                  organizationName: t("Common:OrganizationName"),
                })}
              </div>
>>>>>>> a0053de0
              {isNeedPaidIcon ? (
                <Badge
                  backgroundColor={theme.isBase ? "#EDC409" : "#A38A1A"}
                  label={t("Common:Paid")}
                  fontWeight="700"
                  className="settings-section_badge"
                  isPaidBadge={true}
                />
              ) : (
                ""
              )}
            </div>
          </Headline>
          <div className="tariff-bar">
            <TariffBar />
          </div>

          {props.addUsers && (
            <div className="action-wrapper">
              <IconButton
                iconName={ActionsHeaderTouchReactSvgUrl}
                size="17"
                isFill={true}
                onClick={onToggleSelector}
                className="action-button"
              />
            </div>
          )}
        </HeaderContainer>
      )}
    </StyledContainer>
  );
};

export default inject(
  ({ currentQuotaStore, setup, common, importAccountsStore }) => {
    const {
      isBrandingAndCustomizationAvailable,
      isRestoreAndAutoBackupAvailable,
      isSSOAvailable,
    } = currentQuotaStore;
    const { addUsers, removeAdmins } = setup.headerAction;
    const { toggleSelector } = setup;
    const {
      selected,
      setSelected,
      isHeaderIndeterminate,
      isHeaderChecked,
      isHeaderVisible,
      deselectUser,
      selectAll,
      selection,
    } = setup.selectionStore;
    const { admins, selectorIsOpen } = setup.security.accessRight;
    const { isLoadedSectionHeader, setIsLoadedSectionHeader } = common;

    const { workspace } = importAccountsStore;

    return {
      addUsers,
      removeAdmins,
      selected,
      setSelected,
      admins,
      isHeaderIndeterminate,
      isHeaderChecked,
      isHeaderVisible,
      deselectUser,
      selectAll,
      toggleSelector,
      selectorIsOpen,
      selection,
      isLoadedSectionHeader,
      setIsLoadedSectionHeader,
      isBrandingAndCustomizationAvailable,
      isRestoreAndAutoBackupAvailable,
      isSSOAvailable,
      workspace,
    };
  },
)(
  withLoading(
    withTranslation(["Settings", "SingleSignOn", "Common", "JavascriptSdk"])(
      observer(SectionHeaderContent),
    ),
  ),
);<|MERGE_RESOLUTION|>--- conflicted
+++ resolved
@@ -339,7 +339,6 @@
     },
   ];
 
-<<<<<<< HEAD
   const translatedHeader =
     header === "ImportHeader"
       ? workspace === "GoogleWorkspace"
@@ -353,8 +352,6 @@
             : t("DataImport")
       : t(header, { organizationName: t("Common:OrganizationName") });
 
-=======
->>>>>>> a0053de0
   return (
     <StyledContainer isHeaderVisible={isHeaderVisible}>
       {isHeaderVisible ? (
@@ -384,18 +381,9 @@
                 className="arrow-button"
               />
             )}
-<<<<<<< HEAD
+          <Headline type="content" truncate={true}>
             <div className="settings-section_header">
               <div className="header">{translatedHeader}</div>
-=======
-          <Headline type="content" truncate={true}>
-            <div className="settings-section_header">
-              <div className="header">
-                {t(header, {
-                  organizationName: t("Common:OrganizationName"),
-                })}
-              </div>
->>>>>>> a0053de0
               {isNeedPaidIcon ? (
                 <Badge
                   backgroundColor={theme.isBase ? "#EDC409" : "#A38A1A"}
