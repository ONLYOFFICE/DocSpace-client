﻿<Project Sdk="Microsoft.NET.Sdk">

  <PropertyGroup>
    <TargetFramework>net7.0</TargetFramework>
    <ImplicitUsings>enable</ImplicitUsings>
    <Nullable>disable</Nullable>
    <ImplicitUsings>enable</ImplicitUsings>
  </PropertyGroup>

  <ItemGroup>
<<<<<<< HEAD
    <PackageReference Include="Polly" Version="7.2.4" />
    <PackageReference Include="RabbitMQ.Client" Version="6.4.0" />
=======
    <PackageReference Include="Polly" Version="7.2.3" />
    <PackageReference Include="RabbitMQ.Client" Version="6.5.0" />
>>>>>>> a100fdc3
  </ItemGroup>

  <ItemGroup>
    <ProjectReference Include="..\ASC.Common\ASC.Common.csproj" />
    <ProjectReference Include="..\ASC.EventBus\ASC.EventBus.csproj" />
  </ItemGroup>

</Project><|MERGE_RESOLUTION|>--- conflicted
+++ resolved
@@ -8,13 +8,8 @@
   </PropertyGroup>
 
   <ItemGroup>
-<<<<<<< HEAD
     <PackageReference Include="Polly" Version="7.2.4" />
-    <PackageReference Include="RabbitMQ.Client" Version="6.4.0" />
-=======
-    <PackageReference Include="Polly" Version="7.2.3" />
     <PackageReference Include="RabbitMQ.Client" Version="6.5.0" />
->>>>>>> a100fdc3
   </ItemGroup>
 
   <ItemGroup>
