--- conflicted
+++ resolved
@@ -1,286 +1,283 @@
-/*
- *
- * (c) Copyright Ascensio System Limited 2010-2018
- *
- * This program is freeware. You can redistribute it and/or modify it under the terms of the GNU 
- * General Public License (GPL) version 3 as published by the Free Software Foundation (https://www.gnu.org/copyleft/gpl.html). 
- * In accordance with Section 7(a) of the GNU GPL its Section 15 shall be amended to the effect that 
- * Ascensio System SIA expressly excludes the warranty of non-infringement of any third-party rights.
- *
- * THIS PROGRAM IS DISTRIBUTED WITHOUT ANY WARRANTY; WITHOUT EVEN THE IMPLIED WARRANTY OF MERCHANTABILITY OR
- * FITNESS FOR A PARTICULAR PURPOSE. For more details, see GNU GPL at https://www.gnu.org/copyleft/gpl.html
- *
- * You can contact Ascensio System SIA by email at sales@onlyoffice.com
- *
- * The interactive user interfaces in modified source and object code versions of ONLYOFFICE must display 
- * Appropriate Legal Notices, as required under Section 5 of the GNU GPL version 3.
- *
- * Pursuant to Section 7 § 3(b) of the GNU GPL you must retain the original ONLYOFFICE logo which contains 
- * relevant author attributions when distributing the software. If the display of the logo in its graphic 
- * form is not reasonably feasible for technical reasons, you must include the words "Powered by ONLYOFFICE" 
- * in every copy of the program you distribute. 
- * Pursuant to Section 7 § 3(e) we decline to grant you any rights under trademark law for use of our trademarks.
- *
-*/
-
-
-using System;
-using System.Linq;
-using System.Security.Claims;
-
-<<<<<<< HEAD
-=======
-using ASC.Common;
->>>>>>> eab3a9b2
-using ASC.Core;
-using ASC.Core.Tenants;
-
-using Microsoft.AspNetCore.Http;
-
-namespace ASC.Api.Core
-{
-    public class ApiContext : ICloneable
-    {
-        public HttpContext HttpContext { get; set; }
-        private Tenant tenant;
-        public Tenant Tenant { get { return tenant ?? (tenant = TenantManager.GetCurrentTenant(HttpContext)); } }
-
-        public ApiContext(IHttpContextAccessor httpContextAccessor, SecurityContext securityContext, TenantManager tenantManager)
-        {
-            if (httpContextAccessor == null || httpContextAccessor.HttpContext == null) return;
-            HttpContext = httpContextAccessor.HttpContext;
-
-            Count = 0;
-            var query = HttpContext.Request.Query;
-            //Try parse values
-            var count = query.GetRequestValue("count");
-            if (!string.IsNullOrEmpty(count) && ulong.TryParse(count, out var countParsed))
-            {
-                //Count specified and valid
-                Count = (long)countParsed;
-            }
-
-            var startIndex = query.GetRequestValue("startIndex");
-            if (startIndex != null && long.TryParse(startIndex, out var startIndexParsed))
-            {
-                StartIndex = Math.Max(0, startIndexParsed);
-                SpecifiedStartIndex = StartIndex;
-            }
-
-            var sortOrder = query.GetRequestValue("sortOrder");
-            if ("descending".Equals(sortOrder))
-            {
-                SortDescending = true;
-            }
-
-            FilterToType = query.GetRequestValue("type");
-            SortBy = query.GetRequestValue("sortBy");
-            FilterBy = query.GetRequestValue("filterBy");
-            FilterOp = query.GetRequestValue("filterOp");
-            FilterValue = query.GetRequestValue("filterValue");
-            FilterValues = query.GetRequestArray("filterValue");
-            Fields = query.GetRequestArray("fields");
-
-            var updatedSince = query.GetRequestValue("updatedSince");
-            if (updatedSince != null)
-            {
-                UpdatedSince = Convert.ToDateTime(updatedSince);
-            }
-
-            SecurityContext = securityContext;
-            TenantManager = tenantManager;
-        }
-
-        public string[] Fields { get; set; }
-
-        public string[] FilterValues { get; set; }
-
-        /// <summary>
-        /// Filters responce to specific type from request parameter "type"
-        /// </summary>
-        /// <remarks>
-        /// The type name is retrieved from [DataContractAttribute] name
-        /// </remarks>
-        public string FilterToType { get; set; }
-
-        /// <summary>
-        /// Gets count to get item from collection. Request parameter "count"
-        /// </summary>
-        /// <remarks>
-        /// Don't forget to call _context.SetDataPaginated() to prevent SmartList from filtering response if you fetch data from DB with TOP & COUNT
-        /// </remarks>
-        public long Count { get; set; }
-
-        /// <summary>
-        /// Gets start index to get item from collection. Request parameter "startIndex"
-        /// </summary>
-        /// <remarks>
-        /// Don't forget to call _context.SetDataPaginated() to prevent SmartList from filtering response if you fetch data from DB with TOP & COUNT
-        /// </remarks>
-        public long StartIndex { get; set; }
-
-        internal long SpecifiedStartIndex { get; set; }
-
-        /// <summary>
-        /// Gets field to sort by from request parameter "sortBy"
-        /// </summary>
-        public string SortBy { get; set; }
-
-        /// <summary>
-        /// Gets field to filter from request parameter "filterBy"
-        /// </summary>
-        public string FilterBy { get; set; }
-
-        /// <summary>
-        /// Gets filter operation from request parameter "filterOp"
-        /// can be one of the following:"contains","equals","startsWith","present"
-        /// </summary>
-        public string FilterOp { get; set; }
-
-        /// <summary>
-        /// Gets value to filter from request parameter "filterValue"
-        /// </summary>
-        public string FilterValue { get; set; }
-
-        /// <summary>
-        /// Sort direction. From request parameter "sortOrder" can be "descending" or "ascending"
-        /// Like ...&sortOrder=descending&...
-        /// </summary>
-        public bool SortDescending { get; set; }
-
-        /// <summary>
-        /// Gets value to filter from request parameter "updatedSince"
-        /// </summary>
-        public DateTime UpdatedSince { get; set; }
-
-        public bool FromCache { get; set; }
-
-        internal long SpecifiedCount { get; private set; }
-
-        /// <summary>
-        /// Set mark that data is already paginated and additional filtering is not needed
-        /// </summary>
-        public ApiContext SetDataPaginated()
-        {
-            //Count = 0;//We always ask for +1 count so smart list should cut it
-            StartIndex = 0;
-            return this;
-        }
-
-        public ApiContext SetDataSorted()
-        {
-            SortBy = string.Empty;
-            return this;
-        }
-
-        public ApiContext SetDataFiltered()
-        {
-            FilterBy = string.Empty;
-            FilterOp = string.Empty;
-            FilterValue = string.Empty;
-            return this;
-        }
-
-        public ApiContext SetTotalCount(long totalCollectionCount)
-        {
-            TotalCount = totalCollectionCount;
-            return this;
-        }
-
-        public long? TotalCount
-        {
-            set
-            {
-                if (HttpContext.Items.ContainsKey(nameof(TotalCount)))
-                {
-                    HttpContext.Items[nameof(TotalCount)] = value;
-                }
-                else
-                {
-                    HttpContext.Items.Add(nameof(TotalCount), value);
-                }
-            }
-        }
-
-        public SecurityContext SecurityContext { get; }
-        public TenantManager TenantManager { get; }
-
-        public ApiContext SetCount(int count)
-        {
-            HttpContext.Items[nameof(Count)] = count;
-            return this;
-        }
-
-        public object Clone()
-        {
-            return MemberwiseClone();
-        }
-
-        public override string ToString()
-        {
-            return string.Format("C:{0},S:{1},So:{2},Sd:{3},Fb;{4},Fo:{5},Fv:{6},Us:{7},Ftt:{8}", Count, StartIndex,
-                                 SortBy, SortDescending, FilterBy, FilterOp, FilterValue, UpdatedSince.Ticks, FilterToType);
-        }
-
-        public void AuthByClaim()
-        {
-            var id = HttpContext.User.Claims.FirstOrDefault(r => r.Type == ClaimTypes.Sid);
-            if (Guid.TryParse(id?.Value, out var userId))
-            {
-                _ = SecurityContext.AuthenticateMe(userId);
-            }
-        }
-    }
-
-    public static class QueryExtension
-    {
-        internal static string[] GetRequestArray(this IQueryCollection query, string key)
-        {
-            if (query != null)
-            {
-                var values = query[key + "[]"];
-                if (values.Count > 0)
-                    return values;
-
-                values = query[key];
-                if (values.Count > 0)
-                {
-                    if (values.Count == 1) //If it's only one element
-                    {
-                        //Try split
-                        if (!string.IsNullOrEmpty(values[0]))
-                            return values[0].Split(',');
-                    }
-                    return values;
-                }
-            }
-            return null;
-        }
-
-        public static string GetRequestValue(this IQueryCollection query, string key)
-        {
-            var reqArray = query.GetRequestArray(key);
-            return reqArray?.FirstOrDefault();
-        }
-    }
-
-    public static class ApiContextExtension
-    {
-        public static bool Check(this ApiContext context, string field)
-        {
-            return context == null || context.Fields == null || (context.Fields != null && (context.Fields.Contains(field) || context.Fields.Contains(field.ToLower())));
-        }
-    }
-
-    public static class ApiContextConfigExtension
-    {
-        public static DIHelper AddApiContextService(this DIHelper services)
-        {
-            services.TryAddScoped<ApiContext>();
-
-            return services
-                .AddTenantManagerService()
-                .AddSecurityContextService();
-        }
-    }
+/*
+ *
+ * (c) Copyright Ascensio System Limited 2010-2018
+ *
+ * This program is freeware. You can redistribute it and/or modify it under the terms of the GNU 
+ * General Public License (GPL) version 3 as published by the Free Software Foundation (https://www.gnu.org/copyleft/gpl.html). 
+ * In accordance with Section 7(a) of the GNU GPL its Section 15 shall be amended to the effect that 
+ * Ascensio System SIA expressly excludes the warranty of non-infringement of any third-party rights.
+ *
+ * THIS PROGRAM IS DISTRIBUTED WITHOUT ANY WARRANTY; WITHOUT EVEN THE IMPLIED WARRANTY OF MERCHANTABILITY OR
+ * FITNESS FOR A PARTICULAR PURPOSE. For more details, see GNU GPL at https://www.gnu.org/copyleft/gpl.html
+ *
+ * You can contact Ascensio System SIA by email at sales@onlyoffice.com
+ *
+ * The interactive user interfaces in modified source and object code versions of ONLYOFFICE must display 
+ * Appropriate Legal Notices, as required under Section 5 of the GNU GPL version 3.
+ *
+ * Pursuant to Section 7 § 3(b) of the GNU GPL you must retain the original ONLYOFFICE logo which contains 
+ * relevant author attributions when distributing the software. If the display of the logo in its graphic 
+ * form is not reasonably feasible for technical reasons, you must include the words "Powered by ONLYOFFICE" 
+ * in every copy of the program you distribute. 
+ * Pursuant to Section 7 § 3(e) we decline to grant you any rights under trademark law for use of our trademarks.
+ *
+*/
+
+
+using System;
+using System.Linq;
+using System.Security.Claims;
+
+using ASC.Common;
+using ASC.Core;
+using ASC.Core.Tenants;
+
+using Microsoft.AspNetCore.Http;
+
+namespace ASC.Api.Core
+{
+    public class ApiContext : ICloneable
+    {
+        public HttpContext HttpContext { get; set; }
+        private Tenant tenant;
+        public Tenant Tenant { get { return tenant ?? (tenant = TenantManager.GetCurrentTenant(HttpContext)); } }
+
+        public ApiContext(IHttpContextAccessor httpContextAccessor, SecurityContext securityContext, TenantManager tenantManager)
+        {
+            if (httpContextAccessor == null || httpContextAccessor.HttpContext == null) return;
+            HttpContext = httpContextAccessor.HttpContext;
+
+            Count = 0;
+            var query = HttpContext.Request.Query;
+            //Try parse values
+            var count = query.GetRequestValue("count");
+            if (!string.IsNullOrEmpty(count) && ulong.TryParse(count, out var countParsed))
+            {
+                //Count specified and valid
+                Count = (long)countParsed;
+            }
+
+            var startIndex = query.GetRequestValue("startIndex");
+            if (startIndex != null && long.TryParse(startIndex, out var startIndexParsed))
+            {
+                StartIndex = Math.Max(0, startIndexParsed);
+                SpecifiedStartIndex = StartIndex;
+            }
+
+            var sortOrder = query.GetRequestValue("sortOrder");
+            if ("descending".Equals(sortOrder))
+            {
+                SortDescending = true;
+            }
+
+            FilterToType = query.GetRequestValue("type");
+            SortBy = query.GetRequestValue("sortBy");
+            FilterBy = query.GetRequestValue("filterBy");
+            FilterOp = query.GetRequestValue("filterOp");
+            FilterValue = query.GetRequestValue("filterValue");
+            FilterValues = query.GetRequestArray("filterValue");
+            Fields = query.GetRequestArray("fields");
+
+            var updatedSince = query.GetRequestValue("updatedSince");
+            if (updatedSince != null)
+            {
+                UpdatedSince = Convert.ToDateTime(updatedSince);
+            }
+
+            SecurityContext = securityContext;
+            TenantManager = tenantManager;
+        }
+
+        public string[] Fields { get; set; }
+
+        public string[] FilterValues { get; set; }
+
+        /// <summary>
+        /// Filters responce to specific type from request parameter "type"
+        /// </summary>
+        /// <remarks>
+        /// The type name is retrieved from [DataContractAttribute] name
+        /// </remarks>
+        public string FilterToType { get; set; }
+
+        /// <summary>
+        /// Gets count to get item from collection. Request parameter "count"
+        /// </summary>
+        /// <remarks>
+        /// Don't forget to call _context.SetDataPaginated() to prevent SmartList from filtering response if you fetch data from DB with TOP & COUNT
+        /// </remarks>
+        public long Count { get; set; }
+
+        /// <summary>
+        /// Gets start index to get item from collection. Request parameter "startIndex"
+        /// </summary>
+        /// <remarks>
+        /// Don't forget to call _context.SetDataPaginated() to prevent SmartList from filtering response if you fetch data from DB with TOP & COUNT
+        /// </remarks>
+        public long StartIndex { get; set; }
+
+        internal long SpecifiedStartIndex { get; set; }
+
+        /// <summary>
+        /// Gets field to sort by from request parameter "sortBy"
+        /// </summary>
+        public string SortBy { get; set; }
+
+        /// <summary>
+        /// Gets field to filter from request parameter "filterBy"
+        /// </summary>
+        public string FilterBy { get; set; }
+
+        /// <summary>
+        /// Gets filter operation from request parameter "filterOp"
+        /// can be one of the following:"contains","equals","startsWith","present"
+        /// </summary>
+        public string FilterOp { get; set; }
+
+        /// <summary>
+        /// Gets value to filter from request parameter "filterValue"
+        /// </summary>
+        public string FilterValue { get; set; }
+
+        /// <summary>
+        /// Sort direction. From request parameter "sortOrder" can be "descending" or "ascending"
+        /// Like ...&sortOrder=descending&...
+        /// </summary>
+        public bool SortDescending { get; set; }
+
+        /// <summary>
+        /// Gets value to filter from request parameter "updatedSince"
+        /// </summary>
+        public DateTime UpdatedSince { get; set; }
+
+        public bool FromCache { get; set; }
+
+        internal long SpecifiedCount { get; private set; }
+
+        /// <summary>
+        /// Set mark that data is already paginated and additional filtering is not needed
+        /// </summary>
+        public ApiContext SetDataPaginated()
+        {
+            //Count = 0;//We always ask for +1 count so smart list should cut it
+            StartIndex = 0;
+            return this;
+        }
+
+        public ApiContext SetDataSorted()
+        {
+            SortBy = string.Empty;
+            return this;
+        }
+
+        public ApiContext SetDataFiltered()
+        {
+            FilterBy = string.Empty;
+            FilterOp = string.Empty;
+            FilterValue = string.Empty;
+            return this;
+        }
+
+        public ApiContext SetTotalCount(long totalCollectionCount)
+        {
+            TotalCount = totalCollectionCount;
+            return this;
+        }
+
+        public long? TotalCount
+        {
+            set
+            {
+                if (HttpContext.Items.ContainsKey(nameof(TotalCount)))
+                {
+                    HttpContext.Items[nameof(TotalCount)] = value;
+                }
+                else
+                {
+                    HttpContext.Items.Add(nameof(TotalCount), value);
+                }
+            }
+        }
+
+        public SecurityContext SecurityContext { get; }
+        public TenantManager TenantManager { get; }
+
+        public ApiContext SetCount(int count)
+        {
+            HttpContext.Items[nameof(Count)] = count;
+            return this;
+        }
+
+        public object Clone()
+        {
+            return MemberwiseClone();
+        }
+
+        public override string ToString()
+        {
+            return string.Format("C:{0},S:{1},So:{2},Sd:{3},Fb;{4},Fo:{5},Fv:{6},Us:{7},Ftt:{8}", Count, StartIndex,
+                                 SortBy, SortDescending, FilterBy, FilterOp, FilterValue, UpdatedSince.Ticks, FilterToType);
+        }
+
+        public void AuthByClaim()
+        {
+            var id = HttpContext.User.Claims.FirstOrDefault(r => r.Type == ClaimTypes.Sid);
+            if (Guid.TryParse(id?.Value, out var userId))
+            {
+                _ = SecurityContext.AuthenticateMe(userId);
+            }
+        }
+    }
+
+    public static class QueryExtension
+    {
+        internal static string[] GetRequestArray(this IQueryCollection query, string key)
+        {
+            if (query != null)
+            {
+                var values = query[key + "[]"];
+                if (values.Count > 0)
+                    return values;
+
+                values = query[key];
+                if (values.Count > 0)
+                {
+                    if (values.Count == 1) //If it's only one element
+                    {
+                        //Try split
+                        if (!string.IsNullOrEmpty(values[0]))
+                            return values[0].Split(',');
+                    }
+                    return values;
+                }
+            }
+            return null;
+        }
+
+        public static string GetRequestValue(this IQueryCollection query, string key)
+        {
+            var reqArray = query.GetRequestArray(key);
+            return reqArray?.FirstOrDefault();
+        }
+    }
+
+    public static class ApiContextExtension
+    {
+        public static bool Check(this ApiContext context, string field)
+        {
+            return context == null || context.Fields == null || (context.Fields != null && (context.Fields.Contains(field) || context.Fields.Contains(field.ToLower())));
+        }
+    }
+
+    public static class ApiContextConfigExtension
+    {
+        public static DIHelper AddApiContextService(this DIHelper services)
+        {
+            services.TryAddScoped<ApiContext>();
+
+            return services
+                .AddTenantManagerService()
+                .AddSecurityContextService();
+        }
+    }
 }