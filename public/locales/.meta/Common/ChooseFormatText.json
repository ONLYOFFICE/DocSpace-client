{
  "key_path": "ChooseFormatText",
  "content": "Choose the format for each file to be downloaded",
  "content_en_sha1_hash": "2fb71e2e0362cf2ae30e23c9be7d0d121a6aaa14",
  "created_at": "2025-05-19T21:30:43.447Z",
<<<<<<< HEAD
  "updated_at": "2025-05-26T07:57:32.938Z",
=======
  "updated_at": "2025-05-28T09:30:02.964Z",
>>>>>>> 398dda3c
  "comment": {
    "text": "The translation key \"ChooseFormatText\" is used to display a message prompting users to select the format for files to be downloaded in a download dialog. This text appears as a label within a file selection interface, guiding users through the conversion process.",
    "is_auto": true,
    "updated_at": "2025-05-20T09:37:07.680Z"
  },
  "usage": [
    {
      "file_path": "/packages/shared/dialogs/download-dialog/index.tsx",
      "line_number": 434,
      "context": "}, [handleKeyUp]);\n \n const mainContent = (\n <>\n <div className={styles.downloadDialogBodyContent}>\n <Text noSelect>{t(\"Common:ChooseFormatText\")}.</Text>\n {!isSingleFile ? (\n <Text noSelect>\n <Trans t={t} ns=\"Common\" i18nKey=\"ConvertToZip\" />\n </Text>\n ) : null}",
      "module": "/packages/shared"
    }
  ],
  "languages": {
    "en": {
      "ai_translated": false,
      "ai_model": null,
      "ai_spell_check_issues": [],
      "approved_at": null
    },
    "ar-SA": {
      "ai_translated": false,
      "ai_model": null,
      "ai_spell_check_issues": [
        {
          "type": "incorrect_translation",
          "description": "The translation 'اختر تنسيق كل ملف ليتم تنزيله' is a literal translation but not the most natural phrasing in Arabic. A more common and fluent way to express the English meaning would be something like 'اختر التنسيق المناسب لكل ملف للتحميل'.",
          "suggestion": "اختر التنسيق المناسب لكل ملف للتحميل"
        }
      ],
      "approved_at": null
    },
    "az": {
      "ai_translated": false,
      "ai_model": null,
      "ai_spell_check_issues": [
        {
          "type": "spelling",
          "description": "The word 'Yüklənəcək' is correctly spelled, but its use might be slightly less natural. A more common phrasing could be 'Endiriməcək' or 'Qoşulacaq' depending on the precise meaning intended. However, this is a nuance and not a strict error.",
          "suggestion": "Consider 'Endiriməcək' or 'Qoşulacaq' for potentially more natural phrasing, though 'Yüklənəcək' is grammatically correct."
        }
      ],
      "approved_at": null
    },
    "bg": {
      "ai_translated": false,
      "ai_model": null,
      "ai_spell_check_issues": [
        {
          "type": "incorrect_translation",
          "description": "The translation 'Избери формат за всеки файл, който ще бъде изтеглен' is a literal translation but sounds slightly unnatural in Bulgarian. A more natural phrasing would emphasize the selection process for *each* download.",
          "suggestion": "Избери формата за изтегляне на всеки файл."
        }
      ],
      "approved_at": null
    },
    "cs": {
      "ai_translated": false,
      "ai_model": null,
      "ai_spell_check_issues": [],
      "approved_at": null
    },
    "de": {
      "ai_translated": false,
      "ai_model": null,
      "ai_spell_check_issues": [
        {
          "type": "incorrect_translation",
          "description": "The translation 'Wählen Sie ein Format für das Herunterladen von Dateien aus' is a literal translation and sounds unnatural in German. A more natural phrasing would be 'Wählen Sie ein Format zum Herunterladen der Dateien'.",
          "suggestion": "Wählen Sie ein Format zum Herunterladen der Dateien"
        }
      ],
      "approved_at": null
    },
    "el-GR": {
      "ai_translated": false,
      "ai_model": null,
      "ai_spell_check_issues": [],
      "approved_at": null
    },
    "es": {
      "ai_translated": false,
      "ai_model": null,
      "ai_spell_check_issues": [
        {
          "type": "incorrect_translation",
          "description": "The translation 'Elija el formato de cada archivo que desea descargar' is a bit verbose and not as concise as the English. A more direct and natural translation would be preferable.",
          "suggestion": "Elija el formato para cada archivo a descargar."
        }
      ],
      "approved_at": null
    },
    "fi": {
      "ai_translated": false,
      "ai_model": null,
      "ai_spell_check_issues": [],
      "approved_at": null
    },
    "fr": {
      "ai_translated": false,
      "ai_model": null,
      "ai_spell_check_issues": [],
      "approved_at": null
    },
    "hy-AM": {
      "ai_translated": false,
      "ai_model": null,
      "ai_spell_check_issues": [
        {
          "type": "incorrect_translation",
          "description": "The Armenian translation 'Ընտրեք յուրաքանչյուր ֆայլի ձևաչափը ներբեռնելու համար։' literally translates to 'Choose the format of each file for downloading.' While not entirely wrong, it's slightly awkward. A more natural Armenian phrasing would be 'Ընտրեք ձևաչափը յուրաքանչյուր ֆայլի համար, որը ներբեռնել եք։' or 'Ընտրեք յուրաքանչյուր ֆայլի ձևը ներբեռնման համար։'",
          "suggestion": "Ընտրեք ձևաչափը յուրաքանչյուր ֆայլի համար, որը ներբեռնել եք։"
        }
      ],
      "approved_at": null
    },
    "it": {
      "ai_translated": false,
      "ai_model": null,
      "ai_spell_check_issues": [],
      "approved_at": null
    },
    "ja-JP": {
      "ai_translated": false,
      "ai_model": null,
      "ai_spell_check_issues": [],
      "approved_at": null
    },
    "ko-KR": {
      "ai_translated": false,
      "ai_model": null,
      "ai_spell_check_issues": [],
      "approved_at": null
    },
    "lo-LA": {
      "ai_translated": false,
      "ai_model": null,
      "ai_spell_check_issues": [],
      "approved_at": null
    },
    "lv": {
      "ai_translated": false,
      "ai_model": null,
      "ai_spell_check_issues": [],
      "approved_at": null
    },
    "nl": {
      "ai_translated": false,
      "ai_model": null,
      "ai_spell_check_issues": [],
      "approved_at": null
    },
    "pl": {
      "ai_translated": false,
      "ai_model": null,
      "ai_spell_check_issues": [],
      "approved_at": null
    },
    "pt": {
      "ai_translated": false,
      "ai_model": null,
      "ai_spell_check_issues": [
        {
          "type": "incorrect_translation",
          "description": "The translation 'Escolha o formato para cada ficheiro a ser transferido' is a literal translation that doesn't quite capture the intended meaning of 'downloaded'. 'Transferido' implies a general transfer, not specifically a download. A better phrasing would emphasize downloading.",
          "suggestion": "Escolha o formato para cada arquivo a ser baixado"
        }
      ],
      "approved_at": null
    },
    "pt-BR": {
      "ai_translated": false,
      "ai_model": null,
      "ai_spell_check_issues": [],
      "approved_at": null
    },
    "ro": {
      "ai_translated": false,
      "ai_model": null,
      "ai_spell_check_issues": [
        {
          "type": "incorrect_translation",
          "description": "The English phrase 'to be downloaded' is better translated as 'pentru descărcare' rather than 'de încărcat'. 'De încărcat' implies uploading, not downloading.",
          "suggestion": "Selectați formatul pentru fiecare fișier pentru descărcare"
        }
      ],
      "approved_at": null
    },
    "ru": {
      "ai_translated": false,
      "ai_model": null,
      "ai_spell_check_issues": [
        {
          "type": "incorrect_translation",
          "description": "The translation 'Выберите формат для каждого из файлов, которые нужно скачать' is overly verbose and not the most natural way to express 'Choose the format for each file to be downloaded' in Russian. While technically correct, it's less concise and potentially clunky.",
          "suggestion": "Выберите формат для скачивания каждого файла"
        },
        {
          "type": "incorrect_translation",
          "description": "The phrase 'которые нужно скачать' (which need to be downloaded) is unnecessary. It's implied that the formats are for downloading.",
          "suggestion": "Removing 'которые нужно скачать' makes the sentence more concise and natural."
        }
      ],
      "approved_at": null
    },
    "si": {
      "ai_translated": false,
      "ai_model": null,
      "ai_spell_check_issues": [
        {
          "type": "incorrect_translation",
          "description": "The translation 'එක් එක් ගොනුව බාගැනීමට වුවමනා ආකෘතිය තෝරන්න' is a bit literal and could be improved for natural flow. 'වුවමනා' (vuwamanaya) means 'necessary' or 'desired,' which is not the best fit for 'Choose'.",
          "suggestion": "තෝරාගන්නා ගොනුවලට සුදුසු ආකෘතියක් (Thoraagana gonuwala sudū aakṛthiyak)"
        }
      ],
      "approved_at": null
    },
    "sk": {
      "ai_translated": false,
      "ai_model": null,
      "ai_spell_check_issues": [],
      "approved_at": null
    },
    "sl": {
      "ai_translated": false,
      "ai_model": null,
      "ai_spell_check_issues": [],
      "approved_at": null
    },
    "sr-Cyrl-RS": {
      "ai_translated": false,
      "ai_model": null,
      "ai_spell_check_issues": [
        {
          "type": "incorrect_translation",
          "description": "The translation 'Изаберите формат за сваку датотеку коју желите да преузмете' is a bit verbose and not the most natural way to express the meaning of 'Choose the format for each file to be downloaded'. While technically correct, it's not the most concise or user-friendly option.",
          "suggestion": "Изаберите формат сваке датотеке за преузимање"
        }
      ],
      "approved_at": null
    },
    "sr-Latn-RS": {
      "ai_translated": false,
      "ai_model": null,
      "ai_spell_check_issues": [],
      "approved_at": null
    },
    "tr": {
      "ai_translated": false,
      "ai_model": null,
      "ai_spell_check_issues": [
        {
          "type": "incorrect_translation",
          "description": "The translation 'İndirilecek her bir dosyanın türünü seçin' translates more literally to 'Choose the type of each file to be downloaded.' While understandable, 'format' implies a more specific designation than just 'type'.  'Format' in this context refers to the file type (e.g., PDF, DOCX, XLSX).",
          "suggestion": "İndirilecek her bir dosyanın biçimini seçin"
        }
      ],
      "approved_at": null
    },
    "uk-UA": {
      "ai_translated": false,
      "ai_model": null,
      "ai_spell_check_issues": [
        {
          "type": "incorrect_translation",
          "description": "The translation 'Виберіть формат кожного файлу, який буде завантажено' is a bit literal and could be improved for naturalness in Ukrainian. The passive voice ('який буде завантажено') is less common in this context.",
          "suggestion": "Виберіть формат для кожного файлу для завантаження"
        }
      ],
      "approved_at": null
    },
    "vi": {
      "ai_translated": false,
      "ai_model": null,
      "ai_spell_check_issues": [],
      "approved_at": null
    },
    "zh-CN": {
      "ai_translated": false,
      "ai_model": null,
      "ai_spell_check_issues": [],
      "approved_at": null
    }
  }
}<|MERGE_RESOLUTION|>--- conflicted
+++ resolved
@@ -3,11 +3,7 @@
   "content": "Choose the format for each file to be downloaded",
   "content_en_sha1_hash": "2fb71e2e0362cf2ae30e23c9be7d0d121a6aaa14",
   "created_at": "2025-05-19T21:30:43.447Z",
-<<<<<<< HEAD
-  "updated_at": "2025-05-26T07:57:32.938Z",
-=======
   "updated_at": "2025-05-28T09:30:02.964Z",
->>>>>>> 398dda3c
   "comment": {
     "text": "The translation key \"ChooseFormatText\" is used to display a message prompting users to select the format for files to be downloaded in a download dialog. This text appears as a label within a file selection interface, guiding users through the conversion process.",
     "is_auto": true,
@@ -31,13 +27,7 @@
     "ar-SA": {
       "ai_translated": false,
       "ai_model": null,
-      "ai_spell_check_issues": [
-        {
-          "type": "incorrect_translation",
-          "description": "The translation 'اختر تنسيق كل ملف ليتم تنزيله' is a literal translation but not the most natural phrasing in Arabic. A more common and fluent way to express the English meaning would be something like 'اختر التنسيق المناسب لكل ملف للتحميل'.",
-          "suggestion": "اختر التنسيق المناسب لكل ملف للتحميل"
-        }
-      ],
+      "ai_spell_check_issues": [],
       "approved_at": null
     },
     "az": {
@@ -45,107 +35,113 @@
       "ai_model": null,
       "ai_spell_check_issues": [
         {
+          "type": "incorrect_translation",
+          "description": "The translation \"Yüklənəcək hər bir faylın formatını seçin \" is technically correct but sounds slightly unnatural in Azerbaijani. A more natural phrasing would be \"Hər bir yüklənəcək faylın formatını seçin\". The order of 'hər bir' and 'yüklənəcək' is reversed.",
+          "suggestion": "Hər bir yüklənəcək faylın formatını seçin"
+        }
+      ],
+      "approved_at": null
+    },
+    "bg": {
+      "ai_translated": false,
+      "ai_model": null,
+      "ai_spell_check_issues": [
+        {
+          "type": "incorrect_translation",
+          "description": "The translation 'Избери формат за всеки файл, който ще бъде изтеглен' is a literal translation and sounds a bit awkward in Bulgarian. A more natural phrasing would be 'Изберете формат за всеки файл при сваляне' or 'Изберете формат за сваляне на всеки файл'.",
+          "suggestion": "Изберете формат за сваляне на всеки файл"
+        }
+      ],
+      "approved_at": null
+    },
+    "cs": {
+      "ai_translated": false,
+      "ai_model": null,
+      "ai_spell_check_issues": [],
+      "approved_at": null
+    },
+    "de": {
+      "ai_translated": false,
+      "ai_model": null,
+      "ai_spell_check_issues": [
+        {
+          "type": "incorrect_translation",
+          "description": "The translation 'Wählen Sie ein Format für das Herunterladen von Dateien aus' is a bit wordy and not the most natural phrasing. 'aus' at the end isn't necessary and makes it less concise.",
+          "suggestion": "Wählen Sie ein Format für den Download von Dateien."
+        }
+      ],
+      "approved_at": null
+    },
+    "el-GR": {
+      "ai_translated": false,
+      "ai_model": null,
+      "ai_spell_check_issues": [],
+      "approved_at": null
+    },
+    "es": {
+      "ai_translated": false,
+      "ai_model": null,
+      "ai_spell_check_issues": [
+        {
+          "type": "incorrect_translation",
+          "description": "The translation 'Elija el formato de cada archivo que desea descargar' is a bit too literal and clunky. While technically correct, it doesn't flow naturally in Spanish. 'Desea descargar' is somewhat formal and implies a choice that might not be necessary.",
+          "suggestion": "Elija el formato para cada archivo a descargar"
+        }
+      ],
+      "approved_at": null
+    },
+    "fi": {
+      "ai_translated": false,
+      "ai_model": null,
+      "ai_spell_check_issues": [],
+      "approved_at": null
+    },
+    "fr": {
+      "ai_translated": false,
+      "ai_model": null,
+      "ai_spell_check_issues": [],
+      "approved_at": null
+    },
+    "hy-AM": {
+      "ai_translated": false,
+      "ai_model": null,
+      "ai_spell_check_issues": [
+        {
+          "type": "incorrect_translation",
+          "description": "The Armenian translation 'Ընտրեք յուրաքանչյուր ֆայլի ձևաչափը ներբեռնելու համար։' is a literal translation and might not be the most natural or idiomatic way to express 'Choose the format for each file to be downloaded' in Armenian.  It emphasizes 'for downloading' which isn't as central to the meaning.",
+          "suggestion": "Ընտրեք ֆայլերի ձևաչափը ներբեռնման համար։ (Entrek fayleri dzevachapn nerbernman hamar.) - Choose the file formats for downloading."
+        }
+      ],
+      "approved_at": null
+    },
+    "it": {
+      "ai_translated": false,
+      "ai_model": null,
+      "ai_spell_check_issues": [],
+      "approved_at": null
+    },
+    "ja-JP": {
+      "ai_translated": false,
+      "ai_model": null,
+      "ai_spell_check_issues": [],
+      "approved_at": null
+    },
+    "ko-KR": {
+      "ai_translated": false,
+      "ai_model": null,
+      "ai_spell_check_issues": [],
+      "approved_at": null
+    },
+    "lo-LA": {
+      "ai_translated": false,
+      "ai_model": null,
+      "ai_spell_check_issues": [
+        {
           "type": "spelling",
-          "description": "The word 'Yüklənəcək' is correctly spelled, but its use might be slightly less natural. A more common phrasing could be 'Endiriməcək' or 'Qoşulacaq' depending on the precise meaning intended. However, this is a nuance and not a strict error.",
-          "suggestion": "Consider 'Endiriməcək' or 'Qoşulacaq' for potentially more natural phrasing, though 'Yüklənəcək' is grammatically correct."
-        }
-      ],
-      "approved_at": null
-    },
-    "bg": {
-      "ai_translated": false,
-      "ai_model": null,
-      "ai_spell_check_issues": [
-        {
-          "type": "incorrect_translation",
-          "description": "The translation 'Избери формат за всеки файл, който ще бъде изтеглен' is a literal translation but sounds slightly unnatural in Bulgarian. A more natural phrasing would emphasize the selection process for *each* download.",
-          "suggestion": "Избери формата за изтегляне на всеки файл."
-        }
-      ],
-      "approved_at": null
-    },
-    "cs": {
-      "ai_translated": false,
-      "ai_model": null,
-      "ai_spell_check_issues": [],
-      "approved_at": null
-    },
-    "de": {
-      "ai_translated": false,
-      "ai_model": null,
-      "ai_spell_check_issues": [
-        {
-          "type": "incorrect_translation",
-          "description": "The translation 'Wählen Sie ein Format für das Herunterladen von Dateien aus' is a literal translation and sounds unnatural in German. A more natural phrasing would be 'Wählen Sie ein Format zum Herunterladen der Dateien'.",
-          "suggestion": "Wählen Sie ein Format zum Herunterladen der Dateien"
-        }
-      ],
-      "approved_at": null
-    },
-    "el-GR": {
-      "ai_translated": false,
-      "ai_model": null,
-      "ai_spell_check_issues": [],
-      "approved_at": null
-    },
-    "es": {
-      "ai_translated": false,
-      "ai_model": null,
-      "ai_spell_check_issues": [
-        {
-          "type": "incorrect_translation",
-          "description": "The translation 'Elija el formato de cada archivo que desea descargar' is a bit verbose and not as concise as the English. A more direct and natural translation would be preferable.",
-          "suggestion": "Elija el formato para cada archivo a descargar."
-        }
-      ],
-      "approved_at": null
-    },
-    "fi": {
-      "ai_translated": false,
-      "ai_model": null,
-      "ai_spell_check_issues": [],
-      "approved_at": null
-    },
-    "fr": {
-      "ai_translated": false,
-      "ai_model": null,
-      "ai_spell_check_issues": [],
-      "approved_at": null
-    },
-    "hy-AM": {
-      "ai_translated": false,
-      "ai_model": null,
-      "ai_spell_check_issues": [
-        {
-          "type": "incorrect_translation",
-          "description": "The Armenian translation 'Ընտրեք յուրաքանչյուր ֆայլի ձևաչափը ներբեռնելու համար։' literally translates to 'Choose the format of each file for downloading.' While not entirely wrong, it's slightly awkward. A more natural Armenian phrasing would be 'Ընտրեք ձևաչափը յուրաքանչյուր ֆայլի համար, որը ներբեռնել եք։' or 'Ընտրեք յուրաքանչյուր ֆայլի ձևը ներբեռնման համար։'",
-          "suggestion": "Ընտրեք ձևաչափը յուրաքանչյուր ֆայլի համար, որը ներբեռնել եք։"
-        }
-      ],
-      "approved_at": null
-    },
-    "it": {
-      "ai_translated": false,
-      "ai_model": null,
-      "ai_spell_check_issues": [],
-      "approved_at": null
-    },
-    "ja-JP": {
-      "ai_translated": false,
-      "ai_model": null,
-      "ai_spell_check_issues": [],
-      "approved_at": null
-    },
-    "ko-KR": {
-      "ai_translated": false,
-      "ai_model": null,
-      "ai_spell_check_issues": [],
-      "approved_at": null
-    },
-    "lo-LA": {
-      "ai_translated": false,
-      "ai_model": null,
-      "ai_spell_check_issues": [],
+          "description": "The word 'ດາວໂຫລດ' (download) is written with a space in the middle. It should be 'ດາວໂຫຼດ' without the space.",
+          "suggestion": "ດາວໂຫຼດ"
+        }
+      ],
       "approved_at": null
     },
     "lv": {
@@ -172,7 +168,7 @@
       "ai_spell_check_issues": [
         {
           "type": "incorrect_translation",
-          "description": "The translation 'Escolha o formato para cada ficheiro a ser transferido' is a literal translation that doesn't quite capture the intended meaning of 'downloaded'. 'Transferido' implies a general transfer, not specifically a download. A better phrasing would emphasize downloading.",
+          "description": "The translation 'Escolha o formato para cada ficheiro a ser transferido' is not the most natural or accurate translation of 'Choose the format for each file to be downloaded'.  'Transferido' implies a process of moving a file from one location to another, whereas 'downloaded' specifically refers to receiving a file from a remote server.  A better translation would convey the receiving action.",
           "suggestion": "Escolha o formato para cada arquivo a ser baixado"
         }
       ],
@@ -190,8 +186,8 @@
       "ai_spell_check_issues": [
         {
           "type": "incorrect_translation",
-          "description": "The English phrase 'to be downloaded' is better translated as 'pentru descărcare' rather than 'de încărcat'. 'De încărcat' implies uploading, not downloading.",
-          "suggestion": "Selectați formatul pentru fiecare fișier pentru descărcare"
+          "description": "The translation 'Selectați formatul pentru fiecare fișier de încărcat' implies uploading files, while the English text refers to downloading. 'Încărcat' means 'uploaded'.",
+          "suggestion": "Selectați formatul pentru fiecare fișier de descărcat"
         }
       ],
       "approved_at": null
@@ -199,18 +195,7 @@
     "ru": {
       "ai_translated": false,
       "ai_model": null,
-      "ai_spell_check_issues": [
-        {
-          "type": "incorrect_translation",
-          "description": "The translation 'Выберите формат для каждого из файлов, которые нужно скачать' is overly verbose and not the most natural way to express 'Choose the format for each file to be downloaded' in Russian. While technically correct, it's less concise and potentially clunky.",
-          "suggestion": "Выберите формат для скачивания каждого файла"
-        },
-        {
-          "type": "incorrect_translation",
-          "description": "The phrase 'которые нужно скачать' (which need to be downloaded) is unnecessary. It's implied that the formats are for downloading.",
-          "suggestion": "Removing 'которые нужно скачать' makes the sentence more concise and natural."
-        }
-      ],
+      "ai_spell_check_issues": [],
       "approved_at": null
     },
     "si": {
@@ -219,8 +204,8 @@
       "ai_spell_check_issues": [
         {
           "type": "incorrect_translation",
-          "description": "The translation 'එක් එක් ගොනුව බාගැනීමට වුවමනා ආකෘතිය තෝරන්න' is a bit literal and could be improved for natural flow. 'වුවමනා' (vuwamanaya) means 'necessary' or 'desired,' which is not the best fit for 'Choose'.",
-          "suggestion": "තෝරාගන්නා ගොනුවලට සුදුසු ආකෘතියක් (Thoraagana gonuwala sudū aakṛthiyak)"
+          "description": "The translation \"එක් එක් ගොනුව බාගැනීමට වුවමනා ආකෘතිය තෝරන්න\" while understandable, doesn't perfectly capture the nuance of 'Choose the format for each file to be downloaded'. A more literal and accurate translation might better reflect the original meaning.",
+          "suggestion": "Perhaps \"බාගැනීම සඳහා එක් එක් ගොනුවේ ආකෘතිය තෝරන්න\" (Baaganeema sanada ekak ek gonawe aakruththiya thoraanna) - 'Choose the format for each file for download'."
         }
       ],
       "approved_at": null
@@ -243,7 +228,7 @@
       "ai_spell_check_issues": [
         {
           "type": "incorrect_translation",
-          "description": "The translation 'Изаберите формат за сваку датотеку коју желите да преузмете' is a bit verbose and not the most natural way to express the meaning of 'Choose the format for each file to be downloaded'. While technically correct, it's not the most concise or user-friendly option.",
+          "description": "The translation 'Изаберите формат за сваку датотеку коју желите да преузмете' is a bit verbose and could be more concise. While technically correct, it includes 'коју желите да преузмете' which translates to 'which you want to download'. This is redundant as 'download' is implied by 'format'.",
           "suggestion": "Изаберите формат сваке датотеке за преузимање"
         }
       ],
@@ -261,8 +246,8 @@
       "ai_spell_check_issues": [
         {
           "type": "incorrect_translation",
-          "description": "The translation 'İndirilecek her bir dosyanın türünü seçin' translates more literally to 'Choose the type of each file to be downloaded.' While understandable, 'format' implies a more specific designation than just 'type'.  'Format' in this context refers to the file type (e.g., PDF, DOCX, XLSX).",
-          "suggestion": "İndirilecek her bir dosyanın biçimini seçin"
+          "description": "The English phrase 'Choose the format for each file to be downloaded' is not perfectly conveyed by the Turkish translation 'İndirilecek her bir dosyanın türünü seçin'. 'Format' implies a more specific file type (e.g., PDF, DOCX, TXT) rather than just 'type' (tür).",
+          "suggestion": "İndirilecek her bir dosyanın dosya türünü seçin"
         }
       ],
       "approved_at": null
@@ -270,13 +255,7 @@
     "uk-UA": {
       "ai_translated": false,
       "ai_model": null,
-      "ai_spell_check_issues": [
-        {
-          "type": "incorrect_translation",
-          "description": "The translation 'Виберіть формат кожного файлу, який буде завантажено' is a bit literal and could be improved for naturalness in Ukrainian. The passive voice ('який буде завантажено') is less common in this context.",
-          "suggestion": "Виберіть формат для кожного файлу для завантаження"
-        }
-      ],
+      "ai_spell_check_issues": [],
       "approved_at": null
     },
     "vi": {
