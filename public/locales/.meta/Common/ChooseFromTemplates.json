{
  "key_path": "ChooseFromTemplates",
  "content": "Choose from Templates",
  "content_en_sha1_hash": "8e45ce4bac54530298690bc33665f4627cd46fb2",
  "created_at": "2025-05-19T21:30:43.457Z",
<<<<<<< HEAD
  "updated_at": "2025-08-29T14:33:37.913Z",
=======
  "updated_at": "2025-09-01T11:05:24.084Z",
>>>>>>> b75318d3
  "comment": {
    "text": "The translation key \"ChooseFromTemplates\" is used to display a label for a button that allows users to select from pre-defined templates. This key appears in the UI as part of a dropdown menu on a main button, providing an alternative way for users to configure their document.",
    "is_auto": true,
    "updated_at": "2025-05-20T09:37:07.362Z"
  },
  "usage": [
    {
      "file_path": "/packages/client/src/components/Article/MainButton/index.js",
      "line_number": 359,
      "context": "const showSelectorFormRoomDocx = {\n id: \"actions_form-room_template_from-file\",\n className: \"main-button_drop-down_sub\",\n icon: FormGalleryReactSvgUrl,\n label: t(\"Common:ChooseFromTemplates\"),\n onClick: formGallery.onClick,\n disabled: isPrivacy,\n key: \"form-file\",\n };",
      "module": "/packages/client"
    },
    {
      "file_path": "/packages/client/src/store/ContextOptionsStore.js",
<<<<<<< HEAD
      "line_number": 2639,
=======
      "line_number": 2882,
>>>>>>> b75318d3
      "context": "getContextOptionsPlusFormRoom = (t) => {\n const showSelectorFormRoomDocx = {\n id: \"actions_form-room_template_from-file\",\n className: \"main-button_drop-down_sub\",\n icon: FormGalleryReactSvgUrl,\n label: t(\"Common:ChooseFromTemplates\"),\n onClick: () => this.onShowGallery(t),\n key: \"form-file\",\n };\n \n const uploadReadyPDFFrom = {",
      "module": "/packages/client"
    }
  ],
  "languages": {
    "en": {
      "ai_translated": false,
      "ai_model": null,
      "ai_spell_check_issues": [],
      "approved_at": null
    },
    "ar-SA": {
      "ai_translated": false,
      "ai_model": null,
      "ai_spell_check_issues": [],
      "approved_at": null
    },
    "az": {
      "ai_translated": false,
      "ai_model": null,
      "ai_spell_check_issues": [],
      "approved_at": null
    },
    "bg": {
      "ai_translated": false,
      "ai_model": null,
      "ai_spell_check_issues": [],
      "approved_at": null
    },
    "cs": {
      "ai_translated": false,
      "ai_model": null,
      "ai_spell_check_issues": [],
      "approved_at": null
    },
    "de": {
      "ai_translated": false,
      "ai_model": null,
      "ai_spell_check_issues": [],
      "approved_at": null
    },
    "el-GR": {
      "ai_translated": false,
      "ai_model": null,
      "ai_spell_check_issues": [],
      "approved_at": null
    },
    "es": {
      "ai_translated": false,
      "ai_model": null,
      "ai_spell_check_issues": [],
      "approved_at": null
    },
    "fi": {
      "ai_translated": false,
      "ai_model": null,
      "ai_spell_check_issues": [
        {
          "type": "incorrect_translation",
          "description": "The translation 'Valitse Pohjista' is not the most accurate or natural Finnish translation of 'Choose from Templates'. 'Pohjista' is grammatically correct but sounds somewhat awkward. A better translation would convey the idea of selecting from pre-existing templates.",
          "suggestion": "Valitse malleista"
        }
      ],
      "approved_at": null
    },
    "fr": {
      "ai_translated": false,
      "ai_model": null,
      "ai_spell_check_issues": [],
      "approved_at": null
    },
    "hy-AM": {
      "ai_translated": false,
      "ai_model": null,
      "ai_spell_check_issues": [
        {
          "type": "incorrect_translation",
          "description": "The translation 'Ընտրել ձևանմուշներից' is a literal translation of 'Choose from Templates'. While understandable, it's not the most natural or idiomatic way to say it in Armenian. A more accurate and natural rendering might be something like 'Ընտրել ՆՄԱՁԵՅՆԵՐԻՑ' or 'ՆՄԱՁԵՅՆԵՐԸ ԸՆտրել'.",
          "suggestion": "Ընտրել ՆՄԱՁԵՅՆԵՐԸ"
        }
      ],
      "approved_at": null
    },
    "it": {
      "ai_translated": false,
      "ai_model": null,
      "ai_spell_check_issues": [],
      "approved_at": null
    },
    "ja-JP": {
      "ai_translated": false,
      "ai_model": null,
      "ai_spell_check_issues": [
        {
          "type": "incorrect_translation",
          "description": "The translation 'テンプレートから選択' while understandable, is a very literal translation and lacks natural flow in Japanese. A more natural phrasing would be 'テンプレートを選択する' or 'テンプレートを選んでください'.",
          "suggestion": "テンプレートを選択する"
        }
      ],
      "approved_at": null
    },
    "ko-KR": {
      "ai_translated": false,
      "ai_model": null,
      "ai_spell_check_issues": [],
      "approved_at": null
    },
    "lo-LA": {
      "ai_translated": false,
      "ai_model": null,
      "ai_spell_check_issues": [],
      "approved_at": null
    },
    "lv": {
      "ai_translated": false,
      "ai_model": null,
      "ai_spell_check_issues": [],
      "approved_at": null
    },
    "nl": {
      "ai_translated": false,
      "ai_model": null,
      "ai_spell_check_issues": [],
      "approved_at": null
    },
    "pl": {
      "ai_translated": false,
      "ai_model": null,
      "ai_spell_check_issues": [],
      "approved_at": null
    },
    "pt": {
      "ai_translated": false,
      "ai_model": null,
      "ai_spell_check_issues": [],
      "approved_at": null
    },
    "pt-BR": {
      "ai_translated": false,
      "ai_model": null,
      "ai_spell_check_issues": [],
      "approved_at": null
    },
    "ro": {
      "ai_translated": false,
      "ai_model": null,
      "ai_spell_check_issues": [],
      "approved_at": null
    },
    "ru": {
      "ai_translated": false,
      "ai_model": null,
      "ai_spell_check_issues": [],
      "approved_at": null
    },
    "si": {
      "ai_translated": false,
      "ai_model": null,
      "ai_spell_check_issues": [
        {
          "type": "incorrect_translation",
          "description": "The translation 'සැකිලි වලින් තෝරන්න' is a literal translation and while understandable, it might not be the most natural phrasing in Sinhala for 'Choose from Templates'. A more idiomatic translation might be preferred, depending on the context. The current phrasing sounds slightly stilted.",
          "suggestion": "Consider alternatives like 'සැකිලි භාවිතා කරන්න' (Use templates) or 'සැකිලි තෝරා ගන්න' (Select from templates) depending on the desired nuance."
        }
      ],
      "approved_at": null
    },
    "sk": {
      "ai_translated": false,
      "ai_model": null,
      "ai_spell_check_issues": [],
      "approved_at": null
    },
    "sl": {
      "ai_translated": false,
      "ai_model": null,
      "ai_spell_check_issues": [],
      "approved_at": null
    },
    "sr-Cyrl-RS": {
      "ai_translated": false,
      "ai_model": null,
      "ai_spell_check_issues": [
        {
          "type": "incorrect_translation",
          "description": "The Serbian translation 'Изабери из Шаблона' is not the most natural or accurate translation of 'Choose from Templates'. While 'Изабери' is correct for 'Choose', 'из' implies 'from' in a possessive sense (e.g., choose from my templates).  A better translation would use a preposition indicating selection or a set.",
          "suggestion": "Изабери шаблоне"
        }
      ],
      "approved_at": null
    },
    "sr-Latn-RS": {
      "ai_translated": false,
      "ai_model": null,
      "ai_spell_check_issues": [],
      "approved_at": null
    },
    "tr": {
      "ai_translated": false,
      "ai_model": null,
      "ai_spell_check_issues": [],
      "approved_at": null
    },
    "uk-UA": {
      "ai_translated": false,
      "ai_model": null,
      "ai_spell_check_issues": [],
      "approved_at": null
    },
    "vi": {
      "ai_translated": false,
      "ai_model": null,
      "ai_spell_check_issues": [],
      "approved_at": null
    },
    "zh-CN": {
      "ai_translated": false,
      "ai_model": null,
      "ai_spell_check_issues": [],
      "approved_at": null
    }
  }
}<|MERGE_RESOLUTION|>--- conflicted
+++ resolved
@@ -3,11 +3,7 @@
   "content": "Choose from Templates",
   "content_en_sha1_hash": "8e45ce4bac54530298690bc33665f4627cd46fb2",
   "created_at": "2025-05-19T21:30:43.457Z",
-<<<<<<< HEAD
-  "updated_at": "2025-08-29T14:33:37.913Z",
-=======
   "updated_at": "2025-09-01T11:05:24.084Z",
->>>>>>> b75318d3
   "comment": {
     "text": "The translation key \"ChooseFromTemplates\" is used to display a label for a button that allows users to select from pre-defined templates. This key appears in the UI as part of a dropdown menu on a main button, providing an alternative way for users to configure their document.",
     "is_auto": true,
@@ -22,11 +18,7 @@
     },
     {
       "file_path": "/packages/client/src/store/ContextOptionsStore.js",
-<<<<<<< HEAD
-      "line_number": 2639,
-=======
       "line_number": 2882,
->>>>>>> b75318d3
       "context": "getContextOptionsPlusFormRoom = (t) => {\n const showSelectorFormRoomDocx = {\n id: \"actions_form-room_template_from-file\",\n className: \"main-button_drop-down_sub\",\n icon: FormGalleryReactSvgUrl,\n label: t(\"Common:ChooseFromTemplates\"),\n onClick: () => this.onShowGallery(t),\n key: \"form-file\",\n };\n \n const uploadReadyPDFFrom = {",
       "module": "/packages/client"
     }
