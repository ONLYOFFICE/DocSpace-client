--- conflicted
+++ resolved
@@ -56,22 +56,13 @@
   }
 }
 
-<<<<<<< HEAD
-const mapStateToProps = (state) => {
-  return {
-    versions: getFileVersions(state),
-    isLoading: getIsLoading(state),
-};
-};
-=======
 export default inject(
   ({ auth, initFilesStore, filesStore, versionHistoryStore }) => {
     const { setIsLoading, isLoading } = initFilesStore;
     const { setFirstLoad } = filesStore;
     const { versions, fetchFileVersions } = versionHistoryStore;
->>>>>>> a586f8fe
 
-    return {
+  return {
       culture: auth.settingsStore.culture,
       isLoading,
       versions,
@@ -79,6 +70,6 @@
       setFirstLoad,
       setIsLoading,
       fetchFileVersions,
-    };
+  };
   }
 )(withRouter(observer(SectionBodyContent)));