--- conflicted
+++ resolved
@@ -221,12 +221,8 @@
         ) : (
           <SetRoomParams
             t={t}
-<<<<<<< HEAD
+            disabledChangeRoomType={Boolean(startRoomType)}
             isTemplateSelected={isTemplateSelected}
-            disabledChangeRoomType={Boolean(startRoomParams)}
-=======
-            disabledChangeRoomType={Boolean(startRoomType)}
->>>>>>> 116702d2
             setIsOauthWindowOpen={setIsOauthWindowOpen}
             tagHandler={tagHandler}
             roomParams={roomParams}
