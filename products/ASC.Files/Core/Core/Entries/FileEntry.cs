/*
 *
 * (c) Copyright Ascensio System Limited 2010-2018
 *
 * This program is freeware. You can redistribute it and/or modify it under the terms of the GNU 
 * General Public License (GPL) version 3 as published by the Free Software Foundation (https://www.gnu.org/copyleft/gpl.html). 
 * In accordance with Section 7(a) of the GNU GPL its Section 15 shall be amended to the effect that 
 * Ascensio System SIA expressly excludes the warranty of non-infringement of any third-party rights.
 *
 * THIS PROGRAM IS DISTRIBUTED WITHOUT ANY WARRANTY; WITHOUT EVEN THE IMPLIED WARRANTY OF MERCHANTABILITY OR
 * FITNESS FOR A PARTICULAR PURPOSE. For more details, see GNU GPL at https://www.gnu.org/copyleft/gpl.html
 *
 * You can contact Ascensio System SIA by email at sales@onlyoffice.com
 *
 * The interactive user interfaces in modified source and object code versions of ONLYOFFICE must display 
 * Appropriate Legal Notices, as required under Section 5 of the GNU GPL version 3.
 *
 * Pursuant to Section 7 § 3(b) of the GNU GPL you must retain the original ONLYOFFICE logo which contains 
 * relevant author attributions when distributing the software. If the display of the logo in its graphic 
 * form is not reasonably feasible for technical reasons, you must include the words "Powered by ONLYOFFICE" 
 * in every copy of the program you distribute. 
 * Pursuant to Section 7 § 3(e) we decline to grant you any rights under trademark law for use of our trademarks.
 *
*/


using System;
using System.Text.Json.Serialization;

using ASC.Files.Core.Security;
using ASC.Web.Files.Classes;

namespace ASC.Files.Core
{
    [Serializable]
    public abstract class FileEntry : ICloneable
    {
        [JsonIgnore]
        public FileHelper FileHelper { get; set; }

        [JsonIgnore]
        public Global Global { get; set; }

        protected FileEntry()
        {

        }

        protected FileEntry(FileHelper fileHelper, Global global)
        {
            FileHelper = fileHelper;
            Global = global;
        }

        public virtual string Title { get; set; }

        public Guid CreateBy { get; set; }

        [JsonIgnore]
        public string CreateByString
        {
            get => !CreateBy.Equals(Guid.Empty) ? Global.GetUserName(CreateBy) : _createByString;
            set => _createByString = value;
        }

        public Guid ModifiedBy { get; set; }

        [JsonIgnore]
        public string ModifiedByString 
        { 
            get => !ModifiedBy.Equals(Guid.Empty) ? Global.GetUserName(ModifiedBy) : _modifiedByString;
            set => _modifiedByString = value;
        }

        [JsonIgnore]
        public string CreateOnString
        {
            get { return CreateOn.Equals(default) ? null : CreateOn.ToString("g"); }
        }

        [JsonIgnore]
        public string ModifiedOnString
        {
            get { return ModifiedOn.Equals(default) ? null : ModifiedOn.ToString("g"); }
        }

        public string Error { get; set; }

        public FileShare Access { get; set; }

        public bool Shared { get; set; }

        public int ProviderId { get; set; }

        public string ProviderKey { get; set; }

        [JsonIgnore]
        public bool ProviderEntry
        {
            get { return !string.IsNullOrEmpty(ProviderKey); }
        }

        public DateTime CreateOn { get; set; }

        public DateTime ModifiedOn { get; set; }

        public FolderType RootFolderType { get; set; }

        public Guid RootFolderCreator { get; set; }

        public abstract bool IsNew { get; set; }

        public FileEntryType FileEntryType { get; set; }

        private string _modifiedByString;
        private string _createByString;

        public override string ToString()
        {
            return Title;
        }

        public object Clone()
        {
            return MemberwiseClone();
        }
    }

<<<<<<< HEAD
    [Serializable]
    public abstract class FileEntry<T> : FileEntry
=======

    public interface IFileEntry<in T>
    {
        string UniqID { get; }
    }


    [Serializable]
    public abstract class FileEntry<T> : FileEntry, ICloneable, IFileEntry<T>
>>>>>>> 8428ef73
    {
        public T ID { get; set; }

        public T FolderID { get; set; }

        private T _folderIdDisplay;

        protected FileEntry()
        {

        }

        protected FileEntry(FileHelper fileHelper, Global global) : base(fileHelper, global)
        {
        }

        public T FolderIdDisplay
        {
            get
            {
                if (_folderIdDisplay != null) return _folderIdDisplay;

                return FolderID;
            }
            set { _folderIdDisplay = value; }
        }

        public T RootFolderId { get; set; }

        [JsonIgnore]
        public virtual string UniqID
        {
            get { return $"{GetType().Name.ToLower()}_{ID}"; }
        }

        public override bool Equals(object obj)
        {
            return obj is FileEntry<T> f && Equals(f.ID, ID);
        }

        public virtual bool Equals(FileEntry<T> obj)
        {
            return Equals(obj.ID, ID);
        }

        public override int GetHashCode()
        {
            return ID.GetHashCode();
        }

        public override string ToString()
        {
            return Title;
        }
    }
}<|MERGE_RESOLUTION|>--- conflicted
+++ resolved
@@ -126,10 +126,6 @@
         }
     }
 
-<<<<<<< HEAD
-    [Serializable]
-    public abstract class FileEntry<T> : FileEntry
-=======
 
     public interface IFileEntry<in T>
     {
@@ -139,7 +135,6 @@
 
     [Serializable]
     public abstract class FileEntry<T> : FileEntry, ICloneable, IFileEntry<T>
->>>>>>> 8428ef73
     {
         public T ID { get; set; }
 
