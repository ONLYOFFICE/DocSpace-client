--- conflicted
+++ resolved
@@ -3,11 +3,7 @@
   "content": "LinkedIn",
   "content_en_sha1_hash": "6b6390a4416131f82b6ffb509f6e779e5dd9630f",
   "created_at": "2025-05-19T21:30:47.568Z",
-<<<<<<< HEAD
-  "updated_at": "2025-05-26T07:57:32.984Z",
-=======
   "updated_at": "2025-05-28T09:30:02.993Z",
->>>>>>> 398dda3c
   "comment": {
     "text": "The \"LinkedIn\" translation key is used to display the name of the LinkedIn social network in various contexts. It is likely used as a label or button text in UI elements such as buttons, menus, or dialog boxes, providing a clear and consistent way to refer to the platform.",
     "is_auto": true,
@@ -16,11 +12,7 @@
   "usage": [
     {
       "file_path": "/packages/shared/utils/common.ts",
-<<<<<<< HEAD
-      "line_number": 426,
-=======
       "line_number": 422,
->>>>>>> 398dda3c
       "context": "case \"facebook\":\n return t(\"Common:ProviderFacebook\");\n case \"twitter\":\n return t(\"Common:ProviderTwitter\");\n case \"linkedin\":\n return t(\"Common:ProviderLinkedIn\");\n case \"microsoft\":\n return t(\"Common:ProviderMicrosoft\");\n case \"sso\":\n return t(\"Common:SSO\");\n case \"zoom\":",
       "module": "/packages/shared"
     }
@@ -212,7 +204,7 @@
       "ai_spell_check_issues": [
         {
           "type": "incorrect_translation",
-          "description": "The translation \"LinkedIn领英\" is redundant. While it includes the transliteration '领英' which is commonly used, directly including \"LinkedIn\" as well is unnecessary and makes the translation verbose. It's more natural to just use the established transliteration.",
+          "description": "While 'LinkedIn领英' includes the English name, it's generally sufficient to just use '领英' as the established Chinese translation of 'LinkedIn'. Adding 'LinkedIn' is redundant and potentially confusing.",
           "suggestion": "领英"
         }
       ],
