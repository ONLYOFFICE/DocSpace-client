import React from "react";
import { useTranslation } from "react-i18next";
import { inject, observer } from "mobx-react";
import {
  SharingPanel,
  UploadPanel,
  VersionHistoryPanel,
  ChangeOwnerPanel,
  NewFilesPanel,
  HotkeyPanel,
  InvitePanel,
  EditLinkPanel,
  EmbeddingPanel,
} from "../panels";
import {
  ConnectDialog,
  DeleteThirdPartyDialog,
  EmptyTrashDialog,
  DeleteDialog,
  DownloadDialog,
  ConflictResolveDialog,
  ConvertDialog,
  CreateRoomDialog,
  InviteUsersWarningDialog,
  CreateRoomConfirmDialog,
  ChangeUserTypeDialog,
  SubmitToFormGallery,
  UnsavedChangesDialog,
  DeleteLinkDialog,
  RoomSharingDialog,
  MoveToPublicRoom,
  SettingsPluginDialog,
  PluginDialog,
} from "../dialogs";
import ConvertPasswordDialog from "../dialogs/ConvertPasswordDialog";
import ArchiveDialog from "../dialogs/ArchiveDialog";
import RestoreRoomDialog from "../dialogs/RestoreRoomDialog";
import PreparationPortalDialog from "../dialogs/PreparationPortalDialog";
import FilesSelector from "../FilesSelector";
import { FilesSelectorFilterTypes } from "@docspace/common/constants";
import LeaveRoomDialog from "../dialogs/LeaveRoomDialog";
import ChangeRoomOwnerPanel from "../panels/ChangeRoomOwnerPanel";

const Panels = (props) => {
  const {
    uploadPanelVisible,
    sharingPanelVisible,
    ownerPanelVisible,
    copyPanelVisible,
    moveToPanelVisible,
    thirdPartyMoveDialogVisible,
    connectDialogVisible,
    deleteThirdPartyDialogVisible,
    versionHistoryPanelVisible,
    deleteDialogVisible,
    downloadDialogVisible,
    emptyTrashDialogVisible,
    newFilesPanelVisible,
    conflictResolveDialogVisible,
    convertDialogVisible,
    createMasterForm,
    selectFileDialogVisible,
    setSelectFileDialogVisible,
    hotkeyPanelVisible,
    invitePanelVisible,
    convertPasswordDialogVisible,
    createRoomDialogVisible,
    createRoomConfirmDialogVisible,
    confirmDialogIsLoading,
    restoreAllPanelVisible,
    archiveDialogVisible,
    inviteUsersWarningDialogVisible,
    preparationPortalDialogVisible,
    changeUserTypeDialogVisible,
    restoreRoomDialogVisible,
    submitToGalleryDialogVisible,
    editLinkPanelIsVisible,
    unsavedChangesDialogVisible,
    deleteLinkDialogVisible,
    embeddingPanelIsVisible,
    roomSharingPanelVisible,
    moveToPublicRoomVisible,
<<<<<<< HEAD
    settingsPluginDialogVisible,
    pluginDialogVisible,
=======
    leaveRoomDialogVisible,
    changeRoomOwnerIsVisible,
>>>>>>> 3f55c266
  } = props;

  const { t } = useTranslation(["Translations", "Common"]);

  const onClose = () => {
    setSelectFileDialogVisible(false);
  };

  return [
    settingsPluginDialogVisible && (
      <SettingsPluginDialog
        isVisible={settingsPluginDialogVisible}
        key={"settings-plugin-dialog"}
      />
    ),
    pluginDialogVisible && (
      <PluginDialog isVisible={pluginDialogVisible} key={"plugin-dialog"} />
    ),
    uploadPanelVisible && <UploadPanel key="upload-panel" />,
    sharingPanelVisible && (
      <SharingPanel
        key="sharing-panel"
        uploadPanelVisible={uploadPanelVisible}
      />
    ),
    ownerPanelVisible && <ChangeOwnerPanel key="change-owner-panel" />,
    (moveToPanelVisible || copyPanelVisible || restoreAllPanelVisible) && (
      <FilesSelector
        key="files-selector"
        isMove={moveToPanelVisible}
        isCopy={copyPanelVisible}
        isRestoreAll={restoreAllPanelVisible}
      />
    ),
    connectDialogVisible && <ConnectDialog key="connect-dialog" />,
    deleteThirdPartyDialogVisible && (
      <DeleteThirdPartyDialog key="thirdparty-delete-dialog" />
    ),
    versionHistoryPanelVisible && (
      <VersionHistoryPanel key="version-history-panel" />
    ),
    deleteDialogVisible && <DeleteDialog key="delete-dialog" />,
    emptyTrashDialogVisible && <EmptyTrashDialog key="empty-trash-dialog" />,
    downloadDialogVisible && <DownloadDialog key="download-dialog" />,

    newFilesPanelVisible && <NewFilesPanel key="new-files-panel" />,
    conflictResolveDialogVisible && (
      <ConflictResolveDialog key="conflict-resolve-dialog" />
    ),
    convertDialogVisible && <ConvertDialog key="convert-dialog" />,
    changeUserTypeDialogVisible && (
      <ChangeUserTypeDialog key="change-user-type-dialog" />
    ),
    createRoomDialogVisible && <CreateRoomDialog key="create-room-dialog" />,
    (createRoomConfirmDialogVisible || confirmDialogIsLoading) && (
      <CreateRoomConfirmDialog key="create-room-confirm-dialog" />
    ),
    selectFileDialogVisible && (
      <FilesSelector
        key="select-file-dialog"
        filterParam={FilesSelectorFilterTypes.DOCX}
        isPanelVisible={selectFileDialogVisible}
        onSelectFile={createMasterForm}
        onClose={onClose}
      />
    ),

    hotkeyPanelVisible && <HotkeyPanel key="hotkey-panel" />,
    invitePanelVisible && <InvitePanel key="invite-panel" />,
    convertPasswordDialogVisible && (
      <ConvertPasswordDialog key="convert-password-dialog" />
    ),
    archiveDialogVisible && <ArchiveDialog key="archive-dialog" />,
    restoreRoomDialogVisible && <RestoreRoomDialog key="archive-dialog" />,
    inviteUsersWarningDialogVisible && (
      <InviteUsersWarningDialog key="invite-users-warning-dialog" />
    ),
    preparationPortalDialogVisible && (
      <PreparationPortalDialog key="preparation-portal-dialog" />
    ),
    submitToGalleryDialogVisible && (
      <SubmitToFormGallery key="submit-to-form-gallery-dialog" />
    ),
    editLinkPanelIsVisible && <EditLinkPanel key="edit-link-panel" />,
    unsavedChangesDialogVisible && (
      <UnsavedChangesDialog key="unsaved-dialog" />
    ),
    deleteLinkDialogVisible && <DeleteLinkDialog key="delete-link-dialog" />,
    embeddingPanelIsVisible && <EmbeddingPanel key="embedding-panel" />,
    roomSharingPanelVisible && <RoomSharingDialog key="room-sharing-dialog" />,
    moveToPublicRoomVisible && (
      <MoveToPublicRoom key="move-to-public-room-panel" />
    ),
    leaveRoomDialogVisible && <LeaveRoomDialog key="leave-room-dialog" />,
    changeRoomOwnerIsVisible && (
      <ChangeRoomOwnerPanel key="change-room-owner" />
    ),
  ];
};

export default inject(
  ({
    auth,
    dialogsStore,
    uploadDataStore,
    versionHistoryStore,
    backup,
    createEditRoomStore,
    pluginStore,
  }) => {
    const {
      sharingPanelVisible,
      ownerPanelVisible,
      copyPanelVisible,
      moveToPanelVisible,
      thirdPartyMoveDialogVisible,
      connectDialogVisible,
      deleteThirdPartyDialogVisible,
      deleteDialogVisible,
      downloadDialogVisible,
      emptyTrashDialogVisible,
      newFilesPanelVisible,
      conflictResolveDialogVisible,
      convertDialogVisible,
      createRoomDialogVisible,
      createRoomConfirmDialogVisible,
      convertPasswordDialogVisible,
      connectItem, //TODO:
      restoreAllPanelVisible,
      archiveDialogVisible,
      restoreRoomDialogVisible,

      unsavedChangesDialogVisible,
      createMasterForm,
      selectFileDialogVisible,
      setSelectFileDialogVisible,
      invitePanelOptions,
      inviteUsersWarningDialogVisible,
      changeUserTypeDialogVisible,

      submitToGalleryDialogVisible,
      editLinkPanelIsVisible,
      deleteLinkDialogVisible,
      embeddingPanelIsVisible,
      roomSharingPanelVisible,
      moveToPublicRoomVisible,
      leaveRoomDialogVisible,
      changeRoomOwnerIsVisible,
    } = dialogsStore;

    const { preparationPortalDialogVisible } = backup;

    const { uploadPanelVisible } = uploadDataStore;
    const { isVisible: versionHistoryPanelVisible } = versionHistoryStore;
    const { hotkeyPanelVisible } = auth.settingsStore;
    const { confirmDialogIsLoading } = createEditRoomStore;

    const { settingsPluginDialogVisible, pluginDialogVisible } = pluginStore;

    return {
      preparationPortalDialogVisible,
      sharingPanelVisible,
      uploadPanelVisible,
      ownerPanelVisible,
      copyPanelVisible,
      moveToPanelVisible,
      thirdPartyMoveDialogVisible,
      connectDialogVisible: connectDialogVisible || !!connectItem, //TODO:
      deleteThirdPartyDialogVisible,
      versionHistoryPanelVisible,
      deleteDialogVisible,
      downloadDialogVisible,
      emptyTrashDialogVisible,
      newFilesPanelVisible,
      conflictResolveDialogVisible,
      convertDialogVisible,
      createRoomDialogVisible,
      createRoomConfirmDialogVisible,
      convertPasswordDialogVisible,
      selectFileDialogVisible,
      createMasterForm,
      setSelectFileDialogVisible,
      hotkeyPanelVisible,
      restoreAllPanelVisible,
      invitePanelVisible: invitePanelOptions.visible,
      archiveDialogVisible,
      inviteUsersWarningDialogVisible,
      confirmDialogIsLoading,
      changeUserTypeDialogVisible,
      restoreRoomDialogVisible,
      submitToGalleryDialogVisible,
      editLinkPanelIsVisible,
      unsavedChangesDialogVisible,
      deleteLinkDialogVisible,
      embeddingPanelIsVisible,
      roomSharingPanelVisible,
      moveToPublicRoomVisible,
<<<<<<< HEAD
      settingsPluginDialogVisible,
      pluginDialogVisible,
=======
      leaveRoomDialogVisible,
      changeRoomOwnerIsVisible,
>>>>>>> 3f55c266
    };
  }
)(observer(Panels));<|MERGE_RESOLUTION|>--- conflicted
+++ resolved
@@ -80,13 +80,10 @@
     embeddingPanelIsVisible,
     roomSharingPanelVisible,
     moveToPublicRoomVisible,
-<<<<<<< HEAD
     settingsPluginDialogVisible,
     pluginDialogVisible,
-=======
     leaveRoomDialogVisible,
     changeRoomOwnerIsVisible,
->>>>>>> 3f55c266
   } = props;
 
   const { t } = useTranslation(["Translations", "Common"]);
@@ -284,13 +281,10 @@
       embeddingPanelIsVisible,
       roomSharingPanelVisible,
       moveToPublicRoomVisible,
-<<<<<<< HEAD
       settingsPluginDialogVisible,
       pluginDialogVisible,
-=======
       leaveRoomDialogVisible,
       changeRoomOwnerIsVisible,
->>>>>>> 3f55c266
     };
   }
 )(observer(Panels));