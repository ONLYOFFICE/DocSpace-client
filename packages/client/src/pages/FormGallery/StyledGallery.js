--- conflicted
+++ resolved
@@ -1,29 +1,18 @@
 import styled, { css } from "styled-components";
-<<<<<<< HEAD
-import { isMobile, isMobileOnly } from "react-device-detect";
-import {
-  tablet,
-  mobile,
-  hugeMobile,
-  smallTablet,
-} from "@docspace/components/utils/device";
-=======
 
 import { tablet, mobile } from "@docspace/components/utils/device";
->>>>>>> 10e5c877
 import Headline from "@docspace/common/components/Headline";
 import ComboBox from "@docspace/components/combobox";
 import { Base } from "@docspace/components/themes";
 import { Button } from "@docspace/components";
 
-<<<<<<< HEAD
 const calculateContainerGridColumns = (isRootFolder, isInfoPanelVisible) => {
   let result = "min-content 12px auto";
   if (!isRootFolder) result = "29px " + result;
   if (!isInfoPanelVisible) result += " 52px";
   return result;
 };
-=======
+
 const StyledHeadline = styled(Headline)`
   width: 100%;
   font-weight: 700;
@@ -38,7 +27,6 @@
     line-height: 24px;
   }
 `;
->>>>>>> 10e5c877
 
 const StyledContainer = styled.div`
   width: 100%;
@@ -63,18 +51,10 @@
       theme.interfaceDirection === "rtl" && "transform: scaleX(-1);"}
   }
 
-<<<<<<< HEAD
-  ${isMobile &&
-  css`
-    width: 100% !important;
-    padding: 16px 0 0px;
-  `}
-=======
   @media ${tablet} {
     width: 100%;
     padding: 16px 0 16px;
   }
->>>>>>> 10e5c877
 
   @media ${mobile} {
     width: 100%;
@@ -82,16 +62,16 @@
   }
 `;
 
-const StyledHeadline = styled(Headline)`
-  width: fit-content;
-  font-weight: 700;
-  font-size: ${isMobile ? "21px !important" : "18px"};
-  line-height: ${isMobile ? "28px !important" : "24px"};
-  @media ${tablet} {
-    font-size: 21px;
-    line-height: 28px;
-  }
-`;
+// const StyledHeadline = styled(Headline)`
+//   width: fit-content;
+//   font-weight: 700;
+//   font-size: ${isMobile ? "21px !important" : "18px"};
+//   line-height: ${isMobile ? "28px !important" : "24px"};
+//   @media ${tablet} {
+//     font-size: 21px;
+//     line-height: 28px;
+//   }
+// `;
 
 const StyledNavigationDrodown = styled(ComboBox)`
   width: 12px;
@@ -100,18 +80,12 @@
   background: transparent;
 `;
 const StyledSubmitToGalleryButton = styled(Button)`
-<<<<<<< HEAD
-  @media ${smallTablet} {
-    display: none;
-  }
-=======
   margin-left: auto;
 
   @media ${mobile} {
     display: none;
   }
 
->>>>>>> 10e5c877
   ${(props) =>
     props.theme.interfaceDirection === "ltr"
       ? css`
