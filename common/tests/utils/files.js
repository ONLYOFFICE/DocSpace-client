// (c) Copyright Ascensio System SIA 2009-2025
//
// This program is a free software product.
// You can redistribute it and/or modify it under the terms
// of the GNU Affero General Public License (AGPL) version 3 as published by the Free Software
// Foundation. In accordance with Section 7(a) of the GNU AGPL its Section 15 shall be amended
// to the effect that Ascensio System SIA expressly excludes the warranty of non-infringement of
// any third-party rights.
//
// This program is distributed WITHOUT ANY WARRANTY, without even the implied warranty
// of MERCHANTABILITY or FITNESS FOR A PARTICULAR  PURPOSE. For details, see
// the GNU AGPL at: http://www.gnu.org/licenses/agpl-3.0.html
//
// You can contact Ascensio System SIA at Lubanas st. 125a-25, Riga, Latvia, EU, LV-1021.
//
// The  interactive user interfaces in modified source and object code versions of the Program must
// display Appropriate Legal Notices, as required under Section 5 of the GNU AGPL version 3.
//
// Pursuant to Section 7(b) of the License you must retain the original Product logo when
// distributing the program. Pursuant to Section 7(e) we decline to grant you any rights under
// trademark law for use of our trademarks.
//
// All the Product's GUI elements, including illustrations and icon sets, as well as technical writing
// content are licensed under the terms of the Creative Commons Attribution-ShareAlike 4.0
// International. See the License terms at http://creativecommons.org/licenses/by-sa/4.0/legalcode

const path = require("path");
const fs = require("fs");

const BASE_DIR = process.env.BASE_DIR || path.resolve(__dirname, "../../../");

const moduleWorkspaces = [
<<<<<<< HEAD
  "packages/client",
  "packages/doceditor",
  "packages/login",
  "packages/shared",
  "packages/management",
  "packages/sdk",
  "public/locales", // common
=======
  path.join("packages", "client"),
  path.join("packages", "doceditor"),
  path.join("packages", "login"),
  path.join("packages", "shared"),
  path.join("packages", "management"),
  path.join("packages", "sdk"),
  path.join("public", "locales"), // common
>>>>>>> b0e217db
];

const getWorkSpaces = () => {
  const workspaces = moduleWorkspaces.map((ws) => path.resolve(BASE_DIR, ws));

  return workspaces;
};

const getAllFiles = (dir, excludeDirs = []) => {
  const files = fs.readdirSync(dir);
  return files.flatMap((file) => {
    const filePath = path.join(dir, file);
    const isDirectory = fs.statSync(filePath).isDirectory();
    if (isDirectory) {
      if (
        excludeDirs.includes(filePath) ||
        excludeDirs.some((ex) => filePath.includes(ex))
      ) {
        return null;
      }

      return getAllFiles(filePath, excludeDirs);
    } else {
      return filePath;
    }
  });
};

const convertPathToOS = (filePath) => {
  return path.sep == "/"
    ? filePath.replaceAll("\\", "/")
    : filePath.replaceAll("/", "\\");
};

module.exports = {
  BASE_DIR,
  moduleWorkspaces,
  getWorkSpaces,
  getAllFiles,
  convertPathToOS,
};<|MERGE_RESOLUTION|>--- conflicted
+++ resolved
@@ -30,15 +30,6 @@
 const BASE_DIR = process.env.BASE_DIR || path.resolve(__dirname, "../../../");
 
 const moduleWorkspaces = [
-<<<<<<< HEAD
-  "packages/client",
-  "packages/doceditor",
-  "packages/login",
-  "packages/shared",
-  "packages/management",
-  "packages/sdk",
-  "public/locales", // common
-=======
   path.join("packages", "client"),
   path.join("packages", "doceditor"),
   path.join("packages", "login"),
@@ -46,7 +37,6 @@
   path.join("packages", "management"),
   path.join("packages", "sdk"),
   path.join("public", "locales"), // common
->>>>>>> b0e217db
 ];
 
 const getWorkSpaces = () => {
