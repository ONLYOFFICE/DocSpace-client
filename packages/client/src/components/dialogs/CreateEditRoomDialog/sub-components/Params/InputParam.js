// (c) Copyright Ascensio System SIA 2009-2024
//
// This program is a free software product.
// You can redistribute it and/or modify it under the terms
// of the GNU Affero General Public License (AGPL) version 3 as published by the Free Software
// Foundation. In accordance with Section 7(a) of the GNU AGPL its Section 15 shall be amended
// to the effect that Ascensio System SIA expressly excludes the warranty of non-infringement of
// any third-party rights.
//
// This program is distributed WITHOUT ANY WARRANTY, without even the implied warranty
// of MERCHANTABILITY or FITNESS FOR A PARTICULAR  PURPOSE. For details, see
// the GNU AGPL at: http://www.gnu.org/licenses/agpl-3.0.html
//
// You can contact Ascensio System SIA at Lubanas st. 125a-25, Riga, Latvia, EU, LV-1021.
//
// The  interactive user interfaces in modified source and object code versions of the Program must
// display Appropriate Legal Notices, as required under Section 5 of the GNU AGPL version 3.
//
// Pursuant to Section 7(b) of the License you must retain the original Product logo when
// distributing the program. Pursuant to Section 7(e) we decline to grant you any rights under
// trademark law for use of our trademarks.
//
// All the Product's GUI elements, including illustrations and icon sets, as well as technical writing
// content are licensed under the terms of the Creative Commons Attribution-ShareAlike 4.0
// International. See the License terms at http://creativecommons.org/licenses/by-sa/4.0/legalcode

import React from "react";
import styled from "styled-components";
import { StyledParam } from "./StyledParam";

import { FieldContainer } from "@docspace/shared/components/field-container";
import { Label } from "@docspace/shared/components/label";
import { TextInput } from "@docspace/shared/components/text-input";
import { HelpButton } from "@docspace/shared/components/help-button";
import { Text } from "@docspace/shared/components/text";

const StyledInputParam = styled(StyledParam)`
  flex-direction: column;
  gap: 4px;
  max-height: 54px;

  .input-label-wrapper {
    display: flex;
    align-items: center;
    gap: 4px;

    .input-label {
      cursor: pointer;
      user-select: none;
    }
  }
`;

const InputParam = React.forwardRef(
  (
    {
      id,
      title,
      placeholder,
      value,
      onChange,
      onFocus,
      onBlur,
      isDisabled,
      isValidTitle = true,
      isWrongTitle,
      errorMessage,
      isAutoFocussed,
      onKeyUp,
      onKeyDown,
<<<<<<< HEAD
      tooltipLabel,
=======
      name,
>>>>>>> 811d6e73
    },
    ref,
  ) => {
    return (
      <StyledInputParam>
        <div className="input-label-wrapper">
          <Label
            title={title}
            className="input-label"
            display="display"
            htmlFor={id}
            text={title}
          />
          {tooltipLabel && (
            <HelpButton
              place="right"
              tooltipContent={
                <Text fontSize="12px" fontWeight={400}>
                  {tooltipLabel}
                </Text>
              }
            />
          )}
        </div>

        <FieldContainer
          isVertical={true}
          labelVisible={false}
          hasError={!isValidTitle || isWrongTitle}
          errorMessage={errorMessage}
          errorMessageWidth={"100%"}
        >
          <TextInput
            forwardedRef={ref}
            id={id}
            value={value}
            onChange={onChange}
            onFocus={onFocus}
            onBlur={onBlur}
            scale
            placeholder={placeholder}
            tabIndex={2}
            isDisabled={isDisabled}
            hasError={!isValidTitle}
            isAutoFocussed={isAutoFocussed}
            onKeyUp={onKeyUp}
            onKeyDown={onKeyDown}
            maxLength={170}
            name={name}
          />
        </FieldContainer>
      </StyledInputParam>
    );
  },
);

export default InputParam;<|MERGE_RESOLUTION|>--- conflicted
+++ resolved
@@ -68,11 +68,8 @@
       isAutoFocussed,
       onKeyUp,
       onKeyDown,
-<<<<<<< HEAD
+      name,
       tooltipLabel,
-=======
-      name,
->>>>>>> 811d6e73
     },
     ref,
   ) => {
