--- conflicted
+++ resolved
@@ -1024,37 +1024,6 @@
       },
     },
 
-<<<<<<< HEAD
-    tabsContainer: {
-      scrollbar: {
-        width: "100%",
-        height: "44px",
-      },
-
-      label: {
-        height: " 32px",
-        borderRadius: "16px",
-        minWidth: "fit-content",
-        marginRight: "8px",
-        width: "fit-content",
-
-        backgroundColor: blueLightMid,
-        hoverBackgroundColor: grayLight,
-        disableBackgroundColor: grayLightMid,
-        border: `1px solid ${grayLightMid}`,
-
-        title: {
-          margin: "7px 15px 7px 15px",
-          overflow: "hidden",
-          color: white,
-          hoverColor: black,
-          disableColor: grayMid,
-        },
-      },
-    },
-
-=======
->>>>>>> 33145f2a
     fieldContainer: {
       horizontal: {
         margin: "0 0 16px 0",
@@ -1441,7 +1410,7 @@
       color: {
         error: lightErrorStatus,
         status: black,
-      },
+    },
     },
 
     dropDown: {
@@ -3260,15 +3229,15 @@
       notifications: {
         textDescriptionColor: "#A3A9AE",
       },
-      activeSessions: {
-        color: "#333",
-        borderColor: "#eceef1",
-        tickIconColor: "#35AD17",
-        removeIconColor: "#A3A9AE",
-        sortHeaderColor: "#d0d5da",
+    activeSessions: {
+      color: "#333",
+      borderColor: "#eceef1",
+      tickIconColor: "#35AD17",
+      removeIconColor: "#A3A9AE",
+      sortHeaderColor: "#d0d5da",
         tableCellColor: "#a3a9ae",
         dividerColor: "#D0D5DA",
-      },
+    },
     },
 
     formWrapper: {
