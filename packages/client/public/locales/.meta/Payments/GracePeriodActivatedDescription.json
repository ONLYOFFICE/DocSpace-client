{
  "key_path": "GracePeriodActivatedDescription",
  "content": "During the grace period, admins cannot create new rooms and add new users. After the due date of the grace period, {{productName}} will become unavailable until the payment is made.",
  "content_en_sha1_hash": "b7a0c210f73172985d0560ba94236b522d1ece70",
  "created_at": "2025-05-19T21:30:53.688Z",
<<<<<<< HEAD
  "updated_at": "2025-05-24T06:53:52.094Z",
=======
  "updated_at": "2025-06-24T16:31:24.362Z",
>>>>>>> 0de93b01
  "comment": {
    "text": "This translation key is used to display a message explaining that during a grace period, admins can't create new rooms or add users, and that access will be unavailable until payment is made. It appears in a modal dialog and an invite quota warning dialog, prompting admins to make timely payments.",
    "is_auto": true,
    "updated_at": "2025-05-20T09:43:12.017Z"
  },
  "usage": [
    {
      "file_path": "/packages/client/src/components/dialogs/InviteQuotaWarningDialog/index.js",
      "line_number": 123,
      "context": "</strong>\n (days remaining: {{ delayDaysCount }})\n </Trans>\n </Text>\n <br />\n <Text>{t(\"GracePeriodActivatedDescription\")}</Text>\n </>\n );\n \n return (\n <ModalDialog",
      "module": "/packages/client"
    },
    {
      "file_path": "/packages/client/src/pages/PortalSettings/categories/payments/SaaS/PaymentContainer.js",
      "line_number": 276,
      "context": "{{ byDate: gracePeriodEndDate }}\n </strong>\n (days remaining: {{ delayDaysCount }})\n </Trans>{\" \"}\n <Text as=\"span\" fontSize=\"14px\" lineHeight=\"16px\">\n {t(\"GracePeriodActivatedDescription\", {\n productName: t(\"Common:ProductName\"),\n })}\n </Text>\n </Text>\n );",
      "module": "/packages/client"
    },
    {
      "file_path": "/packages/client/src/pages/PortalSettings/categories/services/GracePeriodModal.tsx",
      "line_number": 95,
      "context": "1: <Text as=\"span\" />,\n }}\n />\n </Text>{\" \"}\n <Text as=\"span\">\n {t(\"GracePeriodActivatedDescription\", {\n productName: t(\"Common:ProductName\"),\n })}\n </Text>\n </ModalDialog.Body>\n <ModalDialog.Footer>",
      "module": "/packages/client"
    }
  ],
  "languages": {
    "en": {
      "ai_translated": false,
      "ai_model": null,
      "ai_spell_check_issues": [],
      "approved_at": null
    },
    "ar-SA": {
      "ai_translated": false,
      "ai_model": null,
      "ai_spell_check_issues": [
        {
          "type": "incorrect_translation",
          "description": "The phrase \"فترة السماح المؤقتة\" (temporary grace period) is redundant. \"فترة السماح\" is sufficient to convey the meaning of a grace period.",
          "suggestion": "خلال فترة السماح، لا يُسمح للمسؤولين بإنشاء غرف جديدة أو إضافة مستخدمين جدد. بعد انتهاء تاريخ استحقاق فترة السماح، سيتم جعل {{productName}} غير متوفر حتى يتم سداد الدفعة."
        },
        {
          "type": "incorrect_translation",
          "description": "The phrase 'سيتم جعل {{productName}} غير متوفر' is not the most natural way to express that the product will become unavailable. A more direct translation would be better.",
          "suggestion": "بعد انتهاء تاريخ استحقاق فترة السماح، سيصبح {{productName}} غير متاح حتى يتم سداد الدفعة."
        }
      ],
      "approved_at": null
    },
    "az": {
      "ai_translated": false,
      "ai_model": null,
      "ai_spell_check_issues": [
        {
          "type": "spelling",
          "description": "The word 'Güzəşt' is used repeatedly, but 'Güzəşt' likely refers to a discount or grace period. The English text uses 'grace period'.",
          "suggestion": "Consider using a more accurate term for 'grace period' in Azerbaijani, possibly 'möhlət' or similar, and ensure consistency."
        },
        {
          "type": "grammar",
          "description": "The sentence \"Güzəşt müddəti bitdikdən sonra ödəniş edilənə qədər {{productName}} əlçatan olmayacaq.\" can be slightly improved for flow.  The phrase 'ödəniş edilənə qədər' is technically correct but can sound clunky.",
          "suggestion": "Consider rephrasing to something like \"Güzəşt müddəti bitdikdən sonra {{productName}} ödəniş həyata keçirilənə qədər əlçatan olmayacaq.\""
        }
      ],
      "approved_at": null
    },
    "bg": {
      "ai_translated": false,
      "ai_model": null,
      "ai_spell_check_issues": [],
      "approved_at": null
    },
    "cs": {
      "ai_translated": false,
      "ai_model": null,
      "ai_spell_check_issues": [],
      "approved_at": null
    },
    "de": {
      "ai_translated": false,
      "ai_model": null,
      "ai_spell_check_issues": [
        {
          "type": "incorrect_translation",
          "description": "The phrase 'During the grace period' is translated as 'Während der bezahlten Frist'. While technically correct, 'Während der Gnadenfrist' is a more natural and commonly used translation for 'grace period' in this context.",
          "suggestion": "Während der Gnadenfrist"
        },
        {
          "type": "incorrect_translation",
          "description": "The phrase 'After the due date of the grace period' is translated as 'Nach dem Fälligkeitsdatum der bezahlten Frist'. This is a bit clunky.  'Nach Ablauf der Gnadenfrist' would be a more fluent translation.",
          "suggestion": "Nach Ablauf der Gnadenfrist"
        }
      ],
      "approved_at": null
    },
    "el-GR": {
      "ai_translated": false,
      "ai_model": null,
      "ai_spell_check_issues": [],
      "approved_at": null
    },
    "es": {
      "ai_translated": false,
      "ai_model": null,
      "ai_spell_check_issues": [],
      "approved_at": null
    },
    "fi": {
      "ai_translated": false,
      "ai_model": null,
      "ai_spell_check_issues": [
        {
          "type": "incorrect_translation",
          "description": "The phrase \"{{productName}}-a\" is not a correct translation. It appears to be an attempt to incorporate the product name but with an incorrect grammatical suffix. It should be translated as \"{{productName}}\" or a more natural phrasing depending on the context.",
          "suggestion": "{{productName}} ei ole enää käytettävissä ennen kuin maksu on suoritettu."
        },
        {
          "type": "grammar",
          "description": "While understandable, the sentence structure 'Lisäajan eräpäivän jälkeen' could be slightly improved for flow. While correct, it's a little clunky.",
          "suggestion": "Lisäajan päättymisen jälkeen"
        }
      ],
      "approved_at": null
    },
    "fr": {
      "ai_translated": false,
      "ai_model": null,
      "ai_spell_check_issues": [],
      "approved_at": null
    },
    "hy-AM": {
      "ai_translated": false,
      "ai_model": null,
      "ai_spell_check_issues": [
        {
          "type": "formatting",
          "description": "The Armenian translation uses a colon (:) after the first sentence, which is not standard in Armenian sentence structure and doesn't flow naturally. It's more common to use a period or a conjunction.",
          "suggestion": "Remove the colon and replace it with a period or conjunction. For example: «Արտոնյալ ժամանակահատվածում ադմինները չեն կարող ստեղծել նոր սենյակներ և ավելացնել նոր օգտվողներ։ Կամ: Արտոնյալ ժամանակահատվածում ադմինները չեն կարող ստեղծել նոր սենյակներ և ավելացնել նոր օգտվողներ, բայց..."
        }
      ],
      "approved_at": null
    },
    "it": {
      "ai_translated": false,
      "ai_model": null,
      "ai_spell_check_issues": [],
      "approved_at": null
    },
    "ja-JP": {
      "ai_translated": false,
      "ai_model": null,
      "ai_spell_check_issues": [
        {
          "type": "incorrect_translation",
          "description": "The phrase \"お支払いが完了するまで\" (o shiharai ga kanryou suru made) translates to \"until the payment is completed.\" While technically correct, it's less natural and slightly more formal than a simpler phrasing. A more natural translation for \"until the payment is made\" would be something like \"お支払いが済むまで\" (o shiharai ga sumu made).",
          "suggestion": "猶予期間の期限を過ぎると、お支払いが済むまで{{productName}}はご利用いただけません。"
        }
      ],
      "approved_at": null
    },
    "ko-KR": {
      "ai_translated": false,
      "ai_model": null,
      "ai_spell_check_issues": [
        {
          "type": "incorrect_translation",
          "description": "The English phrase \"will become unavailable\" is not accurately translated. \"사용할 수 없습니다\" (useul su eopseumnida) translates to 'cannot use' which is a functional equivalent but loses the nuance of unavailability. A more accurate translation might be something along the lines of '서비스가 중단됩니다' (seobiseuga jungdandaemnida) which means 'the service will be suspended'.",
          "suggestion": "서비스가 중단됩니다. (seobiseuga jungdandaemnida)"
        }
      ],
      "approved_at": null
    },
    "lo-LA": {
      "ai_translated": false,
      "ai_model": null,
      "ai_spell_check_issues": [],
      "approved_at": null
    },
    "lv": {
      "ai_translated": false,
      "ai_model": null,
      "ai_spell_check_issues": [],
      "approved_at": null
    },
    "nl": {
      "ai_translated": false,
      "ai_model": null,
      "ai_spell_check_issues": [],
      "approved_at": null
    },
    "pl": {
      "ai_translated": false,
      "ai_model": null,
      "ai_spell_check_issues": [
        {
          "type": "incorrect_translation",
          "description": "The word 'grace period' is translated as 'prolongata'. While 'prolongata' can mean extension, in this context, it doesn't accurately convey the meaning of a grace period, which implies a short period of leniency. A better translation would be 'okres wygody' or 'okres karencji'.",
          "suggestion": "Consider translating 'grace period' as 'okres wygody' or 'okres karencji'."
        }
      ],
      "approved_at": null
    },
    "pt": {
      "ai_translated": false,
      "ai_model": null,
      "ai_spell_check_issues": [
        {
          "type": "incorrect_translation",
          "description": "The phrase \"salas novas\" sounds slightly unnatural. While technically correct, a more natural phrasing would be \"novas salas\".",
          "suggestion": "Durante o período de tolerância, os administradores não podem criar novas salas e adicionar novos utilizadores."
        },
        {
          "type": "incorrect_translation",
          "description": "The word 'efetuado' is a bit formal for this context. A more common and natural word would be 'realizado'.",
          "suggestion": "Durante o período de tolerância, os administradores não podem criar novas salas e adicionar novos utilizadores. Assim que o período de tolerância terminar, o {{productName}} ficará indisponível até que o pagamento seja realizado."
        }
      ],
      "approved_at": null
    },
    "pt-BR": {
      "ai_translated": false,
      "ai_model": null,
      "ai_spell_check_issues": [
        {
          "type": "incorrect_translation",
          "description": "The term 'grace period' is translated as 'período de carência'. While technically correct, 'período de cortesia' more accurately conveys the intended meaning of a lenient period.",
          "suggestion": "Consider translating 'grace period' as 'período de cortesia'."
        }
      ],
      "approved_at": null
    },
    "ro": {
      "ai_translated": false,
      "ai_model": null,
      "ai_spell_check_issues": [
        {
          "type": "incorrect_translation",
          "description": "The phrase \"ajuta utilizatorii noi\" (help new users) is not an accurate translation of 'add new users'. It implies assistance rather than adding them to the system.",
          "suggestion": "The phrase should be translated to something like \"adăuga utilizatori noi\" (add new users) or \"înregistra utilizatori noi\" (register new users)."
        }
      ],
      "approved_at": null
    },
    "ru": {
      "ai_translated": false,
      "ai_model": null,
      "ai_spell_check_issues": [],
      "approved_at": null
    },
    "si": {
      "ai_translated": false,
      "ai_model": null,
      "ai_spell_check_issues": [
        {
          "type": "grammar",
          "description": "The phrasing \"සහන කාල සීමාවේ අවසාන දිනය පසු වූ විට\" is slightly awkward. It could be improved for better flow.",
          "suggestion": "සහන කාලය අවසන් වූ පසු"
        },
        {
          "type": "formatting",
          "description": "The use of double quotes for the Sinhala translation could be inconsistent with other text in the application. Consider using single quotes instead if that's the standard.",
          "suggestion": "Re-evaluate application style guide for quote usage. If single quotes are standard, replace double quotes with single quotes."
        }
      ],
      "approved_at": null
    },
    "sk": {
      "ai_translated": false,
      "ai_model": null,
      "ai_spell_check_issues": [],
      "approved_at": null
    },
    "sl": {
      "ai_translated": false,
      "ai_model": null,
      "ai_spell_check_issues": [],
      "approved_at": null
    },
    "sr-Cyrl-RS": {
      "ai_translated": false,
      "ai_model": null,
      "ai_spell_check_issues": [
        {
          "type": "spelling",
          "description": "The word 'просторије' (prostoriye) is used for 'rooms'. While technically correct, 'собе' (sobe) would be a more natural and common term in this context, especially when referring to a digital product's 'rooms'.",
          "suggestion": "Замените 'просторије' са 'собе'."
        }
      ],
      "approved_at": null
    },
    "sr-Latn-RS": {
      "ai_translated": false,
      "ai_model": null,
      "ai_spell_check_issues": [
        {
          "type": "spelling",
          "description": "The word 'grejs' is a direct transliteration of 'grace' and might sound unnatural in Serbian. While understandable, it's better to use a more localized equivalent if available.",
          "suggestion": "Consider using a Serbian equivalent for 'grace period' if one exists and maintains the intended meaning."
        },
        {
          "type": "formatting",
          "description": "The curly braces around {{productName}} are retained in the translation. While technically correct, it might be better to remove them to align with Serbian writing conventions.",
          "suggestion": "Remove the curly braces around {{productName}}:  'Nakon isteka grejs perioda, productName će postati nedostupan dok se ne izvrši uplata.'"
        }
      ],
      "approved_at": null
    },
    "tr": {
      "ai_translated": false,
      "ai_model": null,
      "ai_spell_check_issues": [
        {
          "type": "incorrect_translation",
          "description": "The phrase 'grace period' is translated as 'Ödemesiz dönem'. While technically correct, 'erteleme süresi' might be a more natural and commonly understood term in Turkish, especially in a financial/subscription context. 'Ödemesiz dönem' directly translates to 'payment-free period' which is a bit literal.",
          "suggestion": "Ödemesiz dönem -> Erteleme süresi"
        },
        {
          "type": "incorrect_translation",
          "description": "The phrase 'will become unavailable' is translated as 'kullanılamayacaktır'. A more common and natural wording would be 'kullanılamaz'.",
          "suggestion": "kullanılamayacaktır -> kullanılamaz"
        }
      ],
      "approved_at": null
    },
    "uk-UA": {
      "ai_translated": false,
      "ai_model": null,
      "ai_spell_check_issues": [],
      "approved_at": null
    },
    "vi": {
      "ai_translated": false,
      "ai_model": null,
      "ai_spell_check_issues": [],
      "approved_at": null
    },
    "zh-CN": {
      "ai_translated": false,
      "ai_model": null,
      "ai_spell_check_issues": [
        {
          "type": "incorrect_translation",
          "description": "The phrase \"宽限期截止后\" (kuānxiànqí jiézhǐ hòu) translates to 'after the grace period ends' which is slightly less natural than 'after the grace period expires' or 'after the grace period due date'. It implies a hard end date more than a gentle expiration.",
          "suggestion": "Consider using a phrase like \"宽限期到期后\" (kuānxiànqí dàoqí hòu) which translates to 'after the grace period expires' or “宽限期到期日后” (kuānxiànqí dàoqí rì hòu) which translates to 'after the grace period due date'."
        }
      ],
      "approved_at": null
    }
  }
}<|MERGE_RESOLUTION|>--- conflicted
+++ resolved
@@ -3,11 +3,7 @@
   "content": "During the grace period, admins cannot create new rooms and add new users. After the due date of the grace period, {{productName}} will become unavailable until the payment is made.",
   "content_en_sha1_hash": "b7a0c210f73172985d0560ba94236b522d1ece70",
   "created_at": "2025-05-19T21:30:53.688Z",
-<<<<<<< HEAD
-  "updated_at": "2025-05-24T06:53:52.094Z",
-=======
   "updated_at": "2025-06-24T16:31:24.362Z",
->>>>>>> 0de93b01
   "comment": {
     "text": "This translation key is used to display a message explaining that during a grace period, admins can't create new rooms or add users, and that access will be unavailable until payment is made. It appears in a modal dialog and an invite quota warning dialog, prompting admins to make timely payments.",
     "is_auto": true,
@@ -45,14 +41,14 @@
       "ai_model": null,
       "ai_spell_check_issues": [
         {
-          "type": "incorrect_translation",
-          "description": "The phrase \"فترة السماح المؤقتة\" (temporary grace period) is redundant. \"فترة السماح\" is sufficient to convey the meaning of a grace period.",
+          "type": "formatting",
+          "description": "The phrase '(فترة السماح المؤقتة)' is repeated, creating redundancy. It's unnecessary to repeat 'temporary grace period'.",
           "suggestion": "خلال فترة السماح، لا يُسمح للمسؤولين بإنشاء غرف جديدة أو إضافة مستخدمين جدد. بعد انتهاء تاريخ استحقاق فترة السماح، سيتم جعل {{productName}} غير متوفر حتى يتم سداد الدفعة."
         },
         {
-          "type": "incorrect_translation",
-          "description": "The phrase 'سيتم جعل {{productName}} غير متوفر' is not the most natural way to express that the product will become unavailable. A more direct translation would be better.",
-          "suggestion": "بعد انتهاء تاريخ استحقاق فترة السماح، سيصبح {{productName}} غير متاح حتى يتم سداد الدفعة."
+          "type": "grammatical",
+          "description": "The phrase 'سيتم جعل' (will be made) is slightly awkward in Arabic. A more natural phrasing could be used.",
+          "suggestion": "بعد انتهاء تاريخ استحقاق فترة السماح، {{productName}} لن يكون متاحاً حتى يتم سداد الدفعة."
         }
       ],
       "approved_at": null
@@ -62,90 +58,90 @@
       "ai_model": null,
       "ai_spell_check_issues": [
         {
+          "type": "incorrect_translation",
+          "description": "The phrase \"Güzəşt müddəti bitdikdən sonra\" is a literal translation of \"After the due date of the grace period.\" A more natural and idiomatic translation would be something like \"Güzəşt müddəti sona çatdıqdan sonra\" or \"Güzəşt dövrü bitdikdən sonra\".",
+          "suggestion": "Güzəşt dövrü bitdikdən sonra"
+        }
+      ],
+      "approved_at": null
+    },
+    "bg": {
+      "ai_translated": false,
+      "ai_model": null,
+      "ai_spell_check_issues": [],
+      "approved_at": null
+    },
+    "cs": {
+      "ai_translated": false,
+      "ai_model": null,
+      "ai_spell_check_issues": [],
+      "approved_at": null
+    },
+    "de": {
+      "ai_translated": false,
+      "ai_model": null,
+      "ai_spell_check_issues": [
+        {
+          "type": "incorrect_translation",
+          "description": "The phrase \"bezahlten Frist\" is an awkward and not entirely accurate translation of \"grace period\". \"Grace period\" implies a period of leeway, which \"bezahlten Frist\" emphasizes payment. A more natural translation would incorporate this nuance.",
+          "suggestion": "Während der Gnadenfrist können Administratoren keine neuen Räume erstellen und keine neuen Benutzer hinzufügen. Nach dem Fälligkeitsdatum der Gnadenfrist wird {{productName}} nicht mehr verfügbar sein, bis die Zahlung erfolgt ist."
+        },
+        {
           "type": "spelling",
-          "description": "The word 'Güzəşt' is used repeatedly, but 'Güzəşt' likely refers to a discount or grace period. The English text uses 'grace period'.",
-          "suggestion": "Consider using a more accurate term for 'grace period' in Azerbaijani, possibly 'möhlət' or similar, and ensure consistency."
+          "description": "The word 'Frist' is repeated several times. While technically correct, this repetition can sound clunky in German. While not a strict error, a more fluent rendering is desirable.",
+          "suggestion": "Während der Gnadenfrist können Administratoren keine neuen Räume erstellen und keine neuen Benutzer hinzufügen. Nach Ablauf der Gnadenfrist wird {{productName}} nicht mehr verfügbar sein, bis die Zahlung erfolgt ist."
+        }
+      ],
+      "approved_at": null
+    },
+    "el-GR": {
+      "ai_translated": false,
+      "ai_model": null,
+      "ai_spell_check_issues": [],
+      "approved_at": null
+    },
+    "es": {
+      "ai_translated": false,
+      "ai_model": null,
+      "ai_spell_check_issues": [],
+      "approved_at": null
+    },
+    "fi": {
+      "ai_translated": false,
+      "ai_model": null,
+      "ai_spell_check_issues": [
+        {
+          "type": "incorrect_translation",
+          "description": "The phrase \"{{productName}}-a\" is grammatically incorrect and doesn't accurately translate \"{{productName}}\". It appears to be attempting to incorporate the product name as a genitive form, which isn't necessary or correct in this context.",
+          "suggestion": "Replace \"{{productName}}-a\" with \"{{productName}}\"."
         },
         {
           "type": "grammar",
-          "description": "The sentence \"Güzəşt müddəti bitdikdən sonra ödəniş edilənə qədər {{productName}} əlçatan olmayacaq.\" can be slightly improved for flow.  The phrase 'ödəniş edilənə qədər' is technically correct but can sound clunky.",
-          "suggestion": "Consider rephrasing to something like \"Güzəşt müddəti bitdikdən sonra {{productName}} ödəniş həyata keçirilənə qədər əlçatan olmayacaq.\""
-        }
-      ],
-      "approved_at": null
-    },
-    "bg": {
-      "ai_translated": false,
-      "ai_model": null,
-      "ai_spell_check_issues": [],
-      "approved_at": null
-    },
-    "cs": {
-      "ai_translated": false,
-      "ai_model": null,
-      "ai_spell_check_issues": [],
-      "approved_at": null
-    },
-    "de": {
-      "ai_translated": false,
-      "ai_model": null,
-      "ai_spell_check_issues": [
-        {
-          "type": "incorrect_translation",
-          "description": "The phrase 'During the grace period' is translated as 'Während der bezahlten Frist'. While technically correct, 'Während der Gnadenfrist' is a more natural and commonly used translation for 'grace period' in this context.",
-          "suggestion": "Während der Gnadenfrist"
-        },
-        {
-          "type": "incorrect_translation",
-          "description": "The phrase 'After the due date of the grace period' is translated as 'Nach dem Fälligkeitsdatum der bezahlten Frist'. This is a bit clunky.  'Nach Ablauf der Gnadenfrist' would be a more fluent translation.",
-          "suggestion": "Nach Ablauf der Gnadenfrist"
-        }
-      ],
-      "approved_at": null
-    },
-    "el-GR": {
-      "ai_translated": false,
-      "ai_model": null,
-      "ai_spell_check_issues": [],
-      "approved_at": null
-    },
-    "es": {
-      "ai_translated": false,
-      "ai_model": null,
-      "ai_spell_check_issues": [],
-      "approved_at": null
-    },
-    "fi": {
-      "ai_translated": false,
-      "ai_model": null,
-      "ai_spell_check_issues": [
-        {
-          "type": "incorrect_translation",
-          "description": "The phrase \"{{productName}}-a\" is not a correct translation. It appears to be an attempt to incorporate the product name but with an incorrect grammatical suffix. It should be translated as \"{{productName}}\" or a more natural phrasing depending on the context.",
-          "suggestion": "{{productName}} ei ole enää käytettävissä ennen kuin maksu on suoritettu."
+          "description": "While grammatically passable, the phrasing 'ei voi enää käyttää' could be improved for more natural flow. The word 'enää' (anymore) isn't strictly needed and makes the sentence slightly less concise.",
+          "suggestion": "Replace 'ei voi enää käyttää' with 'ei voi käyttää'."
+        }
+      ],
+      "approved_at": null
+    },
+    "fr": {
+      "ai_translated": false,
+      "ai_model": null,
+      "ai_spell_check_issues": [],
+      "approved_at": null
+    },
+    "hy-AM": {
+      "ai_translated": false,
+      "ai_model": null,
+      "ai_spell_check_issues": [
+        {
+          "type": "formatting",
+          "description": "The Armenian translation uses a colon after \"Արտոնյալ ժամանակահատվածում\". This is not standard Armenian punctuation in this context and should be removed.",
+          "suggestion": "Remove the colon after \"Արտոնյալ ժամանակահատվածում\"."
         },
         {
           "type": "grammar",
-          "description": "While understandable, the sentence structure 'Lisäajan eräpäivän jälkeen' could be slightly improved for flow. While correct, it's a little clunky.",
-          "suggestion": "Lisäajan päättymisen jälkeen"
-        }
-      ],
-      "approved_at": null
-    },
-    "fr": {
-      "ai_translated": false,
-      "ai_model": null,
-      "ai_spell_check_issues": [],
-      "approved_at": null
-    },
-    "hy-AM": {
-      "ai_translated": false,
-      "ai_model": null,
-      "ai_spell_check_issues": [
-        {
-          "type": "formatting",
-          "description": "The Armenian translation uses a colon (:) after the first sentence, which is not standard in Armenian sentence structure and doesn't flow naturally. It's more common to use a period or a conjunction.",
-          "suggestion": "Remove the colon and replace it with a period or conjunction. For example: «Արտոնյալ ժամանակահատվածում ադմինները չեն կարող ստեղծել նոր սենյակներ և ավելացնել նոր օգտվողներ։ Կամ: Արտոնյալ ժամանակահատվածում ադմինները չեն կարող ստեղծել նոր սենյակներ և ավելացնել նոր օգտվողներ, բայց..."
+          "description": "The phrase \"Արտոնյալ ժամանակաշրջանի վերջնաժամկետից հետո\" is grammatically correct, but stylistically could be improved for flow. Consider rephrasing for better readability.",
+          "suggestion": "Consider rephrasing to something like \"Արտոնյալ ժամանակաշրջանի ավարտից հետո\" or \"Արտոնյալ ժամանակաշրջանը ավարտվելուց հետո\"."
         }
       ],
       "approved_at": null
@@ -159,13 +155,7 @@
     "ja-JP": {
       "ai_translated": false,
       "ai_model": null,
-      "ai_spell_check_issues": [
-        {
-          "type": "incorrect_translation",
-          "description": "The phrase \"お支払いが完了するまで\" (o shiharai ga kanryou suru made) translates to \"until the payment is completed.\" While technically correct, it's less natural and slightly more formal than a simpler phrasing. A more natural translation for \"until the payment is made\" would be something like \"お支払いが済むまで\" (o shiharai ga sumu made).",
-          "suggestion": "猶予期間の期限を過ぎると、お支払いが済むまで{{productName}}はご利用いただけません。"
-        }
-      ],
+      "ai_spell_check_issues": [],
       "approved_at": null
     },
     "ko-KR": {
@@ -174,8 +164,8 @@
       "ai_spell_check_issues": [
         {
           "type": "incorrect_translation",
-          "description": "The English phrase \"will become unavailable\" is not accurately translated. \"사용할 수 없습니다\" (useul su eopseumnida) translates to 'cannot use' which is a functional equivalent but loses the nuance of unavailability. A more accurate translation might be something along the lines of '서비스가 중단됩니다' (seobiseuga jungdandaemnida) which means 'the service will be suspended'.",
-          "suggestion": "서비스가 중단됩니다. (seobiseuga jungdandaemnida)"
+          "description": "The phrase '{{productName}} will become unavailable' is translated as '{{productName}}를 사용할 수 없습니다'. While technically correct, a more natural and precise translation would emphasize that the product is inaccessible or blocked. A better option would be '{{productName}} 이용이 중단됩니다' ({{productName}} usage is suspended).",
+          "suggestion": "유예 기간이 지나면 결제할 때까지 {{productName}} 이용이 중단됩니다."
         }
       ],
       "approved_at": null
@@ -204,8 +194,8 @@
       "ai_spell_check_issues": [
         {
           "type": "incorrect_translation",
-          "description": "The word 'grace period' is translated as 'prolongata'. While 'prolongata' can mean extension, in this context, it doesn't accurately convey the meaning of a grace period, which implies a short period of leniency. A better translation would be 'okres wygody' or 'okres karencji'.",
-          "suggestion": "Consider translating 'grace period' as 'okres wygody' or 'okres karencji'."
+          "description": "The English term 'grace period' is translated as 'prolongata'. While 'prolongata' can sometimes imply an extension, it doesn't accurately convey the meaning of a 'grace period' in this context, which refers to a short period after a due date before penalties are applied. A more accurate translation might be 'okres karencji' or 'okres przejściowy'.",
+          "suggestion": "Consider using 'okres karencji' or 'okres przejściowy' to better reflect the meaning of 'grace period'."
         }
       ],
       "approved_at": null
@@ -216,13 +206,13 @@
       "ai_spell_check_issues": [
         {
           "type": "incorrect_translation",
-          "description": "The phrase \"salas novas\" sounds slightly unnatural. While technically correct, a more natural phrasing would be \"novas salas\".",
-          "suggestion": "Durante o período de tolerância, os administradores não podem criar novas salas e adicionar novos utilizadores."
-        },
-        {
-          "type": "incorrect_translation",
-          "description": "The word 'efetuado' is a bit formal for this context. A more common and natural word would be 'realizado'.",
-          "suggestion": "Durante o período de tolerância, os administradores não podem criar novas salas e adicionar novos utilizadores. Assim que o período de tolerância terminar, o {{productName}} ficará indisponível até que o pagamento seja realizado."
+          "description": "The English phrase 'grace period' is translated as 'período de tolerância'. While technically correct, 'período de carência' might be a more natural and commonly understood translation in this context.",
+          "suggestion": "Consider using 'período de carência' instead of 'período de tolerância'."
+        },
+        {
+          "type": "formatting",
+          "description": "The English uses '{{productName}}' for the variable. The Portuguese translation uses the same format, which is correct and consistent. No change needed.",
+          "suggestion": null
         }
       ],
       "approved_at": null
@@ -233,7 +223,7 @@
       "ai_spell_check_issues": [
         {
           "type": "incorrect_translation",
-          "description": "The term 'grace period' is translated as 'período de carência'. While technically correct, 'período de cortesia' more accurately conveys the intended meaning of a lenient period.",
+          "description": "The term 'grace period' is translated as 'período de carência'. While technically correct, 'período de cortesia' is a more common and natural translation in this context, specifically referring to a payment grace period.",
           "suggestion": "Consider translating 'grace period' as 'período de cortesia'."
         }
       ],
@@ -245,8 +235,13 @@
       "ai_spell_check_issues": [
         {
           "type": "incorrect_translation",
-          "description": "The phrase \"ajuta utilizatorii noi\" (help new users) is not an accurate translation of 'add new users'. It implies assistance rather than adding them to the system.",
-          "suggestion": "The phrase should be translated to something like \"adăuga utilizatori noi\" (add new users) or \"înregistra utilizatori noi\" (register new users)."
+          "description": "The phrase \"ajuta utilizatorii noi\" (help new users) is not an accurate translation of \"add new users.\" It introduces an action that isn't present in the English original. The English phrase implies adding users to the system or account.",
+          "suggestion": "În perioada de graţie, administratorii nu pot crea sălile noi şi adăuga utilizatori noi."
+        },
+        {
+          "type": "formatting",
+          "description": "The Romanian translation maintains the English formatting with {{productName}}. It is important to ensure this placeholder is properly handled in the Romanian context, including proper localization if necessary.",
+          "suggestion": "Ensure {{productName}} is correctly localized or replaced with the appropriate Romanian product name."
         }
       ],
       "approved_at": null
@@ -263,13 +258,13 @@
       "ai_spell_check_issues": [
         {
           "type": "grammar",
-          "description": "The phrasing \"සහන කාල සීමාවේ අවසාන දිනය පසු වූ විට\" is slightly awkward. It could be improved for better flow.",
+          "description": "The phrase 'සහන කාල සීමාවේ අවසාන දිනය පසු වූ විට' is a bit convoluted. A more natural phrasing would improve readability.",
           "suggestion": "සහන කාලය අවසන් වූ පසු"
         },
         {
           "type": "formatting",
-          "description": "The use of double quotes for the Sinhala translation could be inconsistent with other text in the application. Consider using single quotes instead if that's the standard.",
-          "suggestion": "Re-evaluate application style guide for quote usage. If single quotes are standard, replace double quotes with single quotes."
+          "description": "The use of '{{productName}}' seems consistent with the English. It's crucial that this variable is correctly handled in the Sinhala implementation.",
+          "suggestion": "Ensure the variable '{{productName}}' is properly localized and displayed."
         }
       ],
       "approved_at": null
@@ -283,7 +278,13 @@
     "sl": {
       "ai_translated": false,
       "ai_model": null,
-      "ai_spell_check_issues": [],
+      "ai_spell_check_issues": [
+        {
+          "type": "incorrect_translation",
+          "description": "The phrase \"grace period\" is translated as \"prehodnem obdobju,\" which is accurate but could be more natural. A more idiomatic translation might be \"prehodno obdobje\" (without the \"m\").",
+          "suggestion": "V prehodnem obdobje skrbniki ne morejo ustvarjati novih sob in dodajati novih uporabnikov."
+        }
+      ],
       "approved_at": null
     },
     "sr-Cyrl-RS": {
@@ -292,8 +293,8 @@
       "ai_spell_check_issues": [
         {
           "type": "spelling",
-          "description": "The word 'просторије' (prostoriye) is used for 'rooms'. While technically correct, 'собе' (sobe) would be a more natural and common term in this context, especially when referring to a digital product's 'rooms'.",
-          "suggestion": "Замените 'просторије' са 'собе'."
+          "description": "The word 'просторије' (prostorije) is used for 'rooms'. While technically correct, 'собе' (sobe) would be a more natural and common translation for 'rooms' in this context.",
+          "suggestion": "Током грејс периода, администратори не могу да праве нове собе и додају нове кориснике."
         }
       ],
       "approved_at": null
@@ -304,13 +305,13 @@
       "ai_spell_check_issues": [
         {
           "type": "spelling",
-          "description": "The word 'grejs' is a direct transliteration of 'grace' and might sound unnatural in Serbian. While understandable, it's better to use a more localized equivalent if available.",
-          "suggestion": "Consider using a Serbian equivalent for 'grace period' if one exists and maintains the intended meaning."
-        },
-        {
-          "type": "formatting",
-          "description": "The curly braces around {{productName}} are retained in the translation. While technically correct, it might be better to remove them to align with Serbian writing conventions.",
-          "suggestion": "Remove the curly braces around {{productName}}:  'Nakon isteka grejs perioda, productName će postati nedostupan dok se ne izvrši uplata.'"
+          "description": "The word 'grejs' is an Anglicism. The correct Serbian word for 'grace' is 'probni'.",
+          "suggestion": "Tokom probnog perioda, administratori ne mogu da prave nove prostorije i dodaju nove korisnike. Nakon isteka probnog perioda, {{productName}} će postati nedostupan dok se ne izvrši uplata."
+        },
+        {
+          "type": "grammar",
+          "description": "While technically correct, 'ne mogu da prave' is less natural than 'ne mogu da kreiraju'.",
+          "suggestion": "Tokom probnog perioda, administratori ne mogu da kreiraju nove prostorije i dodaju nove korisnike. Nakon isteka probnog perioda, {{productName}} će postati nedostupan dok se ne izvrši uplata."
         }
       ],
       "approved_at": null
@@ -321,13 +322,13 @@
       "ai_spell_check_issues": [
         {
           "type": "incorrect_translation",
-          "description": "The phrase 'grace period' is translated as 'Ödemesiz dönem'. While technically correct, 'erteleme süresi' might be a more natural and commonly understood term in Turkish, especially in a financial/subscription context. 'Ödemesiz dönem' directly translates to 'payment-free period' which is a bit literal.",
-          "suggestion": "Ödemesiz dönem -> Erteleme süresi"
-        },
-        {
-          "type": "incorrect_translation",
-          "description": "The phrase 'will become unavailable' is translated as 'kullanılamayacaktır'. A more common and natural wording would be 'kullanılamaz'.",
-          "suggestion": "kullanılamayacaktır -> kullanılamaz"
+          "description": "The English phrase \"grace period\" is consistently translated as \"ödemesiz dönem\" which literally means 'payment-free period'. A more accurate and natural translation would be \"erteleme süresi\" (postponement period) or \"uzatma süresi\" (extension period) as it refers to a period where payments are delayed, not completely absent.",
+          "suggestion": "Consider translating \"grace period\" as \"erteleme süresi\" or \"uzatma süresi\" for better clarity and naturalness."
+        },
+        {
+          "type": "incorrect_translation",
+          "description": "The sentence \"Ödemesiz dönemin bitiş tarihinden sonra, ödeme yapılana kadar {{productName}} kullanılamayacaktır.\" is a bit verbose and less fluent than it could be. A more concise and natural translation of 'After the due date of the grace period, {{productName}} will become unavailable until the payment is made.' would be '{{productName}}, ödeme yapılana kadar, erteleme süresinin bitiş tarihinden sonra kullanılamayacaktır.'",
+          "suggestion": "Rephrase the sentence to: '{{productName}}, ödeme yapılana kadar, erteleme süresinin bitiş tarihinden sonra kullanılamayacaktır.'"
         }
       ],
       "approved_at": null
@@ -341,19 +342,24 @@
     "vi": {
       "ai_translated": false,
       "ai_model": null,
-      "ai_spell_check_issues": [],
+      "ai_spell_check_issues": [
+        {
+          "type": "incorrect_translation",
+          "description": "The phrase \"ngày hết hạn thanh toán\" (payment due date) is a bit literal and less natural in Vietnamese. A more common and clearer phrasing would be 'hết thời gian ân hạn' or 'kết thúc thời gian ân hạn'.",
+          "suggestion": "Sau khi hết thời gian ân hạn, {{productName}} sẽ không khả dụng cho đến khi thanh toán được thực hiện."
+        },
+        {
+          "type": "formatting",
+          "description": "While technically correct, the punctuation in Vietnamese often places a space before certain punctuation marks (e.g., before a period or question mark).",
+          "suggestion": "Trong thời gian ân hạn, quản trị viên không thể tạo phòng mới và thêm người dùng mới . Sau khi hết thời gian ân hạn, {{productName}} sẽ không khả dụng cho đến khi thanh toán được thực hiện."
+        }
+      ],
       "approved_at": null
     },
     "zh-CN": {
       "ai_translated": false,
       "ai_model": null,
-      "ai_spell_check_issues": [
-        {
-          "type": "incorrect_translation",
-          "description": "The phrase \"宽限期截止后\" (kuānxiànqí jiézhǐ hòu) translates to 'after the grace period ends' which is slightly less natural than 'after the grace period expires' or 'after the grace period due date'. It implies a hard end date more than a gentle expiration.",
-          "suggestion": "Consider using a phrase like \"宽限期到期后\" (kuānxiànqí dàoqí hòu) which translates to 'after the grace period expires' or “宽限期到期日后” (kuānxiànqí dàoqí rì hòu) which translates to 'after the grace period due date'."
-        }
-      ],
+      "ai_spell_check_issues": [],
       "approved_at": null
     }
   }
