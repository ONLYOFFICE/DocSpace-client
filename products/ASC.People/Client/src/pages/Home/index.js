--- conflicted
+++ resolved
@@ -27,11 +27,8 @@
   setIsLoading,
   setIsRefresh,
   selectedGroup,
-<<<<<<< HEAD
   tReady,
-=======
   viewAs,
->>>>>>> 4c78667a
 }) => {
   const { location } = history;
   const { pathname } = location;
