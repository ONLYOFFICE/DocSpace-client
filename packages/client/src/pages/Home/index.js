// (c) Copyright Ascensio System SIA 2009-2025
//
// This program is a free software product.
// You can redistribute it and/or modify it under the terms
// of the GNU Affero General Public License (AGPL) version 3 as published by the Free Software
// Foundation. In accordance with Section 7(a) of the GNU AGPL its Section 15 shall be amended
// to the effect that Ascensio System SIA expressly excludes the warranty of non-infringement of
// any third-party rights.
//
// This program is distributed WITHOUT ANY WARRANTY, without even the implied warranty
// of MERCHANTABILITY or FITNESS FOR A PARTICULAR  PURPOSE. For details, see
// the GNU AGPL at: http://www.gnu.org/licenses/agpl-3.0.html
//
// You can contact Ascensio System SIA at Lubanas st. 125a-25, Riga, Latvia, EU, LV-1021.
//
// The  interactive user interfaces in modified source and object code versions of the Program must
// display Appropriate Legal Notices, as required under Section 5 of the GNU AGPL version 3.
//
// Pursuant to Section 7(b) of the License you must retain the original Product logo when
// distributing the program. Pursuant to Section 7(e) we decline to grant you any rights under
// trademark law for use of our trademarks.
//
// All the Product's GUI elements, including illustrations and icon sets, as well as technical writing
// content are licensed under the terms of the Creative Commons Attribution-ShareAlike 4.0
// International. See the License terms at http://creativecommons.org/licenses/by-sa/4.0/legalcode

import React from "react";
import { useLocation, Outlet } from "react-router";
import { isMobile } from "react-device-detect";
import { observer, inject } from "mobx-react";
import { withTranslation } from "react-i18next";

import {
  addTagsToRoom,
  removeTagsFromRoom,
  createTag,
} from "@docspace/shared/api/rooms";
import { createFolder } from "@docspace/shared/api/files";
import Section from "@docspace/shared/components/section";

import SectionWrapper from "SRC_DIR/components/Section";
import DragTooltip from "SRC_DIR/components/DragTooltip";
import { getContactsView } from "SRC_DIR/helpers/contacts";

import {
  SectionFilterContent,
  SectionHeaderContent,
  SectionSubmenuContent,
  SectionWarningContent,
} from "./Section";
import AccountsDialogs from "./Section/ContactsBody/Dialogs";

import FilesSelectionArea from "./SelectionArea/FilesSelectionArea";
import ContactsSelectionArea from "./SelectionArea/ContactsSelectionArea";

import { InfoPanelBodyContent, InfoPanelHeaderContent } from "./InfoPanel";

import MediaViewer from "./MediaViewer";

import {
  useFiles,
  useSDK,
  useOperations,
  useContacts,
  useSettings,
  useFlows,
} from "./Hooks";

const PureHome = (props) => {
  const {
    fetchFiles,
    fetchRooms,

    // homepage,
    setIsSectionHeaderLoading,
    setIsSectionBodyLoading,
    isLoading,

    setToPreviewFile,
    playlist,

    folderSecurity,
    getFileInfo,
    gallerySelected,
    setIsUpdatingRowItem,
    setIsPreview,
    selectedFolderStore,
    t,
    startUpload,
    setDragging,
    dragging,
    createFoldersTree,
    disableDrag,
    clearPrimaryProgressData,
    isPrimaryProgressVisbile,

    refreshFiles,

    setFrameConfig,
    folders,
    files,
    selection,
    filesList,

    createFile,

    createRoom,

    setViewAs,
    viewAs,

    firstLoad,

    isPrivacyFolder,
    isRecycleBinFolder,
    isErrorRoomNotAvailable,
    isIndexEditingMode,

    isSecondaryProgressVisbile,

    isFrame,
    showFilter,
    frameConfig,
    isEmptyPage,

    contactsViewAs,
    getUsersList,
    getGroups,
    updateCurrentGroup,
    setSelectedNode,
    onClickBack,

    showFilterLoader,

    getSettings,
    logout,
    login,
    loadCurrentUser,
    updateProfileCulture,
    getRooms,
    setSelectedFolder,
    userId,
    getFolderModel,
    getContactsModel,
    scrollToTop,
    isEmptyGroups,
    wsCreatedPDFForm,
    setContactsTab,
    isUsersEmptyView,
    showGuestReleaseTip,
    setGuestReleaseTipDialogVisible,
    secondaryOperationsCompleted,
    primaryOperationsCompleted,
    secondaryActiveOperations,
    clearSecondaryProgressData,
    primaryOperationsArray,
    cancelUpload,
    secondaryOperationsAlert,
    clearUploadData,
    clearUploadedFiles,
    mainButtonVisible,
    primaryOperationsAlert,
    clearConversionData,
    isErrorChecking,
    setOperationCancelVisible,
    hideConfirmCancelOperation,
    welcomeFormFillingTipsVisible,
    formFillingTipsVisible,
<<<<<<< HEAD
    chatFiles,
    vectorizedFiles,
    removeActiveItem,
=======
    allowInvitingGuests,
    checkGuests,
    hasGuests,
>>>>>>> 357ce3b7
  } = props;

  // console.log(t("ComingSoon"))

  const location = useLocation();

  const isSettingsPage =
    location.pathname.includes("settings") &&
    !location.pathname.includes("settings/plugins");

<<<<<<< HEAD
  const isFlowsPage = location.pathname.includes("flows");

  const contactsView = getContactsView(location);
=======
  const view = getContactsView(location);
  if (allowInvitingGuests === false && view === "guests") checkGuests();
  const contactsView = allowInvitingGuests
    ? view
    : typeof hasGuests === "boolean" && view === "guests" && !hasGuests
      ? "people"
      : view;

>>>>>>> 357ce3b7
  const isContactsPage = !!contactsView;
  const isContactsEmptyView =
    contactsView === "groups" ? isEmptyGroups : isUsersEmptyView;

  const setIsLoading = React.useCallback(
    (param, withoutTimer, withHeaderLoader) => {
      if (withHeaderLoader)
        return setIsSectionHeaderLoading(param, !withoutTimer);

      setIsSectionBodyLoading(param, !withoutTimer);
    },
    [setIsSectionHeaderLoading, setIsSectionBodyLoading],
  );

  useFlows({ vectorizedFiles, removeActiveItem });

  const { onDrop } = useFiles({
    t,
    dragging,
    setDragging,
    disableDrag,
    createFoldersTree,
    startUpload,
    fetchFiles,
    fetchRooms,
    setIsLoading,

    isContactsPage,
    isSettingsPage,

    location,

    playlist,

    getFileInfo,
    setToPreviewFile,
    setIsPreview,

    setIsUpdatingRowItem,

    gallerySelected,
    folderSecurity,
    userId,

    scrollToTop,
    selectedFolderStore,
    wsCreatedPDFForm,
  });

  useOperations({
    clearUploadData,
    clearUploadedFiles,
    primaryOperationsArray,
    clearConversionData,
  });

  useContacts({
    isContactsPage,
    contactsView,

    setContactsTab,

    setIsLoading,
    scrollToTop,
    setSelectedNode,

    getUsersList,
    getGroups,
    updateCurrentGroup,

    showGuestReleaseTip,
    setGuestReleaseTipDialogVisible,
  });

  useSettings({
    t,
    isSettingsPage,
    setIsLoading,
  });

  useSDK({
    frameConfig,
    setFrameConfig,
    selectedFolderStore,
    folders,
    files,
    filesList,
    selection,
    userId,
    createFile,
    createFolder,
    createRoom,
    refreshFiles,
    setViewAs,
    getSettings,
    logout,
    login,
    addTagsToRoom,
    createTag,
    removeTagsFromRoom,
    loadCurrentUser,
    updateProfileCulture,
    getRooms,
    isLoading,
  });

  const getContextModel = () => {
    if (isFrame) return null;
    if (isContactsPage) return getContactsModel(t, true);
    return getFolderModel(t, true);
  };

  const onCancelUpload = () => {
    if (hideConfirmCancelOperation) {
      cancelUpload(t);
      return;
    }

    setOperationCancelVisible(true);
  };

  React.useEffect(() => {
    window.addEventListener("popstate", onClickBack);

    return () => {
      setSelectedFolder(null);
      window.removeEventListener("popstate", onClickBack);
    };
  }, []);

  let sectionProps = {};

  if (isSettingsPage) {
    sectionProps.isInfoPanelAvailable = false;
    sectionProps.viewAs = "settings";
  } else {
    sectionProps = {
      withBodyScroll: true,
      withBodyAutoFocus: !isMobile,
      firstLoad,
      isLoaded: !firstLoad,
      viewAs: contactsViewAs,
      isAccounts: isContactsPage,
      chatFiles,
    };

    if (!isContactsPage) {
      sectionProps.dragging = dragging;
      sectionProps.uploadFiles = true;
      sectionProps.onDrop =
        isRecycleBinFolder || isPrivacyFolder ? null : onDrop;

      sectionProps.viewAs = viewAs;
      sectionProps.hideAside =
        isPrimaryProgressVisbile || isSecondaryProgressVisbile;

      sectionProps.isEmptyPage = isEmptyPage;
      sectionProps.isTrashFolder = isRecycleBinFolder;
    } else {
      sectionProps.isAccounts = isContactsPage;
    }
  }

  // sectionProps.onOpenUploadPanel = showUploadPanel;

  sectionProps.getContextModel = getContextModel;
  sectionProps.isIndexEditingMode = isIndexEditingMode;

  sectionProps.secondaryActiveOperations = secondaryActiveOperations;
  sectionProps.secondaryOperationsCompleted = secondaryOperationsCompleted;
  sectionProps.clearSecondaryProgressData = clearSecondaryProgressData;
  sectionProps.primaryOperationsArray = primaryOperationsArray;
  sectionProps.clearPrimaryProgressData = clearPrimaryProgressData;
  sectionProps.primaryOperationsCompleted = primaryOperationsCompleted;
  sectionProps.cancelUpload = onCancelUpload;
  sectionProps.secondaryOperationsAlert = secondaryOperationsAlert;
  sectionProps.primaryOperationsAlert = primaryOperationsAlert;
  sectionProps.needErrorChecking = isErrorChecking;
  sectionProps.mainButtonVisible = mainButtonVisible;

  const hasVisibleContent =
    !isEmptyPage ||
    welcomeFormFillingTipsVisible ||
    formFillingTipsVisible ||
    showFilterLoader;

  const isValidMainContent = hasVisibleContent && !isErrorRoomNotAvailable;
  const isValidContactsContent = !isContactsEmptyView && isContactsPage;

  const shouldRenderSectionFilter =
    (isValidMainContent || isValidContactsContent) && !isSettingsPage;

  return (
    <>
      {isSettingsPage ? null : isContactsPage ? (
        <>
          <AccountsDialogs />
          <ContactsSelectionArea />
        </>
      ) : (
        <>
          <DragTooltip />
          <FilesSelectionArea />
        </>
      )}
      <MediaViewer />
      <SectionWrapper {...sectionProps}>
        {!isErrorRoomNotAvailable || isContactsPage || isSettingsPage ? (
          <Section.SectionHeader>
            <SectionHeaderContent />
          </Section.SectionHeader>
        ) : null}

        {isFlowsPage ? null : (
          <Section.SectionSubmenu>
            <SectionSubmenuContent />
          </Section.SectionSubmenu>
        )}

        <Section.SectionWarning>
          <SectionWarningContent />
        </Section.SectionWarning>

        {shouldRenderSectionFilter ? (
          <Section.SectionFilter>
            {isFrame ? (
              showFilter && <SectionFilterContent />
            ) : (
              <SectionFilterContent />
            )}
          </Section.SectionFilter>
        ) : null}

        <Section.SectionBody isAccounts={isContactsPage}>
          <Outlet />
        </Section.SectionBody>

        <Section.InfoPanelHeader>
          <InfoPanelHeaderContent />
        </Section.InfoPanelHeader>
        <Section.InfoPanelBody>
          <InfoPanelBodyContent />
        </Section.InfoPanelBody>
      </SectionWrapper>
    </>
  );
};

const Home = withTranslation(["UploadPanel", "Files", "People"])(PureHome);

export const Component = inject(
  ({
    authStore,
    filesStore,
    uploadDataStore,
    treeFoldersStore,
    mediaViewerDataStore,
    peopleStore,
    filesActionsStore,
    oformsStore,
    selectedFolderStore,
    clientLoadingStore,
    userStore,
    settingsStore,
    contextOptionsStore,
    indexingStore,
    dialogsStore,
    filesSettingsStore,
    flowStore,
  }) => {
    const { setSelectedFolder, security: folderSecurity } = selectedFolderStore;
    const {
      secondaryProgressDataStore,
      primaryProgressDataStore,

      cancelUpload,
      clearUploadData,
      clearUploadedFiles,
      clearConversionData,
    } = uploadDataStore;

    const {
      firstLoad,
      setIsSectionHeaderLoading,
      setIsSectionBodyLoading,
      setIsSectionFilterLoading,
      isLoading,
      showFilterLoader,
    } = clientLoadingStore;

    const { getFolderModel } = contextOptionsStore;

    const { getContactsModel } = peopleStore.contextOptionsStore;

    const {
      fetchFiles,
      fetchRooms,

      selection,
      dragging,
      setDragging,

      viewAs,
      getFileInfo,
      setIsUpdatingRowItem,

      folders,
      files,
      filesList,

      createFile,

      createRoom,
      refreshFiles,
      setViewAs,
      isEmptyPage,

      disableDrag,
      isErrorRoomNotAvailable,
      setIsPreview,
      getRooms,
      scrollToTop,
      wsCreatedPDFForm,
      mainButtonVisible,

      removeActiveItem,
    } = filesStore;

    const { gallerySelected } = oformsStore;

    const {
      isRecycleBinFolder,
      isPrivacyFolder,

      setExpandedKeys,
      isRoomsFolder,
      isArchiveFolder,
      setSelectedNode,
    } = treeFoldersStore;

    const {
      clearPrimaryProgressData,
      primaryOperationsArray,
      primaryOperationsCompleted,
      primaryOperationsAlert,
      isErrorChecking,
      isPrimaryProgressVisbile,
    } = primaryProgressDataStore;

    const {
      isSecondaryProgressVisbile,
      secondaryOperationsCompleted,
      clearSecondaryProgressData,
      secondaryActiveOperations,
      secondaryOperationsAlert,
    } = secondaryProgressDataStore;

    const { startUpload } = uploadDataStore;

    const { createFoldersTree, onClickBack } = filesActionsStore;

    const { setToPreviewFile, playlist } = mediaViewerDataStore;

    const { hideConfirmCancelOperation } = filesSettingsStore;
    const { setOperationCancelVisible } = dialogsStore;
    const {
      setFrameConfig,
      frameConfig,
      isFrame,
      enablePlugins,
      getSettings,
      showGuestReleaseTip,
      allowInvitingGuests,
      checkGuests,
      hasGuests,
    } = settingsStore;

    const {
      usersStore,
      groupsStore,
      targetUserStore,
      viewAs: contactsViewAs,
    } = peopleStore;
    const { updateProfileCulture } = targetUserStore;
    const { getUsersList, setContactsTab, isUsersEmptyView, isFiltered } =
      usersStore;
    const { getGroups, updateCurrentGroup, groups, groupsIsFiltered } =
      groupsStore;

    const isEmptyGroups =
      !groupsIsFiltered && ((groups && groups.length === 0) || !groups);

    const {
      welcomeFormFillingTipsVisible,
      formFillingTipsVisible,
      setGuestReleaseTipDialogVisible,
    } = dialogsStore;

    // if (!firstLoad) {
    //   if (isLoading) {
    //     showLoader();
    //   } else {
    //     hideLoader();
    //   }
    // }

    return {
      // homepage: config.homepage,
      firstLoad,
      dragging,
      viewAs,
      isRecycleBinFolder,
      isPrivacyFolder,
      isVisitor: userStore.user.isVisitor,
      userId: userStore?.user?.id,
      folderSecurity,

      clearPrimaryProgressData,

      isSecondaryProgressVisbile,
      isPrimaryProgressVisbile,

      enablePlugins,

      isErrorRoomNotAvailable,
      isRoomsFolder,
      isArchiveFolder,
      isIndexEditingMode: indexingStore.isIndexEditingMode,

      disableDrag,

      setExpandedKeys,

      setDragging,
      setIsSectionHeaderLoading,
      setIsSectionBodyLoading,
      setIsSectionFilterLoading,
      isLoading,
      fetchFiles,
      fetchRooms,

      startUpload,
      createFoldersTree,

      setToPreviewFile,
      setIsPreview,
      playlist,

      getFileInfo,
      gallerySelected,
      setIsUpdatingRowItem,

      setFrameConfig,
      frameConfig,
      isFrame,
      showTitle: frameConfig?.showTitle,
      showFilter: frameConfig?.showFilter,
      folders,
      files,
      selection,
      filesList,
      selectedFolderStore,
      createFile,

      createRoom,
      refreshFiles,
      setViewAs,
      isEmptyPage,

      setSelectedNode,
      onClickBack,

      showFilterLoader,

      getSettings,
      logout: authStore.logout,
      login: authStore.login,

      loadCurrentUser: userStore.loadCurrentUser,
      getRooms,
      setSelectedFolder,
      getFolderModel,
      getContactsModel,
      scrollToTop,
      wsCreatedPDFForm,

      // contacts store
      setContactsTab,
      contactsViewAs,
      getUsersList,
      getGroups,
      updateCurrentGroup,
      isEmptyGroups,
      updateProfileCulture,
      isUsersEmptyView: isUsersEmptyView && !isFiltered,
      showGuestReleaseTip,
      setGuestReleaseTipDialogVisible,
      welcomeFormFillingTipsVisible,
      formFillingTipsVisible,

      secondaryActiveOperations,
      secondaryOperationsCompleted,
      clearSecondaryProgressData,
      secondaryOperationsAlert,
      primaryOperationsArray,
      primaryOperationsCompleted,
      cancelUpload,
      clearUploadData,
      clearUploadedFiles,
      mainButtonVisible,
      primaryOperationsAlert,
      clearConversionData,
      isErrorChecking,
      setOperationCancelVisible,
      hideConfirmCancelOperation,
<<<<<<< HEAD

      chatFiles: filesStore.filesList,
      vectorizedFiles: flowStore.vectorizedFiles,
      removeActiveItem,
=======
      allowInvitingGuests,
      checkGuests,
      hasGuests,
>>>>>>> 357ce3b7
    };
  },
)(observer(Home));<|MERGE_RESOLUTION|>--- conflicted
+++ resolved
@@ -166,15 +166,12 @@
     hideConfirmCancelOperation,
     welcomeFormFillingTipsVisible,
     formFillingTipsVisible,
-<<<<<<< HEAD
     chatFiles,
     vectorizedFiles,
     removeActiveItem,
-=======
     allowInvitingGuests,
     checkGuests,
     hasGuests,
->>>>>>> 357ce3b7
   } = props;
 
   // console.log(t("ComingSoon"))
@@ -185,11 +182,6 @@
     location.pathname.includes("settings") &&
     !location.pathname.includes("settings/plugins");
 
-<<<<<<< HEAD
-  const isFlowsPage = location.pathname.includes("flows");
-
-  const contactsView = getContactsView(location);
-=======
   const view = getContactsView(location);
   if (allowInvitingGuests === false && view === "guests") checkGuests();
   const contactsView = allowInvitingGuests
@@ -198,7 +190,6 @@
       ? "people"
       : view;
 
->>>>>>> 357ce3b7
   const isContactsPage = !!contactsView;
   const isContactsEmptyView =
     contactsView === "groups" ? isEmptyGroups : isUsersEmptyView;
@@ -714,16 +705,13 @@
       isErrorChecking,
       setOperationCancelVisible,
       hideConfirmCancelOperation,
-<<<<<<< HEAD
 
       chatFiles: filesStore.filesList,
       vectorizedFiles: flowStore.vectorizedFiles,
       removeActiveItem,
-=======
       allowInvitingGuests,
       checkGuests,
       hasGuests,
->>>>>>> 357ce3b7
     };
   },
 )(observer(Home));