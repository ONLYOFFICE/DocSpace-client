import React, { useState, useEffect } from "react";
import { inject, observer } from "mobx-react";
import PropTypes from "prop-types";
import styled, { css } from "styled-components";
import { Link as LinkWithoutRedirect } from "react-router-dom";
import { isMobileOnly } from "react-device-detect";
import NavItem from "./nav-item";
import Headline from "@appserver/common/components/Headline";
import Nav from "./nav";
import NavLogoItem from "./nav-logo-item";
import Link from "@appserver/components/link";
import history from "@appserver/common/history";
import { useTranslation } from "react-i18next";

import Box from "@appserver/components/box";
import Text from "@appserver/components/text";
import { desktop, isDesktop, tablet } from "@appserver/components/utils/device";
import i18n from "../i18n";
import { combineUrl } from "@appserver/common/utils";
import { AppServerConfig } from "@appserver/common/constants";
import NoUserSelect from "@appserver/components/utils/commonStyles";
import {
  getLink,
  checkIfModuleOld,
  onItemClick,
} from "@appserver/studio/src/helpers/utils";
import StyledExternalLinkIcon from "@appserver/studio/src/components/StyledExternalLinkIcon";
import NavDesktopItem from "./nav-desktop-item";

const { proxyURL } = AppServerConfig;

const backgroundColor = "#0F4071";
const linkColor = "#7a95b0";

const Header = styled.header`
  align-items: center;
  background-color: ${backgroundColor};
  display: flex;
  width: 100vw;
  height: 48px;

  .header-logo-wrapper {
    -webkit-tap-highlight-color: rgba(0, 0, 0, 0);
    height: 26px;

    ${NoUserSelect}
    ${(props) =>
      props.module &&
      !props.isPersonal &&
      css`
        @media ${tablet} {
          display: none;
        }
      `}
      ${(props) =>
      props.isPreparationPortal && "pointer-events: none; touch-action: none"}
  }

  .header-module-title {
    display: block;
    font-size: 21px;
    line-height: 0;
    margin-top: -5px;
    cursor: pointer;

    -webkit-tap-highlight-color: rgba(0, 0, 0, 0);
    -webkit-user-drag: none;
    -webkit-touch-callout: none;
    -webkit-user-select: none;
    -moz-user-select: none;
    -ms-user-select: none;
    user-select: none;

    @media ${desktop} {
      display: none;
    }
  }

  .header-logo-min_icon {
    display: none;
    cursor: pointer;

    width: 24px;
    height: 24px;

    @media (max-width: 620px) {
      padding: 0 12px 0 0;
      display: ${(props) => props.module && "block"};
    }
  }

  .header-logo-icon {
    width: ${(props) => (props.isPersonal ? "220px" : "146px")};
<<<<<<< HEAD
    ${(props) =>
      (props.isPersonal || props.isPreparationPortal) && `margin-left: 20px;`}
=======
>>>>>>> c35cfba8
    height: 24px;
    position: relative;
    padding-right: 20px;
    padding-left: ${(props) =>
      !props.needNavMenu || props.isPersonal || props.isDesktopView
        ? "20px"
        : "4px"};
    cursor: pointer;
  }
  .mobile-short-logo {
    width: 146px;
  }

  .header-items-wrapper {
    display: flex;
    margin-left: 82px;
  }
`;

const StyledLink = styled.div`
  display: inline;
  .nav-menu-header_link {
    color: ${linkColor};
    font-size: 13px;
  }

  a {
    text-decoration: none;
  }
  :hover {
    color: ${linkColor};
    -webkit-text-decoration: underline;
    text-decoration: underline;
  }
`;

const versionBadgeProps = {
  color: linkColor,
  fontWeight: "600",
  fontSize: "13px",
};

const HeaderComponent = ({
  currentProductName,
  totalNotifications,
  onClick,
  onNavMouseEnter,
  onNavMouseLeave,
  defaultPage,
  mainModules,
  isNavOpened,
  currentProductId,
  toggleAside,
  isLoaded,
  version,
  isAuthenticated,
  isAdmin,
  backdropClick,
  isPersonal,
  isPreparationPortal,
  ...props
}) => {
  const { t } = useTranslation("Common");

  const isNavAvailable = mainModules.length > 0;

  const onLogoClick = () => {
    history.push(defaultPage);
    backdropClick();
  };

  const onBadgeClick = (e) => {
    if (!e) return;
    const id = e.currentTarget.dataset.id;
    const item = mainModules.find((m) => m.id === id);
    toggleAside();

    if (item) item.onBadgeClick(e);
  };

  const handleItemClick = (e) => {
    onItemClick(e);
    backdropClick();
  };

  const numberOfModules = mainModules.filter((item) => !item.separator).length;
  const needNavMenu = currentProductId !== "home";
  const mainModulesWithoutSettings = mainModules.filter(
    (module) => module.id !== "settings"
  );

  const navItems = mainModulesWithoutSettings.map(
    ({ id, separator, iconUrl, notifications, link, title, dashed }) => {
      const itemLink = getLink(link);
      const shouldRenderIcon = checkIfModuleOld(link);
      return (
        <NavItem
          separator={!!separator}
          key={id}
          data-id={id}
          data-link={itemLink}
          opened={isNavOpened}
          active={id == currentProductId}
          iconUrl={iconUrl}
          badgeNumber={notifications}
          onClick={handleItemClick}
          onBadgeClick={onBadgeClick}
          url={itemLink}
          dashed={dashed}
        >
          {title}
          {shouldRenderIcon && <StyledExternalLinkIcon color={linkColor} />}
        </NavItem>
      );
    }
  );

  const [isDesktopView, setIsDesktopView] = useState(isDesktop());

  const onResize = () => {
    const isDesktopView = isDesktop();
    if (isDesktopView === isDesktopView) setIsDesktopView(isDesktopView);
  };

  useEffect(() => {
    window.addEventListener("resize", onResize);
    return () => window.removeEventListener("resize", onResize);
  });

  return (
    <>
      <Header
        module={currentProductName}
        isLoaded={isLoaded}
        isPersonal={isPersonal}
        isPreparationPortal={isPreparationPortal}
        isAuthenticated={isAuthenticated}
        className="navMenuHeader hidingHeader"
        needNavMenu={needNavMenu}
        isDesktopView={isDesktopView}
      >
<<<<<<< HEAD
        {!isPersonal && !isPreparationPortal && (
=======
        {!isPersonal && needNavMenu && !isDesktopView && (
>>>>>>> c35cfba8
          <NavItem
            badgeNumber={totalNotifications}
            onClick={onClick}
            noHover={true}
          />
        )}

        <LinkWithoutRedirect className="header-logo-wrapper" to={defaultPage}>
          {!isPersonal ? (
            <img alt="logo" src={props.logoUrl} className="header-logo-icon" />
          ) : !isMobileOnly ? (
            <img
              alt="logo"
              className="header-logo-icon"
              src={combineUrl(
                AppServerConfig.proxyURL,
                "/static/images/personal.logo.react.svg"
              )}
            />
          ) : (
            <img
              className="header-logo-icon mobile-short-logo"
              src={combineUrl(
                AppServerConfig.proxyURL,
                "/static/images/nav.logo.opened.react.svg"
              )}
            />
          )}
        </LinkWithoutRedirect>

        {!isPersonal && (
          <Headline
            className="header-module-title"
            type="header"
            color="#FFF"
            onClick={onClick}
          >
            {currentProductName}
          </Headline>
        )}

        {isNavAvailable && isDesktopView && !isPersonal && (
          <div className="header-items-wrapper not-selectable">
            {mainModulesWithoutSettings.map((module) => (
              <NavDesktopItem
                isActive={module.id == currentProductId}
                key={module.id}
                module={module}
              />
            ))}
          </div>
        )}
      </Header>

      {isNavAvailable && !isDesktopView && (
        <Nav
          opened={isNavOpened}
          onMouseEnter={onNavMouseEnter}
          onMouseLeave={onNavMouseLeave}
          numberOfModules={numberOfModules}
        >
          <NavLogoItem opened={isNavOpened} onClick={onLogoClick} />
          <NavItem
            separator={true}
            key={"nav-products-separator"}
            data-id={"nav-products-separator"}
          />
          {navItems}
          <Box className="version-box">
            <Link
              as="a"
              href={`https://github.com/ONLYOFFICE/AppServer/releases`}
              target="_blank"
              {...versionBadgeProps}
            >
              {t("Common:Version")} {version}
            </Link>
            <Text as="span" {...versionBadgeProps}>
              {" "}
              -{" "}
            </Text>
            <StyledLink>
              <LinkWithoutRedirect
                to={combineUrl(proxyURL, "/about")}
                className="nav-menu-header_link"
              >
                {t("Common:About")}
              </LinkWithoutRedirect>
            </StyledLink>
          </Box>
        </Nav>
      )}
    </>
  );
};

HeaderComponent.displayName = "Header";

HeaderComponent.propTypes = {
  totalNotifications: PropTypes.number,
  onClick: PropTypes.func,
  currentProductName: PropTypes.string,
  defaultPage: PropTypes.string,
  mainModules: PropTypes.array,
  currentProductId: PropTypes.string,
  isNavOpened: PropTypes.bool,
  onNavMouseEnter: PropTypes.func,
  onNavMouseLeave: PropTypes.func,
  toggleAside: PropTypes.func,
  logoUrl: PropTypes.string,
  isLoaded: PropTypes.bool,
  version: PropTypes.string,
  isAuthenticated: PropTypes.bool,
  isAdmin: PropTypes.bool,
  needNavMenu: PropTypes.bool,
};

export default inject(({ auth }) => {
  const {
    settingsStore,
    moduleStore,
    isLoaded,
    isAuthenticated,
    isAdmin,
    product,
    availableModules,
    version,
  } = auth;
  const {
    logoUrl,
    defaultPage,
    currentProductId,
    personal: isPersonal,
  } = settingsStore;
  const { totalNotifications } = moduleStore;

  //TODO: restore when chat will complete -> const mainModules = availableModules.filter((m) => !m.isolateMode);

  return {
    isPersonal,
    isAdmin,
    defaultPage,
    logoUrl,
    mainModules: availableModules,
    totalNotifications,
    isLoaded,
    version,
    isAuthenticated,
    currentProductId,
    currentProductName: (product && product.title) || "",
  };
})(observer(HeaderComponent));<|MERGE_RESOLUTION|>--- conflicted
+++ resolved
@@ -91,11 +91,8 @@
 
   .header-logo-icon {
     width: ${(props) => (props.isPersonal ? "220px" : "146px")};
-<<<<<<< HEAD
     ${(props) =>
       (props.isPersonal || props.isPreparationPortal) && `margin-left: 20px;`}
-=======
->>>>>>> c35cfba8
     height: 24px;
     position: relative;
     padding-right: 20px;
@@ -237,11 +234,7 @@
         needNavMenu={needNavMenu}
         isDesktopView={isDesktopView}
       >
-<<<<<<< HEAD
-        {!isPersonal && !isPreparationPortal && (
-=======
-        {!isPersonal && needNavMenu && !isDesktopView && (
->>>>>>> c35cfba8
+        {!isPersonal && needNavMenu && !isDesktopView && !isPreparationPortal && (
           <NavItem
             badgeNumber={totalNotifications}
             onClick={onClick}
