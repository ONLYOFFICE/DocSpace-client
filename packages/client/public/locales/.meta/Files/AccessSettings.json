--- conflicted
+++ resolved
@@ -3,11 +3,7 @@
   "content": "Access settings",
   "content_en_sha1_hash": "7b34b38f3e6a5710c25a3765304dc0c570600dd3",
   "created_at": "2025-05-19T21:30:55.184Z",
-<<<<<<< HEAD
-  "updated_at": "2025-06-02T10:20:51.114Z",
-=======
   "updated_at": "2025-06-24T16:31:24.351Z",
->>>>>>> 0de93b01
   "comment": {
     "text": "This translation key is used for \"Access settings\" content that appears in a link within an edit room dialog and as a header title in a panel. It provides the label for access-related settings or configurations, likely prompting users to review or adjust their access permissions.",
     "is_auto": true,
@@ -52,7 +48,7 @@
     },
     {
       "file_path": "/packages/client/src/store/ContextOptionsStore.js",
-      "line_number": 928,
+      "line_number": 926,
       "context": "event.item = { ...item, isEdit: true };\n window.dispatchEvent(event);\n };\n \n onOpenTemplateAccessOptions = () => {\n this.dialogsStore.setTemplateAccessSettingsVisible(true);\n };\n \n // onLoadLinks = async (t, item) => {\n //   const promise = new Promise(async (resolve, reject) => {\n //     let linksArray = [];",
       "module": "/packages/client"
     }
@@ -73,13 +69,7 @@
     "az": {
       "ai_translated": false,
       "ai_model": null,
-      "ai_spell_check_issues": [
-        {
-          "type": "incorrect_translation",
-          "description": "While \"Giriş parametrləri\" is understandable, it's not the most natural or precise translation of \"Access settings.\" \"Giriş\" can be interpreted broadly. \"Access\" in this context implies permissions or controls.",
-          "suggestion": "Consider \"Keçid ayarları\" or \"Daxilolma parametrləri\" for a more accurate translation, depending on the specific nuance intended."
-        }
-      ],
+      "ai_spell_check_issues": [],
       "approved_at": null
     },
     "bg": {
@@ -163,13 +153,7 @@
     "nl": {
       "ai_translated": false,
       "ai_model": null,
-      "ai_spell_check_issues": [
-        {
-          "type": "incorrect_translation",
-          "description": "The translation \"Toegang instellingen\" is a literal translation of \"Access settings\" but it's not the most natural phrasing in Dutch. A more common and natural translation would be \"Toegangsinstellingen\".",
-          "suggestion": "Toegangsinstellingen"
-        }
-      ],
+      "ai_spell_check_issues": [],
       "approved_at": null
     },
     "pl": {
@@ -205,13 +189,7 @@
     "si": {
       "ai_translated": false,
       "ai_model": null,
-      "ai_spell_check_issues": [
-        {
-          "type": "incorrect_translation",
-          "description": "The translation \"පහතපත් කරවු සැකසුම්\" does not accurately convey the meaning of \"Access settings\". \"පහතපත් කරවු\" is a complex construction that doesn't naturally fit the concept of 'access'.",
-          "suggestion": "A more accurate translation would be something like \"ප්‍රවේශ සැකසුම්\" (praveša sækasum) or \"ප්‍රවිෂ්ඨි සැකසුම්\" (praviṣṭhi sækasum)."
-        }
-      ],
+      "ai_spell_check_issues": [],
       "approved_at": null
     },
     "sk": {
@@ -235,13 +213,7 @@
     "sr-Latn-RS": {
       "ai_translated": false,
       "ai_model": null,
-      "ai_spell_check_issues": [
-        {
-          "type": "incorrect_translation",
-          "description": "While \"Podešavanja pristupa\" is understandable, a more precise and commonly used translation of \"Access settings\" in a technical context would be \"Postavke pristupa\". \"Podešavanja\" implies configuration, whereas \"Postavke\" aligns better with 'settings'.",
-          "suggestion": "Postavke pristupa"
-        }
-      ],
+      "ai_spell_check_issues": [],
       "approved_at": null
     },
     "tr": {
