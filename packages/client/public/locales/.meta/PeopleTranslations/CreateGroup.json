{
  "key_path": "CreateGroup",
  "content": "Create group",
  "content_en_sha1_hash": "5a0b1c170fd55ab07e5656625be963d20baa107a",
  "created_at": "2025-05-19T21:30:53.461Z",
<<<<<<< HEAD
  "updated_at": "2025-05-26T07:57:32.250Z",
=======
  "updated_at": "2025-06-24T16:31:24.348Z",
>>>>>>> 0de93b01
  "comment": {
    "text": "\"This translation key is used to display the text 'Create group' in various UI elements, such as a modal dialog header and a button. It appears when users interact with options related to creating or managing groups, and its purpose is to provide a clear label for this action.\"",
    "is_auto": true,
    "updated_at": "2025-05-20T09:43:43.523Z"
  },
  "usage": [
    {
      "file_path": "/packages/client/src/components/dialogs/CreateEditGroupDialog/CreateGroupDialog.tsx",
      "line_number": 156,
      "context": "onClose={onClose}\n //   isScrollLocked={isScrollLocked}\n //   isOauthWindowOpen={isOauthWindowOpen}\n >\n <ModalDialog.Header>\n {t(\"PeopleTranslations:CreateGroup\")}\n </ModalDialog.Header>\n \n <ModalDialog.Body>\n <StyledBodyContent>\n <GroupNameParam",
      "module": "/packages/client"
    },
    {
      "file_path": "/packages/client/src/pages/Home/Section/ContactsBody/EmptyScreenGroups.tsx",
      "line_number": 118,
      "context": "if (isRoomAdmin || isCollaborator) return [];\n \n return [\n {\n key: \"create-group-option\",\n title: t(\"PeopleTranslations:CreateGroup\"),\n description: t(\"EmptyView:EmptyGroupsCreateGroupOptionDescription\"),\n icon: <GroupIcon />,\n disabled: isRoomAdmin,\n onClick: onCreateGroup,\n },",
      "module": "/packages/client"
    },
    {
      "file_path": "/packages/client/src/store/contacts/ContactsContextOptionsStore.ts",
      "line_number": 729,
      "context": "},\n {\n id: \"create_group\",\n className: \"main-button_drop-down\",\n icon: GroupReactSvgUrl,\n label: t(\"PeopleTranslations:CreateGroup\"),\n onClick: createGroup,\n action: \"group\",\n key: \"group\",\n },\n ];",
      "module": "/packages/client"
    }
  ],
  "languages": {
    "en": {
      "ai_translated": false,
      "ai_model": null,
      "ai_spell_check_issues": [],
      "approved_at": null
    },
    "ar-SA": {
      "ai_translated": false,
      "ai_model": null,
      "ai_spell_check_issues": [],
      "approved_at": null
    },
    "az": {
      "ai_translated": false,
      "ai_model": null,
      "ai_spell_check_issues": [
        {
          "type": "incorrect_translation",
          "description": "The translation 'Qrup yaradın' is a direct translation of 'Create group' but conveys the action of *having* created a group, not the act of creating one. A more accurate translation would be something like 'Qrup yarat' or 'Yeni qrup yaradın'.",
          "suggestion": "Qrup yarat"
        }
      ],
      "approved_at": null
    },
    "bg": {
      "ai_translated": false,
      "ai_model": null,
      "ai_spell_check_issues": [],
      "approved_at": null
    },
    "cs": {
      "ai_translated": false,
      "ai_model": null,
      "ai_spell_check_issues": [],
      "approved_at": null
    },
    "de": {
      "ai_translated": false,
      "ai_model": null,
      "ai_spell_check_issues": [],
      "approved_at": null
    },
    "el-GR": {
      "ai_translated": false,
      "ai_model": null,
      "ai_spell_check_issues": [],
      "approved_at": null
    },
    "es": {
      "ai_translated": false,
      "ai_model": null,
      "ai_spell_check_issues": [],
      "approved_at": null
    },
    "fi": {
      "ai_translated": false,
      "ai_model": null,
      "ai_spell_check_issues": [],
      "approved_at": null
    },
    "fr": {
      "ai_translated": false,
      "ai_model": null,
      "ai_spell_check_issues": [],
      "approved_at": null
    },
    "hy-AM": {
      "ai_translated": false,
      "ai_model": null,
      "ai_spell_check_issues": [],
      "approved_at": null
    },
    "it": {
      "ai_translated": false,
      "ai_model": null,
      "ai_spell_check_issues": [],
      "approved_at": null
    },
    "ja-JP": {
      "ai_translated": false,
      "ai_model": null,
      "ai_spell_check_issues": [],
      "approved_at": null
    },
    "ko-KR": {
      "ai_translated": false,
      "ai_model": null,
      "ai_spell_check_issues": [],
      "approved_at": null
    },
    "lo-LA": {
      "ai_translated": false,
      "ai_model": null,
      "ai_spell_check_issues": [],
      "approved_at": null
    },
    "lv": {
      "ai_translated": false,
      "ai_model": null,
      "ai_spell_check_issues": [],
      "approved_at": null
    },
    "nl": {
      "ai_translated": false,
      "ai_model": null,
      "ai_spell_check_issues": [],
      "approved_at": null
    },
    "pl": {
      "ai_translated": false,
      "ai_model": null,
      "ai_spell_check_issues": [],
      "approved_at": null
    },
    "pt": {
      "ai_translated": false,
      "ai_model": null,
      "ai_spell_check_issues": [],
      "approved_at": null
    },
    "pt-BR": {
      "ai_translated": false,
      "ai_model": null,
      "ai_spell_check_issues": [],
      "approved_at": null
    },
    "ro": {
      "ai_translated": false,
      "ai_model": null,
      "ai_spell_check_issues": [],
      "approved_at": null
    },
    "ru": {
      "ai_translated": false,
      "ai_model": null,
      "ai_spell_check_issues": [],
      "approved_at": null
    },
    "si": {
      "ai_translated": false,
      "ai_model": null,
      "ai_spell_check_issues": [],
      "approved_at": null
    },
    "sk": {
      "ai_translated": false,
      "ai_model": null,
      "ai_spell_check_issues": [],
      "approved_at": null
    },
    "sl": {
      "ai_translated": false,
      "ai_model": null,
      "ai_spell_check_issues": [],
      "approved_at": null
    },
    "sr-Cyrl-RS": {
      "ai_translated": false,
      "ai_model": null,
      "ai_spell_check_issues": [],
      "approved_at": null
    },
    "sr-Latn-RS": {
      "ai_translated": false,
      "ai_model": null,
      "ai_spell_check_issues": [],
      "approved_at": null
    },
    "tr": {
      "ai_translated": false,
      "ai_model": null,
      "ai_spell_check_issues": [],
      "approved_at": null
    },
    "uk-UA": {
      "ai_translated": false,
      "ai_model": null,
      "ai_spell_check_issues": [],
      "approved_at": null
    },
    "vi": {
      "ai_translated": false,
      "ai_model": null,
      "ai_spell_check_issues": [],
      "approved_at": null
    },
    "zh-CN": {
      "ai_translated": false,
      "ai_model": null,
      "ai_spell_check_issues": [],
      "approved_at": null
    }
  }
}<|MERGE_RESOLUTION|>--- conflicted
+++ resolved
@@ -3,11 +3,7 @@
   "content": "Create group",
   "content_en_sha1_hash": "5a0b1c170fd55ab07e5656625be963d20baa107a",
   "created_at": "2025-05-19T21:30:53.461Z",
-<<<<<<< HEAD
-  "updated_at": "2025-05-26T07:57:32.250Z",
-=======
   "updated_at": "2025-06-24T16:31:24.348Z",
->>>>>>> 0de93b01
   "comment": {
     "text": "\"This translation key is used to display the text 'Create group' in various UI elements, such as a modal dialog header and a button. It appears when users interact with options related to creating or managing groups, and its purpose is to provide a clear label for this action.\"",
     "is_auto": true,
@@ -49,13 +45,7 @@
     "az": {
       "ai_translated": false,
       "ai_model": null,
-      "ai_spell_check_issues": [
-        {
-          "type": "incorrect_translation",
-          "description": "The translation 'Qrup yaradın' is a direct translation of 'Create group' but conveys the action of *having* created a group, not the act of creating one. A more accurate translation would be something like 'Qrup yarat' or 'Yeni qrup yaradın'.",
-          "suggestion": "Qrup yarat"
-        }
-      ],
+      "ai_spell_check_issues": [],
       "approved_at": null
     },
     "bg": {
