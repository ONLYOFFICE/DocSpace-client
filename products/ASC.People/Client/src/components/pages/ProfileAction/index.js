import React, { useEffect } from "react";
import { connect } from "react-redux";
import PropTypes from "prop-types";
<<<<<<< HEAD
import { Loader } from "@appserver/components";
import { PageLayout, utils, store, Loaders } from "@appserver/common";
=======
import { PageLayout, utils, store, Loaders } from "asc-web-common";
>>>>>>> b0e8b9c6
import {
  ArticleHeaderContent,
  ArticleMainButtonContent,
  ArticleBodyContent,
} from "../../Article";
import {
  SectionHeaderContent,
  CreateUserForm,
  UpdateUserForm,
  AvatarEditorPage,
  CreateAvatarEditorPage,
} from "./Section";
import { fetchProfile } from "../../../store/profile/actions";
import { setIsEditingForm } from "../../../store/people/actions";
import { I18nextProvider, withTranslation } from "react-i18next";
import { createI18N } from "../../../helpers/i18n";
import { setDocumentTitle } from "../../../helpers/utils";
import { withRouter } from "react-router";
const i18n = createI18N({
  page: "ProfileAction",
  localesPath: "pages/ProfileAction",
});
const { changeLanguage } = utils;
const { isAdmin } = store.auth.selectors;

class ProfileAction extends React.Component {
  componentDidMount() {
    const { match, fetchProfile, isEdit, setIsEditingForm, t } = this.props;
    const { userId } = match.params;
    this.documentElement = document.getElementsByClassName("hidingHeader");
    setDocumentTitle(t("ProfileAction"));
    changeLanguage(i18n);
    if (isEdit) {
      setIsEditingForm(false);
    }
    if (userId) {
      fetchProfile(userId);
    }

    if (!this.loaded && this.documentElement) {
      for (var i = 0; i < this.documentElement.length; i++) {
        this.documentElement[i].style.transition = "none";
      }
    }
  }

  componentDidUpdate(prevProps) {
    const { match, fetchProfile } = this.props;
    const { userId } = match.params;
    const prevUserId = prevProps.match.params.userId;

    if (userId !== undefined && userId !== prevUserId) {
      fetchProfile(userId);
    }

    if (this.loaded && this.documentElement) {
      for (var i = 0; i < this.documentElement.length; i++) {
        this.documentElement[i].style.transition = "";
      }
    }
  }

  render() {
    console.log("ProfileAction render");

    this.loaded = false;
    const {
      profile,
      isVisitor,
      match,
      isAdmin,
      avatarEditorIsOpen,
    } = this.props;
    const { userId, type } = match.params;

    if (type) {
      this.loaded = true;
    } else if (profile) {
      this.loaded = profile.userName === userId || profile.id === userId;
    }

    return (
      <I18nextProvider i18n={i18n}>
        <PageLayout>
          {!isVisitor && (
            <PageLayout.ArticleHeader>
              <ArticleHeaderContent />
            </PageLayout.ArticleHeader>
          )}
          {!isVisitor && isAdmin && (
            <PageLayout.ArticleMainButton>
              <ArticleMainButtonContent />
            </PageLayout.ArticleMainButton>
          )}
          {!isVisitor && (
            <PageLayout.ArticleBody>
              <ArticleBodyContent />
            </PageLayout.ArticleBody>
          )}

          <PageLayout.SectionHeader>
            {this.loaded ? <SectionHeaderContent /> : <Loaders.SectionHeader />}
          </PageLayout.SectionHeader>

          <PageLayout.SectionBody>
            {this.loaded ? (
              type ? (
                avatarEditorIsOpen ? (
                  <CreateAvatarEditorPage />
                ) : (
                  <CreateUserForm />
                )
              ) : avatarEditorIsOpen ? (
                <AvatarEditorPage />
              ) : (
                <UpdateUserForm />
              )
            ) : (
              <Loaders.ProfileView isEdit={false} />
            )}
          </PageLayout.SectionBody>
        </PageLayout>
      </I18nextProvider>
    );
  }
}

ProfileAction.propTypes = {
  fetchProfile: PropTypes.func.isRequired,
  match: PropTypes.object.isRequired,
  profile: PropTypes.object,
  isAdmin: PropTypes.bool,
};

const ProfileActionTranslate = withTranslation()(withRouter(ProfileAction));

const ProfileActionContainer = (props) => {
  useEffect(() => {
    changeLanguage(i18n);
  }, []);

  return (
    <I18nextProvider i18n={i18n}>
      <ProfileActionTranslate {...props} />
    </I18nextProvider>
  );
};

function mapStateToProps(state) {
  return {
    isVisitor: state.auth.user.isVisitor,
    profile: state.profile.targetUser,
    isAdmin: isAdmin(state),
    isEdit: state.people.editingForm.isEdit,
    avatarEditorIsOpen: state.people.avatarEditorIsOpen,
  };
}

export default connect(mapStateToProps, { fetchProfile, setIsEditingForm })(
  ProfileActionContainer
);<|MERGE_RESOLUTION|>--- conflicted
+++ resolved
@@ -1,12 +1,7 @@
 import React, { useEffect } from "react";
 import { connect } from "react-redux";
 import PropTypes from "prop-types";
-<<<<<<< HEAD
-import { Loader } from "@appserver/components";
 import { PageLayout, utils, store, Loaders } from "@appserver/common";
-=======
-import { PageLayout, utils, store, Loaders } from "asc-web-common";
->>>>>>> b0e8b9c6
 import {
   ArticleHeaderContent,
   ArticleMainButtonContent,
@@ -49,7 +44,7 @@
     if (!this.loaded && this.documentElement) {
       for (var i = 0; i < this.documentElement.length; i++) {
         this.documentElement[i].style.transition = "none";
-      }
+  }
     }
   }
 
@@ -65,7 +60,7 @@
     if (this.loaded && this.documentElement) {
       for (var i = 0; i < this.documentElement.length; i++) {
         this.documentElement[i].style.transition = "";
-      }
+  }
     }
   }
 
