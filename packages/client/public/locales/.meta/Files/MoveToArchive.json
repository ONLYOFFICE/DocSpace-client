--- conflicted
+++ resolved
@@ -3,11 +3,7 @@
   "content": "Move to archive",
   "content_en_sha1_hash": "bc085e822ae67c9e26aba6df62730c436e6c09b2",
   "created_at": "2025-05-19T21:30:55.866Z",
-<<<<<<< HEAD
-  "updated_at": "2025-08-29T14:33:38.374Z",
-=======
   "updated_at": "2025-09-01T11:05:24.397Z",
->>>>>>> b75318d3
   "comment": {
     "text": "This translation key is used to display the text \"Move to archive\" in the application's UI. It appears as a label on an action button or menu option, likely within a file management interface, and is intended to be displayed when the user has selected the \"archive\" action.",
     "is_auto": true,
@@ -16,27 +12,19 @@
   "usage": [
     {
       "file_path": "/packages/client/src/store/ContextOptionsStore.js",
-<<<<<<< HEAD
-      "line_number": 2186,
-=======
       "line_number": 2225,
->>>>>>> b75318d3
       "context": "disabled: false,\n },\n {\n id: \"option_archive-room\",\n key: \"archive-room\",\n label: t(\"MoveToArchive\"),\n icon: RoomArchiveSvgUrl,\n onClick: (e) => this.onClickArchive(e),\n disabled: false,\n \"data-action\": \"archive\",\n action: \"archive\",",
       "module": "/packages/client"
     },
     {
       "file_path": "/packages/client/src/store/ContextOptionsStore.js",
-<<<<<<< HEAD
-      "line_number": 2186,
-=======
       "line_number": 2225,
->>>>>>> b75318d3
       "context": "disabled: false,\n },\n {\n id: \"option_archive-room\",\n key: \"archive-room\",\n label: t(\"MoveToArchive\"),\n icon: RoomArchiveSvgUrl,\n onClick: (e) => this.onClickArchive(e),\n disabled: false,\n \"data-action\": \"archive\",\n action: \"archive\",",
       "module": "/packages/client"
     },
     {
       "file_path": "/packages/client/src/store/FilesActionsStore.js",
-      "line_number": 2281,
+      "line_number": 2272,
       "context": "case \"archive\":\n if (!this.isAvailableOption(\"archive\")) return null;\n return {\n id: \"menu-archive\",\n key: \"archive\",\n label: t(\"MoveToArchive\"),\n iconUrl: RoomArchiveSvgUrl,\n onClick: () => this.archiveRooms(\"archive\"),\n disabled: false,\n };\n case \"unarchive\":",
       "module": "/packages/client"
     }
