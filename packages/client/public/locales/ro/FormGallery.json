--- conflicted
+++ resolved
@@ -2,14 +2,7 @@
   "Categories": "Categorii",
   "EmptyFormGalleryScreenDescription": "Nu a putut fi găsit niciun rezultat care să corespundă interogării dvs",
   "ErrorViewDescription": "Încercați din nou mai târziu.",
-<<<<<<< HEAD
-=======
   "ErrorViewDescriptionNetworkError": "Se pare că nu aveți conexiune la Internet.",
-  "ErrorViewHeader": "Galeria formularelor este temporar indisponibilă.",
-  "SelectForm": "Selectare formular",
-  "SubmitToGalleryDialogGuideInfo": "Aflați cum să creați formulare perfecte și cum să vă creșteți șansele de aprobare în <1>ghidul</1> nostru.",
-  "SubmitToGalleryDialogMainInfo": "Depuneți formularul dvs la galeria publică pentru a permite altora să-l folosească în lucrul. Odată ce formularul trece prin moderare, veți primi o notificare și o recompensă pentru contribuția dvs.",
->>>>>>> 1896187c
   "SuggestChanges": "Propuneri privind modificări",
   "TemplateInfo": "Informații despre șablon",
   "ViewAllTemplates": "Afișează toate șabloanele"
