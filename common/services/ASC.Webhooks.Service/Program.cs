// (c) Copyright Ascensio System SIA 2010-2022
//
// This program is a free software product.
// You can redistribute it and/or modify it under the terms
// of the GNU Affero General Public License (AGPL) version 3 as published by the Free Software
// Foundation. In accordance with Section 7(a) of the GNU AGPL its Section 15 shall be amended
// to the effect that Ascensio System SIA expressly excludes the warranty of non-infringement of
// any third-party rights.
//
// This program is distributed WITHOUT ANY WARRANTY, without even the implied warranty
// of MERCHANTABILITY or FITNESS FOR A PARTICULAR  PURPOSE. For details, see
// the GNU AGPL at: http://www.gnu.org/licenses/agpl-3.0.html
//
// You can contact Ascensio System SIA at Lubanas st. 125a-25, Riga, Latvia, EU, LV-1021.
//
// The  interactive user interfaces in modified source and object code versions of the Program must
// display Appropriate Legal Notices, as required under Section 5 of the GNU AGPL version 3.
//
// Pursuant to Section 7(b) of the License you must retain the original Product logo when
// distributing the program. Pursuant to Section 7(e) we decline to grant you any rights under
// trademark law for use of our trademarks.
//
// All the Product's GUI elements, including illustrations and icon sets, as well as technical writing
// content are licensed under the terms of the Creative Commons Attribution-ShareAlike 4.0
// International. See the License terms at http://creativecommons.org/licenses/by-sa/4.0/legalcode

using NLog;

var options = new WebApplicationOptions
{
    Args = args,
    ContentRootPath = WindowsServiceHelpers.IsWindowsService() ? AppContext.BaseDirectory : default
};

var builder = WebApplication.CreateBuilder(options);
<<<<<<< HEAD

builder.Host.ConfigureDefault();

=======

>>>>>>> bf4eee0f
builder.Configuration.AddDefaultConfiguration(builder.Environment)
                     .AddWebhookConfiguration()
                     .AddEnvironmentVariables()
                     .AddCommandLine(args);
<<<<<<< HEAD

builder.WebHost.ConfigureDefaultKestrel();

var startup = new Startup(builder.Configuration, builder.Environment);

startup.ConfigureServices(builder.Services);

var app = builder.Build();

startup.Configure(app);

await app.RunWithTasksAsync();
=======

var logger = NLog.LogManager.Setup()
                            .SetupExtensions(s =>
                            {
                                s.RegisterLayoutRenderer("application-context", (logevent) => Program.AppName);
                            })
                            .LoadConfiguration(builder.Configuration, builder.Environment)
                            .GetLogger(typeof(Startup).Namespace);

try
{
    logger.Info("Configuring web host ({applicationContext})...", Program.AppName);
    builder.Host.ConfigureDefault();
    builder.WebHost.ConfigureDefaultKestrel();

    var startup = new Startup(builder.Configuration, builder.Environment);

    startup.ConfigureServices(builder.Services);

    var app = builder.Build();

    startup.Configure(app);

    logger.Info("Starting web host ({applicationContext})...", Program.AppName);
    await app.RunWithTasksAsync();
}
catch (Exception ex)
{
    if (logger != null)
    {
        logger.Error(ex, "Program terminated unexpectedly ({applicationContext})!", Program.AppName);
    }

    throw;
}
finally
{
    // Ensure to flush and stop internal timers/threads before application-exit (Avoid segmentation fault on Linux)
    NLog.LogManager.Shutdown();
}

public partial class Program
{
    public static string Namespace = typeof(Startup).Namespace;
    public static string AppName = Namespace.Substring(Namespace.LastIndexOf('.') + 1).Replace(".", "");
}

>>>>>>> bf4eee0f
<|MERGE_RESOLUTION|>--- conflicted
+++ resolved
@@ -24,8 +24,8 @@
 // content are licensed under the terms of the Creative Commons Attribution-ShareAlike 4.0
 // International. See the License terms at http://creativecommons.org/licenses/by-sa/4.0/legalcode
 
-using NLog;
-
+using NLog;
+
 var options = new WebApplicationOptions
 {
     Args = args,
@@ -33,76 +33,55 @@
 };
 
 var builder = WebApplication.CreateBuilder(options);
-<<<<<<< HEAD
 
-builder.Host.ConfigureDefault();
+builder.Configuration.AddDefaultConfiguration(builder.Environment)
+                     .AddWebhookConfiguration()
+                     .AddEnvironmentVariables()
+                     .AddCommandLine(args);
 
-=======
+var logger = NLog.LogManager.Setup()
+                            .SetupExtensions(s =>
+                            {
+                                s.RegisterLayoutRenderer("application-context", (logevent) => Program.AppName);
+                            })
+                            .LoadConfiguration(builder.Configuration, builder.Environment)
+                            .GetLogger(typeof(Startup).Namespace);
 
->>>>>>> bf4eee0f
-builder.Configuration.AddDefaultConfiguration(builder.Environment)
-                     .AddWebhookConfiguration()
-                     .AddEnvironmentVariables()
-                     .AddCommandLine(args);
-<<<<<<< HEAD
+try
+{
+    logger.Info("Configuring web host ({applicationContext})...", Program.AppName);
+    builder.Host.ConfigureDefault();
+    builder.WebHost.ConfigureDefaultKestrel();
 
-builder.WebHost.ConfigureDefaultKestrel();
+    var startup = new Startup(builder.Configuration, builder.Environment);
 
-var startup = new Startup(builder.Configuration, builder.Environment);
+    startup.ConfigureServices(builder.Services);
 
-startup.ConfigureServices(builder.Services);
+    var app = builder.Build();
 
-var app = builder.Build();
-
-startup.Configure(app);
-
-await app.RunWithTasksAsync();
-=======
-
-var logger = NLog.LogManager.Setup()
-                            .SetupExtensions(s =>
-                            {
-                                s.RegisterLayoutRenderer("application-context", (logevent) => Program.AppName);
-                            })
-                            .LoadConfiguration(builder.Configuration, builder.Environment)
-                            .GetLogger(typeof(Startup).Namespace);
-
-try
-{
-    logger.Info("Configuring web host ({applicationContext})...", Program.AppName);
-    builder.Host.ConfigureDefault();
-    builder.WebHost.ConfigureDefaultKestrel();
-
-    var startup = new Startup(builder.Configuration, builder.Environment);
-
-    startup.ConfigureServices(builder.Services);
-
-    var app = builder.Build();
-
-    startup.Configure(app);
-
-    logger.Info("Starting web host ({applicationContext})...", Program.AppName);
-    await app.RunWithTasksAsync();
-}
-catch (Exception ex)
-{
-    if (logger != null)
-    {
-        logger.Error(ex, "Program terminated unexpectedly ({applicationContext})!", Program.AppName);
-    }
-
-    throw;
-}
-finally
-{
-    // Ensure to flush and stop internal timers/threads before application-exit (Avoid segmentation fault on Linux)
-    NLog.LogManager.Shutdown();
-}
-
-public partial class Program
-{
-    public static string Namespace = typeof(Startup).Namespace;
-    public static string AppName = Namespace.Substring(Namespace.LastIndexOf('.') + 1).Replace(".", "");
-}
-
->>>>>>> bf4eee0f
+    startup.Configure(app);
+
+    logger.Info("Starting web host ({applicationContext})...", Program.AppName);
+    await app.RunWithTasksAsync();
+}
+catch (Exception ex)
+{
+    if (logger != null)
+    {
+        logger.Error(ex, "Program terminated unexpectedly ({applicationContext})!", Program.AppName);
+    }
+
+    throw;
+}
+finally
+{
+    // Ensure to flush and stop internal timers/threads before application-exit (Avoid segmentation fault on Linux)
+    NLog.LogManager.Shutdown();
+}
+
+public partial class Program
+{
+    public static string Namespace = typeof(Startup).Namespace;
+    public static string AppName = Namespace.Substring(Namespace.LastIndexOf('.') + 1).Replace(".", "");
+}
+