--- conflicted
+++ resolved
@@ -12,11 +12,11 @@
 import { withTranslation } from "react-i18next";
 import { utils, /* store, */ toastr } from "asc-web-common";
 // import {
-//   setIsLoading,
+  //setIsLoading,
 //   setFilesOwner,
 //   setFiles,
 //   setFolders,
-//   setChangeOwnerPanelVisible,
+  //setChangeOwnerPanelVisible,
 // } from "../../../store/files/actions";
 // import {
 //   getSelection,
@@ -220,26 +220,15 @@
 //   setChangeOwnerPanelVisible,
 // })(withRouter(ChangeOwnerPanel));
 
-<<<<<<< HEAD
-export default connect(null, {
-  //setIsLoading,
-  setFiles,
-  setFolders,
-  //setChangeOwnerPanelVisible,
-});
-
-inject(({ auth, mainFilesStore }) => {
-=======
-export default inject(({ store, mainFilesStore }) => {
->>>>>>> b37ee479
+export default inject(({ auth, mainFilesStore }) => {
   const { filesStore, setIsLoading, isLoading } = mainFilesStore;
   const {
     files,
     folders,
     selection,
     dialogsStore,
-    setFiles,
-    setFolders,
+  setFiles,
+  setFolders,
     setFilesOwner,
   } = filesStore;
   const { ownerPanelVisible, setChangeOwnerPanelVisible } = dialogsStore;
