--- conflicted
+++ resolved
@@ -26,17 +26,13 @@
 
 import React from "react";
 import { inject, observer } from "mobx-react";
-<<<<<<< HEAD
+import { Trans, useTranslation } from "react-i18next";
 import { useLocation } from "react-router";
 
 import Chat from "@docspace/shared/components/chat";
-=======
-import { Trans, useTranslation } from "react-i18next";
-
-import { useLocation } from "react-router";
 
 import { getCategoryType } from "@docspace/shared/utils/common";
->>>>>>> e7431986
+import { CategoryType } from "@docspace/shared/constants";
 import { Consumer } from "@docspace/shared/utils";
 import { Nullable } from "@docspace/shared/types";
 
@@ -54,14 +50,9 @@
 import SelectedFolderStore from "SRC_DIR/store/SelectedFolderStore";
 import ClientLoadingStore from "SRC_DIR/store/ClientLoadingStore";
 import FilesStore from "SRC_DIR/store/FilesStore";
-<<<<<<< HEAD
-import { getCategoryType } from "SRC_DIR/helpers/utils";
-import { CategoryType } from "SRC_DIR/helpers/constants";
 import FilesSettingsStore from "SRC_DIR/store/FilesSettingsStore";
 import DialogsStore from "SRC_DIR/store/DialogsStore";
 import type AccessRightsStore from "SRC_DIR/store/AccessRightsStore";
-=======
->>>>>>> e7431986
 
 import { SectionBodyContent, ContactsSectionBodyContent } from "../Section";
 import ProfileSectionBodyContent from "../../Profile/Section/Body";
@@ -436,7 +427,6 @@
     getView();
   }, [location, isContactsPage, isProfilePage, showToastAccess]);
 
-<<<<<<< HEAD
   const attachmentFile = React.useMemo(
     () => aiAgentSelectorDialogProps?.file,
     [aiAgentSelectorDialogProps?.file],
@@ -445,9 +435,7 @@
   const onClearAttachmentFile = React.useCallback(() => {
     setAiAgentSelectorDialogProps(false, null);
   }, [setAiAgentSelectorDialogProps]);
-=======
   // console.log("currentView", currentView);
->>>>>>> e7431986
 
   return (
     <LoaderWrapper isLoading={isLoading ? !showHeaderLoader : false}>
