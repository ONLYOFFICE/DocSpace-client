--- conflicted
+++ resolved
@@ -3,11 +3,7 @@
   "content": "SMTP Settings",
   "content_en_sha1_hash": "52ff101f3a7156bd8a868fbddda28dc2f4dfb972",
   "created_at": "2025-05-19T21:30:52.745Z",
-<<<<<<< HEAD
-  "updated_at": "2025-10-03T10:07:11.797Z",
-=======
   "updated_at": "2025-10-03T13:19:30.634Z",
->>>>>>> 4e3ade75
   "comment": {
     "text": "SMTP Settings translation key is used to display the title of a page or section within the PortalSettings category, typically in a tab or header. It appears in the integration settings file and is related to sending emails via SMTP (Simple Mail Transfer Protocol).",
     "is_auto": true,
