import {
  Avatar,
  Button,
  IconButton,
  Text,
  ToggleContent,
  Link,
} from "asc-web-components";
import {
  getUserContacts,
  getUserRole,
} from "../../../../../store/people/selectors";

import ProfileInfo from "./ProfileInfo/ProfileInfo";
import React from "react";
import { store } from "asc-web-common";
import styled from "styled-components";

import { withRouter } from "react-router";
import { withTranslation } from "react-i18next";
import { inject, observer } from "mobx-react";

const { isMe } = store.auth.selectors;

const ProfileWrapper = styled.div`
  display: flex;
  align-items: flex-start;
  flex-direction: row;
  flex-wrap: wrap;
`;

const AvatarWrapper = styled.div`
  margin-right: 32px;
  margin-bottom: 24px;
`;

const EditButtonWrapper = styled.div`
  margin-top: 16px;
  width: 160px;
`;

const ToggleWrapper = styled.div`
  width: 100%;
  min-width: 100%;
  ${(props) => props.isSelf && `margin-bottom: 24px;`}
  ${(props) => props.isContacts && `margin-top: 24px;`}
  max-width: 1024px;
`;

const ContactWrapper = styled.div`
  display: inline-flex;
  width: 300px;
  margin-bottom: 12px;

  .icon-button {
    min-width: 16px;
  }

  .contact-link {
    padding: 0 8px;
    line-height: 16px;
  }
`;

const createContacts = (contacts) => {
  const styledContacts = contacts.map((contact, index) => {
    let url = null;
    if (contact.link && contact.link.length > 0) {
      url = stringFormat(contact.link, [contact.value]);
    }
    return (
      <ContactWrapper key={index}>
        <IconButton
          className="icon-button"
          color="#333333"
          size={16}
          iconName={contact.icon}
          isFill={true}
        />
        <Link className="contact-link" isTextOverflow href={url}>
          {contact.value}
        </Link>
      </ContactWrapper>
    );
  });

  return styledContacts;
};

const stringFormat = (string, data) =>
  string.replace(/\{(\d+)\}/g, (m, n) => data[n] || m);

class SectionBodyContent extends React.PureComponent {
  onEditSubscriptionsClick = () => console.log("Edit subscriptions onClick()");

  onEditProfileClick = () =>
    this.props.history.push(
      `${this.props.settings.homepage}/edit/${this.props.profile.userName}`
    );

  render() {
    const { profile, settings, isAdmin, viewer, t } = this.props;

    const contacts = profile.contacts && getUserContacts(profile.contacts);
    const role = getUserRole(profile);
    const socialContacts =
      (contacts &&
        contacts.social &&
        contacts.social.length > 0 &&
        createContacts(contacts.social)) ||
      null;
    const infoContacts = contacts && createContacts(contacts.contact);
    const isSelf = isMe(viewer, profile.userName);

    return (
      <ProfileWrapper>
        <AvatarWrapper>
          <Avatar
            size="max"
            role={role}
            source={profile.avatarMax}
            userName={profile.displayName}
          />
          {profile.status !== 2 && (isAdmin || isSelf) && (
            <EditButtonWrapper>
              <Button
                size="big"
                scale={true}
                label={t("EditUserDialogTitle")}
                title={t("EditUserDialogTitle")}
                onClick={this.onEditProfileClick}
              />
            </EditButtonWrapper>
          )}
        </AvatarWrapper>
        <ProfileInfo
          profile={profile}
          isSelf={isSelf}
          isAdmin={isAdmin}
          t={t}
          cultures={settings.cultures}
          culture={settings.culture}
        />
        {isSelf && false && (
          <ToggleWrapper isSelf={true}>
            <ToggleContent label={t("Subscriptions")} isOpen={true}>
              <Text as="span">
                <Button
                  size="big"
                  label={t("EditSubscriptionsBtn")}
                  primary={true}
                  onClick={this.onEditSubscriptionsClick}
                />
              </Text>
            </ToggleContent>
          </ToggleWrapper>
        )}
        {profile.notes && (
          <ToggleWrapper>
            <ToggleContent label={t("Comments")} isOpen={true}>
              <Text as="span">{profile.notes}</Text>
            </ToggleContent>
          </ToggleWrapper>
        )}
        {profile.contacts && (
          <ToggleWrapper isContacts={true}>
            <ToggleContent label={t("ContactInformation")} isOpen={true}>
              <Text as="span">{infoContacts}</Text>
            </ToggleContent>
          </ToggleWrapper>
        )}
        {socialContacts && (
          <ToggleWrapper isContacts={true}>
            <ToggleContent label={t("SocialProfiles")} isOpen={true}>
              <Text as="span">{socialContacts}</Text>
            </ToggleContent>
          </ToggleWrapper>
        )}
      </ProfileWrapper>
    );
  }
}

<<<<<<< HEAD
export default inject(({ store, peopleStore }) => ({
  settings: store.settingsStore,
  isAdmin: store.isAdmin,
  profile: peopleStore.targetUserStore.targetUser,
  viewer: store.userStore.user,
}))(observer(withRouter(withTranslation()(SectionBodyContent))));
=======
const mapStateToProps = (state) => {
  return {
    //settings: state.auth.settings,
    // profile: state.profile.targetUser,
    // isAdmin: isAdmin(state),
    //viewer: state.auth.user,
  };
};

// const SectionBodyContentWrapper = observer((props) => {
//   return <SectionBodyContent settings={settingsStore.settings} {...props} />;
// });

export default connect(mapStateToProps)(
  inject(({ auth, peopleStore }) => ({
    settings: auth.settingsStore,
    isAdmin: auth.isAdmin,
    profile: peopleStore.targetUserStore.targetUser,
    viewer: auth.userStore.user,
  }))(observer(withRouter(withTranslation()(SectionBodyContent))))
);

// export default connect(mapStateToProps)(
//   withRouter(withTranslation()(SectionBodyContentWrapper))
// );
>>>>>>> 722e04b4
<|MERGE_RESOLUTION|>--- conflicted
+++ resolved
@@ -181,14 +181,6 @@
   }
 }
 
-<<<<<<< HEAD
-export default inject(({ store, peopleStore }) => ({
-  settings: store.settingsStore,
-  isAdmin: store.isAdmin,
-  profile: peopleStore.targetUserStore.targetUser,
-  viewer: store.userStore.user,
-}))(observer(withRouter(withTranslation()(SectionBodyContent))));
-=======
 const mapStateToProps = (state) => {
   return {
     //settings: state.auth.settings,
@@ -213,5 +205,4 @@
 
 // export default connect(mapStateToProps)(
 //   withRouter(withTranslation()(SectionBodyContentWrapper))
-// );
->>>>>>> 722e04b4
+// );