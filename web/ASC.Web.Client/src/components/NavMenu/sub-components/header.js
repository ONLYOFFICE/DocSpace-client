<<<<<<< HEAD
import React from 'react';
import { inject, observer } from 'mobx-react';
import PropTypes from 'prop-types';
import styled, { css } from 'styled-components';
import { Link as LinkWithoutRedirect } from 'react-router-dom';
import NavItem from './nav-item';
import Nav from './nav';
import NavLogoItem from './nav-logo-item';
import Link from '@appserver/components/link';
import history from '@appserver/common/history';
import { useTranslation } from 'react-i18next';

import Box from '@appserver/components/box';
import Text from '@appserver/components/text';
import { desktop, mobile, tablet } from '@appserver/components/utils/device';
import { isMobileOnly, isMobile } from 'react-device-detect';
import i18n from '../i18n';
import { combineUrl } from '@appserver/common/utils';
import { AppServerConfig } from '@appserver/common/constants';
import NoUserSelect from '@appserver/components/utils/commonStyles';
import HeaderNavigationIcon from './header-navigation-icon';

const { proxyURL } = AppServerConfig;

const backgroundColor = '#0F4071';

=======
import React from "react";
import { inject, observer } from "mobx-react";
import PropTypes from "prop-types";
import styled, { css } from "styled-components";
import { Link as LinkWithoutRedirect } from "react-router-dom";
import { isMobileOnly } from "react-device-detect";
import NavItem from "./nav-item";
import Headline from "@appserver/common/components/Headline";
import Nav from "./nav";
import NavLogoItem from "./nav-logo-item";
import Link from "@appserver/components/link";
import history from "@appserver/common/history";
import { useTranslation } from "react-i18next";

import Box from "@appserver/components/box";
import Text from "@appserver/components/text";
import { desktop, tablet } from "@appserver/components/utils/device";
import i18n from "../i18n";
import { combineUrl } from "@appserver/common/utils";
import { AppServerConfig } from "@appserver/common/constants";
import NoUserSelect from "@appserver/components/utils/commonStyles";
import { Base } from "@appserver/components/themes";

const { proxyURL } = AppServerConfig;

>>>>>>> 21cd73a6
const Header = styled.header`
  align-items: center;
  background-color: ${(props) => props.theme.header.backgroundColor};
  display: flex;
  width: 100vw;
  height: 48px;

  .header-logo-wrapper {
    -webkit-tap-highlight-color: rgba(0, 0, 0, 0);

    ${NoUserSelect}
  }

  .header-logo-icon {
    height: 24px;
    position: relative;
    margin-left: 20px;
    cursor: pointer;

    @media ${tablet} {
      margin-left: 16px;
    }

    /* @media (max-width: 620px) {
      ${(props) =>
      !props.isPersonal &&
      css`
        display: ${(props) => (props.module ? 'none' : 'block')};
        padding: 3px 20px 0 6px;
      `}
    } */
  }
  .mobile-short-logo {
    width: 146px;
  }
`;

Header.defaultProps = { theme: Base };

const StyledLink = styled.div`
  display: inline;
  .nav-menu-header_link {
    color: ${(props) => props.theme.header.linkColor};
    font-size: 13px;
  }

  a {
    text-decoration: none;
  }
  :hover {
    color: ${(props) => props.theme.header.linkColor};
    -webkit-text-decoration: underline;
    text-decoration: underline;
  }
`;

StyledLink.defaultProps = { theme: Base };

const versionBadgeProps = {
  color: '#7A95B0',
  fontWeight: '600',
  fontSize: '13px',
};

const StyledNavigationIconsWrapper = styled.div`
  height: 20px;
  position: absolute;
  left: ${isMobile ? '254px' : '280px'};
  display: ${isMobileOnly ? 'none' : 'flex'};
  justify-content: flex-start;

  @media ${tablet} {
    left: 254px;
  }

  @media ${mobile} {
    display: none;
  }

  .header-navigation__icon {
    cursor: pointer;
    margin-right: 22px;
  }
`;

const HeaderComponent = ({
  currentProductName,
  totalNotifications,
  onClick,
  onNavMouseEnter,
  onNavMouseLeave,
  defaultPage,
  mainModules,
  isNavOpened,
  currentProductId,
  toggleAside,
  isLoaded,
  version,
  isAuthenticated,
  isAdmin,
  backdropClick,
  isPersonal,
  theme,
  ...props
}) => {
  const { t } = useTranslation('Common');

  const isNavAvailable = mainModules.length > 0;

  const onLogoClick = () => {
    history.push(defaultPage);
    backdropClick();
  };

  const onBadgeClick = React.useCallback((e) => {
    if (!e) return;
    const id = e.currentTarget.dataset.id;
    const item = mainModules.find((m) => m.id === id);
    toggleAside();

    if (item) item.onBadgeClick(e);
  }, []);

  const onItemClick = React.useCallback((e) => {
    if (!e) return;
    const link = e.currentTarget.dataset.link;
    history.push(link);
    backdropClick();
    e.preventDefault();
  }, []);

  const numberOfModules = mainModules.filter((item) => !item.separator).length;

  return (
    <>
      <Header
        module={currentProductName}
        isLoaded={isLoaded}
        isPersonal={isPersonal}
        isAuthenticated={isAuthenticated}
        className="navMenuHeader hidingHeader">
        <LinkWithoutRedirect className="header-logo-wrapper" to={defaultPage}>
          {!isPersonal ? (
            <img alt="logo" src={props.logoUrl} className="header-logo-icon" />
          ) : (
            <img
              alt="logo"
              className="header-logo-icon"
              src={combineUrl(AppServerConfig.proxyURL, '/static/images/personal.logo.react.svg')}
            />
          )}
        </LinkWithoutRedirect>

        {!isPersonal && (
<<<<<<< HEAD
          <StyledNavigationIconsWrapper>
            {mainModules.map((item) => {
              return (
                <React.Fragment key={item.id}>
                  {item.iconUrl &&
                    !item.separator &&
                    (item.appName === 'files' || item.appName === 'people') && (
                      <HeaderNavigationIcon
                        key={item.id}
                        id={item.id}
                        data-id={item.id}
                        data-link={item.link}
                        active={item.id == currentProductId}
                        iconUrl={item.iconUrl}
                        badgeNumber={item.notifications}
                        onItemClick={onItemClick}
                        onBadgeClick={onBadgeClick}
                        url={item.link}
                      />
                    )}
                </React.Fragment>
              );
            })}
          </StyledNavigationIconsWrapper>
=======
          <Headline
            className="header-module-title"
            type="header"
            color={theme.header.productColor}
            onClick={onClick}
          >
            {currentProductName}
          </Headline>
>>>>>>> 21cd73a6
        )}
      </Header>

      {isNavAvailable && (
        <Nav
          opened={isNavOpened}
          onMouseEnter={onNavMouseEnter}
          onMouseLeave={onNavMouseLeave}
          numberOfModules={numberOfModules}>
          <NavLogoItem opened={isNavOpened} onClick={onLogoClick} />
          <NavItem
            separator={true}
            key={'nav-products-separator'}
            data-id={'nav-products-separator'}
          />
          {mainModules.map((
<<<<<<< HEAD
            { id, separator, iconUrl, notifications, link, title, dashed }, //iconName,
=======
            { id, separator, iconUrl, notifications, link, title, dashed } //iconName,
>>>>>>> 21cd73a6
          ) => (
            <NavItem
              separator={!!separator}
              key={id}
              data-id={id}
              data-link={link}
              opened={isNavOpened}
              active={id == currentProductId}
              //iconName={iconName}
              iconUrl={iconUrl}
              badgeNumber={notifications}
              onClick={onItemClick}
              onBadgeClick={onBadgeClick}
              url={link}
<<<<<<< HEAD
              dashed={dashed}>
              {id === 'settings' ? i18n.t('Common:Settings') : title}
=======
              dashed={dashed}
            >
              {id === "settings" ? i18n.t("Common:Settings") : title}
>>>>>>> 21cd73a6
            </NavItem>
          ))}
          <Box className="version-box">
            <Link
              as="a"
              href={`https://github.com/ONLYOFFICE/AppServer/releases`}
              target="_blank"
              {...versionBadgeProps}>
              {t('Common:Version')} {version}
            </Link>
            <Text as="span" {...versionBadgeProps}>
              {' '}
              -{' '}
            </Text>
            <StyledLink>
              <LinkWithoutRedirect
                to={combineUrl(proxyURL, '/about')}
                className="nav-menu-header_link">
                {t('Common:About')}
              </LinkWithoutRedirect>
            </StyledLink>
          </Box>
        </Nav>
      )}
    </>
  );
};

HeaderComponent.displayName = 'Header';

HeaderComponent.propTypes = {
  totalNotifications: PropTypes.number,
  onClick: PropTypes.func,
  currentProductName: PropTypes.string,
  defaultPage: PropTypes.string,
  mainModules: PropTypes.array,
  currentProductId: PropTypes.string,
  isNavOpened: PropTypes.bool,
  onNavMouseEnter: PropTypes.func,
  onNavMouseLeave: PropTypes.func,
  toggleAside: PropTypes.func,
  logoUrl: PropTypes.string,
  isLoaded: PropTypes.bool,
  version: PropTypes.string,
  isAuthenticated: PropTypes.bool,
  isAdmin: PropTypes.bool,
};

export default inject(({ auth }) => {
  const {
    settingsStore,
    moduleStore,
    isLoaded,
    isAuthenticated,
    isAdmin,
    product,
    availableModules,
    version,
  } = auth;
<<<<<<< HEAD
  const { logoUrl, defaultPage, currentProductId, personal: isPersonal } = settingsStore;
=======
  const {
    logoUrl,
    defaultPage,
    currentProductId,
    personal: isPersonal,
    theme,
  } = settingsStore;
>>>>>>> 21cd73a6
  const { totalNotifications } = moduleStore;

  //TODO: restore when chat will complete -> const mainModules = availableModules.filter((m) => !m.isolateMode);

  return {
    theme,
    isPersonal,
    isAdmin,
    defaultPage,
    logoUrl,
    mainModules: availableModules,
    totalNotifications,
    isLoaded,
    version,
    isAuthenticated,
    currentProductId,
    currentProductName: (product && product.title) || '',
  };
})(observer(HeaderComponent));<|MERGE_RESOLUTION|>--- conflicted
+++ resolved
@@ -1,37 +1,9 @@
-<<<<<<< HEAD
-import React from 'react';
-import { inject, observer } from 'mobx-react';
-import PropTypes from 'prop-types';
-import styled, { css } from 'styled-components';
-import { Link as LinkWithoutRedirect } from 'react-router-dom';
-import NavItem from './nav-item';
-import Nav from './nav';
-import NavLogoItem from './nav-logo-item';
-import Link from '@appserver/components/link';
-import history from '@appserver/common/history';
-import { useTranslation } from 'react-i18next';
-
-import Box from '@appserver/components/box';
-import Text from '@appserver/components/text';
-import { desktop, mobile, tablet } from '@appserver/components/utils/device';
-import { isMobileOnly, isMobile } from 'react-device-detect';
-import i18n from '../i18n';
-import { combineUrl } from '@appserver/common/utils';
-import { AppServerConfig } from '@appserver/common/constants';
-import NoUserSelect from '@appserver/components/utils/commonStyles';
-import HeaderNavigationIcon from './header-navigation-icon';
-
-const { proxyURL } = AppServerConfig;
-
-const backgroundColor = '#0F4071';
-
-=======
 import React from "react";
 import { inject, observer } from "mobx-react";
 import PropTypes from "prop-types";
 import styled, { css } from "styled-components";
 import { Link as LinkWithoutRedirect } from "react-router-dom";
-import { isMobileOnly } from "react-device-detect";
+import { isMobileOnly, isMobile } from "react-device-detect";
 import NavItem from "./nav-item";
 import Headline from "@appserver/common/components/Headline";
 import Nav from "./nav";
@@ -39,10 +11,10 @@
 import Link from "@appserver/components/link";
 import history from "@appserver/common/history";
 import { useTranslation } from "react-i18next";
-
+import HeaderNavigationIcon from "./header-navigation-icon";
 import Box from "@appserver/components/box";
 import Text from "@appserver/components/text";
-import { desktop, tablet } from "@appserver/components/utils/device";
+import { desktop, tablet, mobile } from "@appserver/components/utils/device";
 import i18n from "../i18n";
 import { combineUrl } from "@appserver/common/utils";
 import { AppServerConfig } from "@appserver/common/constants";
@@ -51,7 +23,6 @@
 
 const { proxyURL } = AppServerConfig;
 
->>>>>>> 21cd73a6
 const Header = styled.header`
   align-items: center;
   background-color: ${(props) => props.theme.header.backgroundColor};
@@ -79,7 +50,7 @@
       ${(props) =>
       !props.isPersonal &&
       css`
-        display: ${(props) => (props.module ? 'none' : 'block')};
+        display: ${(props) => (props.module ? "none" : "block")};
         padding: 3px 20px 0 6px;
       `}
     } */
@@ -111,16 +82,16 @@
 StyledLink.defaultProps = { theme: Base };
 
 const versionBadgeProps = {
-  color: '#7A95B0',
-  fontWeight: '600',
-  fontSize: '13px',
+  color: "#7A95B0",
+  fontWeight: "600",
+  fontSize: "13px",
 };
 
 const StyledNavigationIconsWrapper = styled.div`
   height: 20px;
   position: absolute;
-  left: ${isMobile ? '254px' : '280px'};
-  display: ${isMobileOnly ? 'none' : 'flex'};
+  left: ${isMobile ? "254px" : "280px"};
+  display: ${isMobileOnly ? "none" : "flex"};
   justify-content: flex-start;
 
   @media ${tablet} {
@@ -157,7 +128,7 @@
   theme,
   ...props
 }) => {
-  const { t } = useTranslation('Common');
+  const { t } = useTranslation("Common");
 
   const isNavAvailable = mainModules.length > 0;
 
@@ -192,7 +163,8 @@
         isLoaded={isLoaded}
         isPersonal={isPersonal}
         isAuthenticated={isAuthenticated}
-        className="navMenuHeader hidingHeader">
+        className="navMenuHeader hidingHeader"
+      >
         <LinkWithoutRedirect className="header-logo-wrapper" to={defaultPage}>
           {!isPersonal ? (
             <img alt="logo" src={props.logoUrl} className="header-logo-icon" />
@@ -200,20 +172,22 @@
             <img
               alt="logo"
               className="header-logo-icon"
-              src={combineUrl(AppServerConfig.proxyURL, '/static/images/personal.logo.react.svg')}
+              src={combineUrl(
+                AppServerConfig.proxyURL,
+                "/static/images/personal.logo.react.svg"
+              )}
             />
           )}
         </LinkWithoutRedirect>
 
         {!isPersonal && (
-<<<<<<< HEAD
           <StyledNavigationIconsWrapper>
             {mainModules.map((item) => {
               return (
                 <React.Fragment key={item.id}>
                   {item.iconUrl &&
                     !item.separator &&
-                    (item.appName === 'files' || item.appName === 'people') && (
+                    (item.appName === "files" || item.appName === "people") && (
                       <HeaderNavigationIcon
                         key={item.id}
                         id={item.id}
@@ -231,16 +205,6 @@
               );
             })}
           </StyledNavigationIconsWrapper>
-=======
-          <Headline
-            className="header-module-title"
-            type="header"
-            color={theme.header.productColor}
-            onClick={onClick}
-          >
-            {currentProductName}
-          </Headline>
->>>>>>> 21cd73a6
         )}
       </Header>
 
@@ -249,19 +213,16 @@
           opened={isNavOpened}
           onMouseEnter={onNavMouseEnter}
           onMouseLeave={onNavMouseLeave}
-          numberOfModules={numberOfModules}>
+          numberOfModules={numberOfModules}
+        >
           <NavLogoItem opened={isNavOpened} onClick={onLogoClick} />
           <NavItem
             separator={true}
-            key={'nav-products-separator'}
-            data-id={'nav-products-separator'}
+            key={"nav-products-separator"}
+            data-id={"nav-products-separator"}
           />
           {mainModules.map((
-<<<<<<< HEAD
-            { id, separator, iconUrl, notifications, link, title, dashed }, //iconName,
-=======
             { id, separator, iconUrl, notifications, link, title, dashed } //iconName,
->>>>>>> 21cd73a6
           ) => (
             <NavItem
               separator={!!separator}
@@ -276,14 +237,9 @@
               onClick={onItemClick}
               onBadgeClick={onBadgeClick}
               url={link}
-<<<<<<< HEAD
-              dashed={dashed}>
-              {id === 'settings' ? i18n.t('Common:Settings') : title}
-=======
               dashed={dashed}
             >
               {id === "settings" ? i18n.t("Common:Settings") : title}
->>>>>>> 21cd73a6
             </NavItem>
           ))}
           <Box className="version-box">
@@ -291,18 +247,20 @@
               as="a"
               href={`https://github.com/ONLYOFFICE/AppServer/releases`}
               target="_blank"
-              {...versionBadgeProps}>
-              {t('Common:Version')} {version}
+              {...versionBadgeProps}
+            >
+              {t("Common:Version")} {version}
             </Link>
             <Text as="span" {...versionBadgeProps}>
-              {' '}
-              -{' '}
+              {" "}
+              -{" "}
             </Text>
             <StyledLink>
               <LinkWithoutRedirect
-                to={combineUrl(proxyURL, '/about')}
-                className="nav-menu-header_link">
-                {t('Common:About')}
+                to={combineUrl(proxyURL, "/about")}
+                className="nav-menu-header_link"
+              >
+                {t("Common:About")}
               </LinkWithoutRedirect>
             </StyledLink>
           </Box>
@@ -312,7 +270,7 @@
   );
 };
 
-HeaderComponent.displayName = 'Header';
+HeaderComponent.displayName = "Header";
 
 HeaderComponent.propTypes = {
   totalNotifications: PropTypes.number,
@@ -343,9 +301,6 @@
     availableModules,
     version,
   } = auth;
-<<<<<<< HEAD
-  const { logoUrl, defaultPage, currentProductId, personal: isPersonal } = settingsStore;
-=======
   const {
     logoUrl,
     defaultPage,
@@ -353,7 +308,6 @@
     personal: isPersonal,
     theme,
   } = settingsStore;
->>>>>>> 21cd73a6
   const { totalNotifications } = moduleStore;
 
   //TODO: restore when chat will complete -> const mainModules = availableModules.filter((m) => !m.isolateMode);
@@ -370,6 +324,6 @@
     version,
     isAuthenticated,
     currentProductId,
-    currentProductName: (product && product.title) || '',
+    currentProductName: (product && product.title) || "",
   };
 })(observer(HeaderComponent));