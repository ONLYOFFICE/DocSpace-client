--- conflicted
+++ resolved
@@ -486,12 +486,12 @@
         }
       }
 
-      if (
+    if (
         newPath[newPath.length - 1] !== this.selectedFolderStore.id &&
         path.length
-      ) {
+    ) {
         return;
-      }
+        }
 
       const addNewFile = () => {
         if (folderInfo) {
@@ -557,7 +557,7 @@
 
         const newExpandedKeys = expandedKeys.filter(
           (x) => x !== newPath[newPath.length - 1] + ""
-        );
+      );
 
         setExpandedKeys(newExpandedKeys);
 
@@ -567,7 +567,7 @@
           this.filesStore.folders.length === 1 ? this.filesStore.folders : [],
           this.filesStore.folders.length
         );
-      }
+    }
     }
   };
 
@@ -652,7 +652,7 @@
     } else {
       if (currentFile.action === "uploaded") {
         this.refreshFiles(currentFile);
-      }
+    }
       return Promise.resolve();
     }
   };
@@ -1024,14 +1024,6 @@
       loopTreeFolders(path, newTreeFolders, folders, foldersCount);
 
       if (!isCopy || destFolderId === this.selectedFolderStore.id) {
-<<<<<<< HEAD
-        this.filesStore
-          .fetchFiles(updatedFolder, this.filesStore.filter, true, true)
-          .finally(() => {
-            setTimeout(() => clearSecondaryProgressData(), TIMEOUT);
-            this.dialogsStore.setIsFolderActions(false);
-          });
-=======
         let newFilter;
 
         if (isEmptyLastPageAfterOperation()) {
@@ -1039,14 +1031,14 @@
         }
 
         fetchFiles(
-          this.selectedFolderStore.id,
+          updatedFolder,
           newFilter ? newFilter : filter,
           true,
           true
         ).finally(() => {
-          setTimeout(() => clearSecondaryProgressData(), TIMEOUT);
+            setTimeout(() => clearSecondaryProgressData(), TIMEOUT);
+            this.dialogsStore.setIsFolderActions(false);
         });
->>>>>>> 366db9d8
       } else {
         setSecondaryProgressBarData({
           icon: pbData.icon,
