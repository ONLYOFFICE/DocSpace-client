--- conflicted
+++ resolved
@@ -11,26 +11,19 @@
   removeFiles,
   removeShareFiles,
 } from "@appserver/common/api/files";
-<<<<<<< HEAD
-import { ConflictResolveType, FileAction } from "@appserver/common/constants";
-import { makeAutoObservable } from "mobx";
-import toastr from "studio/toastr";
-
-import { TIMEOUT } from "../helpers/constants";
-import { loopTreeFolders } from "../helpers/files-helpers";
-=======
 import {
   ConflictResolveType,
   FileAction,
   FileStatus,
 } from "@appserver/common/constants";
+import { makeAutoObservable } from "mobx";
+import toastr from "studio/toastr";
+
 import { TIMEOUT } from "../helpers/constants";
 import { loopTreeFolders, checkProtocol } from "../helpers/files-helpers";
-import toastr from "studio/toastr";
 import { combineUrl } from "@appserver/common/utils";
 import { AppServerConfig } from "@appserver/common/constants";
 import config from "../../package.json";
->>>>>>> 8f685a76
 
 class FilesActionStore {
   authStore;
