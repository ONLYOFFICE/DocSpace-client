// (c) Copyright Ascensio System SIA 2010-2022
//
// This program is a free software product.
// You can redistribute it and/or modify it under the terms
// of the GNU Affero General Public License (AGPL) version 3 as published by the Free Software
// Foundation. In accordance with Section 7(a) of the GNU AGPL its Section 15 shall be amended
// to the effect that Ascensio System SIA expressly excludes the warranty of non-infringement of
// any third-party rights.
//
// This program is distributed WITHOUT ANY WARRANTY, without even the implied warranty
// of MERCHANTABILITY or FITNESS FOR A PARTICULAR  PURPOSE. For details, see
// the GNU AGPL at: http://www.gnu.org/licenses/agpl-3.0.html
//
// You can contact Ascensio System SIA at Lubanas st. 125a-25, Riga, Latvia, EU, LV-1021.
//
// The  interactive user interfaces in modified source and object code versions of the Program must
// display Appropriate Legal Notices, as required under Section 5 of the GNU AGPL version 3.
//
// Pursuant to Section 7(b) of the License you must retain the original Product logo when
// distributing the program. Pursuant to Section 7(e) we decline to grant you any rights under
// trademark law for use of our trademarks.
//
// All the Product's GUI elements, including illustrations and icon sets, as well as technical writing
// content are licensed under the terms of the Creative Commons Attribution-ShareAlike 4.0
// International. See the License terms at http://creativecommons.org/licenses/by-sa/4.0/legalcode

namespace ASC.Web.Files.Utils;

[Scope]
public class ChunkedUploadSessionHolder
{
    public static readonly TimeSpan SlidingExpiration = TimeSpan.FromHours(12);

    private readonly GlobalStore _globalStore;
    private readonly SetupInfo _setupInfo;
    private readonly TempPath _tempPath;
    private readonly FileHelper _fileHelper;

    public ChunkedUploadSessionHolder(
        GlobalStore globalStore,
        SetupInfo setupInfo,
        TempPath tempPath,
        FileHelper fileHelper)
    {
        _globalStore = globalStore;
        _setupInfo = setupInfo;
        _tempPath = tempPath;
        _fileHelper = fileHelper;
    }

    public async Task StoreSessionAsync<T>(ChunkedUploadSession<T> s)
    {
        await (await CommonSessionHolderAsync(false)).StoreAsync(s);
    }

    public async Task RemoveSessionAsync<T>(ChunkedUploadSession<T> s)
    {
        await (await CommonSessionHolderAsync(false)).RemoveAsync(s);
    }

    public async Task<ChunkedUploadSession<T>> GetSessionAsync<T>(string sessionId)
    {
        using var stream = await (await CommonSessionHolderAsync(false)).GetStreamAsync(sessionId);
        var chunkedUploadSession = ChunkedUploadSession<T>.Deserialize(stream, _fileHelper);

        return chunkedUploadSession;
    }

    public async Task<ChunkedUploadSession<T>> CreateUploadSessionAsync<T>(File<T> file, long contentLength)
    {
        var result = new ChunkedUploadSession<T>(file, contentLength);
        await (await CommonSessionHolderAsync()).InitAsync(result);

        return result;
    }

    public async Task UploadChunkAsync<T>(ChunkedUploadSession<T> uploadSession, Stream stream, long length)
    {
        await (await CommonSessionHolderAsync()).UploadChunkAsync(uploadSession, stream, length);
    }

    public async Task FinalizeUploadSessionAsync<T>(ChunkedUploadSession<T> uploadSession)
    {
        await (await CommonSessionHolderAsync()).FinalizeAsync(uploadSession);
    }

    public async Task MoveAsync<T>(ChunkedUploadSession<T> chunkedUploadSession, string newPath)
    {
        await (await CommonSessionHolderAsync()).MoveAsync(chunkedUploadSession, newPath, chunkedUploadSession.CheckQuota);
    }

    public async Task AbortUploadSessionAsync<T>(ChunkedUploadSession<T> uploadSession)
    {
        await (await CommonSessionHolderAsync()).AbortAsync(uploadSession);
    }

    public async Task<Stream> UploadSingleChunkAsync<T>(ChunkedUploadSession<T> uploadSession, Stream stream, long chunkLength)
    {
        return await (await CommonSessionHolderAsync()).UploadSingleChunkAsync(uploadSession, stream, chunkLength);
    }

    private async Task<CommonChunkedUploadSessionHolder> CommonSessionHolderAsync(bool currentTenant = true)
    {
<<<<<<< HEAD
        return new CommonChunkedUploadSessionHolder(_tempPath, _options, await _globalStore.GetStoreAsync(currentTenant), FileConstant.StorageDomainTmp, _setupInfo.ChunkUploadSize);
=======
        return CommonSessionHolder().UploadSingleChunkAsync(uploadSession, stream, chunkLength);
    }

    private CommonChunkedUploadSessionHolder CommonSessionHolder(bool currentTenant = true)
    {
        return new CommonChunkedUploadSessionHolder(_tempPath, _globalStore.GetStore(currentTenant), FileConstant.StorageDomainTmp, _setupInfo.ChunkUploadSize);
>>>>>>> 0b31d564
    }
}<|MERGE_RESOLUTION|>--- conflicted
+++ resolved
@@ -1,115 +1,106 @@
-// (c) Copyright Ascensio System SIA 2010-2022
-//
-// This program is a free software product.
-// You can redistribute it and/or modify it under the terms
-// of the GNU Affero General Public License (AGPL) version 3 as published by the Free Software
-// Foundation. In accordance with Section 7(a) of the GNU AGPL its Section 15 shall be amended
-// to the effect that Ascensio System SIA expressly excludes the warranty of non-infringement of
-// any third-party rights.
-//
-// This program is distributed WITHOUT ANY WARRANTY, without even the implied warranty
-// of MERCHANTABILITY or FITNESS FOR A PARTICULAR  PURPOSE. For details, see
-// the GNU AGPL at: http://www.gnu.org/licenses/agpl-3.0.html
-//
-// You can contact Ascensio System SIA at Lubanas st. 125a-25, Riga, Latvia, EU, LV-1021.
-//
-// The  interactive user interfaces in modified source and object code versions of the Program must
-// display Appropriate Legal Notices, as required under Section 5 of the GNU AGPL version 3.
-//
-// Pursuant to Section 7(b) of the License you must retain the original Product logo when
-// distributing the program. Pursuant to Section 7(e) we decline to grant you any rights under
-// trademark law for use of our trademarks.
-//
-// All the Product's GUI elements, including illustrations and icon sets, as well as technical writing
-// content are licensed under the terms of the Creative Commons Attribution-ShareAlike 4.0
-// International. See the License terms at http://creativecommons.org/licenses/by-sa/4.0/legalcode
-
-namespace ASC.Web.Files.Utils;
-
-[Scope]
-public class ChunkedUploadSessionHolder
-{
-    public static readonly TimeSpan SlidingExpiration = TimeSpan.FromHours(12);
-
-    private readonly GlobalStore _globalStore;
-    private readonly SetupInfo _setupInfo;
-    private readonly TempPath _tempPath;
-    private readonly FileHelper _fileHelper;
-
-    public ChunkedUploadSessionHolder(
-        GlobalStore globalStore,
-        SetupInfo setupInfo,
-        TempPath tempPath,
-        FileHelper fileHelper)
-    {
-        _globalStore = globalStore;
-        _setupInfo = setupInfo;
-        _tempPath = tempPath;
-        _fileHelper = fileHelper;
-    }
-
-    public async Task StoreSessionAsync<T>(ChunkedUploadSession<T> s)
-    {
-        await (await CommonSessionHolderAsync(false)).StoreAsync(s);
-    }
-
-    public async Task RemoveSessionAsync<T>(ChunkedUploadSession<T> s)
-    {
-        await (await CommonSessionHolderAsync(false)).RemoveAsync(s);
-    }
-
-    public async Task<ChunkedUploadSession<T>> GetSessionAsync<T>(string sessionId)
-    {
-        using var stream = await (await CommonSessionHolderAsync(false)).GetStreamAsync(sessionId);
-        var chunkedUploadSession = ChunkedUploadSession<T>.Deserialize(stream, _fileHelper);
-
-        return chunkedUploadSession;
-    }
-
-    public async Task<ChunkedUploadSession<T>> CreateUploadSessionAsync<T>(File<T> file, long contentLength)
-    {
-        var result = new ChunkedUploadSession<T>(file, contentLength);
-        await (await CommonSessionHolderAsync()).InitAsync(result);
-
-        return result;
-    }
-
-    public async Task UploadChunkAsync<T>(ChunkedUploadSession<T> uploadSession, Stream stream, long length)
-    {
-        await (await CommonSessionHolderAsync()).UploadChunkAsync(uploadSession, stream, length);
-    }
-
-    public async Task FinalizeUploadSessionAsync<T>(ChunkedUploadSession<T> uploadSession)
-    {
-        await (await CommonSessionHolderAsync()).FinalizeAsync(uploadSession);
-    }
-
-    public async Task MoveAsync<T>(ChunkedUploadSession<T> chunkedUploadSession, string newPath)
-    {
-        await (await CommonSessionHolderAsync()).MoveAsync(chunkedUploadSession, newPath, chunkedUploadSession.CheckQuota);
-    }
-
-    public async Task AbortUploadSessionAsync<T>(ChunkedUploadSession<T> uploadSession)
-    {
-        await (await CommonSessionHolderAsync()).AbortAsync(uploadSession);
-    }
-
-    public async Task<Stream> UploadSingleChunkAsync<T>(ChunkedUploadSession<T> uploadSession, Stream stream, long chunkLength)
-    {
-        return await (await CommonSessionHolderAsync()).UploadSingleChunkAsync(uploadSession, stream, chunkLength);
-    }
-
-    private async Task<CommonChunkedUploadSessionHolder> CommonSessionHolderAsync(bool currentTenant = true)
-    {
-<<<<<<< HEAD
-        return new CommonChunkedUploadSessionHolder(_tempPath, _options, await _globalStore.GetStoreAsync(currentTenant), FileConstant.StorageDomainTmp, _setupInfo.ChunkUploadSize);
-=======
-        return CommonSessionHolder().UploadSingleChunkAsync(uploadSession, stream, chunkLength);
-    }
-
-    private CommonChunkedUploadSessionHolder CommonSessionHolder(bool currentTenant = true)
-    {
-        return new CommonChunkedUploadSessionHolder(_tempPath, _globalStore.GetStore(currentTenant), FileConstant.StorageDomainTmp, _setupInfo.ChunkUploadSize);
->>>>>>> 0b31d564
-    }
-}+// (c) Copyright Ascensio System SIA 2010-2022
+//
+// This program is a free software product.
+// You can redistribute it and/or modify it under the terms
+// of the GNU Affero General Public License (AGPL) version 3 as published by the Free Software
+// Foundation. In accordance with Section 7(a) of the GNU AGPL its Section 15 shall be amended
+// to the effect that Ascensio System SIA expressly excludes the warranty of non-infringement of
+// any third-party rights.
+//
+// This program is distributed WITHOUT ANY WARRANTY, without even the implied warranty
+// of MERCHANTABILITY or FITNESS FOR A PARTICULAR  PURPOSE. For details, see
+// the GNU AGPL at: http://www.gnu.org/licenses/agpl-3.0.html
+//
+// You can contact Ascensio System SIA at Lubanas st. 125a-25, Riga, Latvia, EU, LV-1021.
+//
+// The  interactive user interfaces in modified source and object code versions of the Program must
+// display Appropriate Legal Notices, as required under Section 5 of the GNU AGPL version 3.
+//
+// Pursuant to Section 7(b) of the License you must retain the original Product logo when
+// distributing the program. Pursuant to Section 7(e) we decline to grant you any rights under
+// trademark law for use of our trademarks.
+//
+// All the Product's GUI elements, including illustrations and icon sets, as well as technical writing
+// content are licensed under the terms of the Creative Commons Attribution-ShareAlike 4.0
+// International. See the License terms at http://creativecommons.org/licenses/by-sa/4.0/legalcode
+
+namespace ASC.Web.Files.Utils;
+
+[Scope]
+public class ChunkedUploadSessionHolder
+{
+    public static readonly TimeSpan SlidingExpiration = TimeSpan.FromHours(12);
+
+    private readonly GlobalStore _globalStore;
+    private readonly SetupInfo _setupInfo;
+    private readonly TempPath _tempPath;
+    private readonly FileHelper _fileHelper;
+
+    public ChunkedUploadSessionHolder(
+        GlobalStore globalStore,
+        SetupInfo setupInfo,
+        TempPath tempPath,
+        FileHelper fileHelper)
+    {
+        _globalStore = globalStore;
+        _setupInfo = setupInfo;
+        _tempPath = tempPath;
+        _fileHelper = fileHelper;
+    }
+
+    public async Task StoreSessionAsync<T>(ChunkedUploadSession<T> s)
+    {
+        await (await CommonSessionHolderAsync(false)).StoreAsync(s);
+    }
+
+    public async Task RemoveSessionAsync<T>(ChunkedUploadSession<T> s)
+    {
+        await (await CommonSessionHolderAsync(false)).RemoveAsync(s);
+    }
+
+    public async Task<ChunkedUploadSession<T>> GetSessionAsync<T>(string sessionId)
+    {
+        using var stream = await (await CommonSessionHolderAsync(false)).GetStreamAsync(sessionId);
+        var chunkedUploadSession = ChunkedUploadSession<T>.Deserialize(stream, _fileHelper);
+
+        return chunkedUploadSession;
+    }
+
+    public async Task<ChunkedUploadSession<T>> CreateUploadSessionAsync<T>(File<T> file, long contentLength)
+    {
+        var result = new ChunkedUploadSession<T>(file, contentLength);
+        await (await CommonSessionHolderAsync()).InitAsync(result);
+
+        return result;
+    }
+
+    public async Task UploadChunkAsync<T>(ChunkedUploadSession<T> uploadSession, Stream stream, long length)
+    {
+        await (await CommonSessionHolderAsync()).UploadChunkAsync(uploadSession, stream, length);
+    }
+
+    public async Task FinalizeUploadSessionAsync<T>(ChunkedUploadSession<T> uploadSession)
+    {
+        await (await CommonSessionHolderAsync()).FinalizeAsync(uploadSession);
+    }
+
+    public async Task MoveAsync<T>(ChunkedUploadSession<T> chunkedUploadSession, string newPath)
+    {
+        await (await CommonSessionHolderAsync()).MoveAsync(chunkedUploadSession, newPath, chunkedUploadSession.CheckQuota);
+    }
+
+    public async Task AbortUploadSessionAsync<T>(ChunkedUploadSession<T> uploadSession)
+    {
+        await (await CommonSessionHolderAsync()).AbortAsync(uploadSession);
+    }
+
+    public async Task<Stream> UploadSingleChunkAsync<T>(ChunkedUploadSession<T> uploadSession, Stream stream, long chunkLength)
+    {
+        return await (await CommonSessionHolderAsync()).UploadSingleChunkAsync(uploadSession, stream, chunkLength);
+    }
+
+    private async Task<CommonChunkedUploadSessionHolder> CommonSessionHolderAsync(bool currentTenant = true)
+    {
+        return new CommonChunkedUploadSessionHolder(_tempPath, await _globalStore.GetStoreAsync(currentTenant), FileConstant.StorageDomainTmp, _setupInfo.ChunkUploadSize);
+    }
+}