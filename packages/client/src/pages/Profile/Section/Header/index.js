--- conflicted
+++ resolved
@@ -17,15 +17,9 @@
 import { DeleteOwnerProfileDialog } from "SRC_DIR/components/dialogs";
 
 import { StyledHeader } from "./StyledHeader";
-<<<<<<< HEAD
-import RoomsFilter from "@docspace/common/api/rooms/filter";
-import { RoomSearchArea } from "@docspace/common/constants";
-import TariffBar from "@docspace/common/components/TariffBar";
-=======
 import RoomsFilter from "@docspace/shared/api/rooms/filter";
 import { RoomSearchArea } from "@docspace/shared/enums";
->>>>>>> 2acbd2f4
-
+import TariffBar from "@docspace/common/components/TariffBar";
 const Header = (props) => {
   const {
     t,
