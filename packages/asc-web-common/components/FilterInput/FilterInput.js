--- conflicted
+++ resolved
@@ -230,10 +230,6 @@
   }
 
   checkingOrderItems = () => {
-<<<<<<< HEAD
-    const itemsState = this.props.selectedFilterData.filterValues;
-=======
->>>>>>> bf066291
     const filterValues = this.getDefaultFilterData();
     const itemsState = this.state.filterValues.length
       ? this.state.filterValues
@@ -269,7 +265,7 @@
       });
     }
 
-    this.setState({ filterValues });
+    this.setState({ filterValues: updatedValues });
     this.updateFilter(updatedValues);
   };
 
