--- conflicted
+++ resolved
@@ -32,8 +32,6 @@
   unsavedChangesDialogVisible = false;
   moveToPublicRoomVisible = false;
   moveToPublicRoomData = null;
-  cancelUploadDialogVisible = false;
-
   backupToPublicRoomVisible = false;
   backupToPublicRoomData = null;
   isFolderActions = false;
@@ -144,7 +142,12 @@
   setRestorePanelVisible = (visible) => {
     !visible && this.deselectActiveFiles();
 
-    if (visible && !this.filesStore.hasSelection && !this.filesStore.hasBufferSelection) return;
+    if (
+      visible &&
+      !this.filesStore.hasSelection &&
+      !this.filesStore.hasBufferSelection
+    )
+      return;
 
     this.restorePanelVisible = visible;
   };
@@ -409,15 +412,11 @@
     this.leaveRoomDialogVisible = visible;
   };
 
-<<<<<<< HEAD
-  setChangeRoomOwnerIsVisible = (visible, showBackButton = false, setRoomParams) => {
-=======
   setChangeRoomOwnerIsVisible = (
     visible,
     showBackButton = false,
     setRoomParams,
   ) => {
->>>>>>> 431878a4
     this.changeRoomOwnerIsVisible = visible;
 
     this.changeRoomOwnerData = {
@@ -446,10 +445,6 @@
     this.filesStore.setSelected("none");
   };
 
-  setCancelUploadDialogVisible = (visible) => {
-    this.cancelUploadDialogVisible = visible;
-  }
-
   setShareFolderDialogVisible = (visible) => {
     this.shareFolderDialogVisible = visible;
   };
