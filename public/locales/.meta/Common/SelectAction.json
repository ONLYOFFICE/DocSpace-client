{
  "key_path": "SelectAction",
  "content": "Select",
  "content_en_sha1_hash": "8598222918d3c6e513d63060cf55e2971ded729a",
  "created_at": "2025-05-19T21:30:48.355Z",
<<<<<<< HEAD
  "updated_at": "2025-11-26T15:05:37.178Z",
=======
  "updated_at": "2025-12-17T07:49:07.715Z",
>>>>>>> 263b1739
  "comment": {
    "text": "This translation key is used to display a label for selecting an action, such as choosing a file or folder, in various UI elements. It appears in a placeholder position within a dialog and on a component that handles file selection. Translators should provide a descriptive text that indicates the user's ability to make a choice.",
    "is_auto": true,
    "updated_at": "2025-05-20T09:34:25.327Z"
  },
  "usage": [
    {
      "file_path": "/packages/client/src/components/dialogs/CreateEditGroupDialog/sub-components/HeadOfGroupParam/index.tsx",
      "line_number": 57,
      "context": "{!groupManager ? (\n <Styled.SelectGroupManager onClick={onShowSelectGroupManagerPanel}>\n <SelectorAddButton\n iconName={PlusSvgUrl}\n label={t(\"Common:SelectAction\")}\n testId=\"select_group_manager\"\n />\n </Styled.SelectGroupManager>\n ) : (\n <GroupMemberRow",
      "module": "/packages/client"
    },
    {
      "file_path": "/packages/client/src/components/FilesSelector/utils.ts",
      "line_number": 55,
      "context": "if (isSelectFolder) return t(\"Common:SelectFolder\");\n if (isMove) return t(\"Common:MoveTo\");\n if (isCopy && !isEditorDialog) return t(\"Common:Copy\");\n if (isRestoreAll) return t(\"Common:Restore\");\n if (isSelect) {\n return filterParam ? t(\"Common:SelectFile\") : t(\"Common:SelectAction\");\n }\n \n if (isFormRoom) {\n return t(\"Common:SelectFromPortal\", {\n productName: t(\"Common:ProductName\"),",
      "module": "/packages/client"
    },
    {
      "file_path": "/packages/client/src/components/FilesSelector/utils.ts",
      "line_number": 55,
      "context": "if (isSelectFolder) return t(\"Common:SelectFolder\");\n if (isMove) return t(\"Common:MoveTo\");\n if (isCopy && !isEditorDialog) return t(\"Common:Copy\");\n if (isRestoreAll) return t(\"Common:Restore\");\n if (isSelect) {\n return filterParam ? t(\"Common:SelectFile\") : t(\"Common:SelectAction\");\n }\n \n if (isFormRoom) {\n return t(\"Common:SelectFromPortal\", {\n productName: t(\"Common:ProductName\"),",
      "module": "/packages/client"
    },
    {
      "file_path": "/packages/client/src/components/RoomsSelectorInput/index.js",
      "line_number": 125,
      "context": "isLoading={isLoading}\n isDisabled={isDisabled || isLoading}\n hasError={isError}\n scale\n isDocumentIcon={isDocumentIcon}\n placeholder={t(\"SelectAction\")}\n />\n \n <Backdrop\n visible={isPanelVisible}\n isAside",
      "module": "/packages/client"
    },
    {
      "file_path": "/packages/client/src/pages/PortalSettings/categories/ai-settings/knowledge/index.tsx",
<<<<<<< HEAD
      "line_number": 276,
=======
      "line_number": 284,
>>>>>>> 263b1739
      "context": "removeMargin\n >\n <ComboBox\n options={items}\n selectedOption={\n selectedItem ?? ({ label: t(\"Common:SelectAction\") } as TOption)\n }\n scaled\n displayArrow\n onSelect={(option) =>\n setSelectedOption(option.key as KnowledgeType)",
      "module": "/packages/client"
    },
    {
      "file_path": "/packages/client/src/pages/PortalSettings/categories/ai-settings/search/index.tsx",
<<<<<<< HEAD
      "line_number": 244,
=======
      "line_number": 234,
>>>>>>> 263b1739
      "context": "removeMargin\n >\n <ComboBox\n options={items}\n selectedOption={\n selectedItem ?? ({ label: t(\"Common:SelectAction\") } as TOption)\n }\n scaled\n displayArrow\n onSelect={(option) =>\n setSelectedOption(option.key as WebSearchType)",
      "module": "/packages/client"
    },
    {
      "file_path": "/packages/client/src/pages/PortalSettings/categories/developer-tools/JavascriptSDK/presets/FileSelector.js",
      "line_number": 172,
      "context": "frameId: \"ds-frame\",\n init: true,\n showSelectorCancel: true,\n showSelectorHeader: true,\n withSearch: true,\n acceptButtonLabel: t(\"Common:SelectAction\"),\n cancelButtonLabel: t(\"Common:CancelButton\"),\n withSubtitle: true,\n filterParam: FilesSelectorFilterTypes.ALL,\n isButtonMode: false,\n buttonWithLogo: true,",
      "module": "/packages/client"
    },
    {
      "file_path": "/packages/client/src/pages/PortalSettings/categories/developer-tools/JavascriptSDK/presets/FileSelector.js",
      "line_number": 172,
      "context": "frameId: \"ds-frame\",\n init: true,\n showSelectorCancel: true,\n showSelectorHeader: true,\n withSearch: true,\n acceptButtonLabel: t(\"Common:SelectAction\"),\n cancelButtonLabel: t(\"Common:CancelButton\"),\n withSubtitle: true,\n filterParam: FilesSelectorFilterTypes.ALL,\n isButtonMode: false,\n buttonWithLogo: true,",
      "module": "/packages/client"
    },
    {
      "file_path": "/packages/client/src/pages/PortalSettings/categories/developer-tools/JavascriptSDK/presets/Manager.js",
      "line_number": 696,
      "context": "<ComboBox\n onSelect={onColumnSelect}\n options={\n columnsOptions || {\n key: \"Select\",\n label: t(\"Common:SelectAction\"),\n }\n }\n scaled\n directionY=\"top\"\n selectedOption={{",
      "module": "/packages/client"
    },
    {
      "file_path": "/packages/client/src/pages/PortalSettings/categories/developer-tools/JavascriptSDK/presets/Manager.js",
      "line_number": 696,
      "context": "<ComboBox\n onSelect={onColumnSelect}\n options={\n columnsOptions || {\n key: \"Select\",\n label: t(\"Common:SelectAction\"),\n }\n }\n scaled\n directionY=\"top\"\n selectedOption={{",
      "module": "/packages/client"
    },
    {
      "file_path": "/packages/client/src/pages/PortalSettings/categories/developer-tools/JavascriptSDK/presets/RoomSelector.js",
      "line_number": 131,
      "context": "frameId: \"ds-frame\",\n init: true,\n showSelectorCancel: true,\n showSelectorHeader: true,\n withSearch: true,\n acceptButtonLabel: t(\"Common:SelectAction\"),\n cancelButtonLabel: t(\"Common:CancelButton\"),\n isButtonMode: false,\n buttonWithLogo: true,\n events: {\n onSelectCallback: (items) => {",
      "module": "/packages/client"
    },
    {
      "file_path": "/packages/client/src/pages/PortalSettings/categories/developer-tools/JavascriptSDK/presets/SimpleRoom.js",
      "line_number": 314,
      "context": "roomType={RoomsType.PublicRoom}\n withSearch\n withCancelButton\n onSubmit={onChangeFolderId}\n withHeader\n headerProps={{ headerLabel: t(\"Common:SelectAction\") }}\n dataTestId=\"room_selector_input\"\n />\n </FilesSelectorInputWrapper>\n </ControlsGroup>\n {sharedLinks ? (",
      "module": "/packages/client"
    },
    {
      "file_path": "/packages/client/src/pages/PortalSettings/categories/developer-tools/JavascriptSDK/sub-components/FilterBlock.js",
      "line_number": 200,
      "context": "},\n ];\n \n const [filterBy, setFilterBy] = useState({\n key: \"filter-type-default\",\n label: t(\"Common:SelectAction\"),\n default: true,\n });\n \n const [author, setAuthor] = useState(\"\");\n const searchRef = useRef();",
      "module": "/packages/client"
    },
    {
      "file_path": "/packages/client/src/pages/PortalSettings/categories/developer-tools/JavascriptSDK/sub-components/SelectTextInput.js",
      "line_number": 55,
      "context": "<>\n <Label className=\"label\" text={t(\"SelectButtonText\")} />\n <TextInput\n scale\n onChange={onChangeAcceptLabel}\n placeholder={t(\"Common:SelectAction\")}\n value={value}\n tabIndex={7}\n testId=\"select_text_input\"\n />\n </>",
      "module": "/packages/client"
    },
    {
      "file_path": "/packages/client/src/pages/PortalSettings/categories/payments/Wallet/TransactionHistory.tsx",
      "line_number": 650,
      "context": "<PeopleSelector\n withCancelButton\n onCancel={onCloseContactSelector}\n cancelButtonLabel=\"\"\n disableSubmitButton={false}\n submitButtonLabel={t(\"Common:SelectAction\")}\n onSubmit={onSubmitContactSelector}\n withHeader\n headerProps={{\n onCloseClick: onCloseContactSelector,\n isCloseable: true,",
      "module": "/packages/client"
    },
    {
      "file_path": "/packages/client/src/store/ContextOptionsStore.js",
      "line_number": 1863,
      "context": "const optionsModel = [\n {\n id: \"option_select\",\n key: \"select\",\n label: t(\"Common:SelectAction\"),\n icon: CheckBoxReactSvgUrl,\n onClick: () => this.onSelect(item),\n disabled: false,\n },\n withOpen && {",
      "module": "/packages/client"
    },
    {
      "file_path": "/packages/doceditor/src/components/SelectFileDialog.tsx",
      "line_number": 53,
      "context": "// const sessionPath = sessionStorage.getItem(\"filesSelectorPath\");\n \n const headerLabel = fileTypeDetection.filterParam\n ? (t?.(\"Common:SelectFile\") ?? \"\")\n : (t?.(\"Common:SelectAction\") ?? \"\");\n \n const getFileTypeTranslation = React.useCallback(() => {\n switch (fileTypeDetection.filterParam) {\n case FilesSelectorFilterTypes.XLSX:\n return t?.(\"Editor:MailMergeFileType\") ?? \"\";",
      "module": "/packages/doceditor"
    },
    {
      "file_path": "/packages/doceditor/src/components/SelectFileDialog.tsx",
      "line_number": 53,
      "context": "// const sessionPath = sessionStorage.getItem(\"filesSelectorPath\");\n \n const headerLabel = fileTypeDetection.filterParam\n ? (t?.(\"Common:SelectFile\") ?? \"\")\n : (t?.(\"Common:SelectAction\") ?? \"\");\n \n const getFileTypeTranslation = React.useCallback(() => {\n switch (fileTypeDetection.filterParam) {\n case FilesSelectorFilterTypes.XLSX:\n return t?.(\"Editor:MailMergeFileType\") ?? \"\";",
      "module": "/packages/doceditor"
    },
    {
      "file_path": "/packages/shared/components/files-selector-input/FilesSelector.helpers.ts",
      "line_number": 37,
      "context": "filterParam?: string,\n isSelectFolder?: boolean,\n ) => {\n if (isSelectFolder) return t(\"Common:SelectFolder\");\n if (isSelect) {\n return filterParam ? t(\"Common:SelectFile\") : t(\"Common:SelectAction\");\n }\n \n if (filterParam === FilesSelectorFilterTypes.DOCX)\n return t(\"Common:CreateMasterFormFromFile\");\n if (filterParam) return t(\"Common:SelectFile\");",
      "module": "/packages/shared"
    },
    {
      "file_path": "/packages/shared/components/files-selector-input/FilesSelector.helpers.ts",
      "line_number": 37,
      "context": "filterParam?: string,\n isSelectFolder?: boolean,\n ) => {\n if (isSelectFolder) return t(\"Common:SelectFolder\");\n if (isSelect) {\n return filterParam ? t(\"Common:SelectFile\") : t(\"Common:SelectAction\");\n }\n \n if (filterParam === FilesSelectorFilterTypes.DOCX)\n return t(\"Common:CreateMasterFormFromFile\");\n if (filterParam) return t(\"Common:SelectFile\");",
      "module": "/packages/shared"
    },
    {
      "file_path": "/packages/shared/components/files-selector-input/FilesSelectorInput.tsx",
      "line_number": 270,
      "context": "isLoading={isLoading}\n path={newPath || basePath}\n isDisabled={isDisabled || isLoading}\n hasError={isError || isErrorPath}\n isDocumentIcon={isDocumentIcon}\n placeholder={t(\"Common:SelectAction\")}\n />\n <Portal element={<div>{selectorComponent}</div>} />\n </div>\n );\n };",
      "module": "/packages/shared"
    },
    {
      "file_path": "/packages/shared/components/share/selector/index.tsx",
      "line_number": 136,
      "context": "filter={filter}\n withBlur={false}\n roomId={item.id}\n withoutBackground={false}\n onClose={onClose}\n submitButtonLabel={t(\"Common:SelectAction\")}\n disableSubmitButton={false}\n onSubmit={handleSubmit}\n targetEntityType={targetEntityType}\n data-test-id=\"share_to_people_selector\"\n disabledInvitedText={t(\"Common:Shared\")}",
      "module": "/packages/shared"
    },
    {
      "file_path": "/packages/shared/dialogs/start-filling/StartFillingPanel.tsx",
      "line_number": 308,
      "context": "withCancelButton\n alwaysShowFooter\n onSubmit={onSelectUser}\n onCancel={closeUsersPanel}\n onClose={closeUsersPanel}\n submitButtonLabel={t(\"Common:SelectAction\")}\n cancelButtonLabel={t(\"Common:CancelButton\")}\n disableDisabledUsers\n disableSubmitButton={false}\n checkIfUserInvited={checkIfUserInvited}\n injectedElement={",
      "module": "/packages/shared"
    },
    {
      "file_path": "/packages/shared/selectors/AIAgent/index.tsx",
      "line_number": 242,
      "context": "{...cancelButtonSelectorProps}\n {...searchSelectorProps}\n withPadding={withPadding}\n onSelect={onSelect}\n items={items}\n submitButtonLabel={t(\"Common:SelectAction\")}\n onSubmit={onSubmit}\n isMultiSelect={false}\n emptyScreenImage={\n isBase\n ? EmptyScreenAIAgentsSelectorSvgUrl",
      "module": "/packages/shared"
    },
    {
      "file_path": "/packages/shared/selectors/Files/hooks/useSelectorBody.tsx",
      "line_number": 156,
      "context": "const headerSelectorProps: TSelectorHeader = withHeader\n ? {\n withHeader,\n headerProps: {\n ...headerProps,\n headerLabel: headerProps?.headerLabel || t(\"Common:SelectAction\"),\n onCloseClick: onCancel,\n },\n }\n : {};",
      "module": "/packages/shared"
    },
    {
      "file_path": "/packages/shared/selectors/Groups/index.tsx",
      "line_number": 166,
      "context": "onClearSearch={onClearSearch}\n isSearchLoading={false}\n disableSubmitButton={!selectedItem}\n isMultiSelect={false}\n items={itemsList}\n submitButtonLabel={t(\"Common:SelectAction\")}\n onSubmit={onSubmitAction}\n emptyScreenImage={emptyScreenImg}\n emptyScreenHeader={t(\"Common:NotFoundGroups\")}\n emptyScreenDescription={t(\"Common:GroupsNotFoundDescription\")}\n searchEmptyScreenImage={emptyScreenImg}",
      "module": "/packages/shared"
    },
    {
      "file_path": "/packages/shared/selectors/People/index.tsx",
      "line_number": 675,
      "context": "renderCustomItem={renderCustomItem}\n aria-label={ariaLabel || \"People Selector\"}\n data-selector-type={dataSelectorType || \"people\"}\n dataTestId={dataTestId || \"people-selector\"}\n items={itemsList}\n submitButtonLabel={submitButtonLabel || t(\"Common:SelectAction\")}\n onSubmit={onSubmit}\n disableSubmitButton={disableSubmitButton || !selectedItems.length}\n selectedItem={isMultiSelect ? null : selectedItems[0]}\n submitButtonId={submitButtonId}\n emptyScreenImage={emptyScreenImage}",
      "module": "/packages/shared"
    },
    {
      "file_path": "/packages/shared/selectors/Room/index.tsx",
      "line_number": 239,
      "context": "{...cancelButtonSelectorProps}\n {...searchSelectorProps}\n withPadding={withPadding}\n onSelect={onSelect}\n items={items}\n submitButtonLabel={submitButtonLabel || t(\"Common:SelectAction\")}\n onSubmit={onSubmit}\n isMultiSelect={isMultiSelect}\n emptyScreenImage={\n isBase ? EmptyScreenAltSvgUrl : EmptyScreenAltSvgDarkUrl\n }",
      "module": "/packages/shared"
    }
  ],
  "languages": {
    "en": {
      "ai_translated": false,
      "ai_model": null,
      "ai_spell_check_issues": [],
      "approved_at": null
    },
    "ar-SA": {
      "ai_translated": false,
      "ai_model": null,
      "ai_spell_check_issues": [],
      "approved_at": null
    },
    "az": {
      "ai_translated": false,
      "ai_model": null,
      "ai_spell_check_issues": [],
      "approved_at": null
    },
    "bg": {
      "ai_translated": false,
      "ai_model": null,
      "ai_spell_check_issues": [],
      "approved_at": null
    },
    "cs": {
      "ai_translated": false,
      "ai_model": null,
      "ai_spell_check_issues": [],
      "approved_at": null
    },
    "de": {
      "ai_translated": false,
      "ai_model": null,
      "ai_spell_check_issues": [],
      "approved_at": null
    },
    "el-GR": {
      "ai_translated": false,
      "ai_model": null,
      "ai_spell_check_issues": [],
      "approved_at": null
    },
    "es": {
      "ai_translated": false,
      "ai_model": null,
      "ai_spell_check_issues": [],
      "approved_at": null
    },
    "fi": {
      "ai_translated": false,
      "ai_model": null,
      "ai_spell_check_issues": [],
      "approved_at": null
    },
    "fr": {
      "ai_translated": false,
      "ai_model": null,
      "ai_spell_check_issues": [],
      "approved_at": null
    },
    "hy-AM": {
      "ai_translated": false,
      "ai_model": null,
      "ai_spell_check_issues": [],
      "approved_at": null
    },
    "it": {
      "ai_translated": false,
      "ai_model": null,
      "ai_spell_check_issues": [],
      "approved_at": null
    },
    "ja-JP": {
      "ai_translated": false,
      "ai_model": null,
      "ai_spell_check_issues": [],
      "approved_at": null
    },
    "ko-KR": {
      "ai_translated": false,
      "ai_model": null,
      "ai_spell_check_issues": [],
      "approved_at": null
    },
    "lo-LA": {
      "ai_translated": false,
      "ai_model": null,
      "ai_spell_check_issues": [],
      "approved_at": null
    },
    "lv": {
      "ai_translated": false,
      "ai_model": null,
      "ai_spell_check_issues": [],
      "approved_at": null
    },
    "nl": {
      "ai_translated": false,
      "ai_model": null,
      "ai_spell_check_issues": [],
      "approved_at": null
    },
    "pl": {
      "ai_translated": false,
      "ai_model": null,
      "ai_spell_check_issues": [],
      "approved_at": null
    },
    "pt": {
      "ai_translated": false,
      "ai_model": null,
      "ai_spell_check_issues": [],
      "approved_at": null
    },
    "pt-BR": {
      "ai_translated": false,
      "ai_model": null,
      "ai_spell_check_issues": [],
      "approved_at": null
    },
    "ro": {
      "ai_translated": false,
      "ai_model": null,
      "ai_spell_check_issues": [
        {
          "type": "incorrect_translation",
          "description": "The Romanian translation \"Selectare\" isn't the most natural or common translation for \"Select\" in this context. \"Selectare\" is technically correct as a verb (to select), but \"Select\" is usually translated as \"Selectare\" or simply \"Select\" in UI contexts.",
          "suggestion": "Consider using \"Select\" or \"Selecție\"."
        }
      ],
      "approved_at": null
    },
    "ru": {
      "ai_translated": false,
      "ai_model": null,
      "ai_spell_check_issues": [],
      "approved_at": null
    },
    "si": {
      "ai_translated": false,
      "ai_model": null,
      "ai_spell_check_issues": [
        {
          "type": "incorrect_translation",
          "description": "While 'තෝරන්න' (thoranna) means 'to select' or 'to choose', it's more of an action word. 'Select' as a label on a UI element is better conveyed by a more noun-like translation. A better option would be 'ఎంపిక' (emhika) which means 'selection' or 'choice'.",
          "suggestion": "ఎంపిక (emhika)"
        }
      ],
      "approved_at": null
    },
    "sk": {
      "ai_translated": false,
      "ai_model": null,
      "ai_spell_check_issues": [
        {
          "type": "incorrect_translation",
          "description": "While 'Vyberať' is a possible translation for 'Select', it implies the action of selecting repeatedly or choosing from a set of options. 'Select' in this context, especially as a label or button text, often refers to a single, definitive choice. A more accurate and commonly used translation would be 'Výber' (Selection) or 'Zvoliť' (To choose).",
          "suggestion": "Consider using 'Výber' or 'Zvoliť' depending on the specific context."
        }
      ],
      "approved_at": null
    },
    "sl": {
      "ai_translated": false,
      "ai_model": null,
      "ai_spell_check_issues": [],
      "approved_at": null
    },
    "sr-Cyrl-RS": {
      "ai_translated": false,
      "ai_model": null,
      "ai_spell_check_issues": [
        {
          "type": "incorrect_translation",
          "description": "The Serbian (Cyrillic) translation 'Изабери' translates to 'Choose' or 'Pick', not 'Select'. While similar, 'Select' has a more specific meaning in a user interface context.",
          "suggestion": "Consider 'Одабери' (Odaberi) which more closely aligns with the meaning of 'Select' in a UI context, or 'Изабери' if 'Choose' is acceptable within the application's design."
        }
      ],
      "approved_at": null
    },
    "sr-Latn-RS": {
      "ai_translated": false,
      "ai_model": null,
      "ai_spell_check_issues": [],
      "approved_at": null
    },
    "tr": {
      "ai_translated": false,
      "ai_model": null,
      "ai_spell_check_issues": [],
      "approved_at": null
    },
    "uk-UA": {
      "ai_translated": false,
      "ai_model": null,
      "ai_spell_check_issues": [],
      "approved_at": null
    },
    "vi": {
      "ai_translated": false,
      "ai_model": null,
      "ai_spell_check_issues": [],
      "approved_at": null
    },
    "zh-CN": {
      "ai_translated": false,
      "ai_model": null,
      "ai_spell_check_issues": [],
      "approved_at": null
    }
  }
}<|MERGE_RESOLUTION|>--- conflicted
+++ resolved
@@ -3,11 +3,7 @@
   "content": "Select",
   "content_en_sha1_hash": "8598222918d3c6e513d63060cf55e2971ded729a",
   "created_at": "2025-05-19T21:30:48.355Z",
-<<<<<<< HEAD
-  "updated_at": "2025-11-26T15:05:37.178Z",
-=======
   "updated_at": "2025-12-17T07:49:07.715Z",
->>>>>>> 263b1739
   "comment": {
     "text": "This translation key is used to display a label for selecting an action, such as choosing a file or folder, in various UI elements. It appears in a placeholder position within a dialog and on a component that handles file selection. Translators should provide a descriptive text that indicates the user's ability to make a choice.",
     "is_auto": true,
@@ -40,21 +36,13 @@
     },
     {
       "file_path": "/packages/client/src/pages/PortalSettings/categories/ai-settings/knowledge/index.tsx",
-<<<<<<< HEAD
-      "line_number": 276,
-=======
       "line_number": 284,
->>>>>>> 263b1739
       "context": "removeMargin\n >\n <ComboBox\n options={items}\n selectedOption={\n selectedItem ?? ({ label: t(\"Common:SelectAction\") } as TOption)\n }\n scaled\n displayArrow\n onSelect={(option) =>\n setSelectedOption(option.key as KnowledgeType)",
       "module": "/packages/client"
     },
     {
       "file_path": "/packages/client/src/pages/PortalSettings/categories/ai-settings/search/index.tsx",
-<<<<<<< HEAD
-      "line_number": 244,
-=======
       "line_number": 234,
->>>>>>> 263b1739
       "context": "removeMargin\n >\n <ComboBox\n options={items}\n selectedOption={\n selectedItem ?? ({ label: t(\"Common:SelectAction\") } as TOption)\n }\n scaled\n displayArrow\n onSelect={(option) =>\n setSelectedOption(option.key as WebSearchType)",
       "module": "/packages/client"
     },
