// (c) Copyright Ascensio System SIA 2009-2025
//
// This program is a free software product.
// You can redistribute it and/or modify it under the terms
// of the GNU Affero General Public License (AGPL) version 3 as published by the Free Software
// Foundation. In accordance with Section 7(a) of the GNU AGPL its Section 15 shall be amended
// to the effect that Ascensio System SIA expressly excludes the warranty of non-infringement of
// any third-party rights.
//
// This program is distributed WITHOUT ANY WARRANTY, without even the implied warranty
// of MERCHANTABILITY or FITNESS FOR A PARTICULAR  PURPOSE. For details, see
// the GNU AGPL at: http://www.gnu.org/licenses/agpl-3.0.html
//
// You can contact Ascensio System SIA at Lubanas st. 125a-25, Riga, Latvia, EU, LV-1021.
//
// The  interactive user interfaces in modified source and object code versions of the Program must
// display Appropriate Legal Notices, as required under Section 5 of the GNU AGPL version 3.
//
// Pursuant to Section 7(b) of the License you must retain the original Product logo when
// distributing the program. Pursuant to Section 7(e) we decline to grant you any rights under
// trademark law for use of our trademarks.
//
// All the Product's GUI elements, including illustrations and icon sets, as well as technical writing
// content are licensed under the terms of the Creative Commons Attribution-ShareAlike 4.0
// International. See the License terms at http://creativecommons.org/licenses/by-sa/4.0/legalcode

import { Operation } from "../operations-progress-button/OperationsProgressButton.types";
import { DeviceType } from "../../enums";
import { TViewAs } from "../../types";

import { ContextMenuModel } from "../context-menu";
import { TFile, TFolder } from "../../api/files/types";
import { TUser } from "../../api/people/types";

export type SubInfoPanelHeaderProps = {
  children: React.JSX.Element | null;
};

export type SubInfoPanelBodyProps = {
  children: React.JSX.Element | null;
  isInfoPanelScrollLocked?: boolean;
};

export type InfoPanelProps = {
  children: React.ReactNode;
  isVisible?: boolean;
  isMobileHidden?: boolean;
  setIsVisible?: (value: boolean) => void;
  canDisplay?: boolean;
  anotherDialogOpen?: boolean;
  viewAs?: TViewAs;
  currentDeviceType?: DeviceType;
};

export type SectionBodyContentProps = {
  children: React.ReactNode;
};

export type TOnDrop = (acceptedFiles: File[]) => void;

export type SectionBodyProps = {
  withScroll: boolean;
  autoFocus: boolean;
  onDrop?: TOnDrop;
  uploadFiles?: boolean;
  children: React.ReactNode;
  viewAs?: TViewAs;
  settingsStudio: boolean;
  isFormGallery?: boolean;
  isDesktop?: boolean;
  currentDeviceType?: DeviceType;
  getContextModel?: () => ContextMenuModel[];
  pathname?: string;
  isIndexEditingMode?: boolean;
};

export type SectionContainerProps = {
  ref?: React.RefObject<HTMLDivElement | null>;
  isSectionHeaderAvailable: boolean;
  isInfoPanelVisible?: boolean;
  viewAs?: TViewAs;
  children: React.ReactNode;
  withBodyScroll: boolean;
  currentDeviceType?: DeviceType;
};

export type SectionFilterProps = {
  children: React.ReactNode;
  className?: string;
  viewAs?: TViewAs;
  withTabs?: boolean;
};

export type SectionFooterProps = {
  children: React.ReactNode;
};

export type SectionHeaderProps = {
  className: string;
  isFormGallery?: boolean;
  children: React.ReactNode;
};

export type SectionWarningProps = {
  children: React.ReactNode;
};

export type SectionSubmenuProps = {
  children: React.ReactNode;
};

export type SectionProps = Omit<SubInfoPanelHeaderProps, "children"> &
  Omit<SectionSubmenuProps, "children"> &
  Omit<SubInfoPanelBodyProps, "children"> &
  Omit<SectionWarningProps, "children"> &
  Omit<SectionFooterProps, "children"> &
  Omit<SectionFilterProps, "children" | "className"> &
  Omit<InfoPanelProps, "children" | "setIsVisible" | "isVisible"> &
  Omit<SectionHeaderProps, "children" | "className"> &
  Omit<SectionContainerProps, "children" | "isSectionHeaderAvailable"> &
  Omit<
    SectionBodyProps,
    "children" | "isSectionHeaderAvailable" | "autoFocus" | "withScroll"
  > & {
    children: React.JSX.Element[];
    progressBarDropDownContent?: React.ReactNode;
    onOpenUploadPanel?: () => void;
    isTabletView?: boolean;
    isHeaderVisible?: boolean;
    isInfoPanelAvailable?: boolean;
    isEmptyPage?: boolean;
    maintenanceExist?: boolean;
    snackbarExist?: boolean;
    showText?: boolean;
    isTrashFolder?: boolean;
    setIsInfoPanelVisible?: (value: boolean) => void;
    secondaryOperationsCompleted?: boolean;
    primaryOperationsCompleted?: boolean;
    secondaryActiveOperations?: Operation[];
    primaryOperationsArray?: Operation[];
    clearSecondaryProgressData?: (
      operationId?: string | null,
      operation?: string | null,
    ) => void;
    clearPrimaryProgressData?: (operation?: string | null) => void;
    cancelUpload?: (t: (key: string) => string) => void;
    secondaryOperationsAlert?: boolean;
    mainButtonVisible?: boolean;
    primaryOperationsAlert?: boolean;
    needErrorChecking?: boolean;
    onCancelOperation?: (callback: () => void) => void;
    chatFiles?: (TFile | TFolder)[];
    aiChatIsVisible?: boolean;
    setAiChatIsVisible?: () => void;
    mainBarVisible?: boolean;
<<<<<<< HEAD

    getIcon?: (size: number, fileExst: string) => string;
    displayFileExtension?: boolean;
    aiChatID?: string;
    aiSelectedFolder?: string | number;
    aiUserId?: string;
    vectorizedFiles?: TFile[];
    user?: TUser;
=======
    withTabs?: boolean;
>>>>>>> a2282d61
  };

export type SectionContextMenuProps = {
  getContextModel?: () => ContextMenuModel[];
};<|MERGE_RESOLUTION|>--- conflicted
+++ resolved
@@ -153,7 +153,6 @@
     aiChatIsVisible?: boolean;
     setAiChatIsVisible?: () => void;
     mainBarVisible?: boolean;
-<<<<<<< HEAD
 
     getIcon?: (size: number, fileExst: string) => string;
     displayFileExtension?: boolean;
@@ -162,9 +161,7 @@
     aiUserId?: string;
     vectorizedFiles?: TFile[];
     user?: TUser;
-=======
     withTabs?: boolean;
->>>>>>> a2282d61
   };
 
 export type SectionContextMenuProps = {
