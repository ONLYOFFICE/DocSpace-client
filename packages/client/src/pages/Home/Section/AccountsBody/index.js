import { useEffect } from "react";
import { inject, observer } from "mobx-react";
<<<<<<< HEAD
import { useLocation, useParams } from "react-router-dom";

import Tabs from "./Tabs";
import People from "./People";
import Groups from "./Groups";
import InsideGroup from "./InsideGroup";

const SectionBodyContent = ({
  setSelection,
  setBufferSelection,
  setChangeOwnerDialogVisible,
}) => {
  const location = useLocation();
  const { groupId } = useParams();
=======
import { withTranslation } from "react-i18next";
import { useLocation } from "react-router-dom";

import { Consumer } from "@docspace/components/utils/context";

import withLoader from "SRC_DIR/HOCs/withLoader";

import PeopleRowContainer from "./RowView/PeopleRowContainer";
import TableView from "./TableView/TableContainer";

const SectionBodyContent = (props) => {
  const {
    tReady,
    accountsViewAs,
    setSelection,
    setBufferSelection,
    setChangeOwnerDialogVisible,
    selectUser,
  } = props;
  const location = useLocation();

  useEffect(() => {
    window.addEventListener("mousedown", onMouseDown);

    if (location?.state?.openChangeOwnerDialog) {
      setChangeOwnerDialogVisible(true);
    }

    if (location?.state?.user) {
      selectUser(location?.state?.user);
    }

    return () => {
      window.removeEventListener("mousedown", onMouseDown);
    };
  }, []);
>>>>>>> e7340c4e

  const onMouseDown = (e) => {
    if (
      (e.target.closest(".scroll-body") &&
        !e.target.closest(".user-item") &&
        !e.target.closest(".not-selectable") &&
        !e.target.closest(".info-panel") &&
        !e.target.closest(".table-container_group-menu")) ||
      e.target.closest(".files-main-button") ||
      e.target.closest(".add-button") ||
      e.target.closest(".search-input-block")
    ) {
      setSelection([]);
      setBufferSelection(null);
      window?.getSelection()?.removeAllRanges();
    }
  };

  useEffect(() => {
    window.addEventListener("mousedown", onMouseDown);
    if (location?.state?.openChangeOwnerDialog)
      setChangeOwnerDialogVisible(true);

    return () => window.removeEventListener("mousedown", onMouseDown);
  }, []);

  return (
    <>
      <Tabs />
      {location.pathname.includes("/accounts/people") ? (
        <People />
      ) : !groupId ? (
        <Groups />
      ) : (
        <InsideGroup />
      )}
    </>
  );
};

<<<<<<< HEAD
export default inject(({ peopleStore }) => ({
  setSelection: peopleStore.selectionStore.setSelection,
  setBufferSelection: peopleStore.selectionStore.setBufferSelection,
  setChangeOwnerDialogVisible:
    peopleStore.dialogStore.setChangeOwnerDialogVisible,
}))(observer(SectionBodyContent));
=======
export default inject(({ peopleStore }) => {
  const { viewAs: accountsViewAs } = peopleStore;

  const { setSelection, setBufferSelection, selectUser } =
    peopleStore.selectionStore;
  const { setChangeOwnerDialogVisible } = peopleStore.dialogStore;

  return {
    accountsViewAs,
    setSelection,
    setBufferSelection,
    setChangeOwnerDialogVisible,
    selectUser,
  };
})(
  withTranslation(["People", "Common", "PeopleTranslations"])(
    withLoader(observer(SectionBodyContent))()
  )
);
>>>>>>> e7340c4e
<|MERGE_RESOLUTION|>--- conflicted
+++ resolved
@@ -1,6 +1,5 @@
 import { useEffect } from "react";
 import { inject, observer } from "mobx-react";
-<<<<<<< HEAD
 import { useLocation, useParams } from "react-router-dom";
 
 import Tabs from "./Tabs";
@@ -8,23 +7,8 @@
 import Groups from "./Groups";
 import InsideGroup from "./InsideGroup";
 
-const SectionBodyContent = ({
-  setSelection,
-  setBufferSelection,
-  setChangeOwnerDialogVisible,
-}) => {
-  const location = useLocation();
-  const { groupId } = useParams();
-=======
 import { withTranslation } from "react-i18next";
-import { useLocation } from "react-router-dom";
-
-import { Consumer } from "@docspace/components/utils/context";
-
 import withLoader from "SRC_DIR/HOCs/withLoader";
-
-import PeopleRowContainer from "./RowView/PeopleRowContainer";
-import TableView from "./TableView/TableContainer";
 
 const SectionBodyContent = (props) => {
   const {
@@ -35,7 +19,9 @@
     setChangeOwnerDialogVisible,
     selectUser,
   } = props;
+
   const location = useLocation();
+  const { groupId } = useParams();
 
   useEffect(() => {
     window.addEventListener("mousedown", onMouseDown);
@@ -52,7 +38,6 @@
       window.removeEventListener("mousedown", onMouseDown);
     };
   }, []);
->>>>>>> e7340c4e
 
   const onMouseDown = (e) => {
     if (
@@ -93,14 +78,6 @@
   );
 };
 
-<<<<<<< HEAD
-export default inject(({ peopleStore }) => ({
-  setSelection: peopleStore.selectionStore.setSelection,
-  setBufferSelection: peopleStore.selectionStore.setBufferSelection,
-  setChangeOwnerDialogVisible:
-    peopleStore.dialogStore.setChangeOwnerDialogVisible,
-}))(observer(SectionBodyContent));
-=======
 export default inject(({ peopleStore }) => {
   const { viewAs: accountsViewAs } = peopleStore;
 
@@ -119,5 +96,4 @@
   withTranslation(["People", "Common", "PeopleTranslations"])(
     withLoader(observer(SectionBodyContent))()
   )
-);
->>>>>>> e7340c4e
+);