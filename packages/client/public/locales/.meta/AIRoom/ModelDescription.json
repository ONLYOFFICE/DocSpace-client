--- conflicted
+++ resolved
@@ -3,19 +3,11 @@
   "content": "Select the {{aiProvider}} and model to be used in this room’s chats. This setting is mandatory and applies to all participants.",
   "content_en_sha1_hash": "e5bb15987ba113eb704a2bf6efe77ffcea5a7295",
   "created_at": "2025-12-17T14:56:15.166Z",
-<<<<<<< HEAD
-  "updated_at": "2025-12-17T14:56:19.651Z",
-  "comment": {
-    "text": "",
-    "is_auto": false,
-    "updated_at": null
-=======
   "updated_at": "2025-12-22T09:47:48.850Z",
   "comment": {
     "text": "This key provides a mandatory explanation within a dialog (likely for creating or editing an agent) that instructs users to select an AI provider and model for use in the chat room, affecting all participants. The text clarifies this selection is required. It appears as a descriptive text element within a room settings configuration.",
     "is_auto": true,
     "updated_at": "2025-12-22T09:47:48.850Z"
->>>>>>> 7bd0b0d7
   },
   "usage": [
     {
