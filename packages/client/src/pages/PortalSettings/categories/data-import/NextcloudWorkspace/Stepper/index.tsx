// (c) Copyright Ascensio System SIA 2009-2024
//
// This program is a free software product.
// You can redistribute it and/or modify it under the terms
// of the GNU Affero General Public License (AGPL) version 3 as published by the Free Software
// Foundation. In accordance with Section 7(a) of the GNU AGPL its Section 15 shall be amended
// to the effect that Ascensio System SIA expressly excludes the warranty of non-infringement of
// any third-party rights.
//
// This program is distributed WITHOUT ANY WARRANTY, without even the implied warranty
// of MERCHANTABILITY or FITNESS FOR A PARTICULAR  PURPOSE. For details, see
// the GNU AGPL at: http://www.gnu.org/licenses/agpl-3.0.html
//
// You can contact Ascensio System SIA at Lubanas st. 125a-25, Riga, Latvia, EU, LV-1021.
//
// The  interactive user interfaces in modified source and object code versions of the Program must
// display Appropriate Legal Notices, as required under Section 5 of the GNU AGPL version 3.
//
// Pursuant to Section 7(b) of the License you must retain the original Product logo when
// distributing the program. Pursuant to Section 7(e) we decline to grant you any rights under
// trademark law for use of our trademarks.
//
// All the Product's GUI elements, including illustrations and icon sets, as well as technical writing
// content are licensed under the terms of the Creative Commons Attribution-ShareAlike 4.0
// International. See the License terms at http://creativecommons.org/licenses/by-sa/4.0/legalcode

import { Trans } from "react-i18next";

import { Text } from "@docspace/shared/components/text";
import { HelpButton } from "@docspace/shared/components/help-button";

import PeopleIcon from "PUBLIC_DIR/images/icons/16/catalog.accounts.react.svg?url";
import type { TFunction } from "i18next";
import SelectFileStep from "../../components/SelectFileStep";
import SelectUsersStep from "../../components/SelectUsersStep";
import AddEmailsStep from "../../components/AddEmailsStep";
import SelectUsersTypeStep from "../../components/SelectUsersTypeStep";
import ImportStep from "../../components/ImportStep";
import ImportProcessingStep from "../../components/ImportProcessingStep";
import ImportCompleteStep from "../../components/ImportCompleteStep";

<<<<<<< HEAD
export const getStepsData = (t: TFunction, isTypeSelectEmpty: boolean) => {
=======
import { TFunciton } from "../../types";

export const getStepsData = (
  t: TFunciton,
  isTypeSelectEmpty: boolean,
  logoText: string,
) => {
>>>>>>> 1f313dfd
  return [
    {
      title: t("Common:SelectFile"),
      description: t("Settings:SelectFileDescriptionNextcloud"),
      component: (
        <SelectFileStep
          t={t}
          isMultipleUpload={false}
          migratorName="Nextcloud"
          acceptedExtensions={[".zip"]}
        />
      ),
    },
    {
      title: t("Settings:SelectUsersWithEmail"),
      description: t("Settings:SelectUsersDescriptionNextcloud", {
        productName: t("Common:ProductName"),
        organizationName: logoText,
      }),
      component: (
        <SelectUsersStep t={t} canDisable={false} shouldSetUsers={false} />
      ),
    },
    {
      title: t("Settings:AddEmails"),
      description: t("Settings:AddEmailsDescription", {
        productName: t("Common:ProductName"),
        organizationName: logoText,
      }),
      component: <AddEmailsStep t={t} />,
    },
    {
      title: t("Settings:SelectUserTypes"),
      description: isTypeSelectEmpty ? (
        <>
          <b>{t("Settings:RolesAreSet")}</b>
          <div>{t("Settings:UsersAreRegistered")}</div>
        </>
      ) : (
        <>
          <Trans
            t={t}
            ns="Settings"
            i18nKey="SelectUserTypesDescription"
            values={{
              productName: t("Common:ProductName"),
            }}
            components={{
              1: <b />,
            }}
          />

          <HelpButton
            place="bottom"
            offsetRight={0}
            tooltipContent={
              <Text>
                <Trans
                  i18nKey="TypesAndPrivileges"
                  ns="Settings"
                  t={t}
                  values={{ productName: t("Common:ProductName") }}
                  components={{
                    1: <b />,
                    2: <b />,
                    3: <b />,
                    4: <b />,
                  }}
                />
              </Text>
            }
            style={{
              display: "inline-block",
              position: "relative",
              bottom: "-2px",
              margin: "0px 5px",
            }}
          />
        </>
      ),
      component: <SelectUsersTypeStep t={t} />,
    },
    {
      title: t("Settings:DataImport"),
      description: t("Settings:ImportSectionDescription", {
        productName: t("Common:ProductName"),
      }),
      component: (
        <ImportStep
          t={t}
          serviceName="Nextcloud"
          usersExportDetails={{
            name: t("Common:Contacts"),
            icon: PeopleIcon,
          }}
          personalExportDetails={{
            name: t("Settings:UsersFiles"),
          }}
          sharedFilesExportDetails={{
            name: t("Settings:SharedFiles"),
          }}
          sharedFoldersExportDetails={{
            name: t("Settings:SharedFolders"),
          }}
        />
      ),
    },
    {
      title: t("Settings:DataImportProcessing"),
      description: t("Settings:ImportProcessingDescription"),
      component: <ImportProcessingStep t={t} migratorName="Nextcloud" />,
    },
    {
      title: t("Settings:DataImportComplete"),
      description: t("Settings:ImportCompleteDescriptionNextcloud", {
        productName: t("Common:ProductName"),
        organizationName: logoText,
      }),
      component: <ImportCompleteStep t={t} />,
    },
  ];
};<|MERGE_RESOLUTION|>--- conflicted
+++ resolved
@@ -39,17 +39,11 @@
 import ImportProcessingStep from "../../components/ImportProcessingStep";
 import ImportCompleteStep from "../../components/ImportCompleteStep";
 
-<<<<<<< HEAD
-export const getStepsData = (t: TFunction, isTypeSelectEmpty: boolean) => {
-=======
-import { TFunciton } from "../../types";
-
 export const getStepsData = (
-  t: TFunciton,
+  t: TFunction,
   isTypeSelectEmpty: boolean,
   logoText: string,
 ) => {
->>>>>>> 1f313dfd
   return [
     {
       title: t("Common:SelectFile"),
