// (c) Copyright Ascensio System SIA 2009-2024
//
// This program is a free software product.
// You can redistribute it and/or modify it under the terms
// of the GNU Affero General Public License (AGPL) version 3 as published by the Free Software
// Foundation. In accordance with Section 7(a) of the GNU AGPL its Section 15 shall be amended
// to the effect that Ascensio System SIA expressly excludes the warranty of non-infringement of
// any third-party rights.
//
// This program is distributed WITHOUT ANY WARRANTY, without even the implied warranty
// of MERCHANTABILITY or FITNESS FOR A PARTICULAR  PURPOSE. For details, see
// the GNU AGPL at: http://www.gnu.org/licenses/agpl-3.0.html
//
// You can contact Ascensio System SIA at Lubanas st. 125a-25, Riga, Latvia, EU, LV-1021.
//
// The  interactive user interfaces in modified source and object code versions of the Program must
// display Appropriate Legal Notices, as required under Section 5 of the GNU AGPL version 3.
//
// Pursuant to Section 7(b) of the License you must retain the original Product logo when
// distributing the program. Pursuant to Section 7(e) we decline to grant you any rights under
// trademark law for use of our trademarks.
//
// All the Product's GUI elements, including illustrations and icon sets, as well as technical writing
// content are licensed under the terms of the Creative Commons Attribution-ShareAlike 4.0
// International. See the License terms at http://creativecommons.org/licenses/by-sa/4.0/legalcode

import { cookies, headers } from "next/headers";
import { redirect } from "next/navigation";

import { Toast } from "@docspace/shared/components/toast";
import { getBaseUrl } from "@docspace/shared/utils/next-ssr-helper";
import { TenantStatus, ThemeKeys } from "@docspace/shared/enums";
import { LANGUAGE, SYSTEM_THEME_KEY } from "@docspace/shared/constants";

import StyledComponentsRegistry from "@/utils/registry";
import { Providers } from "@/providers";
import { getColorTheme, getConfig, getSettings } from "@/utils/actions";

import "../styles/globals.scss";

export default async function RootLayout({
  children,
}: {
  children: React.ReactNode;
}) {
  const hdrs = headers();

  if (hdrs.get("x-health-check") || hdrs.get("referer")?.includes("/health")) {
    console.log("is health check");
    return <></>;
  }

  const cookieStore = cookies();

  const systemTheme = cookieStore.get(SYSTEM_THEME_KEY);
  const cookieLng = cookieStore.get(LANGUAGE);

  let redirectUrl = "";

<<<<<<< HEAD
  const timers = { otherOperations: 0 };

  const startOtherOperationsDate = new Date();

=======
>>>>>>> f1e17758
  const [settings, colorTheme] = await Promise.all([
    getSettings(),
    getColorTheme(),
  ]);

  if (settings === "access-restricted") redirectUrl = `/${settings}`;

  if (settings === "portal-not-found") {
    const hdrs = headers();
    const config = await getConfig();

    const host = hdrs.get("host");

    const url = new URL(
      config.wrongPortalNameUrl ??
        "https://www.onlyoffice.com/wrongportalname.aspx",
    );

    url.searchParams.append("url", host ?? "");

    redirectUrl = url.toString();
  }

  if (typeof settings !== "string" && settings?.wizardToken) {
    redirectUrl = `wizard`;
  }

  if (
    typeof settings !== "string" &&
    settings?.tenantStatus === TenantStatus.PortalRestore
  ) {
    redirectUrl = `preparation-portal`;
  }

  if (
    typeof settings !== "string" &&
    settings?.tenantStatus === TenantStatus.PortalDeactivate
  ) {
    redirectUrl = `unavailable`;
  }

  if (cookieLng && settings && typeof settings !== "string") {
    settings.culture = cookieLng.value;
  }

  return (
    <html lang="en" translate="no">
      <head>
        <link rel="icon" type="image/x-icon" href="/logo.ashx?logotype=3" />
        <link rel="mask-icon" href="/logo.ashx?logotype=3" />
        <meta charSet="utf-8" />
        <meta
          name="viewport"
          content="width=device-width, initial-scale=1, shrink-to-fit=no, user-scalable=no, viewport-fit=cover"
        />
        <meta name="google" content="notranslate" />
      </head>
      <body>
        <StyledComponentsRegistry>
          <Providers
            value={{
              settings: typeof settings === "string" ? undefined : settings,
              colorTheme,
              systemTheme: systemTheme?.value as ThemeKeys,
            }}
            redirectURL={redirectUrl}
          >
            <Toast isSSR />
            {children}
          </Providers>
        </StyledComponentsRegistry>
      </body>
    </html>
  );
}<|MERGE_RESOLUTION|>--- conflicted
+++ resolved
@@ -57,13 +57,6 @@
 
   let redirectUrl = "";
 
-<<<<<<< HEAD
-  const timers = { otherOperations: 0 };
-
-  const startOtherOperationsDate = new Date();
-
-=======
->>>>>>> f1e17758
   const [settings, colorTheme] = await Promise.all([
     getSettings(),
     getColorTheme(),
