--- conflicted
+++ resolved
@@ -908,7 +908,7 @@
   if (!location.search || !location.search.length) return null;
 
   try {
-    const searchUrl = location.search.substring(1);
+  const searchUrl = location.search.substring(1);
     const params = Object.fromEntries(new URLSearchParams(searchUrl));
     return params;
   } catch (e) {
@@ -1044,7 +1044,6 @@
   window.dataLayer.push({ user_id: id });
 };
 
-<<<<<<< HEAD
 type I18n = I18nextProviderProps["i18n"];
 export const mapCulturesToArray = (
   culturesArg: string[],
@@ -1070,12 +1069,11 @@
     };
   });
 };
-=======
+
 export function getLogoUrl(
   logoType: WhiteLabelLogoType,
   dark: boolean = false,
   def: boolean = false,
 ) {
   return `/logo.ashx?logotype=${logoType}&dark=${dark}&default=${def}`;
-}
->>>>>>> a16f9e1c
+}