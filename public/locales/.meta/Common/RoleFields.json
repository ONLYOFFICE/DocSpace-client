{
  "key_path": "RoleFields",
  "content": "{{roleName}} role fields",
  "content_en_sha1_hash": "20226340335e5021214756174c2a4e1c98126f6e",
  "created_at": "2025-05-19T21:30:48.021Z",
<<<<<<< HEAD
  "updated_at": "2025-05-26T07:57:32.943Z",
=======
  "updated_at": "2025-06-26T19:00:18.306Z",
>>>>>>> 0de93b01
  "comment": {
    "text": "This translation key is used to display a title for a section of role fields in a user interface, specifically in a start-filling panel dialogue. The phrase should include the roleName variable and will appear within an h3 heading.",
    "is_auto": true,
    "updated_at": "2025-05-20T09:34:37.613Z"
  },
  "usage": [
    {
      "file_path": "/packages/shared/dialogs/start-filling/StartFillingPanel.helpers.tsx",
<<<<<<< HEAD
      "line_number": 34,
      "context": "export const Header = memo(\n ({ ref, t, roleName, className, openInvitePanel }: HeaderProps) => (\n <div className={className} ref={ref}>\n <h3\n title={t(\"Common:RoleFields\", {\n roleName,\n })}\n >\n {t(\"Common:RoleFields\", {\n roleName,",
=======
      "line_number": 35,
      "context": "export const Header = memo(\n forwardRef<HTMLDivElement, HeaderProps>(\n ({ t, roleName, className, openInvitePanel, canEditRoom }, ref) => (\n <div className={className} ref={ref}>\n <h3\n title={t(\"Common:RoleFields\", {\n roleName,\n })}\n >\n {t(\"Common:RoleFields\", {\n roleName,",
>>>>>>> 0de93b01
      "module": "/packages/shared"
    },
    {
      "file_path": "/packages/shared/dialogs/start-filling/StartFillingPanel.helpers.tsx",
<<<<<<< HEAD
      "line_number": 34,
      "context": "export const Header = memo(\n ({ ref, t, roleName, className, openInvitePanel }: HeaderProps) => (\n <div className={className} ref={ref}>\n <h3\n title={t(\"Common:RoleFields\", {\n roleName,\n })}\n >\n {t(\"Common:RoleFields\", {\n roleName,",
=======
      "line_number": 35,
      "context": "export const Header = memo(\n forwardRef<HTMLDivElement, HeaderProps>(\n ({ t, roleName, className, openInvitePanel, canEditRoom }, ref) => (\n <div className={className} ref={ref}>\n <h3\n title={t(\"Common:RoleFields\", {\n roleName,\n })}\n >\n {t(\"Common:RoleFields\", {\n roleName,",
>>>>>>> 0de93b01
      "module": "/packages/shared"
    }
  ],
  "languages": {
    "en": {
      "ai_translated": false,
      "ai_model": null,
      "ai_spell_check_issues": [],
      "approved_at": null
    },
    "ar-SA": {
      "ai_translated": false,
      "ai_model": null,
      "ai_spell_check_issues": [
        {
          "type": "incorrect_translation",
          "description": "The translation 'حقول دور {{roleName}}' is a literal translation that doesn't quite convey the intended meaning of '{{roleName}} role fields'. A more natural Arabic phrasing would emphasize the fields *belonging to* the role. The current translation reads more like 'fields of a role'.",
          "suggestion": "حقول خاصة بدور {{roleName}} (Fields specific to the {{roleName}} role) or حقول متعلقة بدور {{roleName}} (Fields related to the {{roleName}} role)"
        },
        {
          "type": "formatting",
          "description": "While not a critical error, the lack of punctuation (e.g., a colon or comma) after 'حقول' could improve readability in certain contexts. It's a stylistic choice, but might warrant consideration.",
          "suggestion": "حقول: دور {{roleName}}"
        }
      ],
      "approved_at": null
    },
    "az": {
      "ai_translated": false,
      "ai_model": null,
      "ai_spell_check_issues": [],
      "approved_at": null
    },
    "bg": {
      "ai_translated": false,
      "ai_model": null,
      "ai_spell_check_issues": [],
      "approved_at": null
    },
    "cs": {
      "ai_translated": false,
      "ai_model": null,
      "ai_spell_check_issues": [
        {
          "type": "incorrect_translation",
          "description": "The Czech translation \"{{roleName}} pole role\" doesn't accurately translate \"{{roleName}} role fields\". The word order is unusual and 'pole' (fields) is placed incorrectly. It literally translates to '{{roleName}} fields role'.",
          "suggestion": "{{roleName}} pole pro roli"
        },
        {
          "type": "grammar",
          "description": "The proposed suggestion \"{{roleName}} pole pro roli\" could potentially benefit from a more natural phrasing, depending on the specific context.  Consider if the article 'pro' is required or if a different preposition would flow better.",
          "suggestion": "Consider reviewing with a native Czech speaker for optimal phrasing based on context. Possible alternatives include: '{{roleName}} pole spojené s rolí' or '{{roleName}} pole role'"
        }
      ],
      "approved_at": null
    },
    "de": {
      "ai_translated": false,
      "ai_model": null,
      "ai_spell_check_issues": [],
      "approved_at": null
    },
    "el-GR": {
      "ai_translated": false,
      "ai_model": null,
      "ai_spell_check_issues": [
        {
          "type": "incorrect_translation",
          "description": "The translation \"Πεδία ρόλων {{roleName}}\" is not the most natural or accurate translation of \"{{roleName}} role fields\". A more idiomatic translation would be \"{{roleName}} πεδία ρόλων\" or \"πεδία για το ρόλο {{roleName}}\". The current word order sounds awkward in Greek.",
          "suggestion": "πεδία για το ρόλο {{roleName}}"
        }
      ],
      "approved_at": null
    },
    "es": {
      "ai_translated": false,
      "ai_model": null,
      "ai_spell_check_issues": [],
      "approved_at": null
    },
    "fi": {
      "ai_translated": false,
      "ai_model": null,
      "ai_spell_check_issues": [],
      "approved_at": null
    },
    "fr": {
      "ai_translated": false,
      "ai_model": null,
      "ai_spell_check_issues": [
        {
          "type": "incorrect_translation",
          "description": "While technically correct, \"Champs de rôle {{roleName}}\" is not the most natural or idiomatic translation of \"{{roleName}} role fields\". A more natural phrasing might be \"les champs du rôle {{roleName}}\" or \"les champs relatifs au rôle {{roleName}}\".",
          "suggestion": "les champs du rôle {{roleName}}"
        }
      ],
      "approved_at": null
    },
    "hy-AM": {
      "ai_translated": false,
      "ai_model": null,
      "ai_spell_check_issues": [],
      "approved_at": null
    },
    "it": {
      "ai_translated": false,
      "ai_model": null,
      "ai_spell_check_issues": [],
      "approved_at": null
    },
    "ja-JP": {
      "ai_translated": false,
      "ai_model": null,
      "ai_spell_check_issues": [
        {
          "type": "incorrect_translation",
          "description": "The translation \"「{{roleName}}」役割のフィールド\" is a literal translation and doesn't flow naturally in Japanese. While technically correct, it's a bit clunky. A more natural phrasing would be \"{{roleName}} 役割の項目\" or \"{{roleName}} の役割項目\". The brackets around the variable name in the Japanese translation are unusual and unnecessary.",
          "suggestion": "{{roleName}} 役割の項目"
        },
        {
          "type": "formatting",
          "description": "The use of brackets `「」` around the `{{roleName}}` variable in the Japanese translation is unusual and doesn't fit typical Japanese phrasing.  It implies a specific title or something being quoted that may not be intended.",
          "suggestion": "Remove the brackets around {{roleName}}. Consider omitting them altogether depending on the overall style guide."
        }
      ],
      "approved_at": null
    },
    "ko-KR": {
      "ai_translated": false,
      "ai_model": null,
      "ai_spell_check_issues": [],
      "approved_at": null
    },
    "lo-LA": {
      "ai_translated": false,
      "ai_model": null,
      "ai_spell_check_issues": [
        {
          "type": "incorrect_translation",
          "description": "The Lao translation \"ບ່ອນເຮັດວຽກ {{roleName}} ບ່ອນເຮັດວຽກ\" does not accurately translate \"{{roleName}} role fields\". \"ບ່ອນເຮັດວຽກ\" means \"workplace\" and is repeated unnecessarily. It does not convey the meaning of 'role fields'.",
          "suggestion": "A more accurate translation might be \"ຊຸດສໍານວນງານ {{roleName}}\" (for 'role fields') or \"ຂໍ້ມູນຂອງບົດບາດ {{roleName}}\" (for '{{roleName}} role information'). The best option depends on the overall context."
        },
        {
          "type": "formatting",
          "description": "The repeated \"ບ່ອນເຮັດວຽກ\" creates an awkward phrasing.",
          "suggestion": "Combine the repetition into a single phrase where appropriate (as suggested in the incorrect translation correction)."
        }
      ],
      "approved_at": null
    },
    "lv": {
      "ai_translated": false,
      "ai_model": null,
      "ai_spell_check_issues": [],
      "approved_at": null
    },
    "nl": {
      "ai_translated": false,
      "ai_model": null,
      "ai_spell_check_issues": [],
      "approved_at": null
    },
    "pl": {
      "ai_translated": false,
      "ai_model": null,
      "ai_spell_check_issues": [
        {
          "type": "incorrect_translation",
          "description": "The translation \"Pola roli {{roleName}}\" is not the most natural or accurate rendering of \"{{roleName}} role fields\".  A more idiomatic translation would incorporate 'of' or a similar connecting word.  'Role fields of {{roleName}}' would be more common.",
          "suggestion": "Pola roli {{roleName}}"
        }
      ],
      "approved_at": null
    },
    "pt": {
      "ai_translated": false,
      "ai_model": null,
      "ai_spell_check_issues": [
        {
          "type": "incorrect_translation",
          "description": "The term 'role' is translated as 'função', which can sometimes mean 'function' in a technical sense. 'Role' in this context refers to a user's role or position. A more accurate translation would be 'papel'.",
          "suggestion": "{{roleName}} campos de papel"
        }
      ],
      "approved_at": null
    },
    "pt-BR": {
      "ai_translated": false,
      "ai_model": null,
      "ai_spell_check_issues": [
        {
          "type": "incorrect_translation",
          "description": "The translation 'Campos de função {{roleName}}' is not the most natural or accurate translation of '{{roleName}} role fields'. A more appropriate translation might be 'Campos da função {{roleName}}' or 'Campos relacionados à função {{roleName}}'. 'Campos de função' can imply fields *of* a function in a programming sense, which isn't the intended meaning.",
          "suggestion": "Campos da função {{roleName}}"
        }
      ],
      "approved_at": null
    },
    "ro": {
      "ai_translated": false,
      "ai_model": null,
      "ai_spell_check_issues": [
        {
          "type": "incorrect_translation",
          "description": "The translation 'câmpuri de rol' is not the most natural way to say 'role fields' in Romanian. While technically correct, it sounds a bit clunky. A more idiomatic translation would be 'câmpuri de roluri'.",
          "suggestion": "câmpuri de roluri"
        }
      ],
      "approved_at": null
    },
    "ru": {
      "ai_translated": false,
      "ai_model": null,
      "ai_spell_check_issues": [
        {
          "type": "incorrect_translation",
          "description": "The translation 'Поля роли {{roleName}}' is a literal translation but doesn't quite capture the intended meaning of \"{{roleName}} role fields\". It lacks the sense of 'of' or a possessive relationship. A better translation would include something to indicate this relationship.",
          "suggestion": "Поля для роли {{roleName}}"
        }
      ],
      "approved_at": null
    },
    "si": {
      "ai_translated": false,
      "ai_model": null,
      "ai_spell_check_issues": [
        {
          "type": "incorrect_translation",
          "description": "The translation \"{{roleName}} භූමිකාව සඳහා වන ක්ෂේත්‍ර\" literally translates to \"{{roleName}} fields for the role.\"  A more natural and accurate translation would be \"{{roleName}} role fields\" or \"{{roleName}} සඳහා වන භූමිකා ක්ෂේත්‍ර\". The current translation sounds slightly awkward and doesn't fully convey the intended meaning of 'role fields'.",
          "suggestion": "{{roleName}} සඳහා වන භූමිකා ක්ෂේත්‍ර"
        }
      ],
      "approved_at": null
    },
    "sk": {
      "ai_translated": false,
      "ai_model": null,
      "ai_spell_check_issues": [
        {
          "type": "incorrect_translation",
          "description": "The translation \"Políčka pre rolu {{roleName}}\" is a literal translation of \"role fields\" but doesn't quite capture the intended meaning. \"Políčka\" (fields) sounds a bit awkward in this context. A more natural Slovak phrasing would be something like 'Záložné polia pre rolu' or 'Oblasti pre rolu'.",
          "suggestion": "Consider alternatives like 'Záložné polia pre rolu' or 'Oblasti pre rolu'."
        }
      ],
      "approved_at": null
    },
    "sl": {
      "ai_translated": false,
      "ai_model": null,
      "ai_spell_check_issues": [
        {
          "type": "incorrect_translation",
          "description": "The English phrase 'role fields' is not accurately translated. 'Role' should be 'vloga'. 'Fields' implies a list or set of attributes, but the translation doesn't quite capture that. While 'polja' is correct for 'fields', the overall phrase is slightly awkward.",
          "suggestion": "V lastnostih vloge {{roleName}}"
        }
      ],
      "approved_at": null
    },
    "sr-Cyrl-RS": {
      "ai_translated": false,
      "ai_model": null,
      "ai_spell_check_issues": [
        {
          "type": "incorrect_translation",
          "description": "The translation \"{{roleName}} поља улоге\" is technically correct but could be improved for naturalness in Serbian. \"У пољу улоге\" or \"Поља за улогу\" would be more idiomatic.",
          "suggestion": "{{roleName}} поља за улогу"
        }
      ],
      "approved_at": null
    },
    "sr-Latn-RS": {
      "ai_translated": false,
      "ai_model": null,
      "ai_spell_check_issues": [
        {
          "type": "incorrect_translation",
          "description": "The translation 'polja uloge' is a literal translation but doesn't quite capture the intended meaning of 'role fields'. It's too generic.  'role fields' typically refers to fields *associated with* a role.",
          "suggestion": "'polja vezana za ulogu' or 'polja vezana za određenu ulogu' would be more accurate.  Alternatively, depending on the context, 'karakteristike uloge' could also work."
        }
      ],
      "approved_at": null
    },
    "tr": {
      "ai_translated": false,
      "ai_model": null,
      "ai_spell_check_issues": [],
      "approved_at": null
    },
    "uk-UA": {
      "ai_translated": false,
      "ai_model": null,
      "ai_spell_check_issues": [
        {
          "type": "formatting",
          "description": "Missing space after colon in 'Поля ролі {{roleName}}'.",
          "suggestion": "Поля ролі {{roleName}}"
        }
      ],
      "approved_at": null
    },
    "vi": {
      "ai_translated": false,
      "ai_model": null,
      "ai_spell_check_issues": [
        {
          "type": "incorrect_translation",
          "description": "The translation 'trường vai trò {{roleName}}' doesn't accurately convey the meaning of '{{roleName}} role fields'. 'trường' means 'field' in a more general sense, and 'vai trò' translates to 'role'. It's missing the possessive relationship between the role and the fields. A more accurate translation would incorporate the concept of 'fields of a role'.",
          "suggestion": "các trường của vai trò {{roleName}}"
        },
        {
          "type": "formatting",
          "description": "Missing article 'các' before 'trường' makes it sound a bit abrupt. The possessive relationship needs to be clearly indicated.",
          "suggestion": "các trường của vai trò {{roleName}}"
        }
      ],
      "approved_at": null
    },
    "zh-CN": {
      "ai_translated": false,
      "ai_model": null,
      "ai_spell_check_issues": [],
      "approved_at": null
    }
  }
}<|MERGE_RESOLUTION|>--- conflicted
+++ resolved
@@ -3,11 +3,7 @@
   "content": "{{roleName}} role fields",
   "content_en_sha1_hash": "20226340335e5021214756174c2a4e1c98126f6e",
   "created_at": "2025-05-19T21:30:48.021Z",
-<<<<<<< HEAD
-  "updated_at": "2025-05-26T07:57:32.943Z",
-=======
   "updated_at": "2025-06-26T19:00:18.306Z",
->>>>>>> 0de93b01
   "comment": {
     "text": "This translation key is used to display a title for a section of role fields in a user interface, specifically in a start-filling panel dialogue. The phrase should include the roleName variable and will appear within an h3 heading.",
     "is_auto": true,
@@ -16,24 +12,14 @@
   "usage": [
     {
       "file_path": "/packages/shared/dialogs/start-filling/StartFillingPanel.helpers.tsx",
-<<<<<<< HEAD
-      "line_number": 34,
-      "context": "export const Header = memo(\n ({ ref, t, roleName, className, openInvitePanel }: HeaderProps) => (\n <div className={className} ref={ref}>\n <h3\n title={t(\"Common:RoleFields\", {\n roleName,\n })}\n >\n {t(\"Common:RoleFields\", {\n roleName,",
-=======
       "line_number": 35,
       "context": "export const Header = memo(\n forwardRef<HTMLDivElement, HeaderProps>(\n ({ t, roleName, className, openInvitePanel, canEditRoom }, ref) => (\n <div className={className} ref={ref}>\n <h3\n title={t(\"Common:RoleFields\", {\n roleName,\n })}\n >\n {t(\"Common:RoleFields\", {\n roleName,",
->>>>>>> 0de93b01
       "module": "/packages/shared"
     },
     {
       "file_path": "/packages/shared/dialogs/start-filling/StartFillingPanel.helpers.tsx",
-<<<<<<< HEAD
-      "line_number": 34,
-      "context": "export const Header = memo(\n ({ ref, t, roleName, className, openInvitePanel }: HeaderProps) => (\n <div className={className} ref={ref}>\n <h3\n title={t(\"Common:RoleFields\", {\n roleName,\n })}\n >\n {t(\"Common:RoleFields\", {\n roleName,",
-=======
       "line_number": 35,
       "context": "export const Header = memo(\n forwardRef<HTMLDivElement, HeaderProps>(\n ({ t, roleName, className, openInvitePanel, canEditRoom }, ref) => (\n <div className={className} ref={ref}>\n <h3\n title={t(\"Common:RoleFields\", {\n roleName,\n })}\n >\n {t(\"Common:RoleFields\", {\n roleName,",
->>>>>>> 0de93b01
       "module": "/packages/shared"
     }
   ],
@@ -50,184 +36,179 @@
       "ai_spell_check_issues": [
         {
           "type": "incorrect_translation",
-          "description": "The translation 'حقول دور {{roleName}}' is a literal translation that doesn't quite convey the intended meaning of '{{roleName}} role fields'. A more natural Arabic phrasing would emphasize the fields *belonging to* the role. The current translation reads more like 'fields of a role'.",
-          "suggestion": "حقول خاصة بدور {{roleName}} (Fields specific to the {{roleName}} role) or حقول متعلقة بدور {{roleName}} (Fields related to the {{roleName}} role)"
+          "description": "The translation 'حقول دور {{roleName}}' is not the most natural or accurate translation of '{{roleName}} role fields'. A more natural translation might be 'حقول الدور {{roleName}}' or 'حقول خاصة بالدور {{roleName}}'.",
+          "suggestion": "حقول الدور {{roleName}}"
+        }
+      ],
+      "approved_at": null
+    },
+    "az": {
+      "ai_translated": false,
+      "ai_model": null,
+      "ai_spell_check_issues": [],
+      "approved_at": null
+    },
+    "bg": {
+      "ai_translated": false,
+      "ai_model": null,
+      "ai_spell_check_issues": [],
+      "approved_at": null
+    },
+    "cs": {
+      "ai_translated": false,
+      "ai_model": null,
+      "ai_spell_check_issues": [
+        {
+          "type": "incorrect_translation",
+          "description": "The Czech translation \"{{roleName}} pole role\" is not a natural or accurate translation of \"{{roleName}} role fields\". The word order is awkward, and 'pole' doesn't fully convey the meaning of 'fields' in this context. It feels like a literal, word-by-word translation that misses the idiomatic meaning.",
+          "suggestion": "A more appropriate translation would be something like \"{{roleName}} hodnoty polí\" or \"{{roleName}} pole dat\" or \"{{roleName}} pole\" (depending on the context - if 'fields' refers to columns or data fields, more context is needed)."
+        }
+      ],
+      "approved_at": null
+    },
+    "de": {
+      "ai_translated": false,
+      "ai_model": null,
+      "ai_spell_check_issues": [],
+      "approved_at": null
+    },
+    "el-GR": {
+      "ai_translated": false,
+      "ai_model": null,
+      "ai_spell_check_issues": [
+        {
+          "type": "incorrect_translation",
+          "description": "The translation \"Πεδία ρόλων {{roleName}}\" is a literal translation and sounds slightly unnatural in Greek. A more natural phrasing would be something like \"πεδία για τον ρόλο {{roleName}}\" or \"πεδία που αφορούν τον ρόλο {{roleName}}\".",
+          "suggestion": "πεδία για τον ρόλο {{roleName}}"
+        }
+      ],
+      "approved_at": null
+    },
+    "es": {
+      "ai_translated": false,
+      "ai_model": null,
+      "ai_spell_check_issues": [],
+      "approved_at": null
+    },
+    "fi": {
+      "ai_translated": false,
+      "ai_model": null,
+      "ai_spell_check_issues": [],
+      "approved_at": null
+    },
+    "fr": {
+      "ai_translated": false,
+      "ai_model": null,
+      "ai_spell_check_issues": [],
+      "approved_at": null
+    },
+    "hy-AM": {
+      "ai_translated": false,
+      "ai_model": null,
+      "ai_spell_check_issues": [],
+      "approved_at": null
+    },
+    "it": {
+      "ai_translated": false,
+      "ai_model": null,
+      "ai_spell_check_issues": [
+        {
+          "type": "incorrect_translation",
+          "description": "The English phrase \"{{roleName}} role fields\" is not directly equivalent to \"Campi del ruolo {{roleName}}\". A more accurate translation would incorporate the word 'for' or 'related to'.",
+          "suggestion": "Campi relativi al ruolo {{roleName}}"
+        }
+      ],
+      "approved_at": null
+    },
+    "ja-JP": {
+      "ai_translated": false,
+      "ai_model": null,
+      "ai_spell_check_issues": [
+        {
+          "type": "incorrect_translation",
+          "description": "The translation \"「{{roleName}}」役割のフィールド\" is a literal translation and doesn't flow naturally in Japanese. It includes unnecessary quotation marks and the word 'の' doesn't always need to be used in this construction. A more natural translation would be something like \"{{roleName}} の役割フィールド\" or \"{{roleName}} 役割フィールド\".",
+          "suggestion": "{{roleName}} 役割フィールド"
         },
         {
           "type": "formatting",
-          "description": "While not a critical error, the lack of punctuation (e.g., a colon or comma) after 'حقول' could improve readability in certain contexts. It's a stylistic choice, but might warrant consideration.",
-          "suggestion": "حقول: دور {{roleName}}"
-        }
-      ],
-      "approved_at": null
-    },
-    "az": {
-      "ai_translated": false,
-      "ai_model": null,
-      "ai_spell_check_issues": [],
-      "approved_at": null
-    },
-    "bg": {
-      "ai_translated": false,
-      "ai_model": null,
-      "ai_spell_check_issues": [],
-      "approved_at": null
-    },
-    "cs": {
-      "ai_translated": false,
-      "ai_model": null,
-      "ai_spell_check_issues": [
-        {
-          "type": "incorrect_translation",
-          "description": "The Czech translation \"{{roleName}} pole role\" doesn't accurately translate \"{{roleName}} role fields\". The word order is unusual and 'pole' (fields) is placed incorrectly. It literally translates to '{{roleName}} fields role'.",
-          "suggestion": "{{roleName}} pole pro roli"
+          "description": "The use of quotation marks around {{roleName}} is unnatural in this context and makes the sentence feel stilted.",
+          "suggestion": "Remove the quotation marks."
+        }
+      ],
+      "approved_at": null
+    },
+    "ko-KR": {
+      "ai_translated": false,
+      "ai_model": null,
+      "ai_spell_check_issues": [],
+      "approved_at": null
+    },
+    "lo-LA": {
+      "ai_translated": false,
+      "ai_model": null,
+      "ai_spell_check_issues": [
+        {
+          "type": "incorrect_translation",
+          "description": "The Lao translation \"ບ່ອນເຮັດວຽກ {{roleName}} ບ່ອນເຮັດວຽກ\" is not an accurate translation of \"{{roleName}} role fields\". \"ບ່ອນເຮັດວຽກ\" means \"workplace\" or \"job\". The Lao translation repeats 'workplace', which is awkward and doesn't convey the meaning of 'role fields'.",
+          "suggestion": "A more accurate translation would depend on the specific context of 'role fields'. Potential suggestions include: \"ຄຳນາມຂອງບົດບາດ {{roleName}}\" (names of the {{roleName}} role), \"ຂໍ້ມູນຂອງບົດບາດ {{roleName}}\" (data of the {{roleName}} role), or a phrase that more closely reflects the role fields' purpose."
         },
         {
-          "type": "grammar",
-          "description": "The proposed suggestion \"{{roleName}} pole pro roli\" could potentially benefit from a more natural phrasing, depending on the specific context.  Consider if the article 'pro' is required or if a different preposition would flow better.",
-          "suggestion": "Consider reviewing with a native Czech speaker for optimal phrasing based on context. Possible alternatives include: '{{roleName}} pole spojené s rolí' or '{{roleName}} pole role'"
-        }
-      ],
-      "approved_at": null
-    },
-    "de": {
-      "ai_translated": false,
-      "ai_model": null,
-      "ai_spell_check_issues": [],
-      "approved_at": null
-    },
-    "el-GR": {
-      "ai_translated": false,
-      "ai_model": null,
-      "ai_spell_check_issues": [
-        {
-          "type": "incorrect_translation",
-          "description": "The translation \"Πεδία ρόλων {{roleName}}\" is not the most natural or accurate translation of \"{{roleName}} role fields\". A more idiomatic translation would be \"{{roleName}} πεδία ρόλων\" or \"πεδία για το ρόλο {{roleName}}\". The current word order sounds awkward in Greek.",
-          "suggestion": "πεδία για το ρόλο {{roleName}}"
-        }
-      ],
-      "approved_at": null
-    },
-    "es": {
-      "ai_translated": false,
-      "ai_model": null,
-      "ai_spell_check_issues": [],
-      "approved_at": null
-    },
-    "fi": {
-      "ai_translated": false,
-      "ai_model": null,
-      "ai_spell_check_issues": [],
-      "approved_at": null
-    },
-    "fr": {
-      "ai_translated": false,
-      "ai_model": null,
-      "ai_spell_check_issues": [
-        {
-          "type": "incorrect_translation",
-          "description": "While technically correct, \"Champs de rôle {{roleName}}\" is not the most natural or idiomatic translation of \"{{roleName}} role fields\". A more natural phrasing might be \"les champs du rôle {{roleName}}\" or \"les champs relatifs au rôle {{roleName}}\".",
-          "suggestion": "les champs du rôle {{roleName}}"
-        }
-      ],
-      "approved_at": null
-    },
-    "hy-AM": {
-      "ai_translated": false,
-      "ai_model": null,
-      "ai_spell_check_issues": [],
-      "approved_at": null
-    },
-    "it": {
-      "ai_translated": false,
-      "ai_model": null,
-      "ai_spell_check_issues": [],
-      "approved_at": null
-    },
-    "ja-JP": {
-      "ai_translated": false,
-      "ai_model": null,
-      "ai_spell_check_issues": [
-        {
-          "type": "incorrect_translation",
-          "description": "The translation \"「{{roleName}}」役割のフィールド\" is a literal translation and doesn't flow naturally in Japanese. While technically correct, it's a bit clunky. A more natural phrasing would be \"{{roleName}} 役割の項目\" or \"{{roleName}} の役割項目\". The brackets around the variable name in the Japanese translation are unusual and unnecessary.",
-          "suggestion": "{{roleName}} 役割の項目"
+          "type": "formatting",
+          "description": "The repetition of \"ບ່ອນເຮັດວຽກ\" makes the sentence feel redundant and awkward. This repetition is not present in the English source.",
+          "suggestion": "Eliminate the repeated \"ບ່ອນເຮັດວຽກ\" and replace with a more concise and accurate phrasing as suggested in the 'incorrect_translation' issue."
+        }
+      ],
+      "approved_at": null
+    },
+    "lv": {
+      "ai_translated": false,
+      "ai_model": null,
+      "ai_spell_check_issues": [],
+      "approved_at": null
+    },
+    "nl": {
+      "ai_translated": false,
+      "ai_model": null,
+      "ai_spell_check_issues": [],
+      "approved_at": null
+    },
+    "pl": {
+      "ai_translated": false,
+      "ai_model": null,
+      "ai_spell_check_issues": [
+        {
+          "type": "incorrect_translation",
+          "description": "The translation 'Pola roli {{roleName}}' lacks the word 'the' which is implied in the English '{{roleName}} role fields'. A more accurate translation would incorporate this.",
+          "suggestion": "Pola dla roli {{roleName}}"
+        }
+      ],
+      "approved_at": null
+    },
+    "pt": {
+      "ai_translated": false,
+      "ai_model": null,
+      "ai_spell_check_issues": [
+        {
+          "type": "incorrect_translation",
+          "description": "The translation \"campos de função\" for \"role fields\" is not the most natural or accurate. \"Campos de função\" literally translates to \"function fields\".  A better translation would be something like \"campos de papel\" (role fields) or \"campos de cargo\" (position fields).",
+          "suggestion": "Consider \"campos de papel\" or \"campos de cargo\" for a more accurate translation."
+        }
+      ],
+      "approved_at": null
+    },
+    "pt-BR": {
+      "ai_translated": false,
+      "ai_model": null,
+      "ai_spell_check_issues": [
+        {
+          "type": "incorrect_translation",
+          "description": "The translation 'Campos de função {{roleName}}' is not ideal. 'Função' implies 'function' in a technical sense, which might be misleading. 'Papel' is a more common and accurate translation for 'role' in this context.",
+          "suggestion": "Campos de papel {{roleName}}"
         },
         {
           "type": "formatting",
-          "description": "The use of brackets `「」` around the `{{roleName}}` variable in the Japanese translation is unusual and doesn't fit typical Japanese phrasing.  It implies a specific title or something being quoted that may not be intended.",
-          "suggestion": "Remove the brackets around {{roleName}}. Consider omitting them altogether depending on the overall style guide."
-        }
-      ],
-      "approved_at": null
-    },
-    "ko-KR": {
-      "ai_translated": false,
-      "ai_model": null,
-      "ai_spell_check_issues": [],
-      "approved_at": null
-    },
-    "lo-LA": {
-      "ai_translated": false,
-      "ai_model": null,
-      "ai_spell_check_issues": [
-        {
-          "type": "incorrect_translation",
-          "description": "The Lao translation \"ບ່ອນເຮັດວຽກ {{roleName}} ບ່ອນເຮັດວຽກ\" does not accurately translate \"{{roleName}} role fields\". \"ບ່ອນເຮັດວຽກ\" means \"workplace\" and is repeated unnecessarily. It does not convey the meaning of 'role fields'.",
-          "suggestion": "A more accurate translation might be \"ຊຸດສໍານວນງານ {{roleName}}\" (for 'role fields') or \"ຂໍ້ມູນຂອງບົດບາດ {{roleName}}\" (for '{{roleName}} role information'). The best option depends on the overall context."
-        },
-        {
-          "type": "formatting",
-          "description": "The repeated \"ບ່ອນເຮັດວຽກ\" creates an awkward phrasing.",
-          "suggestion": "Combine the repetition into a single phrase where appropriate (as suggested in the incorrect translation correction)."
-        }
-      ],
-      "approved_at": null
-    },
-    "lv": {
-      "ai_translated": false,
-      "ai_model": null,
-      "ai_spell_check_issues": [],
-      "approved_at": null
-    },
-    "nl": {
-      "ai_translated": false,
-      "ai_model": null,
-      "ai_spell_check_issues": [],
-      "approved_at": null
-    },
-    "pl": {
-      "ai_translated": false,
-      "ai_model": null,
-      "ai_spell_check_issues": [
-        {
-          "type": "incorrect_translation",
-          "description": "The translation \"Pola roli {{roleName}}\" is not the most natural or accurate rendering of \"{{roleName}} role fields\".  A more idiomatic translation would incorporate 'of' or a similar connecting word.  'Role fields of {{roleName}}' would be more common.",
-          "suggestion": "Pola roli {{roleName}}"
-        }
-      ],
-      "approved_at": null
-    },
-    "pt": {
-      "ai_translated": false,
-      "ai_model": null,
-      "ai_spell_check_issues": [
-        {
-          "type": "incorrect_translation",
-          "description": "The term 'role' is translated as 'função', which can sometimes mean 'function' in a technical sense. 'Role' in this context refers to a user's role or position. A more accurate translation would be 'papel'.",
-          "suggestion": "{{roleName}} campos de papel"
-        }
-      ],
-      "approved_at": null
-    },
-    "pt-BR": {
-      "ai_translated": false,
-      "ai_model": null,
-      "ai_spell_check_issues": [
-        {
-          "type": "incorrect_translation",
-          "description": "The translation 'Campos de função {{roleName}}' is not the most natural or accurate translation of '{{roleName}} role fields'. A more appropriate translation might be 'Campos da função {{roleName}}' or 'Campos relacionados à função {{roleName}}'. 'Campos de função' can imply fields *of* a function in a programming sense, which isn't the intended meaning.",
-          "suggestion": "Campos da função {{roleName}}"
+          "description": "While the variable substitution is present, it's good to ensure consistency in capitalization and spacing between 'Campos de' and the role name in all translated contexts.",
+          "suggestion": "Campos do papel {{roleName}}"
         }
       ],
       "approved_at": null
@@ -238,7 +219,7 @@
       "ai_spell_check_issues": [
         {
           "type": "incorrect_translation",
-          "description": "The translation 'câmpuri de rol' is not the most natural way to say 'role fields' in Romanian. While technically correct, it sounds a bit clunky. A more idiomatic translation would be 'câmpuri de roluri'.",
+          "description": "The translation 'câmpuri de rol' while understandable, isn't the most natural Romanian phrasing for 'role fields'. A more common and natural translation would be 'câmpuri de roluri' or 'câmpuri specifice rolului'. 'De rol' implies fields *of* a role, whereas 'specifice rolului' more accurately conveys the English meaning.",
           "suggestion": "câmpuri de roluri"
         }
       ],
@@ -250,8 +231,8 @@
       "ai_spell_check_issues": [
         {
           "type": "incorrect_translation",
-          "description": "The translation 'Поля роли {{roleName}}' is a literal translation but doesn't quite capture the intended meaning of \"{{roleName}} role fields\". It lacks the sense of 'of' or a possessive relationship. A better translation would include something to indicate this relationship.",
-          "suggestion": "Поля для роли {{roleName}}"
+          "description": "The English phrase '{{roleName}} role fields' implies that the fields *belong to* or are *associated with* the role. The Russian translation 'Поля роли {{roleName}}' literally translates to 'Fields of role {{roleName}}' which is not as clear and may be misinterpreted.  A more accurate translation might consider options like 'Поля, связанные с ролью {{roleName}}' or 'Поля для роли {{roleName}}'.",
+          "suggestion": "Consider 'Поля, связанные с ролью {{roleName}}' or 'Поля для роли {{roleName}}'"
         }
       ],
       "approved_at": null
@@ -262,8 +243,8 @@
       "ai_spell_check_issues": [
         {
           "type": "incorrect_translation",
-          "description": "The translation \"{{roleName}} භූමිකාව සඳහා වන ක්ෂේත්‍ර\" literally translates to \"{{roleName}} fields for the role.\"  A more natural and accurate translation would be \"{{roleName}} role fields\" or \"{{roleName}} සඳහා වන භූමිකා ක්ෂේත්‍ර\". The current translation sounds slightly awkward and doesn't fully convey the intended meaning of 'role fields'.",
-          "suggestion": "{{roleName}} සඳහා වන භූමිකා ක්ෂේත්‍ර"
+          "description": "The translation 'භූමිකාව සඳහා වන ක්ෂේත්‍ර' literally translates to 'fields for the role'.  A more natural and accurate translation would be something like '{{roleName}} සඳහා වන ක්ෂේත්‍ර' or '{{roleName}} සම්බන්ධ ක්ෂේත්‍ර'. The current translation is slightly awkward.",
+          "suggestion": "{{roleName}} සඳහා වන ක්ෂේත්‍ර"
         }
       ],
       "approved_at": null
@@ -274,8 +255,8 @@
       "ai_spell_check_issues": [
         {
           "type": "incorrect_translation",
-          "description": "The translation \"Políčka pre rolu {{roleName}}\" is a literal translation of \"role fields\" but doesn't quite capture the intended meaning. \"Políčka\" (fields) sounds a bit awkward in this context. A more natural Slovak phrasing would be something like 'Záložné polia pre rolu' or 'Oblasti pre rolu'.",
-          "suggestion": "Consider alternatives like 'Záložné polia pre rolu' or 'Oblasti pre rolu'."
+          "description": "The Slovak translation \"Políčka pre rolu {{roleName}}\" is a literal translation and could be improved for naturalness. 'Políčka' directly translates to 'fields', but in this context, it sounds slightly awkward.  A more natural phrasing would be 'Pole pre rolu {{roleName}}' or 'Informácie o role {{roleName}}'.",
+          "suggestion": "Pole pre rolu {{roleName}}"
         }
       ],
       "approved_at": null
@@ -286,8 +267,8 @@
       "ai_spell_check_issues": [
         {
           "type": "incorrect_translation",
-          "description": "The English phrase 'role fields' is not accurately translated. 'Role' should be 'vloga'. 'Fields' implies a list or set of attributes, but the translation doesn't quite capture that. While 'polja' is correct for 'fields', the overall phrase is slightly awkward.",
-          "suggestion": "V lastnostih vloge {{roleName}}"
+          "description": "The English phrase '{{roleName}} role fields' implies fields *associated with* a role. The Slovenian translation 'Polja vloge {{roleName}}' translates more literally as 'Fields of the role', which isn't as accurate. A better translation would incorporate the concept of association or belonging.",
+          "suggestion": "Polja, povezana z vlogo {{roleName}}"
         }
       ],
       "approved_at": null
@@ -298,7 +279,7 @@
       "ai_spell_check_issues": [
         {
           "type": "incorrect_translation",
-          "description": "The translation \"{{roleName}} поља улоге\" is technically correct but could be improved for naturalness in Serbian. \"У пољу улоге\" or \"Поља за улогу\" would be more idiomatic.",
+          "description": "The Serbian translation \"{{roleName}} поља улоге\" is a literal translation that doesn't flow naturally in Serbian.  It's more accurate to translate 'role fields' as 'polja za ulogu' or 'polja vezana za ulogu'.",
           "suggestion": "{{roleName}} поља за улогу"
         }
       ],
@@ -310,8 +291,8 @@
       "ai_spell_check_issues": [
         {
           "type": "incorrect_translation",
-          "description": "The translation 'polja uloge' is a literal translation but doesn't quite capture the intended meaning of 'role fields'. It's too generic.  'role fields' typically refers to fields *associated with* a role.",
-          "suggestion": "'polja vezana za ulogu' or 'polja vezana za određenu ulogu' would be more accurate.  Alternatively, depending on the context, 'karakteristike uloge' could also work."
+          "description": "The translation 'polja uloge' is a literal translation but doesn't fully convey the meaning of 'role fields'. A more natural phrasing in Serbian would be 'polja vezana za ulogu' or 'polja koja se odnose na ulogu'.",
+          "suggestion": "polja vezana za ulogu"
         }
       ],
       "approved_at": null
@@ -327,9 +308,9 @@
       "ai_model": null,
       "ai_spell_check_issues": [
         {
-          "type": "formatting",
-          "description": "Missing space after colon in 'Поля ролі {{roleName}}'.",
-          "suggestion": "Поля ролі {{roleName}}"
+          "type": "incorrect_translation",
+          "description": "The translation \"Поля ролі {{roleName}}\" is not idiomatic. A more natural translation would be something like \"Поля ролі {{roleName}}\" or \"Поля для ролі {{roleName}}\"",
+          "suggestion": "Поля для ролі {{roleName}}"
         }
       ],
       "approved_at": null
@@ -340,13 +321,8 @@
       "ai_spell_check_issues": [
         {
           "type": "incorrect_translation",
-          "description": "The translation 'trường vai trò {{roleName}}' doesn't accurately convey the meaning of '{{roleName}} role fields'. 'trường' means 'field' in a more general sense, and 'vai trò' translates to 'role'. It's missing the possessive relationship between the role and the fields. A more accurate translation would incorporate the concept of 'fields of a role'.",
-          "suggestion": "các trường của vai trò {{roleName}}"
-        },
-        {
-          "type": "formatting",
-          "description": "Missing article 'các' before 'trường' makes it sound a bit abrupt. The possessive relationship needs to be clearly indicated.",
-          "suggestion": "các trường của vai trò {{roleName}}"
+          "description": "The translation \"trường vai trò {{roleName}}\" doesn't accurately convey the meaning of \"{{roleName}} role fields\". \"trường\" typically refers to a field or attribute, but \"vai trò\" translates to \"role.\" Combining them doesn't create a natural or understandable phrase in Vietnamese.  It would be more accurate to translate as something like \"Các trường dữ liệu vai trò {{roleName}}\" or \"Các trường liên quan đến vai trò {{roleName}}\".",
+          "suggestion": "Các trường dữ liệu vai trò {{roleName}}"
         }
       ],
       "approved_at": null
