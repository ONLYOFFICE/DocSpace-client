// (c) Copyright Ascensio System SIA 2009-2024
//
// This program is a free software product.
// You can redistribute it and/or modify it under the terms
// of the GNU Affero General Public License (AGPL) version 3 as published by the Free Software
// Foundation. In accordance with Section 7(a) of the GNU AGPL its Section 15 shall be amended
// to the effect that Ascensio System SIA expressly excludes the warranty of non-infringement of
// any third-party rights.
//
// This program is distributed WITHOUT ANY WARRANTY, without even the implied warranty
// of MERCHANTABILITY or FITNESS FOR A PARTICULAR  PURPOSE. For details, see
// the GNU AGPL at: http://www.gnu.org/licenses/agpl-3.0.html
//
// You can contact Ascensio System SIA at Lubanas st. 125a-25, Riga, Latvia, EU, LV-1021.
//
// The  interactive user interfaces in modified source and object code versions of the Program must
// display Appropriate Legal Notices, as required under Section 5 of the GNU AGPL version 3.
//
// Pursuant to Section 7(b) of the License you must retain the original Product logo when
// distributing the program. Pursuant to Section 7(e) we decline to grant you any rights under
// trademark law for use of our trademarks.
//
// All the Product's GUI elements, including illustrations and icon sets, as well as technical writing
// content are licensed under the terms of the Creative Commons Attribution-ShareAlike 4.0
// International. See the License terms at http://creativecommons.org/licenses/by-sa/4.0/legalcode

import AvatarBaseReactSvgUrl from "PUBLIC_DIR/images/avatar.base.react.svg?url";

import { globalColors } from "./globalColors";
import { CommonTheme } from "./commonTheme";
import { DEFAULT_FONT_FAMILY } from "../constants";

export type TColorScheme = {
  id: number;
  main: {
    accent: string;
    buttons: string;
  };
  name: string;
  text: {
    accent: string;
    buttons: string;
  };
};

const {
  black,
  white,

  grayLight,
  grayLightMid,
  grayMid,

  gray,
  grayMain,
  shuttleGrey,

  blueMain,

  blueDenim,
  blueDenimTransparent,
  blueMaya,
  blueSky,

  orangeMain,

  orangePressed,

  link,

  warningColor,
  red,
  blueLightMid,

  cyanBlueDarkShade,
  lightCumulus,
  lightMediumGoldenrod,
  activeSuccess,
  activeError,
  activeInfo,
  activeWarning,
  hoverSuccess,
  hoverError,
  hoverInfo,
  hoverWarning,
  darkBlack,
  silver,
  lightHover,
  strongBlue,
  lightGrayishStrongBlue,
  darkRed,

  lightErrorStatus,
} = globalColors;

export const getBaseTheme = () => {
  return {
    ...CommonTheme,

    isBase: true,
    color: black,
    backgroundColor: white,
    fontFamily: DEFAULT_FONT_FAMILY,
    fontSize: "13px",

    text: {
      color: black,
      disableColor: gray,
      emailColor: "#a3a9ae",
      fontWeight: "normal",
      fontWeightBold: "bold",
    },

    heading: {
      fontSize: {
        xlarge: "27px",
        large: "23px",
        medium: "21px",
        small: "19px",
        xsmall: "15px",
      },

      fontWeight: 600,
      color: black,
    },

    backgroundAndSubstrateColor: "#F8F9F9",

    betaBadgeTooltip: {
      boxShadowColor: "rgba(4, 15, 27, 0.12)",
    },

    button: {
      fontWeight: "600",
      margin: "0",
      display: "inline-block",
      textAlign: "center",
      textDecoration: "none",

      topVerticalAlign: "text-top",
      middleVerticalAlign: "middle",
      bottomVerticalAlign: "text-bottom",

      borderRadius: "3px",
      stroke: "none",
      overflow: "hidden",
      textOverflow: "ellipsis",
      whiteSpace: "nowrap",
      outline: "none",
      boxSizing: "border-box",

      paddingRight: "4px",

      height: {
        extraSmall: "24px",
        small: "32px",
        normal: "40px",
        medium: "44px",
      },

      lineHeight: {
        extraSmall: "15px",
        small: "20px",
        normal: "16px",
        medium: "22px",
      },

      fontSize: {
        extraSmall: "12px",
        small: "13px",
        normal: "14px",
        medium: "16px",
      },

      padding: {
        extraSmall: "0 11.5px",
        small: "0 28px",
        normal: "0 28px",
        medium: "0 32px",
      },

      color: {
        base: black,
        baseHover: black,
        baseActive: black,
        baseDisabled: grayMid,
        primary: white,
        primaryHover: white,
        primaryActive: white,
        primaryDisabled: white,
      },

      backgroundColor: {
        base: white,
        baseHover: white,
        baseActive: grayLightMid,
        baseDisabled: grayLight,

        primary: blueDenim,
        primaryHover: blueDenimTransparent,
        primaryActive: blueMaya,
        primaryDisabled: blueSky,
      },

      border: {
        base: `1px solid ${globalColors.grayMid}`,
        baseHover: `1px solid ${blueDenim}`,
        baseActive: `1px solid ${globalColors.grayMid}`,
        baseDisabled: `1px solid ${globalColors.grayLightMid}`,

        primary: `1px solid ${blueDenim}`,
        primaryHover: `1px solid ${blueDenimTransparent}`,
        primaryActive: `1px solid ${blueMaya}`,
        primaryDisabled: `1px solid ${blueSky}`,
      },

      loader: {
        base: blueDenim,
        primary: white,
      },
    },

    helpButton: {
      width: "100%",
      backgroundColor: white,
      maxWidth: "500px",
      margin: "0",
      lineHeight: "56px",
      fontWeight: "700",
      borderBottom: `1px solid ${globalColors.lightGrayishBlue}`,
      padding: "0 16px 16px",
      bodyPadding: "16px 0",
    },

    mainButtonMobile: {
      textColor: grayMain,

      buttonColor: orangeMain,
      iconFill: white,

      circleBackground: white,

      mobileProgressBarBackground: "rgb(48%, 58%, 69%, 0.4)",

      bar: {
        errorBackground: orangePressed,

        icon: "#A3A9AE",
      },

      buttonWrapper: {
        background: white,
        uploadingBackground: grayLightMid,
      },

      buttonOptions: {
        backgroundColor: blueLightMid,
        color: white,
      },

      dropDown: {
        position: "fixed",
        right: "48px",
        bottom: "48px",

        width: "400px",

        zIndex: "202",

        mobile: {
          right: "32px",
          bottom: "40px",

          marginLeft: "24px",

          width: "calc(100vw - 64px)",
        },
        separatorBackground: white,

        buttonColor: white,
        hoverButtonColor: "#3a6c9e",

        backgroundActionMobile: blueLightMid,
      },

      dropDownItem: {
        padding: "10px",
      },
    },

    mainButton: {
      backgroundColor: "#4781D1",
      disableBackgroundColor: "rgba(71, 129, 209, 0.6)",
      hoverBackgroundColor: "rgba(71, 129, 209, .85)",
      clickBackgroundColor: "#4074BC",

      padding: "5px 14px 5px 12px",
      borderRadius: "3px",
      lineHeight: "22px",
      fontSize: "16px",
      fontWeight: 700,
      textColor: white,
      textColorDisabled: white,

      cornerRoundsTopRight: "0",
      cornerRoundsBottomRight: "0",

      svg: {
        margin: "auto",
        height: "100%",
        fill: white,
      },

      dropDown: {
        top: "100%",
      },

      arrowDropdown: {
        borderLeft: "4px solid transparent",
        borderRight: "4px solid transparent",
        borderTop: "5px solid white",
        borderTopDisabled: `5px solid white`,
        right: "14px",
        top: "50%",
        width: "0",
        height: "0",
        marginTop: " -1px",
      },
    },

    socialButton: {
      fontWeight: "500",
      textDecoration: "none",
      padding: "0",
      borderRadius: "3px",
      height: "40px",
      heightSmall: "32px",
      textAlign: "left",
      stroke: " none",
      outline: "none",
      width: "100%",

      border: "1px solid #D0D5DA",
      background: white,

      borderConnect: "none",
      connectBackground: "#3B72A7",

      disableBackgroundColor: "#F8F9F9",

      hoverBackground: white,
      hoverBorder: "1px solid #5299E0",
      hoverConnectBackground: "#316DAA",
      hoverConnectBorder: "none",

      activeBorder: "1px solid #D0D5DA",
      activeBackground: "#ECEEF1",
      activeConnectBorder: "none",
      activeConnectBackground: "#265A8F",

      color: "rgba(0, 0, 0, 0.54)",
      disableColor: "#333333",
      disabledSvgColor: "none",

      text: {
        width: "100%",
        height: "18px",
        margin: "0 11px",
        fontWeight: "500",
        fontSize: "14px",
        lineHeight: "16px",
        letterSpacing: "0.21875px",
        overflow: "hidden",
        textOverflow: "ellipsis",
        whiteSpace: "nowrap",
        color: "#A3A9AE",
        hoverColor: black,
        connectColor: white,
      },

      svg: {
        margin: "11px 8px",
        width: "20px",
        height: "20px",
        minWidth: "20px",
        minHeight: "20px",
        fill: white,
      },
    },

    groupButton: {
      fontSize: "14px",
      lineHeight: "19px",
      color: black,
      disableColor: gray,
      float: "left",
      height: "19px",
      overflow: "hidden",
      padding: "0px",

      separator: {
        border: `1px solid ${globalColors.grayLightMid}`,
        width: "0px",
        height: "24px",
        margin: "16px 12px 0 12px",
      },

      checkbox: {
        margin: "16px 0 16px 24px",
        tabletMargin: "auto 0 auto 16px",
      },
    },

    groupButtonsMenu: {
      top: "0",
      background: white,
      boxShadow: " 0px 10px 18px -8px rgba(0, 0, 0, 0.100306)",
      height: "48px",
      tabletHeight: "56px",
      padding: "0 18px 19px 0",
      width: "100%",
      zIndex: "189",
      marginTop: "1px",

      closeButton: {
        right: "11px",
        top: "6px",
        tabletTop: "10px",
        width: "20px",
        height: "20px",
        padding: "8px",
        hoverBackgroundColor: cyanBlueDarkShade,
        backgroundColor: grayMid,
      },
    },

    iconButton: {
      color: gray,
      hoverColor: grayMain,
    },
    selectorAddButton: {
      background: grayLightMid,
      hoverBackground: lightGrayishStrongBlue,
      activeBackground: grayMid,

      iconColor: grayMain,
      iconColorHover: grayMain,
      iconColorActive: grayMain,

      border: `none`,
      boxSizing: "border-box",
      borderRadius: "3px",
      height: " 32px",
      width: "32px",
      padding: "10px",
      color: grayMain,
      hoverColor: black,
    },

    saveCancelButtons: {
      bottom: "0",
      width: "100%",
      left: "0",
      padding: "8px 24px 8px 16px",
      marginRight: "8px",

      unsavedColor: gray,
    },

    selectedItem: {
      background: grayLight,
      border: `1px solid ${globalColors.grayLightMid}`,
      borderRadius: "3px",

      textBox: {
        padding: "0 8px",
        height: "32px",
        alignItems: "center",
        borderRight: `1px solid ${globalColors.grayLightMid}`,
      },

      text: {
        color: cyanBlueDarkShade,
        disabledColor: grayMid,
      },

      closeButton: {
        alignItems: "center",
        padding: "0 8px",
        color: "#979797",
        colorHover: cyanBlueDarkShade,
        backgroundColor: grayLightMid,
      },
    },

    checkbox: {
      fillColor: white,
      borderColor: grayMid,
      arrowColor: black,
      indeterminateColor: black,

      disableArrowColor: grayMid,
      disableBorderColor: grayLightMid,
      disableFillColor: grayLight,
      disableIndeterminateColor: gray,

      hoverBorderColor: gray,
      hoverIndeterminateColor: black,

      pressedBorderColor: grayMid,
      pressedFillColor: grayLightMid,

      focusColor: gray,

      errorColor: "#F21C0E",
    },

    // slider: {
    //   sliderBarColorProgress: blueMain,
    //   sliderBarColorProgressDisabled: grayMid,
    //   sliderBarColor: grayLightMid,
    //   sliderBarDisableColor: grayLightMid,

    //   sliderBarBorderActive: `1px solid ${globalColors.grayMid}`,
    //   sliderBarBorderDisable: `1px solid ${globalColors.grayMid}`,

    //   thumbFillDisable: grayLightMid,
    //   thumbFillActive: grayLightMid,

    //   thumbBorderColorActive: `1px solid ${globalColors.gray}`,
    //   thumbBorderColorDisable: `1px solid ${globalColors.grayMid}`,

    //   sliderWidth: "202px",

    //   arrowHover: blueMain,
    //   arrowColor: grayMid,
    // },

    viewSelector: {
      fillColor: white,
      checkedFillColor: gray,
      fillColorDisabled: grayLight,
      disabledFillColor: grayLightMid,
      disabledFillColorInner: grayMid,
      hoverBorderColor: gray,
      borderColor: grayMid,
    },

    radioButton: {
      textColor: black,
      textDisableColor: gray,

      marginBeforeLabel: "8px",

      background: white,
      disableBackground: grayLight,

      fillColor: black,
      borderColor: grayMid,

      disableFillColor: grayMid,
      disableBorderColor: grayLightMid,

      hoverBorderColor: gray,
    },

    requestLoader: {
      backgroundColor: white,
      border: `1px solid ${globalColors.veryLightGrey}`,
      overflow: "hidden",
      padding: "5px 10px",
      lineHeight: "16px",
      borderRadius: "5px",
      boxShadow: "0 2px 8px rgba(0, 0, 0, 0.3)",

      marginRight: "10px",
      top: "10px",
      width: "100%",
    },

    row: {
      minHeight: "47px",
      width: "100%",
      borderBottom: globalColors.grayLightMid,
      backgroundColor: globalColors.lightHover,
      minWidth: "160px",
      overflow: "hidden",
      textOverflow: "ellipsis",

      element: {
        marginRight: "14px",
        marginLeft: "2px",
      },

      optionButton: {
        padding: "8px 0px 9px 7px",
      },
    },

    rowContent: {
      icons: {
        height: "19px",
      },

      margin: "0 6px",
      fontSize: "12px",
      fontStyle: "normal",
      fontWeight: "600",
      height: "56px",
      maxWidth: " 100%",

      sideInfo: {
        minWidth: "160px",
        margin: "0 6px",
        overflow: "hidden",
        textOverflow: "ellipsis",
      },

      mainWrapper: {
        minWidth: "140px",
        marginRight: "8px",
        marginTop: "8px",
        width: "95%",
      },
    },

    rowContainer: {
      borderColor: globalColors.grayLightMid,
    },

    badge: {
      border: "1px solid transparent",
      padding: "1px",
      lineHeight: "0.8",
      overflow: "hidden",
      color: white,
      backgroundColor: orangeMain,
      disableBackgroundColor: "#A3A9AE",
    },

    scrollbar: {
      bgColor: "rgba(6, 22, 38, 0.16)",
      hoverBgColor: "rgba(6, 22, 38, 0.32)",
      pressBgColor: "rgba(6, 22, 38, 0.5)",
      paddingInlineEnd: "17px !important",
      paddingInlineEndMobile: "8px !important",
    },

    modalDialog: {
      backgroundColor: white,
      textColor: black,
      headerBorderColor: globalColors.grayLightMid,
      footerBorderColor: globalColors.grayLightMid,
      width: "auto",
      maxwidth: "560px",
      margin: " 0 auto",
      minHeight: "100%",

      colorDisabledFileIcons: "#f3f4f4",

      backdrop: {
        backgroundRGBA: {
          r: 6,
          g: 22,
          b: 38,
          a: 0.2,
        },
        blur: 10,
      },

      content: {
        backgroundColor: white,
        modalPadding: "0 12px 12px",
        modalBorderRadius: "6px",
        asidePadding: "0 16px 16px",
        heading: {
          maxWidth: "calc(100% - 18px)",
          margin: "0",
          modalLineHeight: "40px",
          asideLineHeight: "56px",
          fontWeight: "700",
          asideFontSize: "21px",
          modalFontSize: "18px",
        },
      },

      header: {
        borderBottom: `1px solid ${globalColors.lightGrayishBlue}`,
      },

      closeButton: {
        // backgroundColor: "#9a9ea3",
        fillColor: white,
      },
    },

    paging: {
      button: {
        marginRight: "8px",
        maxWidth: "110px",
      },

      page: {
        marginRight: "8px",
        width: "110%",
      },

      comboBox: {
        marginLeft: "auto",
        marginRight: "0px",
      },
    },

    input: {
      color: black,
      disableColor: grayMid,

      backgroundColor: white,
      disableBackgroundColor: grayLight,

      width: {
        base: "173px",
        middle: "300px",
        big: "350px",
        huge: "500px",
        large: "550px",
      },

      borderRadius: "3px",
      boxShadow: "none",
      boxSizing: "border-box",
      border: "solid 1px",

      borderColor: grayMid,
      errorBorderColor: "#F21C0E",
      warningBorderColor: warningColor,
      disabledBorderColor: grayLightMid,

      hoverBorderColor: gray,
      hoverErrorBorderColor: red,
      hoverWarningBorderColor: warningColor,
      hoverDisabledBorderColor: grayLightMid,

      focusBorderColor: blueMain,
      focusErrorBorderColor: red,
      focusWarningBorderColor: warningColor,
      focusDisabledBorderColor: grayLightMid,
    },

    fileInput: {
      width: {
        base: "173px",
        middle: "300px",
        big: "350px",
        huge: "500px",
        large: "550px",
      },

      height: {
        base: "32px",
        middle: "38px",
        big: "38px",
        huge: "39px",
        large: "44px",
      },

      paddingRight: {
        base: "37px",
        middle: "48px",
        big: "53px",
        huge: "58px",
        large: "64px",
      },

      icon: {
        background: white,

        border: "1px solid",
        borderRadius: "0 3px 3px 0",

        width: {
          base: "30px",
          middle: "36px",
          big: "37px",
          huge: "38px",
          large: "48px",
        },

        height: {
          base: "30px",
          middle: "36px",
          big: "36px",
          huge: "37px",
          large: "42px",
        },
      },

      iconButton: {
        width: {
          base: "15px",
          middle: "15px",
          big: "16px",
          huge: "16px",
          large: "16px",
        },
      },
    },

    passwordInput: {
      disableColor: grayMid,
      color: gray,

      iconColor: grayMid,
      hoverIconColor: gray,

      hoverColor: gray,

      lineHeight: "32px",

      tooltipTextColor: black,

      text: {
        lineHeight: "14px",
        marginTop: "-2px",
      },

      link: {
        marginTop: "-6px",

        tablet: {
          width: "100%",
          marginLeft: "0px",
          marginTop: "-1px",
        },
      },

      progress: {
        borderRadius: "2px",
        marginTop: "-2px",
      },

      newPassword: {
        margin: "0 16px",

        svg: {
          overflow: "hidden",
          marginBottom: "4px",
        },
      },
    },

    searchInput: {
      fontSize: "14px",
      fontWeight: "600",

      iconColor: grayMid,
      hoverIconColor: grayMid,
    },

    inputPhone: {
      activeBorderColor: "#2da7db",
      inactiveBorderColor: "#d0d5da",
      errorBorderColor: "#f21c0e",
      backgroundColor: "#fff",
      color: "#33333",
      scrollBackground: "#a3a9ae",
      placeholderColor: "#a3a9ae",
      dialCodeColor: "#a3a9ae",
      width: "320px",
      height: "44px",
    },

    textInput: {
      fontWeight: "normal",
      placeholderColor: gray,
      disablePlaceholderColor: grayMid,

      transition: "all 0.2s ease 0s",
      appearance: "none",
      display: "flex",
      flex: "1 1 0%",
      outline: "none",
      overflow: "hidden",
      opacity: "1",

      lineHeight: {
        base: "20px",
        middle: "20px",
        big: "20px",
        huge: "21px",
        large: "20px",
      },

      fontSize: {
        base: "13px",
        middle: "14px",
        big: "16px",
        huge: "18px",
        large: "16px",
      },

      padding: {
        base: "5px 6px",
        middle: "8px 12px",
        big: "8px 16px",
        huge: "8px 20px",
        large: "11px 12px",
      },
    },

    inputBlock: {
      height: "100%",
      paddingRight: "8px",
      paddingLeft: "1px",

      display: "flex",
      alignItems: "center",
      padding: "2px 0px 2px 2px",
      margin: "0",

      borderColor: blueMain,

      iconColor: gray,
      hoverIconColor: grayMain,
    },

    textArea: {
      disabledColor: grayLight,

      focusBorderColor: blueMain,
      focusErrorBorderColor: red,
      focusOutline: "none",

      scrollWidth: "100%",
      scrollHeight: "91px",

      numerationColor: "#A3A9AE",

      copyIconFilter:
        "invert(71%) sepia(1%) saturate(1597%) hue-rotate(166deg) brightness(100%) contrast(73%)",
    },

    link: {
      color: black,
      lineHeight: "calc(100% + 6px)",
      opacity: "0.5",
      textDecoration: "none",
      cursor: "pointer",
      display: "inline-block",

      hover: {
        textDecoration: "underline dashed",
        page: { textDecoration: "underline" },
      },
    },

    linkWithDropdown: {
      paddingRight: "20px",
      semiTransparentOpacity: "0.5",
      textDecoration: "none",
      disableColor: gray,

      svg: {
        opacity: "1",
        semiTransparentOpacity: "0.5",
      },

      text: { maxWidth: "100%" },

      span: { maxWidth: "300px" },

      expander: {
        iconColor: black,
      },

      color: {
        default: "#A3A9AE",
        hover: "#555F65",
        active: "#333333",
        focus: "#333333",
      },

      background: {
        default: "transparent",
        hover: "#ECEEF1",
        active: "#D0D5DA",
        focus: "#DFE2E3",
      },

      caret: {
        width: "5px",
        minWidth: "5px",
        height: "4px",
        minHeight: "4px",
        marginLeft: "5px",
        marginTop: "-4px",
        right: "6px",
        top: "0",
        bottom: "0",
        isOpenBottom: "-1px",
        margin: "auto",
        opacity: "0",
        transform: "scale(1, -1)",
      },
    },

    tooltip: {
      borderRadius: "6px",
      boxShadow: "0px 10px 15px rgba(4, 15, 27, 0.12)",
      opacity: "1",
      padding: "8px 12px",
      pointerEvents: "auto",
      maxWidth: "340px",
      color: white,
      textColor: black,
      backgroundColor: "#F8F9F9",

      before: {
        border: "none",
      },
      after: {
        border: "none",
      },
    },

    tabsContainer: {
      scrollbar: {
        width: "100%",
        height: "44px",
      },

      label: {
        height: " 30px",
        border: "1px solid #ECEEF1",
        borderRadius: "16px",
        minWidth: "fit-content",
        marginRight: "8px",
        width: "fit-content",

        backgroundColor: blueLightMid,
        hoverBackgroundColor: "#F3F4F4",
        disableBackgroundColor: grayLightMid,
        activeBackgroundColor: "#ECEEF1",
        activeSelectedBackgroundColor:
          "linear-gradient(0deg, #265a8f, #265a8f), linear-gradient(0deg, rgba(0, 0, 0, 0.1), rgba(0, 0, 0, 0.1))",

        title: {
          padding: "4px 16px",
          overflow: "hidden",
          color: white,
          hoverColor: black,
          disableColor: grayMid,
        },
      },
    },

    fieldContainer: {
      horizontal: {
        margin: "0 0 16px 0",

        label: {
          lineHeight: "32px",
          margin: "0",
        },

        body: {
          flexGrow: "1",
        },

        iconButton: {
          marginTop: "10px",
          marginLeft: "8px",
        },
      },

      vertical: {
        margin: "0 0 16px 0",

        label: {
          lineHeight: "20px",
          height: "20px",
        },

        labelIcon: {
          width: "100%",
          margin: "0 0 4px 0",
        },

        body: {
          width: "100%",
        },

        iconButton: {
          margin: "0",
          padding: "0px 8px",
          width: "12px",
          height: "12px",
        },
      },

      errorLabel: {
        color: "#F21C0E",
      },
    },

    avatar: {
      defaultImage: `url("${AvatarBaseReactSvgUrl}")`,
      initialsContainer: {
        color: white,
        groupColor: black,
        left: "50%",
        top: "50%",
        transform: "translate(-50%, -50%)",
        fontWeight: "600",
        groupFontWeight: "700",

        fontSize: {
          min: "12px",
          small: "12px",
          base: "16px",
          medium: "20px",
          big: "34px",
          max: "72px",
          groupBig: "23px",
        },
      },

      roleWrapperContainer: {
        right: {
          min: "-2px",
          small: "-2px",
          base: "-2px",
          medium: "-4px",
          big: "3px",
          max: "10px",
        },

        bottom: {
          min: "-2px",
          small: "3px",
          base: "4px",
          medium: "6px",
          big: "3px",
          max: "0px",
        },

        width: {
          min: "12px",
          medium: "16px",
          max: "22px",
        },

        height: {
          min: "12px",
          medium: "16px",
          max: "22px",
        },
      },

      imageContainer: {
        backgroundImage: blueMain,
        background: grayMid,
        groupBackground: grayLightMid,
        borderRadius: "50%",
        height: "100%",

        svg: {
          display: "block",
          width: "50%",
          height: "100%",
          margin: "auto",
          fill: white,
        },
      },

      administrator: {
        fill: orangeMain,
        stroke: darkBlack,
        color: white,
      },

      guest: {
        fill: "#3B72A7",
        stroke: darkBlack,
        color: white,
      },

      owner: {
        fill: "#EDC409",
        stroke: darkBlack,
        color: white,
      },

      editContainer: {
        right: "0px",
        bottom: "0px",
        fill: white,
        backgroundColor: blueLightMid,
        borderRadius: "50%",
        height: "32px",
        width: "32px",
      },

      image: {
        width: "100%",
        height: "100%",
        borderRadius: "50%",
      },

      icon: {
        background: "#ECEEF1",
        color: "#A3A9AE",
      },

      width: {
        min: "32px",
        small: "36px",
        base: "40px",
        medium: "48px",
        big: "80px",
        max: "124px",
      },

      height: {
        min: "32px",
        small: "36px",
        base: "40px",
        medium: "48px",
        big: "80px",
        max: "124px",
      },
    },

    avatarEditor: {
      minWidth: "208px",
      maxWidth: "300px",
      width: "max-content",
    },

    avatarEditorBody: {
      maxWidth: "400px",

      selectLink: {
        color: black,
        linkColor: link,
      },

      slider: {
        width: "100%",
        margin: "24px 0",
        backgroundColor: "transparent",

        runnableTrack: {
          background: grayLightMid,
          focusBackground: grayLightMid,
          border: `1.4px solid ${grayLightMid}`,
          borderRadius: "5.6px",
          width: "100%",
          height: "8px",
        },

        sliderThumb: {
          marginTop: "-9.4px",
          width: "24px",
          height: "24px",
          background: blueMain,
          disabledBackground: "#A6DCF2",
          borderWidth: "6px",
          borderStyle: "solid",
          borderColor: `${white}`,
          borderRadius: "30px",
          boxShadow: "0px 5px 20px rgba(4, 15, 27, 0.13)",
        },

        thumb: {
          width: "24px",
          height: "24px",
          background: blueMain,
          border: `6px solid ${white}`,
          borderRadius: "30px",
          marginTop: "0px",
          boxShadow: "0px 5px 20px rgba(4, 15, 27, 0.13)",
        },

        rangeTrack: {
          background: grayLightMid,
          border: `1.4px solid ${grayLightMid}`,
          borderRadius: "5.6px",
          width: "100%",
          height: "8px",
        },

        rangeThumb: {
          width: "14px",
          height: "14px",
          background: blueMain,
          border: `6px solid ${white}`,
          borderRadius: "30px",
          boxShadow: "0px 5px 20px rgba(4, 15, 27, 0.13)",
        },

        track: {
          background: "transparent",
          borderColor: "transparent",
          borderWidth: "10.2px 0",
          color: "transparent",
          width: "100%",
          height: "8px",
        },

        trackNumber: {
          color: "#A3A9AE",
        },

        fillLower: {
          background: grayLightMid,
          focusBackground: grayLightMid,
          border: `1.4px solid ${grayLightMid}`,
          borderRadius: "11.2px",
        },

        fillUpper: {
          background: grayLightMid,
          focusBackground: grayLightMid,
          border: `1.4px solid ${grayLightMid}`,
          borderRadius: "11.2px",
        },
      },

      dropZone: {
        border: `1px dashed ${silver}`,
      },

      container: {
        miniPreview: {
          width: "160px",
          border: `1px solid ${grayLightMid}`,
          borderRadius: "6px",
          padding: "8px",
        },

        buttons: {
          height: "32px",
          background: gray,

          mobileWidth: "40px",
          mobileHeight: "100%",
          mobileBackground: "none",
        },

        button: {
          background: gray,
          fill: white,
          hoverFill: white,
          padding: "0 12px",
          height: "40px",
          borderRadius: "6px",
        },

        zoom: {
          height: "56px",

          mobileHeight: "24px",
          marginTop: "16px",
        },
      },
    },

    backdrop: {
      backgroundColor: "rgba(6, 22, 38, 0.2)",
      unsetBackgroundColor: "unset",
    },

    treeMenu: {
      disabledColor: "#767676",
    },

    treeNode: {
      background: "#f3f4f4",
      disableColor: "#A3A9AE",

      dragging: {
        draggable: {
          background: lightCumulus,
          hoverBackgroundColor: lightMediumGoldenrod,
          borderRadius: "3px",
        },

        title: {
          width: "85%",
        },
      },
      icon: {
        color: grayMain,
      },

      draggable: {
        color: cyanBlueDarkShade,
        dragOverBackgroundColor: strongBlue,
        border: `1px ${strongBlue} solid`,
        dragOverColor: white,

        gapTop: {
          borderTop: `2px blue solid`,
        },

        gapBottom: {
          borderBottom: `2px blue solid`,
        },
      },

      contentWrapper: {
        color: darkRed,
      },

      title: {
        color: cyanBlueDarkShade,
      },

      selected: {
        background: lightGrayishStrongBlue,
        hoverBackgroundColor: lightGrayishStrongBlue,
        borderRadius: "3px",
      },

      checkbox: {
        border: `2px solid ${white}`,
        borderTop: 0,
        borderLeft: 0,
      },
    },

    progressBar: {
      backgroundColor: "#F3F4F4",

      percent: {
        background: "#4781D1",
      },
    },

    dropDown: {
      fontWeight: "600",
      fontSize: "13px",
      zIndex: "400",
      background: white,
      borderRadius: "6px",
      boxShadow: "0px 8px 16px 0px #040F1B14",
      border: "none",
    },

    dropDownItem: {
      color: black,
      disableColor: gray,
      backgroundColor: white,
      hoverBackgroundColor: grayLight,
      hoverDisabledBackgroundColor: white,
      selectedBackgroundColor: lightHover,
      fontWeight: "600",
      fontSize: "13px",
      width: "100%",
      maxWidth: "500px",
      border: "0px",
      margin: "0px",
      padding: "0px 12px",
      tabletPadding: "0px 16px",
      lineHeight: "32px",
      tabletLineHeight: "36px",

      icon: {
        width: "16px",
        marginRight: "8px",
        lineHeight: "10px",

        color: black,
        disableColor: black,
      },

      separator: {
        padding: "0px 16px",
        borderBottom: `1px solid ${globalColors.grayLightMid}`,
        margin: " 4px 16px 4px",
        lineHeight: "1px",
        height: "1px",
        width: "calc(100% - 32px)",
      },
    },

    toast: {
      active: {
        success: activeSuccess,
        error: activeError,
        info: activeInfo,
        warning: activeWarning,
      },
      hover: {
        success: hoverSuccess,
        error: hoverError,
        info: hoverInfo,
        warning: hoverWarning,
      },
      border: {
        success: "none",
        error: "none",
        info: "none",
        warning: "none",
      },

      zIndex: "9999",
      position: "fixed",
      padding: "4px",
      width: "320px",
      color: white,
      top: "16px",
      right: "24px",
      marginTop: "0px",

      closeButton: {
        color: white,
        fontWeight: "700",
        fontSize: "14px",
        background: "transparent",
        padding: "0",
        opacity: "0.7",
        hoverOpacity: "1",
        transition: "0.3s ease",
      },

      main: {
        marginBottom: "1rem",
        boxShadow: "0px 10px 16px -12px rgba(0, 0, 0, 0.3)",
        maxHeight: "800px",
        overflow: "hidden",
        borderRadius: "6px",
        color: darkBlack,
        margin: "0 0 12px",
        padding: "12px",
        minHeight: "32px",
        width: "100%",
        right: "0",
        transition: "0.3s",
      },
    },

    toastr: {
      svg: {
        width: "16px",
        minWidth: "16px",
        height: "16px",
        minHeight: "16px",
        color: {
          success: black,
          error: black,
          info: black,
          warning: black,
        },
      },

      text: {
        lineHeight: " 1.3",
        fontSize: "12px",
        color: black,
      },

      title: {
        fontWeight: "600",
        margin: "0",
        marginBottom: "5px",
        lineHeight: "16px",
        color: {
          success: darkBlack,
          error: darkBlack,
          info: darkBlack,
          warning: darkBlack,
        },
        fontSize: "12px",
      },

      closeButtonColor: black,
    },

    loader: {
      color: shuttleGrey,
      size: "40px",
      marginRight: "2px",
      borderRadius: "50%",
    },

    rombsLoader: {
      blue: {
        colorStep_1: "#F2CBBF",
        colorStep_2: "#fff",
        colorStep_3: "#E6E4E4",
        colorStep_4: "#D2D2D2",
      },
      red: {
        colorStep_1: "#BFE8F8",
        colorStep_2: "#fff",
        colorStep_3: "#EFEFEF",
      },
      green: {
        colorStep_1: "#CBE0AC",
        colorStep_2: "#fff",
        colorStep_3: "#EFEFEF",
        colorStep_4: "#E6E4E4",
      },
    },

    dialogLoader: {
      borderBottom: "1px solid rgb(222, 226, 230)",
    },

    // dropDownItem: {
    //   width: "100%",
    //   maxWidth: "240px",
    //   border: "none",
    //   cursor: "pointer",
    //   padding: "0px 16px",
    //   lineHeight: "32px",
    //   textAlign: "left",
    //   background: "none",
    //   textDecoration: "none",
    //   fontStyle: "normal",
    //   fontWeight: "600",
    //   fontSize: "13px",

    //   whiteSpace: "nowrap",
    //   overflow: "hidden",
    //   textOverflow: "ellipsis",

    //   outline: "none",
    //   color: black,
    //   textTransform: "none",

    //   hoverBackgroundColor: grayLight,
    //   noHoverBackgroundColor: white,

    //   header: {
    //     color: gray,
    //     hoverCursor: "default",
    //     hoverBackgroundColor: "white",
    //     textTransform: "uppercase",
    //   },

    //   disabled: {
    //     color: gray,
    //     hoverCursor: "default",
    //     hoverBackgroundColor: "white",
    //   },

    //   separator: {
    //     padding: "0px 16px",
    //     border: `0.5px solid ${grayLightMid}`,
    //     cursor: "default",
    //     margin: "6px 16px 6px",
    //     lineHeight: "1px",
    //     height: "1px",
    //     width: "calc(100% - 32px)",
    //   },

    //   tablet: { lineHeight: "36px" },

    comboBox: {
      padding: "6px 0px",
      background: lightGrayishStrongBlue,

      width: {
        base: "173px",
        middle: "300px",
        big: "350px",
        huge: "500px",
      },

      arrow: {
        width: "6px",
        flex: "0 0 6px",
        marginTopWithBorder: "5px",
        marginTop: "12px",
        marginRight: "5px",
        marginLeft: "auto",
      },

      button: {
        height: "18px",
        heightWithBorder: "30px",
        heightModernView: "28px",

        paddingLeft: "16px",
        paddingRightNoArrow: "16px",
        paddingRight: "8px",

        selectPaddingLeft: "8px",
        selectPaddingRightNoArrow: "14px",
        selectPaddingRight: "6px",

        color: black,
        disabledColor: grayMid,
        background: white,
        backgroundWithBorder: "none",
        backgroundModernView: "none",

        border: `1px solid ${grayMid}`,
        borderRadius: "3px",
        borderColor: blueMain,
        openBorderColor: blueMain,
        disabledBorderColor: grayLightMid,
        disabledBackground: grayLight,

        hoverBorderColor: gray,
        hoverBorderColorOpen: blueMain,
        hoverDisabledBorderColor: grayLightMid,

        hoverBackgroundModernView: "#ECEEF1",
        activeBackgroundModernView: "#D0D5DA",
        focusBackgroundModernView: "#DFE2E3",
      },

      label: {
        marginRightWithBorder: "13px",
        marginRight: "4px",

        disabledColor: grayMid,
        color: black,
        alternativeColor: gray,
        selectedColor: black,
        maxWidth: "175px",

        lineHeightWithoutBorder: "16px",
        lineHeightTextDecoration: "underline dashed",
      },

      childrenButton: {
        marginRight: "8px",
        width: "16px",
        height: "16px",

        defaultDisabledColor: grayMid,
        defaultColor: gray,
        disabledColor: grayMid,
        color: black,
        selectedColor: black,
      },

      plusBadge: {
        color: white,
        bgColor: gray,
        selectedBgColor: grayMain,
      },
    },

    toggleContent: {
      headingHeight: "24px",
      headingLineHeight: "26px",
      hoverBorderBottom: "1px dashed",
      contentPadding: "10px 0px 0px 0px",
      arrowMargin: "4px 8px 4px 0px",
      transform: "rotate(180deg)",
      iconColor: black,

      childrenContent: {
        color: black,
        paddingTop: "6px",
      },
    },

    toggleButton: {
      fillColorDefault: "#4781D1",
      fillColorOff: "#D0D5DA",
      hoverFillColorOff: "#A3A9AE",
      fillCircleColor: white,
      fillCircleColorOff: white,
    },

    contextMenuButton: {
      content: {
        width: "100%",
        backgroundColor: white,
        padding: "0 16px 16px",
      },

      headerContent: {
        maxWidth: "500px",
        margin: "0",
        lineHeight: "56px",
        fontWeight: "700",
        borderBottom: `1px solid ${globalColors.lightGrayishBlue}`,
      },

      bodyContent: {
        padding: "16px 0",
      },
    },

    calendar: {
      color: "#333333",
      disabledColor: "#DFE2E3",
      pastColor: "#A3A9AE",
      onHoverBackground: "#f3f4f4",
      titleColor: "#555F65",
      outlineColor: "#eceef1",
      arrowColor: "#555f65",
      disabledArrow: "#A3A9AE",
      weekdayColor: "#A3A9AE",
      accent: "#4781d1",
      boxShadow: "0px 12px 40px rgba(4, 15, 27, 0.12)",
    },

    datePicker: {
      width: "115px",
      dropDownPadding: "16px 16px 16px 17px",
      contentPadding: "0 16px 16px",
      bodyPadding: "16px 0",
      backgroundColor: white,
      inputBorder: blueMain,
      iconPadding: "8px 8px 7px 0px",

      contentMaxWidth: "500px",
      contentLineHeight: "56px",
      contentFontWeight: "700",

      borderBottom: `1px solid ${globalColors.lightGrayishBlue}`,
    },

    aside: {
      backgroundColor: white,
      height: "100%",
      overflowX: "hidden",
      overflowY: "auto",
      position: "fixed",
      right: "0",
      top: "0",
      bottom: "16px",
      paddingBottom: "64px",
      transition: "transform 0.3s ease-in-out",
    },

    dragAndDrop: {
      height: "100%",
      border: `1px solid ${globalColors.darkSilver}`,
      transparentBorder: "1px solid transparent",
      acceptBackground: lightMediumGoldenrod,
      background: lightCumulus,
    },

    // phoneInput: {
    //   width: "304px",
    //   height: "44px",
    //   itemTextColor: black,
    //   itemBackgroundColor: white,
    //   itemHoverColor: grayLightMid,
    //   scrollBackground: "rgba(0, 0, 0, 0.1)",
    //   placeholderColor: gray,
    // },

    // squareButton: {
    //   height: "32px",
    //   width: "32px",
    //   color: gray,
    //   backgroundColor: white,
    //   border: `1px solid ${grayMid}`,
    //   borderRadius: "3px",
    //   outline: "none",
    //   hover: {
    //     backgroundColor: white,
    //     border: `1px solid ${gray}`,
    //   },
    //   click: {
    //     backgroundColor: grayLightMid,
    //     border: `1px solid ${gray}`,
    //   },
    //   disable: {
    //     backgroundColor: grayLight,
    //     border: `1px solid ${grayLightMid}`,
    //   },
    //   crossShape: {
    //     color: graySilver,
    //     disable: {
    //       color: gray,
    //     },
    //   },
    // },

    // roundButton: {
    //   height: "40px",
    //   width: "40px",
    //   backgroundColor: grayLight,
    //   borderRadius: {
    //     plus: "112px",
    //     minus: "81px",
    //   },
    //   borderStyle: "none",
    //   outline: "none",
    //   hover: {
    //     backgroundColor: grayLightMid,
    //   },
    //   click: {
    //     backgroundColor: grayMid,
    //   },
    //   disable: {
    //     backgroundColor: grayLight,
    //   },
    //   plus: {
    //     color: grayMid,
    //     disable: {
    //       color: black,
    //     },
    //   },
    // },

    catalog: {
      background: "#f8f9f9",

      header: {
        borderBottom: "1px solid #eceef1",
        iconFill: "#657077",
      },
      control: {
        background: "#9a9ea3",
        fill: "#ffffff",
      },

      headerBurgerColor: "#657077",

      verticalLine: "1px solid #eceef1",

      profile: {
        borderTop: "1px solid #eceef1",
        background: "#f3f4f4",
      },

      paymentAlert: {
        color: "#ed7309",
        warningColor: "#F21C0E",
      },

      teamTrainingAlert: {
        titleColor: "#388BDE",
        borderColor: "#388BDE",
        linkColor: "#5299E0",
      },
    },

    alertComponent: {
      descriptionColor: "#555F65",
      iconColor: "#657077",
    },

    catalogItem: {
      container: {
        width: "100%",
        height: "36px",
        padding: "0 12px",
        marginBottom: "16px",
        background: "#fff",
        tablet: {
          height: "44px",
          padding: "0 12px",
          marginBottom: "24px",
        },
      },
      sibling: {
        active: {
          background: lightGrayishStrongBlue,
        },
        hover: {
          background: grayLightMid,
        },
      },
      img: {
        svg: {
          width: "16px",
          height: "16px",

          fill: "#657077",
          isActiveFill: "#4781D1",
          tablet: {
            width: "20px",
            height: "20px",
          },
        },
      },
      text: {
        width: "100%",
        marginLeft: "8px",
        lineHeight: "20px",
        color: cyanBlueDarkShade,
        isActiveColor: "#4781D1",
        fontSize: "13px",
        fontWeight: 600,
        tablet: {
          marginLeft: "12px",
          lineHeight: "20px",
          fontSize: "15px",
          fontWeight: "600",
        },
      },
      initialText: {
        color: white,
        width: "16px",
        lineHeight: "11px",
        fontSize: "11px",
        fontWeight: "bold",
        tablet: {
          width: "20px",
          lineHeight: "19px",
          fontSize: "11px",
        },
      },
      badgeWrapper: {
        size: "16px",
        marginLeft: "8px",
        marginRight: "-2px",
        tablet: {
          width: "44px",
          height: "44px",
          marginRight: "-16px",
        },
      },
      badgeWithoutText: {
        backgroundColor: orangeMain,

        size: "8px",
        position: "-4px",
      },
      trashIconFill: "#A3A9AE",
    },

    navigation: {
      expanderColor: black,
      background: white,
      rootFolderTitleColor: "#A3A9AE",
      boxShadow: "0px 8px 16px 0px #040F1B14",

      icon: {
        fill: "#316DAA",
        stroke: "#DFE2E3",
      },
    },

    nav: {
      backgroundColor: "#0F4071",
    },

    navItem: {
      baseColor: "#7A95B0",
      activeColor: white,
      separatorColor: "#3E668D",

      wrapper: {
        hoverBackground: "#0d3760",
      },
    },

    header: {
      backgroundColor: "#F8F9F9",
      recoveryColor: "#657077",
      linkColor: "#657077",
      productColor: white,
      height: "48px",
    },

    menuContainer: {
      background: "#F3F4F4",
      color: black,
    },

    article: {
      background: grayLight,
      pinBorderColor: grayLightMid,
      catalogItemHeader: "#A3A9AE",
      catalogItemText: "#555F65",
      catalogItemActiveBackground: "#DFE2E3",
      catalogShowText: "#657077",
    },

    section: {
      toggler: {
        background: white,
        fill: gray,
        boxShadow: "0px 5px 20px rgba(0, 0, 0, 0.13)",
      },

      header: {
        backgroundColor: white,
        background: `linear-gradient(180deg,#ffffff 2.81%,rgba(255, 255, 255, 0.91) 63.03%,rgba(255, 255, 255, 0) 100%)`,
        trashErasureLabelBackground: "#f8f9f9",
        trashErasureLabelText: "#555f65",
      },
    },

    infoPanel: {
      sectionHeaderToggleIcon: gray,
      sectionHeaderToggleIconActive: "#3B72A7",
      sectionHeaderToggleBg: "transparent",
      sectionHeaderToggleBgActive: grayLight,

      backgroundColor: white,
      blurColor: "rgba(6, 22, 38, 0.2)",
      borderColor: grayLightMid,
      thumbnailBorderColor: grayLightMid,
      textColor: black,
      errorColor: "#F21C0E",

      closeButtonWrapperPadding: "0px",
      closeButtonIcon: white,
      closeButtonSize: "17px",
      closeButtonBg: "transparent",

      links: {
        iconColor: "#3B72A7",
        iconErrorColor: "#F24724",
        primaryColor: "#555F65",
      },

      members: {
        iconColor: "#A3A9AE",
        iconHoverColor: "#657077",
        isExpectName: "#A3A9AE",
        subtitleColor: "#a3a9ae",
        meLabelColor: "#a3a9ae",
        roleSelectorColor: "#a3a9ae",
        disabledRoleSelectorColor: "#a3a9ae",
        roleSelectorArrowColor: "#a3a9ae",
        createLink: "#a3a9ae",
        linkAccessComboboxExpired: "#a3a9ae",
      },

      history: {
        subtitleColor: "#a3a9ae",
        fileBlockBg: "#f8f9f9",
        dateColor: "#A3A9AE",
        fileExstColor: "#A3A9AE",
        locationIconColor: "#A3A9AE",
        folderLabelColor: "#A3A9AE",
      },

      details: {
        customLogoBorderColor: grayLightMid,
        commentEditorIconColor: "#333",
        tagBackground: "#ECEEF1",
      },

      gallery: {
        borderColor: "#d0d5da",
        descriptionColor: "#657077",
      },

      search: {
        boxShadow: "0px 5px 20px 0px rgba(4, 15, 27, 0.07)",
      },
    },

    filesArticleBody: {
      background: lightGrayishStrongBlue,
      panelBackground: lightGrayishStrongBlue,

      fill: grayMain,
      expanderColor: "dimgray",
      downloadAppList: {
        textColor: "#A3A9AE",
        color: "#CDCFD1",
        winHoverColor: "#3785D3",
        macHoverColor: "#000",
        linuxHoverColor: "#FFB800",
        androidHoverColor: "#9BD71C",
        iosHoverColor: "#000",
      },
      thirdPartyList: {
        color: "#818b91",
        linkColor: cyanBlueDarkShade,
      },
      devTools: {
        border: "1px solid #DFE2E3",
        color: "#A3A9AE",
      },
    },

    peopleArticleBody: {
      iconColor: grayMain,
      expanderColor: "dimgray",
    },

    peopleTableRow: {
      fill: "#3b72a7",

      nameColor: black,
      pendingNameColor: gray,

      sideInfoColor: gray,
      pendingSideInfoColor: grayMid,
    },

    filterInput: {
      button: {
        border: "1px solid #d0d5da",
        hoverBorder: "1px solid #a3a9ae",

        openBackground: "#a3a9ae",

        openFill: "#ffffff",
      },

      filter: {
        background: "#ffffff",
        border: "1px solid #eceef1",
        color: "#a3a9ae",

        separatorColor: "#eceef1",
        indicatorColor: "#ED7309",

        selectedItem: {
          background: "#265a8f",
          border: "#265a8f",
          color: "#ffffff",
        },
      },

      sort: {
        background: "#ffffff",
        hoverBackground: "#f8f9f9",
        selectedViewIcon: "#dfe2e3",
        viewIcon: "#a3a9ae",
        sortFill: "#657077",

        tileSortFill: black,
        tileSortColor: black,
      },

      selectedItems: {
        background: "#eceef1",
        hoverBackground: "#F3F4F4",
      },
    },

    profileInfo: {
      color: "#83888d",
      iconButtonColor: black,
      linkColor: gray,

      tooltipLinkColor: black,
      iconColor: "#C96C27",
    },

    updateUserForm: {
      tooltipTextColor: black,
      borderTop: "1px solid #eceef1",
    },

    tableContainer: {
      borderRight: `2px solid ${grayMid}`,
      hoverBorderColor: grayMain,
      tableCellBorder: `1px solid ${grayLightMid}`,

      groupMenu: {
        background: white,
        borderBottom: "1px solid transparent",
        borderRight: `1px solid ${grayMid}`,
        boxShadow: "0px 5px 20px rgba(4, 15, 27, 7%)",
      },

      header: {
        background: white,
        borderBottom: `1px solid ${grayLightMid}`,
        textColor: gray,
        activeTextColor: grayMain,
        hoverTextColor: grayMain,

        iconColor: gray,
        activeIconColor: grayMain,
        hoverIconColor: grayMain,

        borderImageSource: `linear-gradient(to right,${white} 21px,${grayLightMid} 21px,${grayLightMid} calc(100% - 20px),${white} calc(100% - 20px))`,
        borderHoverImageSource: `linear-gradient(to right,${white} 0px,${grayLightMid} 0px,${grayLightMid} 100% ,${white} 100%)`,

        lengthenBorderImageSource: `linear-gradient(to right, ${grayLightMid}, ${grayLightMid})`,
        hotkeyBorderBottom: `1px solid ${globalColors.blueMain}`,

        settingsIconDisableColor: "#D0D5DA",
      },

      tableCell: {
        border: `1px solid ${grayLightMid}`,
      },
    },

    filesSection: {
      rowView: {
        checkedBackground: "#f3f4f4",

        draggingBackground: lightCumulus,
        draggingHoverBackground: lightMediumGoldenrod,

        shareButton: {
          color: grayMain,
          fill: grayMain,
        },

        sideColor: gray,
        linkColor: black,
        textColor: gray,

        editingIconColor: "#3b72a7",
        shareHoverColor: "#3b72a7",
        pinColor: "#3b72a7",
      },

      tableView: {
        fileName: {
          linkColor: black,
          textColor: gray,
        },

        row: {
          checkboxChecked: `linear-gradient(to right, #f3f4f4 24px, ${grayLightMid} 24px)`,
          checkboxDragging: `linear-gradient(to right, ${lightCumulus} 24px, ${grayLightMid} 24px)`,
          checkboxDraggingHover: `linear-gradient(to right,rgb(239, 239, 178) 24px, ${grayLightMid} 24px)`,

          contextMenuWrapperChecked: `linear-gradient(to left, #f3f4f4 24px, ${grayLightMid} 24px)`,
          contextMenuWrapperDragging: `border-image-source: linear-gradient(to left, ${lightCumulus} 24px, ${grayLightMid} 24px)`,
          contextMenuWrapperDraggingHover: `linear-gradient(to left,rgb(239, 239, 178) 24px,${grayLightMid} 24px)`,

          backgroundActive: `#F3F4F4`,

          borderImageCheckbox: `linear-gradient(to right, ${white} 24px, ${grayLightMid} 24px)`,
          borderImageContextMenu: `linear-gradient(to left, ${white} 24px, ${grayLightMid} 24px)`,

          borderHover: gray,
          sideColor: gray,
          shareHoverColor: "#3b72a7",

          borderImageRight:
            "linear-gradient(to right, #ffffff 25px,#eceef1 24px)",
          borderImageLeft:
            "linear-gradient(to left, #ffffff 24px,#eceef1 24px)",

          borderColor: "#ECEEf1",
          borderColorTransition: "#f3f4f4",
        },
      },

      tilesView: {
        tile: {
          draggingColor: lightCumulus,
          draggingHoverColor: lightMediumGoldenrod,
          checkedColor: "#f3f4f4",
          roomsCheckedColor: "#f3f4f4",
          border: `1px solid ${grayMid}`,
          backgroundBadgeColor: white,
          backgroundColor: white,
          borderRadius: "6px",
          roomsBorderRadius: "12px",
          bottomBorderRadius: "0 0 6px 6px",
          roomsBottomBorderRadius: "0 0 12px 12px",
          upperBorderRadius: "6px 6px 0 0",
          roomsUpperBorderRadius: "12px 12px 0 0",
          backgroundColorTop: white,
        },

        sideColor: black,
        color: black,
        textColor: gray,
      },

      animationColor: "rgba(82, 153, 224, 0.16)",
    },

    advancedSelector: {
      footerBorder: `1px solid ${grayLightMid}`,

      hoverBackgroundColor: grayLightMid,
      selectedBackgroundColor: grayLightMid,
      borderLeft: `1px solid ${grayLightMid}`,

      searcher: {
        hoverBorderColor: grayMid,
        focusBorderColor: blueMain,
        placeholderColor: gray,
      },
    },

    selector: {
      border: `1px solid ${grayLightMid}`,

      breadCrumbs: {
        prevItemColor: "#657077",
        arrowRightColor: "#657077",
      },

      info: {
        backgroundColor: "#f8f9f9",
        color: "#555f65",
      },

      bodyDescriptionText: "#A3A9AE",

      item: {
        hoverBackground: grayLight,
        selectedBackground: lightHover,

        inputButtonBorder: "#D0D5DA",
        inputButtonBorderHover: grayMain,
      },

      emptyScreen: {
        descriptionColor: cyanBlueDarkShade,

        buttonColor: "#657077",
        hoverButtonColor: "#333333",
        pressedButtonColor: "#555F65",
      },
    },

    floatingButton: {
      backgroundColor: "#3B72A7",
      color: white,
      boxShadow: "0px 5px 20px rgba(0, 0, 0, 0.13)",
      fill: white,

      alert: {
        fill: "",
        path: "",
      },
    },

    mediaViewer: {
      color: "#d1d1d1",
      background: "rgba(17, 17, 17, 0.867)",
      backgroundColor: "rgba(11, 11, 11, 0.7)",
      fill: white,
      titleColor: white,
      iconColor: white,

      controlBtn: {
        backgroundColor: "rgba(200, 200, 200, 0.2)",
      },

      imageViewer: {
        backgroundColor: "rgba(200, 200, 200, 0.2)",
        inactiveBackgroundColor: "rgba(11,11,11,0.7)",
        fill: white,
      },

      progressBar: {
        background: "#d1d1d1",
        backgroundColor: "rgba(200, 200, 200, 0.2)",
      },

      scrollButton: {
        backgroundColor: "rgba(11, 11, 11, 0.7)",
        background: "rgba(200, 200, 200, 0.2)",
        border: `solid ${white}`,
      },

      videoViewer: {
        fill: white,
        stroke: white,
        color: "#d1d1d1",
        colorError: white,
        backgroundColorError: darkBlack,
        backgroundColor: "rgba(11, 11, 11, 0.7)",
        background: "rgba(200, 200, 200, 0.2)",
      },
    },

    connectCloud: {
      connectBtnContent: black,
      connectBtnTextBg: white,
      connectBtnIconBg: white,
      connectBtnTextBorder: grayMid,
      connectBtnIconBorder: grayMid,
    },

    createEditRoomDialog: {
      commonParam: {
        descriptionColor: "#a3a9ae",
        textColor: "#657077",
      },

      roomType: {
        listItem: {
          background: "none",
          hoverBackground: "#F8F9F9",
          borderColor: "#ECEEF1",
          descriptionText: "#A3A9AE",
        },
        dropdownButton: {
          background: "none",
          hoverBackground: "#F8F9F9",
          borderColor: "#ECEEF1",
          isOpenBorderColor: "#2DA7DB",
          descriptionText: "#A3A9AE",
        },
        dropdownItem: {
          background: "#ffffff",
          hoverBackground: "#F8F9F9",
          descriptionText: "#A3A9AE",
        },
        displayItem: {
          background: "#f8f8f8",
          borderColor: "#f8f8f8",
          descriptionText: "#555F65",
        },
      },

      roomTypeDropdown: {
        desktop: {
          background: "#ffffff",
          borderColor: "#d0d5da",
        },
        mobile: {
          background: "#ffffff",
        },
      },

      permanentSettings: {
        background: "#f8f9f9",
        isPrivateIcon: "#35ad17",
        descriptionColor: "#555f65",
      },

      tagInput: {
        tagBackground: "#ECEEF1",
        tagHoverBackground: "#F3F4F4",
      },

      dropdown: {
        background: "#ffffff",
        borderColor: "#d0d5da",
        item: {
          hoverBackground: "#f3f4f4",
        },
      },

      isPrivate: {
        limitations: {
          background: "#f8f9f9",
          iconColor: "#ed7309",
          titleColor: "#ed7309",
          descriptionColor: "#555f65",
          linkColor: "#555f65",
        },
      },

      thirdpartyStorage: {
        combobox: {
          background: "#ffffff",
          dropdownBorderColor: "#d0d5da",
          hoverDropdownBorderColor: "#a3a9ae",
          isOpenDropdownBorderColor: "#2DA7DB",
          arrowFill: "#a3a9ae",
        },
        folderInput: {
          background: "#ffffff",
          borderColor: "#d0d5da",
          hoverBorderColor: "#a3a9ae",
          focusBorderColor: "#35abd8",
          rootLabelColor: "#a3a9ae",
          iconFill: "#657177",
        },
      },

      iconCropper: {
        gridColor: "#333333",
        deleteButton: {
          background: "#f8f9f9",
          hoverBackground: "#f3f4f4",
          borderColor: "#f8f9f9",
          hoverBorderColor: "#f3f4f4",
          color: "#555f65",
          iconColor: "#657077",
        },
      },

      previewTile: {
        background: "#ffffff",
        borderColor: "#d0d5da",
        iconBorderColor: "#eceef1",
      },

      dropzone: {
        borderColor: "#eceef1",
        linkMainColor: "#316daa",
        linkSecondaryColor: "#333333",
        exstsColor: "#a3a9ae",
      },
    },

    filesThirdPartyDialog: {
      border: "1px solid #d1d1d1",
    },

    connectedClouds: {
      color: "#657077",
      borderBottom: `1px solid #eceef1`,
      borderRight: `1px solid #d0d5da`,
    },

    filesModalDialog: {
      border: `1px solid lightgray`,
    },

    filesDragTooltip: {
      background: white,
      boxShadow: "0px 5px 20px rgba(0, 0, 0, 0.13)",
      color: gray,
    },

    filesEmptyContainer: {
      linkColor: cyanBlueDarkShade,
      privateRoom: {
        linkColor: "#116d9d",
      },
    },

    emptyContent: {
      header: {
        color: "#333333",
      },

      description: {
        color: cyanBlueDarkShade,
      },
      button: {
        colorLink: "#657077",
        colorText: "#555F65",
      },
    },

    emptyView: {
      items: {
        hoverColor: grayLight,
        pressColor: lightGrayishStrongBlue,
      },
    },

    filesPanels: {
      color: black,

      aside: {
        backgroundColor: white,
      },

      addGroups: {
        iconColor: gray,
        arrowColor: darkBlack,
      },

      addUsers: {
        iconColor: gray,
        arrowColor: darkBlack,
      },

      changeOwner: {
        iconColor: gray,
        arrowColor: darkBlack,
      },

      embedding: {
        textAreaColor: "#AEAEAE",
        iconColor: black,
        color: gray,
      },

      versionHistory: {
        borderTop: `1px solid ${grayLightMid}`,
      },

      content: {
        backgroundColor: white,
        fill: gray,
        disabledFill: grayMid,
      },

      body: {
        backgroundColor: grayLightMid,
        fill: black,
      },

      footer: {
        backgroundColor: white,
        borderTop: `1px solid ${grayLightMid}`,
      },

      linkRow: {
        backgroundColor: grayLight,
        fill: gray,
        disabledFill: grayMid,
      },

      selectFolder: {
        color: gray,
      },

      selectFile: {
        color: gray,
        background: grayLight,
        borderBottom: `1px solid ${grayLightMid}`,
        borderRight: `1px solid ${globalColors.lightGrayishBlue}`,

        buttonsBackground: white,
      },

      filesList: {
        color: gray,
        backgroundColor: grayLightMid,
        borderBottom: `1px solid ${grayLightMid}`,
      },

      modalRow: {
        backgroundColor: grayLightMid,
        fill: gray,
        disabledFill: grayMid,
      },

      sharing: {
        color: gray,
        fill: gray,
        loadingFill: grayMid,

        borderBottom: "1px solid #eceef1",
        borderTop: "1px solid #eceef1",
        externalLinkBackground: "#f8f9f9",
        externalLinkSvg: "#333333",

        internalLinkBorder: "1px dashed #333333",

        itemBorder: "1px dashed #333333",

        itemOwnerColor: "rgb(163, 169, 174)",

        backgroundButtons: "#FFFFFF",

        dropdownColor: black,

        loader: {
          foregroundColor: grayLight,
          backgroundColor: grayLight,
        },
      },

      upload: {
        color: gray,
        tooltipColor: lightCumulus,

        shareButton: {
          color: gray,
          sharedColor: grayMain,
        },

        loadingButton: {
          color: blueMain,
          background: white,
        },
      },
    },

    menuItem: {
      iconWrapper: {
        width: "16px",
        height: "16px",
        header: {
          width: "auto",
          height: "auto",
        },
      },
      separator: {
        borderBottom: `1px solid ${grayLightMid} !important`,
        margin: "6px 16px 6px 16px !important",
        height: "1px !important",
        width: "calc(100% - 32px) !important",
      },
      text: {
        header: {
          fontSize: "15px",
          lineHeight: "20px",
        },
        mobile: {
          fontSize: "13px",
          lineHeight: "36px",
        },
        fontSize: "12px",
        lineHeight: "30px",
        fontWeight: "600",
        margin: "0 0 0 8px",
        color: black,
      },
      hover: grayLight,
      background: "none",
      svgFill: black,
      header: {
        height: "49px",
        borderBottom: `1px solid ${grayLightMid}`,
        marginBottom: "6px",
      },
      height: "30px",
      borderBottom: "none",
      marginBottom: "0",
      padding: "0 12px",
      mobile: {
        height: "36px",
        padding: "0 16px 6px",
      },
    },
    newContextMenu: {
      background: white,
      borderRadius: "6px",
      mobileBorderRadius: "6px 6px 0 0",
      boxShadow: "0px 8px 16px 0px #040F1B14",
      padding: "6px 0px",
      border: "none",
      devices: {
        maxHeight: "calc(100vh - 64px)",
        tabletWidth: "375px",
        mobileWidth: "100vw",
        left: 0,
        right: 0,
        bottom: 0,
        margin: "0 auto",
      },
    },
    filesSettings: {
      color: cyanBlueDarkShade,

      linkColor: black,
    },

    filesBadges: {
      iconColor: gray,
      hoverIconColor: "#3B72A7",

      color: white,
      backgroundColor: white,

      badgeColor: white,
      badgeBackgroundColor: gray,
    },

    filesEditingWrapper: {
      color: black,
      border: `1px solid ${grayMid}`,
      borderBottom: `1px solid ${grayLightMid}`,

      tile: {
        background: globalColors.lightHover,
        itemBackground: white,
        itemBorder: grayMid,
        itemActiveBorder: blueMain,
      },

      row: {
        itemBackground: white,
      },

      fill: gray,
      hoverFill: grayMain,
    },

    filesIcons: {
      fill: "#3b72a7",
      hoverFill: "#3b72a7",
    },

    filesQuickButtons: {
      color: gray,
      sharedColor: "#3b72a7",
      hoverColor: "#3b72a7",
    },

    filesSharedButton: {
      color: gray,
      sharedColor: grayMain,
    },

    filesPrivateRoom: {
      borderBottom: "1px solid #d3d3d3",
      linkColor: "#116d9d",
      textColor: "#83888D",
    },

    filesVersionHistory: {
      row: {
        color: gray,
        fill: black,
      },

      badge: {
        color: white,
        stroke: gray,
        fill: gray,
        defaultFill: white,
        badgeFill: orangeMain,
      },

      versionList: {
        fill: grayMid,
        stroke: grayMid,
        color: grayMid,
      },
    },

    login: {
      linkColor: link,
      textColor: gray,
      navBackground: "#F8F9F9",
      headerColor: black,
      helpButton: "#A3A9AE",
      orLineColor: "#ECEEF1",
      orTextColor: "#A3A9AE",
      titleColor: black,

      register: {
        backgroundColor: grayLight,
        textColor: link,
      },

      container: {
        backgroundColor: grayLightMid,
      },

      captcha: {
        border: `1px solid ${lightErrorStatus}`,
        color: lightErrorStatus,
      },

      backTitle: {
        color: "#A3A9AE",
      },
    },

    facebookButton: {
      background: white,
      border: "1px solid #1877f2",
      color: "#1877f2",
    },

    peopleSelector: {
      textColor: gray,
    },

    peopleWithContent: {
      color: gray,
      pendingColor: grayMid,
    },

    peopleDialogs: {
      modal: {
        border: `1px solid ${gray}`,
      },

      deleteUser: {
        textColor: red,
      },

      deleteSelf: {
        linkColor: link,
      },

      changePassword: {
        linkColor: link,
      },
    },

    downloadDialog: {
      background: "#f8f9f9",
    },

    client: {
      about: {
        linkColor: blueMain,
        border: "1px solid lightgray",
        logoColor: black,
      },

      comingSoon: {
        linkColor: cyanBlueDarkShade,
        linkIconColor: black,
        backgroundColor: white,
        foregroundColor: white,
      },

      confirm: {
        activateUser: {
          textColor: "#116d9d",
          textColorError: red,
        },
        change: {
          titleColor: "#116d9d",
        },
      },

      home: {
        logoColor: black,
        textColorError: red,
      },

      payments: {
        linkColor: link,
        delayColor: "#F21C0E",
      },

      paymentsEnterprise: {
        background: grayLight,

        buttonBackground: "#edf2f7",

        linkColor: link,
        headerColor: orangePressed,
      },

      settings: {
        iconFill: black,
        headerTitleColor: "#333333",
        trashIcon: "#A3A9AE",
        article: {
          titleColor: grayMain,
          fillIcon: "dimgray",
          expanderColor: "dimgray",
        },

        separatorBorder: `1px solid ${grayLightMid}`,

        security: {
          arrowFill: black,
          descriptionColor: cyanBlueDarkShade,

          admins: {
            backgroundColor: black,
            backgroundColorWrapper: blueMain,
            roleColor: grayMid,

            color: link,
            departmentColor: gray,

            tooltipColor: lightCumulus,

            nameColor: black,
            pendingNameColor: gray,

            textColor: white,
            iconColor: blueMain,
          },

          owner: {
            backgroundColor: grayLight,
            linkColor: link,
            departmentColor: gray,
            tooltipColor: lightCumulus,
          },
          auditTrail: {
            sideColor: "#A3A9AE",
            nameColor: "#333333",
            downloadReportDescriptionColor: gray,
          },
          loginHistory: {
            sideColor: "#A3A9AE",
            nameColor: "#333333",
          },
        },

        common: {
          linkColor: gray,
          linkColorHelp: link,
          tooltipLinkColor: black,
          arrowColor: black,
          descriptionColor: grayMain,
          brandingDescriptionColor: "#657077",

          whiteLabel: {
            borderImg: "1px solid #d1d1d1",

            backgroundColorWhite: white,
            backgroundColorLight: "#F8F9F9",
            backgroundColorDark: "#282828",
            greenBackgroundColor: "#40865C",
            blueBackgroundColor: "#446995",
            orangeBackgroundColor: "#AA5252",

            dataFontColor: white,
            dataFontColorBlack: black,
          },
        },

        integration: {
          separatorBorder: `1px solid ${grayMid}`,
          linkColor: link,

          sso: {
            toggleContentBackground: grayLight,
            iconButton: black,
            iconButtonDisabled: gray,
            border: "1px solid #eceef1",
          },

          smtp: {
            requirementColor: "#F21C0E",
          },
        },

        backup: {
          rectangleBackgroundColor: "#f8f9f9",
          separatorBorder: "1px solid #eceef1",
          warningColor: "#f21c0e",
          textColor: "#A3A9AE",
          backupCheckedListItemBackground: "#F3F4F4",
        },

        payment: {
          priceColor: "#555F65",
          storageSizeTitle: "#A3A9AE",

          backgroundColor: "#f8f9f9",
          linkColor: "#316DAA",
          tariffText: "#555F65",
          border: "1px solid #f8f9f9",
          backgroundBenefitsColor: "#f8f9f9",
          rectangleColor: "#f3f4f4",

          priceContainer: {
            backgroundText: "#f3f4f4",
            background: "transparent",
            border: "1px solid #d0d5da",
            featureTextColor: "#A3A9AE",

            disableColor: "#A3A9AE",
            trackNumberColor: "#A3A9AE",
            disablePriceColor: "#A3A9AE",
          },

          benefitsContainer: {
            iconsColor: "#657077",
          },

          contactContainer: {
            textColor: "#A3A9AE",
            linkColor: "#657077",
          },

          warningColor: "#F21C0E",
          color: "#F97A0B",
        },

        migration: {
          descriptionColor: grayMain,
          subtitleColor: "#333333",
          workspaceBackground: "#FFFFFF",
          workspaceBorder: "1px solid #d0d5da",
          stepDescriptionColor: "#333333",
          fileInputIconColor: "#A3A9AE",
          infoBlockBackground: "#f8f9f9",
          infoBlockTextColor: "#555F65",
          errorTextColor: "#F21C0E",
          existingTextColor: "#2db482",
          tableHeaderText: "#A3A9AE",
          tableRowHoverColor: "#F3F4F4",
          tableRowTextColor: "#A3A9AE",
          comboBoxLabelColor: "#333333",
          importSectionBackground: "#F8F9F9",
          importSectionTextColor: "#A3A9AE",
          importItemBackground: "#eceef1",
          importItemDisableBackground: "#F3F4F4",
          importItemTextColor: "#555f65",
          importItemDisableTextColor: "#A3A9AE",
          importItemDescription: "#333333",
          importIconColor: "#657077",
          groupMenuBackground: "#fff",
          groupMenuBorder: "1px solid #fff",
          groupMenuBoxShadow: "rgba(4, 15, 27, 0.07) 0px 5px 5px 0px",
        },
        storageManagement: {
          grayBackgroundText: "#555F65",
          descriptionColor: "#657077",
        },
      },

      wizard: {
        linkColor: "#116d9d",
        generatePasswordColor: "#657077",
      },
    },

    campaignsBanner: {
      border: "1px solid #d1d1d1",
      color: darkBlack,

      btnColor: white,
      btnBackgroundActive: blueMain,
    },

    tileLoader: {
      border: `1px solid ${grayMid}`,

      background: white,
    },

    errorContainer: {
      background: white,
      bodyText: "#A3A9AE",
    },

    editor: {
      color: "#555f65",
      background: white,
    },

    submenu: {
      lineColor: "#eceef1",
      backgroundColor: white,
      textColor: "#657077",
      activeTextColor: "#316DAA",
      bottomLineColor: "#316DAA",
    },

    hotkeys: {
      key: {
        color: grayMain,
      },
    },

    tag: {
      color: black,
      background: "#f3f4f4",
      hoverBackground: "#eceef1",
      disabledBackground: "#f8f9f9",
      defaultTagColor: black,
      newTagBackground: "#eceef1",
    },

    profile: {
      main: {
        background: "#F8F9F9",
        textColor: black,

        descriptionTextColor: "#A3A9AE",
        pendingEmailTextColor: "#A3A9AE",

        mobileRowBackground: "#F8F9F9",
      },
      themePreview: {
        descriptionColor: "#A3A9AE",
        border: "1px solid #eceef1",
      },
      notifications: {
        textDescriptionColor: "#A3A9AE",
      },
      activeSessions: {
        color: "#333",
        borderColor: "#eceef1",
        tickIconColor: "#35AD17",
        removeIconColor: "#A3A9AE",
        sortHeaderColor: "#d0d5da",
        tableCellColor: "#a3a9ae",
        dividerColor: "#D0D5DA",
      },
    },

    formWrapper: {
      background: white,
      boxShadow: "0px 5px 20px rgba(4, 15, 27, 0.07)",
    },

    preparationPortalProgress: {
      backgroundColor: "#F3F4F4",
      colorPercentSmall: "#333333",
      colorPercentBig: "#FFFFFF",
      errorTextColor: "#F21C0E",
      descriptionTextColor: "#A3A9AE",
    },

    codeInput: {
      background: white,
      border: "1px solid #d0d5da",
      color: black,
      lineColor: "#C4C4C4",
      disabledBackground: "#F8F9F9",
      disabledBorder: "1px solid #ECEEF1",
      disabledColor: "#A3A9AE",
    },

    accessRightSelect: {
      descriptionColor: gray,
    },

    itemIcon: {
      borderColor: grayLightMid,
    },

    invitePage: {
      borderColor: "#eceef1",
    },

    portalUnavailable: {
      textDescriptionColor: "#A3A9AE",
    },

    deepLink: {
      navBackground: "#f8f9f9",
      fileTileBackground: "#f3f4f4",
    },

    emailChips: {
      borderColor: "#A3A9AE",
      dashedBorder: "1px dashed #5299E0",
    },

    dialogs: {
      disableText: "#A3A9AE",
    },

    editLink: {
      text: {
        color: "#A3A9AE",
        errorColor: "#F21C0E",
      },
    },

    oformGallery: {
      errorView: {
        subHeaderTextColor: "#555F65",
      },
      submitToGalleryTile: {
        bodyText: "#555F65",
        closeIconFill: "#657077",
      },
    },

    infoBlock: {
      background: "#F8F9F9",
      headerColor: "#333",
      descriptionColor: "#555F65",
    },

    infoBar: {
      background: "#f8f9f9",
      title: black,
      description: cyanBlueDarkShade,
    },

    roomIcon: {
      backgroundArchive: "#A3A9AE",
      opacityBackground: "1",
    },

    plugins: {
      borderColor: "#D0D5DA",
      pluginName: "#5C5C5C",
      descriptionColor: "#657077",
    },

    sdkPresets: {
      borderColor: "#d0d5da",
      secondaryColor: "#657077",
      previewBackgroundColor: "#F3F4F4",
    },
    sideBarRow: {
      titleColor: black,
      metaDataColor: gray,
    },

    dateTimePicker: {
      colorClockIcon: "#657077",
    },

<<<<<<< HEAD
    embeddingPanel: {
      descriptionTextColor: "#657077",
      iconColor: "#657077",
=======
    completedForm: {
      linkColor: "#4781D1",
      descriptionColor: gray,
>>>>>>> 1ac6d4d2
    },
  };
};

const Base = getBaseTheme();

export default Base;

export type TTheme = ReturnType<typeof getBaseTheme> & {
  currentColorScheme?: TColorScheme;
};<|MERGE_RESOLUTION|>--- conflicted
+++ resolved
@@ -3359,15 +3359,14 @@
       colorClockIcon: "#657077",
     },
 
-<<<<<<< HEAD
     embeddingPanel: {
       descriptionTextColor: "#657077",
       iconColor: "#657077",
-=======
+    },
+
     completedForm: {
       linkColor: "#4781D1",
       descriptionColor: gray,
->>>>>>> 1ac6d4d2
     },
   };
 };
