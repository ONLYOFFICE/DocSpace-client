{
  "AddedToClipboard": "Éléments ajoutés au presse-papiers",
  "AddMembersDescription": "Vous pouvez ajouter de nouveaux membres de l’équipe manuellement ou les inviter via un lien.",
  "AddNewLink": "Ajouter un nouveau lien",
  "All": "Tout",
  "AllFiles": "Tous les fichiers",
  "AllLinksAreDisabled": "Tous les liens sont désactivés",
  "AppointNewOwner": "Vous avez choisi un nouveau propriétaire.",
  "ArchiveAction": "Archives vides",
  "ArchivedRoomAction": "La salle '{{name}}' est archivée",
  "ArchivedRoomsAction": "Les salles sont archivées",
  "ArchiveEmptyScreen": "Vous pouvez archiver les salles que vous n’utilisez pas et les restaurer dans votre DocSpace à tout moment ou les supprimer définitivement. Ces salles apparaîtront ici.",
  "ArchiveEmptyScreenHeader": "Il n’y a pas encore de salles archivées ici",
  "ArchiveEmptyScreenUser": "Les salles qui ont été archivées apparaîtront ici.",
  "Archives": "Archives",
  "AssignOwner": "Attribuer un propriétaire",
  "BackToParentFolderButton": "Retour vers le dossier précédent",
  "ByAuthor": "Auteur",
  "ByCreation": "Créé",
  "ByErasure": "Suppression",
  "ByLastModified": "Modifié",
  "ChangeTheRoomOwner": "Changer le propriétaire de la salle",
  "ChooseExpirationDate": "Limitez la période de disponibilité de ce lien en fixant une date d'expiration.",
  "Clean": "Effacer",
  "CollaborationRooms": "Collaboration",
  "ContainsSpecCharacter": "Le titre ne peut contenir aucun des caractères suivants : *+ :\"<>?|/",
  "Convert": "Conversion",
  "CopyItem": "<strong>{{title}}</strong> copié",
  "CopyItems": "<strong>{{qty}}</strong> éléments copiés",
  "CopyLinkPassword": "Copier le mot de passe du lien",
  "CopyPassword": "Copier le mot de passe",
  "CreateNewLink": "Créer un nouveau lien",
  "CreateRoom": "Créer une salle",
  "CustomRooms": "Pesonnalisée",
  "DaysRemaining": "Jours restants : {{daysRemaining}}",
  "DeleteLink": "Supprimer le lien",
  "DeleteLinkNote": "Le lien sera définitivement supprimé. Vous ne pourrez pas annuler cette action.",
  "DisableLink": "Désactiver le lien",
  "DisableNotifications": "Désactiver les notifications",
  "Document": "Document",
  "DocumentEdited": "Impossible d’effectuer l’action car le document est en cours de modification.",
  "DownloadAll": "Télécharger tout",
  "EditLink": "Modifier le lien",
  "EditRoom": "Modifier la salle",
  "EmbeddingSettings": "Paramètres d'intégration",
  "EmptyFile": "Fichier vide",
  "EmptyFilterDescriptionText": "Aucun fichier ou dossier ne correspond à ce filtre. Essayez un autre filtre ou effacez le filtre pour afficher tous les fichiers. ",
  "EmptyFilterSubheadingText": "Aucun fichier à afficher pour ce filtre ici",
  "EmptyFolderDecription": "Faites glisser des fichiers ici ou en créez de nouveaux",
  "EmptyFolderDescriptionUser": "Les fichiers et dossiers téléchargés par les administrateurs apparaissent ici.",
  "EmptyRecycleBin": "Vider la corbeille",
  "EmptyRootRoomHeader": "Bienvenue dans DocSpace !",
  "EmptyScreenFolder": "Aucun document ici pour le moment",
  "EnableLink": "Activer le lien",
  "EnableNotifications": "Activer les notifications",
  "ExcludeSubfolders": "Exclure des sous-dossiers",
  "FavoritesEmptyContainerDescription": "Pour marquer des fichiers comme favoris ou les supprimer de cette liste, utilisez le menu contextuel.",
  "FileContents": "Contenu du fichier",
  "FileRemoved": "Fichier déplacé vers la corbeille",
  "FileRenamed": "Le document '{{oldTitle}}' est renommé en '{{newTitle}}'",
  "FillingFormRooms": "Remplissage du formulaire",
  "Filter": "Filtre",
  "FinalizeVersion": "Finaliser la version",
  "Folder": "Dossier",
  "FolderRemoved": "Dossier déplacé vers la corbeille",
  "FolderRenamed": "Le dossier '{{folderTitle}}' est renommé en '{{newFoldedTitle}}'",
  "Forms": "Formulaires",
  "FormsTemplates": "Modèles de formulaires",
  "GoToMyRooms": "Aller dans les salles",
  "GoToPersonal": "Aller dans Mes documents",
  "Images": "Images",
  "InviteUsersInRoom": "Inviter des utilisateurs dans la salle",
  "LeaveRoomDescription": "Vous êtes le propriétaire de cette salle. Avant de quitter la salle, vous devez transférer le rôle du propriétaire à un autre utilisateur.",
  "LeaveTheRoom": "Quitter la salle",
  "LeftAndAppointNewOwner": "Vous avez quitté la salle et choisi un nouveau propriétaire",
  "LimitByTimePeriod": "Limite par période",
  "LinkDeletedSuccessfully": "Le lien a été supprimé avec succès",
  "LinkDisabledSuccessfully": "Le lien a été désactivé avec succès",
  "LinkEnabledSuccessfully": "Le lien a été activé avec succès",
  "LinkForPortalUsers": "Lien pour les utilisateurs de DocSpace",
  "LinkValidUntil": "Ce lien est valable jusqu'à",
  "MarkAsFavorite": "Marquer en tant que favori",
  "MarkAsRevision": "Marquer comme révision",
  "MarkAsVersion": "Marquer comme version",
  "MarkedAsFavorite": "Ajouté aux favoris",
  "MarkRead": "Marquer comme lu(s)",
  "MaximumNumberOfExternalLinksCreated": "Nombre maximum de liens externes créés",
  "Media": "Média",
  "MoveItem": "<strong>{{title}}</strong> déplacé",
  "MoveItems": "<strong>{{qty}}</strong> éléments ont été déplacés",
  "MoveOrCopy": "Déplacer ou copier",
  "MoveToArchive": "Déplacer dans l’archive",
  "MoveToFolderMessage": "Vous ne pouvez pas déplacer le dossier vers son sous-dossier",
  "MoveToPublicRoom": "Cette salle et tout son contenu sont accessibles à toute personne disposant du lien. Voulez-vous continuer ?",
  "MoveToPublicRoomTitle": "Déplacer vers la salle publique",
  "New": "nouveau",
  "NewRoom": "Nouvelle salle",
  "NoAccessRoomDescription": "Vous serez automatiquement redirigé vers Mes salles dans 5 secondes.",
  "NoAccessRoomTitle": "Malheureusement, vous n’avez pas accès à cette salle.",
  "NoExternalLinks": "Pas de liens externes",
  "NoFilesHereYet": "Aucun fichier ici pour le moment",
  "Open": "Ouvrir",
  "OpenLocation": "Ouvrir un emplacement ",
  "PasswordAccess": "Accès par mot de passe",
  "PasswordLink": "Ajoutez un mot de passe pour protéger votre lien.",
  "PasswordSuccessfullyCopied": "Le mot de passe a été copié avec succès",
  "Pin": "Épingler",
  "PinToTop": "Épingler en haut de page",
  "Presentation": "Présentation",
  "PrivateRoomDescriptionEncrypted": "Édition cryptée et collaboration en temps réel.",
  "PrivateRoomDescriptionSafest": "Le stockage le plus sûr pour les docx, xlsx et pptx.",
  "PrivateRoomDescriptionSecure": "Partage sécurisé avec des coéquipiers de confiance.",
  "PrivateRoomDescriptionUnbreakable": "Algorithme stable AES-256.",
  "PrivateRoomHeader": "Bienvenue dans la Salle Privée ONLYOFFICE où chaque symbole que vous tapez est crypté.",
  "PrivateRoomSupport": "Le travail dans la Salle Privée est disponible via l'application de bureau {{organizationName}}. <3>Instructions</3>",
  "PublicRoom": "Salle publique",
  "RecentEmptyContainerDescription": "Vos derniers documents consultés ou modifiés seront affichés dans cette section.",
  "RecycleBinAction": "Vider la corbeille",
  "RemovedFromFavorites": "Retiré des favoris",
  "RemoveFromFavorites": "Retirer des favoris",
  "RemoveFromList": "Retirer de la liste",
  "RestoreAll": "Restaurer tout",
  "RoomAvailableViaExternalLink": "Salle disponible via lien externe",
  "RoomCreated": "Salle créée",
  "RoomEmptyContainerDescription": "Veuillez créer la première salle.",
  "RoomEmptyContainerDescriptionUser": "Les salles partagées avec vous apparaîtront ici.",
  "RoomNotificationsDisabled": "Notifications de salle désactivées",
  "RoomNotificationsEnabled": "Notifications de salle activées",
  "RoomOwner": "Propriétaire de la salle",
  "RoomPinned": "Salle épinglée",
  "RoomRemoved": "Salle supprimée",
  "RoomsPinned": "Salles épinglées : {{count}}",
  "RoomsRemoved": "Salles supprimées",
  "RoomsUnpinned": "Salles désépinglées : {{count}}",
  "RoomUnpinned": "Salle désépinglée",
  "SearchByContent": "Recherche par contenu de fichier",
  "SelectorEmptyScreenHeader": "Aucun fichier ou dossier n'a encore été créé",
  "SendByEmail": "Envoyer par émail",
  "Share": "Partager",
  "ShareRoom": "Partager la salle",
  "ShowLinkActions": "Afficher les actions du lien",
  "ShowVersionHistory": "Afficher l'historique des versions",
  "Spreadsheet": "Feuille de calcul",
  "TableSettingsTitle": "Gérer les colonnes affichées",
  "TooltipElementCopyMessage": "Copier {{element}}",
  "TooltipElementsCopyMessage": "Copier {{element}} des éléments",
  "TooltipElementsMoveMessage": "Déplacer les éléments {{element}}",
  "TrashEmptyDescription": "La section 'Corbeille' contient les fichiers supprimés. Vous pouvez les restaurer s'ils ont été supprimés par erreur ou les éliminer de manière permanente. Les fichiers dans la 'Corbeille' sont automatiquement supprimés après 30 jours. Il est à noter que quand vous supprimez les fichiers de la 'Corbeille' ils ne peuvent pas être restaurés.",
  "TrashErasureWarning": "Les éléments placés dans la corbeille sont automatiquement supprimés dans les 30 jours.",
  "UnarchivedRoomAction": "La salle '{{name}}' n'est plus archivée.",
  "UnarchivedRoomsAction": "Les salles ne sont plus archivées.",
  "UnblockVersion": "Débloquer/enregistrer",
  "Unpin": "Désépingler",
  "VersionBadge": "V.{{version}}",
  "VersionHistory": "Historique des versions",
  "ViewList": "Liste",
  "ViewOnlyRooms": "Lecture seule",
  "ViewTiles": "Carreaux",
<<<<<<< HEAD
  "WantLeaveRoom": "Souhaitez-vous vraiment quitter cette salle ? Vous pourrez la rejoindre à nouveau via une nouvelle invitation d'un administrateur de la salle.",
  "WantToRestoreTheRoom": "Tous les liens externes de cette salle deviendront actifs et son contenu sera accessible à tous les utilisateurs disposant du lien. Voulez-vous restaurer la salle ?",
  "WantToRestoreTheRooms": "Tous les liens externes des salles restaurées deviendront actifs et leur contenu sera accessible à tous ceux qui possèdent les liens de la salle. Voulez-vous restaurer les salles ?",
  "WithSubfolders": "Avec des sous-dossiers",
  "YouLeftTheRoom": "Vous avez quitté la salle"
=======
  "WithSubfolders": "Avec des sous-dossiers"
>>>>>>> 83a670d2
}<|MERGE_RESOLUTION|>--- conflicted
+++ resolved
@@ -156,13 +156,9 @@
   "ViewList": "Liste",
   "ViewOnlyRooms": "Lecture seule",
   "ViewTiles": "Carreaux",
-<<<<<<< HEAD
   "WantLeaveRoom": "Souhaitez-vous vraiment quitter cette salle ? Vous pourrez la rejoindre à nouveau via une nouvelle invitation d'un administrateur de la salle.",
   "WantToRestoreTheRoom": "Tous les liens externes de cette salle deviendront actifs et son contenu sera accessible à tous les utilisateurs disposant du lien. Voulez-vous restaurer la salle ?",
   "WantToRestoreTheRooms": "Tous les liens externes des salles restaurées deviendront actifs et leur contenu sera accessible à tous ceux qui possèdent les liens de la salle. Voulez-vous restaurer les salles ?",
   "WithSubfolders": "Avec des sous-dossiers",
   "YouLeftTheRoom": "Vous avez quitté la salle"
-=======
-  "WithSubfolders": "Avec des sous-dossiers"
->>>>>>> 83a670d2
 }