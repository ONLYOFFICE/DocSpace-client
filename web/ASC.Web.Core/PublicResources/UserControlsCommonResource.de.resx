--- conflicted
+++ resolved
@@ -1,90 +1,88 @@
-﻿<?xml version="1.0" encoding="utf-8"?>
-<root>
-  <xsd:schema id="root" xmlns="" xmlns:xsd="http://www.w3.org/2001/XMLSchema" xmlns:msdata="urn:schemas-microsoft-com:xml-msdata">
-    <xsd:import namespace="http://www.w3.org/XML/1998/namespace" />
-    <xsd:element name="root" msdata:IsDataSet="true">
-      <xsd:complexType>
-        <xsd:choice maxOccurs="unbounded">
-          <xsd:element name="metadata">
-            <xsd:complexType>
-              <xsd:sequence>
-                <xsd:element name="value" type="xsd:string" minOccurs="0" />
-              </xsd:sequence>
-              <xsd:attribute name="name" use="required" type="xsd:string" />
-              <xsd:attribute name="type" type="xsd:string" />
-              <xsd:attribute name="mimetype" type="xsd:string" />
-              <xsd:attribute ref="xml:space" />
-            </xsd:complexType>
-          </xsd:element>
-          <xsd:element name="assembly">
-            <xsd:complexType>
-              <xsd:attribute name="alias" type="xsd:string" />
-              <xsd:attribute name="name" type="xsd:string" />
-            </xsd:complexType>
-          </xsd:element>
-          <xsd:element name="data">
-            <xsd:complexType>
-              <xsd:sequence>
-                <xsd:element name="value" type="xsd:string" minOccurs="0" msdata:Ordinal="1" />
-                <xsd:element name="comment" type="xsd:string" minOccurs="0" msdata:Ordinal="2" />
-              </xsd:sequence>
-              <xsd:attribute name="name" type="xsd:string" use="required" msdata:Ordinal="1" />
-              <xsd:attribute name="type" type="xsd:string" msdata:Ordinal="3" />
-              <xsd:attribute name="mimetype" type="xsd:string" msdata:Ordinal="4" />
-              <xsd:attribute ref="xml:space" />
-            </xsd:complexType>
-          </xsd:element>
-          <xsd:element name="resheader">
-            <xsd:complexType>
-              <xsd:sequence>
-                <xsd:element name="value" type="xsd:string" minOccurs="0" msdata:Ordinal="1" />
-              </xsd:sequence>
-              <xsd:attribute name="name" type="xsd:string" use="required" />
-            </xsd:complexType>
-          </xsd:element>
-        </xsd:choice>
-      </xsd:complexType>
-    </xsd:element>
-  </xsd:schema>
-  <resheader name="resmimetype">
-    <value>text/microsoft-resx</value>
-  </resheader>
-  <resheader name="version">
-    <value>2.0</value>
-  </resheader>
-  <resheader name="reader">
-    <value>System.Resources.ResXResourceReader, System.Windows.Forms, Version=4.0.0.0, Culture=neutral, PublicKeyToken=b77a5c561934e089</value>
-  </resheader>
-  <resheader name="writer">
-    <value>System.Resources.ResXResourceWriter, System.Windows.Forms, Version=4.0.0.0, Culture=neutral, PublicKeyToken=b77a5c561934e089</value>
-  </resheader>
-<<<<<<< HEAD
-  <data name="LicenseException" xml:space="preserve">
-    <value>Lizenz ist abgelaufen oder Benutzer-Quote zusammenfällt die Lizenz nicht.</value>
-  </data>
-  <data name="LicenseKeyNotCorrect" xml:space="preserve">
-    <value>Lizenzschlüssel ist nicht korrekt</value>
-  </data>
-  <data name="LicenseKeyNotFound" xml:space="preserve">
-    <value>Sie müssen Lizenzschlüssel einsetzen</value>
-=======
-  <data name="BackupSpaceExceed" xml:space="preserve">
-    <value>Die Backup-Funktion ist nicht verfügbar, weil der Speicherplatz überschreitet {0}. Gehen Sie zum {1}Abschnitt "Statistik"{2} um besetzten Speicherplatz zu überprüfen.</value>
->>>>>>> 53393590
-  </data>
-  <data name="TariffPerMonth" xml:space="preserve">
-    <value>Monat</value>
-  </data>
-  <data name="TariffPerYear" xml:space="preserve">
-    <value>Jahr</value>
-  </data>
-  <data name="TariffPerYear3" xml:space="preserve">
-    <value>3 Jahre</value>
-  </data>
-  <data name="UnknownFirstName" xml:space="preserve">
-    <value>Vorname</value>
-  </data>
-  <data name="UnknownLastName" xml:space="preserve">
-    <value>Nachname</value>
-  </data>
+﻿<?xml version="1.0" encoding="utf-8"?>
+<root>
+  <xsd:schema id="root" xmlns="" xmlns:xsd="http://www.w3.org/2001/XMLSchema" xmlns:msdata="urn:schemas-microsoft-com:xml-msdata">
+    <xsd:import namespace="http://www.w3.org/XML/1998/namespace" />
+    <xsd:element name="root" msdata:IsDataSet="true">
+      <xsd:complexType>
+        <xsd:choice maxOccurs="unbounded">
+          <xsd:element name="metadata">
+            <xsd:complexType>
+              <xsd:sequence>
+                <xsd:element name="value" type="xsd:string" minOccurs="0" />
+              </xsd:sequence>
+              <xsd:attribute name="name" use="required" type="xsd:string" />
+              <xsd:attribute name="type" type="xsd:string" />
+              <xsd:attribute name="mimetype" type="xsd:string" />
+              <xsd:attribute ref="xml:space" />
+            </xsd:complexType>
+          </xsd:element>
+          <xsd:element name="assembly">
+            <xsd:complexType>
+              <xsd:attribute name="alias" type="xsd:string" />
+              <xsd:attribute name="name" type="xsd:string" />
+            </xsd:complexType>
+          </xsd:element>
+          <xsd:element name="data">
+            <xsd:complexType>
+              <xsd:sequence>
+                <xsd:element name="value" type="xsd:string" minOccurs="0" msdata:Ordinal="1" />
+                <xsd:element name="comment" type="xsd:string" minOccurs="0" msdata:Ordinal="2" />
+              </xsd:sequence>
+              <xsd:attribute name="name" type="xsd:string" use="required" msdata:Ordinal="1" />
+              <xsd:attribute name="type" type="xsd:string" msdata:Ordinal="3" />
+              <xsd:attribute name="mimetype" type="xsd:string" msdata:Ordinal="4" />
+              <xsd:attribute ref="xml:space" />
+            </xsd:complexType>
+          </xsd:element>
+          <xsd:element name="resheader">
+            <xsd:complexType>
+              <xsd:sequence>
+                <xsd:element name="value" type="xsd:string" minOccurs="0" msdata:Ordinal="1" />
+              </xsd:sequence>
+              <xsd:attribute name="name" type="xsd:string" use="required" />
+            </xsd:complexType>
+          </xsd:element>
+        </xsd:choice>
+      </xsd:complexType>
+    </xsd:element>
+  </xsd:schema>
+  <resheader name="resmimetype">
+    <value>text/microsoft-resx</value>
+  </resheader>
+  <resheader name="version">
+    <value>2.0</value>
+  </resheader>
+  <resheader name="reader">
+    <value>System.Resources.ResXResourceReader, System.Windows.Forms, Version=4.0.0.0, Culture=neutral, PublicKeyToken=b77a5c561934e089</value>
+  </resheader>
+  <resheader name="writer">
+    <value>System.Resources.ResXResourceWriter, System.Windows.Forms, Version=4.0.0.0, Culture=neutral, PublicKeyToken=b77a5c561934e089</value>
+  </resheader>
+  <data name="BackupSpaceExceed" xml:space="preserve">
+    <value>Die Backup-Funktion ist nicht verfügbar, weil der Speicherplatz überschreitet {0}. Gehen Sie zum {1}Abschnitt "Statistik"{2} um besetzten Speicherplatz zu überprüfen.</value>
+  </data>
+  <data name="LicenseException" xml:space="preserve">
+    <value>Lizenz ist abgelaufen oder Benutzer-Quote zusammenfällt die Lizenz nicht.</value>
+  </data>
+  <data name="LicenseKeyNotCorrect" xml:space="preserve">
+    <value>Lizenzschlüssel ist nicht korrekt</value>
+  </data>
+  <data name="LicenseKeyNotFound" xml:space="preserve">
+    <value>Sie müssen Lizenzschlüssel einsetzen</value>
+  </data>
+  <data name="TariffPerMonth" xml:space="preserve">
+    <value>Monat</value>
+  </data>
+  <data name="TariffPerYear" xml:space="preserve">
+    <value>Jahr</value>
+  </data>
+  <data name="TariffPerYear3" xml:space="preserve">
+    <value>3 Jahre</value>
+  </data>
+  <data name="UnknownFirstName" xml:space="preserve">
+    <value>Vorname</value>
+  </data>
+  <data name="UnknownLastName" xml:space="preserve">
+    <value>Nachname</value>
+  </data>
 </root>