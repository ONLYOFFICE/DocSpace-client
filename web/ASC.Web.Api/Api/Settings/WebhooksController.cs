﻿// (c) Copyright Ascensio System SIA 2010-2022
//
// This program is a free software product.
// You can redistribute it and/or modify it under the terms
// of the GNU Affero General Public License (AGPL) version 3 as published by the Free Software
// Foundation. In accordance with Section 7(a) of the GNU AGPL its Section 15 shall be amended
// to the effect that Ascensio System SIA expressly excludes the warranty of non-infringement of
// any third-party rights.
//
// This program is distributed WITHOUT ANY WARRANTY, without even the implied warranty
// of MERCHANTABILITY or FITNESS FOR A PARTICULAR  PURPOSE. For details, see
// the GNU AGPL at: http://www.gnu.org/licenses/agpl-3.0.html
//
// You can contact Ascensio System SIA at Lubanas st. 125a-25, Riga, Latvia, EU, LV-1021.
//
// The  interactive user interfaces in modified source and object code versions of the Program must
// display Appropriate Legal Notices, as required under Section 5 of the GNU AGPL version 3.
//
// Pursuant to Section 7(b) of the License you must retain the original Product logo when
// distributing the program. Pursuant to Section 7(e) we decline to grant you any rights under
// trademark law for use of our trademarks.
//
// All the Product's GUI elements, including illustrations and icon sets, as well as technical writing
// content are licensed under the terms of the Creative Commons Attribution-ShareAlike 4.0
// International. See the License terms at http://creativecommons.org/licenses/by-sa/4.0/legalcode


namespace ASC.Web.Api.Controllers.Settings;

public class WebhooksController : BaseSettingsController
{
    private readonly ApiContext _context;
    private readonly PermissionContext _permissionContext;
    private readonly DbWorker _webhookDbWorker;
    private readonly IMapper _mapper;
    private readonly WebhookPublisher _webhookPublisher;
    private readonly SettingsManager _settingsManager;

    public WebhooksController(
        ApiContext context,
        PermissionContext permissionContext,
        ApiContext apiContext,
        WebItemManager webItemManager,
        IMemoryCache memoryCache,
        DbWorker dbWorker,
        IHttpContextAccessor httpContextAccessor,
        IMapper mapper,
        WebhookPublisher webhookPublisher,
        SettingsManager settingsManager)
        : base(apiContext, memoryCache, webItemManager, httpContextAccessor)
    {
        _context = context;
        _permissionContext = permissionContext;
        _webhookDbWorker = dbWorker;
        _mapper = mapper;
        _webhookPublisher = webhookPublisher;
        _settingsManager = settingsManager;
    }

    /// <summary>
    /// Returns a list of the tenant webhooks.
    /// </summary>
    /// <short>
    /// Get webhooks
    /// </short>
    /// <category>Webhooks</category>
    /// <path>api/2.0/settings/webhook</path>
    /// <httpMethod>GET</httpMethod>
    /// <returns>List of tenant webhooks with their config parameters (URI, secret key, enabled or not)</returns>
    [HttpGet("webhook")]
    public async IAsyncEnumerable<WebhooksConfigDto> GetTenantWebhooks()
    {
        _permissionContext.DemandPermissions(SecutiryConstants.EditPortalSettings);

        await foreach (var w in _webhookDbWorker.GetTenantWebhooks())
        {
            yield return _mapper.Map<WebhooksConfig, WebhooksConfigDto>(w);
        }
    }

    /// <summary>
    /// Creates a new tenant webhook with the parameters specified in the request.
    /// </summary>
    /// <short>
    /// Create a webhook
    /// </short>
    /// <category>Webhooks</category>
    /// <param type="ASC.Web.Api.ApiModels.RequestsDto.WebhooksConfigRequestsDto, ASC.Web.Api.ApiModels.RequestsDto" name="model">Webhook request parameters: <![CDATA[
    /// <ul>
    ///     <li><b>Name</b> (string) - name,</li>
    ///     <li><b>Uri</b> (string) - URI,</li>
    ///     <li><b>SecretKey</b> (string) - secret key.</li>
    /// </ul>
    /// ]]></param>
    /// <path>api/2.0/settings/webhook</path>
    /// <httpMethod>POST</httpMethod>
    /// <returns>Tenant webhook with its config parameters (URI, secret key, enabled or not)</returns>
    [HttpPost("webhook")]
    public async Task<WebhooksConfigDto> CreateWebhook(WebhooksConfigRequestsDto model)
    {
        _permissionContext.DemandPermissions(SecutiryConstants.EditPortalSettings);

        ArgumentNullException.ThrowIfNull(model.Uri);
        ArgumentNullException.ThrowIfNull(model.SecretKey);

        var webhook = await _webhookDbWorker.AddWebhookConfig(model.Uri, model.SecretKey);

        return _mapper.Map<WebhooksConfig, WebhooksConfigDto>(webhook);
    }

    /// <summary>
    /// Updates the tenant webhook with the parameters specified in the request.
    /// </summary>
    /// <short>
    /// Update a webhook
    /// </short>
    /// <category>Webhooks</category>
    /// <param type="ASC.Web.Api.ApiModels.RequestsDto.WebhooksConfigRequestsDto, ASC.Web.Api.ApiModels.RequestsDto" name="model">New webhook request parameters: <![CDATA[
    /// <ul>
    ///     <li><b>Id</b> (integer) - ID,</li>    
    ///     <li><b>Name</b> (string) - name,</li>
    ///     <li><b>Uri</b> (string) - URI,</li>
    ///     <li><b>Enabled</b> (bool?) - enabled or not,</li>
    ///     <li><b>SecretKey</b> (string) - secret key.</li>
    /// </ul>
    /// ]]></param>
    /// <path>api/2.0/settings/webhook</path>
    /// <httpMethod>PUT</httpMethod>
    /// <returns>Updated tenant webhook with its config parameters (URI, secret key, enabled or not)</returns>
    [HttpPut("webhook")]
    public async Task<WebhooksConfigDto> UpdateWebhook(WebhooksConfigRequestsDto model)
    {
        _permissionContext.DemandPermissions(SecutiryConstants.EditPortalSettings);

        ArgumentNullException.ThrowIfNull(model.Uri);
        ArgumentNullException.ThrowIfNull(model.SecretKey);

        var webhook = await _webhookDbWorker.UpdateWebhookConfig(model.Id, model.Uri, model.SecretKey, model.Enabled);

        return _mapper.Map<WebhooksConfig, WebhooksConfigDto>(webhook);
    }

<<<<<<< HEAD
    /// <summary>
    /// Removes the tenant webhook with the ID specified in the request.
    /// </summary>
    /// <short>
    /// Remove a webhook
    /// </short>
    /// <category>Webhooks</category>
    /// <param type="System.Int32, System" name="id">Webhook ID</param>
    /// <path>api/2.0/settings/webhook</path>
    /// <httpMethod>DELETE</httpMethod>
    /// <returns>Tenant webhook with its config parameters (URI, secret key, enabled or not)</returns>
    [HttpDelete("webhook")]
=======
    [HttpDelete("webhook/{id}")]
>>>>>>> 9b7c765f
    public async Task<WebhooksConfigDto> RemoveWebhook(int id)
    {
        _permissionContext.DemandPermissions(SecutiryConstants.EditPortalSettings);

        var webhook = await _webhookDbWorker.RemoveWebhookConfig(id);

        return _mapper.Map<WebhooksConfig, WebhooksConfigDto>(webhook);
    }

    /// <summary>
    /// Returns the logs of the webhook activities.
    /// </summary>
    /// <short>
    /// Get webhook logs
    /// </short>
    /// <category>Webhooks</category>
    /// <param type="System.Nullable{System.DateTime}, System" name="delivery">Time when a webhook was delivered</param>
    /// <param type="System.String, System" name="hookname">Hook name</param>
    /// <param type="System.String, System" name="route">Webhook route</param>
    /// <path>api/2.0/settings/webhooks/log</path>
    /// <httpMethod>GET</httpMethod>
    /// <returns>Logs of the webhook activities: ID, config name, creation time, method, route, request headers, request payload, response headers, response payload, status, delivery time</returns>
    [HttpGet("webhooks/log")]
    public async IAsyncEnumerable<WebhooksLogDto> GetJournal(WebhooksLogRequest model)
    {
        _permissionContext.DemandPermissions(SecutiryConstants.EditPortalSettings);
        var startIndex = Convert.ToInt32(_context.StartIndex);
        var count = Convert.ToInt32(_context.Count);

        await foreach (var j in _webhookDbWorker.ReadJournal(startIndex, count, model.Delivery, model.HookUri, model.WebhookId))
        {
            yield return _mapper.Map<WebhooksLog, WebhooksLogDto>(j);
        }
    }

    /// <summary>
    /// Retries a webhook with the ID specified in the request.
    /// </summary>
    /// <short>
    /// Retry a webhook
    /// </short>
    /// <category>Webhooks</category>
    /// <param type="System.Int32, System" name="id">Webhook ID</param>
    /// <path>api/2.0/settings/webhook/{id}/retry</path>
    /// <httpMethod>PUT</httpMethod>
    /// <returns>Logs of the webhook activities: ID, config name, creation time, method, route, request headers, request payload, response headers, response payload, status, delivery time</returns>
    [HttpPut("webhook/{id}/retry")]
    public async Task<WebhooksLogDto> RetryWebhook(int id)
    {
        _permissionContext.DemandPermissions(SecutiryConstants.EditPortalSettings);

        if (id == 0)
        {
            throw new ArgumentException(nameof(id));
        }

        var item = await _webhookDbWorker.ReadJournal(id);

        if (item == null)
        {
            throw new ItemNotFoundException();
        }

        if (item.Status >= 200 && item.Status <= 299 || item.Status == 0)
        {
            throw new HttpException(HttpStatusCode.Forbidden);
        }

        var result = await _webhookPublisher.PublishAsync(item.Id, item.RequestPayload, item.ConfigId);

        return _mapper.Map<WebhooksLog, WebhooksLogDto>(result);
    }

    /// <summary>
    /// Retries all the webhooks with the IDs specified in the request.
    /// </summary>
    /// <short>
    /// Retry webhooks
    /// </short>
    /// <category>Webhooks</category>
    /// <param type="ASC.Web.Api.ApiModels.RequestsDto.WebhookRetryRequestsDto, ASC.Web.Api.ApiModels.RequestsDto" name="model">Request parameters to retry webhooks: <![CDATA[Ids (List&lt;int&gt;) - list of webhook IDs]]></param>
    /// <path>api/2.0/settings/webhook/retry</path>
    /// <httpMethod>PUT</httpMethod>
    /// <returns>Logs of the webhook activities: ID, config name, creation time, method, route, request headers, request payload, response headers, response payload, status, delivery time</returns>
    [HttpPut("webhook/retry")]
    public async IAsyncEnumerable<WebhooksLogDto> RetryWebhooks(WebhookRetryRequestsDto model)
    {
        _permissionContext.DemandPermissions(SecutiryConstants.EditPortalSettings);

        foreach (var id in model.Ids)
        {
            var item = await _webhookDbWorker.ReadJournal(id);

            if (item == null || item.Status >= 200 && item.Status <= 299 || item.Status == 0)
            {
                continue;
            }

            var result = await _webhookPublisher.PublishAsync(item.Id, item.RequestPayload, item.ConfigId);

            yield return _mapper.Map<WebhooksLog, WebhooksLogDto>(result);
        }
    }

    [HttpGet("webhook/ssl")]
    public WebhooksSslSettingsDto GetSslSettings()
    {
        _permissionContext.DemandPermissions(SecutiryConstants.EditPortalSettings);

        var settings = _settingsManager.Load<WebHooksSettings>();

        return _mapper.Map<WebhooksSslSettingsDto>(settings);
    }

    [HttpPost("webhook/ssl/{isEnabled}")]
    public WebhooksSslSettingsDto SetSslSettings(bool isEnabled)
    {
        _permissionContext.DemandPermissions(SecutiryConstants.EditPortalSettings);

        var settings = _settingsManager.Load<WebHooksSettings>();
        settings.EnableSSLVerification = isEnabled;
        _settingsManager.Save(settings);

        return _mapper.Map<WebhooksSslSettingsDto>(settings);
    }

    [HttpGet("webhooks")]
    public async IAsyncEnumerable<Webhook> Settings()
    {
        var settings = _settingsManager.Load<WebHooksSettings>();

        foreach (var w in await _webhookDbWorker.GetWebhooksAsync())
        {
            w.Disable = settings.Ids.Contains(w.Id);
            yield return w;
        }
    }

    [HttpPut("webhook/{id}")]
    public async Task<Webhook> DisableWebHook(int id)
    {
        var settings = _settingsManager.Load<WebHooksSettings>();

        Webhook result = null;

        if (!settings.Ids.Contains(id) && (result = await _webhookDbWorker.GetWebhookAsync(id)) != null)
        {
            settings.Ids.Add(id);
        }

        if (result != null)
        {
            _settingsManager.Save(settings);
        }

        return result;
    }
}<|MERGE_RESOLUTION|>--- conflicted
+++ resolved
@@ -24,293 +24,289 @@
 // content are licensed under the terms of the Creative Commons Attribution-ShareAlike 4.0
 // International. See the License terms at http://creativecommons.org/licenses/by-sa/4.0/legalcode
 
-
+
 namespace ASC.Web.Api.Controllers.Settings;
 
 public class WebhooksController : BaseSettingsController
-{
-    private readonly ApiContext _context;
-    private readonly PermissionContext _permissionContext;
-    private readonly DbWorker _webhookDbWorker;
-    private readonly IMapper _mapper;
-    private readonly WebhookPublisher _webhookPublisher;
-    private readonly SettingsManager _settingsManager;
-
-    public WebhooksController(
-        ApiContext context,
+{
+    private readonly ApiContext _context;
+    private readonly PermissionContext _permissionContext;
+    private readonly DbWorker _webhookDbWorker;
+    private readonly IMapper _mapper;
+    private readonly WebhookPublisher _webhookPublisher;
+    private readonly SettingsManager _settingsManager;
+
+    public WebhooksController(
+        ApiContext context,
         PermissionContext permissionContext,
         ApiContext apiContext,
         WebItemManager webItemManager,
         IMemoryCache memoryCache,
         DbWorker dbWorker,
-        IHttpContextAccessor httpContextAccessor,
-        IMapper mapper,
-        WebhookPublisher webhookPublisher,
-        SettingsManager settingsManager)
+        IHttpContextAccessor httpContextAccessor,
+        IMapper mapper,
+        WebhookPublisher webhookPublisher,
+        SettingsManager settingsManager)
         : base(apiContext, memoryCache, webItemManager, httpContextAccessor)
-    {
-        _context = context;
-        _permissionContext = permissionContext;
-        _webhookDbWorker = dbWorker;
-        _mapper = mapper;
-        _webhookPublisher = webhookPublisher;
-        _settingsManager = settingsManager;
-    }
-
-    /// <summary>
-    /// Returns a list of the tenant webhooks.
-    /// </summary>
-    /// <short>
-    /// Get webhooks
-    /// </short>
-    /// <category>Webhooks</category>
-    /// <path>api/2.0/settings/webhook</path>
-    /// <httpMethod>GET</httpMethod>
-    /// <returns>List of tenant webhooks with their config parameters (URI, secret key, enabled or not)</returns>
+    {
+        _context = context;
+        _permissionContext = permissionContext;
+        _webhookDbWorker = dbWorker;
+        _mapper = mapper;
+        _webhookPublisher = webhookPublisher;
+        _settingsManager = settingsManager;
+    }
+
+    /// <summary>
+    /// Returns a list of the tenant webhooks.
+    /// </summary>
+    /// <short>
+    /// Get webhooks
+    /// </short>
+    /// <category>Webhooks</category>
+    /// <path>api/2.0/settings/webhook</path>
+    /// <httpMethod>GET</httpMethod>
+    /// <returns>List of tenant webhooks with their config parameters (URI, secret key, enabled or not)</returns>
     [HttpGet("webhook")]
     public async IAsyncEnumerable<WebhooksConfigDto> GetTenantWebhooks()
-    {
-        _permissionContext.DemandPermissions(SecutiryConstants.EditPortalSettings);
-
-        await foreach (var w in _webhookDbWorker.GetTenantWebhooks())
-        {
-            yield return _mapper.Map<WebhooksConfig, WebhooksConfigDto>(w);
+    {
+        _permissionContext.DemandPermissions(SecutiryConstants.EditPortalSettings);
+
+        await foreach (var w in _webhookDbWorker.GetTenantWebhooks())
+        {
+            yield return _mapper.Map<WebhooksConfig, WebhooksConfigDto>(w);
         }
-    }
-
-    /// <summary>
-    /// Creates a new tenant webhook with the parameters specified in the request.
-    /// </summary>
-    /// <short>
-    /// Create a webhook
-    /// </short>
-    /// <category>Webhooks</category>
+    }
+
+    /// <summary>
+    /// Creates a new tenant webhook with the parameters specified in the request.
+    /// </summary>
+    /// <short>
+    /// Create a webhook
+    /// </short>
+    /// <category>Webhooks</category>
     /// <param type="ASC.Web.Api.ApiModels.RequestsDto.WebhooksConfigRequestsDto, ASC.Web.Api.ApiModels.RequestsDto" name="model">Webhook request parameters: <![CDATA[
     /// <ul>
-    ///     <li><b>Name</b> (string) - name,</li>
+    ///     <li><b>Name</b> (string) - name,</li>
     ///     <li><b>Uri</b> (string) - URI,</li>
     ///     <li><b>SecretKey</b> (string) - secret key.</li>
     /// </ul>
-    /// ]]></param>
-    /// <path>api/2.0/settings/webhook</path>
-    /// <httpMethod>POST</httpMethod>
-    /// <returns>Tenant webhook with its config parameters (URI, secret key, enabled or not)</returns>
+    /// ]]></param>
+    /// <path>api/2.0/settings/webhook</path>
+    /// <httpMethod>POST</httpMethod>
+    /// <returns>Tenant webhook with its config parameters (URI, secret key, enabled or not)</returns>
     [HttpPost("webhook")]
     public async Task<WebhooksConfigDto> CreateWebhook(WebhooksConfigRequestsDto model)
-    {
-        _permissionContext.DemandPermissions(SecutiryConstants.EditPortalSettings);
-
-        ArgumentNullException.ThrowIfNull(model.Uri);
-        ArgumentNullException.ThrowIfNull(model.SecretKey);
-
-        var webhook = await _webhookDbWorker.AddWebhookConfig(model.Uri, model.SecretKey);
-
+    {
+        _permissionContext.DemandPermissions(SecutiryConstants.EditPortalSettings);
+
+        ArgumentNullException.ThrowIfNull(model.Uri);
+        ArgumentNullException.ThrowIfNull(model.SecretKey);
+
+        var webhook = await _webhookDbWorker.AddWebhookConfig(model.Uri, model.SecretKey);
+
         return _mapper.Map<WebhooksConfig, WebhooksConfigDto>(webhook);
     }
 
-    /// <summary>
-    /// Updates the tenant webhook with the parameters specified in the request.
-    /// </summary>
-    /// <short>
-    /// Update a webhook
-    /// </short>
-    /// <category>Webhooks</category>
+    /// <summary>
+    /// Updates the tenant webhook with the parameters specified in the request.
+    /// </summary>
+    /// <short>
+    /// Update a webhook
+    /// </short>
+    /// <category>Webhooks</category>
     /// <param type="ASC.Web.Api.ApiModels.RequestsDto.WebhooksConfigRequestsDto, ASC.Web.Api.ApiModels.RequestsDto" name="model">New webhook request parameters: <![CDATA[
     /// <ul>
-    ///     <li><b>Id</b> (integer) - ID,</li>    
-    ///     <li><b>Name</b> (string) - name,</li>
+    ///     <li><b>Id</b> (integer) - ID,</li>    
+    ///     <li><b>Name</b> (string) - name,</li>
     ///     <li><b>Uri</b> (string) - URI,</li>
-    ///     <li><b>Enabled</b> (bool?) - enabled or not,</li>
+    ///     <li><b>Enabled</b> (bool?) - enabled or not,</li>
     ///     <li><b>SecretKey</b> (string) - secret key.</li>
     /// </ul>
-    /// ]]></param>
-    /// <path>api/2.0/settings/webhook</path>
-    /// <httpMethod>PUT</httpMethod>
-    /// <returns>Updated tenant webhook with its config parameters (URI, secret key, enabled or not)</returns>
+    /// ]]></param>
+    /// <path>api/2.0/settings/webhook</path>
+    /// <httpMethod>PUT</httpMethod>
+    /// <returns>Updated tenant webhook with its config parameters (URI, secret key, enabled or not)</returns>
     [HttpPut("webhook")]
     public async Task<WebhooksConfigDto> UpdateWebhook(WebhooksConfigRequestsDto model)
-    {
-        _permissionContext.DemandPermissions(SecutiryConstants.EditPortalSettings);
-
-        ArgumentNullException.ThrowIfNull(model.Uri);
+    {
+        _permissionContext.DemandPermissions(SecutiryConstants.EditPortalSettings);
+
+        ArgumentNullException.ThrowIfNull(model.Uri);
         ArgumentNullException.ThrowIfNull(model.SecretKey);
 
-        var webhook = await _webhookDbWorker.UpdateWebhookConfig(model.Id, model.Uri, model.SecretKey, model.Enabled);
-
+        var webhook = await _webhookDbWorker.UpdateWebhookConfig(model.Id, model.Uri, model.SecretKey, model.Enabled);
+
         return _mapper.Map<WebhooksConfig, WebhooksConfigDto>(webhook);
     }
 
-<<<<<<< HEAD
-    /// <summary>
-    /// Removes the tenant webhook with the ID specified in the request.
-    /// </summary>
-    /// <short>
-    /// Remove a webhook
-    /// </short>
-    /// <category>Webhooks</category>
-    /// <param type="System.Int32, System" name="id">Webhook ID</param>
-    /// <path>api/2.0/settings/webhook</path>
-    /// <httpMethod>DELETE</httpMethod>
-    /// <returns>Tenant webhook with its config parameters (URI, secret key, enabled or not)</returns>
-    [HttpDelete("webhook")]
-=======
+    /// <summary>
+    /// Removes the tenant webhook with the ID specified in the request.
+    /// </summary>
+    /// <short>
+    /// Remove a webhook
+    /// </short>
+    /// <category>Webhooks</category>
+    /// <param type="System.Int32, System" name="id">Webhook ID</param>
+    /// <path>api/2.0/settings/webhook</path>
+    /// <httpMethod>DELETE</httpMethod>
+    /// <returns>Tenant webhook with its config parameters (URI, secret key, enabled or not)</returns>
     [HttpDelete("webhook/{id}")]
->>>>>>> 9b7c765f
     public async Task<WebhooksConfigDto> RemoveWebhook(int id)
-    {
-        _permissionContext.DemandPermissions(SecutiryConstants.EditPortalSettings);
-
-        var webhook = await _webhookDbWorker.RemoveWebhookConfig(id);
-
+    {
+        _permissionContext.DemandPermissions(SecutiryConstants.EditPortalSettings);
+
+        var webhook = await _webhookDbWorker.RemoveWebhookConfig(id);
+
         return _mapper.Map<WebhooksConfig, WebhooksConfigDto>(webhook);
     }
 
-    /// <summary>
-    /// Returns the logs of the webhook activities.
-    /// </summary>
-    /// <short>
-    /// Get webhook logs
-    /// </short>
-    /// <category>Webhooks</category>
-    /// <param type="System.Nullable{System.DateTime}, System" name="delivery">Time when a webhook was delivered</param>
-    /// <param type="System.String, System" name="hookname">Hook name</param>
-    /// <param type="System.String, System" name="route">Webhook route</param>
-    /// <path>api/2.0/settings/webhooks/log</path>
-    /// <httpMethod>GET</httpMethod>
-    /// <returns>Logs of the webhook activities: ID, config name, creation time, method, route, request headers, request payload, response headers, response payload, status, delivery time</returns>
+    /// <summary>
+    /// Returns the logs of the webhook activities.
+    /// </summary>
+    /// <short>
+    /// Get webhook logs
+    /// </short>
+    /// <category>Webhooks</category>
+    /// <param type="System.Nullable{System.DateTime}, System" name="delivery">Time when a webhook was delivered</param>
+    /// <param type="System.String, System" name="hookname">Hook name</param>
+    /// <param type="System.String, System" name="route">Webhook route</param>
+    /// <path>api/2.0/settings/webhooks/log</path>
+    /// <httpMethod>GET</httpMethod>
+    /// <returns>Logs of the webhook activities: ID, config name, creation time, method, route, request headers, request payload, response headers, response payload, status, delivery time</returns>
     [HttpGet("webhooks/log")]
     public async IAsyncEnumerable<WebhooksLogDto> GetJournal(WebhooksLogRequest model)
-    {
-        _permissionContext.DemandPermissions(SecutiryConstants.EditPortalSettings);
-        var startIndex = Convert.ToInt32(_context.StartIndex);
-        var count = Convert.ToInt32(_context.Count);
-
-        await foreach (var j in _webhookDbWorker.ReadJournal(startIndex, count, model.Delivery, model.HookUri, model.WebhookId))
-        {
-            yield return _mapper.Map<WebhooksLog, WebhooksLogDto>(j);
+    {
+        _permissionContext.DemandPermissions(SecutiryConstants.EditPortalSettings);
+        var startIndex = Convert.ToInt32(_context.StartIndex);
+        var count = Convert.ToInt32(_context.Count);
+
+        await foreach (var j in _webhookDbWorker.ReadJournal(startIndex, count, model.Delivery, model.HookUri, model.WebhookId))
+        {
+            yield return _mapper.Map<WebhooksLog, WebhooksLogDto>(j);
+        }
+    }
+
+    /// <summary>
+    /// Retries a webhook with the ID specified in the request.
+    /// </summary>
+    /// <short>
+    /// Retry a webhook
+    /// </short>
+    /// <category>Webhooks</category>
+    /// <param type="System.Int32, System" name="id">Webhook ID</param>
+    /// <path>api/2.0/settings/webhook/{id}/retry</path>
+    /// <httpMethod>PUT</httpMethod>
+    /// <returns>Logs of the webhook activities: ID, config name, creation time, method, route, request headers, request payload, response headers, response payload, status, delivery time</returns>
+    [HttpPut("webhook/{id}/retry")]
+    public async Task<WebhooksLogDto> RetryWebhook(int id)
+    {
+        _permissionContext.DemandPermissions(SecutiryConstants.EditPortalSettings);
+
+        if (id == 0)
+        {
+            throw new ArgumentException(nameof(id));
+        }
+
+        var item = await _webhookDbWorker.ReadJournal(id);
+
+        if (item == null)
+        {
+            throw new ItemNotFoundException();
+        }
+
+        if (item.Status >= 200 && item.Status <= 299 || item.Status == 0)
+        {
+            throw new HttpException(HttpStatusCode.Forbidden);
+        }
+
+        var result = await _webhookPublisher.PublishAsync(item.Id, item.RequestPayload, item.ConfigId);
+
+        return _mapper.Map<WebhooksLog, WebhooksLogDto>(result);
+    }
+
+    /// <summary>
+    /// Retries all the webhooks with the IDs specified in the request.
+    /// </summary>
+    /// <short>
+    /// Retry webhooks
+    /// </short>
+    /// <category>Webhooks</category>
+    /// <param type="ASC.Web.Api.ApiModels.RequestsDto.WebhookRetryRequestsDto, ASC.Web.Api.ApiModels.RequestsDto" name="model">Request parameters to retry webhooks: <![CDATA[Ids (List&lt;int&gt;) - list of webhook IDs]]></param>
+    /// <path>api/2.0/settings/webhook/retry</path>
+    /// <httpMethod>PUT</httpMethod>
+    /// <returns>Logs of the webhook activities: ID, config name, creation time, method, route, request headers, request payload, response headers, response payload, status, delivery time</returns>
+    [HttpPut("webhook/retry")]
+    public async IAsyncEnumerable<WebhooksLogDto> RetryWebhooks(WebhookRetryRequestsDto model)
+    {
+        _permissionContext.DemandPermissions(SecutiryConstants.EditPortalSettings);
+
+        foreach (var id in model.Ids)
+        {
+            var item = await _webhookDbWorker.ReadJournal(id);
+
+            if (item == null || item.Status >= 200 && item.Status <= 299 || item.Status == 0)
+            {
+                continue;
+            }
+
+            var result = await _webhookPublisher.PublishAsync(item.Id, item.RequestPayload, item.ConfigId);
+
+            yield return _mapper.Map<WebhooksLog, WebhooksLogDto>(result);
         }
     }
-
-    /// <summary>
-    /// Retries a webhook with the ID specified in the request.
-    /// </summary>
-    /// <short>
-    /// Retry a webhook
-    /// </short>
-    /// <category>Webhooks</category>
-    /// <param type="System.Int32, System" name="id">Webhook ID</param>
-    /// <path>api/2.0/settings/webhook/{id}/retry</path>
-    /// <httpMethod>PUT</httpMethod>
-    /// <returns>Logs of the webhook activities: ID, config name, creation time, method, route, request headers, request payload, response headers, response payload, status, delivery time</returns>
-    [HttpPut("webhook/{id}/retry")]
-    public async Task<WebhooksLogDto> RetryWebhook(int id)
-    {
-        _permissionContext.DemandPermissions(SecutiryConstants.EditPortalSettings);
-
-        if (id == 0)
-        {
-            throw new ArgumentException(nameof(id));
-        }
-
-        var item = await _webhookDbWorker.ReadJournal(id);
-
-        if (item == null)
-        {
-            throw new ItemNotFoundException();
-        }
-
-        if (item.Status >= 200 && item.Status <= 299 || item.Status == 0)
-        {
-            throw new HttpException(HttpStatusCode.Forbidden);
-        }
-
-        var result = await _webhookPublisher.PublishAsync(item.Id, item.RequestPayload, item.ConfigId);
-
-        return _mapper.Map<WebhooksLog, WebhooksLogDto>(result);
-    }
-
-    /// <summary>
-    /// Retries all the webhooks with the IDs specified in the request.
-    /// </summary>
-    /// <short>
-    /// Retry webhooks
-    /// </short>
-    /// <category>Webhooks</category>
-    /// <param type="ASC.Web.Api.ApiModels.RequestsDto.WebhookRetryRequestsDto, ASC.Web.Api.ApiModels.RequestsDto" name="model">Request parameters to retry webhooks: <![CDATA[Ids (List&lt;int&gt;) - list of webhook IDs]]></param>
-    /// <path>api/2.0/settings/webhook/retry</path>
-    /// <httpMethod>PUT</httpMethod>
-    /// <returns>Logs of the webhook activities: ID, config name, creation time, method, route, request headers, request payload, response headers, response payload, status, delivery time</returns>
-    [HttpPut("webhook/retry")]
-    public async IAsyncEnumerable<WebhooksLogDto> RetryWebhooks(WebhookRetryRequestsDto model)
-    {
-        _permissionContext.DemandPermissions(SecutiryConstants.EditPortalSettings);
-
-        foreach (var id in model.Ids)
-        {
-            var item = await _webhookDbWorker.ReadJournal(id);
-
-            if (item == null || item.Status >= 200 && item.Status <= 299 || item.Status == 0)
-            {
-                continue;
-            }
-
-            var result = await _webhookPublisher.PublishAsync(item.Id, item.RequestPayload, item.ConfigId);
-
-            yield return _mapper.Map<WebhooksLog, WebhooksLogDto>(result);
-        }
-    }
-
-    [HttpGet("webhook/ssl")]
-    public WebhooksSslSettingsDto GetSslSettings()
-    {
-        _permissionContext.DemandPermissions(SecutiryConstants.EditPortalSettings);
-
-        var settings = _settingsManager.Load<WebHooksSettings>();
-
-        return _mapper.Map<WebhooksSslSettingsDto>(settings);
-    }
-
-    [HttpPost("webhook/ssl/{isEnabled}")]
-    public WebhooksSslSettingsDto SetSslSettings(bool isEnabled)
-    {
-        _permissionContext.DemandPermissions(SecutiryConstants.EditPortalSettings);
-
-        var settings = _settingsManager.Load<WebHooksSettings>();
-        settings.EnableSSLVerification = isEnabled;
-        _settingsManager.Save(settings);
-
-        return _mapper.Map<WebhooksSslSettingsDto>(settings);
-    }
-
-    [HttpGet("webhooks")]
-    public async IAsyncEnumerable<Webhook> Settings()
-    {
-        var settings = _settingsManager.Load<WebHooksSettings>();
-
-        foreach (var w in await _webhookDbWorker.GetWebhooksAsync())
-        {
-            w.Disable = settings.Ids.Contains(w.Id);
-            yield return w;
-        }
-    }
-
-    [HttpPut("webhook/{id}")]
-    public async Task<Webhook> DisableWebHook(int id)
-    {
-        var settings = _settingsManager.Load<WebHooksSettings>();
-
-        Webhook result = null;
-
-        if (!settings.Ids.Contains(id) && (result = await _webhookDbWorker.GetWebhookAsync(id)) != null)
-        {
-            settings.Ids.Add(id);
-        }
-
-        if (result != null)
-        {
-            _settingsManager.Save(settings);
-        }
-
-        return result;
-    }
+
+    [HttpGet("webhook/ssl")]
+    public WebhooksSslSettingsDto GetSslSettings()
+    {
+        _permissionContext.DemandPermissions(SecutiryConstants.EditPortalSettings);
+
+        var settings = _settingsManager.Load<WebHooksSettings>();
+
+        return _mapper.Map<WebhooksSslSettingsDto>(settings);
+    }
+
+    [HttpPost("webhook/ssl/{isEnabled}")]
+    public WebhooksSslSettingsDto SetSslSettings(bool isEnabled)
+    {
+        _permissionContext.DemandPermissions(SecutiryConstants.EditPortalSettings);
+
+        var settings = _settingsManager.Load<WebHooksSettings>();
+        settings.EnableSSLVerification = isEnabled;
+        _settingsManager.Save(settings);
+
+        return _mapper.Map<WebhooksSslSettingsDto>(settings);
+    }
+
+    [HttpGet("webhooks")]
+    public async IAsyncEnumerable<Webhook> Settings()
+    {
+        var settings = _settingsManager.Load<WebHooksSettings>();
+
+        foreach (var w in await _webhookDbWorker.GetWebhooksAsync())
+        {
+            w.Disable = settings.Ids.Contains(w.Id);
+            yield return w;
+        }
+    }
+
+    [HttpPut("webhook/{id}")]
+    public async Task<Webhook> DisableWebHook(int id)
+    {
+        var settings = _settingsManager.Load<WebHooksSettings>();
+
+        Webhook result = null;
+
+        if (!settings.Ids.Contains(id) && (result = await _webhookDbWorker.GetWebhookAsync(id)) != null)
+        {
+            settings.Ids.Add(id);
+        }
+
+        if (result != null)
+        {
+            _settingsManager.Save(settings);
+        }
+
+        return result;
+    }
 }