--- conflicted
+++ resolved
@@ -455,28 +455,7 @@
   "Website": "Веб-сайт",
   "Yes": "Так",
   "Yesterday": "Вчора",
-<<<<<<< HEAD
-  "You": "Ви"
-=======
   "You": "Ви",
-  "PublicRoomDescription": "Використовуйте зовнішні посилання, щоб запрошувати користувачів для перегляду документів без реєстрації. Ви також можете вбудувати цю кімнату в будь-який вебінтерфейс.",
-  "FillingFormsRoomTitle": "Кімната заповнення форм",
-  "CollaborationRoomTitle": "Кімната співпраці",
-  "CustomRoomDescription": "Застосуйте власні параметри, щоб використовувати цю кімнату з особливою метою.",
-  "ReviewRoomTitle": "Кімната рецензування",
-  "ViewOnlyRoomDescription": "Діліться готовими документами, звітами, документацією та іншими файлами для перегляду.",
-  "ViewOnlyRoomTitle": "Кімната лише для перегляду",
-  "ReviewRoomDescription": "Надіслати запит на рецензування або коментарі до документів",
-  "CustomRoomTitle": "Налаштовувана кімната",
-  "CollaborationRoomDescription": "Працюйте над одним або кількома документами разом зі своєю командою",
-  "FillingFormsRoomDescription": "Створюйте та заповнюйте шаблони документів, діліться ними або працюйте з наперед заданими параметрами для швидкого створення документів будь-якого типу.",
-  "PublicRoom": "Публічна кімната",
-  "FillingFormRooms": "Заповнення форми",
-  "CollaborationRooms": "Співпраця",
-  "ViewOnlyRooms": "Лише перегляд",
-  "CustomRooms": "Налаштовувана",
-  "FormRoom": "Кімната форм",
-  "NewRoom": "Нова кімната",
   "ConflictResolveDescription": "Файл із іменем <1>{{file}}</1> уже існує в папці <1>{{folder}}</1>.",
   "ConflictResolveDescriptionFiles": "Документи ({{filesCount}}) з таким ім'ям вже існують у папці <1>{{folder}}</1>.",
   "ConflictResolveSelectAction": "Оберіть дію:",
@@ -486,5 +465,4 @@
   "OverwriteTitle": "Перезапис з оновленням версії",
   "SkipDescription": "Жоден файл не буде скопійовано. Оригінальний файл буде збережено у папці призначення.",
   "SkipTitle": "Пропустити"
->>>>>>> c948f377
 }