// (c) Copyright Ascensio System SIA 2009-2025
//
// This program is a free software product.
// You can redistribute it and/or modify it under the terms
// of the GNU Affero General Public License (AGPL) version 3 as published by the Free Software
// Foundation. In accordance with Section 7(a) of the GNU AGPL its Section 15 shall be amended
// to the effect that Ascensio System SIA expressly excludes the warranty of non-infringement of
// any third-party rights.
//
// This program is distributed WITHOUT ANY WARRANTY, without even the implied warranty
// of MERCHANTABILITY or FITNESS FOR A PARTICULAR  PURPOSE. For details, see
// the GNU AGPL at: http://www.gnu.org/licenses/agpl-3.0.html
//
// You can contact Ascensio System SIA at Lubanas st. 125a-25, Riga, Latvia, EU, LV-1021.
//
// The  interactive user interfaces in modified source and object code versions of the Program must
// display Appropriate Legal Notices, as required under Section 5 of the GNU AGPL version 3.
//
// Pursuant to Section 7(b) of the License you must retain the original Product logo when
// distributing the program. Pursuant to Section 7(e) we decline to grant you any rights under
// trademark law for use of our trademarks.
//
// All the Product's GUI elements, including illustrations and icon sets, as well as technical writing
// content are licensed under the terms of the Creative Commons Attribution-ShareAlike 4.0
// International. See the License terms at http://creativecommons.org/licenses/by-sa/4.0/legalcode

<<<<<<< HEAD
import classNames from "classnames";

import DocumentSample from "PUBLIC_DIR/images/logo/document_sample.svg?url";
import PdfFormSample from "PUBLIC_DIR/images/logo/pdf_form_sample.svg?url";
import SpreadsheetSample from "PUBLIC_DIR/images/logo/spreadsheet_sample.svg?url";
import PresentationSample from "PUBLIC_DIR/images/logo/presentation_sample.svg?url";
import EditorSample from "PUBLIC_DIR/images/logo/embedded_sample.svg?url";

=======
>>>>>>> 0de93b01
import { Text } from "../../../components/text";
import { Link, LinkType } from "../../../components/link";
import { getLogoFromPath, isMobile } from "../../../utils";

import { ILogoProps } from "./WhiteLabel.types";
import styles from "./WhiteLabel.module.scss";

export const Logo = (props: ILogoProps) => {
  const {
    title,
    src,
    onChange,
    isSettingPaid,
    onChangeText,
    inputId,
    linkId,
    imageClass,
    name,
  } = props;

  const currentLogo = getLogoFromPath(src) as string;

  const onLogoClick = () => {
    if (!isMobile()) return;
    document?.getElementById(inputId)?.click();
  };

  return (
    <div>
      <div className={styles.logoItem}>
        {title ? (
          <Text
            fontSize="13px"
            fontWeight="600"
            className="settings_unavailable"
          >
            {title}
          </Text>
        ) : null}
<<<<<<< HEAD
        {isEditor ? (
          <div className={styles.logosEditorWrapper} onClick={onLogoClick}>
            <div className={styles.logosEditorContainer}>
              <img
                alt=""
                className={classNames(
                  styles.logoDocsEditor,
                  styles.backgroundBlue,
                )}
                src={currentLogo}
              />
              <img alt="" src={DocumentSample} />
            </div>
            <div className={styles.logosEditorContainer}>
              <img
                alt=""
                className={classNames(
                  styles.logoDocsEditor,
                  styles.backgroundOrange,
                )}
                src={currentLogo}
              />
              <img alt="" src={PresentationSample} />
            </div>

            <div className={styles.logosEditorContainer}>
              <img
                alt=""
                className={classNames(
                  styles.logoDocsEditor,
                  styles.backgroundGreen,
                )}
                src={currentLogo}
              />
              <img alt="" src={SpreadsheetSample} />
            </div>

            <div className={styles.logosEditorContainer}>
              <img
                alt=""
                className={classNames(
                  styles.logoDocsEditor,
                  styles.backgroundRed,
                )}
                src={currentLogo}
              />
              <img alt="" src={PdfFormSample} />
            </div>
          </div>
        ) : isEditorHeader ? (
          <div className={styles.editorHeaderContainer}>
            <img
              alt=""
              className={classNames(imageClass, styles.editorLogoHeader)}
              src={currentLogo}
              onClick={onLogoClick}
            />
            <img alt="" src={EditorSample} />
          </div>
        ) : (
          <img
            alt=""
            className={imageClass}
            src={currentLogo}
            onClick={onLogoClick}
          />
        )}
=======
        <img
          alt=""
          className={imageClass}
          src={currentLogo}
          onClick={onLogoClick}
        />
>>>>>>> 0de93b01
      </div>
      <label>
        <input
          name={name}
          data-testid={inputId}
          id={inputId}
          type="file"
          accept=".png, .jpg, .jpeg, .svg"
          className={styles.hidden}
          onChange={onChange}
          disabled={!isSettingPaid}
        />
        <Link
          id={linkId}
          fontWeight="600"
          isHovered
          type={LinkType.action}
          className="settings_unavailable"
        >
          {onChangeText}
        </Link>
      </label>
    </div>
  );
};<|MERGE_RESOLUTION|>--- conflicted
+++ resolved
@@ -24,17 +24,6 @@
 // content are licensed under the terms of the Creative Commons Attribution-ShareAlike 4.0
 // International. See the License terms at http://creativecommons.org/licenses/by-sa/4.0/legalcode
 
-<<<<<<< HEAD
-import classNames from "classnames";
-
-import DocumentSample from "PUBLIC_DIR/images/logo/document_sample.svg?url";
-import PdfFormSample from "PUBLIC_DIR/images/logo/pdf_form_sample.svg?url";
-import SpreadsheetSample from "PUBLIC_DIR/images/logo/spreadsheet_sample.svg?url";
-import PresentationSample from "PUBLIC_DIR/images/logo/presentation_sample.svg?url";
-import EditorSample from "PUBLIC_DIR/images/logo/embedded_sample.svg?url";
-
-=======
->>>>>>> 0de93b01
 import { Text } from "../../../components/text";
 import { Link, LinkType } from "../../../components/link";
 import { getLogoFromPath, isMobile } from "../../../utils";
@@ -74,82 +63,12 @@
             {title}
           </Text>
         ) : null}
-<<<<<<< HEAD
-        {isEditor ? (
-          <div className={styles.logosEditorWrapper} onClick={onLogoClick}>
-            <div className={styles.logosEditorContainer}>
-              <img
-                alt=""
-                className={classNames(
-                  styles.logoDocsEditor,
-                  styles.backgroundBlue,
-                )}
-                src={currentLogo}
-              />
-              <img alt="" src={DocumentSample} />
-            </div>
-            <div className={styles.logosEditorContainer}>
-              <img
-                alt=""
-                className={classNames(
-                  styles.logoDocsEditor,
-                  styles.backgroundOrange,
-                )}
-                src={currentLogo}
-              />
-              <img alt="" src={PresentationSample} />
-            </div>
-
-            <div className={styles.logosEditorContainer}>
-              <img
-                alt=""
-                className={classNames(
-                  styles.logoDocsEditor,
-                  styles.backgroundGreen,
-                )}
-                src={currentLogo}
-              />
-              <img alt="" src={SpreadsheetSample} />
-            </div>
-
-            <div className={styles.logosEditorContainer}>
-              <img
-                alt=""
-                className={classNames(
-                  styles.logoDocsEditor,
-                  styles.backgroundRed,
-                )}
-                src={currentLogo}
-              />
-              <img alt="" src={PdfFormSample} />
-            </div>
-          </div>
-        ) : isEditorHeader ? (
-          <div className={styles.editorHeaderContainer}>
-            <img
-              alt=""
-              className={classNames(imageClass, styles.editorLogoHeader)}
-              src={currentLogo}
-              onClick={onLogoClick}
-            />
-            <img alt="" src={EditorSample} />
-          </div>
-        ) : (
-          <img
-            alt=""
-            className={imageClass}
-            src={currentLogo}
-            onClick={onLogoClick}
-          />
-        )}
-=======
         <img
           alt=""
           className={imageClass}
           src={currentLogo}
           onClick={onLogoClick}
         />
->>>>>>> 0de93b01
       </div>
       <label>
         <input
