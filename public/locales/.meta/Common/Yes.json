{
  "key_path": "Yes",
  "content": "Yes",
  "content_en_sha1_hash": "5397e0583f14f6c88de06b1ef28f460a1fb5b0ae",
  "created_at": "2025-05-19T21:30:49.630Z",
<<<<<<< HEAD
  "updated_at": "2025-06-08T12:02:32.604Z",
=======
  "updated_at": "2025-06-26T19:00:18.138Z",
>>>>>>> 0de93b01
  "comment": {
    "text": "This translation key is used for the affirmative response \"Yes\" in various UI elements, such as buttons and dialogues. It appears in a confirmatory modal where users can choose to confirm an action or cancel it, typically with options labeled \"Yes\" and \"No\".",
    "is_auto": true,
    "updated_at": "2025-05-20T08:26:33.244Z"
  },
  "usage": [
    {
      "file_path": "/packages/client/src/components/dialogs/CancelOperationDialog/index.tsx",
      "line_number": 109,
      "context": "onChange={onChangeCheckbox}\n />\n </div>\n </ModalDialog.Body>\n <ModalDialog.Footer>\n <Button label={t(\"Common:Yes\")} onClick={onConfirm} primary scale />\n <Button label={t(\"Common:No\")} onClick={onClose} scale />\n </ModalDialog.Footer>\n </ModalDialog>\n );\n };",
      "module": "/packages/client"
    },
    {
      "file_path": "/packages/client/src/components/dialogs/CancelUploadDialog/index.js",
      "line_number": 63,
      "context": "<ModalDialog visible={visible} onClose={onClose} displayType=\"modal\">\n <ModalDialog.Header>{t(\"Common:Confirmation\")}</ModalDialog.Header>\n <ModalDialog.Body>{modalBodyText}</ModalDialog.Body>\n <ModalDialog.Footer>\n <Button\n label={t(\"Common:Yes\")}\n size=\"normal\"\n scale\n primary\n onClick={onCancelProcess}\n isLoading={loading}",
      "module": "/packages/client"
    },
    {
      "file_path": "/packages/client/src/pages/PortalSettings/categories/services/StoragePlanCancel.tsx",
      "line_number": 155,
      "context": "<StorageWarning />\n </ModalDialog.Body>\n <ModalDialog.Footer>\n <Button\n key=\"OkButton\"\n label={t(\"Common:Yes\")}\n size={ButtonSize.normal}\n primary\n onClick={handleStoragePlanChange}\n isLoading={isLoading}\n />",
      "module": "/packages/client"
    }
  ],
  "languages": {
    "en": {
      "ai_translated": false,
      "ai_model": null,
      "ai_spell_check_issues": [],
      "approved_at": null
    },
    "ar-SA": {
      "ai_translated": false,
      "ai_model": null,
      "ai_spell_check_issues": [],
      "approved_at": null
    },
    "az": {
      "ai_translated": false,
      "ai_model": null,
      "ai_spell_check_issues": [],
      "approved_at": null
    },
    "bg": {
      "ai_translated": false,
      "ai_model": null,
      "ai_spell_check_issues": [],
      "approved_at": null
    },
    "cs": {
      "ai_translated": false,
      "ai_model": null,
      "ai_spell_check_issues": [],
      "approved_at": null
    },
    "de": {
      "ai_translated": false,
      "ai_model": null,
      "ai_spell_check_issues": [],
      "approved_at": null
    },
    "el-GR": {
      "ai_translated": false,
      "ai_model": null,
      "ai_spell_check_issues": [],
      "approved_at": null
    },
    "es": {
      "ai_translated": false,
      "ai_model": null,
      "ai_spell_check_issues": [],
      "approved_at": null
    },
    "fi": {
      "ai_translated": false,
      "ai_model": null,
      "ai_spell_check_issues": [],
      "approved_at": null
    },
    "fr": {
      "ai_translated": false,
      "ai_model": null,
      "ai_spell_check_issues": [],
      "approved_at": null
    },
    "hy-AM": {
      "ai_translated": false,
      "ai_model": null,
      "ai_spell_check_issues": [],
      "approved_at": null
    },
    "it": {
      "ai_translated": false,
      "ai_model": null,
      "ai_spell_check_issues": [],
      "approved_at": null
    },
    "ja-JP": {
      "ai_translated": false,
      "ai_model": null,
      "ai_spell_check_issues": [],
      "approved_at": null
    },
    "ko-KR": {
      "ai_translated": false,
      "ai_model": null,
      "ai_spell_check_issues": [],
      "approved_at": null
    },
    "lo-LA": {
      "ai_translated": false,
      "ai_model": null,
      "ai_spell_check_issues": [
        {
          "type": "incorrect_translation",
          "description": "The Lao translation 'ຍາ' typically means 'medicine' or 'herb', not 'Yes'. The correct Lao translation for 'Yes' is 'ແມ່ນແລ້ວ'.",
          "suggestion": "ແມ່ນແລ້ວ"
        }
      ],
      "approved_at": null
    },
    "lv": {
      "ai_translated": false,
      "ai_model": null,
      "ai_spell_check_issues": [],
      "approved_at": null
    },
    "nl": {
      "ai_translated": false,
      "ai_model": null,
      "ai_spell_check_issues": [],
      "approved_at": null
    },
    "pl": {
      "ai_translated": false,
      "ai_model": null,
      "ai_spell_check_issues": [],
      "approved_at": null
    },
    "pt": {
      "ai_translated": false,
      "ai_model": null,
      "ai_spell_check_issues": [],
      "approved_at": null
    },
    "pt-BR": {
      "ai_translated": false,
      "ai_model": null,
      "ai_spell_check_issues": [],
      "approved_at": null
    },
    "ro": {
      "ai_translated": false,
      "ai_model": null,
      "ai_spell_check_issues": [],
      "approved_at": null
    },
    "ru": {
      "ai_translated": false,
      "ai_model": null,
      "ai_spell_check_issues": [],
      "approved_at": null
    },
    "si": {
      "ai_translated": false,
      "ai_model": null,
      "ai_spell_check_issues": [],
      "approved_at": null
    },
    "sk": {
      "ai_translated": false,
      "ai_model": null,
      "ai_spell_check_issues": [],
      "approved_at": null
    },
    "sl": {
      "ai_translated": false,
      "ai_model": null,
      "ai_spell_check_issues": [],
      "approved_at": null
    },
    "sr-Cyrl-RS": {
      "ai_translated": false,
      "ai_model": null,
      "ai_spell_check_issues": [],
      "approved_at": null
    },
    "sr-Latn-RS": {
      "ai_translated": false,
      "ai_model": null,
      "ai_spell_check_issues": [],
      "approved_at": null
    },
    "tr": {
      "ai_translated": false,
      "ai_model": null,
      "ai_spell_check_issues": [],
      "approved_at": null
    },
    "uk-UA": {
      "ai_translated": false,
      "ai_model": null,
      "ai_spell_check_issues": [],
      "approved_at": null
    },
    "vi": {
      "ai_translated": false,
      "ai_model": null,
      "ai_spell_check_issues": [],
      "approved_at": null
    },
    "zh-CN": {
      "ai_translated": false,
      "ai_model": null,
      "ai_spell_check_issues": [],
      "approved_at": null
    }
  }
}<|MERGE_RESOLUTION|>--- conflicted
+++ resolved
@@ -3,11 +3,7 @@
   "content": "Yes",
   "content_en_sha1_hash": "5397e0583f14f6c88de06b1ef28f460a1fb5b0ae",
   "created_at": "2025-05-19T21:30:49.630Z",
-<<<<<<< HEAD
-  "updated_at": "2025-06-08T12:02:32.604Z",
-=======
   "updated_at": "2025-06-26T19:00:18.138Z",
->>>>>>> 0de93b01
   "comment": {
     "text": "This translation key is used for the affirmative response \"Yes\" in various UI elements, such as buttons and dialogues. It appears in a confirmatory modal where users can choose to confirm an action or cancel it, typically with options labeled \"Yes\" and \"No\".",
     "is_auto": true,
@@ -124,8 +120,8 @@
       "ai_spell_check_issues": [
         {
           "type": "incorrect_translation",
-          "description": "The Lao translation 'ຍາ' typically means 'medicine' or 'herb', not 'Yes'. The correct Lao translation for 'Yes' is 'ແມ່ນແລ້ວ'.",
-          "suggestion": "ແມ່ນແລ້ວ"
+          "description": "The Lao translation \"ຍາ\" (yaa) does not accurately translate \"Yes\". \"ຍາ\" typically means 'medicine' or 'drug'.",
+          "suggestion": "The correct Lao translation for \"Yes\" is \"ແມ່ນແລ້ວ\" (maen laeo)."
         }
       ],
       "approved_at": null
