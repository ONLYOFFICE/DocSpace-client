--- conflicted
+++ resolved
@@ -1,697 +1,692 @@
-// (c) Copyright Ascensio System SIA 2010-2022
-//
-// This program is a free software product.
-// You can redistribute it and/or modify it under the terms
-// of the GNU Affero General Public License (AGPL) version 3 as published by the Free Software
-// Foundation. In accordance with Section 7(a) of the GNU AGPL its Section 15 shall be amended
-// to the effect that Ascensio System SIA expressly excludes the warranty of non-infringement of
-// any third-party rights.
-//
-// This program is distributed WITHOUT ANY WARRANTY, without even the implied warranty
-// of MERCHANTABILITY or FITNESS FOR A PARTICULAR  PURPOSE. For details, see
-// the GNU AGPL at: http://www.gnu.org/licenses/agpl-3.0.html
-//
-// You can contact Ascensio System SIA at Lubanas st. 125a-25, Riga, Latvia, EU, LV-1021.
-//
-// The  interactive user interfaces in modified source and object code versions of the Program must
-// display Appropriate Legal Notices, as required under Section 5 of the GNU AGPL version 3.
-//
-// Pursuant to Section 7(b) of the License you must retain the original Product logo when
-// distributing the program. Pursuant to Section 7(e) we decline to grant you any rights under
-// trademark law for use of our trademarks.
-//
-// All the Product's GUI elements, including illustrations and icon sets, as well as technical writing
-// content are licensed under the terms of the Creative Commons Attribution-ShareAlike 4.0
-// International. See the License terms at http://creativecommons.org/licenses/by-sa/4.0/legalcode
-
-using File = System.IO.File;
-
-namespace ASC.Files.Thirdparty.Dropbox;
-
-[Scope]
-internal class DropboxFileDao : DropboxDaoBase, IFileDao<string>
-{
-    private readonly CrossDao _crossDao;
-    private readonly DropboxDaoSelector _dropboxDaoSelector;
-    private readonly IFileDao<int> _fileDao;
-
-    public DropboxFileDao(
-        IServiceProvider serviceProvider,
-        UserManager userManager,
-        TenantManager tenantManager,
-        TenantUtil tenantUtil,
-        DbContextManager<FilesDbContext> dbContextManager,
-        SetupInfo setupInfo,
-        ILogger<DropboxFileDao> monitor,
-        FileUtility fileUtility,
-        CrossDao crossDao,
-        DropboxDaoSelector dropboxDaoSelector,
-        IFileDao<int> fileDao,
-        TempPath tempPath)
-        : base(serviceProvider, userManager, tenantManager, tenantUtil, dbContextManager, setupInfo, monitor, fileUtility, tempPath)
-    {
-        _crossDao = crossDao;
-        _dropboxDaoSelector = dropboxDaoSelector;
-        _fileDao = fileDao;
-    }
-
-    public async Task InvalidateCacheAsync(string fileId)
-    {
-        var dropboxFilePath = MakeDropboxPath(fileId);
-        await ProviderInfo.CacheResetAsync(dropboxFilePath, true).ConfigureAwait(false);
-
-        var dropboxFile = await GetDropboxFileAsync(fileId).ConfigureAwait(false);
-        var parentPath = GetParentFolderPath(dropboxFile);
-        if (parentPath != null)
-        {
-            await ProviderInfo.CacheResetAsync(parentPath).ConfigureAwait(false);
-        }
-    }
-
-    public Task<File<string>> GetFileAsync(string fileId)
-    {
-        return GetFileAsync(fileId, 1);
-    }
-
-    public async Task<File<string>> GetFileAsync(string fileId, int fileVersion)
-    {
-        return ToFile(await GetDropboxFileAsync(fileId).ConfigureAwait(false));
-    }
-
-    public async Task<File<string>> GetFileAsync(string parentId, string title)
-    {
-        var items = await GetDropboxItemsAsync(parentId, false).ConfigureAwait(false);
-        var metadata = items.FirstOrDefault(item => item.Name.Equals(title, StringComparison.InvariantCultureIgnoreCase));
-
-        return metadata == null
-                   ? null
-                   : ToFile(metadata.AsFile);
-    }
-
-    public async Task<File<string>> GetFileStableAsync(string fileId, int fileVersion = -1)
-    {
-        return ToFile(await GetDropboxFileAsync(fileId).ConfigureAwait(false));
-    }
-
-    public IAsyncEnumerable<File<string>> GetFileHistoryAsync(string fileId)
-    {
-        return GetFileAsync(fileId).ToAsyncEnumerable();
-    }
-
-    public IAsyncEnumerable<File<string>> GetFilesAsync(IEnumerable<string> fileIds)
-    {
-        if (fileIds == null || !fileIds.Any())
-        {
-            return AsyncEnumerable.Empty<File<string>>();
-        }
-
-        var result = fileIds.ToAsyncEnumerable().SelectAwait(async e => ToFile(await GetDropboxFileAsync(e).ConfigureAwait(false)));
-
-        return result;
-    }
-
-    public IAsyncEnumerable<File<string>> GetFilesFilteredAsync(IEnumerable<string> fileIds, FilterType filterType, bool subjectGroup, Guid subjectID, string searchText, bool searchInContent, bool checkShared = false)
-    {
-        if (fileIds == null || !fileIds.Any() || filterType == FilterType.FoldersOnly)
-        {
-            return AsyncEnumerable.Empty<File<string>>();
-        }
-
-        var files = GetFilesAsync(fileIds);
-
-        //Filter
-        if (subjectID != Guid.Empty)
-        {
-            files = files.Where(x => subjectGroup
-                                         ? _userManager.IsUserInGroup(x.CreateBy, subjectID)
-                                         : x.CreateBy == subjectID);
-        }
-
-        switch (filterType)
-        {
-            case FilterType.FoldersOnly:
-                return AsyncEnumerable.Empty<File<string>>();
-            case FilterType.DocumentsOnly:
-                files = files.Where(x => FileUtility.GetFileTypeByFileName(x.Title) == FileType.Document);
-                break;
-            case FilterType.PresentationsOnly:
-                files = files.Where(x => FileUtility.GetFileTypeByFileName(x.Title) == FileType.Presentation);
-                break;
-            case FilterType.SpreadsheetsOnly:
-                files = files.Where(x => FileUtility.GetFileTypeByFileName(x.Title) == FileType.Spreadsheet);
-                break;
-            case FilterType.ImagesOnly:
-                files = files.Where(x => FileUtility.GetFileTypeByFileName(x.Title) == FileType.Image);
-                break;
-            case FilterType.ArchiveOnly:
-                files = files.Where(x => FileUtility.GetFileTypeByFileName(x.Title) == FileType.Archive);
-                break;
-            case FilterType.MediaOnly:
-                files = files.Where(x =>
-                {
-                    var fileType = FileUtility.GetFileTypeByFileName(x.Title);
-                    return fileType == FileType.Audio || fileType == FileType.Video;
-                });
-                break;
-            case FilterType.ByExtension:
-                if (!string.IsNullOrEmpty(searchText))
-                {
-                    searchText = searchText.Trim().ToLower();
-                    files = files.Where(x => FileUtility.GetFileExtension(x.Title).Equals(searchText));
-                }
-                break;
-        }
-
-        if (!string.IsNullOrEmpty(searchText))
-        {
-            files = files.Where(x => x.Title.IndexOf(searchText, StringComparison.OrdinalIgnoreCase) != -1);
-        }
-
-        return files;
-    }
-
-    public async Task<List<string>> GetFilesAsync(string parentId)
-    {
-        var items = await GetDropboxItemsAsync(parentId, false).ConfigureAwait(false);
-
-        return items.Select(entry => MakeId(entry)).ToList();
-    }
-
-    public async IAsyncEnumerable<File<string>> GetFilesAsync(string parentId, OrderBy orderBy, FilterType filterType, bool subjectGroup, Guid subjectID, string searchText, bool searchInContent, bool withSubfolders = false)
-    {
-        if (filterType == FilterType.FoldersOnly)
-        {
-            yield break;
-        }
-
-        //Get only files
-
-        var items = await GetDropboxItemsAsync(parentId, false).ConfigureAwait(false);
-        var files = items.Select(item => ToFile(item.AsFile));
-
-        //Filter
-        if (subjectID != Guid.Empty)
-        {
-            files = files.Where(x => subjectGroup
-                                         ? _userManager.IsUserInGroup(x.CreateBy, subjectID)
-                                         : x.CreateBy == subjectID);
-        }
-
-        switch (filterType)
-        {
-            case FilterType.FoldersOnly:
-                yield break;
-            case FilterType.DocumentsOnly:
-                files = files.Where(x => FileUtility.GetFileTypeByFileName(x.Title) == FileType.Document);
-                break;
-            case FilterType.PresentationsOnly:
-                files = files.Where(x => FileUtility.GetFileTypeByFileName(x.Title) == FileType.Presentation);
-                break;
-            case FilterType.SpreadsheetsOnly:
-                files = files.Where(x => FileUtility.GetFileTypeByFileName(x.Title) == FileType.Spreadsheet);
-                break;
-            case FilterType.ImagesOnly:
-                files = files.Where(x => FileUtility.GetFileTypeByFileName(x.Title) == FileType.Image);
-                break;
-            case FilterType.ArchiveOnly:
-                files = files.Where(x => FileUtility.GetFileTypeByFileName(x.Title) == FileType.Archive);
-                break;
-            case FilterType.MediaOnly:
-                files = files.Where(x =>
-                {
-                    var fileType = FileUtility.GetFileTypeByFileName(x.Title);
-
-                    return fileType == FileType.Audio || fileType == FileType.Video;
-                });
-                break;
-            case FilterType.ByExtension:
-                if (!string.IsNullOrEmpty(searchText))
-                {
-                    searchText = searchText.Trim().ToLower();
-                    files = files.Where(x => FileUtility.GetFileExtension(x.Title).Equals(searchText));
-                }
-                break;
-        }
-
-        if (!string.IsNullOrEmpty(searchText))
-        {
-            files = files.Where(x => x.Title.IndexOf(searchText, StringComparison.OrdinalIgnoreCase) != -1);
-        }
-
-        if (orderBy == null)
-        {
-            orderBy = new OrderBy(SortedByType.DateAndTime, false);
-        }
-
-        files = orderBy.SortedBy switch
-        {
-            SortedByType.Author => orderBy.IsAsc ? files.OrderBy(x => x.CreateBy) : files.OrderByDescending(x => x.CreateBy),
-            SortedByType.AZ => orderBy.IsAsc ? files.OrderBy(x => x.Title) : files.OrderByDescending(x => x.Title),
-            SortedByType.DateAndTime => orderBy.IsAsc ? files.OrderBy(x => x.ModifiedOn) : files.OrderByDescending(x => x.ModifiedOn),
-            SortedByType.DateAndTimeCreation => orderBy.IsAsc ? files.OrderBy(x => x.CreateOn) : files.OrderByDescending(x => x.CreateOn),
-            _ => orderBy.IsAsc ? files.OrderBy(x => x.Title) : files.OrderByDescending(x => x.Title),
-        };
-
-        foreach (var f in files)
-        {
-            yield return f;
-        }
-    }
-
-    public override Task<Stream> GetFileStreamAsync(File<string> file)
-    {
-        return GetFileStreamAsync(file, 0);
-    }
-
-    public async Task<Stream> GetFileStreamAsync(File<string> file, long offset)
-    {
-        var dropboxFilePath = MakeDropboxPath(file.Id);
-        await ProviderInfo.CacheResetAsync(dropboxFilePath, true).ConfigureAwait(false);
-
-        var dropboxFile = await GetDropboxFileAsync(file.Id).ConfigureAwait(false);
-        if (dropboxFile == null)
-        {
-            throw new ArgumentNullException(nameof(file), FilesCommonResource.ErrorMassage_FileNotFound);
-        }
-
-        if (dropboxFile is ErrorFile errorFile)
-        {
-            throw new Exception(errorFile.Error);
-        }
-
-        var fileStream = await (await ProviderInfo.StorageAsync).DownloadStreamAsync(MakeDropboxPath(dropboxFile), (int)offset);
-
-        return fileStream;
-    }
-
-    public Task<Uri> GetPreSignedUriAsync(File<string> file, TimeSpan expires)
-    {
-        throw new NotSupportedException();
-    }
-
-    public Task<bool> IsSupportedPreSignedUriAsync(File<string> file)
-    {
-        return Task.FromResult(false);
-    }
-
-    public Task<File<string>> SaveFileAsync(File<string> file, Stream fileStream)
-    {
-        ArgumentNullException.ThrowIfNull(file);
-        ArgumentNullException.ThrowIfNull(fileStream);
-
-        return InternalSaveFileAsync(file, fileStream);
-    }
-
-    private async Task<File<string>> InternalSaveFileAsync(File<string> file, Stream fileStream)
-    {
-        FileMetadata newDropboxFile = null;
-
-        if (file.Id != null)
-        {
-            var filePath = MakeDropboxPath(file.Id);
-            newDropboxFile = await (await ProviderInfo.StorageAsync).SaveStreamAsync(filePath, fileStream).ConfigureAwait(false);
-            if (!newDropboxFile.Name.Equals(file.Title))
-            {
-                var parentFolderPath = GetParentFolderPath(newDropboxFile);
-                file.Title = await GetAvailableTitleAsync(file.Title, parentFolderPath, IsExistAsync).ConfigureAwait(false);
-                newDropboxFile = await (await ProviderInfo.StorageAsync).MoveFileAsync(filePath, parentFolderPath, file.Title).ConfigureAwait(false);
-            }
-        }
-        else if (file.ParentId != null)
-        {
-            var folderPath = MakeDropboxPath(file.ParentId);
-            file.Title = await GetAvailableTitleAsync(file.Title, folderPath, IsExistAsync).ConfigureAwait(false);
-            newDropboxFile = await (await ProviderInfo.StorageAsync).CreateFileAsync(fileStream, file.Title, folderPath).ConfigureAwait(false);
-        }
-
-        await ProviderInfo.CacheResetAsync(newDropboxFile).ConfigureAwait(false);
-        var parentPath = GetParentFolderPath(newDropboxFile);
-        if (parentPath != null)
-        {
-            await ProviderInfo.CacheResetAsync(parentPath).ConfigureAwait(false);
-        }
-
-        return ToFile(newDropboxFile);
-    }
-
-    public Task<File<string>> ReplaceFileVersionAsync(File<string> file, Stream fileStream)
-    {
-        return SaveFileAsync(file, fileStream);
-    }
-
-    public async Task DeleteFileAsync(string fileId)
-    {
-        var dropboxFile = await GetDropboxFileAsync(fileId).ConfigureAwait(false);
-        if (dropboxFile == null)
-        {
-            return;
-        }
-
-        var id = MakeId(dropboxFile);
-
-<<<<<<< HEAD
-        using var FilesDbContext = DbContextManager.GetNew(FileConstant.DatabaseId);
-
-        using (var tx = await FilesDbContext.Database.BeginTransactionAsync())
-=======
-        var strategy = FilesDbContext.Database.CreateExecutionStrategy();
-
-        await strategy.ExecuteAsync(async () =>
->>>>>>> 5d4715e6
-        {
-            using (var tx = await FilesDbContext.Database.BeginTransactionAsync())
-            {
-                var hashIDs = await Query(FilesDbContext.ThirdpartyIdMapping)
-                    .Where(r => r.Id.StartsWith(id))
-                    .Select(r => r.HashId)
-                    .ToListAsync()
-                    .ConfigureAwait(false);
-
-                var link = await Query(FilesDbContext.TagLink)
-                    .Where(r => hashIDs.Any(h => h == r.EntryId))
-                    .ToListAsync()
-                    .ConfigureAwait(false);
-
-                FilesDbContext.TagLink.RemoveRange(link);
-                await FilesDbContext.SaveChangesAsync().ConfigureAwait(false);
-
-                var tagsToRemove = from ft in FilesDbContext.Tag
-                                   join ftl in FilesDbContext.TagLink.DefaultIfEmpty() on new { TenantId = ft.TenantId, Id = ft.Id } equals new { TenantId = ftl.TenantId, Id = ftl.TagId }
-                                   where ftl == null
-                                   select ft;
-
-                FilesDbContext.Tag.RemoveRange(await tagsToRemove.ToListAsync());
-
-                var securityToDelete = Query(FilesDbContext.Security)
-                    .Where(r => hashIDs.Any(h => h == r.EntryId));
-
-                FilesDbContext.Security.RemoveRange(await securityToDelete.ToListAsync());
-                await FilesDbContext.SaveChangesAsync().ConfigureAwait(false);
-
-                var mappingToDelete = Query(FilesDbContext.ThirdpartyIdMapping)
-                    .Where(r => hashIDs.Any(h => h == r.HashId));
-
-                FilesDbContext.ThirdpartyIdMapping.RemoveRange(await mappingToDelete.ToListAsync());
-                await FilesDbContext.SaveChangesAsync().ConfigureAwait(false);
-
-                await tx.CommitAsync().ConfigureAwait(false);
-            }
-        });
-
-
-        if (dropboxFile is not ErrorFile)
-        {
-            await (await ProviderInfo.StorageAsync).DeleteItemAsync(dropboxFile);
-        }
-
-        await ProviderInfo.CacheResetAsync(MakeDropboxPath(dropboxFile), true).ConfigureAwait(false);
-        var parentFolderPath = GetParentFolderPath(dropboxFile);
-        if (parentFolderPath != null)
-        {
-            await ProviderInfo.CacheResetAsync(parentFolderPath).ConfigureAwait(false);
-        }
-    }
-
-    public async Task<bool> IsExistAsync(string title, object folderId)
-    {
-        var items = await GetDropboxItemsAsync(folderId, false).ConfigureAwait(false);
-
-        return items.Any(item => item.Name.Equals(title, StringComparison.InvariantCultureIgnoreCase));
-    }
-
-    public async Task<TTo> MoveFileAsync<TTo>(string fileId, TTo toFolderId)
-    {
-        if (toFolderId is int tId)
-        {
-            return (TTo)Convert.ChangeType(await MoveFileAsync(fileId, tId).ConfigureAwait(false), typeof(TTo));
-        }
-
-        if (toFolderId is string tsId)
-        {
-            return (TTo)Convert.ChangeType(await MoveFileAsync(fileId, tsId).ConfigureAwait(false), typeof(TTo));
-        }
-
-        throw new NotImplementedException();
-    }
-
-    public async Task<string> MoveFileAsync(string fileId, string toFolderId)
-    {
-        var dropboxFile = await GetDropboxFileAsync(fileId).ConfigureAwait(false);
-        if (dropboxFile is ErrorFile errorFile)
-        {
-            throw new Exception(errorFile.Error);
-        }
-
-        var toDropboxFolder = await GetDropboxFolderAsync(toFolderId).ConfigureAwait(false);
-        if (toDropboxFolder is ErrorFolder errorFolder)
-        {
-            throw new Exception(errorFolder.Error);
-        }
-
-        var fromFolderPath = GetParentFolderPath(dropboxFile);
-
-        dropboxFile = await (await ProviderInfo.StorageAsync).MoveFileAsync(MakeDropboxPath(dropboxFile), MakeDropboxPath(toDropboxFolder), dropboxFile.Name).ConfigureAwait(false);
-
-        await ProviderInfo.CacheResetAsync(MakeDropboxPath(dropboxFile), true).ConfigureAwait(false);
-        await ProviderInfo.CacheResetAsync(fromFolderPath).ConfigureAwait(false);
-        await ProviderInfo.CacheResetAsync(MakeDropboxPath(toDropboxFolder)).ConfigureAwait(false);
-
-        return MakeId(dropboxFile);
-    }
-
-    public async Task<int> MoveFileAsync(string fileId, int toFolderId)
-    {
-        var moved = await _crossDao.PerformCrossDaoFileCopyAsync(
-            fileId, this, _dropboxDaoSelector.ConvertId,
-            toFolderId, _fileDao, r => r,
-            true)
-            .ConfigureAwait(false);
-
-        return moved.Id;
-    }
-
-    public async Task<File<TTo>> CopyFileAsync<TTo>(string fileId, TTo toFolderId)
-    {
-        if (toFolderId is int tId)
-        {
-            return await CopyFileAsync(fileId, tId).ConfigureAwait(false) as File<TTo>;
-        }
-
-        if (toFolderId is string tsId)
-        {
-            return await CopyFileAsync(fileId, tsId).ConfigureAwait(false) as File<TTo>;
-        }
-
-        throw new NotImplementedException();
-    }
-
-    public Task<File<int>> CopyFileAsync(string fileId, int toFolderId)
-    {
-        var moved = _crossDao.PerformCrossDaoFileCopyAsync(
-            fileId, this, _dropboxDaoSelector.ConvertId,
-            toFolderId, _fileDao, r => r,
-            false);
-
-        return moved;
-    }
-
-    public async Task<File<string>> CopyFileAsync(string fileId, string toFolderId)
-    {
-        var dropboxFile = await GetDropboxFileAsync(fileId).ConfigureAwait(false);
-        if (dropboxFile is ErrorFile errorFile)
-        {
-            throw new Exception(errorFile.Error);
-        }
-
-        var toDropboxFolder = await GetDropboxFolderAsync(toFolderId).ConfigureAwait(false);
-        if (toDropboxFolder is ErrorFolder errorFolder)
-        {
-            throw new Exception(errorFolder.Error);
-        }
-
-        var newDropboxFile = await (await ProviderInfo.StorageAsync).CopyFileAsync(MakeDropboxPath(dropboxFile), MakeDropboxPath(toDropboxFolder), dropboxFile.Name).ConfigureAwait(false);
-
-        await ProviderInfo.CacheResetAsync(newDropboxFile).ConfigureAwait(false);
-        await ProviderInfo.CacheResetAsync(MakeDropboxPath(toDropboxFolder)).ConfigureAwait(false);
-
-        return ToFile(newDropboxFile);
-    }
-
-    public async Task<string> FileRenameAsync(File<string> file, string newTitle)
-    {
-        var dropboxFile = await GetDropboxFileAsync(file.Id).ConfigureAwait(false);
-        var parentFolderPath = GetParentFolderPath(dropboxFile);
-        newTitle = await GetAvailableTitleAsync(newTitle, parentFolderPath, IsExistAsync).ConfigureAwait(false);
-
-        dropboxFile = await (await ProviderInfo.StorageAsync).MoveFileAsync(MakeDropboxPath(dropboxFile), parentFolderPath, newTitle).ConfigureAwait(false);
-
-        await ProviderInfo.CacheResetAsync(dropboxFile).ConfigureAwait(false);
-        var parentPath = GetParentFolderPath(dropboxFile);
-        if (parentPath != null)
-        {
-            await ProviderInfo.CacheResetAsync(parentPath).ConfigureAwait(false);
-        }
-
-        return MakeId(dropboxFile);
-    }
-
-    public Task<string> UpdateCommentAsync(string fileId, int fileVersion, string comment)
-    {
-        return Task.FromResult(string.Empty);
-    }
-
-    public Task CompleteVersionAsync(string fileId, int fileVersion)
-    {
-        return Task.CompletedTask;
-    }
-
-    public Task ContinueVersionAsync(string fileId, int fileVersion)
-    {
-        return Task.CompletedTask;
-    }
-
-    public bool UseTrashForRemove(File<string> file)
-    {
-        return false;
-    }
-
-    public override Task<Stream> GetThumbnailAsync(string fileId, int width, int height)
-    {
-        return ProviderInfo.GetThumbnailsAsync(_dropboxDaoSelector.ConvertId(fileId), width, height);
-    }
-
+// (c) Copyright Ascensio System SIA 2010-2022
+//
+// This program is a free software product.
+// You can redistribute it and/or modify it under the terms
+// of the GNU Affero General Public License (AGPL) version 3 as published by the Free Software
+// Foundation. In accordance with Section 7(a) of the GNU AGPL its Section 15 shall be amended
+// to the effect that Ascensio System SIA expressly excludes the warranty of non-infringement of
+// any third-party rights.
+//
+// This program is distributed WITHOUT ANY WARRANTY, without even the implied warranty
+// of MERCHANTABILITY or FITNESS FOR A PARTICULAR  PURPOSE. For details, see
+// the GNU AGPL at: http://www.gnu.org/licenses/agpl-3.0.html
+//
+// You can contact Ascensio System SIA at Lubanas st. 125a-25, Riga, Latvia, EU, LV-1021.
+//
+// The  interactive user interfaces in modified source and object code versions of the Program must
+// display Appropriate Legal Notices, as required under Section 5 of the GNU AGPL version 3.
+//
+// Pursuant to Section 7(b) of the License you must retain the original Product logo when
+// distributing the program. Pursuant to Section 7(e) we decline to grant you any rights under
+// trademark law for use of our trademarks.
+//
+// All the Product's GUI elements, including illustrations and icon sets, as well as technical writing
+// content are licensed under the terms of the Creative Commons Attribution-ShareAlike 4.0
+// International. See the License terms at http://creativecommons.org/licenses/by-sa/4.0/legalcode
+
+using File = System.IO.File;
+
+namespace ASC.Files.Thirdparty.Dropbox;
+
+[Scope]
+internal class DropboxFileDao : DropboxDaoBase, IFileDao<string>
+{
+    private readonly CrossDao _crossDao;
+    private readonly DropboxDaoSelector _dropboxDaoSelector;
+    private readonly IFileDao<int> _fileDao;
+
+    public DropboxFileDao(
+        IServiceProvider serviceProvider,
+        UserManager userManager,
+        TenantManager tenantManager,
+        TenantUtil tenantUtil,
+        DbContextManager<FilesDbContext> dbContextManager,
+        SetupInfo setupInfo,
+        ILogger<DropboxFileDao> monitor,
+        FileUtility fileUtility,
+        CrossDao crossDao,
+        DropboxDaoSelector dropboxDaoSelector,
+        IFileDao<int> fileDao,
+        TempPath tempPath)
+        : base(serviceProvider, userManager, tenantManager, tenantUtil, dbContextManager, setupInfo, monitor, fileUtility, tempPath)
+    {
+        _crossDao = crossDao;
+        _dropboxDaoSelector = dropboxDaoSelector;
+        _fileDao = fileDao;
+    }
+
+    public async Task InvalidateCacheAsync(string fileId)
+    {
+        var dropboxFilePath = MakeDropboxPath(fileId);
+        await ProviderInfo.CacheResetAsync(dropboxFilePath, true).ConfigureAwait(false);
+
+        var dropboxFile = await GetDropboxFileAsync(fileId).ConfigureAwait(false);
+        var parentPath = GetParentFolderPath(dropboxFile);
+        if (parentPath != null)
+        {
+            await ProviderInfo.CacheResetAsync(parentPath).ConfigureAwait(false);
+        }
+    }
+
+    public Task<File<string>> GetFileAsync(string fileId)
+    {
+        return GetFileAsync(fileId, 1);
+    }
+
+    public async Task<File<string>> GetFileAsync(string fileId, int fileVersion)
+    {
+        return ToFile(await GetDropboxFileAsync(fileId).ConfigureAwait(false));
+    }
+
+    public async Task<File<string>> GetFileAsync(string parentId, string title)
+    {
+        var items = await GetDropboxItemsAsync(parentId, false).ConfigureAwait(false);
+        var metadata = items.FirstOrDefault(item => item.Name.Equals(title, StringComparison.InvariantCultureIgnoreCase));
+
+        return metadata == null
+                   ? null
+                   : ToFile(metadata.AsFile);
+    }
+
+    public async Task<File<string>> GetFileStableAsync(string fileId, int fileVersion = -1)
+    {
+        return ToFile(await GetDropboxFileAsync(fileId).ConfigureAwait(false));
+    }
+
+    public IAsyncEnumerable<File<string>> GetFileHistoryAsync(string fileId)
+    {
+        return GetFileAsync(fileId).ToAsyncEnumerable();
+    }
+
+    public IAsyncEnumerable<File<string>> GetFilesAsync(IEnumerable<string> fileIds)
+    {
+        if (fileIds == null || !fileIds.Any())
+        {
+            return AsyncEnumerable.Empty<File<string>>();
+        }
+
+        var result = fileIds.ToAsyncEnumerable().SelectAwait(async e => ToFile(await GetDropboxFileAsync(e).ConfigureAwait(false)));
+
+        return result;
+    }
+
+    public IAsyncEnumerable<File<string>> GetFilesFilteredAsync(IEnumerable<string> fileIds, FilterType filterType, bool subjectGroup, Guid subjectID, string searchText, bool searchInContent, bool checkShared = false)
+    {
+        if (fileIds == null || !fileIds.Any() || filterType == FilterType.FoldersOnly)
+        {
+            return AsyncEnumerable.Empty<File<string>>();
+        }
+
+        var files = GetFilesAsync(fileIds);
+
+        //Filter
+        if (subjectID != Guid.Empty)
+        {
+            files = files.Where(x => subjectGroup
+                                         ? _userManager.IsUserInGroup(x.CreateBy, subjectID)
+                                         : x.CreateBy == subjectID);
+        }
+
+        switch (filterType)
+        {
+            case FilterType.FoldersOnly:
+                return AsyncEnumerable.Empty<File<string>>();
+            case FilterType.DocumentsOnly:
+                files = files.Where(x => FileUtility.GetFileTypeByFileName(x.Title) == FileType.Document);
+                break;
+            case FilterType.PresentationsOnly:
+                files = files.Where(x => FileUtility.GetFileTypeByFileName(x.Title) == FileType.Presentation);
+                break;
+            case FilterType.SpreadsheetsOnly:
+                files = files.Where(x => FileUtility.GetFileTypeByFileName(x.Title) == FileType.Spreadsheet);
+                break;
+            case FilterType.ImagesOnly:
+                files = files.Where(x => FileUtility.GetFileTypeByFileName(x.Title) == FileType.Image);
+                break;
+            case FilterType.ArchiveOnly:
+                files = files.Where(x => FileUtility.GetFileTypeByFileName(x.Title) == FileType.Archive);
+                break;
+            case FilterType.MediaOnly:
+                files = files.Where(x =>
+                {
+                    var fileType = FileUtility.GetFileTypeByFileName(x.Title);
+                    return fileType == FileType.Audio || fileType == FileType.Video;
+                });
+                break;
+            case FilterType.ByExtension:
+                if (!string.IsNullOrEmpty(searchText))
+                {
+                    searchText = searchText.Trim().ToLower();
+                    files = files.Where(x => FileUtility.GetFileExtension(x.Title).Equals(searchText));
+                }
+                break;
+        }
+
+        if (!string.IsNullOrEmpty(searchText))
+        {
+            files = files.Where(x => x.Title.IndexOf(searchText, StringComparison.OrdinalIgnoreCase) != -1);
+        }
+
+        return files;
+    }
+
+    public async Task<List<string>> GetFilesAsync(string parentId)
+    {
+        var items = await GetDropboxItemsAsync(parentId, false).ConfigureAwait(false);
+
+        return items.Select(entry => MakeId(entry)).ToList();
+    }
+
+    public async IAsyncEnumerable<File<string>> GetFilesAsync(string parentId, OrderBy orderBy, FilterType filterType, bool subjectGroup, Guid subjectID, string searchText, bool searchInContent, bool withSubfolders = false)
+    {
+        if (filterType == FilterType.FoldersOnly)
+        {
+            yield break;
+        }
+
+        //Get only files
+
+        var items = await GetDropboxItemsAsync(parentId, false).ConfigureAwait(false);
+        var files = items.Select(item => ToFile(item.AsFile));
+
+        //Filter
+        if (subjectID != Guid.Empty)
+        {
+            files = files.Where(x => subjectGroup
+                                         ? _userManager.IsUserInGroup(x.CreateBy, subjectID)
+                                         : x.CreateBy == subjectID);
+        }
+
+        switch (filterType)
+        {
+            case FilterType.FoldersOnly:
+                yield break;
+            case FilterType.DocumentsOnly:
+                files = files.Where(x => FileUtility.GetFileTypeByFileName(x.Title) == FileType.Document);
+                break;
+            case FilterType.PresentationsOnly:
+                files = files.Where(x => FileUtility.GetFileTypeByFileName(x.Title) == FileType.Presentation);
+                break;
+            case FilterType.SpreadsheetsOnly:
+                files = files.Where(x => FileUtility.GetFileTypeByFileName(x.Title) == FileType.Spreadsheet);
+                break;
+            case FilterType.ImagesOnly:
+                files = files.Where(x => FileUtility.GetFileTypeByFileName(x.Title) == FileType.Image);
+                break;
+            case FilterType.ArchiveOnly:
+                files = files.Where(x => FileUtility.GetFileTypeByFileName(x.Title) == FileType.Archive);
+                break;
+            case FilterType.MediaOnly:
+                files = files.Where(x =>
+                {
+                    var fileType = FileUtility.GetFileTypeByFileName(x.Title);
+
+                    return fileType == FileType.Audio || fileType == FileType.Video;
+                });
+                break;
+            case FilterType.ByExtension:
+                if (!string.IsNullOrEmpty(searchText))
+                {
+                    searchText = searchText.Trim().ToLower();
+                    files = files.Where(x => FileUtility.GetFileExtension(x.Title).Equals(searchText));
+                }
+                break;
+        }
+
+        if (!string.IsNullOrEmpty(searchText))
+        {
+            files = files.Where(x => x.Title.IndexOf(searchText, StringComparison.OrdinalIgnoreCase) != -1);
+        }
+
+        if (orderBy == null)
+        {
+            orderBy = new OrderBy(SortedByType.DateAndTime, false);
+        }
+
+        files = orderBy.SortedBy switch
+        {
+            SortedByType.Author => orderBy.IsAsc ? files.OrderBy(x => x.CreateBy) : files.OrderByDescending(x => x.CreateBy),
+            SortedByType.AZ => orderBy.IsAsc ? files.OrderBy(x => x.Title) : files.OrderByDescending(x => x.Title),
+            SortedByType.DateAndTime => orderBy.IsAsc ? files.OrderBy(x => x.ModifiedOn) : files.OrderByDescending(x => x.ModifiedOn),
+            SortedByType.DateAndTimeCreation => orderBy.IsAsc ? files.OrderBy(x => x.CreateOn) : files.OrderByDescending(x => x.CreateOn),
+            _ => orderBy.IsAsc ? files.OrderBy(x => x.Title) : files.OrderByDescending(x => x.Title),
+        };
+
+        foreach (var f in files)
+        {
+            yield return f;
+        }
+    }
+
+    public override Task<Stream> GetFileStreamAsync(File<string> file)
+    {
+        return GetFileStreamAsync(file, 0);
+    }
+
+    public async Task<Stream> GetFileStreamAsync(File<string> file, long offset)
+    {
+        var dropboxFilePath = MakeDropboxPath(file.Id);
+        await ProviderInfo.CacheResetAsync(dropboxFilePath, true).ConfigureAwait(false);
+
+        var dropboxFile = await GetDropboxFileAsync(file.Id).ConfigureAwait(false);
+        if (dropboxFile == null)
+        {
+            throw new ArgumentNullException(nameof(file), FilesCommonResource.ErrorMassage_FileNotFound);
+        }
+
+        if (dropboxFile is ErrorFile errorFile)
+        {
+            throw new Exception(errorFile.Error);
+        }
+
+        var fileStream = await (await ProviderInfo.StorageAsync).DownloadStreamAsync(MakeDropboxPath(dropboxFile), (int)offset);
+
+        return fileStream;
+    }
+
+    public Task<Uri> GetPreSignedUriAsync(File<string> file, TimeSpan expires)
+    {
+        throw new NotSupportedException();
+    }
+
+    public Task<bool> IsSupportedPreSignedUriAsync(File<string> file)
+    {
+        return Task.FromResult(false);
+    }
+
+    public Task<File<string>> SaveFileAsync(File<string> file, Stream fileStream)
+    {
+        ArgumentNullException.ThrowIfNull(file);
+        ArgumentNullException.ThrowIfNull(fileStream);
+
+        return InternalSaveFileAsync(file, fileStream);
+    }
+
+    private async Task<File<string>> InternalSaveFileAsync(File<string> file, Stream fileStream)
+    {
+        FileMetadata newDropboxFile = null;
+
+        if (file.Id != null)
+        {
+            var filePath = MakeDropboxPath(file.Id);
+            newDropboxFile = await (await ProviderInfo.StorageAsync).SaveStreamAsync(filePath, fileStream).ConfigureAwait(false);
+            if (!newDropboxFile.Name.Equals(file.Title))
+            {
+                var parentFolderPath = GetParentFolderPath(newDropboxFile);
+                file.Title = await GetAvailableTitleAsync(file.Title, parentFolderPath, IsExistAsync).ConfigureAwait(false);
+                newDropboxFile = await (await ProviderInfo.StorageAsync).MoveFileAsync(filePath, parentFolderPath, file.Title).ConfigureAwait(false);
+            }
+        }
+        else if (file.ParentId != null)
+        {
+            var folderPath = MakeDropboxPath(file.ParentId);
+            file.Title = await GetAvailableTitleAsync(file.Title, folderPath, IsExistAsync).ConfigureAwait(false);
+            newDropboxFile = await (await ProviderInfo.StorageAsync).CreateFileAsync(fileStream, file.Title, folderPath).ConfigureAwait(false);
+        }
+
+        await ProviderInfo.CacheResetAsync(newDropboxFile).ConfigureAwait(false);
+        var parentPath = GetParentFolderPath(newDropboxFile);
+        if (parentPath != null)
+        {
+            await ProviderInfo.CacheResetAsync(parentPath).ConfigureAwait(false);
+        }
+
+        return ToFile(newDropboxFile);
+    }
+
+    public Task<File<string>> ReplaceFileVersionAsync(File<string> file, Stream fileStream)
+    {
+        return SaveFileAsync(file, fileStream);
+    }
+
+    public async Task DeleteFileAsync(string fileId)
+    {
+        var dropboxFile = await GetDropboxFileAsync(fileId).ConfigureAwait(false);
+        if (dropboxFile == null)
+        {
+            return;
+        }
+
+        var id = MakeId(dropboxFile);
+
+        using var FilesDbContext = DbContextManager.GetNew(FileConstant.DatabaseId);
+        var strategy = FilesDbContext.Database.CreateExecutionStrategy();
+
+        await strategy.ExecuteAsync(async () =>
+        {
+        using (var tx = await FilesDbContext.Database.BeginTransactionAsync())
+        {
+            var hashIDs = await Query(FilesDbContext.ThirdpartyIdMapping)
+                .Where(r => r.Id.StartsWith(id))
+                .Select(r => r.HashId)
+                .ToListAsync()
+                .ConfigureAwait(false);
+
+            var link = await Query(FilesDbContext.TagLink)
+                .Where(r => hashIDs.Any(h => h == r.EntryId))
+                .ToListAsync()
+                .ConfigureAwait(false);
+
+            FilesDbContext.TagLink.RemoveRange(link);
+            await FilesDbContext.SaveChangesAsync().ConfigureAwait(false);
+
+            var tagsToRemove = from ft in FilesDbContext.Tag
+                               join ftl in FilesDbContext.TagLink.DefaultIfEmpty() on new { TenantId = ft.TenantId, Id = ft.Id } equals new { TenantId = ftl.TenantId, Id = ftl.TagId }
+                               where ftl == null
+                               select ft;
+
+            FilesDbContext.Tag.RemoveRange(await tagsToRemove.ToListAsync());
+
+            var securityToDelete = Query(FilesDbContext.Security)
+                .Where(r => hashIDs.Any(h => h == r.EntryId));
+
+            FilesDbContext.Security.RemoveRange(await securityToDelete.ToListAsync());
+            await FilesDbContext.SaveChangesAsync().ConfigureAwait(false);
+
+            var mappingToDelete = Query(FilesDbContext.ThirdpartyIdMapping)
+                .Where(r => hashIDs.Any(h => h == r.HashId));
+
+            FilesDbContext.ThirdpartyIdMapping.RemoveRange(await mappingToDelete.ToListAsync());
+            await FilesDbContext.SaveChangesAsync().ConfigureAwait(false);
+
+            await tx.CommitAsync().ConfigureAwait(false);
+        }
+        });
+
+
+        if (dropboxFile is not ErrorFile)
+        {
+            await (await ProviderInfo.StorageAsync).DeleteItemAsync(dropboxFile);
+        }
+
+        await ProviderInfo.CacheResetAsync(MakeDropboxPath(dropboxFile), true).ConfigureAwait(false);
+        var parentFolderPath = GetParentFolderPath(dropboxFile);
+        if (parentFolderPath != null)
+        {
+            await ProviderInfo.CacheResetAsync(parentFolderPath).ConfigureAwait(false);
+        }
+    }
+
+    public async Task<bool> IsExistAsync(string title, object folderId)
+    {
+        var items = await GetDropboxItemsAsync(folderId, false).ConfigureAwait(false);
+
+        return items.Any(item => item.Name.Equals(title, StringComparison.InvariantCultureIgnoreCase));
+    }
+
+    public async Task<TTo> MoveFileAsync<TTo>(string fileId, TTo toFolderId)
+    {
+        if (toFolderId is int tId)
+        {
+            return (TTo)Convert.ChangeType(await MoveFileAsync(fileId, tId).ConfigureAwait(false), typeof(TTo));
+        }
+
+        if (toFolderId is string tsId)
+        {
+            return (TTo)Convert.ChangeType(await MoveFileAsync(fileId, tsId).ConfigureAwait(false), typeof(TTo));
+        }
+
+        throw new NotImplementedException();
+    }
+
+    public async Task<string> MoveFileAsync(string fileId, string toFolderId)
+    {
+        var dropboxFile = await GetDropboxFileAsync(fileId).ConfigureAwait(false);
+        if (dropboxFile is ErrorFile errorFile)
+        {
+            throw new Exception(errorFile.Error);
+        }
+
+        var toDropboxFolder = await GetDropboxFolderAsync(toFolderId).ConfigureAwait(false);
+        if (toDropboxFolder is ErrorFolder errorFolder)
+        {
+            throw new Exception(errorFolder.Error);
+        }
+
+        var fromFolderPath = GetParentFolderPath(dropboxFile);
+
+        dropboxFile = await (await ProviderInfo.StorageAsync).MoveFileAsync(MakeDropboxPath(dropboxFile), MakeDropboxPath(toDropboxFolder), dropboxFile.Name).ConfigureAwait(false);
+
+        await ProviderInfo.CacheResetAsync(MakeDropboxPath(dropboxFile), true).ConfigureAwait(false);
+        await ProviderInfo.CacheResetAsync(fromFolderPath).ConfigureAwait(false);
+        await ProviderInfo.CacheResetAsync(MakeDropboxPath(toDropboxFolder)).ConfigureAwait(false);
+
+        return MakeId(dropboxFile);
+    }
+
+    public async Task<int> MoveFileAsync(string fileId, int toFolderId)
+    {
+        var moved = await _crossDao.PerformCrossDaoFileCopyAsync(
+            fileId, this, _dropboxDaoSelector.ConvertId,
+            toFolderId, _fileDao, r => r,
+            true)
+            .ConfigureAwait(false);
+
+        return moved.Id;
+    }
+
+    public async Task<File<TTo>> CopyFileAsync<TTo>(string fileId, TTo toFolderId)
+    {
+        if (toFolderId is int tId)
+        {
+            return await CopyFileAsync(fileId, tId).ConfigureAwait(false) as File<TTo>;
+        }
+
+        if (toFolderId is string tsId)
+        {
+            return await CopyFileAsync(fileId, tsId).ConfigureAwait(false) as File<TTo>;
+        }
+
+        throw new NotImplementedException();
+    }
+
+    public Task<File<int>> CopyFileAsync(string fileId, int toFolderId)
+    {
+        var moved = _crossDao.PerformCrossDaoFileCopyAsync(
+            fileId, this, _dropboxDaoSelector.ConvertId,
+            toFolderId, _fileDao, r => r,
+            false);
+
+        return moved;
+    }
+
+    public async Task<File<string>> CopyFileAsync(string fileId, string toFolderId)
+    {
+        var dropboxFile = await GetDropboxFileAsync(fileId).ConfigureAwait(false);
+        if (dropboxFile is ErrorFile errorFile)
+        {
+            throw new Exception(errorFile.Error);
+        }
+
+        var toDropboxFolder = await GetDropboxFolderAsync(toFolderId).ConfigureAwait(false);
+        if (toDropboxFolder is ErrorFolder errorFolder)
+        {
+            throw new Exception(errorFolder.Error);
+        }
+
+        var newDropboxFile = await (await ProviderInfo.StorageAsync).CopyFileAsync(MakeDropboxPath(dropboxFile), MakeDropboxPath(toDropboxFolder), dropboxFile.Name).ConfigureAwait(false);
+
+        await ProviderInfo.CacheResetAsync(newDropboxFile).ConfigureAwait(false);
+        await ProviderInfo.CacheResetAsync(MakeDropboxPath(toDropboxFolder)).ConfigureAwait(false);
+
+        return ToFile(newDropboxFile);
+    }
+
+    public async Task<string> FileRenameAsync(File<string> file, string newTitle)
+    {
+        var dropboxFile = await GetDropboxFileAsync(file.Id).ConfigureAwait(false);
+        var parentFolderPath = GetParentFolderPath(dropboxFile);
+        newTitle = await GetAvailableTitleAsync(newTitle, parentFolderPath, IsExistAsync).ConfigureAwait(false);
+
+        dropboxFile = await (await ProviderInfo.StorageAsync).MoveFileAsync(MakeDropboxPath(dropboxFile), parentFolderPath, newTitle).ConfigureAwait(false);
+
+        await ProviderInfo.CacheResetAsync(dropboxFile).ConfigureAwait(false);
+        var parentPath = GetParentFolderPath(dropboxFile);
+        if (parentPath != null)
+        {
+            await ProviderInfo.CacheResetAsync(parentPath).ConfigureAwait(false);
+        }
+
+        return MakeId(dropboxFile);
+    }
+
+    public Task<string> UpdateCommentAsync(string fileId, int fileVersion, string comment)
+    {
+        return Task.FromResult(string.Empty);
+    }
+
+    public Task CompleteVersionAsync(string fileId, int fileVersion)
+    {
+        return Task.CompletedTask;
+    }
+
+    public Task ContinueVersionAsync(string fileId, int fileVersion)
+    {
+        return Task.CompletedTask;
+    }
+
+    public bool UseTrashForRemove(File<string> file)
+    {
+        return false;
+    }
+
+    public override Task<Stream> GetThumbnailAsync(string fileId, int width, int height)
+    {
+        return ProviderInfo.GetThumbnailsAsync(_dropboxDaoSelector.ConvertId(fileId), width, height);
+    }
+
     #region chunking
-
-    private File<string> RestoreIds(File<string> file)
-    {
-        if (file == null)
-        {
-            return null;
-        }
-
-        if (file.Id != null)
-        {
-            file.Id = MakeId(file.Id);
-        }
-
-        if (file.ParentId != null)
-        {
-            file.ParentId = MakeId(file.ParentId);
-        }
-
-        return file;
-    }
-
-    public Task<ChunkedUploadSession<string>> CreateUploadSessionAsync(File<string> file, long contentLength)
-    {
-        if (_setupInfo.ChunkUploadSize > contentLength)
-        {
-            return Task.FromResult(new ChunkedUploadSession<string>(RestoreIds(file), contentLength) { UseChunks = false });
-        }
-
-        return InternalCreateUploadSessionAsync(file, contentLength);
-    }
-
-    private async Task<ChunkedUploadSession<string>> InternalCreateUploadSessionAsync(File<string> file, long contentLength)
-    {
-        var uploadSession = new ChunkedUploadSession<string>(file, contentLength);
-
-        var dropboxSession = await (await ProviderInfo.StorageAsync).CreateResumableSessionAsync().ConfigureAwait(false);
-        if (dropboxSession != null)
-        {
-            uploadSession.Items["DropboxSession"] = dropboxSession;
-        }
-        else
-        {
-            uploadSession.Items["TempPath"] = _tempPath.GetTempFileName();
-        }
-
-        uploadSession.File = RestoreIds(uploadSession.File);
-
-        return uploadSession;
-    }
-
-    public async Task<File<string>> UploadChunkAsync(ChunkedUploadSession<string> uploadSession, Stream stream, long chunkLength)
-    {
-        if (!uploadSession.UseChunks)
-        {
-            if (uploadSession.BytesTotal == 0)
-            {
-                uploadSession.BytesTotal = chunkLength;
-            }
-
-            uploadSession.File = await SaveFileAsync(uploadSession.File, stream).ConfigureAwait(false);
-            uploadSession.BytesUploaded = chunkLength;
-
-            return uploadSession.File;
-        }
-
-        if (uploadSession.Items.ContainsKey("DropboxSession"))
-        {
-            var dropboxSession = uploadSession.GetItemOrDefault<string>("DropboxSession");
-            await (await ProviderInfo.StorageAsync).TransferAsync(dropboxSession, uploadSession.BytesUploaded, stream).ConfigureAwait(false);
-        }
-        else
-        {
-            var tempPath = uploadSession.GetItemOrDefault<string>("TempPath");
-            using var fs = new FileStream(tempPath, FileMode.Append);
-            await stream.CopyToAsync(fs).ConfigureAwait(false);
-        }
-
-        uploadSession.BytesUploaded += chunkLength;
-
-        if (uploadSession.BytesUploaded == uploadSession.BytesTotal)
-        {
-            uploadSession.File = await FinalizeUploadSessionAsync(uploadSession).ConfigureAwait(false);
-        }
-        else
-        {
-            uploadSession.File = RestoreIds(uploadSession.File);
-        }
-
-        return uploadSession.File;
-    }
-
-    public async Task<File<string>> FinalizeUploadSessionAsync(ChunkedUploadSession<string> uploadSession)
-    {
-        if (uploadSession.Items.ContainsKey("DropboxSession"))
-        {
-            var dropboxSession = uploadSession.GetItemOrDefault<string>("DropboxSession");
-
-            Metadata dropboxFile;
-            var file = uploadSession.File;
-            if (file.Id != null)
-            {
-                var dropboxFilePath = MakeDropboxPath(file.Id);
-                dropboxFile = await (await ProviderInfo.StorageAsync).FinishResumableSessionAsync(dropboxSession, dropboxFilePath, uploadSession.BytesUploaded).ConfigureAwait(false);
-            }
-            else
-            {
-                var folderPath = MakeDropboxPath(file.ParentId);
-                var title = await GetAvailableTitleAsync(file.Title, folderPath, IsExistAsync).ConfigureAwait(false);
-                dropboxFile = await (await ProviderInfo.StorageAsync).FinishResumableSessionAsync(dropboxSession, folderPath, title, uploadSession.BytesUploaded).ConfigureAwait(false);
-            }
-
-            await ProviderInfo.CacheResetAsync(MakeDropboxPath(dropboxFile)).ConfigureAwait(false);
-            await ProviderInfo.CacheResetAsync(GetParentFolderPath(dropboxFile), false).ConfigureAwait(false);
-
-            return ToFile(dropboxFile.AsFile);
-        }
-
-        using var fs = new FileStream(uploadSession.GetItemOrDefault<string>("TempPath"),
-                                       FileMode.Open, FileAccess.Read, System.IO.FileShare.None, 4096, FileOptions.DeleteOnClose);
-
-        return await SaveFileAsync(uploadSession.File, fs).ConfigureAwait(false);
-    }
-
-    public Task AbortUploadSessionAsync(ChunkedUploadSession<string> uploadSession)
-    {
-        if (uploadSession.Items.ContainsKey("TempPath"))
-        {
-            File.Delete(uploadSession.GetItemOrDefault<string>("TempPath"));
-        }
-
-        return Task.CompletedTask;
-    }
+
+    private File<string> RestoreIds(File<string> file)
+    {
+        if (file == null)
+        {
+            return null;
+        }
+
+        if (file.Id != null)
+        {
+            file.Id = MakeId(file.Id);
+        }
+
+        if (file.ParentId != null)
+        {
+            file.ParentId = MakeId(file.ParentId);
+        }
+
+        return file;
+    }
+
+    public Task<ChunkedUploadSession<string>> CreateUploadSessionAsync(File<string> file, long contentLength)
+    {
+        if (_setupInfo.ChunkUploadSize > contentLength)
+        {
+            return Task.FromResult(new ChunkedUploadSession<string>(RestoreIds(file), contentLength) { UseChunks = false });
+        }
+
+        return InternalCreateUploadSessionAsync(file, contentLength);
+    }
+
+    private async Task<ChunkedUploadSession<string>> InternalCreateUploadSessionAsync(File<string> file, long contentLength)
+    {
+        var uploadSession = new ChunkedUploadSession<string>(file, contentLength);
+
+        var dropboxSession = await (await ProviderInfo.StorageAsync).CreateResumableSessionAsync().ConfigureAwait(false);
+        if (dropboxSession != null)
+        {
+            uploadSession.Items["DropboxSession"] = dropboxSession;
+        }
+        else
+        {
+            uploadSession.Items["TempPath"] = _tempPath.GetTempFileName();
+        }
+
+        uploadSession.File = RestoreIds(uploadSession.File);
+
+        return uploadSession;
+    }
+
+    public async Task<File<string>> UploadChunkAsync(ChunkedUploadSession<string> uploadSession, Stream stream, long chunkLength)
+    {
+        if (!uploadSession.UseChunks)
+        {
+            if (uploadSession.BytesTotal == 0)
+            {
+                uploadSession.BytesTotal = chunkLength;
+            }
+
+            uploadSession.File = await SaveFileAsync(uploadSession.File, stream).ConfigureAwait(false);
+            uploadSession.BytesUploaded = chunkLength;
+
+            return uploadSession.File;
+        }
+
+        if (uploadSession.Items.ContainsKey("DropboxSession"))
+        {
+            var dropboxSession = uploadSession.GetItemOrDefault<string>("DropboxSession");
+            await (await ProviderInfo.StorageAsync).TransferAsync(dropboxSession, uploadSession.BytesUploaded, stream).ConfigureAwait(false);
+        }
+        else
+        {
+            var tempPath = uploadSession.GetItemOrDefault<string>("TempPath");
+            using var fs = new FileStream(tempPath, FileMode.Append);
+            await stream.CopyToAsync(fs).ConfigureAwait(false);
+        }
+
+        uploadSession.BytesUploaded += chunkLength;
+
+        if (uploadSession.BytesUploaded == uploadSession.BytesTotal)
+        {
+            uploadSession.File = await FinalizeUploadSessionAsync(uploadSession).ConfigureAwait(false);
+        }
+        else
+        {
+            uploadSession.File = RestoreIds(uploadSession.File);
+        }
+
+        return uploadSession.File;
+    }
+
+    public async Task<File<string>> FinalizeUploadSessionAsync(ChunkedUploadSession<string> uploadSession)
+    {
+        if (uploadSession.Items.ContainsKey("DropboxSession"))
+        {
+            var dropboxSession = uploadSession.GetItemOrDefault<string>("DropboxSession");
+
+            Metadata dropboxFile;
+            var file = uploadSession.File;
+            if (file.Id != null)
+            {
+                var dropboxFilePath = MakeDropboxPath(file.Id);
+                dropboxFile = await (await ProviderInfo.StorageAsync).FinishResumableSessionAsync(dropboxSession, dropboxFilePath, uploadSession.BytesUploaded).ConfigureAwait(false);
+            }
+            else
+            {
+                var folderPath = MakeDropboxPath(file.ParentId);
+                var title = await GetAvailableTitleAsync(file.Title, folderPath, IsExistAsync).ConfigureAwait(false);
+                dropboxFile = await (await ProviderInfo.StorageAsync).FinishResumableSessionAsync(dropboxSession, folderPath, title, uploadSession.BytesUploaded).ConfigureAwait(false);
+            }
+
+            await ProviderInfo.CacheResetAsync(MakeDropboxPath(dropboxFile)).ConfigureAwait(false);
+            await ProviderInfo.CacheResetAsync(GetParentFolderPath(dropboxFile), false).ConfigureAwait(false);
+
+            return ToFile(dropboxFile.AsFile);
+        }
+
+        using var fs = new FileStream(uploadSession.GetItemOrDefault<string>("TempPath"),
+                                       FileMode.Open, FileAccess.Read, System.IO.FileShare.None, 4096, FileOptions.DeleteOnClose);
+
+        return await SaveFileAsync(uploadSession.File, fs).ConfigureAwait(false);
+    }
+
+    public Task AbortUploadSessionAsync(ChunkedUploadSession<string> uploadSession)
+    {
+        if (uploadSession.Items.ContainsKey("TempPath"))
+        {
+            File.Delete(uploadSession.GetItemOrDefault<string>("TempPath"));
+        }
+
+        return Task.CompletedTask;
+    }
     #endregion
 }