--- conflicted
+++ resolved
@@ -45,12 +45,8 @@
 } from "../../../utils/socket";
 import { OPERATIONS_NAME } from "../../../constants";
 import OperationsProgressButton from "../../../components/operations-progress-button";
-<<<<<<< HEAD
-import { getBackupProgressInfo } from "../../../utils/common";
-=======
 import DataBackupLoader from "../../../skeletons/backup/DataBackup";
 import { getBackupProgressInfo, getErrorInfo } from "../../../utils/common";
->>>>>>> d48fb2e9
 import { getFromLocalStorage } from "../../../utils";
 import { useDidMount } from "../../../hooks/useDidMount";
 
@@ -370,17 +366,13 @@
     buttonSize,
   };
 
-<<<<<<< HEAD
-  const roomName = rootFoldersTitles[FolderType.USER]?.title;
-=======
-  if (isEmptyContentBeforeLoader && !isInitialLoading) return null;
-
-  if (isInitialLoading) return <DataBackupLoader />;
+  //if (isEmptyContentBeforeLoader && !isInitialLoading) return null;
+
+  // if (isInitialLoading) return <DataBackupLoader />;
 
   const mainDisabled = !isMaxProgress || pageIsDisabled;
   const additionalDisabled =
     !isMaxProgress || isNotPaidPeriod || pageIsDisabled;
->>>>>>> d48fb2e9
 
   return (
     <div className={styles.manualBackup}>
