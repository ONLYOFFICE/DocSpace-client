// (c) Copyright Ascensio System SIA 2009-2024
//
// This program is a free software product.
// You can redistribute it and/or modify it under the terms
// of the GNU Affero General Public License (AGPL) version 3 as published by the Free Software
// Foundation. In accordance with Section 7(a) of the GNU AGPL its Section 15 shall be amended
// to the effect that Ascensio System SIA expressly excludes the warranty of non-infringement of
// any third-party rights.
//
// This program is distributed WITHOUT ANY WARRANTY, without even the implied warranty
// of MERCHANTABILITY or FITNESS FOR A PARTICULAR  PURPOSE. For details, see
// the GNU AGPL at: http://www.gnu.org/licenses/agpl-3.0.html
//
// You can contact Ascensio System SIA at Lubanas st. 125a-25, Riga, Latvia, EU, LV-1021.
//
// The  interactive user interfaces in modified source and object code versions of the Program must
// display Appropriate Legal Notices, as required under Section 5 of the GNU AGPL version 3.
//
// Pursuant to Section 7(b) of the License you must retain the original Product logo when
// distributing the program. Pursuant to Section 7(e) we decline to grant you any rights under
// trademark law for use of our trademarks.
//
// All the Product's GUI elements, including illustrations and icon sets, as well as technical writing
// content are licensed under the terms of the Creative Commons Attribution-ShareAlike 4.0
// International. See the License terms at http://creativecommons.org/licenses/by-sa/4.0/legalcode

import React from "react";
import styled from "styled-components";
import { Text } from "@docspace/shared/components/text";
import { Textarea } from "@docspace/shared/components/textarea";
import { inject, observer } from "mobx-react";

import { useTranslation } from "react-i18next";
<<<<<<< HEAD
import StatusMessage from "@docspace/shared/components/status-message";
=======
import { globalColors } from "@docspace/shared/themes";
import { isJSON } from "@docspace/shared/utils/json";
>>>>>>> c2c3c504

const DetailsWrapper = styled.div`
  width: 100%;

  .textareaBody {
    height: 50vh !important;
  }

  .mt-7 {
    margin-top: 7px;
  }

  .mt-16 {
    margin-top: 16px;
  }

  .mb-4 {
    margin-bottom: 4px;
  }
`;

const RequestDetails = ({ eventDetails }) => {
  const { t } = useTranslation(["Webhooks"]);

  return (
    <DetailsWrapper>
      {eventDetails.status === 0 && (
        <StatusMessage message={t("FailedToConnect")} />
      )}
      <Text as="h3" fontWeight={600} className="mb-4 mt-7">
        {t("RequestPostHeader")}
      </Text>
      {!eventDetails.requestHeaders ? (
        <Textarea isDisabled />
      ) : (
        <Textarea
          classNameCopyIcon="request-header-copy"
          value={eventDetails.requestHeaders}
          enableCopy
          hasNumeration
          isFullHeight
          isJSONField
          copyInfoText={t("RequestHeaderCopied")}
        />
      )}

      <Text as="h3" fontWeight={600} className="mb-4 mt-16">
        {t("RequestPostBody")}
      </Text>
      {isJSON(eventDetails.requestPayload) ? (
        <Textarea
          classNameCopyIcon="request-body-copy"
          value={eventDetails.requestPayload}
          isJSONField
          enableCopy
          hasNumeration
          isFullHeight
          copyInfoText={t("RequestBodyCopied")}
        />
      ) : (
        <Textarea
          value={eventDetails.requestPayload}
          heightScale
          className="textareaBody"
        />
      )}
    </DetailsWrapper>
  );
};

export default inject(({ webhooksStore }) => {
  const { eventDetails } = webhooksStore;

  return { eventDetails };
})(observer(RequestDetails));<|MERGE_RESOLUTION|>--- conflicted
+++ resolved
@@ -31,12 +31,7 @@
 import { inject, observer } from "mobx-react";
 
 import { useTranslation } from "react-i18next";
-<<<<<<< HEAD
 import StatusMessage from "@docspace/shared/components/status-message";
-=======
-import { globalColors } from "@docspace/shared/themes";
-import { isJSON } from "@docspace/shared/utils/json";
->>>>>>> c2c3c504
 
 const DetailsWrapper = styled.div`
   width: 100%;
