--- conflicted
+++ resolved
@@ -92,7 +92,18 @@
     this.integration.consumers = consumers;
   };
 
-<<<<<<< HEAD
+  setAddUsers = (func) => {
+    this.headerAction.addUsers = func;
+  };
+
+  setRemoveAdmins = (func) => {
+    this.headerAction.removeAdmins = func;
+  };
+
+  toggleSelector = (isOpen) => {
+    this.security.accessRight.selectorIsOpen = isOpen;
+  };
+
   setCommonThirdPartyList = (commonThirdPartyList) => {
     commonThirdPartyList.map((currentValue, index) => {
       commonThirdPartyList[index].key = `0-${index}`;
@@ -100,20 +111,6 @@
 
     this.dataManagement.commonThirdPartyList = commonThirdPartyList;
   };
-=======
-  setAddUsers = (func) => {
-    this.headerAction.addUsers = func;
-  };
-
-  setRemoveAdmins = (func) => {
-    this.headerAction.removeAdmins = func;
-  };
-
-  toggleSelector = (isOpen) => {
-    this.security.accessRight.selectorIsOpen = isOpen;
-  };
-
->>>>>>> a226cca8
   setSelectedConsumer = (selectedConsumerName) => {
     this.integration.selectedConsumer =
       this.integration.consumers.find((c) => c.name === selectedConsumerName) ||
