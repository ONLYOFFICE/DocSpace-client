--- conflicted
+++ resolved
@@ -33,6 +33,7 @@
   getBaseUrl,
 } from "@docspace/shared/utils/next-ssr-helper";
 import { TUser } from "@docspace/shared/api/people/types";
+import { TPortal } from "@docspace/shared/api/portal/types";
 import {
   TCapabilities,
   TCompanyInfo,
@@ -43,6 +44,7 @@
   TSettings,
   TThirdPartyProvider,
   TTimeZone,
+  TVersionBuild,
   TInvitationSettings,
 } from "@docspace/shared/api/settings/types";
 import { Encoder } from "@docspace/shared/utils/encoder";
@@ -78,6 +80,31 @@
 
 const IS_TEST = process.env.E2E_TEST;
 
+export const checkIsAuthenticated = async () => {
+  logger.debug(`Start GET /authentication`);
+
+  try {
+    const [request] = await createRequest(
+      ["/authentication"],
+      [["", ""]],
+      "GET",
+    );
+
+    const res = await fetch(request);
+
+    if (!res.ok) {
+      logger.error(`GET /authentication failed: ${res.status}`);
+      return;
+    }
+
+    const isAuth = await res.json();
+
+    return isAuth.response as boolean;
+  } catch (error) {
+    logger.error(`Error in checkIsAuthenticated: ${error}`);
+  }
+};
+
 export async function getSettings() {
   logger.debug(`Start GET /settings?withPassword=true`);
 
@@ -121,6 +148,31 @@
   }
 }
 
+export async function getVersionBuild() {
+  logger.debug(`Start GET /settings/version/build`);
+
+  try {
+    const [getSettingsRes] = await createRequest(
+      [`/settings/version/build`],
+      [["", ""]],
+      "GET",
+    );
+
+    const res = await fetch(getSettingsRes);
+
+    if (!res.ok) {
+      logger.error(`GET /settings/version/build failed: ${res.status}`);
+      return;
+    }
+
+    const versionBuild = await res.json();
+
+    return versionBuild.response as TVersionBuild;
+  } catch (error) {
+    logger.error(`Error in getVersionBuild: ${error}`);
+  }
+}
+
 export async function getColorTheme() {
   logger.debug(`Start GET /settings/colortheme`);
 
@@ -266,8 +318,6 @@
   }
 }
 
-<<<<<<< HEAD
-=======
 export async function getUserByName() {
   logger.debug(`Start GET /people/firstname.lastname`);
 
@@ -334,7 +384,6 @@
   }
 }
 
->>>>>>> e124014e
 export async function getUserByEmail(
   userEmail: string,
   confirmKey: string | null = null,
@@ -634,6 +683,28 @@
     return portalTimeZones.response as TTimeZone[];
   } catch (error) {
     logger.error(`Error in getPortalTimeZones: ${error}`);
+    throw error;
+  }
+}
+
+export async function getPortal() {
+  logger.debug(`Start GET /portal`);
+
+  try {
+    const [getPortalRes] = await createRequest([`/portal`], [["", ""]], "GET");
+
+    const res = IS_TEST ? portalTimeZoneHandler() : await fetch(getPortalRes);
+
+    if (!res.ok) {
+      logger.error(`GET /portal failed: ${res.status}`);
+      throw new Error(res.statusText);
+    }
+
+    const portal = await res.json();
+
+    return { ...portal.response, tenantAlias: portal.links[0].href } as TPortal;
+  } catch (error) {
+    logger.error(`Error in getPortal: ${error}`);
     throw error;
   }
 }
