--- conflicted
+++ resolved
@@ -28,11 +28,7 @@
 
       <ColorTheme
         {...props}
-<<<<<<< HEAD
-        elementType={ThemeType.InfoPanelToggle}
-=======
         themeId={ThemeType.InfoPanelToggle}
->>>>>>> 409d05d2
         isRootFolder={true}
         isInfoPanelVisible={true}
       >
