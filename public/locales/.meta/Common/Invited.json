--- conflicted
+++ resolved
@@ -3,11 +3,7 @@
   "content": "Invited",
   "content_en_sha1_hash": "53469df1c48ff6abdcf1b528fd8c8ac2baf05099",
   "created_at": "2025-05-19T21:30:45.993Z",
-<<<<<<< HEAD
-  "updated_at": "2025-06-08T12:02:32.672Z",
-=======
   "updated_at": "2025-06-18T17:09:45.720Z",
->>>>>>> 540a9604
   "comment": {
     "text": "This translation key \"Invited\" is used to display a message indicating that an email invitation has been sent or received. It typically appears in UI elements related to invite functionality, such as input fields or search items, and helps users understand their current status regarding invitations.",
     "is_auto": true,
@@ -58,8 +54,8 @@
       "ai_spell_check_issues": [
         {
           "type": "incorrect_translation",
-          "description": "The Azerbaijani translation 'Dəvət edildi' translates to 'Was invited,' which is a passive form. The English 'Invited' can function as a noun or adjective without requiring a passive verb form. A more accurate translation would depend on the context, but a simpler option would be 'dəvət' (invitation).",
-          "suggestion": "dəvət"
+          "description": "The Azerbaijani translation \"Dəvət edildi\" translates to \"Was invited\". The English term \"Invited\" represents a broader concept, not just a completed action. It can refer to the act of inviting or the state of being invited. \"Dəvət\" is a more accurate translation as it conveys the noun form of the invitation.",
+          "suggestion": "Dəvət"
         }
       ],
       "approved_at": null
@@ -76,8 +72,8 @@
       "ai_spell_check_issues": [
         {
           "type": "incorrect_translation",
-          "description": "The Czech translation \"Pozvánka na\" translates to \"Invitation to\" rather than \"Invited\". It doesn't accurately convey the English meaning.",
-          "suggestion": "Consider \"Pozvaný\" (invited - masculine nominative) or \"Pozvaná\" (invited - feminine nominative) depending on the context, or potentially a more descriptive phrase that reflects the intended meaning of 'Invited'."
+          "description": "The Czech translation \"Pozvánka na\" translates to \"Invitation to\" and doesn't directly represent the English word \"Invited\". It indicates something is being invited *to*, not the state of being invited.",
+          "suggestion": "A more accurate translation might be \"Pozvaný\" (invited, masculine), \"Pozvaná\" (invited, feminine), or \"Pozvaní\" (invited, plural) depending on the context."
         }
       ],
       "approved_at": null
@@ -136,8 +132,8 @@
       "ai_spell_check_issues": [
         {
           "type": "incorrect_translation",
-          "description": "The Korean translation \"초대 완료\" translates to \"Invitation Completed\" or \"Invitation Done\", which doesn't directly convey the meaning of 'Invited'. It implies an action has been completed, rather than the state of being invited.",
-          "suggestion": "Consider alternatives like \"초대됨\" (invited), \"초대받음\" (received an invitation), or \"초대\" (invitation)."
+          "description": "The Korean translation \"초대 완료\" (cho-dae wan-lyeo) translates to \"Invitation completed\" or \"Invitation finished\" rather than simply \"Invited\". It implies the action of inviting has already taken place.",
+          "suggestion": "Consider a more direct translation like \"초대\" (cho-dae) which means 'Invitation' or a phrase indicating the status of being invited, such as \"초대됨\" (cho-dae-deum) which means 'Being invited'."
         }
       ],
       "approved_at": null
@@ -166,8 +162,8 @@
       "ai_spell_check_issues": [
         {
           "type": "incorrect_translation",
-          "description": "The Polish translation \"Zaproszono\" translates more closely to \"Was invited\" or \"Have been invited.\"  \"Invited\" suggests an active invitation, while \"Zaproszono\" implies a passive reception of an invitation. A more accurate translation depending on the context could be \"Zaproszenie\" (Invitation) or \"Zaproś\" (Invite).",
-          "suggestion": "Consider \"Zaproszenie\" or \"Zaproś\" depending on the intended meaning."
+          "description": "The Polish translation \"Zaproszono\" (literally 'invited' in the past passive voice) doesn't perfectly align with the English \"Invited\" (present participle). While it conveys a similar meaning, it's a more formal and passive construction. Depending on the context, a more direct translation like \"Zaproszony\" (invited, masculine singular) or \"Zaproszeni\" (invited, plural) might be better.",
+          "suggestion": "Consider \"Zaproszony\" (if referring to a male) or \"Zaproszeni\" (if referring to a group or a general invitation) for a more direct translation, or retain \"Zaproszono\" if the passive voice is appropriate for the context."
         }
       ],
       "approved_at": null
@@ -190,8 +186,8 @@
       "ai_spell_check_issues": [
         {
           "type": "incorrect_translation",
-          "description": "The Romanian translation \"Invitat\" is a masculine singular form. The English word \"Invited\" implies a broader meaning that could be masculine, feminine, or plural. A more accurate translation might depend on the context, but \"Invitați\" (masculine plural) or \"Invitați/Invitate\" (mixed or feminine plural) would be more versatile.",
-          "suggestion": "Consider 'Invitați' or 'Invitați/Invitate' for greater accuracy depending on context."
+          "description": "The Romanian translation \"Invitat\" is a masculine singular form. The English word \"Invited\" could refer to a singular or plural, masculine or feminine. The correct translation would depend on the context. Without context, a more neutral translation like \"Invitați\" (plural) or \"Invitat/ă\" (masculine/feminine singular) would be better.",
+          "suggestion": "Consider \"Invitați\" (plural) or \"Invitat/ă\" (masculine/feminine singular), depending on context."
         }
       ],
       "approved_at": null
@@ -208,8 +204,8 @@
       "ai_spell_check_issues": [
         {
           "type": "incorrect_translation",
-          "description": "The Sinhala translation \"ආරාධනා කළා\" (aaradanaa kalaa) translates to 'invited' in the sense of 'having done the inviting'.  While technically correct, it's more natural to use a more direct translation of 'invited' as a state of being invited. The word 'ආරාධිත' (aaraditha) is a better fit, signifying 'invited' as an adjective describing a person or object.",
-          "suggestion": "ආරාධිත (aaraditha)"
+          "description": "The translation 'ආරාධනා කළා' while meaning 'invited' in a general sense, is a past tense form. 'Invited' can refer to a present or future invitation. A more accurate translation for the key 'Invited' (as a label or status) would be something like 'ආරාධනය' (Aaradhanya) which means 'invitation'.",
+          "suggestion": "ආරාධනය"
         }
       ],
       "approved_at": null
@@ -223,13 +219,7 @@
     "sl": {
       "ai_translated": false,
       "ai_model": null,
-      "ai_spell_check_issues": [
-        {
-          "type": "incorrect_translation",
-          "description": "The Slovenian translation \"Povabljeni\" is the plural form of \"invited.\" The English word \"Invited\" is singular and should be translated accordingly.",
-          "suggestion": "Povabljen"
-        }
-      ],
+      "ai_spell_check_issues": [],
       "approved_at": null
     },
     "sr-Cyrl-RS": {
@@ -250,8 +240,8 @@
       "ai_spell_check_issues": [
         {
           "type": "incorrect_translation",
-          "description": "The Turkish translation \"Davet edildi\" translates to \"was invited\" or \"has been invited\", not just \"Invited\". It's a passive voice, while the English is a simple past participle acting as an adjective. This doesn't accurately reflect the original meaning in context.",
-          "suggestion": "Consider \"Davet\" (Invitation) or \"Davetli\" (Invited person) for a more accurate translation, depending on the intended usage."
+          "description": "The translation 'Davet edildi' (was invited) is a passive construction. 'Invited' functions as an adjective or noun in English. A more accurate translation would depend on the context. If it's referring to a list of attendees, a more suitable translation might be 'Davetliler' (The invited ones) or 'Davet edilenler' (Those invited). If describing an action, 'Davet' (Invitation) might be more appropriate.",
+          "suggestion": "Consider 'Davetliler' or 'Davet' depending on context."
         }
       ],
       "approved_at": null
@@ -265,19 +255,19 @@
     "vi": {
       "ai_translated": false,
       "ai_model": null,
-      "ai_spell_check_issues": [],
+      "ai_spell_check_issues": [
+        {
+          "type": "incorrect_translation",
+          "description": "While \"Đã mời\" is a valid translation, it carries the meaning 'already invited' or 'having been invited'. The English word 'Invited' is more general and doesn't necessarily imply a past action. A more accurate translation would depend on the context, but a more neutral option would be 'Mời'.",
+          "suggestion": "Mời"
+        }
+      ],
       "approved_at": null
     },
     "zh-CN": {
       "ai_translated": false,
       "ai_model": null,
-      "ai_spell_check_issues": [
-        {
-          "type": "incorrect_translation",
-          "description": "While '已邀请' (Yǐ yāoqǐng) is a valid translation, it implies that the invitation has already happened. 'Invited' can also mean 'invited to do something in the future'. A more nuanced translation might be '受邀' (Shòu yāo) which conveys the invitation aspect without necessarily implying it's already completed.",
-          "suggestion": "Consider '受邀' (Shòu yāo) for a more versatile translation."
-        }
-      ],
+      "ai_spell_check_issues": [],
       "approved_at": null
     }
   }
