// (c) Copyright Ascensio System SIA 2009-2024
//
// This program is a free software product.
// You can redistribute it and/or modify it under the terms
// of the GNU Affero General Public License (AGPL) version 3 as published by the Free Software
// Foundation. In accordance with Section 7(a) of the GNU AGPL its Section 15 shall be amended
// to the effect that Ascensio System SIA expressly excludes the warranty of non-infringement of
// any third-party rights.
//
// This program is distributed WITHOUT ANY WARRANTY, without even the implied warranty
// of MERCHANTABILITY or FITNESS FOR A PARTICULAR  PURPOSE. For details, see
// the GNU AGPL at: http://www.gnu.org/licenses/agpl-3.0.html
//
// You can contact Ascensio System SIA at Lubanas st. 125a-25, Riga, Latvia, EU, LV-1021.
//
// The  interactive user interfaces in modified source and object code versions of the Program must
// display Appropriate Legal Notices, as required under Section 5 of the GNU AGPL version 3.
//
// Pursuant to Section 7(b) of the License you must retain the original Product logo when
// distributing the program. Pursuant to Section 7(e) we decline to grant you any rights under
// trademark law for use of our trademarks.
//
// All the Product's GUI elements, including illustrations and icon sets, as well as technical writing
// content are licensed under the terms of the Creative Commons Attribution-ShareAlike 4.0
// International. See the License terms at http://creativecommons.org/licenses/by-sa/4.0/legalcode

/* eslint-disable jsx-a11y/tabindex-no-positive */

<<<<<<< HEAD
import classNames from "classnames";
=======
import { TFunction } from "i18next";
>>>>>>> 167ecabf
import { Trans } from "react-i18next";
import React, { useEffect, useMemo, useRef, useState } from "react";

import { Text } from "../text";
import { Checkbox } from "../checkbox";
import { ComboBox, TOption } from "../combobox";
import { InputSize, InputType, TextInput } from "../text-input";
import { HelpButton } from "../help-button";
import { RadioButton } from "../radio-button";
import { useDidMount } from "../../hooks/useDidMount";

import HelpReactSvgUrl from "PUBLIC_DIR/images/help.react.svg?url";

import {
  bucket,
  CUSTOMER_MANAGER,
  filePath,
  FORCEPATH_STYLE,
  MANAGED_KEYS,
  NONE_VALUE,
  REGION,
  SERVICE_URL,
  SSE,
  SSE_CLIENT_SIDE,
  SSE_KEY,
  SSE_KMS,
  SSE_S3,
  USE_HTTP,
} from "./AmazonSettings.constants";
import { AmazonSettingsProps } from "./AmazonSettings.types";
import styles from "./AmazonSettings.module.scss";

const AmazonSettings = ({
  selectedStorage,
  setRequiredFormSettings,
  setIsThirdStorageChanged,
  storageRegions,
  defaultRegion,
  addValueInFormSettings,
  deleteValueFormSetting,
  errorsFieldsBeforeSafe: isError,
  isLoadingData,
  isLoading,
  formSettings,
  t,
  isNeedFilePath,
}: AmazonSettingsProps) => {
  const isDisabled = selectedStorage && !selectedStorage.isSet;
  const bucketPlaceholder =
    selectedStorage && selectedStorage.properties[0]?.title;
  const forcePathStylePlaceholder = t("Common:ForcePathStyle");
  const regionPlaceholder =
    selectedStorage && selectedStorage.properties[2]?.title;

  const serviceUrlPlaceholder = t("Common:ServiceUrl");
  const SSEPlaceholder = t("Common:ServerSideEncryptionMethod");
  const useHttpPlaceholder = t("Common:UseHttp");
  const serverSideEncryption = t("Common:AmazonSSE");
  const clientSideEncryption = t("Common:AmazonCSE");

  const sseKms = "SSE-KMS";
  const sseS3 = "SSE-S3";

  const availableEncryptions = [
    {
      key: "0",
      label: NONE_VALUE,
    },
    {
      key: "1",
      label: serverSideEncryption,
    },
    {
      key: "2",
      label: clientSideEncryption,
    },
  ];

  const defaultRegionValue = useRef<{
    key: string;
    label: string;
    systemName: string;
  }>(null);

  const regions = useMemo(() => {
    return storageRegions.map((storageRegion, index) => {
      const tempRegion = {
        key: index.toString(),
        label: `${storageRegion.displayName} (${storageRegion.systemName})`,
        systemName: storageRegion.systemName,
      };

      if (defaultRegion === storageRegion.systemName) {
        defaultRegionValue.current = tempRegion;
      }
      return tempRegion;
    });
  }, [defaultRegion, storageRegions]);

  const [region, setRegion] = useState(() =>
    defaultRegionValue.current ? defaultRegionValue.current : regions[0],
  );

  useDidMount(() => {
    const filePathField = isNeedFilePath ? [filePath] : [];
    setRequiredFormSettings([bucket, ...filePathField]);
    setIsThirdStorageChanged(false);
  });

  useEffect(() => {
    const regionValue = regions.find(
      (r) => r?.systemName === formSettings[REGION],
    );
    if (!regionValue) return;

    setRegion(regionValue);
  }, [formSettings, regions]);

  const onSelectEncryptionMethod = (options: TOption) => {
    const label = options.label;

    if (label === NONE_VALUE) {
      deleteValueFormSetting(SSE_KEY);
      deleteValueFormSetting(SSE);
    } else {
      const isServerSSE = label === serverSideEncryption;
      const value = isServerSSE ? SSE_S3 : SSE_CLIENT_SIDE;
      addValueInFormSettings(SSE, value);

      if (!isServerSSE) {
        addValueInFormSettings(SSE_KEY, "");
      } else {
        deleteValueFormSetting(SSE_KEY);
      }
    }
    setIsThirdStorageChanged(true);
  };

  const onSelectEncryptionMode = (
    e: React.MouseEvent<HTMLInputElement> | React.ChangeEvent<HTMLInputElement>,
  ) => {
    const value = e.currentTarget.name;

    if (value === SSE_S3) {
      deleteValueFormSetting(SSE_KEY);
    }
    addValueInFormSettings(SSE, value);
    setIsThirdStorageChanged(true);
  };

  const onSelectManagedKeys = (options: TOption) => {
    const label = options.label;

    if (label === CUSTOMER_MANAGER) {
      addValueInFormSettings(SSE_KEY, "");
    } else {
      deleteValueFormSetting(SSE_KEY);
    }

    setIsThirdStorageChanged(true);
  };
  const onSelectRegion = (options: TOption) => {
    if (
      !("systemName" in options) ||
      !options.systemName ||
      typeof options.systemName !== "string"
    )
      return;

    const systemName = options.systemName;

    addValueInFormSettings(REGION, systemName);
    setIsThirdStorageChanged(true);
  };

  const onChangeText = (event: React.ChangeEvent<HTMLInputElement>) => {
    const { target } = event;
    const value = target.value;
    const name = target.name;

    setIsThirdStorageChanged(true);

    addValueInFormSettings(name, value);
  };

  const onChangeCheckbox = (event: React.ChangeEvent<HTMLInputElement>) => {
    const { target } = event;
    const value = target.checked;
    const name = target.name;

    setIsThirdStorageChanged(true);
    addValueInFormSettings(name, value.toString());
  };

  const renderTooltip = (helpInfo: string, className?: string) => {
    return (
      <HelpButton
        className={className}
        offsetRight={0}
        iconName={HelpReactSvgUrl}
        tooltipContent={
          <Trans t={t as TFunction} i18nKey={`${helpInfo}`} ns="Common">
            {helpInfo}
          </Trans>
        }
      />
    );
  };

  const selectedEncryption =
    formSettings[SSE] === SSE_KMS || formSettings[SSE] === SSE_S3
      ? availableEncryptions[1].label
      : Object.prototype.hasOwnProperty.call(formSettings, SSE)
        ? availableEncryptions[2].label
        : availableEncryptions[0].label;

  const managedKeys =
    formSettings[SSE] === SSE_KMS
      ? Object.prototype.hasOwnProperty.call(formSettings, SSE_KEY)
        ? MANAGED_KEYS[1]
        : MANAGED_KEYS[0]
      : MANAGED_KEYS[0];

  return (
    <div
      className={styles.amazonSettings}
      data-testid="amazon-settings-wrapper"
    >
      <div className={styles.body} data-testid="amazon-settings-bucket">
        <div
          className={classNames(
            styles.backupStorageTooltip,
            "backup_storage-tooltip",
          )}
        >
          <Text isBold>{bucketPlaceholder}</Text>
          {renderTooltip(t("Common:AmazonBucketTip"), "bucket-tooltip")}
        </div>
        <TextInput
          id="bucket-input"
          name={bucket}
          className={classNames(styles.backupTextInput, "backup_text-input")}
          scale
          value={formSettings[bucket]}
          hasError={isError[bucket]}
          onChange={onChangeText}
          isDisabled={isLoadingData || isLoading || isDisabled}
          tabIndex={1}
          type={InputType.text}
          size={InputSize.base}
          testId="amazon-bucket-input"
        />
      </div>
      <div className={styles.body} data-testid="amazon-settings-region">
        <div
          className={classNames(
            styles.backupStorageTooltip,
            "backup_storage-tooltip",
          )}
        >
          <Text isBold>{regionPlaceholder}</Text>
          {renderTooltip(t("Common:AmazonRegionTip"), "region-tooltip")}
        </div>
        <ComboBox
          className={classNames(
            styles.backupTextInput,
            "region-combo-box backup_text-input",
          )}
          options={regions}
          selectedOption={region}
          directionY="both"
          onSelect={onSelectRegion}
          noBorder={false}
          scaled
          scaledOptions
          dropDownMaxHeight={300}
          isDisabled={isDisabled}
          tabIndex={2}
          showDisabledItems
        />
      </div>

      <div className={styles.body} data-testid="amazon-settings-service-url">
        <div
          className={classNames(
            styles.backupStorageTooltip,
            "backup_storage-tooltip",
          )}
        >
          <Text isBold>{serviceUrlPlaceholder}</Text>
          {renderTooltip(t("Common:AmazonServiceTip"), "service-tooltip")}
        </div>
        <TextInput
          id="service-url-input"
          name={SERVICE_URL}
          className={classNames(styles.backupTextInput, "backup_text-input")}
          scale
          value={formSettings[SERVICE_URL]}
          hasError={isError[SERVICE_URL]}
          onChange={onChangeText}
          isDisabled={isLoadingData || isLoading || isDisabled}
          tabIndex={3}
          type={InputType.text}
          size={InputSize.base}
          testId="amazon-service-url-input"
        />
      </div>

      <div
        className={styles.body}
        data-testid="amazon-settings-force-path-style"
      >
        <Checkbox
          id="force-path-style"
          name={FORCEPATH_STYLE}
          label={forcePathStylePlaceholder}
          isChecked={formSettings[FORCEPATH_STYLE] !== "false"}
          isIndeterminate={false}
          isDisabled={isDisabled}
          onChange={onChangeCheckbox}
          tabIndex={4}
          data-testid="amazon-force-path-style-checkbox"
          helpButton={
            <div
              className={classNames(
                styles.backupStorageTooltip,
                "backup_storage-tooltip",
              )}
            >
              {renderTooltip(
                t("Common:AmazonForcePathStyleTip"),
                "force-path-style-tooltip",
              )}
            </div>
          }
        />
      </div>
      <div className={styles.body} data-testid="amazon-settings-use-http">
        <Checkbox
          id="use-http"
          className="backup_checkbox"
          name={USE_HTTP}
          label={useHttpPlaceholder}
          isChecked={formSettings[USE_HTTP] !== "false"}
          isIndeterminate={false}
          isDisabled={isDisabled}
          onChange={onChangeCheckbox}
          tabIndex={5}
          data-testid="amazon-use-http-checkbox"
          helpButton={
            <div
              className={classNames(
                styles.backupStorageTooltip,
                "backup_storage-tooltip",
              )}
            >
              {renderTooltip(t("Common:AmazonHTTPTip"), "http-tooltip")}
            </div>
          }
        />
      </div>
      <div className={styles.body} data-testid="amazon-settings-sse-method">
        <div
          className={classNames(
            styles.backupStorageTooltip,
            "backup_storage-tooltip",
          )}
        >
          <Text isBold>{SSEPlaceholder}</Text>
          {renderTooltip(t("Common:AmazonSSETip"), "sse-method-tooltip")}
        </div>
        <ComboBox
          className={classNames(
            styles.backupTextInput,
            "sse-method-combo-box backup_text-input",
          )}
          options={availableEncryptions}
          selectedOption={{
            key: 0,
            label: selectedEncryption,
          }}
          directionY="both"
          onSelect={onSelectEncryptionMethod}
          noBorder={false}
          scaled
          scaledOptions
          dropDownMaxHeight={300}
          isDisabled={isDisabled}
          tabIndex={7}
          showDisabledItems
          data-testid="amazon-sse-method-combobox"
        />
      </div>

      {selectedEncryption === serverSideEncryption ? (
        <>
          <RadioButton
            id="sse-s3"
            className={classNames(
              styles.backupRadioButtonSettings,
              "backup_radio-button-settings",
            )}
            value=""
            label={sseS3}
            isChecked={formSettings[SSE] === SSE_S3}
            onClick={onSelectEncryptionMode}
            name={SSE_S3}
            isDisabled={isDisabled}
            testId="amazon-sse-s3-radio"
          />

          <RadioButton
            id="sse-kms"
            className={classNames(
              styles.backupRadioButtonSettings,
              "backup_radio-button-settings",
            )}
            value=""
            label={sseKms}
            isChecked={formSettings[SSE] === SSE_KMS}
            onClick={onSelectEncryptionMode}
            name={SSE_KMS}
            isDisabled={isDisabled}
            testId="amazon-sse-kms-radio"
          />

          {formSettings[SSE] === sseKms ? (
            <>
              <Text isBold>Managed CMK</Text>
              <ComboBox
                className={classNames(
                  styles.backupTextInput,
                  "managed-cmk-combo-box backup_text-input",
                )}
                options={MANAGED_KEYS}
                selectedOption={{
                  key: 0,
                  label: managedKeys.label,
                }}
                directionY="both"
                onSelect={onSelectManagedKeys}
                noBorder={false}
                scaled
                scaledOptions
                dropDownMaxHeight={300}
                isDisabled={isDisabled}
                tabIndex={8}
                showDisabledItems
              />

              {managedKeys.label === CUSTOMER_MANAGER ? (
                <>
                  <Text isBold>KMS Key Id:</Text>
                  <TextInput
                    id="customer-manager-kms-key-id"
                    name={SSE_KEY}
                    className={classNames(
                      styles.backupTextInput,
                      "backup_text-input",
                    )}
                    scale
                    value={formSettings[SSE_KEY]}
                    hasError={isError[SSE_KEY]}
                    onChange={onChangeText}
                    isDisabled={isLoadingData || isLoading || isDisabled}
                    tabIndex={9}
                    type={InputType.text}
                    size={InputSize.base}
                    testId="amazon-customer-kms-key-input"
                  />
                </>
              ) : null}
            </>
          ) : null}
        </>
      ) : null}

      {selectedEncryption === clientSideEncryption ? (
        <>
          <Text isBold>KMS Key Id:</Text>
          <TextInput
            id="client-side-encryption-kms-key-id"
            name={SSE_KEY}
            className={classNames(styles.backupTextInput, "backup_text-input")}
            scale
            value={formSettings[SSE_KEY]}
            hasError={isError[SSE_KEY]}
            onChange={onChangeText}
            isDisabled={isLoadingData || isLoading || isDisabled}
            tabIndex={8}
            type={InputType.text}
            size={InputSize.base}
            testId="amazon-client-side-kms-key-input"
          />
        </>
      ) : null}

      {isNeedFilePath ? (
        <TextInput
          id="file-path-input"
          name="filePath"
          className={classNames(styles.backupTextInput, "backup_text-input")}
          scale
          value={formSettings[filePath]}
          onChange={onChangeText}
          isDisabled={isLoadingData || isLoading || isDisabled}
          placeholder={t("Common:Path")}
          hasError={isError[filePath]}
          type={InputType.text}
          size={InputSize.base}
          testId="amazon-file-path-input"
        />
      ) : null}
    </div>
  );
};

export default AmazonSettings;<|MERGE_RESOLUTION|>--- conflicted
+++ resolved
@@ -26,11 +26,8 @@
 
 /* eslint-disable jsx-a11y/tabindex-no-positive */
 
-<<<<<<< HEAD
 import classNames from "classnames";
-=======
 import { TFunction } from "i18next";
->>>>>>> 167ecabf
 import { Trans } from "react-i18next";
 import React, { useEffect, useMemo, useRef, useState } from "react";
 
