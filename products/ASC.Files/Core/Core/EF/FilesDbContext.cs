﻿using System;
using System.Collections.Generic;

using ASC.Common;
using ASC.Core.Common.EF;
using ASC.Core.Common.EF.Model;
using Microsoft.EntityFrameworkCore;
<<<<<<< HEAD
=======
using System;
using System.Collections.Generic;
>>>>>>> 00699a43

namespace ASC.Files.Core.EF
{
    public class MySqlFilesDbContext : FilesDbContext { }
    public class PostgreSqlFilesDbContext : FilesDbContext { }
    public class FilesDbContext : BaseDbContext
    {
        public DbSet<DbFile> Files { get; set; }
        public DbSet<DbFolder> Folders { get; set; }
        public DbSet<DbFolderTree> Tree { get; set; }
        public DbSet<DbFilesBunchObjects> BunchObjects { get; set; }
        public DbSet<DbFilesSecurity> Security { get; set; }
        public DbSet<DbFilesThirdpartyIdMapping> ThirdpartyIdMapping { get; set; }
        public DbSet<DbFilesThirdpartyAccount> ThirdpartyAccount { get; set; }
        public DbSet<DbFilesTagLink> TagLink { get; set; }
        public DbSet<DbFilesTag> Tag { get; set; }
        public DbSet<DbFilesThirdpartyApp> ThirdpartyApp { get; set; }
        public DbSet<DbTenant> Tenants { get; set; }
        protected override Dictionary<Provider, Func<BaseDbContext>> ProviderContext
        {
            get
            {
                return new Dictionary<Provider, Func<BaseDbContext>>()
                {
                    { Provider.MySql, () => new MySqlFilesDbContext() } ,
                    { Provider.Postgre, () => new PostgreSqlFilesDbContext() } ,
                };
            }
        }
        protected override void OnModelCreating(ModelBuilder modelBuilder)
        {
            ModelBuilderWrapper
                .From(modelBuilder, Provider)
                .AddDbFiles()
                .AddDbFolder()
                .AddDbFolderTree()
                .AddDbFilesThirdpartyAccount()
                .AddDbFilesBunchObjects()
                .AddDbFilesSecurity()
                .AddDbFilesThirdpartyIdMapping()
                .AddDbFilesTagLink()
                .AddDbFilesTag()
                .AddDbDbFilesThirdpartyApp()
                .AddDbTenant();
        }
    }

    public static class FilesDbExtension
    {
        public static DIHelper AddFilesDbContextService(this DIHelper services)
        {
            return services.AddDbContextManagerService<FilesDbContext>();
        }
    }
}<|MERGE_RESOLUTION|>--- conflicted
+++ resolved
@@ -1,16 +1,10 @@
 ﻿using System;
 using System.Collections.Generic;
-
+
 using ASC.Common;
 using ASC.Core.Common.EF;
-using ASC.Core.Common.EF.Model;
-using Microsoft.EntityFrameworkCore;
-<<<<<<< HEAD
-=======
-using System;
-using System.Collections.Generic;
->>>>>>> 00699a43
-
+using ASC.Core.Common.EF.Model;
+using Microsoft.EntityFrameworkCore;
 namespace ASC.Files.Core.EF
 {
     public class MySqlFilesDbContext : FilesDbContext { }
