﻿import CheckWhiteSvgUrl from "PUBLIC_DIR/images/check.white.svg?url";

import React, { useState, useEffect, useCallback, useMemo } from "react";
import { withTranslation } from "react-i18next";
import { inject, observer } from "mobx-react";
import { isMobileOnly, isDesktop } from "react-device-detect";
import { ReactSVG } from "react-svg";
import hexToRgba from "hex-to-rgba";

import Button from "@docspace/components/button";
import Tooltip from "@docspace/components/tooltip";
import Text from "@docspace/components/text";
import TabContainer from "@docspace/components/tabs-container";
import toastr from "@docspace/components/toast/toastr";

import { useIsSmallWindow } from "@docspace/common/utils/useIsSmallWindow";

import Preview from "./Appearance/preview";
import { saveToSessionStorage, getFromSessionStorage } from "../../utils";
import ColorSchemeDialog from "./sub-components/colorSchemeDialog";
import { setDocumentTitle } from "SRC_DIR/helpers/utils";
import DropDownItem from "@docspace/components/drop-down-item";
import DropDownContainer from "@docspace/components/drop-down";

import HexColorPickerComponent from "./sub-components/hexColorPicker";

import Loader from "./sub-components/loaderAppearance";

import { StyledComponent, StyledTheme } from "./Appearance/StyledApperance.js";
<<<<<<< HEAD
import BreakpointWarning from "../../../../components/BreakpointWarning/index";
=======
import { ReactSVG } from "react-svg";
>>>>>>> 6a253d47
import ModalDialogDelete from "./sub-components/modalDialogDelete";

const Appearance = (props) => {
  const {
    appearanceTheme,
    selectedThemeId,
    sendAppearanceTheme,
    getAppearanceTheme,
    currentColorScheme,
    deleteAppearanceTheme,
    tReady,
    t,
  } = props;

  const defaultAppliedColorAccent = currentColorScheme.main.accent;
  const defaultAppliedColorButtons = currentColorScheme.main.buttons;

  const headerAddTheme = t("Settings:NewColorScheme");
  const headerEditTheme = t("Settings:EditColorScheme");

  const checkImgHover = (
    <ReactSVG className="check-hover" src={CheckWhiteSvgUrl} />
  );

  const [showColorSchemeDialog, setShowColorSchemeDialog] = useState(false);

  const [headerColorSchemeDialog, setHeaderColorSchemeDialog] = useState(
    headerEditTheme
  );

  const [currentColorAccent, setCurrentColorAccent] = useState(null);
  const [currentColorButtons, setCurrentColorButtons] = useState(null);

  const [openHexColorPickerAccent, setOpenHexColorPickerAccent] = useState(
    false
  );
  const [openHexColorPickerButtons, setOpenHexColorPickerButtons] = useState(
    false
  );

  const [appliedColorAccent, setAppliedColorAccent] = useState(
    defaultAppliedColorAccent
  );
  const [appliedColorButtons, setAppliedColorButtons] = useState(
    defaultAppliedColorButtons
  );

  const [changeCurrentColorAccent, setChangeCurrentColorAccent] = useState(
    false
  );
  const [changeCurrentColorButtons, setChangeCurrentColorButtons] = useState(
    false
  );

  const [showSaveButtonDialog, setShowSaveButtonDialog] = useState(false);

  const [isEditDialog, setIsEditDialog] = useState(false);
  const [isAddThemeDialog, setIsAddThemeDialog] = useState(false);

  const [previewAccent, setPreviewAccent] = useState(
    currentColorScheme.main.accent
  );

  const [colorCheckImg, setColorCheckImg] = useState(
    currentColorScheme.text.accent
  );
  const [colorCheckImgHover, setColorCheckImgHover] = useState(
    currentColorScheme.text.accent
  );

  const [selectThemeId, setSelectThemeId] = useState(selectedThemeId);

  const [isDisabledSaveButton, setIsDisabledSaveButton] = useState(true);

  const [abilityAddTheme, setAbilityAddTheme] = useState(true);

  const [isDisabledEditButton, setIsDisabledEditButton] = useState(true);
  const [isDisabledDeleteButton, setIsDisabledDeleteButton] = useState(true);
  const [isShowDeleteButton, setIsShowDeleteButton] = useState(false);

  const [visibleDialog, setVisibleDialog] = useState(false);

  const [theme, setTheme] = useState(appearanceTheme);

  const isSmallWindow = useIsSmallWindow(600);

  const array_items = useMemo(
    () => [
      {
        id: "light-theme",
        key: "0",
        title: t("Profile:LightTheme"),
        content: (
          <Preview
            appliedColorAccent={appliedColorAccent}
            previewAccent={previewAccent}
            selectThemeId={selectThemeId}
            colorCheckImg={colorCheckImg}
            themePreview="Light"
          />
        ),
      },
      {
        id: "dark-theme",
        key: "1",
        title: t("Profile:DarkTheme"),
        content: (
          <Preview
            appliedColorAccent={appliedColorAccent}
            previewAccent={previewAccent}
            selectThemeId={selectThemeId}
            colorCheckImg={colorCheckImg}
            themePreview="Dark"
          />
        ),
      },
    ],
    [previewAccent, selectThemeId, colorCheckImg, tReady]
  );

  const getSettings = () => {
    const selectColorId = getFromSessionStorage("selectColorId");
    const defaultColorId = selectedThemeId;
    saveToSessionStorage("defaultColorId", defaultColorId);
    if (selectColorId) {
      setSelectThemeId(selectColorId);
    } else {
      setSelectThemeId(defaultColorId);
    }
  };

  useEffect(() => {
    getSettings();
    setDocumentTitle(t("Appearance"));
  }, []);

  useEffect(() => {
    saveToSessionStorage("selectColorId", selectThemeId);
  }, [selectThemeId]);

  useEffect(() => {
    if (!currentColorScheme) return;

    setAppliedColorButtons(defaultAppliedColorButtons);
    setAppliedColorAccent(defaultAppliedColorAccent);
  }, [
    currentColorScheme,
    defaultAppliedColorButtons,
    defaultAppliedColorAccent,
  ]);

  useEffect(() => {
    onColorCheck(appearanceTheme);

    // Setting a checkbox for a new theme
    setTheme(appearanceTheme);
    if (appearanceTheme.length > theme.length) {
      const newTheme = appearanceTheme[appearanceTheme.length - 1];
      const idNewTheme = newTheme.id;
      const accentNewTheme = newTheme.main.accent;

      setSelectThemeId(idNewTheme);
      setPreviewAccent(accentNewTheme);
    }

    if (appearanceTheme.length === 9) {
      setAbilityAddTheme(false);
    } else {
      setAbilityAddTheme(true);
    }

    if (appearanceTheme.length === 6) {
      setIsShowDeleteButton(false);
    } else {
      setIsShowDeleteButton(true);
    }
  }, [
    appearanceTheme,
    theme,
    setSelectThemeId,
    setPreviewAccent,
    setAbilityAddTheme,
    setIsShowDeleteButton,
  ]);

  useEffect(() => {
    onColorCheck(appearanceTheme);

    if (appearanceTheme.find((theme) => theme.id == selectThemeId).name) {
      setIsDisabledEditButton(true);
      setIsDisabledDeleteButton(true);
      return;
    }

    setIsDisabledEditButton(false);
    setIsDisabledDeleteButton(false);
  }, [selectThemeId]);

  useEffect(() => {
    if (selectThemeId === selectedThemeId) {
      setIsDisabledSaveButton(true);
    } else {
      setIsDisabledSaveButton(false);
    }

    if (
      changeCurrentColorAccent &&
      changeCurrentColorButtons &&
      isAddThemeDialog
    ) {
      setShowSaveButtonDialog(true);
    }

    if (
      (changeCurrentColorAccent || changeCurrentColorButtons) &&
      isEditDialog
    ) {
      setShowSaveButtonDialog(true);
    }

    if (
      !changeCurrentColorAccent &&
      !changeCurrentColorButtons &&
      isEditDialog
    ) {
      setShowSaveButtonDialog(false);
    }
  }, [
    selectedThemeId,
    selectThemeId,
    changeCurrentColorAccent,
    changeCurrentColorButtons,
    isAddThemeDialog,
    isEditDialog,
    previewAccent,
  ]);

  const onColorCheck = useCallback(
    (themes) => {
      const colorCheckImg = themes.find((theme) => theme.id == selectThemeId)
        ?.text.accent;

      setColorCheckImg(colorCheckImg);
    },
    [selectThemeId]
  );

  const onColorCheckImgHover = useCallback(
    (e) => {
      const id = e.target.id;
      if (!id) return;

      const colorCheckImg = appearanceTheme.find((theme) => theme.id == id).text
        .accent;

      setColorCheckImgHover(colorCheckImg);
    },
    [appearanceTheme]
  );

  const onColorSelection = useCallback(
    (e) => {
      const theme = e.currentTarget;
      const id = +theme.id;
      const accent = appearanceTheme.find((theme) => theme.id == id).main
        .accent;

      setPreviewAccent(accent);
      setSelectThemeId(id);
      saveToSessionStorage("selectColorId", id);
      saveToSessionStorage("selectColorAccent", accent);
    },
    [appearanceTheme, setPreviewAccent, setSelectThemeId]
  );

  const onSave = useCallback(async () => {
    setIsDisabledSaveButton(true);

    if (!selectThemeId) return;

    try {
      await sendAppearanceTheme({ selected: selectThemeId });
      await getAppearanceTheme();
      toastr.success(t("Settings:SuccessfullySaveSettingsMessage"));
    } catch (error) {
      toastr.error(error);
    }
    saveToSessionStorage("selectColorId", selectThemeId);
    saveToSessionStorage("defaultColorId", selectThemeId);
    saveToSessionStorage("selectColorAccent", previewAccent);
    saveToSessionStorage("defaultColorAccent", previewAccent);
  }, [
    selectThemeId,
    setIsDisabledSaveButton,
    sendAppearanceTheme,
    getAppearanceTheme,
  ]);

  // Open HexColorPicker
  const onClickColor = (e) => {
    if (e.target.id === "accent") {
      setOpenHexColorPickerAccent(true);
      setOpenHexColorPickerButtons(false);
    } else {
      setOpenHexColorPickerButtons(true);
      setOpenHexColorPickerAccent(false);
    }
  };

  const onClickDeleteModal = useCallback(async () => {
    try {
      await deleteAppearanceTheme(selectThemeId);
      await getAppearanceTheme();

      if (selectedThemeId !== selectThemeId) {
        setSelectThemeId(selectedThemeId);
        setPreviewAccent(currentColorScheme.main.accent);
      }

      if (selectedThemeId === selectThemeId) {
        setSelectThemeId(appearanceTheme[0].id);
        setPreviewAccent(appearanceTheme[0].main.accent);
      }

      saveToSessionStorage("selectColorId", appearanceTheme[0].id);
      saveToSessionStorage("selectColorAccent", appearanceTheme[0].main.accent);

      onCloseDialogDelete();

      toastr.success(t("Settings:SuccessfullySaveSettingsMessage"));
    } catch (error) {
      toastr.error(error);
    }
  }, [
    selectThemeId,
    selectedThemeId,
    onCloseDialogDelete,
    deleteAppearanceTheme,
    getAppearanceTheme,
  ]);

  const onCloseColorSchemeDialog = () => {
    setShowColorSchemeDialog(false);

    setOpenHexColorPickerAccent(false);
    setOpenHexColorPickerButtons(false);

    setChangeCurrentColorAccent(false);
    setChangeCurrentColorButtons(false);

    setIsEditDialog(false);
    setIsAddThemeDialog(false);

    setShowSaveButtonDialog(false);

    setCurrentColorAccent(null);
    setCurrentColorButtons(null);

    setAppliedColorAccent(defaultAppliedColorAccent);
    setAppliedColorButtons(defaultAppliedColorButtons);
  };

  const onAddTheme = () => {
    if (!abilityAddTheme) return;
    setIsAddThemeDialog(true);

    setHeaderColorSchemeDialog(headerAddTheme);

    setShowColorSchemeDialog(true);
  };

  const onClickEdit = () => {
    appearanceTheme.map((item) => {
      if (item.id === selectThemeId) {
        setCurrentColorAccent(item.main.accent.toUpperCase());
        setCurrentColorButtons(item.main.buttons.toUpperCase());

        setAppliedColorAccent(item.main.accent.toUpperCase());
        setAppliedColorButtons(item.main.buttons.toUpperCase());
      }
    });

    setIsEditDialog(true);

    setHeaderColorSchemeDialog(headerEditTheme);

    setShowColorSchemeDialog(true);
  };

  const onCloseHexColorPickerAccent = useCallback(() => {
    setOpenHexColorPickerAccent(false);
    if (!currentColorAccent) return;
    setAppliedColorAccent(currentColorAccent);
  }, [currentColorAccent, setOpenHexColorPickerAccent, setAppliedColorAccent]);

  const onCloseHexColorPickerButtons = useCallback(() => {
    setOpenHexColorPickerButtons(false);
    if (!currentColorButtons) return;
    setAppliedColorButtons(currentColorButtons);
  }, [
    currentColorButtons,
    setOpenHexColorPickerButtons,
    setAppliedColorButtons,
  ]);

  const getTextColor = (color) => {
    const black = "#333333";
    const white = "#FFFFFF";

    const rgba = hexToRgba(color)
      .replace("rgba(", "")
      .replace(")", "")
      .split(", ");

    const r = rgba[0];
    const g = rgba[1];
    const b = rgba[2];

    const textColor =
      (r * 299 + g * 587 + b * 114) / 1000 > 128 ? black : white;

    return textColor;
  };

  const onAppliedColorAccent = useCallback(() => {
    if (appliedColorAccent.toUpperCase() !== currentColorAccent) {
      setChangeCurrentColorAccent(true);
    }

    setCurrentColorAccent(appliedColorAccent);
    saveToSessionStorage("selectColorAccent", appliedColorAccent);

    setOpenHexColorPickerAccent(false);
  }, [
    appliedColorAccent,
    currentColorAccent,
    setChangeCurrentColorAccent,
    setOpenHexColorPickerAccent,
  ]);

  const onAppliedColorButtons = useCallback(() => {
    if (appliedColorButtons.toUpperCase() !== currentColorButtons) {
      setChangeCurrentColorButtons(true);
    }

    setCurrentColorButtons(appliedColorButtons);

    setOpenHexColorPickerButtons(false);
  }, [
    appliedColorButtons,
    currentColorButtons,
    setChangeCurrentColorButtons,
    setOpenHexColorPickerButtons,
  ]);

  const onSaveNewThemes = useCallback(
    async (theme) => {
      try {
        await sendAppearanceTheme({ theme: theme });
        await getAppearanceTheme();

        toastr.success(t("Settings:SuccessfullySaveSettingsMessage"));
      } catch (error) {
        toastr.error(error);
      }
    },
    [sendAppearanceTheme, getAppearanceTheme]
  );

  const onSaveChangedThemes = useCallback(
    async (editTheme) => {
      try {
        await sendAppearanceTheme({ theme: editTheme });
        await getAppearanceTheme();
        setPreviewAccent(editTheme.main.accent);

        toastr.success(t("Settings:SuccessfullySaveSettingsMessage"));
      } catch (error) {
        toastr.error(error);
      }
    },
    [sendAppearanceTheme, getAppearanceTheme]
  );

  const onSaveColorSchemeDialog = () => {
    const textColorAccent = getTextColor(currentColorAccent);
    const textColorButtons = getTextColor(currentColorButtons);

    if (isAddThemeDialog) {
      // Saving a new custom theme
      const theme = {
        main: {
          accent: currentColorAccent,
          buttons: currentColorButtons,
        },
        text: {
          accent: textColorAccent,
          buttons: textColorButtons,
        },
      };

      onSaveNewThemes(theme);

      setCurrentColorAccent(null);
      setCurrentColorButtons(null);

      onCloseColorSchemeDialog();

      return;
    }

    // Editing themes
    const editTheme = {
      id: selectThemeId,
      main: {
        accent: currentColorAccent,
        buttons: currentColorButtons,
      },
      text: {
        accent: textColorAccent,
        buttons: textColorButtons,
      },
    };

    onSaveChangedThemes(editTheme);

    setCurrentColorAccent(appliedColorAccent);
    setCurrentColorButtons(appliedColorButtons);

    onCloseColorSchemeDialog();
  };

  const onCloseDialogDelete = () => {
    setVisibleDialog(false);
  };

  const onOpenDialogDelete = () => {
    setVisibleDialog(true);
  };

  const nodeHexColorPickerButtons = (
    <DropDownContainer
      directionX="right"
      manualY="62px"
      withBackdrop={false}
      isDefaultMode={false}
      open={openHexColorPickerButtons}
      clickOutsideAction={onCloseHexColorPickerButtons}
    >
      <DropDownItem className="drop-down-item-hex">
        <HexColorPickerComponent
          id="buttons-hex"
          onCloseHexColorPicker={onCloseHexColorPickerButtons}
          onAppliedColor={onAppliedColorButtons}
          color={appliedColorButtons}
          setColor={setAppliedColorButtons}
        />
      </DropDownItem>
    </DropDownContainer>
  );

  const nodeHexColorPickerAccent = (
    <DropDownContainer
      directionX="right"
      manualY="62px"
      withBackdrop={false}
      isDefaultMode={false}
      open={openHexColorPickerAccent}
      clickOutsideAction={onCloseHexColorPickerAccent}
    >
      <DropDownItem className="drop-down-item-hex">
        <HexColorPickerComponent
          id="accent-hex"
          onCloseHexColorPicker={onCloseHexColorPickerAccent}
          onAppliedColor={onAppliedColorAccent}
          color={appliedColorAccent}
          setColor={setAppliedColorAccent}
        />
      </DropDownItem>
    </DropDownContainer>
  );

  const textTooltip = () => {
    return (
      <Text fontSize="12px" noSelect>
        {t("Settings:LimitThemesTooltip")}
      </Text>
    );
  };

  return !tReady ? (
    <Loader />
  ) : (
    <>
      <ModalDialogDelete
        visible={visibleDialog}
        onClose={onCloseDialogDelete}
        onClickDelete={onClickDeleteModal}
      />

      <StyledComponent
        colorCheckImg={colorCheckImg}
        isShowDeleteButton={isShowDeleteButton}
      >
        <div className="header">{t("Common:Color")}</div>

        <div className="theme-standard-container">
          <div className="theme-name">{t("Common:Standard")}</div>

          <div className="theme-container">
            {appearanceTheme.map((item, index) => {
              if (!item.name) return;
              return (
                <StyledTheme
                  key={index}
                  id={item.id}
                  colorCheckImgHover={colorCheckImgHover}
                  style={{ background: item.main.accent }}
                  onClick={onColorSelection}
                  onMouseOver={onColorCheckImgHover}
                >
                  {selectThemeId === item.id && (
                    <ReactSVG className="check-img" src={CheckWhiteSvgUrl} />
                  )}

                  {selectThemeId !== item.id && checkImgHover}
                </StyledTheme>
              );
            })}
          </div>
        </div>

        <div className="theme-custom-container">
          <div className="theme-name">{t("Settings:Custom")}</div>

          <div className="theme-container">
            <div className="custom-themes">
              {appearanceTheme.map((item, index) => {
                if (item.name) return;
                return (
                  <StyledTheme
                    key={index}
                    id={item.id}
                    style={{ background: item.main.accent }}
                    colorCheckImgHover={colorCheckImgHover}
                    onClick={onColorSelection}
                    onMouseOver={onColorCheckImgHover}
                  >
                    {selectThemeId === item.id && (
                      <ReactSVG className="check-img" src={CheckWhiteSvgUrl} />
                    )}
                    {selectThemeId !== item.id && checkImgHover}
                  </StyledTheme>
                );
              })}
            </div>

            <div
              data-for="theme-add"
              data-tip="tooltip"
              className="theme-add"
              onClick={onAddTheme}
            />
            {!abilityAddTheme && (
              <Tooltip
                id="theme-add"
                offsetBottom={0}
                offsetRight={130}
                effect="solid"
                place="bottom"
                getContent={textTooltip}
                maxWidth="300px"
              />
            )}
          </div>
        </div>

        <ColorSchemeDialog
          onClickColor={onClickColor}
          currentColorAccent={currentColorAccent}
          currentColorButtons={currentColorButtons}
          nodeHexColorPickerAccent={nodeHexColorPickerAccent}
          nodeHexColorPickerButtons={nodeHexColorPickerButtons}
          visible={showColorSchemeDialog}
          onClose={onCloseColorSchemeDialog}
          header={headerColorSchemeDialog}
          // viewMobile={isMobileOnly}
          openHexColorPickerButtons={openHexColorPickerButtons}
          openHexColorPickerAccent={openHexColorPickerAccent}
          showSaveButtonDialog={showSaveButtonDialog}
          onSaveColorSchemeDialog={onSaveColorSchemeDialog}
        />
        <div className="header preview-header">{t("Common:Preview")}</div>
        <TabContainer elements={array_items} />

        <div className="buttons-container">
          <Button
            className="save button"
            label={t("Common:SaveButton")}
            onClick={onSave}
            primary
            size="small"
            isDisabled={isDisabledSaveButton}
          />

          <Button
            className="edit-current-theme button"
            label={t("Settings:EditCurrentTheme")}
            onClick={onClickEdit}
            size="small"
            isDisabled={isDisabledEditButton}
          />
          {isShowDeleteButton && (
            <Button
              className="delete-theme button"
              label={t("Settings:DeleteTheme")}
              onClick={onOpenDialogDelete}
              size="small"
              isDisabled={isDisabledDeleteButton}
            />
          )}
        </div>
      </StyledComponent>
    </>
  );
};

export default inject(({ auth }) => {
  const { settingsStore } = auth;
  const {
    appearanceTheme,
    selectedThemeId,
    sendAppearanceTheme,
    getAppearanceTheme,
    currentColorScheme,
    deleteAppearanceTheme,
    theme,
  } = settingsStore;

  return {
    appearanceTheme,
    selectedThemeId,
    sendAppearanceTheme,
    getAppearanceTheme,
    currentColorScheme,
    deleteAppearanceTheme,
    theme,
  };
})(withTranslation(["Profile", "Common", "Settings"])(observer(Appearance)));<|MERGE_RESOLUTION|>--- conflicted
+++ resolved
@@ -1,20 +1,12 @@
 ﻿import CheckWhiteSvgUrl from "PUBLIC_DIR/images/check.white.svg?url";
-
 import React, { useState, useEffect, useCallback, useMemo } from "react";
 import { withTranslation } from "react-i18next";
+import toastr from "@docspace/components/toast/toastr";
 import { inject, observer } from "mobx-react";
-import { isMobileOnly, isDesktop } from "react-device-detect";
-import { ReactSVG } from "react-svg";
-import hexToRgba from "hex-to-rgba";
-
 import Button from "@docspace/components/button";
 import Tooltip from "@docspace/components/tooltip";
 import Text from "@docspace/components/text";
 import TabContainer from "@docspace/components/tabs-container";
-import toastr from "@docspace/components/toast/toastr";
-
-import { useIsSmallWindow } from "@docspace/common/utils/useIsSmallWindow";
-
 import Preview from "./Appearance/preview";
 import { saveToSessionStorage, getFromSessionStorage } from "../../utils";
 import ColorSchemeDialog from "./sub-components/colorSchemeDialog";
@@ -23,16 +15,14 @@
 import DropDownContainer from "@docspace/components/drop-down";
 
 import HexColorPickerComponent from "./sub-components/hexColorPicker";
+import { isMobileOnly, isDesktop } from "react-device-detect";
 
 import Loader from "./sub-components/loaderAppearance";
 
 import { StyledComponent, StyledTheme } from "./Appearance/StyledApperance.js";
-<<<<<<< HEAD
-import BreakpointWarning from "../../../../components/BreakpointWarning/index";
-=======
 import { ReactSVG } from "react-svg";
->>>>>>> 6a253d47
 import ModalDialogDelete from "./sub-components/modalDialogDelete";
+import hexToRgba from "hex-to-rgba";
 
 const Appearance = (props) => {
   const {
@@ -86,6 +76,8 @@
     false
   );
 
+  const [isSmallWindow, setIsSmallWindow] = useState(false);
+
   const [showSaveButtonDialog, setShowSaveButtonDialog] = useState(false);
 
   const [isEditDialog, setIsEditDialog] = useState(false);
@@ -115,8 +107,6 @@
   const [visibleDialog, setVisibleDialog] = useState(false);
 
   const [theme, setTheme] = useState(appearanceTheme);
-
-  const isSmallWindow = useIsSmallWindow(600);
 
   const array_items = useMemo(
     () => [
@@ -173,6 +163,15 @@
   }, [selectThemeId]);
 
   useEffect(() => {
+    onCheckView();
+    window.addEventListener("resize", onCheckView);
+
+    return () => {
+      window.removeEventListener("resize", onCheckView);
+    };
+  }, []);
+
+  useEffect(() => {
     if (!currentColorScheme) return;
 
     setAppliedColorButtons(defaultAppliedColorButtons);
@@ -291,6 +290,14 @@
     },
     [appearanceTheme]
   );
+
+  const onCheckView = () => {
+    if (isDesktop && window.innerWidth < 600) {
+      setIsSmallWindow(true);
+    } else {
+      setIsSmallWindow(false);
+    }
+  };
 
   const onColorSelection = useCallback(
     (e) => {
