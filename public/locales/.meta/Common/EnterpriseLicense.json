--- conflicted
+++ resolved
@@ -3,11 +3,7 @@
   "content": "Enterprise",
   "content_en_sha1_hash": "b4afff317fb189b9020c5c4b47338ed3d2b0662a",
   "created_at": "2025-05-19T21:30:45.018Z",
-<<<<<<< HEAD
-  "updated_at": "2025-06-30T12:20:31.390Z",
-=======
   "updated_at": "2025-07-10T11:11:06.782Z",
->>>>>>> 4378f47c
   "comment": {
     "text": "The \"EnterpriseLicense\" translation key is used to display the text \"Enterprise License\" in a UI component, likely as part of a licensing or upgrade process. It appears on-screen when users need to enter their Enterprise license information, and its purpose is to clearly identify the type of license being used for activation or upgrading.",
     "is_auto": true,
@@ -15,53 +11,46 @@
   },
   "usage": [
     {
-      "file_path": "/packages/client/src/pages/PortalSettings/Layout/Section/Header/index.js",
-      "line_number": 325,
-      "context": "organizationName: logoText,\n })\n : t(\"DataImport\")\n : t(header, {\n organizationName: logoText,\n license: t(\"Common:EnterpriseLicense\"),\n });\n \n // console.log(translatedHeader, header);\n \n return (",
-      "module": "/packages/client"
-    },
-    {
-      "file_path": "/packages/shared/pages/Payments/Bonus/ContactContainer.tsx",
-      "line_number": 56,
-      "context": "<Text className=\"text\" fontWeight={600}>\n <Trans\n i18nKey=\"UpgradeToProBannerInformationAboutShort\"\n ns=\"Common\"\n t={t}\n values={{ license: t(\"Common:EnterpriseLicense\") }}\n components={{\n 1: (\n <Link\n target={LinkTarget.blank}\n tag=\"a\"",
-      "module": "/packages/shared"
-    },
-    {
-      "file_path": "/packages/shared/pages/Payments/Bonus/index.tsx",
-      "line_number": 68,
-      "context": "isDeveloper={isDeveloper}\n />\n <Text fontWeight={600}>\n {t(\"UpgradeToProBannerInstructionHeader\", {\n organizationName: logoText,\n license: t(\"Common:EnterpriseLicense\"),\n })}\n </Text>\n <Text>{t(\"UpgradeToProBannerInstructionDescr\")}</Text>\n \n <OfficialDocumentation",
-      "module": "/packages/shared"
-    },
-    {
-<<<<<<< HEAD
-      "file_path": "/packages/shared/pages/Payments/Standalone/BenefitsContainer.tsx",
-      "line_number": 51,
+      "file_path": "/packages/client/src/components/StandaloneComponents/BenefitsContainer.js",
+      "line_number": 48,
       "context": "const title = isEnterprise\n ? t(\"ActivateToProBannerHeaderTrial\", {\n license: isDeveloper\n ? t(\"Common:DeveloperLicense\")\n : t(\"Common:EnterpriseLicense\"),\n })\n : t(\"UpgradeToProBannerHeader\");\n \n const features = () => {\n const techSupport = {",
-      "module": "/packages/shared"
-=======
+      "module": "/packages/client"
+    },
+    {
+      "file_path": "/packages/client/src/components/StandaloneComponents/ContactContainer.js",
+      "line_number": 62,
+      "context": ">\n <Trans\n i18nKey=\"UpgradeToProBannerInformationAboutShort\"\n ns=\"PaymentsEnterprise\"\n t={t}\n values={{ license: t(\"Common:EnterpriseLicense\") }}\n components={{\n 1: (\n <Link\n target=\"_blank\"\n tag=\"a\"",
+      "module": "/packages/client"
+    },
+    {
+      "file_path": "/packages/client/src/pages/Bonus/index.js",
+      "line_number": 54,
+      "context": "<StyledComponent>\n <BenefitsContainer />\n <Text fontWeight={600}>\n {t(\"UpgradeToProBannerInstructionHeader\", {\n organizationName: logoText,\n license: t(\"Common:EnterpriseLicense\"),\n })}\n </Text>\n <Text>{t(\"UpgradeToProBannerInstructionDescr\")}</Text>\n \n <OfficialDocumentation />",
+      "module": "/packages/client"
+    },
+    {
       "file_path": "/packages/client/src/pages/PortalSettings/Layout/Section/Header/index.js",
       "line_number": 327,
       "context": "organizationName: logoText,\n })\n : t(\"DataImport\")\n : t(header, {\n organizationName: logoText,\n license: t(\"Common:EnterpriseLicense\"),\n productName: t(\"Common:ProductName\"),\n });\n \n // console.log(translatedHeader, header);",
       "module": "/packages/client"
->>>>>>> 4378f47c
-    },
-    {
-      "file_path": "/packages/shared/pages/Payments/Standalone/EnterpriseContainer.tsx",
-      "line_number": 60,
-      "context": "<StyledEnterpriseComponent>\n <Text fontWeight={700} fontSize=\"16px\">\n {t(\"ActivateRenewSubscriptionHeader\", {\n license: isDeveloper\n ? t(\"Common:DeveloperLicense\")\n : t(\"Common:EnterpriseLicense\"),\n })}\n </Text>\n \n <TariffTitleContainer\n isLicenseDateExpired={isLicenseDateExpired}",
-      "module": "/packages/shared"
-    },
-    {
-      "file_path": "/packages/shared/pages/Payments/Standalone/TrialContainer.tsx",
-      "line_number": 58,
-      "context": "<StyledEnterpriseComponent>\n <Text fontWeight={700} fontSize=\"16px\">\n {t(\"ActivateSwithToProHeader\", {\n license: isDeveloper\n ? t(\"Common:DeveloperLicense\")\n : t(\"Common:EnterpriseLicense\"),\n })}\n </Text>\n \n <TariffTitleContainer\n isLicenseDateExpired={isLicenseDateExpired}",
-      "module": "/packages/shared"
-    },
-    {
-      "file_path": "/packages/shared/pages/Payments/Standalone/sub-components/TariffTitleContainer.tsx",
+    },
+    {
+      "file_path": "/packages/client/src/pages/PortalSettings/categories/payments/Standalone/EnterpriseContainer.js",
+      "line_number": 49,
+      "context": "<StyledEnterpriseComponent>\n <Text fontWeight={700} fontSize=\"16px\">\n {t(\"ActivateRenewSubscriptionHeader\", {\n license: isDeveloper\n ? t(\"Common:DeveloperLicense\")\n : t(\"Common:EnterpriseLicense\"),\n })}\n </Text>\n \n <TariffTitleContainer />",
+      "module": "/packages/client"
+    },
+    {
+      "file_path": "/packages/client/src/pages/PortalSettings/categories/payments/Standalone/TrialContainer.js",
+      "line_number": 47,
+      "context": "<StyledEnterpriseComponent>\n <Text fontWeight={700} fontSize=\"16px\">\n {t(\"ActivateSwithToProHeader\", {\n license: isDeveloper\n ? t(\"Common:DeveloperLicense\")\n : t(\"Common:EnterpriseLicense\"),\n })}\n </Text>\n <TariffTitleContainer t={t} />\n \n <BenefitsContainer t={t} />",
+      "module": "/packages/client"
+    },
+    {
+      "file_path": "/packages/client/src/pages/PortalSettings/categories/payments/Standalone/sub-components/TariffTitleContainer.js",
       "line_number": 104,
       "context": "{t(\"ActivateTariffDescr\", {\n productName: t(\"Common:ProductName\"),\n organizationName: logoText,\n license: isDeveloper\n ? t(\"Common:DeveloperLicense\")\n : t(\"Common:EnterpriseLicense\"),\n })}\n </Text>{\" \"}\n {!isLicenseDateExpired ? (\n <Text fontSize=\"14px\" as=\"span\">\n {expiresDate()}",
-      "module": "/packages/shared"
+      "module": "/packages/client"
     }
   ],
   "languages": {
