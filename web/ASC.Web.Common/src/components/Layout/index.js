--- conflicted
+++ resolved
@@ -20,17 +20,7 @@
 `;
 
 const Layout = (props) => {
-<<<<<<< HEAD
   const { children, isTabletView, setIsTabletView } = props;
-=======
-  const { children } = props;
-  const deviceWidth = window.innerWidth <= size.tablet;
-
-  const [isTabletWidth, setWindowWidth] = useState({
-    matches: deviceWidth,
-  });
->>>>>>> ae5b1282
-
   useEffect(() => {
     const isTablet = window.innerWidth <= size.tablet;
     setIsTabletView(isTablet);
@@ -106,15 +96,7 @@
 
   return (
     <StyledContainer className="Layout">
-<<<<<<< HEAD
       {isTabletView ? <MobileLayout {...props} /> : children}
-=======
-      {isTabletWidth && isTabletWidth.matches ? (
-        <MobileLayout {...props} />
-      ) : (
-        children
-      )}
->>>>>>> ae5b1282
     </StyledContainer>
   );
 };
