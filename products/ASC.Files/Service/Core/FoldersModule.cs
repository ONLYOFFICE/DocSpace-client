<<<<<<< HEAD
﻿// (c) Copyright Ascensio System SIA 2010-2022
//
// This program is a free software product.
// You can redistribute it and/or modify it under the terms
// of the GNU Affero General Public License (AGPL) version 3 as published by the Free Software
// Foundation. In accordance with Section 7(a) of the GNU AGPL its Section 15 shall be amended
// to the effect that Ascensio System SIA expressly excludes the warranty of non-infringement of
// any third-party rights.
//
// This program is distributed WITHOUT ANY WARRANTY, without even the implied warranty
// of MERCHANTABILITY or FITNESS FOR A PARTICULAR  PURPOSE. For details, see
// the GNU AGPL at: http://www.gnu.org/licenses/agpl-3.0.html
//
// You can contact Ascensio System SIA at Lubanas st. 125a-25, Riga, Latvia, EU, LV-1021.
//
// The  interactive user interfaces in modified source and object code versions of the Program must
// display Appropriate Legal Notices, as required under Section 5 of the GNU AGPL version 3.
//
// Pursuant to Section 7(b) of the License you must retain the original Product logo when
// distributing the program. Pursuant to Section 7(e) we decline to grant you any rights under
// trademark law for use of our trademarks.
//
// All the Product's GUI elements, including illustrations and icon sets, as well as technical writing
// content are licensed under the terms of the Creative Commons Attribution-ShareAlike 4.0
// International. See the License terms at http://creativecommons.org/licenses/by-sa/4.0/legalcode

using FeedModule = ASC.Feed.Aggregator.Modules.FeedModule;

namespace ASC.Files.Service.Core;

public class FoldersModule : FeedModule
{
    public override Guid ProductID => WebItemManager.DocumentsProductID;
    public override string Name => Feed.Constants.FoldersModule;
    public override string Product => "documents";
    protected override string DbId => Feed.Constants.FilesDbId;

    private const string FolderItem = "folder";
    private const string SharedFolderItem = "sharedFolder";

    private readonly FileSecurity _fileSecurity;
    private readonly FilesLinkUtility _filesLinkUtility;
    private readonly IFolderDao<int> _folderDao;
    private readonly UserManager _userManager;

    public FoldersModule(
        TenantManager tenantManager,
        UserManager userManager,
        WebItemSecurity webItemSecurity,
        FilesLinkUtility filesLinkUtility,
        FileSecurity fileSecurity,
        IDaoFactory daoFactory)
        : base(tenantManager, webItemSecurity)
    {
        _userManager = userManager;
        _filesLinkUtility = filesLinkUtility;
        _fileSecurity = fileSecurity;
        _folderDao = daoFactory.GetFolderDao<int>();
    }

    public override bool VisibleFor(Feed.Aggregator.Feed feed, object data, Guid userId)
    {
        if (!_webItemSecurity.IsAvailableForUser(ProductID, userId))
        {
            return false;
        }

        var tuple = (Tuple<Folder<int>, SmallShareRecord>)data;
        var folder = tuple.Item1;
        var shareRecord = tuple.Item2;

        bool targetCond;
        if (feed.Target != null)
        {
            if (shareRecord != null && shareRecord.Owner == userId)
            {
                return false;
            }

            var owner = (Guid)feed.Target;
            var groupUsers = _userManager.GetUsersByGroup(owner).Select(x => x.Id).ToList();
            if (groupUsers.Count == 0)
            {
                groupUsers.Add(owner);
            }

            targetCond = groupUsers.Contains(userId);
        }
        else
        {
            targetCond = true;
        }

        return targetCond && _fileSecurity.CanReadAsync(folder, userId).Result;
    }

    public override IEnumerable<int> GetTenantsWithFeeds(DateTime fromTime)
    {
        return _folderDao.GetTenantsWithFeedsForFoldersAsync(fromTime).ToListAsync().Result;
    }

    public override IEnumerable<Tuple<Feed.Aggregator.Feed, object>> GetFeeds(FeedFilter filter)
    {
        var folders = _folderDao.GetFeedsForFoldersAsync(filter.Tenant, filter.Time.From, filter.Time.To)
                    .Where(f => f.Folder.RootFolderType != FolderType.TRASH && f.Folder.RootFolderType != FolderType.BUNCH)
                    .ToListAsync().Result;

        var parentFolderIDs = folders.Select(r => r.Folder.ParentId).ToList();
        var parentFolders = _folderDao.GetFoldersAsync(parentFolderIDs, checkShare: false).ToListAsync().Result;

        return folders.Select(f => new Tuple<Feed.Aggregator.Feed, object>(ToFeed(f, parentFolders.FirstOrDefault(r => r.Id.Equals(f.Folder.ParentId))), f));
    }

    private Feed.Aggregator.Feed ToFeed(FolderWithShare folderWithSecurity, Folder<int> rootFolder)
    {
        var folder = folderWithSecurity.Folder;
        var shareRecord = folderWithSecurity.ShareRecord;

        if (shareRecord != null)
        {
            var feed = new Feed.Aggregator.Feed(shareRecord.Owner, shareRecord.TimeStamp, true)
            {
                Item = SharedFolderItem,
                ItemId = string.Format("{0}_{1}", folder.Id, shareRecord.Subject),
                ItemUrl = _filesLinkUtility.GetFileRedirectPreviewUrl(folder.Id, false),
                Product = Product,
                Module = Name,
                Title = folder.Title,
                ExtraLocation = rootFolder.FolderType == FolderType.DEFAULT ? rootFolder.Title : string.Empty,
                ExtraLocationUrl = rootFolder.FolderType == FolderType.DEFAULT ? _filesLinkUtility.GetFileRedirectPreviewUrl(folder.ParentId, false) : string.Empty,
                Keywords = folder.Title,
                HasPreview = false,
                CanComment = false,
                Target = shareRecord.Subject,
                GroupId = GetGroupId(SharedFolderItem, shareRecord.Owner, folder.ParentId.ToString())
            };

            return feed;
        }

        return new Feed.Aggregator.Feed(folder.CreateBy, folder.CreateOn)
        {
            Item = FolderItem,
            ItemId = folder.Id.ToString(),
            ItemUrl = _filesLinkUtility.GetFileRedirectPreviewUrl(folder.Id, false),
            Product = Product,
            Module = Name,
            Title = folder.Title,
            ExtraLocation = rootFolder.FolderType == FolderType.DEFAULT ? rootFolder.Title : string.Empty,
            ExtraLocationUrl = rootFolder.FolderType == FolderType.DEFAULT ? _filesLinkUtility.GetFileRedirectPreviewUrl(folder.ParentId, false) : string.Empty,
            Keywords = folder.Title,
            HasPreview = false,
            CanComment = false,
            Target = null,
            GroupId = GetGroupId(FolderItem, folder.CreateBy, folder.ParentId.ToString())
        };
    }
}
=======
﻿// (c) Copyright Ascensio System SIA 2010-2022
//
// This program is a free software product.
// You can redistribute it and/or modify it under the terms
// of the GNU Affero General Public License (AGPL) version 3 as published by the Free Software
// Foundation. In accordance with Section 7(a) of the GNU AGPL its Section 15 shall be amended
// to the effect that Ascensio System SIA expressly excludes the warranty of non-infringement of
// any third-party rights.
//
// This program is distributed WITHOUT ANY WARRANTY, without even the implied warranty
// of MERCHANTABILITY or FITNESS FOR A PARTICULAR  PURPOSE. For details, see
// the GNU AGPL at: http://www.gnu.org/licenses/agpl-3.0.html
//
// You can contact Ascensio System SIA at Lubanas st. 125a-25, Riga, Latvia, EU, LV-1021.
//
// The  interactive user interfaces in modified source and object code versions of the Program must
// display Appropriate Legal Notices, as required under Section 5 of the GNU AGPL version 3.
//
// Pursuant to Section 7(b) of the License you must retain the original Product logo when
// distributing the program. Pursuant to Section 7(e) we decline to grant you any rights under
// trademark law for use of our trademarks.
//
// All the Product's GUI elements, including illustrations and icon sets, as well as technical writing
// content are licensed under the terms of the Creative Commons Attribution-ShareAlike 4.0
// International. See the License terms at http://creativecommons.org/licenses/by-sa/4.0/legalcode

using FeedModule = ASC.Feed.Aggregator.Modules.FeedModule;

namespace ASC.Files.Service.Core;

public class FoldersModule : FeedModule
{
    public override Guid ProductID => WebItemManager.DocumentsProductID;
    public override string Name => Constants.FoldersModule;
    public override string Product => Constants.Documents;
    protected override string DbId => Constants.FilesDbId;

    private const string FolderItem = Constants.FolderItem;
    private const string SharedFolderItem = Constants.SharedFolderItem;

    private readonly FileSecurity _fileSecurity;
    private readonly FilesLinkUtility _filesLinkUtility;
    private readonly IFolderDao<int> _folderDao;
    private readonly UserManager _userManager;

    public FoldersModule(
        TenantManager tenantManager,
        UserManager userManager,
        WebItemSecurity webItemSecurity,
        FilesLinkUtility filesLinkUtility,
        FileSecurity fileSecurity,
        IDaoFactory daoFactory)
        : base(tenantManager, webItemSecurity)
    {
        _userManager = userManager;
        _filesLinkUtility = filesLinkUtility;
        _fileSecurity = fileSecurity;
        _folderDao = daoFactory.GetFolderDao<int>();
    }

    public override bool VisibleFor(Feed.Aggregator.Feed feed, object data, Guid userId)
    {
        if (!_webItemSecurity.IsAvailableForUser(ProductID, userId))
        {
            return false;
        }

        var folderWithShare = (FolderWithShare)data;
        var folder = folderWithShare.Folder;
        var shareRecord = folderWithShare.ShareRecord;

        bool targetCond;
        if (feed.Target != null)
        {
            if (shareRecord != null && shareRecord.Owner == userId)
            {
                return false;
            }

            var owner = (Guid)feed.Target;
            var groupUsers = _userManager.GetUsersByGroup(owner).Select(x => x.Id).ToList();
            if (groupUsers.Count == 0)
            {
                groupUsers.Add(owner);
            }

            targetCond = groupUsers.Contains(userId);
        }
        else
        {
            targetCond = true;
        }

        return targetCond && _fileSecurity.CanReadAsync(folder, userId).Result;
    }

    public override IEnumerable<int> GetTenantsWithFeeds(DateTime fromTime)
    {
        return _folderDao.GetTenantsWithFeedsForFoldersAsync(fromTime).ToListAsync().Result;
    }

    public override IEnumerable<Tuple<Feed.Aggregator.Feed, object>> GetFeeds(FeedFilter filter)
    {
        var folders = _folderDao.GetFeedsForFoldersAsync(filter.Tenant, filter.Time.From, filter.Time.To)
                    .Where(f => f.Folder.RootFolderType != FolderType.TRASH && f.Folder.RootFolderType != FolderType.BUNCH)
                    .ToListAsync().Result;

        var parentFolderIDs = folders.Select(r => r.Folder.ParentId).ToList();
        var parentFolders = _folderDao.GetFoldersAsync(parentFolderIDs, checkShare: false).ToListAsync().Result;
        var roomsIds = _folderDao.GetParentRoomsAsync(parentFolderIDs).ToDictionaryAsync(k => k.FolderId, v => v.ParentRoomId).Result;

        return folders.Select(f => new Tuple<Feed.Aggregator.Feed, object>(ToFeed(f, parentFolders.FirstOrDefault(r => r.Id.Equals(f.Folder.ParentId)), 
            roomsIds.GetValueOrDefault(f.Folder.ParentId)), f));
    }

    private Feed.Aggregator.Feed ToFeed(FolderWithShare folderWithSecurity, Folder<int> rootFolder, int roomId)
    {
        var folder = folderWithSecurity.Folder;
        var shareRecord = folderWithSecurity.ShareRecord;
        var contextId = roomId != default ? $"{RoomsModule.RoomItem}_{roomId}" : null;

        if (shareRecord != null)
        {
            var feed = new Feed.Aggregator.Feed(shareRecord.Owner, shareRecord.TimeStamp, true)
            {
                Item = SharedFolderItem,
                ItemId = string.Format("{0}_{1}", folder.Id, shareRecord.Subject),
                ItemUrl = _filesLinkUtility.GetFileRedirectPreviewUrl(folder.Id, false),
                Product = Product,
                Module = Name,
                Title = folder.Title,
                ExtraLocation = rootFolder.FolderType == FolderType.DEFAULT ? rootFolder.Title : string.Empty,
                ExtraLocationUrl = rootFolder.FolderType == FolderType.DEFAULT ? _filesLinkUtility.GetFileRedirectPreviewUrl(folder.ParentId, false) : string.Empty,
                Keywords = folder.Title,
                HasPreview = false,
                CanComment = false,
                Target = shareRecord.Subject,
                GroupId = GetGroupId(SharedFolderItem, shareRecord.Owner, folder.ParentId.ToString()),
                ContextId = contextId
            };

            return feed;
        }

        return new Feed.Aggregator.Feed(folder.CreateBy, folder.CreateOn)
        {
            Item = FolderItem,
            ItemId = folder.Id.ToString(),
            ItemUrl = _filesLinkUtility.GetFileRedirectPreviewUrl(folder.Id, false),
            Product = Product,
            Module = Name,
            Title = folder.Title,
            ExtraLocation = rootFolder.FolderType == FolderType.DEFAULT ? rootFolder.Title : string.Empty,
            ExtraLocationUrl = rootFolder.FolderType == FolderType.DEFAULT ? _filesLinkUtility.GetFileRedirectPreviewUrl(folder.ParentId, false) : string.Empty,
            Keywords = folder.Title,
            HasPreview = false,
            CanComment = false,
            Target = null,
            GroupId = GetGroupId(FolderItem, folder.CreateBy, folder.ParentId.ToString()),
            ContextId = contextId
        };
    }
}
>>>>>>> 03e4062d
<|MERGE_RESOLUTION|>--- conflicted
+++ resolved
@@ -1,163 +1,3 @@
-<<<<<<< HEAD
-﻿// (c) Copyright Ascensio System SIA 2010-2022
-//
-// This program is a free software product.
-// You can redistribute it and/or modify it under the terms
-// of the GNU Affero General Public License (AGPL) version 3 as published by the Free Software
-// Foundation. In accordance with Section 7(a) of the GNU AGPL its Section 15 shall be amended
-// to the effect that Ascensio System SIA expressly excludes the warranty of non-infringement of
-// any third-party rights.
-//
-// This program is distributed WITHOUT ANY WARRANTY, without even the implied warranty
-// of MERCHANTABILITY or FITNESS FOR A PARTICULAR  PURPOSE. For details, see
-// the GNU AGPL at: http://www.gnu.org/licenses/agpl-3.0.html
-//
-// You can contact Ascensio System SIA at Lubanas st. 125a-25, Riga, Latvia, EU, LV-1021.
-//
-// The  interactive user interfaces in modified source and object code versions of the Program must
-// display Appropriate Legal Notices, as required under Section 5 of the GNU AGPL version 3.
-//
-// Pursuant to Section 7(b) of the License you must retain the original Product logo when
-// distributing the program. Pursuant to Section 7(e) we decline to grant you any rights under
-// trademark law for use of our trademarks.
-//
-// All the Product's GUI elements, including illustrations and icon sets, as well as technical writing
-// content are licensed under the terms of the Creative Commons Attribution-ShareAlike 4.0
-// International. See the License terms at http://creativecommons.org/licenses/by-sa/4.0/legalcode
-
-using FeedModule = ASC.Feed.Aggregator.Modules.FeedModule;
-
-namespace ASC.Files.Service.Core;
-
-public class FoldersModule : FeedModule
-{
-    public override Guid ProductID => WebItemManager.DocumentsProductID;
-    public override string Name => Feed.Constants.FoldersModule;
-    public override string Product => "documents";
-    protected override string DbId => Feed.Constants.FilesDbId;
-
-    private const string FolderItem = "folder";
-    private const string SharedFolderItem = "sharedFolder";
-
-    private readonly FileSecurity _fileSecurity;
-    private readonly FilesLinkUtility _filesLinkUtility;
-    private readonly IFolderDao<int> _folderDao;
-    private readonly UserManager _userManager;
-
-    public FoldersModule(
-        TenantManager tenantManager,
-        UserManager userManager,
-        WebItemSecurity webItemSecurity,
-        FilesLinkUtility filesLinkUtility,
-        FileSecurity fileSecurity,
-        IDaoFactory daoFactory)
-        : base(tenantManager, webItemSecurity)
-    {
-        _userManager = userManager;
-        _filesLinkUtility = filesLinkUtility;
-        _fileSecurity = fileSecurity;
-        _folderDao = daoFactory.GetFolderDao<int>();
-    }
-
-    public override bool VisibleFor(Feed.Aggregator.Feed feed, object data, Guid userId)
-    {
-        if (!_webItemSecurity.IsAvailableForUser(ProductID, userId))
-        {
-            return false;
-        }
-
-        var tuple = (Tuple<Folder<int>, SmallShareRecord>)data;
-        var folder = tuple.Item1;
-        var shareRecord = tuple.Item2;
-
-        bool targetCond;
-        if (feed.Target != null)
-        {
-            if (shareRecord != null && shareRecord.Owner == userId)
-            {
-                return false;
-            }
-
-            var owner = (Guid)feed.Target;
-            var groupUsers = _userManager.GetUsersByGroup(owner).Select(x => x.Id).ToList();
-            if (groupUsers.Count == 0)
-            {
-                groupUsers.Add(owner);
-            }
-
-            targetCond = groupUsers.Contains(userId);
-        }
-        else
-        {
-            targetCond = true;
-        }
-
-        return targetCond && _fileSecurity.CanReadAsync(folder, userId).Result;
-    }
-
-    public override IEnumerable<int> GetTenantsWithFeeds(DateTime fromTime)
-    {
-        return _folderDao.GetTenantsWithFeedsForFoldersAsync(fromTime).ToListAsync().Result;
-    }
-
-    public override IEnumerable<Tuple<Feed.Aggregator.Feed, object>> GetFeeds(FeedFilter filter)
-    {
-        var folders = _folderDao.GetFeedsForFoldersAsync(filter.Tenant, filter.Time.From, filter.Time.To)
-                    .Where(f => f.Folder.RootFolderType != FolderType.TRASH && f.Folder.RootFolderType != FolderType.BUNCH)
-                    .ToListAsync().Result;
-
-        var parentFolderIDs = folders.Select(r => r.Folder.ParentId).ToList();
-        var parentFolders = _folderDao.GetFoldersAsync(parentFolderIDs, checkShare: false).ToListAsync().Result;
-
-        return folders.Select(f => new Tuple<Feed.Aggregator.Feed, object>(ToFeed(f, parentFolders.FirstOrDefault(r => r.Id.Equals(f.Folder.ParentId))), f));
-    }
-
-    private Feed.Aggregator.Feed ToFeed(FolderWithShare folderWithSecurity, Folder<int> rootFolder)
-    {
-        var folder = folderWithSecurity.Folder;
-        var shareRecord = folderWithSecurity.ShareRecord;
-
-        if (shareRecord != null)
-        {
-            var feed = new Feed.Aggregator.Feed(shareRecord.Owner, shareRecord.TimeStamp, true)
-            {
-                Item = SharedFolderItem,
-                ItemId = string.Format("{0}_{1}", folder.Id, shareRecord.Subject),
-                ItemUrl = _filesLinkUtility.GetFileRedirectPreviewUrl(folder.Id, false),
-                Product = Product,
-                Module = Name,
-                Title = folder.Title,
-                ExtraLocation = rootFolder.FolderType == FolderType.DEFAULT ? rootFolder.Title : string.Empty,
-                ExtraLocationUrl = rootFolder.FolderType == FolderType.DEFAULT ? _filesLinkUtility.GetFileRedirectPreviewUrl(folder.ParentId, false) : string.Empty,
-                Keywords = folder.Title,
-                HasPreview = false,
-                CanComment = false,
-                Target = shareRecord.Subject,
-                GroupId = GetGroupId(SharedFolderItem, shareRecord.Owner, folder.ParentId.ToString())
-            };
-
-            return feed;
-        }
-
-        return new Feed.Aggregator.Feed(folder.CreateBy, folder.CreateOn)
-        {
-            Item = FolderItem,
-            ItemId = folder.Id.ToString(),
-            ItemUrl = _filesLinkUtility.GetFileRedirectPreviewUrl(folder.Id, false),
-            Product = Product,
-            Module = Name,
-            Title = folder.Title,
-            ExtraLocation = rootFolder.FolderType == FolderType.DEFAULT ? rootFolder.Title : string.Empty,
-            ExtraLocationUrl = rootFolder.FolderType == FolderType.DEFAULT ? _filesLinkUtility.GetFileRedirectPreviewUrl(folder.ParentId, false) : string.Empty,
-            Keywords = folder.Title,
-            HasPreview = false,
-            CanComment = false,
-            Target = null,
-            GroupId = GetGroupId(FolderItem, folder.CreateBy, folder.ParentId.ToString())
-        };
-    }
-}
-=======
 ﻿// (c) Copyright Ascensio System SIA 2010-2022
 //
 // This program is a free software product.
@@ -320,5 +160,4 @@
             ContextId = contextId
         };
     }
-}
->>>>>>> 03e4062d
+}