--- conflicted
+++ resolved
@@ -213,17 +213,13 @@
       const { setSharingPanelVisible } = dialogsStore;
 
       const { isPublicRoom } = publicRoomStore;
-<<<<<<< HEAD
+
       const {
         getPrimaryFileLink,
         setShareChanged,
-        infoPanelRoom,
+        infoPanelRoomSelection,
         getPrimaryFolderLink,
       } = infoPanelStore;
-=======
-      const { getPrimaryFileLink, setShareChanged, infoPanelRoomSelection } =
-        infoPanelStore;
->>>>>>> e7b7ab63
 
       const { getManageLinkOptions } = contextOptionsStore;
 
