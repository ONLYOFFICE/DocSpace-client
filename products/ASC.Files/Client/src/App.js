<<<<<<< HEAD
import { Provider } from "react-redux";
import store from "studio/store";
import Shell from "studio/shell";

import "./custom.scss";

const App = () => (
  <Provider store={store}>
    <Shell />
  </Provider>
);

export default App;

// import React, { Suspense } from "react";
// import { connect } from "react-redux";
// import { Router, Switch, Redirect, Route } from "react-router-dom";
// import Home from "./components/pages/Home";
// import DocEditor from "./components/pages/DocEditor";
// import Settings from "./components/pages/Settings";
// import VersionHistory from "./components/pages/VersionHistory";
// import { fetchTreeFolders } from "./store/files/actions";
// import config from "../package.json";

// import {
//   store as commonStore,
//   history,
//   PrivateRoute,
//   PublicRoute,
//   Login,
//   Error404,
//   Error520,
//   Offline,
//   NavMenu,
//   Main,
//   utils,
//   toastr,
//   Layout,
//   ScrollToTop,
//   regDesktop,
// } from "asc-web-common";

// const {
//   setIsLoaded,
//   getUser,
//   getPortalSettings,
//   getModules,
//   setCurrentProductId,
//   setCurrentProductHomePage,
//   getPortalCultures,
//   setEncryptionKeys,
//   getIsEncryptionSupport,
//   getEncryptionKeys,
//   getIsAuthenticated,
// } = commonStore.auth.actions;
// const {
//   getCurrentUser,
//   isEncryptionSupport,
//   isDesktopClient,
//   getIsLoaded,
// } = commonStore.auth.selectors;

// class App extends React.Component {
//   constructor(props) {
//     super(props);

//     const pathname = window.location.pathname.toLowerCase();
//     this.isEditor = pathname.indexOf("doceditor") !== -1;
//     this.isDesktopInit = false;
//   }

//   componentDidMount() {
//     const {
//       setModuleInfo,
//       getUser,
//       getPortalSettings,
//       getModules,
//       getPortalCultures,
//       fetchTreeFolders,
//       setIsLoaded,
//       getIsEncryptionSupport,
//       getEncryptionKeys,
//       isDesktop,
//       getIsAuthenticated,
//     } = this.props;

//     setModuleInfo();

//     if (this.isEditor) {
//       setIsLoaded();
//       return;
//     }

//     getIsAuthenticated().then((isAuthenticated) => {
//       if (!isAuthenticated) {
//         utils.updateTempContent();
//         return setIsLoaded();
//       } else {
//         utils.updateTempContent(isAuthenticated);
//       }

//       const requests = [getUser()];
//       if (!this.isEditor) {
//         requests.push(
//           getPortalSettings(),
//           getModules(),
//           getPortalCultures(),
//           fetchTreeFolders()
//         );
//         if (isDesktop) {
//           requests.push(getIsEncryptionSupport(), getEncryptionKeys());
//         }
//       }

//       Promise.all(requests)
//         .then(() => {
//           if (this.isEditor) return Promise.resolve();
//         })
//         .catch((e) => {
//           toastr.error(e);
//         })
//         .finally(() => {
//           utils.updateTempContent();
//           setIsLoaded();
//         });
//     });
//   }

//   componentDidUpdate(prevProps) {
//     const {
//       isAuthenticated,
//       user,
//       isEncryption,
//       encryptionKeys,
//       setEncryptionKeys,
//       isLoaded,
//     } = this.props;
//     //console.log("componentDidUpdate: ", this.props);
//     if (isAuthenticated && !this.isDesktopInit && isEncryption && isLoaded) {
//       this.isDesktopInit = true;
//       regDesktop(
//         user,
//         isEncryption,
//         encryptionKeys,
//         setEncryptionKeys,
//         this.isEditor
//       );
//       console.log(
//         "%c%s",
//         "color: green; font: 1.2em bold;",
//         "Current keys is: ",
//         encryptionKeys
//       );
//     }
//   }

//   render() {
//     const { homepage, isDesktop } = this.props;
//     //console.log(Layout);

//     return navigator.onLine ? (
//       <Layout>
//         <Router history={history}>
//           <ScrollToTop />
//           {!this.isEditor && <NavMenu />}
//           <Main isDesktop={isDesktop}>
//             <Suspense fallback={null}>
//               <Switch>
//                 <Redirect exact from="/" to={`${homepage}`} />
//                 <PrivateRoute
//                   exact
//                   path={`${homepage}/settings/:setting`}
//                   component={Settings}
//                 />
//                 <Route
//                   exact
//                   path={[
//                     `${homepage}/doceditor`,
//                     `/Products/Files/DocEditor.aspx`,
//                   ]}
//                   component={DocEditor}
//                 />
//                 <PrivateRoute
//                   exact
//                   path={`${homepage}/:fileId/history`}
//                   component={VersionHistory}
//                 />
//                 <PrivateRoute exact path={homepage} component={Home} />
//                 <PrivateRoute path={`${homepage}/filter`} component={Home} />
//                 <PublicRoute
//                   exact
//                   path={[
//                     "/login",
//                     "/login/error=:error",
//                     "/login/confirmed-email=:confirmedEmail",
//                   ]}
//                   component={Login}
//                 />
//                 <PrivateRoute
//                   exact
//                   path={`/error=:error`}
//                   component={Error520}
//                 />
//                 <PrivateRoute component={Error404} />
//               </Switch>
//             </Suspense>
//           </Main>
//         </Router>
//       </Layout>
//     ) : (
//       <Offline />
//     );
//   }
// }

// const mapStateToProps = (state) => {
//   const { settings } = state.auth;
//   const { homepage } = settings;
//   return {
//     homepage: homepage || config.homepage,
//     user: getCurrentUser(state),
//     isAuthenticated: state.auth.isAuthenticated,
//     isLoaded: getIsLoaded(state),
//     isEncryption: isEncryptionSupport(state),
//     isDesktop: isDesktopClient(state),
//     encryptionKeys: settings.encryptionKeys,
//   };
// };

// const mapDispatchToProps = (dispatch) => {
//   return {
//     getIsAuthenticated: () => getIsAuthenticated(dispatch),
//     setModuleInfo: () => {
//       dispatch(setCurrentProductHomePage(config.homepage));
//       dispatch(setCurrentProductId("e67be73d-f9ae-4ce1-8fec-1880cb518cb4"));
//     },
//     getUser: () => getUser(dispatch),
//     getPortalSettings: () => getPortalSettings(dispatch),
//     getModules: () => getModules(dispatch),
//     getPortalCultures: () => getPortalCultures(dispatch),
//     fetchTreeFolders: () => dispatch(fetchTreeFolders()),
//     setIsLoaded: () => dispatch(setIsLoaded(true)),
//     getIsEncryptionSupport: () => getIsEncryptionSupport(dispatch),
//     getEncryptionKeys: () => getEncryptionKeys(dispatch),
//     setEncryptionKeys: (keys) => dispatch(setEncryptionKeys(keys)),
//   };
// };

// export default connect(mapStateToProps, mapDispatchToProps)(App);
=======
import React, { Suspense } from "react";
import { Router, Switch, Redirect, Route } from "react-router-dom";
import Home from "./components/pages/Home";
import DocEditor from "./components/pages/DocEditor";
import Settings from "./components/pages/Settings";
import VersionHistory from "./components/pages/VersionHistory";
import config from "../package.json";
import "./i18n";

import {
  history,
  PrivateRoute,
  PublicRoute,
  Login,
  Error404,
  Error520,
  Offline,
  NavMenu,
  Main,
  utils,
  toastr,
  Layout,
  ScrollToTop,
  regDesktop,
} from "asc-web-common";
import { inject, observer } from "mobx-react";

class App extends React.Component {
  constructor(props) {
    super(props);

    const pathname = window.location.pathname.toLowerCase();
    this.isEditor = pathname.indexOf("doceditor") !== -1;
    this.isDesktopInit = false;
  }

  componentDidMount() {
    this.props
      .loadFilesInfo()
      .catch((err) => toastr.error(err))
      .finally(() => {
        this.props.setIsLoaded(true);
        utils.updateTempContent();
      });
  }

  /*
  componentDidMount() {
    const {
      setModuleInfo,
      getUser,
      getPortalSettings,
      getModules,
      getPortalCultures,
      fetchTreeFolders,
      setIsLoaded,
      getIsEncryptionSupport,
      getEncryptionKeys,
      isDesktop,
      getIsAuthenticated,
      setProductVersion,
    } = this.props;

    setModuleInfo();
    setProductVersion();

    if (this.isEditor) {
      setIsLoaded();
      return;
    }

    getIsAuthenticated().then((isAuthenticated) => {
      if (!isAuthenticated) {
        utils.updateTempContent();
        return setIsLoaded();
      } else {
        utils.updateTempContent(isAuthenticated);
      }

      const requests = [getUser()];
      if (!this.isEditor) {
        requests.push(
          getPortalSettings(),
          getModules(),
          getPortalCultures(),
          fetchTreeFolders()
        );
        if (isDesktop) {
          requests.push(getIsEncryptionSupport(), getEncryptionKeys());
        }
      }

      Promise.all(requests)
        .then(() => {
          if (this.isEditor) return Promise.resolve();
        })
        .catch((e) => {
          toastr.error(e);
        })
        .finally(() => {
          utils.updateTempContent();
          setIsLoaded();
        });
    });
  }
*/
  componentDidUpdate(prevProps) {
    const {
      isAuthenticated,
      user,
      isEncryption,
      encryptionKeys,
      setEncryptionKeys,
      isLoaded,
    } = this.props;
    //console.log("componentDidUpdate: ", this.props);
    if (isAuthenticated && !this.isDesktopInit && isEncryption && isLoaded) {
      this.isDesktopInit = true;
      regDesktop(
        user,
        isEncryption,
        encryptionKeys,
        setEncryptionKeys,
        this.isEditor
      );
      console.log(
        "%c%s",
        "color: green; font: 1.2em bold;",
        "Current keys is: ",
        encryptionKeys
      );
    }
  }

  render() {
    const { homepage, isDesktop } = this.props;

    return navigator.onLine ? (
      <Layout>
        <Router history={history}>
          <ScrollToTop />
          {!this.isEditor && <NavMenu />}
          <Main isDesktop={isDesktop}>
            <Suspense fallback={null}>
              <Switch>
                <Redirect exact from="/" to={`${homepage}`} />
                <PrivateRoute
                  exact
                  path={`${homepage}/settings/:setting`}
                  component={Settings}
                />
                <Route
                  exact
                  path={[
                    `${homepage}/doceditor`,
                    `/Products/Files/DocEditor.aspx`,
                  ]}
                  component={DocEditor}
                />
                <PrivateRoute
                  exact
                  path={`${homepage}/:fileId/history`}
                  component={VersionHistory}
                />
                <PrivateRoute exact path={homepage} component={Home} />
                <PrivateRoute path={`${homepage}/filter`} component={Home} />
                <PublicRoute
                  exact
                  path={[
                    "/login",
                    "/login/error=:error",
                    "/login/confirmed-email=:confirmedEmail",
                  ]}
                  component={Login}
                />
                <PrivateRoute
                  exact
                  path={`/error=:error`}
                  component={Error520}
                />
                <PrivateRoute component={Error404} />
              </Switch>
            </Suspense>
          </Main>
        </Router>
      </Layout>
    ) : (
      <Offline />
    );
  }
}

export default inject(({ auth, initFilesStore }) => ({
  isDesktop: auth.settingsStore.isDesktopClient,
  user: auth.userStore.user,
  isAuthenticated: auth.isAuthenticated,
  homepage: auth.settingsStore.homepage || config.homepage,
  encryptionKeys: auth.settingsStore.encryptionKeys,
  isEncryption: auth.settingsStore.isEncryptionSupport,
  isLoaded: initFilesStore.isLoaded,
  setIsLoaded: initFilesStore.setIsLoaded,
  setEncryptionKeys: auth.settingsStore.setEncryptionKeys,
  loadFilesInfo: async () => {
    await auth.init();
    await initFilesStore.initFiles();
    auth.setProductVersion(config.version);
  },
}))(observer(App));
>>>>>>> a586f8fe
<|MERGE_RESOLUTION|>--- conflicted
+++ resolved
@@ -1,30 +1,23 @@
-<<<<<<< HEAD
-import { Provider } from "react-redux";
-import store from "studio/store";
 import Shell from "studio/shell";
 
 import "./custom.scss";
 
 const App = () => (
-  <Provider store={store}>
     <Shell />
-  </Provider>
 );
 
 export default App;
 
 // import React, { Suspense } from "react";
-// import { connect } from "react-redux";
 // import { Router, Switch, Redirect, Route } from "react-router-dom";
 // import Home from "./components/pages/Home";
 // import DocEditor from "./components/pages/DocEditor";
 // import Settings from "./components/pages/Settings";
 // import VersionHistory from "./components/pages/VersionHistory";
-// import { fetchTreeFolders } from "./store/files/actions";
 // import config from "../package.json";
+// import "./i18n";
 
 // import {
-//   store as commonStore,
 //   history,
 //   PrivateRoute,
 //   PublicRoute,
@@ -40,26 +33,7 @@
 //   ScrollToTop,
 //   regDesktop,
 // } from "asc-web-common";
-
-// const {
-//   setIsLoaded,
-//   getUser,
-//   getPortalSettings,
-//   getModules,
-//   setCurrentProductId,
-//   setCurrentProductHomePage,
-//   getPortalCultures,
-//   setEncryptionKeys,
-//   getIsEncryptionSupport,
-//   getEncryptionKeys,
-//   getIsAuthenticated,
-// } = commonStore.auth.actions;
-// const {
-//   getCurrentUser,
-//   isEncryptionSupport,
-//   isDesktopClient,
-//   getIsLoaded,
-// } = commonStore.auth.selectors;
+// import { inject, observer } from "mobx-react";
 
 // class App extends React.Component {
 //   constructor(props) {
@@ -70,6 +44,17 @@
 //     this.isDesktopInit = false;
 //   }
 
+//   componentDidMount() {
+//     this.props
+//       .loadFilesInfo()
+//       .catch((err) => toastr.error(err))
+//       .finally(() => {
+//         this.props.setIsLoaded(true);
+//         utils.updateTempContent();
+//       });
+//   }
+
+//   /*
 //   componentDidMount() {
 //     const {
 //       setModuleInfo,
@@ -83,9 +68,11 @@
 //       getEncryptionKeys,
 //       isDesktop,
 //       getIsAuthenticated,
+//       setProductVersion,
 //     } = this.props;
 
 //     setModuleInfo();
+//     setProductVersion();
 
 //     if (this.isEditor) {
 //       setIsLoaded();
@@ -126,7 +113,7 @@
 //         });
 //     });
 //   }
-
+// */
 //   componentDidUpdate(prevProps) {
 //     const {
 //       isAuthenticated,
@@ -157,7 +144,6 @@
 
 //   render() {
 //     const { homepage, isDesktop } = this.props;
-//     //console.log(Layout);
 
 //     return navigator.onLine ? (
 //       <Layout>
@@ -214,247 +200,19 @@
 //   }
 // }
 
-// const mapStateToProps = (state) => {
-//   const { settings } = state.auth;
-//   const { homepage } = settings;
-//   return {
-//     homepage: homepage || config.homepage,
-//     user: getCurrentUser(state),
-//     isAuthenticated: state.auth.isAuthenticated,
-//     isLoaded: getIsLoaded(state),
-//     isEncryption: isEncryptionSupport(state),
-//     isDesktop: isDesktopClient(state),
-//     encryptionKeys: settings.encryptionKeys,
-//   };
-// };
-
-// const mapDispatchToProps = (dispatch) => {
-//   return {
-//     getIsAuthenticated: () => getIsAuthenticated(dispatch),
-//     setModuleInfo: () => {
-//       dispatch(setCurrentProductHomePage(config.homepage));
-//       dispatch(setCurrentProductId("e67be73d-f9ae-4ce1-8fec-1880cb518cb4"));
-//     },
-//     getUser: () => getUser(dispatch),
-//     getPortalSettings: () => getPortalSettings(dispatch),
-//     getModules: () => getModules(dispatch),
-//     getPortalCultures: () => getPortalCultures(dispatch),
-//     fetchTreeFolders: () => dispatch(fetchTreeFolders()),
-//     setIsLoaded: () => dispatch(setIsLoaded(true)),
-//     getIsEncryptionSupport: () => getIsEncryptionSupport(dispatch),
-//     getEncryptionKeys: () => getEncryptionKeys(dispatch),
-//     setEncryptionKeys: (keys) => dispatch(setEncryptionKeys(keys)),
-//   };
-// };
-
-// export default connect(mapStateToProps, mapDispatchToProps)(App);
-=======
-import React, { Suspense } from "react";
-import { Router, Switch, Redirect, Route } from "react-router-dom";
-import Home from "./components/pages/Home";
-import DocEditor from "./components/pages/DocEditor";
-import Settings from "./components/pages/Settings";
-import VersionHistory from "./components/pages/VersionHistory";
-import config from "../package.json";
-import "./i18n";
-
-import {
-  history,
-  PrivateRoute,
-  PublicRoute,
-  Login,
-  Error404,
-  Error520,
-  Offline,
-  NavMenu,
-  Main,
-  utils,
-  toastr,
-  Layout,
-  ScrollToTop,
-  regDesktop,
-} from "asc-web-common";
-import { inject, observer } from "mobx-react";
-
-class App extends React.Component {
-  constructor(props) {
-    super(props);
-
-    const pathname = window.location.pathname.toLowerCase();
-    this.isEditor = pathname.indexOf("doceditor") !== -1;
-    this.isDesktopInit = false;
-  }
-
-  componentDidMount() {
-    this.props
-      .loadFilesInfo()
-      .catch((err) => toastr.error(err))
-      .finally(() => {
-        this.props.setIsLoaded(true);
-        utils.updateTempContent();
-      });
-  }
-
-  /*
-  componentDidMount() {
-    const {
-      setModuleInfo,
-      getUser,
-      getPortalSettings,
-      getModules,
-      getPortalCultures,
-      fetchTreeFolders,
-      setIsLoaded,
-      getIsEncryptionSupport,
-      getEncryptionKeys,
-      isDesktop,
-      getIsAuthenticated,
-      setProductVersion,
-    } = this.props;
-
-    setModuleInfo();
-    setProductVersion();
-
-    if (this.isEditor) {
-      setIsLoaded();
-      return;
-    }
-
-    getIsAuthenticated().then((isAuthenticated) => {
-      if (!isAuthenticated) {
-        utils.updateTempContent();
-        return setIsLoaded();
-      } else {
-        utils.updateTempContent(isAuthenticated);
-      }
-
-      const requests = [getUser()];
-      if (!this.isEditor) {
-        requests.push(
-          getPortalSettings(),
-          getModules(),
-          getPortalCultures(),
-          fetchTreeFolders()
-        );
-        if (isDesktop) {
-          requests.push(getIsEncryptionSupport(), getEncryptionKeys());
-        }
-      }
-
-      Promise.all(requests)
-        .then(() => {
-          if (this.isEditor) return Promise.resolve();
-        })
-        .catch((e) => {
-          toastr.error(e);
-        })
-        .finally(() => {
-          utils.updateTempContent();
-          setIsLoaded();
-        });
-    });
-  }
-*/
-  componentDidUpdate(prevProps) {
-    const {
-      isAuthenticated,
-      user,
-      isEncryption,
-      encryptionKeys,
-      setEncryptionKeys,
-      isLoaded,
-    } = this.props;
-    //console.log("componentDidUpdate: ", this.props);
-    if (isAuthenticated && !this.isDesktopInit && isEncryption && isLoaded) {
-      this.isDesktopInit = true;
-      regDesktop(
-        user,
-        isEncryption,
-        encryptionKeys,
-        setEncryptionKeys,
-        this.isEditor
-      );
-      console.log(
-        "%c%s",
-        "color: green; font: 1.2em bold;",
-        "Current keys is: ",
-        encryptionKeys
-      );
-    }
-  }
-
-  render() {
-    const { homepage, isDesktop } = this.props;
-
-    return navigator.onLine ? (
-      <Layout>
-        <Router history={history}>
-          <ScrollToTop />
-          {!this.isEditor && <NavMenu />}
-          <Main isDesktop={isDesktop}>
-            <Suspense fallback={null}>
-              <Switch>
-                <Redirect exact from="/" to={`${homepage}`} />
-                <PrivateRoute
-                  exact
-                  path={`${homepage}/settings/:setting`}
-                  component={Settings}
-                />
-                <Route
-                  exact
-                  path={[
-                    `${homepage}/doceditor`,
-                    `/Products/Files/DocEditor.aspx`,
-                  ]}
-                  component={DocEditor}
-                />
-                <PrivateRoute
-                  exact
-                  path={`${homepage}/:fileId/history`}
-                  component={VersionHistory}
-                />
-                <PrivateRoute exact path={homepage} component={Home} />
-                <PrivateRoute path={`${homepage}/filter`} component={Home} />
-                <PublicRoute
-                  exact
-                  path={[
-                    "/login",
-                    "/login/error=:error",
-                    "/login/confirmed-email=:confirmedEmail",
-                  ]}
-                  component={Login}
-                />
-                <PrivateRoute
-                  exact
-                  path={`/error=:error`}
-                  component={Error520}
-                />
-                <PrivateRoute component={Error404} />
-              </Switch>
-            </Suspense>
-          </Main>
-        </Router>
-      </Layout>
-    ) : (
-      <Offline />
-    );
-  }
-}
-
-export default inject(({ auth, initFilesStore }) => ({
-  isDesktop: auth.settingsStore.isDesktopClient,
-  user: auth.userStore.user,
-  isAuthenticated: auth.isAuthenticated,
-  homepage: auth.settingsStore.homepage || config.homepage,
-  encryptionKeys: auth.settingsStore.encryptionKeys,
-  isEncryption: auth.settingsStore.isEncryptionSupport,
-  isLoaded: initFilesStore.isLoaded,
-  setIsLoaded: initFilesStore.setIsLoaded,
-  setEncryptionKeys: auth.settingsStore.setEncryptionKeys,
-  loadFilesInfo: async () => {
-    await auth.init();
-    await initFilesStore.initFiles();
-    auth.setProductVersion(config.version);
-  },
-}))(observer(App));
->>>>>>> a586f8fe
+// export default inject(({ auth, initFilesStore }) => ({
+//   isDesktop: auth.settingsStore.isDesktopClient,
+//   user: auth.userStore.user,
+//   isAuthenticated: auth.isAuthenticated,
+//   homepage: auth.settingsStore.homepage || config.homepage,
+//   encryptionKeys: auth.settingsStore.encryptionKeys,
+//   isEncryption: auth.settingsStore.isEncryptionSupport,
+//   isLoaded: initFilesStore.isLoaded,
+//   setIsLoaded: initFilesStore.setIsLoaded,
+//   setEncryptionKeys: auth.settingsStore.setEncryptionKeys,
+//   loadFilesInfo: async () => {
+//     await auth.init();
+//     await initFilesStore.initFiles();
+//     auth.setProductVersion(config.version);
+//   },
+// }))(observer(App));