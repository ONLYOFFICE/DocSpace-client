// (c) Copyright Ascensio System SIA 2009-2025
//
// This program is a free software product.
// You can redistribute it and/or modify it under the terms
// of the GNU Affero General Public License (AGPL) version 3 as published by the Free Software
// Foundation. In accordance with Section 7(a) of the GNU AGPL its Section 15 shall be amended
// to the effect that Ascensio System SIA expressly excludes the warranty of non-infringement of
// any third-party rights.
//
// This program is distributed WITHOUT ANY WARRANTY, without even the implied warranty
// of MERCHANTABILITY or FITNESS FOR A PARTICULAR  PURPOSE. For details, see
// the GNU AGPL at: http://www.gnu.org/licenses/agpl-3.0.html
//
// You can contact Ascensio System SIA at Lubanas st. 125a-25, Riga, Latvia, EU, LV-1021.
//
// The  interactive user interfaces in modified source and object code versions of the Program must
// display Appropriate Legal Notices, as required under Section 5 of the GNU AGPL version 3.
//
// Pursuant to Section 7(b) of the License you must retain the original Product logo when
// distributing the program. Pursuant to Section 7(e) we decline to grant you any rights under
// trademark law for use of our trademarks.
//
// All the Product's GUI elements, including illustrations and icon sets, as well as technical writing
// content are licensed under the terms of the Creative Commons Attribution-ShareAlike 4.0
// International. See the License terms at http://creativecommons.org/licenses/by-sa/4.0/legalcode

import React from "react";
import { inject, observer } from "mobx-react";

import { AboutContent as AboutContentComponent } from "@docspace/shared/components/about-dialog/About.content";

const AboutContent = (props) => {
  const {
    buildVersionInfo,
    companyInfoSettingsData,
    previewData,
    standalone,
    licenseAgreementsUrl,
    isEnterprise,
    logoText,
    isBrandingAvailable,
  } = props;

  const logoName = isBrandingAvailable
    ? logoText
    : t("Common:OrganizationName");

  return (
<<<<<<< HEAD
    <AboutContentComponent
      buildVersionInfo={buildVersionInfo}
      companyInfoSettingsData={companyInfoSettingsData}
      previewData={previewData}
      standalone={standalone}
      licenseAgreementsUrl={licenseAgreementsUrl}
      isEnterprise={isEnterprise}
      logoText={logoText}
    />
  );
};

export default inject(({ settingsStore, currentTariffStatusStore }) => {
  const {
    companyInfoSettingsData,
    standalone,
    licenseAgreementsUrl,
    logoText,
  } = settingsStore;
  const { isEnterprise } = currentTariffStatusStore;

  return {
    companyInfoSettingsData,
    standalone,
    licenseAgreementsUrl,
    isEnterprise,
    logoText,
  };
})(observer(AboutContent));
=======
    companyInfoSettingsData && (
      <StyledAboutBody>
        <div className="avatar">
          <img
            src={logo}
            alt="Logo"
            className="logo-docspace-theme no-select"
          />
        </div>
        <div className="row">
          <Text className="row-el" fontSize="13px">
            {t("DocumentManagement")}:
          </Text>
          <ColorTheme
            tag="a"
            themeId={ThemeId.Link}
            className="row-el"
            fontSize="13px"
            fontWeight="600"
            href={linkRepo}
            target="_blank"
            enableUserSelect
          >
            &nbsp;{logoName} {t("Common:ProductName")}&nbsp;
          </ColorTheme>

          <Text
            className="row-el select-el"
            fontSize="13px"
            fontWeight="600"
            title={`${BUILD_AT}`} // eslint-disable-line no-undef
          >
            v.
            <span className="version-document-management">
              {buildVersionInfo.docspace}
            </span>
          </Text>
        </div>

        <div className="row">
          <Text className="row-el" fontSize="13px">
            {t("OnlineEditors")}:
          </Text>
          <ColorTheme
            tag="a"
            themeId={ThemeId.Link}
            className="row-el"
            fontSize="13px"
            fontWeight="600"
            href={linkDocs}
            target="_blank"
            enableUserSelect
          >
            &nbsp;{logoName} {t("Common:ProductEditorsName")}&nbsp;
          </ColorTheme>
          <Text className="row-el select-el" fontSize="13px" fontWeight="600">
            v.
            <span className="version-online-editors">
              {buildVersionInfo.documentServer}
            </span>
          </Text>
        </div>

        <div className="row">
          <Text className="row-el" fontSize="13px">
            {t("SoftwareLicense")}:{" "}
          </Text>
          {isCommercial ? (
            <ColorTheme
              tag="a"
              themeId={ThemeId.Link}
              className="row-el"
              fontSize="13px"
              fontWeight="600"
              href={licenseAgreementsUrl}
              target="_blank"
              enableUserSelect
            >
              &nbsp;{license}
            </ColorTheme>
          ) : (
            <Text className="row-el" fontSize="13px" fontWeight="600">
              &nbsp;{license}
            </Text>
          )}
        </div>

        <Text className="copyright" fontSize="14px" fontWeight="600">
          © {companyName}
        </Text>

        <div className="row">
          <Text className="address-title" fontSize="13px">
            {t("Common:Address")}:{" "}
          </Text>
          <Text className="address-title select-el" fontSize="13px">
            {address}
          </Text>
        </div>

        <div className="row">
          <Text className="tel-title" fontSize="13px">
            {t("Common:Phone")}:{" "}
          </Text>
          <Text className="tel-title select-el" fontSize="13px">
            {phone}
          </Text>
        </div>

        <div className="row">
          <Text className="row-el" fontSize="13px">
            {t("AboutCompanyEmailTitle")}:
          </Text>

          <ColorTheme
            tag="a"
            themeId={ThemeId.Link}
            className="row-el"
            fontSize="13px"
            fontWeight="600"
            href={`mailto:${companyInfoSettingsData.email}`}
            enableUserSelect
          >
            &nbsp;{email}
          </ColorTheme>
        </div>

        <div className="row">
          <Text className="row-el" fontSize="13px">
            {t("Site")}:
          </Text>

          <ColorTheme
            tag="a"
            themeId={ThemeId.Link}
            className="row-el"
            fontSize="13px"
            fontWeight="600"
            target="_blank"
            href={site}
            enableUserSelect
          >
            &nbsp;{site?.replace(/^https?\:\/\//i, "")}
          </ColorTheme>
        </div>
      </StyledAboutBody>
    )
  );
};

export default inject(
  ({ settingsStore, currentTariffStatusStore, currentQuotaStore }) => {
    const {
      theme,
      companyInfoSettingsData,
      standalone,
      licenseAgreementsUrl,
      logoText,
    } = settingsStore;
    const { isBrandingAvailable } = currentQuotaStore;
    const { isEnterprise } = currentTariffStatusStore;

    return {
      theme,
      companyInfoSettingsData,
      standalone,
      licenseAgreementsUrl,
      isEnterprise,
      logoText,
      isBrandingAvailable,
    };
  },
)(observer(AboutContent));
>>>>>>> 7ffb433a
<|MERGE_RESOLUTION|>--- conflicted
+++ resolved
@@ -26,7 +26,7 @@
 
 import React from "react";
 import { inject, observer } from "mobx-react";
-
+import { useTranslation } from "react-i18next";
 import { AboutContent as AboutContentComponent } from "@docspace/shared/components/about-dialog/About.content";
 
 const AboutContent = (props) => {
@@ -41,12 +41,13 @@
     isBrandingAvailable,
   } = props;
 
+  const { t } = useTranslation("Common");
+
   const logoName = isBrandingAvailable
     ? logoText
     : t("Common:OrganizationName");
 
   return (
-<<<<<<< HEAD
     <AboutContentComponent
       buildVersionInfo={buildVersionInfo}
       companyInfoSettingsData={companyInfoSettingsData}
@@ -54,7 +55,7 @@
       standalone={standalone}
       licenseAgreementsUrl={licenseAgreementsUrl}
       isEnterprise={isEnterprise}
-      logoText={logoText}
+      logoText={logoName}
     />
   );
 };
@@ -75,179 +76,4 @@
     isEnterprise,
     logoText,
   };
-})(observer(AboutContent));
-=======
-    companyInfoSettingsData && (
-      <StyledAboutBody>
-        <div className="avatar">
-          <img
-            src={logo}
-            alt="Logo"
-            className="logo-docspace-theme no-select"
-          />
-        </div>
-        <div className="row">
-          <Text className="row-el" fontSize="13px">
-            {t("DocumentManagement")}:
-          </Text>
-          <ColorTheme
-            tag="a"
-            themeId={ThemeId.Link}
-            className="row-el"
-            fontSize="13px"
-            fontWeight="600"
-            href={linkRepo}
-            target="_blank"
-            enableUserSelect
-          >
-            &nbsp;{logoName} {t("Common:ProductName")}&nbsp;
-          </ColorTheme>
-
-          <Text
-            className="row-el select-el"
-            fontSize="13px"
-            fontWeight="600"
-            title={`${BUILD_AT}`} // eslint-disable-line no-undef
-          >
-            v.
-            <span className="version-document-management">
-              {buildVersionInfo.docspace}
-            </span>
-          </Text>
-        </div>
-
-        <div className="row">
-          <Text className="row-el" fontSize="13px">
-            {t("OnlineEditors")}:
-          </Text>
-          <ColorTheme
-            tag="a"
-            themeId={ThemeId.Link}
-            className="row-el"
-            fontSize="13px"
-            fontWeight="600"
-            href={linkDocs}
-            target="_blank"
-            enableUserSelect
-          >
-            &nbsp;{logoName} {t("Common:ProductEditorsName")}&nbsp;
-          </ColorTheme>
-          <Text className="row-el select-el" fontSize="13px" fontWeight="600">
-            v.
-            <span className="version-online-editors">
-              {buildVersionInfo.documentServer}
-            </span>
-          </Text>
-        </div>
-
-        <div className="row">
-          <Text className="row-el" fontSize="13px">
-            {t("SoftwareLicense")}:{" "}
-          </Text>
-          {isCommercial ? (
-            <ColorTheme
-              tag="a"
-              themeId={ThemeId.Link}
-              className="row-el"
-              fontSize="13px"
-              fontWeight="600"
-              href={licenseAgreementsUrl}
-              target="_blank"
-              enableUserSelect
-            >
-              &nbsp;{license}
-            </ColorTheme>
-          ) : (
-            <Text className="row-el" fontSize="13px" fontWeight="600">
-              &nbsp;{license}
-            </Text>
-          )}
-        </div>
-
-        <Text className="copyright" fontSize="14px" fontWeight="600">
-          © {companyName}
-        </Text>
-
-        <div className="row">
-          <Text className="address-title" fontSize="13px">
-            {t("Common:Address")}:{" "}
-          </Text>
-          <Text className="address-title select-el" fontSize="13px">
-            {address}
-          </Text>
-        </div>
-
-        <div className="row">
-          <Text className="tel-title" fontSize="13px">
-            {t("Common:Phone")}:{" "}
-          </Text>
-          <Text className="tel-title select-el" fontSize="13px">
-            {phone}
-          </Text>
-        </div>
-
-        <div className="row">
-          <Text className="row-el" fontSize="13px">
-            {t("AboutCompanyEmailTitle")}:
-          </Text>
-
-          <ColorTheme
-            tag="a"
-            themeId={ThemeId.Link}
-            className="row-el"
-            fontSize="13px"
-            fontWeight="600"
-            href={`mailto:${companyInfoSettingsData.email}`}
-            enableUserSelect
-          >
-            &nbsp;{email}
-          </ColorTheme>
-        </div>
-
-        <div className="row">
-          <Text className="row-el" fontSize="13px">
-            {t("Site")}:
-          </Text>
-
-          <ColorTheme
-            tag="a"
-            themeId={ThemeId.Link}
-            className="row-el"
-            fontSize="13px"
-            fontWeight="600"
-            target="_blank"
-            href={site}
-            enableUserSelect
-          >
-            &nbsp;{site?.replace(/^https?\:\/\//i, "")}
-          </ColorTheme>
-        </div>
-      </StyledAboutBody>
-    )
-  );
-};
-
-export default inject(
-  ({ settingsStore, currentTariffStatusStore, currentQuotaStore }) => {
-    const {
-      theme,
-      companyInfoSettingsData,
-      standalone,
-      licenseAgreementsUrl,
-      logoText,
-    } = settingsStore;
-    const { isBrandingAvailable } = currentQuotaStore;
-    const { isEnterprise } = currentTariffStatusStore;
-
-    return {
-      theme,
-      companyInfoSettingsData,
-      standalone,
-      licenseAgreementsUrl,
-      isEnterprise,
-      logoText,
-      isBrandingAvailable,
-    };
-  },
-)(observer(AboutContent));
->>>>>>> 7ffb433a
+})(observer(AboutContent));