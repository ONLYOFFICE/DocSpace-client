import axios from "axios";
import { makeAutoObservable, runInAction } from "mobx";
import api from "@docspace/common/api";
import {
  FileType,
  FilterType,
  FolderType,
  FileStatus,
  RoomsType,
  RoomsTypeValues,
  RoomsProviderType,
} from "@docspace/common/constants";

import { combineUrl } from "@docspace/common/utils";
import { updateTempContent } from "@docspace/common/utils";

import toastr from "@docspace/components/toast/toastr";
import config from "PACKAGE_FILE";
import { thumbnailStatuses } from "@docspace/client/src/helpers/filesConstants";
import { openDocEditor as openEditor } from "@docspace/client/src/helpers/filesUtils";
import { getDaysRemaining } from "@docspace/common/utils";

import {
  getCategoryType,
  getCategoryUrl,
  getCategoryTypeByFolderType,
} from "SRC_DIR/helpers/utils";
import { isDesktop, isMobile } from "@docspace/components/utils/device";

import { PluginFileType } from "SRC_DIR/helpers/plugins/constants";

import { CategoryType } from "SRC_DIR/helpers/constants";
import debounce from "lodash.debounce";
import clone from "lodash/clone";
import Queue from "queue-promise";

const { FilesFilter, RoomsFilter } = api;
const storageViewAs = localStorage.getItem("viewAs");

let requestCounter = 0;

const NotFoundHttpCode = 404;
const ForbiddenHttpCode = 403;
const PaymentRequiredHttpCode = 402;
const UnauthorizedHttpCode = 401;

const THUMBNAILS_CACHE = 500;
let timerId;

class FilesStore {
  authStore;

  selectedFolderStore;
  treeFoldersStore;
  filesSettingsStore;
  thirdPartyStore;
  clientLoadingStore;

  accessRightsStore;
  publicRoomStore;

  pluginStore;

  viewAs =
    !isDesktop() && storageViewAs !== "tile" ? "row" : storageViewAs || "table";

  dragging = false;
  privacyInstructions = "https://www.onlyoffice.com/private-rooms.aspx";

  isInit = false;
  isUpdatingRowItem = false;
  passwordEntryProcess = false;

  tooltipPageX = 0;
  tooltipPageY = 0;
  startDrag = false;

  alreadyFetchingRooms = false;

  files = [];
  folders = [];

  selection = [];
  bufferSelection = null;
  selected = "close";

  filter = FilesFilter.getDefault();
  roomsFilter = RoomsFilter.getDefault();
  membersFilter = { page: 0, pageCount: 100, total: 0, startIndex: 0 };

  categoryType = getCategoryType(window.location);

  loadTimeout = null;
  hotkeyCaret = null;
  hotkeyCaretStart = null;
  activeFiles = [];
  activeFolders = [];

  firstElemChecked = false;
  headerBorder = false;

  enabledHotkeys = true;

  createdItem = null;
  scrollToItem = null;

  roomCreated = false;

  isLoadingFilesFind = false;
  pageItemsLength = null;
  isHidePagination = false;
  trashIsEmpty = false;
  mainButtonMobileVisible = true;
  filesIsLoading = false;

  isEmptyPage = true;
  isLoadedFetchFiles = false;

  tempActionFilesIds = [];
  tempActionFoldersIds = [];
  operationAction = false;

  isErrorRoomNotAvailable = false;

  roomsController = null;
  filesController = null;

  clearSearch = false;

  isLoadedEmptyPage = false;
  isMuteCurrentRoomNotifications = false;
  isPreview = false;
  tempFilter = null;

  highlightFile = {};
  thumbnails = new Set();
  movingInProgress = false;
  createNewFilesQueue = new Queue({
    concurrent: 5,
    interval: 500,
    start: true,
  });

  hotkeysClipboard = [];

  constructor(
    authStore,
    selectedFolderStore,
    treeFoldersStore,
    filesSettingsStore,
    thirdPartyStore,
    accessRightsStore,
    clientLoadingStore,
    pluginStore,
    publicRoomStore
  ) {
    const pathname = window.location.pathname.toLowerCase();
    this.isEditor = pathname.indexOf("doceditor") !== -1;

    makeAutoObservable(this);
    this.authStore = authStore;

    this.selectedFolderStore = selectedFolderStore;
    this.treeFoldersStore = treeFoldersStore;
    this.filesSettingsStore = filesSettingsStore;
    this.thirdPartyStore = thirdPartyStore;
    this.accessRightsStore = accessRightsStore;
    this.clientLoadingStore = clientLoadingStore;
    this.pluginStore = pluginStore;
    this.publicRoomStore = publicRoomStore;

    this.roomsController = new AbortController();
    this.filesController = new AbortController();
    const { socketHelper } = authStore.settingsStore;

    socketHelper.on("s:modify-folder", async (opt) => {
      const { socketSubscribers } = socketHelper;

      if (opt && opt.data) {
        const data = JSON.parse(opt.data);

        const pathParts = data.folderId
          ? `DIR-${data.folderId}`
          : `DIR-${data.parentId}`;

        if (
          !socketSubscribers.has(pathParts) &&
          !socketSubscribers.has(`DIR-${data.id}`)
        )
          return;
      }

      console.log("[WS] s:modify-folder", opt);

      if (!(this.clientLoadingStore.isLoading || this.operationAction))
        switch (opt?.cmd) {
          case "create":
            this.wsModifyFolderCreate(opt);
            break;
          case "update":
            this.wsModifyFolderUpdate(opt);
            break;
          case "delete":
            this.wsModifyFolderDelete(opt);
            break;
        }

      if (
        opt?.cmd &&
        opt.id &&
        (opt.type === "file" || opt.type === "folder") &&
        (opt.cmd === "create" || opt.cmd === "delete")
      ) {
        runInAction(() => {
          if (opt.cmd === "create") {
            this.selectedFolderStore[opt.type + "sCount"]++;
          } else if (opt.cmd === "delete") {
            this.selectedFolderStore[opt.type + "sCount"]--;
          }
          this.authStore.infoPanelStore.reloadSelection();
        });
      }

      this.treeFoldersStore.updateTreeFoldersItem(opt);
    });

    socketHelper.on("refresh-folder", (id) => {
      const { socketSubscribers } = socketHelper;
      const pathParts = `DIR-${id}`;

      if (!socketSubscribers.has(pathParts)) return;

      if (!id || this.clientLoadingStore.isLoading) return;

      //console.log(
      //  `selected folder id ${this.selectedFolderStore.id} an changed folder id ${id}`
      //);

      if (
        this.selectedFolderStore.id == id &&
        this.authStore.settingsStore.withPaging //TODO: no longer deletes the folder in other tabs
      ) {
        console.log("[WS] refresh-folder", id);
        this.fetchFiles(id, this.filter);
      }
    });

    socketHelper.on("s:markasnew-folder", ({ folderId, count }) => {
      const { socketSubscribers } = socketHelper;
      const pathParts = `DIR-${folderId}`;

      if (!socketSubscribers.has(pathParts)) return;

      console.log(`[WS] markasnew-folder ${folderId}:${count}`);

      const foundIndex =
        folderId && this.folders.findIndex((x) => x.id === folderId);
      if (foundIndex == -1) return;

      runInAction(() => {
        this.folders[foundIndex].new = count >= 0 ? count : 0;
        this.treeFoldersStore.fetchTreeFolders();
      });
    });

    socketHelper.on("s:markasnew-file", ({ fileId, count }) => {
      const { socketSubscribers } = socketHelper;
      const pathParts = `FILE-${fileId}`;

      if (!socketSubscribers.has(pathParts)) return;

      console.log(`[WS] markasnew-file ${fileId}:${count}`);

      const foundIndex = fileId && this.files.findIndex((x) => x.id === fileId);

      this.treeFoldersStore.fetchTreeFolders();
      if (foundIndex == -1) return;

      this.updateFileStatus(
        foundIndex,
        count > 0
          ? this.files[foundIndex].fileStatus | FileStatus.IsNew
          : this.files[foundIndex].fileStatus & ~FileStatus.IsNew
      );
    });

    //WAIT FOR RESPONSES OF EDITING FILE
    socketHelper.on("s:start-edit-file", (id) => {
      const { socketSubscribers } = socketHelper;
      const pathParts = `FILE-${id}`;

      if (!socketSubscribers.has(pathParts)) return;

      const foundIndex = this.files.findIndex((x) => x.id === id);
      if (foundIndex == -1) return;

      console.log(`[WS] s:start-edit-file`, id, this.files[foundIndex].title);

      this.updateSelectionStatus(
        id,
        this.files[foundIndex].fileStatus | FileStatus.IsEditing,
        true
      );

      this.updateFileStatus(
        foundIndex,
        this.files[foundIndex].fileStatus | FileStatus.IsEditing
      );
    });

    socketHelper.on("s:stop-edit-file", (id) => {
      const { socketSubscribers } = socketHelper;
      const pathParts = `FILE-${id}`;

      if (!socketSubscribers.has(pathParts)) return;

      const foundIndex = this.files.findIndex((x) => x.id === id);
      if (foundIndex == -1) return;

      console.log(`[WS] s:stop-edit-file`, id, this.files[foundIndex].title);

      this.updateSelectionStatus(
        id,
        this.files[foundIndex].fileStatus & ~FileStatus.IsEditing,
        false
      );

      this.updateFileStatus(
        foundIndex,
        this.files[foundIndex].fileStatus & ~FileStatus.IsEditing
      );

      this.getFileInfo(id);

      this.createThumbnail(this.files[foundIndex]);
    });

    this.createNewFilesQueue.on("resolve", this.onResolveNewFile);
  }

  onResolveNewFile = (fileInfo) => {
    if (!fileInfo) return;

    //console.log("onResolveNewFiles", { fileInfo });

    if (this.files.findIndex((x) => x.id === fileInfo.id) > -1) return;

    if (this.selectedFolderStore.id !== fileInfo.folderId) return;

    console.log("[WS] create new file", { fileInfo });

    const newFiles = [fileInfo, ...this.files];

    if (
      newFiles.length > this.filter.pageCount &&
      this.authStore.settingsStore.withPaging
    ) {
      newFiles.pop(); // Remove last
    }

    const newFilter = this.filter;
    newFilter.total += 1;

    runInAction(() => {
      this.setFilter(newFilter);
      this.setFiles(newFiles);
    });

    if (!this.publicRoomStore.isPublicRoom) {
      this.debouncefetchTreeFolders();
    }
  };

  debouncefetchTreeFolders = debounce(() => {
    this.treeFoldersStore.fetchTreeFolders();
  }, 1000);

  debounceRemoveFiles = debounce(() => {
    this.removeFiles(this.tempActionFilesIds);
  }, 1000);

  debounceRemoveFolders = debounce(() => {
    this.removeFiles(null, this.tempActionFoldersIds);
  }, 1000);

  wsModifyFolderCreate = async (opt) => {
    if (opt?.type === "file" && opt?.id) {
      const foundIndex = this.files.findIndex((x) => x.id === opt?.id);

      const file = JSON.parse(opt?.data);

      if (this.selectedFolderStore.id !== file.folderId) {
        const movedToIndex = this.getFolderIndex(file.folderId);
        if (movedToIndex > -1) this.folders[movedToIndex].filesCount++;
        return;
      }

      //To update a file version
      if (foundIndex > -1 && !this.authStore.settingsStore.withPaging) {
        if (
          this.files[foundIndex].version !== file.version ||
          this.files[foundIndex].versionGroup !== file.versionGroup
        ) {
          this.files[foundIndex].version = file.version;
          this.files[foundIndex].versionGroup = file.versionGroup;
        }
        this.checkSelection(file);
      }

      if (foundIndex > -1) return;

      setTimeout(() => {
        const foundIndex = this.files.findIndex((x) => x.id === file.id);
        if (foundIndex > -1) {
          //console.log("Skip in timeout");
          return null;
        }

        this.createNewFilesQueue.enqueue(() => {
          const foundIndex = this.files.findIndex((x) => x.id === file.id);
          if (foundIndex > -1) {
            //console.log("Skip in queue");
            return null;
          }

          return api.files.getFileInfo(file.id);
        });
      }, 300);
    } else if (opt?.type === "folder" && opt?.id) {
      const foundIndex = this.folders.findIndex((x) => x.id === opt?.id);

      if (foundIndex > -1) return;

      const folder = JSON.parse(opt?.data);

      if (this.selectedFolderStore.id !== folder.parentId) {
        const movedToIndex = this.getFolderIndex(folder.parentId);
        if (movedToIndex > -1) this.folders[movedToIndex].foldersCount++;
      }

      if (
        this.selectedFolderStore.id !== folder.parentId ||
        (folder.roomType &&
          folder.createdBy.id === this.authStore.userStore.user.id &&
          this.roomCreated)
      )
        return (this.roomCreated = false);

      const folderInfo = await api.files.getFolderInfo(folder.id);

      console.log("[WS] create new folder", folderInfo.id, folderInfo.title);

      const newFolders = [folderInfo, ...this.folders];

      if (
        newFolders.length > this.filter.pageCount &&
        this.authStore.settingsStore.withPaging
      ) {
        newFolders.pop(); // Remove last
      }

      const newFilter = this.filter;
      newFilter.total += 1;

      runInAction(() => {
        this.setFilter(newFilter);
        this.setFolders(newFolders);
      });
    }
  };

  wsModifyFolderUpdate = (opt) => {
    if (opt?.type === "file" && opt?.data) {
      const file = JSON.parse(opt?.data);
      if (!file || !file.id) return;

      this.getFileInfo(file.id); //this.setFile(file);
      console.log("[WS] update file", file.id, file.title);

      this.checkSelection(file);
    } else if (opt?.type === "folder" && opt?.data) {
      const folder = JSON.parse(opt?.data);
      if (!folder || !folder.id) return;

      api.files
        .getFolderInfo(folder.id)
        .then(this.setFolder)
        .catch(() => {
          // console.log("Folder deleted")
        });

      console.log("[WS] update folder", folder.id, folder.title);

      if (this.selection?.length) {
        const foundIndex = this.selection?.findIndex((x) => x.id === folder.id);
        if (foundIndex > -1) {
          runInAction(() => {
            this.selection[foundIndex] = folder;
          });
        }
      }

      if (this.bufferSelection) {
        const foundIndex = [this.bufferSelection].findIndex(
          (x) => x.id === folder.id
        );
        if (foundIndex > -1) {
          runInAction(() => {
            this.bufferSelection[foundIndex] = folder;
          });
        }
      }

      if (folder.id === this.selectedFolderStore.id) {
        this.selectedFolderStore.setSelectedFolder({ ...folder });
      }
    }
  };

  wsModifyFolderDelete = (opt) => {
    if (opt?.type === "file" && opt?.id) {
      const foundIndex = this.files.findIndex((x) => x.id === opt?.id);
      if (foundIndex == -1) return;

      console.log(
        "[WS] delete file",
        this.files[foundIndex].id,
        this.files[foundIndex].title
      );

      // this.setFiles(
      //   this.files.filter((_, index) => {
      //     return index !== foundIndex;
      //   })
      // );

      // const newFilter = this.filter.clone();
      // newFilter.total -= 1;
      // this.setFilter(newFilter);

      const tempActionFilesIds = JSON.parse(
        JSON.stringify(this.tempActionFilesIds)
      );
      tempActionFilesIds.push(this.files[foundIndex].id);

      this.setTempActionFilesIds(tempActionFilesIds);

      this.debounceRemoveFiles();

      // Hide pagination when deleting files
      runInAction(() => {
        this.isHidePagination = true;
      });

      runInAction(() => {
        if (
          this.files.length === 0 &&
          this.folders.length === 0 &&
          this.pageItemsLength > 1
        ) {
          this.isLoadingFilesFind = true;
        }
      });
    } else if (opt?.type === "folder" && opt?.id) {
      const foundIndex = this.folders.findIndex((x) => x.id === opt?.id);
      if (foundIndex == -1) return;

      console.log(
        "[WS] delete folder",
        this.folders[foundIndex].id,
        this.folders[foundIndex].title
      );

      const tempActionFoldersIds = JSON.parse(
        JSON.stringify(this.tempActionFoldersIds)
      );
      tempActionFoldersIds.push(this.folders[foundIndex].id);

      this.setTempActionFoldersIds(tempActionFoldersIds);
      this.debounceRemoveFolders();

      runInAction(() => {
        this.isHidePagination = true;
      });

      runInAction(() => {
        if (
          this.files.length === 0 &&
          this.folders.length === 0 &&
          this.pageItemsLength > 1
        ) {
          this.isLoadingFilesFind = true;
        }
      });
    }
  };

  setIsErrorRoomNotAvailable = (state) => {
    this.isErrorRoomNotAvailable = state;
  };

  setTempActionFilesIds = (tempActionFilesIds) => {
    this.tempActionFilesIds = tempActionFilesIds;
  };

  setTempActionFoldersIds = (tempActionFoldersIds) => {
    this.tempActionFoldersIds = tempActionFoldersIds;
  };

  setOperationAction = (operationAction) => {
    this.operationAction = operationAction;
  };

  setClearSearch = (clearSearch) => {
    this.clearSearch = clearSearch;
  };

  setIsPreview = (predicate) => {
    this.isPreview = predicate;
  };

  setTempFilter = (filter) => {
    this.tempFilter = filter;
  };

  setHighlightFile = (highlightFile) => {
    const { highlightFileId, isFileHasExst } = highlightFile;

    runInAction(() => {
      this.highlightFile = {
        id: highlightFileId,
        isExst: isFileHasExst,
      };
    });

    if (timerId) {
      clearTimeout(timerId);
      timerId = null;
    }

    if (Object.keys(highlightFile).length === 0) return;

    timerId = setTimeout(() => {
      runInAction(() => {
        this.highlightFile = {};
      });
    }, 1000);
  };

  checkSelection = (file) => {
    if (this.selection) {
      const foundIndex = this.selection?.findIndex((x) => x.id === file.id);
      if (foundIndex > -1) {
        runInAction(() => {
          this.selection[foundIndex] = file;
        });
      }
    }

    if (this.bufferSelection) {
      const foundIndex = [this.bufferSelection].findIndex(
        (x) => x.id === file.id
      );
      if (foundIndex > -1) {
        runInAction(() => {
          this.bufferSelection[foundIndex] = file;
        });
      }
    }
  };

  updateSelectionStatus = (id, status, isEditing) => {
    const index = this.selection.findIndex((x) => x.id === id);

    if (index !== -1) {
      this.selection[index].fileStatus = status;
      this.selection[index].isEditing = isEditing;
    }
  };

  addActiveItems = (files, folders, destFolderId) => {
    if (folders && folders.length) {
      if (!this.activeFolders.length) {
        this.setActiveFolders(folders, destFolderId);
      } else {
        folders.map((item) =>
          this.activeFolders.push({ id: item, destFolderId })
        );
      }
    }

    if (files && files.length) {
      if (!this.activeFiles.length) {
        this.setActiveFiles(files, destFolderId);
      } else {
        files.map((item) => this.activeFiles.push({ id: item, destFolderId }));
      }
    }
  };

  updateActiveFiles = (items) => {
    this.activeFiles = items;
  };

  clearFiles = () => {
    this.setFolders([]);
    this.setFiles([]);

    this.selectedFolderStore.setSelectedFolder(null);
  };

  setActiveFiles = (activeFiles, destFolderId) => {
    const arrayFormation = activeFiles.map((id) => ({
      id,
      destFolderId,
    }));

    this.activeFiles = arrayFormation;
  };

  setActiveFolders = (activeFolders, destFolderId) => {
    const arrayFormation = activeFolders.map((id) => ({
      id,
      destFolderId,
    }));

    this.activeFolders = arrayFormation;
  };
  setViewAs = (viewAs) => {
    this.viewAs = viewAs;
    localStorage.setItem("viewAs", viewAs);
    viewAs === "tile" && this.createThumbnails();
  };

  setPageItemsLength = (pageItemsLength) => {
    this.pageItemsLength = pageItemsLength;
  };

  setDragging = (dragging) => {
    this.dragging = dragging;
  };

  setTooltipPosition = (tooltipPageX, tooltipPageY) => {
    this.tooltipPageX = tooltipPageX;
    this.tooltipPageY = tooltipPageY;
  };

  setStartDrag = (startDrag) => {
    this.selection = this.selection.filter(
      (x) => !x.providerKey || x.id !== x.rootFolderId
    ); // removed root thirdparty folders
    this.startDrag = startDrag;
  };

  setIsEmptyPage = (isEmptyPage) => {
    // this.isEmptyPage = isEmptyPage;

    runInAction(() => {
      this.isEmptyPage = isEmptyPage;
    });
  };

  setIsLoadedEmptyPage = (isLoadedEmptyPage) => {
    this.isLoadedEmptyPage = isLoadedEmptyPage;
  };

  get tooltipOptions() {
    if (!this.dragging) return null;

    const selectionLength = this.selection.length;
    const elementTitle = selectionLength && this.selection[0].title;
    const singleElement = selectionLength === 1;
    const filesCount = singleElement ? elementTitle : selectionLength;
    const { isShareFolder, isCommonFolder } = this.treeFoldersStore;

    let operationName;

    if (this.authStore.isAdmin && isShareFolder) {
      operationName = "copy";
    } else if (!this.authStore.isAdmin && (isShareFolder || isCommonFolder)) {
      operationName = "copy";
    } else {
      operationName = "move";
    }

    return {
      filesCount,
      operationName,
    };
  }

  initFiles = () => {
    if (this.isInit) return;

    const { isAuthenticated, settingsStore } = this.authStore;
    const { getFilesSettings } = this.filesSettingsStore;

    const {
      getPortalCultures,
      getIsEncryptionSupport,
      getEncryptionKeys,
      //setModuleInfo,
      isDesktopClient,
    } = settingsStore;

    //setModuleInfo(config.homepage, config.id);

    const requests = [];

    updateTempContent();
    if (!isAuthenticated) {
      return this.clientLoadingStore.setIsLoaded(true);
    } else {
      updateTempContent(isAuthenticated);
    }

    if (!this.isEditor) {
      requests.push(
        getPortalCultures(),
        this.treeFoldersStore.fetchTreeFolders().then((treeFolders) => {
          if (!treeFolders || !treeFolders.length) return;

          const trashFolder = treeFolders.find(
            (f) => f.rootFolderType == FolderType.TRASH
          );

          if (!trashFolder) return;

          const isEmpty = !trashFolder.foldersCount && !trashFolder.filesCount;

          this.setTrashIsEmpty(isEmpty);
        })
      );

      if (isDesktopClient) {
        requests.push(getIsEncryptionSupport(), getEncryptionKeys());
      }
    }
    requests.push(getFilesSettings());

    return Promise.all(requests).then(() => {
      this.clientLoadingStore.setIsArticleLoading(false);
      this.clientLoadingStore.setFirstLoad(false);

      this.setIsInit(true);
    });
  };

  setIsInit = (isInit) => {
    this.isInit = isInit;
  };

  reset = () => {
    this.isInit = false;
    this.clientLoadingStore.setIsLoaded(false);
    this.clientLoadingStore.setIsSectionHeaderLoading(true);
    this.clientLoadingStore.setIsSectionFilterLoading(true);
    this.clientLoadingStore.setIsSectionBodyLoading(true);
    this.clientLoadingStore.setIsArticleLoading(true);
    this.clientLoadingStore.setFirstLoad(true);

    this.alreadyFetchingRooms = false;

    this.files = [];
    this.folders = [];

    this.selection = [];
    this.bufferSelection = null;
    this.selected = "close";
  };

  setFiles = (files) => {
    const { socketHelper } = this.authStore.settingsStore;

    if (files.length === 0 && this.files.length === 0) return;

    if (this.files?.length > 0) {
      socketHelper.emit({
        command: "unsubscribe",
        data: {
          roomParts: this.files.map((f) => `FILE-${f.id}`),
          individual: true,
        },
      });
    }

    this.files = files;

    if (this.files?.length > 0) {
      socketHelper.emit({
        command: "subscribe",
        data: {
          roomParts: this.files.map((f) => `FILE-${f.id}`),
          individual: true,
        },
      });

      // this.files?.forEach((file) =>
      //   console.log("[WS] subscribe to file's changes", file.id, file.title)
      // );
    }

    this.createThumbnails();
  };

  setFolders = (folders) => {
    const { socketHelper } = this.authStore.settingsStore;
    if (folders.length === 0 && this.folders.length === 0) return;

    if (this.folders?.length > 0) {
      socketHelper.emit({
        command: "unsubscribe",
        data: {
          roomParts: this.folders.map((f) => `DIR-${f.id}`),
          individual: true,
        },
      });
    }

    this.folders = folders;

    if (this.folders?.length > 0) {
      socketHelper.emit({
        command: "subscribe",
        data: {
          roomParts: this.folders.map((f) => `DIR-${f.id}`),
          individual: true,
        },
      });
    }
  };

  getFileIndex = (id) => {
    const index = this.files.findIndex((x) => x.id === id);
    return index;
  };

  updateFileStatus = (index, status) => {
    if (index < 0) return;

    this.files[index].fileStatus = status;
  };
  updateRoomMute = (index, status) => {
    if (index < 0) return;

    this.folders[index].mute = status;
  };
  setFile = (file) => {
    const index = this.files.findIndex((x) => x.id === file.id);
    if (index !== -1) {
      this.files[index] = file;
      this.createThumbnail(file);
    }
  };

  updateSelection = (id) => {
    const indexFileList = this.filesList.findIndex(
      (filelist) => filelist.id === id
    );
    const indexSelectedRoom = this.selection.findIndex(
      (room) => room.id === id
    );

    if (~indexFileList && ~indexSelectedRoom) {
      this.selection[indexSelectedRoom] = this.filesList[indexFileList];
    }
    if (this.bufferSelection) {
      this.bufferSelection = this.filesList.find(
        (file) => file.id === this.bufferSelection.id
      );
    }
  };

  getFolderIndex = (id) => {
    const index = this.folders.findIndex((x) => x.id === id);
    return index;
  };

  updateFolder = (index, folder) => {
    if (index !== -1) this.folders[index] = folder;

    this.updateSelection(folder.id);
  };

  setFolder = (folder) => {
    const index = this.getFolderIndex(folder.id);

    this.updateFolder(index, folder);
  };

  getFilesChecked = (file, selected) => {
    if (!file.parentId) {
      if (this.activeFiles.find((elem) => elem.id === file.id)) return false;
    } else {
      if (this.activeFolders.find((elem) => elem.id === file.id)) return false;
    }

    const type = file.fileType;
    const roomType = file.roomType;

    switch (selected) {
      case "all":
        return true;
      case FilterType.FoldersOnly.toString():
        return file.parentId;
      case FilterType.DocumentsOnly.toString():
        return type === FileType.Document;
      case FilterType.PresentationsOnly.toString():
        return type === FileType.Presentation;
      case FilterType.SpreadsheetsOnly.toString():
        return type === FileType.Spreadsheet;
      case FilterType.ImagesOnly.toString():
        return type === FileType.Image;
      case FilterType.MediaOnly.toString():
        return type === FileType.Video || type === FileType.Audio;
      case FilterType.ArchiveOnly.toString():
        return type === FileType.Archive;
      case FilterType.FilesOnly.toString():
        return type || !file.parentId;
      case `room-${RoomsType.FillingFormsRoom}`:
        return roomType === RoomsType.FillingFormsRoom;
      case `room-${RoomsType.CustomRoom}`:
        return roomType === RoomsType.CustomRoom;
      case `room-${RoomsType.EditingRoom}`:
        return roomType === RoomsType.EditingRoom;
      case `room-${RoomsType.ReviewRoom}`:
        return roomType === RoomsType.ReviewRoom;
      case `room-${RoomsType.ReadOnlyRoom}`:
        return roomType === RoomsType.ReadOnlyRoom;
      case `room-${RoomsType.PublicRoom}`:
        return roomType === RoomsType.PublicRoom;
      default:
        return false;
    }
  };

  getFilesBySelected = (files, selected) => {
    let newSelection = [];
    files.forEach((file) => {
      const checked = this.getFilesChecked(file, selected);

      if (checked) newSelection.push(file);
    });

    return newSelection;
  };

  setSelected = (selected, clearBuffer = true) => {
    if (selected === "close" || selected === "none") {
      clearBuffer && this.setBufferSelection(null);
      this.setHotkeyCaretStart(null);
      this.setHotkeyCaret(null);
    }

    this.selected = selected;
    const files = this.filesList;
    this.selection = this.getFilesBySelected(files, selected);
  };

  setHotkeyCaret = (hotkeyCaret) => {
    if (hotkeyCaret || this.hotkeyCaret) {
      this.hotkeyCaret = hotkeyCaret;
    }
  };

  setHotkeyCaretStart = (hotkeyCaretStart) => {
    this.hotkeyCaretStart = hotkeyCaretStart;
  };

  setSelection = (selection) => {
    this.selection = selection;
  };

  setSelections = (added, removed, clear = false) => {
    if (clear) {
      this.selection = [];
    }

    let newSelections = JSON.parse(JSON.stringify(this.selection));

    for (let item of added) {
      if (!item) return;

      const value =
        this.viewAs === "tile"
          ? item.getAttribute("value")
          : item.getElementsByClassName("files-item")
          ? item.getElementsByClassName("files-item")[0]?.getAttribute("value")
          : null;

      if (!value) return;
      const splitValue = value && value.split("_");

      const fileType = splitValue[0];
      const id = splitValue.slice(1, -3).join("_");

      if (fileType === "file") {
        if (this.activeFiles.findIndex((f) => f.id == id) === -1) {
          newSelections.push(
            this.filesList.find((f) => f.id == id && !f.isFolder)
          );
        }
      } else if (this.activeFolders.findIndex((f) => f.id == id) === -1) {
        const selectableFolder = this.filesList.find(
          (f) => f.id == id && f.isFolder
        );

        if (selectableFolder) {
          selectableFolder.isFolder = true;

          newSelections.push(selectableFolder);
        }
      }
    }

    for (let item of removed) {
      if (!item) return;

      const value =
        this.viewAs === "tile"
          ? item.getAttribute("value")
          : item.getElementsByClassName("files-item")
          ? item.getElementsByClassName("files-item")[0]?.getAttribute("value")
          : null;

      const splitValue = value && value.split("_");

      const fileType = splitValue[0];
      const id = splitValue.slice(1, -3).join("_");

      if (fileType === "file") {
        if (this.activeFiles.findIndex((f) => f.id == id) === -1) {
          newSelections = newSelections.filter(
            (f) => !(f.id == id && !f.isFolder)
          );
        }
      } else if (this.activeFolders.findIndex((f) => f.id == id) === -1) {
        newSelections = newSelections.filter(
          (f) => !(f.id == id && f.isFolder)
        );
      }
    }

    const removeDuplicate = (items) => {
      return items.filter(
        (x, index, self) =>
          index ===
          self.findIndex((i) => i.id === x.id && i.isFolder === x.isFolder)
      );
    };

    this.setSelection(removeDuplicate(newSelections));
  };

  setBufferSelection = (bufferSelection) => {
    // console.log("setBufferSelection", bufferSelection);
    this.bufferSelection = bufferSelection;
  };

  setIsLoadedFetchFiles = (isLoadedFetchFiles) => {
    this.isLoadedFetchFiles = isLoadedFetchFiles;
  };

  //TODO: FILTER
  setFilesFilter = (filter) => {
    if (!this.publicRoomStore.isPublicRoom) {
      const key = `UserFilter=${this.authStore.userStore.user?.id}`;
      const value = `${filter.sortBy},${filter.pageCount},${filter.sortOrder}`;
      localStorage.setItem(key, value);
    }

    // this.setFilterUrl(filter);
    this.filter = filter;

    runInAction(() => {
      if (filter && this.isHidePagination) {
        this.isHidePagination = false;
      }
    });

    runInAction(() => {
      if (filter && this.isLoadingFilesFind) {
        this.isLoadingFilesFind = false;
      }
    });
  };

  resetUrl = () => {
    this.setFilesFilter(this.tempFilter);
  };

  setRoomsFilter = (filter) => {
    const key = `UserRoomsFilter=${this.authStore.userStore.user.id}`;
    const value = `${filter.sortBy},${filter.pageCount},${filter.sortOrder}`;
    localStorage.setItem(key, value);

    if (!this.authStore.settingsStore.withPaging) filter.pageCount = 100;

    // this.setFilterUrl(filter, true);
    this.roomsFilter = filter;

    runInAction(() => {
      if (filter && this.isHidePagination) {
        this.isHidePagination = false;
      }
    });

    runInAction(() => {
      if (filter && this.isLoadingFilesFind) {
        this.isLoadingFilesFind = false;
      }
    });
  };

  setFilter = (filter) => {
    if (!this.authStore.settingsStore.withPaging) filter.pageCount = 100;
    this.filter = filter;
  };

  setFilesOwner = (folderIds, fileIds, ownerId) => {
    return api.files.setFileOwner(folderIds, fileIds, ownerId);
  };

  setRoomOwner = (ownerId, folderIds) => {
    return api.files.setFileOwner(ownerId, folderIds);
  };

  setFilterUrl = (filter) => {
    const filterParamsStr = filter.toUrlParams();

    const url = getCategoryUrl(this.categoryType, filter.folder);

    const pathname = `${url}?${filterParamsStr}`;

    const currentUrl = window.location.href.replace(window.location.origin, "");
    const newUrl = combineUrl(
      window.DocSpaceConfig?.proxy?.url,
      config.homepage,
      pathname
    );

    if (newUrl === currentUrl) return;

    // window.DocSpace.navigate(newUrl, {
    //   state: {
    //     fromAccounts:
    //       window.DocSpace.location.pathname.includes("accounts/filter"),
    //     fromSettings: window.DocSpace.location.pathname.includes("settings"),
    //   },
    //   replace: !location.search,
    // });
  };

  isEmptyLastPageAfterOperation = (newSelection) => {
    const { isRoomsFolder, isArchiveFolder } = this.treeFoldersStore;

    const selection =
      newSelection || this.selection?.length || [this.bufferSelection].length;

    const filter =
      isRoomsFolder || isArchiveFolder ? this.roomsFilter : this.filter;

    return (
      selection &&
      filter.page > 0 &&
      !filter.hasNext() &&
      selection === this.files.length + this.folders.length
    );
  };

  resetFilterPage = () => {
    const { isRoomsFolder, isArchiveFolder } = this.treeFoldersStore;

    let newFilter;

    newFilter =
      isRoomsFolder || isArchiveFolder
        ? this.roomsFilter.clone()
        : this.filter.clone();

    newFilter.page--;

    return newFilter;
  };

  refreshFiles = async () => {
    const res = await this.fetchFiles(this.selectedFolderStore.id, this.filter);
    return res;
  };

  fetchFiles = (
    folderId,
    filter,
    clearFilter = true,
    withSubfolders = false,
    clearSelection = true
  ) => {
    const { setSelectedNode } = this.treeFoldersStore;
    if (this.clientLoadingStore.isLoading) {
      this.roomsController.abort();
      this.roomsController = new AbortController();
    }

    const filterData = filter ? filter.clone() : FilesFilter.getDefault();
    filterData.folder = folderId;

    if (folderId === "@my" && this.authStore.userStore.user.isVisitor) {
      const url = getCategoryUrl(CategoryType.Shared);
      return window.DocSpace.navigate(
        `${url}?${RoomsFilter.getDefault().toUrlParams()}`
      );
    }

    this.setIsErrorRoomNotAvailable(false);
    this.setIsLoadedFetchFiles(false);

    const filterStorageItem =
      this.authStore.userStore.user?.id &&
      localStorage.getItem(`UserFilter=${this.authStore.userStore.user.id}`);

    if (filterStorageItem && !filter) {
      const splitFilter = filterStorageItem.split(",");

      filterData.sortBy = splitFilter[0];
      filterData.pageCount = +splitFilter[1];
      filterData.sortOrder = splitFilter[2];
    }

    if (!this.authStore.settingsStore.withPaging) {
      filterData.page = 0;
      filterData.pageCount = 100;
    }

    setSelectedNode([folderId + ""]);

    return api.files
      .getFolder(folderId, filterData, this.filesController.signal)
      .then(async (data) => {
        let newTotal = data.total;

        // fixed row loader if total and items length is different
        const itemsLength = data.folders.length + data.files.length;
        if (itemsLength < filterData.pageCount) {
          newTotal =
            filterData.page > 0
              ? itemsLength + this.files.length + this.folders.length
              : itemsLength;
        }

        filterData.total = newTotal;

        if (
          (data.current.roomType === RoomsType.PublicRoom ||
            data.current.roomType === RoomsType.CustomRoom) &&
          !this.publicRoomStore.isPublicRoom
        ) {
          await this.publicRoomStore.getExternalLinks(data.current.id);
        }

        if (newTotal > 0) {
          const lastPage = filterData.getLastPage();

          if (filterData.page > lastPage) {
            filterData.page = lastPage;

            return this.fetchFiles(
              folderId,
              filterData,
              clearFilter,
              withSubfolders
            );
          }
        }

        runInAction(() => {
          if (!this.publicRoomStore.isPublicRoom) {
            this.categoryType = getCategoryTypeByFolderType(
              data.current.rootFolderType,
              data.current.parentId
            );
          }
        });

        if (this.isPreview) {
          //save filter for after closing preview change url
          this.setTempFilter(filterData);
        } else {
          this.setFilesFilter(filterData); //TODO: FILTER
        }

        const isPrivacyFolder =
          data.current.rootFolderType === FolderType.Privacy;

        runInAction(() => {
          const isEmptyList = [...data.folders, ...data.files].length === 0;

          if (filter && isEmptyList) {
            const {
              authorType,
              roomId,
              search,
              withSubfolders,
              filterType,
              searchInContent,
            } = filter;
            const isFiltered =
              authorType ||
              roomId ||
              search ||
              withSubfolders ||
              filterType ||
              searchInContent;

            if (isFiltered) {
              this.setIsEmptyPage(false);
            } else {
              this.setIsEmptyPage(isEmptyList);
            }
          } else {
            this.setIsEmptyPage(isEmptyList);
          }
          this.setFolders(isPrivacyFolder && !isDesktop() ? [] : data.folders);
          this.setFiles(isPrivacyFolder && !isDesktop() ? [] : data.files);
        });

        if (clearFilter) {
          if (clearSelection) {
            // Find not processed
            const tempSelection = this.selection.filter(
              (f) => !this.activeFiles.find((elem) => elem.id === f.id)
            );
            const tempBuffer =
              this.bufferSelection &&
              this.activeFiles.find(
                (elem) => elem.id === this.bufferSelection.id
              ) == null
                ? this.bufferSelection
                : null;

            // console.log({ tempSelection, tempBuffer });

            // Clear all selections
            this.setSelected("close");

            // Restore not processed
            tempSelection.length && this.setSelection(tempSelection);
            tempBuffer && this.setBufferSelection(tempBuffer);
          }
        }

        const navigationPath = await Promise.all(
          data.pathParts.map(async (folder, idx) => {
            const { Rooms, Archive } = FolderType;

            let folderId = folder.id;

            if (
              data.current.providerKey &&
              data.current.rootFolderType === Rooms &&
              this.treeFoldersStore.myRoomsId
            ) {
              folderId = this.treeFoldersStore.myRoomsId;
            }

            const isCurrentFolder = data.current.id === folderId;

            const folderInfo = isCurrentFolder
              ? data.current
              : { ...folder, id: folderId };

            const { title, roomType } = folderInfo;

            const isRootRoom =
              idx === 0 &&
              (data.current.rootFolderType === Rooms ||
                data.current.rootFolderType === Archive);

            if (idx === 1) {
              let room = data.current;

              if (!isCurrentFolder) {
                room = await api.files.getFolderInfo(folderId);
              }

              const { mute } = room;

              runInAction(() => {
                this.isMuteCurrentRoomNotifications = mute;
              });
            }

            return {
              id: folderId,
              title,
              isRoom: !!roomType,
              roomType,
              isRootRoom,
            };
          })
        ).then((res) => {
          return res
            .filter((item, index) => {
              return index !== res.length - 1;
            })
            .reverse();
        });

        this.selectedFolderStore.setSelectedFolder({
          folders: data.folders,
          ...data.current,
          pathParts: data.pathParts,
          navigationPath,
          ...{ new: data.new },
        });

        this.clientLoadingStore.setIsSectionHeaderLoading(false);

        const selectedFolder = {
          selectedFolder: { ...this.selectedFolderStore },
        };

        if (this.createdItem) {
          const newItem = this.filesList.find(
            (item) => item.id === this.createdItem.id
          );

          if (newItem) {
            this.setBufferSelection(newItem);
            this.setScrollToItem({
              id: newItem.id,
              type: this.createdItem.type,
            });
          }

          this.setCreatedItem(null);
        }

        if (window.location.pathname === "/rooms/share") {
          return Promise.resolve(data);
        } else {
          return Promise.resolve(selectedFolder);
        }
      })
      .catch((err) => {
        if (err?.response?.status === 402)
          this.authStore.currentTariffStatusStore.setPortalTariff();

        if (requestCounter > 0) return;

        requestCounter++;
        const isUserError = [
          NotFoundHttpCode,
          ForbiddenHttpCode,
          PaymentRequiredHttpCode,
          UnauthorizedHttpCode,
        ].includes(err?.response?.status);

        if (isUserError) {
          runInAction(() => {
            this.isErrorRoomNotAvailable = true;
          });
        } else {
          if (axios.isCancel(err)) {
            console.log("Request canceled", err.message);
          } else {
            toastr.error(err);
          }
        }
      })
      .finally(() => {
        this.setIsLoadedFetchFiles(true);

        if (window?.DocSpace?.location?.state?.highlightFileId) {
          this.setHighlightFile({
            highlightFileId: window.DocSpace.location.state.highlightFileId,
            isFileHasExst: window.DocSpace.location.state.isFileHasExst,
          });
        }
      });
  };

  fetchRooms = (
    folderId,
    filter,
    clearFilter = true,
    withSubfolders = false,
    clearSelection = true,
    withFilterLocalStorage = false
  ) => {
    const { setSelectedNode, roomsFolderId } = this.treeFoldersStore;

    if (this.clientLoadingStore.isLoading) {
      this.filesController.abort();
      this.filesController = new AbortController();
    }

    const filterData = !!filter ? filter.clone() : RoomsFilter.getDefault();

    const filterStorageItem = localStorage.getItem(
      `UserRoomsFilter=${this.authStore.userStore.user?.id}`
    );

    if (filterStorageItem && (!filter || withFilterLocalStorage)) {
      const splitFilter = filterStorageItem.split(",");

      filterData.sortBy = splitFilter[0];
      filterData.pageCount = +splitFilter[1];
      filterData.sortOrder = splitFilter[2];
    }

    if (!this.authStore.settingsStore.withPaging) {
      const isCustomCountPage =
        filter && filter.pageCount !== 100 && filter.pageCount !== 25;

      if (!isCustomCountPage) {
        filterData.page = 0;
        filterData.pageCount = 100;
      }
    }

    if (folderId) setSelectedNode([folderId + ""]);

    const request = () =>
      api.rooms
        .getRooms(filterData, this.roomsController.signal)
        .then(async (data) => {
          if (!folderId) setSelectedNode([data.current.id + ""]);

          filterData.total = data.total;

          if (data.total > 0) {
            const lastPage = filterData.getLastPage();

            if (filterData.page > lastPage) {
              filterData.page = lastPage;

              return this.fetchRooms(
                folderId,
                filterData,
                undefined,
                undefined,
                undefined,
                true
              );
            }
          }

          runInAction(() => {
            this.categoryType = getCategoryTypeByFolderType(
              data.current.rootFolderType,
              data.current.parentId
            );
          });

          this.setRoomsFilter(filterData);

          runInAction(() => {
            const isEmptyList = data.folders.length === 0;
            if (filter && isEmptyList) {
              const {
                subjectId,
                filterValue,
                type,
                withSubfolders: withRoomsSubfolders,
                searchInContent: searchInContentRooms,
                tags,
                withoutTags,
                quotaFilter,
              } = filter;

              const isFiltered =
                subjectId ||
                filterValue ||
                type ||
                withRoomsSubfolders ||
                searchInContentRooms ||
                tags ||
                withoutTags ||
                quotaFilter;

              if (!!isFiltered) {
                this.setIsEmptyPage(false);
              } else {
                this.setIsEmptyPage(isEmptyList);
              }
            } else {
              this.setIsEmptyPage(isEmptyList);
            }

            this.setFolders(data.folders);
            this.setFiles([]);
          });

          if (clearFilter) {
            if (clearSelection) {
              this.setSelected("close");
            }
          }

          this.selectedFolderStore.setSelectedFolder({
            folders: data.folders,
            ...data.current,
            pathParts: data.pathParts,
            navigationPath: [],
            ...{ new: data.new },
          });

          this.clientLoadingStore.setIsSectionHeaderLoading(false);

          const selectedFolder = {
            selectedFolder: { ...this.selectedFolderStore },
          };

          if (this.createdItem) {
            const newItem = this.filesList.find(
              (item) => item.id === this.createdItem.id
            );

            if (newItem) {
              this.setBufferSelection(newItem);
              this.setScrollToItem({
                id: newItem.id,
                type: this.createdItem.type,
              });
            }

            this.setCreatedItem(null);
          }
          this.setIsErrorRoomNotAvailable(false);
          return Promise.resolve(selectedFolder);
        })
        .catch((err) => {
          if (err?.response?.status === 402)
            this.authStore.currentTariffStatusStore.setPortalTariff();

          if (axios.isCancel(err)) {
            console.log("Request canceled", err.message);
          } else {
            toastr.error(err);
          }
        });

    return request();
  };

  updateRoomQuota = async (quotaSize, itemsIDs, filter) => {
    const rooms = await api.rooms.setCustomRoomQuota(itemsIDs, quotaSize);

    await this.fetchRooms(null, filter, false, false, false);

    return rooms;
  };

  setAlreadyFetchingRooms = (alreadyFetchingRooms) => {
    this.alreadyFetchingRooms = alreadyFetchingRooms;
  };

  isFileSelected = (fileId, parentId) => {
    const item = this.selection.find(
      (x) => x.id === fileId && x.parentId === parentId
    );

    return item !== undefined;
  };

  selectFile = (file) => {
    const { id, parentId } = file;
    const isFileSelected = this.isFileSelected(id, parentId);
    if (!isFileSelected) this.selection.push(file);
  };

  deselectFile = (file) => {
    const { id, parentId } = file;
    const isFileSelected = this.isFileSelected(id, parentId);
    if (isFileSelected) {
      let selectionIndex = this.selection.findIndex(
        (x) => x.parentId === parentId && x.id === id
      );

      if (selectionIndex !== -1) {
        this.selection = this.selection.filter(
          (x, index) => index !== selectionIndex
        );
      }
    }
  };

  removeOptions = (options, toRemoveArray) =>
    options.filter((o) => !toRemoveArray.includes(o));

  removeSeparator = (options) => {
    const newOptions = options.map((o, index) => {
      if (index === 0 && o.includes("separator")) {
        return false;
      }

      if (index === options.length - 1 && o.includes("separator")) {
        return false;
      }

      if (
        o?.includes("separator") &&
        options[index + 1].includes("separator")
      ) {
        return false;
      }

      return o;
    });

    return newOptions.filter((o) => o);
  };

  getFilesContextOptions = (item, fromInfoPanel) => {
    const isFile = !!item.fileExst || item.contentLength;
    const isRoom = !!item.roomType;
    const isFavorite =
      (item.fileStatus & FileStatus.IsFavorite) === FileStatus.IsFavorite;

    const isThirdPartyItem = !!item.providerKey;
    const hasNew =
      item.new > 0 || (item.fileStatus & FileStatus.IsNew) === FileStatus.IsNew;
    const canConvert = item.viewAccessibility?.CanConvert;
    const mustConvert = item.viewAccessibility?.MustConvert;
    const isEncrypted = item.encrypted;
    const isDocuSign = false; //TODO: need this prop;
    const isEditing = false; // (item.fileStatus & FileStatus.IsEditing) === FileStatus.IsEditing;

    const { isRecycleBinFolder, isMy, isArchiveFolder } = this.treeFoldersStore;
    const { security } = this.selectedFolderStore;

    const { enablePlugins } = this.authStore.settingsStore;

    const isThirdPartyFolder =
      item.providerKey && item.id === item.rootFolderId;

    const isMyFolder = isMy(item.rootFolderType);

    const { isDesktopClient } = this.authStore.settingsStore;

    const pluginAllKeys =
      enablePlugins &&
      this.pluginStore.getContextMenuKeysByType(null, null, security);

    const canRenameItem = item.security?.Rename;

    const canMove = this.accessRightsStore.canMoveItems({
      ...item,
      ...{ editing: isEditing },
    });

    const canDelete = !isEditing && item.security?.Delete;

    const canCopy = item.security?.Copy;
    const canDuplicate = item.security?.Duplicate;
    const canDownload = item.security?.Download;

    if (isFile) {
      const shouldFillForm = item.viewAccessibility.WebRestrictedEditing;
      const canLockFile = item.security?.Lock;
      const canChangeVersionFileHistory =
        !isEditing && item.security?.EditHistory;

      const canViewVersionFileHistory = item.security?.ReadHistory;
      const canFillForm = item.security?.FillForms;

      const canSubmitToFormGallery = item.security?.SubmitToFormGallery;

      const canEditFile = item.security.Edit && item.viewAccessibility.WebEdit;
      const canOpenPlayer =
        item.viewAccessibility.ImageView || item.viewAccessibility.MediaView;
      const canViewFile = item.viewAccessibility.WebView;

      const isMasterForm = item.fileExst === ".docxf";
      const isPdf = item.fileExst === ".pdf";

      let fileOptions = [
        //"open",
        "select",
        "fill-form",
        "edit",
        "preview",
        "view",
        "pdf-view",
        "make-form",
        "separator0",
        "submit-to-gallery",
        "separator-SubmitToGallery",
        "link-for-room-members",
        // "sharing-settings",
        // "external-link",
        "owner-change",
        // "link-for-portal-users",
        "send-by-email",
        "docu-sign",
        "version", //category
        //   "finalize-version",
        "show-version-history",
        "show-info",
        "block-unblock-version", //need split
        "separator1",
        "open-location",
        "mark-read",
        // "mark-as-favorite",
        // "remove-from-favorites",
        "create-room",
        "download",
        "download-as",
        "convert",
        "move", //category
        "move-to",
        "copy-to",
        "copy",
        "restore",
        "rename",
        "separator2",
        // "unsubscribe",
        "delete",
      ];

      if (!canDownload) {
        fileOptions = this.removeOptions(fileOptions, ["download"]);
      }

      if (!isPdf || !window.DocSpaceConfig.pdfViewer || isRecycleBinFolder) {
        fileOptions = this.removeOptions(fileOptions, ["pdf-view"]);
      }

      if (!canLockFile) {
        fileOptions = this.removeOptions(fileOptions, [
          "block-unblock-version",
        ]);
      }

      if (!canChangeVersionFileHistory) {
        fileOptions = this.removeOptions(fileOptions, ["finalize-version"]);
      }

      if (!canViewVersionFileHistory) {
        fileOptions = this.removeOptions(fileOptions, ["show-version-history"]);
      }

      if (!canChangeVersionFileHistory && !canViewVersionFileHistory) {
        fileOptions = this.removeOptions(fileOptions, ["version"]);
        if (item.rootFolderType === FolderType.Archive) {
          fileOptions = this.removeOptions(fileOptions, ["separator0"]);
        }
      }

      if (!canRenameItem) {
        fileOptions = this.removeOptions(fileOptions, ["rename"]);
      }

      if (canOpenPlayer || !canEditFile) {
        fileOptions = this.removeOptions(fileOptions, ["edit"]);
      }

      if (!(shouldFillForm && canFillForm)) {
        fileOptions = this.removeOptions(fileOptions, ["fill-form"]);
      }

      if (!canDelete) {
        fileOptions = this.removeOptions(fileOptions, ["delete"]);
      }

      if (!canMove) {
        fileOptions = this.removeOptions(fileOptions, ["move-to"]);
      }

      if (!canCopy) {
        fileOptions = this.removeOptions(fileOptions, ["copy-to"]);
      }

      if (!canDuplicate) {
        fileOptions = this.removeOptions(fileOptions, ["copy"]);
      }
      if (!canMove && !canCopy && !canDuplicate) {
        fileOptions = this.removeOptions(fileOptions, ["move"]);
      }

      if (!(isMasterForm && canDuplicate))
        fileOptions = this.removeOptions(fileOptions, ["make-form"]);

      if (!canSubmitToFormGallery) {
        fileOptions = this.removeOptions(fileOptions, [
          "submit-to-gallery",
          "separator-SubmitToGallery",
        ]);
      }

      if (item.rootFolderType === FolderType.Archive) {
        fileOptions = this.removeOptions(fileOptions, [
          "mark-read",
          "mark-as-favorite",
          "remove-from-favorites",
        ]);
      }

      if (!canConvert) {
        fileOptions = this.removeOptions(fileOptions, ["download-as"]);
      }

      if (!mustConvert || isEncrypted) {
        fileOptions = this.removeOptions(fileOptions, ["convert"]);
      }

      if (!canViewFile || isRecycleBinFolder) {
        fileOptions = this.removeOptions(fileOptions, ["preview"]);
      }

      if (!canOpenPlayer || isRecycleBinFolder) {
        fileOptions = this.removeOptions(fileOptions, ["view"]);
      }

      if (!isDocuSign) {
        fileOptions = this.removeOptions(fileOptions, ["docu-sign"]);
      }

      if (
        isEditing ||
        item.rootFolderType === FolderType.Archive
        // ||
        // (isFavoritesFolder && !isFavorite) ||
        // isFavoritesFolder ||
        // isRecentFolder
      )
        fileOptions = this.removeOptions(fileOptions, ["separator2"]);

      // if (isFavorite) {
      //   fileOptions = this.removeOptions(fileOptions, ["mark-as-favorite"]);
      // } else {
      //   fileOptions = this.removeOptions(fileOptions, [
      //     "remove-from-favorites",
      //   ]);

      //   if (isFavoritesFolder) {
      //     fileOptions = this.removeOptions(fileOptions, ["mark-as-favorite"]);
      //   }
      // }

      if (isEncrypted) {
        fileOptions = this.removeOptions(fileOptions, [
          "open",
          "link-for-room-members",
          // "link-for-portal-users",
          // "external-link",
          "send-by-email",
          "mark-as-favorite",
        ]);
      }

      // if (isFavoritesFolder || isRecentFolder) {
      //   fileOptions = this.removeOptions(fileOptions, [
      //     //"unsubscribe",
      //   ]);
      // }

      if (!isRecycleBinFolder) {
        fileOptions = this.removeOptions(fileOptions, ["restore"]);

        if (enablePlugins) {
          if (
            !item.viewAccessibility.MediaView &&
            !item.viewAccessibility.ImageView
          ) {
            const pluginFilesKeys = this.pluginStore.getContextMenuKeysByType(
              PluginFileType.Files,
<<<<<<< HEAD
              item.fileExst
        );
=======
              item.fileExst,
              security
            );
>>>>>>> 67ea7412

            pluginAllKeys &&
              pluginAllKeys.forEach((key) => fileOptions.push(key));
        pluginFilesKeys &&
          pluginFilesKeys.forEach((key) => fileOptions.push(key));
      }

          if (
            !item.viewAccessibility.MediaView &&
            item.viewAccessibility.ImageView
          ) {
            const pluginFilesKeys = this.pluginStore.getContextMenuKeysByType(
              PluginFileType.Image,
              item.fileExst,
              security
            );

            pluginAllKeys &&
              pluginAllKeys.forEach((key) => fileOptions.push(key));
            pluginFilesKeys &&
              pluginFilesKeys.forEach((key) => fileOptions.push(key));
          }

          if (
            item.viewAccessibility.MediaView &&
            !item.viewAccessibility.ImageView
          ) {
            const pluginFilesKeys = this.pluginStore.getContextMenuKeysByType(
              PluginFileType.Video,
              item.fileExst,
              security
            );

            pluginAllKeys &&
              pluginAllKeys.forEach((key) => fileOptions.push(key));
            pluginFilesKeys &&
              pluginFilesKeys.forEach((key) => fileOptions.push(key));
          }
        }
      }

      if (!this.canShareOwnerChange(item)) {
        fileOptions = this.removeOptions(fileOptions, ["owner-change"]);
      }

      if (isThirdPartyItem) {
        fileOptions = this.removeOptions(fileOptions, ["owner-change"]);
      }

      if (!hasNew) {
        fileOptions = this.removeOptions(fileOptions, ["mark-read"]);
      }

      if (
        !(
          // isRecentFolder ||
          // isFavoritesFolder ||
          (isMyFolder && (this.filterType || this.filterSearch))
        )
      ) {
        fileOptions = this.removeOptions(fileOptions, ["open-location"]);
      }

      if (isMyFolder || isRecycleBinFolder) {
        fileOptions = this.removeOptions(fileOptions, [
          "link-for-room-members",
        ]);
      }

      // if (isPrivacyFolder) {
      //   fileOptions = this.removeOptions(fileOptions, [
      //     "preview",
      //     "view",
      //     "separator0",
      //     "download-as",
      //   ]);

      //   // if (!isDesktopClient) {
      //   //   fileOptions = this.removeOptions(fileOptions, ["sharing-settings"]);
      //   // }
      // }

      fileOptions = this.removeSeparator(fileOptions);

      return fileOptions;
    } else if (isRoom) {
      const canInviteUserInRoom = item.security?.EditAccess;
      const canRemoveRoom = item.security?.Delete;

      const canArchiveRoom = item.security?.Move;
      const canPinRoom = item.security?.Pin;

      const canEditRoom = item.security?.EditRoom;

      const canViewRoomInfo = item.security?.Read;
      const canMuteRoom = item.security?.Mute;

      const isPublicRoomType =
        item.roomType === RoomsType.PublicRoom ||
        item.roomType === RoomsType.CustomRoom;
      const isCustomRoomType = item.roomType === RoomsType.CustomRoom;

      let roomOptions = [
        "select",
        "open",
        "separator0",
        "link-for-room-members",
        "reconnect-storage",
        "edit-room",
        "invite-users-to-room",
        "external-link",
        "room-info",
        "pin-room",
        "unpin-room",
        "mute-room",
        "unmute-room",
        "separator1",
        "download",
        "archive-room",
        "unarchive-room",
        "leave-room",
        "delete",
      ];

      if (!canEditRoom) {
        roomOptions = this.removeOptions(roomOptions, [
          "edit-room",
          "reconnect-storage",
        ]);
      }

      if (!canInviteUserInRoom) {
        roomOptions = this.removeOptions(roomOptions, ["invite-users-to-room"]);
      }

      if (!canArchiveRoom) {
        roomOptions = this.removeOptions(roomOptions, [
          "archive-room",
          "unarchive-room",
        ]);
      }

      if (!canRemoveRoom) {
        roomOptions = this.removeOptions(roomOptions, ["delete"]);
      }

      if (!canDownload) {
        roomOptions = this.removeOptions(roomOptions, [
          "separator1",
          "download",
        ]);
      }

      if (!item.providerKey) {
        roomOptions = this.removeOptions(roomOptions, ["reconnect-storage"]);
      }

      if (!canPinRoom) {
        roomOptions = this.removeOptions(roomOptions, [
          "unpin-room",
          "pin-room",
        ]);
      } else {
        item.pinned
          ? (roomOptions = this.removeOptions(roomOptions, ["pin-room"]))
          : (roomOptions = this.removeOptions(roomOptions, ["unpin-room"]));
      }

      if (!canMuteRoom) {
        roomOptions = this.removeOptions(roomOptions, [
          "unmute-room",
          "mute-room",
        ]);
      } else {
        item.mute
          ? (roomOptions = this.removeOptions(roomOptions, ["mute-room"]))
          : (roomOptions = this.removeOptions(roomOptions, ["unmute-room"]));
      }

      if (!canViewRoomInfo) {
        roomOptions = this.removeOptions(roomOptions, ["room-info"]);
      }

      if (isArchiveFolder || item.rootFolderType === FolderType.Archive) {
        roomOptions = this.removeOptions(roomOptions, ["archive-room"]);
      } else {
        roomOptions = this.removeOptions(roomOptions, ["unarchive-room"]);

        if (enablePlugins) {
          const pluginRoomsKeys = this.pluginStore.getContextMenuKeysByType(
            PluginFileType.Rooms,
            null,
            security
          );

          pluginAllKeys &&
            pluginAllKeys.forEach((key) => roomOptions.push(key));
          pluginRoomsKeys &&
            pluginRoomsKeys.forEach((key) => roomOptions.push(key));
        }
      }

      if (fromInfoPanel) {
        roomOptions = this.removeOptions(roomOptions, ["external-link"]);
      }

      roomOptions = this.removeSeparator(roomOptions);

      return roomOptions;
    } else {
      let folderOptions = [
        "select",
        "open",
        // "separator0",
        // "sharing-settings",
        "link-for-room-members",
        "owner-change",
        "show-info",
        // "link-for-portal-users",
        "separator1",
        "open-location",
        "create-room",
        "download",
        "move", //category
        "move-to",
        "copy-to",
        "mark-read",
        "restore",
        "rename",
        // "change-thirdparty-info",
        "separator2",
        // "unsubscribe",
        "delete",
      ];

      if (!canDownload) {
        folderOptions = this.removeOptions(folderOptions, ["download"]);
      }

      if (!canRenameItem) {
        folderOptions = this.removeOptions(folderOptions, ["rename"]);
      }

      if (!canDelete) {
        folderOptions = this.removeOptions(folderOptions, ["delete"]);
      }
      if (!canMove) {
        folderOptions = this.removeOptions(folderOptions, ["move-to"]);
      }

      if (!canCopy) {
        folderOptions = this.removeOptions(folderOptions, ["copy-to"]);
      }

      if (!canDuplicate) {
        folderOptions = this.removeOptions(folderOptions, ["copy"]);
      }

      if (!canMove && !canCopy && !canDuplicate) {
        folderOptions = this.removeOptions(folderOptions, ["move"]);
      }

      // if (item.rootFolderType === FolderType.Archive) {
      //   folderOptions = this.removeOptions(folderOptions, [
      //     "change-thirdparty-info",
      //     "separator2",
      //   ]);
      // }

      // if (isPrivacyFolder) {
      //   folderOptions = this.removeOptions(folderOptions, [
      //     // "sharing-settings",
      //   ]);
      // }

      if (isRecycleBinFolder) {
        folderOptions = this.removeOptions(folderOptions, [
          "open",
          "link-for-room-members",
          // "link-for-portal-users",
          // "sharing-settings",
          "mark-read",
          "separator0",
          "separator1",
        ]);
      } else {
        folderOptions = this.removeOptions(folderOptions, ["restore"]);

        if (enablePlugins) {
          const pluginFoldersKeys = this.pluginStore.getContextMenuKeysByType(
            PluginFileType.Folders,
            null,
            security
          );

          pluginAllKeys &&
            pluginAllKeys.forEach((key) => folderOptions.push(key));
          pluginFoldersKeys &&
            pluginFoldersKeys.forEach((key) => folderOptions.push(key));
        }
      }

      if (!this.canShareOwnerChange(item)) {
        folderOptions = this.removeOptions(folderOptions, ["owner-change"]);
      }

      if (!hasNew) {
        folderOptions = this.removeOptions(folderOptions, ["mark-read"]);
      }

      if (isThirdPartyFolder && isDesktopClient)
        folderOptions = this.removeOptions(folderOptions, ["separator2"]);

      // if (!isThirdPartyFolder)
      //   folderOptions = this.removeOptions(folderOptions, [
      //     "change-thirdparty-info",
      //   ]);

      // if (isThirdPartyItem) {
      //   folderOptions = this.removeOptions(folderOptions, ["owner-change"]);

      //   if (isShareFolder) {
      //     folderOptions = this.removeOptions(folderOptions, [
      //       "change-thirdparty-info",
      //     ]);
      //   } else {
      //     if (isDesktopClient) {
      //       folderOptions = this.removeOptions(folderOptions, [
      //         "change-thirdparty-info",
      //       ]);
      //     }

      //     folderOptions = this.removeOptions(folderOptions, ["remove"]);

      //     if (!item) {
      //       //For damaged items
      //       folderOptions = this.removeOptions(folderOptions, [
      //         "open",
      //         "download",
      //       ]);
      //     }
      //   }
      // } else {
      //   folderOptions = this.removeOptions(folderOptions, [
      //     "change-thirdparty-info",
      //   ]);
      // }

      if (!(isMyFolder && (this.filterType || this.filterSearch))) {
        folderOptions = this.removeOptions(folderOptions, ["open-location"]);
      }

      if (isMyFolder) {
        folderOptions = this.removeOptions(folderOptions, [
          "link-for-room-members",
        ]);
      }

      folderOptions = this.removeSeparator(folderOptions);

      return folderOptions;
    }
  };

  addFileToRecentlyViewed = (fileId) => {
    if (
      this.treeFoldersStore.isPrivacyFolder ||
      this.publicRoomStore.isPublicRoom
    )
      return Promise.resolve();
    return api.files.addFileToRecentlyViewed(fileId);
  };

  createFile = (folderId, title, templateId, formId) => {
    return api.files
      .createFile(folderId, title, templateId, formId)
      .then((file) => {
        return Promise.resolve(file);
      });
  };

  createFolder(parentFolderId, title) {
    return api.files.createFolder(parentFolderId, title);
  }

  createRoom = (roomParams) => {
    this.roomCreated = true;
    return api.rooms.createRoom(roomParams);
  };

  createRoomInThirdpary(thirpartyFolderId, roomParams) {
    return api.rooms.createRoomInThirdpary(thirpartyFolderId, roomParams);
  }

  editRoom(id, roomParams) {
    return api.rooms.editRoom(id, roomParams);
  }

  addTagsToRoom(id, tagArray) {
    return api.rooms.addTagsToRoom(id, tagArray);
  }

  removeTagsFromRoom(id, tagArray) {
    return api.rooms.removeTagsFromRoom(id, tagArray);
  }

  calculateRoomLogoParams(img, x, y, zoom) {
    let imgWidth, imgHeight, dimensions;
    if (img.width > img.height) {
      imgWidth = Math.min(1280, img.width);
      imgHeight = Math.round(img.height / (img.width / imgWidth));
      dimensions = Math.round(imgHeight / zoom);
    } else {
      imgHeight = Math.min(1280, img.height);
      imgWidth = Math.round(img.width / (img.height / imgHeight));
      dimensions = Math.round(imgWidth / zoom);
    }

    const croppedX = Math.round(x * imgWidth - dimensions / 2);
    const croppedY = Math.round(y * imgHeight - dimensions / 2);

    return {
      x: croppedX,
      y: croppedY,
      width: dimensions,
      height: dimensions,
    };
  }

  uploadRoomLogo(formData) {
    return api.rooms.uploadRoomLogo(formData);
  }

  addLogoToRoom(id, icon) {
    return api.rooms.addLogoToRoom(id, icon);
  }

  removeLogoFromRoom(id) {
    return api.rooms.removeLogoFromRoom(id);
  }

  getDefaultMembersFilter = () => {
    return { page: 0, pageCount: 100, total: 0, startIndex: 0 };
  };

  setRoomMembersFilter = (roomMembersFilter) => {
    this.roomMembersFilter = roomMembersFilter;
  };

  getRoomMembers = (id, clearFilter = true, membersFilter) => {
    let newFilter = membersFilter ? membersFilter : clone(this.membersFilter);

    if (clearFilter) {
      newFilter = this.getDefaultMembersFilter();
    } else if (!membersFilter) {
      newFilter.page += 1;
<<<<<<< HEAD
  }
    this.setRoomMembersFilter(newFilter);
=======
      newFilter.pageCount = 100;
      newFilter.startIndex = newFilter.page * newFilter.pageCount;
      this.setRoomMembersFilter(newFilter);
    }
>>>>>>> 67ea7412

    const membersFilters = {
      startIndex: newFilter.startIndex,
      count: newFilter.pageCount,
      filterType: 0, // 0 (Members)
    };

    return api.rooms.getRoomMembers(id, membersFilters).then((res) => {
      newFilter.total = res.total;
      this.setMembersFilter(newFilter);

      return res.items;
    });
  };

  setMembersFilter = (filter) => {
    this.membersFilter = filter;
  };

  getRoomLinks = (id) => {
    return api.rooms
      .getRoomMembers(id, { filterType: 2 }) // 2 (External link)
      .then((res) => res.items);
  };

  updateRoomMemberRole(id, data) {
    return api.rooms.updateRoomMemberRole(id, data);
  }

  getHistory(module, id, signal = null) {
    return api.rooms.getHistory(module, id, signal);
  }

  getRoomHistory(id) {
    return api.rooms.getRoomHistory(id);
  }

  getFileHistory(id) {
    return api.rooms.getFileHistory(id);
  }

  // updateFolderBadge = (id, count) => {
  //   const folder = this.folders.find((x) => x.id === id);
  //   if (folder) folder.new -= count;
  // };

  // updateFileBadge = (id) => {
  //   const file = this.files.find((x) => x.id === id);
  //   if (file) file.fileStatus = file.fileStatus & ~FileStatus.IsEditing;
  // };

  // updateFilesBadge = () => {
  //   for (let file of this.files) {
  //     file.fileStatus = file.fileStatus & ~FileStatus.IsEditing;
  //   }
  // };

  // updateFoldersBadge = () => {
  //   for (let folder of this.folders) {
  //     folder.new = 0;
  //   }
  // };

  updateRoomPin = (item) => {
    const idx = this.folders.findIndex((folder) => folder.id === item);

    if (idx === -1) return;
    this.folders[idx].pinned = !this.folders[idx].pinned;
  };

  scrollToTop = () => {
    if (this.authStore.settingsStore.withPaging) return;

    const scrollElm = isMobile()
      ? document.querySelector("#customScrollBar > .scroll-wrapper > .scroller")
      : document.querySelector("#sectionScroll > .scroll-wrapper > .scroller");

    scrollElm && scrollElm.scrollTo(0, 0);
  };

  addItem = (item, isFolder) => {
    const { socketHelper } = this.authStore.settingsStore;

    if (isFolder) {
      const foundIndex = this.folders.findIndex((x) => x.id === item?.id);
      if (foundIndex > -1) return;

      this.folders.unshift(item);

      console.log("[WS] subscribe to folder changes", item.id, item.title);

      socketHelper.emit({
        command: "subscribe",
        data: {
          roomParts: `DIR-${item.id}`,
          individual: true,
        },
      });
    } else {
      const foundIndex = this.files.findIndex((x) => x.id === item?.id);
      if (foundIndex > -1) return;

      console.log("[WS] subscribe to file changes", item.id, item.title);

      socketHelper.emit({
        command: "subscribe",
        data: { roomParts: `FILE-${item.id}`, individual: true },
      });

      this.files.unshift(item);
    }
    const { isRoomsFolder, isArchiveFolder } = this.treeFoldersStore;

    const isRooms = isRoomsFolder || isArchiveFolder;

    const filter = isRooms ? this.roomsFilter.clone() : this.filter.clone();

    filter.total += 1;

    if (isRooms) this.setRoomsFilter(filter);
    else this.setFilter(filter);

    this.scrollToTop();
  };

  removeFiles = (fileIds, folderIds, showToast, destFolderId) => {
    const { isRoomsFolder, isArchiveFolder } = this.treeFoldersStore;

    const isRooms = isRoomsFolder || isArchiveFolder;
    const newFilter = isRooms ? this.roomsFilter.clone() : this.filter.clone();

    const deleteCount = (fileIds?.length ?? 0) + (folderIds?.length ?? 0);

    if (destFolderId && destFolderId === this.selectedFolderStore.id) return;

    if (newFilter.total <= newFilter.pageCount) {
      const files = fileIds
        ? this.files.filter((x) => !fileIds.includes(x.id))
        : this.files;
      const folders = folderIds
        ? this.folders.filter((x) => !folderIds.includes(x.id))
        : this.folders;

      const hotkeysClipboard = fileIds
        ? this.hotkeysClipboard.filter(
            (f) => !fileIds.includes(f.id) && !f.isFolder
          )
        : this.hotkeysClipboard.filter(
            (f) => !folderIds.includes(f.id) && f.isFolder
          );

      newFilter.total -= deleteCount;

      runInAction(() => {
        isRooms ? this.setRoomsFilter(newFilter) : this.setFilter(newFilter);
        this.setFiles(files);
        this.setFolders(folders);
        this.setTempActionFilesIds([]);
        this.setHotkeysClipboard(hotkeysClipboard);
        this.setTempActionFoldersIds([]);
      });

      return;
    }

    newFilter.startIndex =
      (newFilter.page + 1) * newFilter.pageCount - deleteCount;
    newFilter.pageCount = deleteCount;

    if (isRooms) {
      return api.rooms
        .getRooms(newFilter)
        .then((res) => {
          const folders = folderIds
            ? this.folders.filter((x) => !folderIds.includes(x.id))
            : this.folders;

          const newFolders = [...folders, ...res.folders];

          const roomsFilter = this.roomsFilter.clone();
          roomsFilter.total = res.total;

          runInAction(() => {
            this.setRoomsFilter(roomsFilter);
            this.setFolders(newFolders);
          });

          showToast && showToast();
        })
        .catch((err) => {
          toastr.error(err);
        })
        .finally(() => {
          this.setOperationAction(false);
          this.setTempActionFilesIds([]);
          this.setTempActionFoldersIds([]);
        });
    } else {
      api.files
        .getFolder(newFilter.folder, newFilter)
        .then((res) => {
          const files = fileIds
            ? this.files.filter((x) => !fileIds.includes(x.id))
            : this.files;
          const folders = folderIds
            ? this.folders.filter((x) => !folderIds.includes(x.id))
            : this.folders;

          const newFiles = [...files, ...res.files];
          const newFolders = [...folders, ...res.folders];

          const filter = this.filter.clone();
          filter.total = res.total;

          runInAction(() => {
            this.setFilter(filter);
            this.setFiles(newFiles);
            this.setFolders(newFolders);
          });

          showToast && showToast();
        })
        .catch((err) => {
          toastr.error(err);
        })
        .finally(() => {
          this.setOperationAction(false);
          this.setTempActionFilesIds([]);
          this.setTempActionFoldersIds([]);
        });
    }
  };

  updateFile = (fileId, title) => {
    return api.files
      .updateFile(fileId, title)
      .then((file) => this.setFile(file));
  };

  renameFolder = (folderId, title) => {
    return api.files.renameFolder(folderId, title).then((folder) => {
      this.setFolder(folder);
    });
  };

  getFilesCount = () => {
    const { filesCount, foldersCount } = this.selectedFolderStore;
    return filesCount + this.folders ? this.folders.length : foldersCount;
  };

  getServiceFilesCount = () => {
    const filesLength = this.files ? this.files.length : 0;
    const foldersLength = this.folders ? this.folders.length : 0;
    return filesLength + foldersLength;
  };

  canShareOwnerChange = (item) => {
    const userId =
      this.authStore.userStore.user && this.authStore.userStore.user.id;

    if (item.providerKey || !this.hasCommonFolder) {
      return false;
    } else if (this.authStore.isAdmin) {
      return true;
    } else if (item.createdBy.id === userId) {
      return true;
    } else {
      return false;
    }
  };

  get canShare() {
    const folderType = this.selectedFolderStore.rootFolderType;
    const isVisitor =
      (this.authStore.userStore.user &&
        this.authStore.userStore.user.isVisitor) ||
      false;

    if (isVisitor) {
      return false;
    }

    switch (folderType) {
      case FolderType.USER:
        return true;
      case FolderType.SHARE:
        return true;
      case FolderType.COMMON:
        return this.authStore.isAdmin;
      case FolderType.TRASH:
        return false;
      case FolderType.Favorites:
        return true; // false;
      case FolderType.Recent:
        return true; //false;
      case FolderType.Privacy:
        return true;
      default:
        return false;
    }
  }

  get currentFilesCount() {
    const serviceFilesCount = this.getServiceFilesCount();
    const filesCount = this.getFilesCount();
    return this.selectedFolderStore.providerItem
      ? serviceFilesCount
      : filesCount;
  }

  get iconOfDraggedFile() {
    const { getIcon } = this.filesSettingsStore;

    if (this.selection.length === 1) {
      return getIcon(
        24,
        this.selection[0].fileExst,
        this.selection[0].providerKey
      );
    }
    return null;
  }

  get isHeaderVisible() {
    return this.selection.length > 0;
  }

  get isHeaderIndeterminate() {
    const items = [...this.files, ...this.folders];
    return this.isHeaderVisible && this.selection.length
      ? this.selection.length < items.length
      : false;
  }

  get isHeaderChecked() {
    const items = [...this.files, ...this.folders];
    return this.isHeaderVisible && this.selection.length === items.length;
  }

  get hasCommonFolder() {
    return (
      this.treeFoldersStore.commonFolder &&
      this.selectedFolderStore.pathParts &&
      this.treeFoldersStore.commonFolder.id ===
        this.selectedFolderStore.pathParts[0].id
    );
  }

  setFirsElemChecked = (checked) => {
    this.firstElemChecked = checked;
  };

  setHeaderBorder = (headerBorder) => {
    this.headerBorder = headerBorder;
  };

  get canCreate() {
    switch (this.selectedFolderStore.rootFolderType) {
      case FolderType.USER:
      case FolderType.Rooms:
        return true;
      case FolderType.SHARE:
        const canCreateInSharedFolder = this.selectedFolderStore.access === 1;
        return (
          !this.selectedFolderStore.isRootFolder && canCreateInSharedFolder
        );
      case FolderType.Privacy:
        return (
          this.authStore.settingsStore.isDesktopClient &&
          this.authStore.settingsStore.isEncryptionSupport
        );
      case FolderType.COMMON:
        return this.authStore.isAdmin;
      case FolderType.Archive:
      case FolderType.TRASH:
      default:
        return false;
    }
  }

  onCreateAddTempItem = (items) => {
    const { getFileIcon, getFolderIcon } = this.filesSettingsStore;
    const { extension, title } = this.fileActionStore;

    if (items.length && items[0].id === -1) return; //TODO: if change media collection from state remove this;

    const iconSize = this.viewAs === "table" ? 24 : 32;
    const icon = extension
      ? getFileIcon(`.${extension}`, iconSize)
      : getFolderIcon(null, iconSize);

    items.unshift({
      id: -1,
      title: title,
      parentId: this.selectedFolderStore.id,
      fileExst: extension,
      icon,
    });
  };

  get filterType() {
    return this.filter.filterType;
  }

  get filterSearch() {
    return this.filter.search;
  }

  getItemUrl = (id, isFolder, needConvert, canOpenPlayer) => {
    const proxyURL =
      window.DocSpaceConfig?.proxy?.url || window.location.origin;

    const url = getCategoryUrl(this.categoryType, id);

    if (canOpenPlayer) {
      return combineUrl(proxyURL, config.homepage, `${url}/#preview/${id}`);
    }

    if (isFolder) {
      const folderUrl = isFolder
        ? combineUrl(proxyURL, config.homepage, `${url}?folder=${id}`)
        : null;

      return folderUrl;
    } else {
      const url = combineUrl(
        proxyURL,
        config.homepage,
        `/doceditor?fileId=${id}${needConvert ? "&action=view" : ""}`
      );

      return url;
    }
  };

  get filesList() {
    const { getIcon } = this.filesSettingsStore;
    //return [...this.folders, ...this.files];

    const { fileItemsList } = this.pluginStore;
    const { enablePlugins } = this.authStore.settingsStore;

    const newFolders = [...this.folders];

    newFolders.sort((a, b) => {
      const firstValue = a.roomType ? 1 : 0;
      const secondValue = b.roomType ? 1 : 0;

      return secondValue - firstValue;
    });

    const items = [...newFolders, ...this.files];

    if (items.length > 0 && this.isEmptyPage) {
      this.setIsEmptyPage(false);
    }

    const newItem = items.map((item) => {
      const {
        access,
        autoDelete,
        originTitle,
        comment,
        contentLength,
        created,
        createdBy,
        encrypted,
        fileExst,
        filesCount,
        fileStatus,
        fileType,
        folderId,
        foldersCount,
        id,
        logo,
        locked,
        originId,
        originFolderId,
        originRoomId,
        originRoomTitle,
        parentId,
        pureContentLength,
        rootFolderType,
        rootFolderId,
        shared,
        title,
        updated,
        updatedBy,
        version,
        versionGroup,
        viewUrl,
        webUrl,
        providerKey,
        thumbnailUrl,
        thumbnailStatus,
        canShare,
        canEdit,
        roomType,
        isArchive,
        tags,
        pinned,
        security,
        viewAccessibility,
        mute,
        inRoom = true,
        quotaLimit,
        usedSpace,
      } = item;

      const thirdPartyIcon = this.thirdPartyStore.getThirdPartyIcon(
        item.providerKey,
        "small"
      );

      const providerType =
        RoomsProviderType[
          Object.keys(RoomsProviderType).find((key) => key === item.providerKey)
        ];

      const canOpenPlayer =
        item.viewAccessibility?.ImageView || item.viewAccessibility?.MediaView;

      const previewUrl = canOpenPlayer
        ? this.getItemUrl(id, false, needConvert, canOpenPlayer)
        : null;
      const contextOptions = this.getFilesContextOptions(item);
      const isThirdPartyFolder = providerKey && id === rootFolderId;

      const iconSize = this.viewAs === "table" ? 24 : 32;

      let isFolder = false;
      this.folders.map((x) => {
        if (x.id === item.id && x.parentId === item.parentId) isFolder = true;
      });

      const { isRecycleBinFolder } = this.treeFoldersStore;

      const folderUrl = isFolder && this.getItemUrl(id, isFolder, false, false);

      const needConvert = item.viewAccessibility?.MustConvert;
      const isEditing =
        (item.fileStatus & FileStatus.IsEditing) === FileStatus.IsEditing;

      const docUrl =
        !canOpenPlayer && !isFolder && this.getItemUrl(id, false, needConvert);

      const href = isRecycleBinFolder
        ? null
        : previewUrl
        ? previewUrl
        : !isFolder
        ? docUrl
        : folderUrl;

      const isRoom = !!roomType;

      const icon =
        isRoom && logo?.medium
          ? logo?.medium
          : getIcon(
              iconSize,
              fileExst,
              providerKey,
              contentLength,
              roomType,
              isArchive
            );

      const defaultRoomIcon = isRoom
        ? getIcon(
            iconSize,
            fileExst,
            providerKey,
            contentLength,
            roomType,
            isArchive
          )
        : undefined;

      const pluginOptions = {};

      if (enablePlugins && fileItemsList) {
        fileItemsList.forEach(({ key, value }) => {
          if (value.extension === fileExst) {
            if (value.fileTypeName)
              pluginOptions.fileTypeName = value.fileTypeName;
            pluginOptions.isPlugin = true;
            if (value.fileIconTile)
              pluginOptions.fileTileIcon = value.fileIconTile;
          }
        });
      }

      const isForm = fileExst === ".oform";

      return {
        access,
        daysRemaining: autoDelete && getDaysRemaining(autoDelete),
        originTitle,
        //checked,
        comment,
        contentLength,
        contextOptions,
        created,
        createdBy,
        encrypted,
        fileExst,
        filesCount,
        fileStatus,
        fileType,
        folderId,
        foldersCount,
        icon,
        defaultRoomIcon,
        id,
        isFolder,
        logo,
        locked,
        new: item.new,
        mute,
        parentId,
        pureContentLength,
        rootFolderType,
        rootFolderId,
        //selectedItem,
        shared,
        title,
        updated,
        updatedBy,
        version,
        versionGroup,
        viewUrl,
        webUrl,
        providerKey,
        canOpenPlayer,
        //canShare,
        canShare,
        canEdit,
        thumbnailUrl,
        thumbnailStatus,
        originId,
        originFolderId,
        originRoomId,
        originRoomTitle,
        previewUrl,
        folderUrl,
        href,
        isThirdPartyFolder,
        isEditing,
        roomType,
        isRoom,
        isArchive,
        tags,
        pinned,
        thirdPartyIcon,
        providerType,
        security,
        viewAccessibility,
        ...pluginOptions,
        inRoom,
<<<<<<< HEAD
        quotaLimit,
        usedSpace,
=======
        isForm,
>>>>>>> 67ea7412
      };
    });

    return newItem;
  }

  get cbMenuItems() {
    const { isDocument, isPresentation, isSpreadsheet, isArchive } =
      this.filesSettingsStore;

    let cbMenu = ["all"];
    const filesItems = [...this.files, ...this.folders];

    if (this.folders.length) {
      for (const item of this.folders) {
        if (item.roomType && RoomsTypeValues[item.roomType]) {
          cbMenu.push(`room-${RoomsTypeValues[item.roomType]}`);
        } else {
          cbMenu.push(FilterType.FoldersOnly);
        }
      }
    }

    for (let item of filesItems) {
      if (isDocument(item.fileExst)) cbMenu.push(FilterType.DocumentsOnly);
      else if (isPresentation(item.fileExst))
        cbMenu.push(FilterType.PresentationsOnly);
      else if (isSpreadsheet(item.fileExst))
        cbMenu.push(FilterType.SpreadsheetsOnly);
      else if (item.viewAccessibility?.ImageView)
        cbMenu.push(FilterType.ImagesOnly);
      else if (item.viewAccessibility?.MediaView)
        cbMenu.push(FilterType.MediaOnly);
      else if (isArchive(item.fileExst)) cbMenu.push(FilterType.ArchiveOnly);
    }

    const hasFiles = cbMenu.some(
      (elem) =>
        elem !== "all" &&
        elem !== `room-${FilterType.FoldersOnly}` &&
        elem !== `room-${RoomsType.FillingFormsRoom}` &&
        elem !== `room-${RoomsType.CustomRoom}` &&
        elem !== `room-${RoomsType.EditingRoom}` &&
        elem !== `room-${RoomsType.ReviewRoom}` &&
        elem !== `room-${RoomsType.ReadOnlyRoom}` &&
        elem !== `room-${RoomsType.PublicRoom}`
    );

    if (hasFiles) cbMenu.push(FilterType.FilesOnly);

    cbMenu = cbMenu.filter((item, index) => cbMenu.indexOf(item) === index);

    return cbMenu;
  }

  getCheckboxItemLabel = (t, key) => {
    switch (key) {
      case "all":
        return t("All");
      case FilterType.FoldersOnly:
        return t("Translations:Folders");
      case FilterType.DocumentsOnly:
        return t("Common:Documents");
      case FilterType.PresentationsOnly:
        return t("Translations:Presentations");
      case FilterType.SpreadsheetsOnly:
        return t("Translations:Spreadsheets");
      case FilterType.ImagesOnly:
        return t("Images");
      case FilterType.MediaOnly:
        return t("Media");
      case FilterType.ArchiveOnly:
        return t("Archives");
      case FilterType.FilesOnly:
        return t("AllFiles");
      case `room-${RoomsType.FillingFormsRoom}`:
        return t("FillingFormRooms");
      case `room-${RoomsType.CustomRoom}`:
        return t("CustomRooms");
      case `room-${RoomsType.EditingRoom}`:
        return t("CollaborationRooms");
      case `room-${RoomsType.ReviewRoom}`:
        return t("Common:Review");
      case `room-${RoomsType.ReadOnlyRoom}`:
        return t("ViewOnlyRooms");
      case `room-${RoomsType.PublicRoom}`:
        return t("Common:PublicRoomLabel");

      default:
        return "";
    }
  };

  getCheckboxItemId = (key) => {
    switch (key) {
      case "all":
        return "selected-all";
      case FilterType.FoldersOnly:
        return "selected-only-folders";
      case FilterType.DocumentsOnly:
        return "selected-only-documents";
      case FilterType.PresentationsOnly:
        return "selected-only-presentations";
      case FilterType.SpreadsheetsOnly:
        return "selected-only-spreadsheets";
      case FilterType.ImagesOnly:
        return "selected-only-images";
      case FilterType.MediaOnly:
        return "selected-only-media";
      case FilterType.ArchiveOnly:
        return "selected-only-archives";
      case FilterType.FilesOnly:
        return "selected-only-files";
      case `room-${RoomsType.FillingFormsRoom}`:
        return "selected-only-filling-form-rooms";
      case `room-${RoomsType.CustomRoom}`:
        return "selected-only-custom-room";
      case `room-${RoomsType.EditingRoom}`:
        return "selected-only-collaboration-rooms";
      case `room-${RoomsType.ReviewRoom}`:
        return "selected-only-review-rooms";
      case `room-${RoomsType.ReadOnlyRoom}`:
        return "selected-only-view-rooms";
      case `room-${RoomsType.PublicRoom}`:
        return "selected-only-public-rooms";
      default:
        return "";
    }
  };

  get sortedFiles() {
    const { isSpreadsheet, isPresentation, isDocument, isMasterFormExtension } =
      this.filesSettingsStore;

    let sortedFiles = {
      documents: [],
      spreadsheets: [],
      presentations: [],
      masterForms: [],
      other: [],
    };

    let selection = this.selection.length
      ? this.selection
      : this.bufferSelection
      ? [this.bufferSelection]
      : [];

    selection = JSON.parse(JSON.stringify(selection));

    for (let item of selection) {
      item.checked = true;
      item.format = null;

      if (item.fileExst && item.viewAccessibility?.CanConvert) {
        if (isSpreadsheet(item.fileExst)) {
          sortedFiles.spreadsheets.push(item);
        } else if (isPresentation(item.fileExst)) {
          sortedFiles.presentations.push(item);
        } else if (isMasterFormExtension(item.fileExst)) {
          sortedFiles.masterForms.push(item);
        } else if (isDocument(item.fileExst)) {
          sortedFiles.documents.push(item);
        } else {
          sortedFiles.other.push(item);
        }
      } else {
        sortedFiles.other.push(item);
      }
    }

    return sortedFiles;
  }

  get userAccess() {
    switch (this.selectedFolderStore.rootFolderType) {
      case FolderType.USER:
        return true;
      case FolderType.SHARE:
        return false;
      case FolderType.COMMON:
        return (
          this.authStore.isAdmin ||
          this.selection.some((x) => x.access === 0 || x.access === 1)
        );
      case FolderType.Privacy:
        return true;
      case FolderType.TRASH:
        return true;
      default:
        return false;
    }
  }

  get isAccessedSelected() {
    return (
      this.selection.length &&
      this.selection.every((x) => x.access === 1 || x.access === 0)
    );
  }

  // get isThirdPartyRootSelection() {
  //   const withProvider = this.selection.find((x) => x.providerKey);
  //   return withProvider && withProvider.rootFolderId === withProvider.id;
  // }

  get isThirdPartySelection() {
    const withProvider = this.selection.find((x) => x.providerKey);
    return !!withProvider;
  }

  get canConvertSelected() {
    const selection = this.selection.length
      ? this.selection
      : this.bufferSelection
      ? [this.bufferSelection]
      : [];

    return selection.some((selected) => {
      if (
        selected.isFolder === true ||
        !selected.fileExst ||
        !selected.viewAccessibility
      )
        return false;

      return selected.viewAccessibility?.CanConvert;
    });
  }

  get isViewedSelected() {
    return this.selection.some((selected) => {
      if (selected.isFolder === true || !selected.fileExst) return false;
      return selected.viewAccessibility?.WebView;
    });
  }

  get isMediaSelected() {
    return this.selection.some((selected) => {
      if (selected.isFolder === true || !selected.fileExst) return false;
      return (
        selected.viewAccessibility?.ImageView ||
        selected.viewAccessibility?.MediaView
      );
    });
  }

  get selectionTitle() {
    if (this.selection.length === 0 && this.bufferSelection) {
      return this.bufferSelection.title;
    }

    return this.selection.find((el) => el.title)?.title || null;
  }

  get hasSelection() {
    return !!this.selection.length;
  }

  get hasBufferSelection() {
    return !!this.bufferSelection;
  }

  get isEmptyFilesList() {
    const filesList = [...this.files, ...this.folders];
    return filesList.length <= 0;
  }

  get hasNew() {
    const newFiles = [...this.files, ...this.folders].filter(
      (item) => (item.fileStatus & FileStatus.IsNew) === FileStatus.IsNew
    );
    return newFiles.length > 0;
  }

  get allFilesIsEditing() {
    const hasFolders = this.selection.find(
      (x) => !x.fileExst || !x.contentLength
    );
    if (!hasFolders) {
      return this.selection.every((x) => x.isEditing);
    }
    return false;
  }

  getOptions = (selection, externalAccess = false) => {
    if (selection[0].encrypted) {
      return ["FullAccess", "DenyAccess"];
    }

    let AccessOptions = [];

    AccessOptions.push("ReadOnly", "DenyAccess");

    const webEdit = selection.find((x) => x.viewAccessibility?.WebEdit);

    const webComment = selection.find((x) => x.viewAccessibility?.WebComment);

    const webReview = selection.find((x) => x.viewAccessibility?.WebReview);

    const formFillingDocs = selection.find(
      (x) => x.viewAccessibility?.WebRestrictedEditing
    );

    const webFilter = selection.find(
      (x) => x.viewAccessibility?.WebCustomFilterEditing
    );

    const webNeedConvert = selection.find(
      (x) => x.viewAccessibility?.MustConvert
    );

    if ((webEdit && !webNeedConvert) || !externalAccess)
      AccessOptions.push("FullAccess");

    if (webComment) AccessOptions.push("Comment");
    if (webReview) AccessOptions.push("Review");
    if (formFillingDocs && !externalAccess) AccessOptions.push("FormFilling");
    if (webFilter) AccessOptions.push("FilterEditing");

    return AccessOptions;
  };

  getAccessOption = (selection) => {
    return this.getOptions(selection);
  };

  getExternalAccessOption = (selection) => {
    return this.getOptions(selection, true);
  };

  getShareUsers(folderIds, fileIds) {
    return api.files.getShareFiles(fileIds, folderIds);
  }

  setShareFiles = (
    folderIds,
    fileIds,
    share,
    notify,
    sharingMessage,
    externalAccess,
    ownerId
  ) => {
    let externalAccessRequest = [];
    if (fileIds.length === 1 && externalAccess !== null) {
      externalAccessRequest = fileIds.map((id) =>
        api.files.setExternalAccess(id, externalAccess)
      );
    }

    const ownerChangeRequest = ownerId
      ? [this.setFilesOwner(folderIds, fileIds, ownerId)]
      : [];

    const shareRequest = !!share.length
      ? [
          api.files.setShareFiles(
            fileIds,
            folderIds,
            share,
            notify,
            sharingMessage
          ),
        ]
      : [];

    const requests = [
      ...ownerChangeRequest,
      ...shareRequest,
      ...externalAccessRequest,
    ];

    return Promise.all(requests);
  };

  markItemAsFavorite = (id) => api.files.markAsFavorite(id);

  removeItemFromFavorite = (id) => api.files.removeFromFavorite(id);

  fetchFavoritesFolder = async (folderId) => {
    const favoritesFolder = await api.files.getFolder(folderId);
    this.setFolders(favoritesFolder.folders);
    this.setFiles(favoritesFolder.files);

    this.selectedFolderStore.setSelectedFolder({
      folders: favoritesFolder.folders,
      ...favoritesFolder.current,
      pathParts: favoritesFolder.pathParts,
    });
  };

  pinRoom = (id) => api.rooms.pinRoom(id);

  unpinRoom = (id) => api.rooms.unpinRoom(id);

  getFileInfo = async (id) => {
    const fileInfo = await api.files.getFileInfo(id);
    this.setFile(fileInfo);
    return fileInfo;
  };

  getFolderInfo = async (id) => {
    const folderInfo = await api.files.getFolderInfo(id);
    this.setFolder(folderInfo);
    return folderInfo;
  };

  openDocEditor = (
    id,
    providerKey = null,
    tab = null,
    url = null,
    preview = false
  ) => {
    const foundIndex = this.files.findIndex((x) => x.id === id);
    const file = foundIndex !== -1 ? this.files[foundIndex] : undefined;
    if (
      file &&
      !preview &&
      file.rootFolderType !== FolderType.Archive &&
      file.fileExst !== ".oform"
    ) {
      const newStatus = file.fileStatus | FileStatus.IsEditing;

      this.updateSelectionStatus(id, newStatus, true);
      this.updateFileStatus(foundIndex, newStatus);
    }

    const isPrivacy = this.treeFoldersStore.isPrivacyFolder;

    return openEditor(
      id,
      providerKey,
      tab,
      url,
      isPrivacy,
      preview,
      this.publicRoomStore.publicRoomKey
    );
  };

  createThumbnails = async (files = null) => {
    if ((this.viewAs !== "tile" || !this.files) && !files) return;

    const currentFiles = files || this.files;

    const newFiles = currentFiles.filter((f) => {
      return (
        typeof f.id !== "string" &&
        f?.thumbnailStatus === thumbnailStatuses.WAITING &&
        !this.thumbnails.has(`${f.id}|${f.versionGroup}`)
      );
    });

    if (!newFiles.length) return;

    if (this.thumbnails.size > THUMBNAILS_CACHE) this.thumbnails.clear();

    newFiles.forEach((f) => this.thumbnails.add(`${f.id}|${f.versionGroup}`));

    console.log("thumbnails", this.thumbnails);

    const fileIds = newFiles.map((f) => f.id);

    const res = await api.files.createThumbnails(fileIds);

    return res;
  };

  createThumbnail = async (file) => {
    if (
      this.viewAs !== "tile" ||
      !file ||
      !file.id ||
      typeof file.id === "string" ||
      file.thumbnailStatus !== thumbnailStatuses.WAITING ||
      this.thumbnails.has(`${file.id}|${file.versionGroup}`)
    ) {
      return;
    }

    if (this.thumbnails.size > THUMBNAILS_CACHE) this.thumbnails.clear();

    this.thumbnails.add(`${file.id}|${file.versionGroup}`);

    console.log("thumbnails", this.thumbnails);

    const res = await api.files.createThumbnails([file.id]);

    return res;
  };

  setIsUpdatingRowItem = (updating) => {
    this.isUpdatingRowItem = updating;
  };

  setPasswordEntryProcess = (process) => {
    this.passwordEntryProcess = process;
  };

  setEnabledHotkeys = (enabledHotkeys) => {
    this.enabledHotkeys = enabledHotkeys;
  };

  setCreatedItem = (createdItem) => {
    this.createdItem = createdItem;

    // const { socketHelper } = this.authStore.settingsStore;
    // if (createdItem?.type == "file") {
    //   console.log(
    //     "[WS] subscribe to file's changes",
    //     createdItem.id,
    //     createdItem.title
    //   );

    //   socketHelper.emit({
    //     command: "subscribe",
    //     data: { roomParts: `FILE-${createdItem.id}`, individual: true },
    //   });
    // }
  };

  setScrollToItem = (item) => {
    this.scrollToItem = item;
  };

  getIsEmptyTrash = async () => {
    const res = await api.files.getTrashFolderList();
    const items = [...res.files, ...res.folders];
    this.setTrashIsEmpty(items.length === 0 ? true : false);
  };

  setTrashIsEmpty = (isEmpty) => {
    this.trashIsEmpty = isEmpty;
  };

  setMovingInProgress = (movingInProgress) => {
    this.movingInProgress = movingInProgress;
  };

  setMainButtonMobileVisible = (visible) => {
    this.mainButtonMobileVisible = visible;
  };

  get roomsFilterTotal() {
    return this.roomsFilter.total;
  }

  get filterTotal() {
    return this.filter.total;
  }

  get hasMoreFiles() {
    const { isRoomsFolder, isArchiveFolder } = this.treeFoldersStore;

    const isRooms = isRoomsFolder || isArchiveFolder;
    const filterTotal = isRooms ? this.roomsFilter.total : this.filter.total;

    if (this.clientLoadingStore.isLoading) return false;
    return this.filesList.length < filterTotal;
  }

  setFilesIsLoading = (filesIsLoading) => {
    this.filesIsLoading = filesIsLoading;
  };

  fetchMoreFiles = async () => {
    if (
      !this.hasMoreFiles ||
      this.filesIsLoading ||
      this.clientLoadingStore.isLoading
    )
      return;

    const { isRoomsFolder, isArchiveFolder } = this.treeFoldersStore;

    const isRooms = isRoomsFolder || isArchiveFolder;

    this.setFilesIsLoading(true);
    // console.log("fetchMoreFiles");

    const newFilter = isRooms ? this.roomsFilter.clone() : this.filter.clone();
    newFilter.page += 1;
    if (isRooms) this.setRoomsFilter(newFilter);
    else this.setFilter(newFilter);

    const newFiles = isRooms
      ? await api.rooms.getRooms(newFilter)
      : await api.files.getFolder(newFilter.folder, newFilter);

    runInAction(() => {
      this.setFiles([...this.files, ...newFiles.files]);
      this.setFolders([...this.folders, ...newFiles.folders]);
      this.setFilesIsLoading(false);
    });
  };

  //Duplicate of countTilesInRow, used to update the number of tiles in a row after the window is resized.
  getCountTilesInRow = () => {
    const isDesktopView = isDesktop();
    const tileGap = isDesktopView ? 16 : 14;
    const minTileWidth = 216 + tileGap;
    const sectionPadding = isDesktopView ? 24 : 16;

    const body = document.getElementById("section");
    const sectionWidth = body ? body.offsetWidth - sectionPadding : 0;

    return Math.floor(sectionWidth / minTileWidth);
  };

  setInvitationLinks = async (roomId, title, access, linkId) => {
    return await api.rooms.setInvitationLinks(roomId, linkId, title, access);
  };

  resendEmailInvitations = async (id, resendAll) => {
    return await api.rooms.resendEmailInvitations(id, resendAll);
  };

  getRoomSecurityInfo = async (id) => {
    return await api.rooms.getRoomSecurityInfo(id).then((res) => res.items);
  };

  setRoomSecurity = async (id, data) => {
    return await api.rooms.setRoomSecurity(id, data);
  };

  withCtrlSelect = (item) => {
    this.setHotkeyCaret(item);
    this.setHotkeyCaretStart(item);

    const fileIndex = this.selection.findIndex(
      (f) => f.id === item.id && f.isFolder === item.isFolder
    );
    if (fileIndex === -1) {
      this.setSelection([...this.selection, item]);
    } else {
      this.deselectFile(item);
    }
  };

  withShiftSelect = (item) => {
    const caretStart = this.hotkeyCaretStart
      ? this.hotkeyCaretStart
      : this.filesList[0];
    const caret = this.hotkeyCaret ? this.hotkeyCaret : caretStart;

    if (!caret || !caretStart) return;

    const startCaretIndex = this.filesList.findIndex(
      (f) => f.id === caretStart.id && f.isFolder === caretStart.isFolder
    );

    const caretIndex = this.filesList.findIndex(
      (f) => f.id === caret.id && f.isFolder === caret.isFolder
    );

    const itemIndex = this.filesList.findIndex(
      (f) => f.id === item.id && f.isFolder === item.isFolder
    );

    const isMoveDown = caretIndex < itemIndex;

    let newSelection = JSON.parse(JSON.stringify(this.selection));
    let index = caretIndex;
    const newItemIndex = isMoveDown ? itemIndex + 1 : itemIndex - 1;

    while (index !== newItemIndex) {
      const filesItem = this.filesList[index];

      const selectionIndex = newSelection.findIndex(
        (f) => f.id === filesItem.id && f.isFolder === filesItem.isFolder
      );
      if (selectionIndex === -1) {
        newSelection.push(filesItem);
      } else {
        newSelection = newSelection.filter(
          (_, fIndex) => selectionIndex !== fIndex
        );
        newSelection.push(filesItem);
      }

      if (isMoveDown) {
        index++;
      } else {
        index--;
      }
    }

    const lastSelection = this.selection[this.selection.length - 1];
    const indexOfLast = this.filesList.findIndex(
      (f) =>
        f.id === lastSelection?.id && f.isFolder === lastSelection?.isFolder
    );

    newSelection = newSelection.filter((f) => {
      const listIndex = this.filesList.findIndex(
        (x) => x.id === f.id && x.isFolder === f.isFolder
      );

      if (isMoveDown) {
        const isSelect = listIndex < indexOfLast;
        if (isSelect) return true;

        if (listIndex >= startCaretIndex) {
          return true;
        } else {
          return listIndex >= itemIndex;
        }
      } else {
        const isSelect = listIndex > indexOfLast;
        if (isSelect) return true;

        if (listIndex <= startCaretIndex) {
          return true;
        } else {
          return listIndex <= itemIndex;
        }
      }
    });

    this.setSelection(newSelection);
    this.setHotkeyCaret(item);
  };

  get disableDrag() {
    const {
      isRecycleBinFolder,
      isRoomsFolder,
      isArchiveFolder,
      isFavoritesFolder,
      isRecentFolder,
    } = this.treeFoldersStore;

    return (
      isRecycleBinFolder ||
      isRoomsFolder ||
      isArchiveFolder ||
      isFavoritesFolder ||
      isRecentFolder
    );
  }

  get roomsForRestore() {
    return this.folders.filter((f) => f.security.Move);
  }

  get roomsForDelete() {
    return this.folders.filter((f) => f.security.Delete);
  }

  getRooms = async (filter) => {
    let newFilter = RoomsFilter.getDefault();
    Object.assign(newFilter, filter);

    return await api.rooms.getRooms(newFilter);
  };

  setHotkeysClipboard = (hotkeysClipboard) => {
    this.hotkeysClipboard = hotkeysClipboard
      ? hotkeysClipboard
      : this.selection;
  };

  getPrimaryLink = async (roomId) => {
    const link = await api.rooms.getPrimaryLink(roomId);
    if (link) {
      this.setRoomShared(roomId, true);
    }

    return link;
  };

  setRoomShared = (roomId, shared) => {
    const roomIndex = this.folders.findIndex((r) => r.id === roomId);

    if (roomIndex !== -1) {
      this.folders[roomIndex].shared = shared;
    }
  };

  get isFiltered() {
    const { isRoomsFolder, isArchiveFolder } = this.treeFoldersStore;

    const {
      subjectId,
      filterValue,
      type,
      withSubfolders: withRoomsSubfolders,
      searchInContent: searchInContentRooms,
      tags,
      withoutTags,
      quotaFilter,
    } = this.roomsFilter;

    const {
      authorType,
      roomId,
      search,
      withSubfolders,
      filterType,
      searchInContent,
    } = this.filter;

    const isFiltered =
      isRoomsFolder || isArchiveFolder
        ? filterValue ||
          type ||
          withRoomsSubfolders ||
          searchInContentRooms ||
          subjectId ||
          tags ||
          withoutTags ||
          quotaFilter
        : authorType ||
          roomId ||
          search ||
          withSubfolders ||
          filterType ||
          searchInContent;

    return isFiltered;
  }
}

export default FilesStore;<|MERGE_RESOLUTION|>--- conflicted
+++ resolved
@@ -756,7 +756,7 @@
     // this.isEmptyPage = isEmptyPage;
 
     runInAction(() => {
-      this.isEmptyPage = isEmptyPage;
+    this.isEmptyPage = isEmptyPage;
     });
   };
 
@@ -1106,11 +1106,11 @@
         );
 
         if (selectableFolder) {
-          selectableFolder.isFolder = true;
-
-          newSelections.push(selectableFolder);
-        }
-      }
+        selectableFolder.isFolder = true;
+
+        newSelections.push(selectableFolder);
+      }
+    }
     }
 
     for (let item of removed) {
@@ -1465,7 +1465,7 @@
             const isCurrentFolder = data.current.id === folderId;
 
             const folderInfo = isCurrentFolder
-              ? data.current
+                ? data.current
               : { ...folder, id: folderId };
 
             const { title, roomType } = folderInfo;
@@ -2065,14 +2065,9 @@
           ) {
             const pluginFilesKeys = this.pluginStore.getContextMenuKeysByType(
               PluginFileType.Files,
-<<<<<<< HEAD
-              item.fileExst
-        );
-=======
               item.fileExst,
               security
-            );
->>>>>>> 67ea7412
+        );
 
             pluginAllKeys &&
               pluginAllKeys.forEach((key) => fileOptions.push(key));
@@ -2529,15 +2524,10 @@
       newFilter = this.getDefaultMembersFilter();
     } else if (!membersFilter) {
       newFilter.page += 1;
-<<<<<<< HEAD
-  }
-    this.setRoomMembersFilter(newFilter);
-=======
       newFilter.pageCount = 100;
       newFilter.startIndex = newFilter.page * newFilter.pageCount;
       this.setRoomMembersFilter(newFilter);
-    }
->>>>>>> 67ea7412
+  }
 
     const membersFilters = {
       startIndex: newFilter.startIndex,
@@ -2736,38 +2726,38 @@
           this.setTempActionFoldersIds([]);
         });
     } else {
-      api.files
-        .getFolder(newFilter.folder, newFilter)
-        .then((res) => {
-          const files = fileIds
-            ? this.files.filter((x) => !fileIds.includes(x.id))
-            : this.files;
-          const folders = folderIds
-            ? this.folders.filter((x) => !folderIds.includes(x.id))
-            : this.folders;
-
-          const newFiles = [...files, ...res.files];
-          const newFolders = [...folders, ...res.folders];
-
-          const filter = this.filter.clone();
-          filter.total = res.total;
-
-          runInAction(() => {
-            this.setFilter(filter);
-            this.setFiles(newFiles);
-            this.setFolders(newFolders);
-          });
-
-          showToast && showToast();
-        })
-        .catch((err) => {
-          toastr.error(err);
-        })
-        .finally(() => {
-          this.setOperationAction(false);
-          this.setTempActionFilesIds([]);
+    api.files
+      .getFolder(newFilter.folder, newFilter)
+      .then((res) => {
+        const files = fileIds
+          ? this.files.filter((x) => !fileIds.includes(x.id))
+          : this.files;
+        const folders = folderIds
+          ? this.folders.filter((x) => !folderIds.includes(x.id))
+          : this.folders;
+
+        const newFiles = [...files, ...res.files];
+        const newFolders = [...folders, ...res.folders];
+
+        const filter = this.filter.clone();
+        filter.total = res.total;
+
+        runInAction(() => {
+          this.setFilter(filter);
+          this.setFiles(newFiles);
+          this.setFolders(newFolders);
+        });
+
+        showToast && showToast();
+      })
+      .catch((err) => {
+        toastr.error(err);
+      })
+      .finally(() => {
+        this.setOperationAction(false);
+        this.setTempActionFilesIds([]);
           this.setTempActionFoldersIds([]);
-        });
+      });
     }
   };
 
@@ -3198,12 +3188,9 @@
         viewAccessibility,
         ...pluginOptions,
         inRoom,
-<<<<<<< HEAD
+        isForm,
         quotaLimit,
         usedSpace,
-=======
-        isForm,
->>>>>>> 67ea7412
       };
     });
 
