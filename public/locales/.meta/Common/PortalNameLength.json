{
  "key_path": "PortalNameLength",
  "content": "The account name must be between {{minLength}} and {{maxLength}} characters long",
  "content_en_sha1_hash": "fc3643edea764dc1006d640f4f99f132b319f558",
  "created_at": "2025-05-26T07:15:46.250Z",
<<<<<<< HEAD
  "updated_at": "2025-10-03T10:07:11.665Z",
=======
  "updated_at": "2025-10-03T13:19:30.537Z",
>>>>>>> 4e3ade75
  "comment": {
    "text": "The PortalNameLength translation key is used to describe the error message when an account name's length exceeds the allowed range. It appears in UI elements that validate and restrict input field lengths, providing context for users who enter invalid characters or exceed maximum allowed characters. This key helps translators clarify the exact requirements for account names in the application.",
    "is_auto": true,
    "updated_at": "2025-05-26T08:04:15.238Z"
  },
  "usage": [
    {
      "file_path": "/packages/client/src/pages/PortalSettings/categories/common/Customization/portal-renaming.js",
      "line_number": 248,
      "context": "saveToSessionStorage(\"errorValue\", t(\"PortalNameEmpty\"));\n break;\n case value.length < domainValidator.minLength ||\n value.length > domainValidator.maxLength:\n setErrorValue(\n t(\"PortalNameLength\", {\n minLength: domainValidator.minLength,\n maxLength: domainValidator.maxLength,\n }),\n );\n saveToSessionStorage(",
      "module": "/packages/client"
    },
    {
      "file_path": "/packages/client/src/pages/PortalSettings/categories/common/Customization/portal-renaming.js",
      "line_number": 248,
      "context": "saveToSessionStorage(\"errorValue\", t(\"PortalNameEmpty\"));\n break;\n case value.length < domainValidator.minLength ||\n value.length > domainValidator.maxLength:\n setErrorValue(\n t(\"PortalNameLength\", {\n minLength: domainValidator.minLength,\n maxLength: domainValidator.maxLength,\n }),\n );\n saveToSessionStorage(",
      "module": "/packages/client"
    },
    {
      "file_path": "/packages/shared/utils/common.ts",
      "line_number": 210,
      "context": "case value === \"\":\n return setError(t(\"Common:PortalNameEmpty\"));\n case value.length < nameValidator.minLength ||\n value.length > nameValidator.maxLength:\n return setError(\n t(\"Common:PortalNameLength\", {\n minLength: nameValidator.minLength.toString(),\n maxLength: nameValidator.maxLength.toString(),\n }),\n );\n case !validName.test(value):",
      "module": "/packages/shared"
    }
  ],
  "languages": {
    "en": {
      "ai_translated": false,
      "ai_model": null,
      "ai_spell_check_issues": [],
      "approved_at": null
    },
    "ar-SA": {
      "ai_translated": false,
      "ai_model": null,
      "ai_spell_check_issues": [],
      "approved_at": null
    },
    "az": {
      "ai_translated": false,
      "ai_model": null,
      "ai_spell_check_issues": [],
      "approved_at": null
    },
    "bg": {
      "ai_translated": false,
      "ai_model": null,
      "ai_spell_check_issues": [],
      "approved_at": null
    },
    "cs": {
      "ai_translated": false,
      "ai_model": null,
      "ai_spell_check_issues": [],
      "approved_at": null
    },
    "de": {
      "ai_translated": false,
      "ai_model": null,
      "ai_spell_check_issues": [],
      "approved_at": null
    },
    "el-GR": {
      "ai_translated": false,
      "ai_model": null,
      "ai_spell_check_issues": [],
      "approved_at": null
    },
    "es": {
      "ai_translated": false,
      "ai_model": null,
      "ai_spell_check_issues": [],
      "approved_at": null
    },
    "fi": {
      "ai_translated": false,
      "ai_model": null,
      "ai_spell_check_issues": [],
      "approved_at": null
    },
    "fr": {
      "ai_translated": false,
      "ai_model": null,
      "ai_spell_check_issues": [],
      "approved_at": null
    },
    "hy-AM": {
      "ai_translated": false,
      "ai_model": null,
      "ai_spell_check_issues": [],
      "approved_at": null
    },
    "it": {
      "ai_translated": false,
      "ai_model": null,
      "ai_spell_check_issues": [],
      "approved_at": null
    },
    "ja-JP": {
      "ai_translated": false,
      "ai_model": null,
      "ai_spell_check_issues": [],
      "approved_at": null
    },
    "ko-KR": {
      "ai_translated": false,
      "ai_model": null,
      "ai_spell_check_issues": [],
      "approved_at": null
    },
    "lo-LA": {
      "ai_translated": false,
      "ai_model": null,
      "ai_spell_check_issues": [],
      "approved_at": null
    },
    "lv": {
      "ai_translated": false,
      "ai_model": null,
      "ai_spell_check_issues": [],
      "approved_at": null
    },
    "nl": {
      "ai_translated": false,
      "ai_model": null,
      "ai_spell_check_issues": [],
      "approved_at": null
    },
    "pl": {
      "ai_translated": false,
      "ai_model": null,
      "ai_spell_check_issues": [],
      "approved_at": null
    },
    "pt": {
      "ai_translated": false,
      "ai_model": null,
      "ai_spell_check_issues": [],
      "approved_at": null
    },
    "pt-BR": {
      "ai_translated": false,
      "ai_model": null,
      "ai_spell_check_issues": [],
      "approved_at": null
    },
    "ro": {
      "ai_translated": false,
      "ai_model": null,
      "ai_spell_check_issues": [],
      "approved_at": null
    },
    "ru": {
      "ai_translated": false,
      "ai_model": null,
      "ai_spell_check_issues": [],
      "approved_at": null
    },
    "si": {
      "ai_translated": false,
      "ai_model": null,
      "ai_spell_check_issues": [],
      "approved_at": null
    },
    "sk": {
      "ai_translated": false,
      "ai_model": null,
      "ai_spell_check_issues": [],
      "approved_at": null
    },
    "sl": {
      "ai_translated": false,
      "ai_model": null,
      "ai_spell_check_issues": [],
      "approved_at": null
    },
    "sr-Cyrl-RS": {
      "ai_translated": false,
      "ai_model": null,
      "ai_spell_check_issues": [],
      "approved_at": null
    },
    "sr-Latn-RS": {
      "ai_translated": false,
      "ai_model": null,
      "ai_spell_check_issues": [],
      "approved_at": null
    },
    "tr": {
      "ai_translated": false,
      "ai_model": null,
      "ai_spell_check_issues": [],
      "approved_at": null
    },
    "uk-UA": {
      "ai_translated": false,
      "ai_model": null,
      "ai_spell_check_issues": [],
      "approved_at": null
    },
    "vi": {
      "ai_translated": false,
      "ai_model": null,
      "ai_spell_check_issues": [],
      "approved_at": null
    },
    "zh-CN": {
      "ai_translated": false,
      "ai_model": null,
      "ai_spell_check_issues": [],
      "approved_at": null
    }
  }
}<|MERGE_RESOLUTION|>--- conflicted
+++ resolved
@@ -3,11 +3,7 @@
   "content": "The account name must be between {{minLength}} and {{maxLength}} characters long",
   "content_en_sha1_hash": "fc3643edea764dc1006d640f4f99f132b319f558",
   "created_at": "2025-05-26T07:15:46.250Z",
-<<<<<<< HEAD
-  "updated_at": "2025-10-03T10:07:11.665Z",
-=======
   "updated_at": "2025-10-03T13:19:30.537Z",
->>>>>>> 4e3ade75
   "comment": {
     "text": "The PortalNameLength translation key is used to describe the error message when an account name's length exceeds the allowed range. It appears in UI elements that validate and restrict input field lengths, providing context for users who enter invalid characters or exceed maximum allowed characters. This key helps translators clarify the exact requirements for account names in the application.",
     "is_auto": true,
