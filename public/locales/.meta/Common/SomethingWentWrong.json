--- conflicted
+++ resolved
@@ -3,11 +3,7 @@
   "content": "Something went wrong.",
   "content_en_sha1_hash": "bee54c9cc30c539ab2ed15c0c936e055cf8ef67e",
   "created_at": "2025-05-19T21:30:48.934Z",
-<<<<<<< HEAD
-  "updated_at": "2025-05-26T07:57:32.521Z",
-=======
   "updated_at": "2025-05-28T09:30:02.513Z",
->>>>>>> 398dda3c
   "comment": {
     "text": "This translation key is used to display an error message when a specific action fails, such as clicking a button or importing data. It appears in the UI as a generic error notification and can be found in a catch block of code that handles errors thrown during certain user interactions. Translators should provide a clear and concise alternative text for this key to help users understand what went wrong.",
     "is_auto": true,
@@ -103,77 +99,83 @@
     "az": {
       "ai_translated": false,
       "ai_model": null,
-      "ai_spell_check_issues": [],
-      "approved_at": null
-    },
-    "bg": {
-      "ai_translated": false,
-      "ai_model": null,
-      "ai_spell_check_issues": [],
-      "approved_at": null
-    },
-    "cs": {
-      "ai_translated": false,
-      "ai_model": null,
-      "ai_spell_check_issues": [],
-      "approved_at": null
-    },
-    "de": {
-      "ai_translated": false,
-      "ai_model": null,
-      "ai_spell_check_issues": [],
-      "approved_at": null
-    },
-    "el-GR": {
-      "ai_translated": false,
-      "ai_model": null,
-      "ai_spell_check_issues": [],
-      "approved_at": null
-    },
-    "es": {
-      "ai_translated": false,
-      "ai_model": null,
-      "ai_spell_check_issues": [],
-      "approved_at": null
-    },
-    "fi": {
-      "ai_translated": false,
-      "ai_model": null,
-      "ai_spell_check_issues": [],
-      "approved_at": null
-    },
-    "fr": {
-      "ai_translated": false,
-      "ai_model": null,
-      "ai_spell_check_issues": [],
-      "approved_at": null
-    },
-    "hy-AM": {
-      "ai_translated": false,
-      "ai_model": null,
       "ai_spell_check_issues": [
         {
           "type": "incorrect_translation",
-          "description": "The Armenian translation 'Ինչ որ բան այնպես չգնաց' while conveying a similar meaning, isn't a direct or idiomatic translation of 'Something went wrong.' It's more literal and less natural. A more common and appropriate translation would be something like 'Կարճել ինչ-որ բան' (Karch'el inch-er ban) or 'Ստացվեցաշեղ' (Stacvec ashleg).",
-          "suggestion": "Consider 'Կարճել ինչ-որ բան' (Karch'el inch-er ban) or 'Ստացվեցաշեղ' (Stacvec ashleg)."
+          "description": "While 'Xəta baş Verdi' is understandable, it's a rather literal and slightly awkward translation. 'Something went wrong' is more naturally conveyed with a phrase that implies an unexpected error or problem.",
+          "suggestion": "Consider 'Problem yaranıb' or 'Nə isə xətası oldu' as more natural alternatives. 'Problem yaranıb' is often used in situations where something unexpected has occurred. 'Nə isə xətası oldu' is a bit more general."
         }
       ],
       "approved_at": null
     },
-    "it": {
-      "ai_translated": false,
-      "ai_model": null,
-      "ai_spell_check_issues": [],
-      "approved_at": null
-    },
-    "ja-JP": {
+    "bg": {
+      "ai_translated": false,
+      "ai_model": null,
+      "ai_spell_check_issues": [],
+      "approved_at": null
+    },
+    "cs": {
+      "ai_translated": false,
+      "ai_model": null,
+      "ai_spell_check_issues": [],
+      "approved_at": null
+    },
+    "de": {
+      "ai_translated": false,
+      "ai_model": null,
+      "ai_spell_check_issues": [],
+      "approved_at": null
+    },
+    "el-GR": {
+      "ai_translated": false,
+      "ai_model": null,
+      "ai_spell_check_issues": [],
+      "approved_at": null
+    },
+    "es": {
+      "ai_translated": false,
+      "ai_model": null,
+      "ai_spell_check_issues": [],
+      "approved_at": null
+    },
+    "fi": {
+      "ai_translated": false,
+      "ai_model": null,
+      "ai_spell_check_issues": [],
+      "approved_at": null
+    },
+    "fr": {
+      "ai_translated": false,
+      "ai_model": null,
+      "ai_spell_check_issues": [],
+      "approved_at": null
+    },
+    "hy-AM": {
       "ai_translated": false,
       "ai_model": null,
       "ai_spell_check_issues": [
         {
           "type": "incorrect_translation",
-          "description": "The Japanese translation '何かが間違っていた' (Nanika ga machigatte ita) literally translates to \"Something was wrong.\" While conveying a similar meaning to \"Something went wrong,\" the nuance is slightly different.  'Went wrong' implies a process failing, whereas 'was wrong' implies a state of being incorrect.  A more accurate translation for 'Something went wrong' might be '何かがうまくいかなかった' (Nanika ga umaku ikanakatta) which conveys the meaning of 'something didn't go well'.",
-          "suggestion": "何かがうまくいかなかった (Nanika ga umaku ikanakatta)"
+          "description": "The translation \"Ինչ որ բան այնպես չգնաց.\" is a literal translation that doesn't convey the exact meaning of \"Something went wrong.\" It translates to \"Something didn't go as it should have.\" While close, it lacks the succinctness and general error connotation of the original.",
+          "suggestion": "A more natural and equivalent Armenian translation would be \"Մի բան սխալվեց.\" or \"Ուղի չդուրս եկավ.\" (Ughi ch' durs eka)."
+        }
+      ],
+      "approved_at": null
+    },
+    "it": {
+      "ai_translated": false,
+      "ai_model": null,
+      "ai_spell_check_issues": [],
+      "approved_at": null
+    },
+    "ja-JP": {
+      "ai_translated": false,
+      "ai_model": null,
+      "ai_spell_check_issues": [
+        {
+          "type": "incorrect_translation",
+          "description": "The translation \"何かが間違っていた\" (Nanika ga machigatte ita) is technically correct but sounds unnatural and overly formal for the simple phrase \"Something went wrong.\" A more natural translation would convey a sense of an error or problem occurring.",
+          "suggestion": "考えたこと以外にありました。(Kangaeta koto igai ni arimashita.) - 'Something else happened.' Or, より簡潔に、\"問題が発生しました\" (Mondai ga hassei shimashita) - 'A problem occurred.'"
         }
       ],
       "approved_at": null
