--- conflicted
+++ resolved
@@ -72,16 +72,11 @@
           .join("|")
           .toLowerCase() &&
       ((prevParams.icon.uploadedFile === "" &&
-<<<<<<< HEAD
-        currentParams.icon.uploadedFile === null) ||
-        prevParams.icon.uploadedFile === currentParams.icon.uploadedFile) &&
-      prevParams.indexing === currentParams.indexing
-=======
         (currentParams.icon.uploadedFile === null ||
           currentParams.icon.uploadedFile === undefined)) ||
         prevParams.icon.uploadedFile === currentParams.icon.uploadedFile) &&
-      prevParams.quota === currentParams.quota
->>>>>>> 312a2b03
+      prevParams.quota === currentParams.quota &&
+      prevParams.indexing === currentParams.indexing
     );
   };
 
