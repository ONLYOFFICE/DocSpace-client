--- conflicted
+++ resolved
@@ -3,11 +3,7 @@
   "content": "This action cannot be undone. Are you sure you want to continue?",
   "content_en_sha1_hash": "ed75e0115029ce43938bc85f25cc6b237829c81d",
   "created_at": "2025-05-19T21:30:55.197Z",
-<<<<<<< HEAD
-  "updated_at": "2025-05-26T07:57:32.296Z",
-=======
   "updated_at": "2025-06-24T16:31:24.358Z",
->>>>>>> 0de93b01
   "comment": {
     "text": "This translation key is used to display a warning message when a user attempts to delete a file or action that cannot be undone. It appears as a message in a dialog box, prompting the user to confirm their intention to proceed.",
     "is_auto": true,
@@ -151,13 +147,7 @@
     "ru": {
       "ai_translated": false,
       "ai_model": null,
-      "ai_spell_check_issues": [
-        {
-          "type": "incorrect_translation",
-          "description": "The Russian translation 'Продолжить?' is incomplete. It lacks the 'Are you sure' part of the original English sentence.",
-          "suggestion": "Это действие не может быть отменено. Вы уверены, что хотите продолжить?"
-        }
-      ],
+      "ai_spell_check_issues": [],
       "approved_at": null
     },
     "si": {
@@ -181,13 +171,7 @@
     "sr-Cyrl-RS": {
       "ai_translated": false,
       "ai_model": null,
-      "ai_spell_check_issues": [
-        {
-          "type": "spelling",
-          "description": "The word 'опозвана' (opozvana) is a less common and slightly awkward way to say 'undone' in this context. While not strictly incorrect, 'враћена' (vraćena) or 'није могуће вратити' (nije moguće vratiti) would be more natural.",
-          "suggestion": "Consider using 'враћена' (vraćena) or 'није могуће вратити' (nije moguće vratiti)."
-        }
-      ],
+      "ai_spell_check_issues": [],
       "approved_at": null
     },
     "sr-Latn-RS": {
