--- conflicted
+++ resolved
@@ -171,10 +171,10 @@
   return queryParams.email;
 };
 
-<<<<<<< HEAD
 export const generateOAuth2ReferenceURl = (clientId: string) => {
   return `/login/consent?clientId=${clientId}`;
-=======
+};
+
 export const getConfirmDataFromInvitation = (
   encodeString: Nullable<string>,
 ) => {
@@ -185,5 +185,4 @@
   if (!queryParams || !queryParams.linkData) return {};
 
   return queryParams.linkData;
->>>>>>> be94163f
 };