import React, { memo } from "react";
import PropTypes from "prop-types";

import { ModalDialog } from "@docspace/shared/components/modal-dialog";
import { Button } from "@docspace/shared/components/button";
import { Text } from "@docspace/shared/components/text";
import { Link } from "@docspace/shared/components/link";
import { toastr } from "@docspace/shared/components/toast";

import { combineUrl } from "@docspace/shared/utils/combineUrl";

import { withTranslation } from "react-i18next";

import { EmployeeStatus } from "@docspace/shared/enums";
import ModalDialogContainer from "../ModalDialogContainer";
import { inject, observer } from "mobx-react";

class ChangeUserStatusDialogComponent extends React.Component {
  constructor(props) {
    super(props);

    this.state = { isRequestRunning: false };
  }

  onClickPayments = () => {
    const paymentPageUrl = combineUrl(
      "/portal-settings",
      "/payments/portal-payments"
    );

    toastr.clear();
    window.DocSpace.navigate(paymentPageUrl);
  };
  onChangeUserStatus = () => {
    const {
      updateUserStatus,
      status,
      t,
      setSelected,
      onClose,
      userIDs,
      getPeopleListItem,
      setInfoPanelSelection,
      infoPanelVisible,
      needResetUserSelection,
    } = this.props;

    this.setState({ isRequestRunning: true }, () => {
      updateUserStatus(status, userIDs)
        .then((users) => {
          if (users.length === 1 && infoPanelVisible) {
            const user = getPeopleListItem(users[0]);

            setInfoPanelSelection(user);
          }

          toastr.success(t("PeopleTranslations:SuccessChangeUserStatus"));
        })
        .catch((err) => {
          toastr.error(
            <>
              <Text>{t("Common:QuotaPaidUserLimitError")}</Text>
              <Link
                color="#5387AD"
                isHovered={true}
                onClick={this.onClickPayments}
              >
                {t("Common:PaymentsTitle")}
              </Link>
            </>,
            false,
            0,
            true,
            true
          );
        })
        .finally(() => {
          this.setState({ isRequestRunning: false }, () => {
            needResetUserSelection && setSelected("close");
            onClose();
          });
        });
    });
  };

  onCloseAction = () => {
    const { onClose } = this.props;
    const { isRequestRunning } = this.state;

    !isRequestRunning && onClose();
  };

  render() {
    const { t, tReady, visible, status, userIDs } = this.props;
    const { isRequestRunning } = this.state;

    const needDisabled = status === EmployeeStatus.Disabled;
    const onlyOneUser = userIDs.length === 1;

    let header = "";
    let bodyText = "";
    let buttonLabelSave = "";

    if (needDisabled) {
      header = onlyOneUser ? t("DisableUser") : t("DisableUsers");

      bodyText = onlyOneUser
        ? t("DisableUserDescription")
        : t("DisableUsersDescription");

      bodyText = bodyText + t("DisableGeneralDescription");

      buttonLabelSave = t("PeopleTranslations:DisableUserButton");
    } else {
      header = onlyOneUser ? t("EnableUser") : t("EnableUsers");

      bodyText = onlyOneUser
        ? t("EnableUserDescription")
        : t("EnableUsersDescription");

      buttonLabelSave = t("Common:Enable");
    }

    return (
      <ModalDialogContainer
        isLoading={!tReady}
        visible={visible}
        onClose={this.onCloseAction}
        autoMaxHeight
      >
        <ModalDialog.Header>{header}</ModalDialog.Header>
        <ModalDialog.Body>
          <Text>{bodyText}</Text>
        </ModalDialog.Body>
        <ModalDialog.Footer>
          <Button
            id="change-user-status-modal_submit"
            label={buttonLabelSave}
            size="normal"
            primary
            scale
            onClick={this.onChangeUserStatus}
            isLoading={isRequestRunning}
            isDisabled={userIDs.length === 0}
          />
          <Button
            id="change-user-status-modal_cancel"
            label={t("Common:CancelButton")}
            size="normal"
            scale
            onClick={this.onCloseAction}
            isDisabled={isRequestRunning}
          />
        </ModalDialog.Footer>
      </ModalDialogContainer>
    );
  }
}

const ChangeUserStatusDialog = withTranslation([
  "ChangeUserStatusDialog",
  "Common",
  "PeopleTranslations",
])(ChangeUserStatusDialogComponent);

ChangeUserStatusDialog.propTypes = {
  visible: PropTypes.bool.isRequired,
  onClose: PropTypes.func.isRequired,
  setSelected: PropTypes.func.isRequired,
  userIDs: PropTypes.arrayOf(PropTypes.string).isRequired,
};

export default inject(({ peopleStore, infoPanelStore }) => {
  const setSelected = peopleStore.selectionStore.setSelected;

  const { getPeopleListItem, updateUserStatus, needResetUserSelection } =
    peopleStore.usersStore;

<<<<<<< HEAD
  const { setSelection, isVisible: infoPanelVisible } = infoPanelStore;
=======
  const { setInfoPanelSelection, isVisible: infoPanelVisible } =
    auth.infoPanelStore;
>>>>>>> cace139e

  return {
    needResetUserSelection,
    updateUserStatus,

    setSelected,

    getPeopleListItem,

    setInfoPanelSelection,
    infoPanelVisible,
  };
})(observer(ChangeUserStatusDialog));<|MERGE_RESOLUTION|>--- conflicted
+++ resolved
@@ -176,12 +176,7 @@
   const { getPeopleListItem, updateUserStatus, needResetUserSelection } =
     peopleStore.usersStore;
 
-<<<<<<< HEAD
-  const { setSelection, isVisible: infoPanelVisible } = infoPanelStore;
-=======
-  const { setInfoPanelSelection, isVisible: infoPanelVisible } =
-    auth.infoPanelStore;
->>>>>>> cace139e
+  const { setInfoPanelSelection, isVisible: infoPanelVisible } = infoPanelStore;
 
   return {
     needResetUserSelection,
