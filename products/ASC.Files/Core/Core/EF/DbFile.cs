﻿using System;
using System.Collections.Generic;
using System.ComponentModel.DataAnnotations.Schema;
using System.Linq.Expressions;
using ASC.Core.Common.EF;
using ASC.Core.Common.EF.Model;
using ASC.ElasticSearch;

using Microsoft.EntityFrameworkCore;

using Nest;

using ColumnAttribute = System.ComponentModel.DataAnnotations.Schema.ColumnAttribute;

namespace ASC.Files.Core.EF
{
    public static class Tables
    {
        public const string File = "file";
        public const string Tree = "tree";
        public const string Folder = "folder";
    }

    [ElasticsearchType(RelationName = Tables.File)]
    [Table("files_file")]
    public class DbFile : BaseEntity, IDbFile, IDbSearch, ISearchItemDocument
    {
        public int Id { get; set; }
        public int Version { get; set; }

        [Column("version_group")]
        public int VersionGroup { get; set; }

        [Column("current_version")]
        public bool CurrentVersion { get; set; }

        [Column("folder_id")]
        public int FolderId { get; set; }

        [Text(Analyzer = "whitespacecustom")]
        public string Title { get; set; }

        [Column("content_length")]
        public long ContentLength { get; set; }

        [Column("file_status")]
        public int FileStatus { get; set; }

        [Column("category")]
        public int Category { get; set; }

        [Column("create_by")]
        public Guid CreateBy { get; set; }

        [Column("create_on")]
        public DateTime CreateOn { get; set; }

        [Column("modified_by")]
        public Guid ModifiedBy { get; set; }

        [Column("modified_on")]
        public DateTime ModifiedOn { get; set; }

        [Column("tenant_id")]
        public int TenantId { get; set; }

        [Column("converted_type")]
        public string ConvertedType { get; set; }
        public string Comment { get; set; }
        public string Changes { get; set; }
        public bool Encrypted { get; set; }
        public ForcesaveType Forcesave { get; set; }


        [Nested]
        [NotMapped]
        public List<DbFolderTree> Folders { get; set; }

        [NotMapped]
        [Ignore]
        public string IndexName
        {
            get => Tables.File;
        }

        [NotMapped]
        public Document Document { get; set; }

        [Ignore]
        public Expression<Func<ISearchItem, object[]>> SearchContentFields
        {
            get => (a) => new[] { Title, Comment, Changes, Document.Attachment.Content };
        }

        public override object[] GetKeys()
        {
            return new object[] { TenantId, Id, Version };
        }
    }

    public static class DbFileExtension
    {
        public static ModelBuilderWrapper AddDbFiles(this ModelBuilderWrapper modelBuilder)
        {
<<<<<<< HEAD
            _ = modelBuilder.Entity<DbFile>()
                .HasKey(c => new { c.TenantId, c.Id, c.Version });

=======
            modelBuilder
                .Add(MySqlAddDbFiles, Provider.MySql)
                .Add(PgSqlAddDbFiles, Provider.Postgre);
>>>>>>> 43a085eb
            return modelBuilder;
        }
        public static void MySqlAddDbFiles(this ModelBuilder modelBuilder)
        {
            modelBuilder.Entity<DbFile>(entity =>
            {
                entity.HasKey(e => new { e.TenantId, e.Id, e.Version })
                    .HasName("PRIMARY");

                entity.ToTable("files_file");

                entity.HasIndex(e => e.FolderId)
                    .HasName("folder_id");

                entity.HasIndex(e => e.Id)
                    .HasName("id");

                entity.HasIndex(e => e.ModifiedOn)
                    .HasName("modified_on");

                entity.Property(e => e.TenantId).HasColumnName("tenant_id");

                entity.Property(e => e.Id).HasColumnName("id");

                entity.Property(e => e.Version).HasColumnName("version");

                entity.Property(e => e.Category).HasColumnName("category");

                entity.Property(e => e.Changes)
                    .HasColumnName("changes")
                    .HasColumnType("mediumtext")
                    .HasCharSet("utf8")
                    .HasCollation("utf8_general_ci");

                entity.Property(e => e.Comment)
                    .HasColumnName("comment")
                    .HasColumnType("varchar(255)")
                    .HasCharSet("utf8")
                    .HasCollation("utf8_general_ci");

                entity.Property(e => e.ContentLength).HasColumnName("content_length");

                entity.Property(e => e.ConvertedType)
                    .HasColumnName("converted_type")
                    .HasColumnType("varchar(10)")
                    .HasCharSet("utf8")
                    .HasCollation("utf8_general_ci");

                entity.Property(e => e.CreateBy)
                    .IsRequired()
                    .HasColumnName("create_by")
                    .HasColumnType("char(38)")
                    .HasCharSet("utf8")
                    .HasCollation("utf8_general_ci");

                entity.Property(e => e.CreateOn)
                    .HasColumnName("create_on")
                    .HasColumnType("datetime");

                entity.Property(e => e.CurrentVersion).HasColumnName("current_version");

                entity.Property(e => e.Encrypted).HasColumnName("encrypted");

                entity.Property(e => e.FileStatus).HasColumnName("file_status");

                entity.Property(e => e.FolderId).HasColumnName("folder_id");

                entity.Property(e => e.Forcesave).HasColumnName("forcesave");

                entity.Property(e => e.ModifiedBy)
                    .IsRequired()
                    .HasColumnName("modified_by")
                    .HasColumnType("char(38)")
                    .HasCharSet("utf8")
                    .HasCollation("utf8_general_ci");

                entity.Property(e => e.ModifiedOn)
                    .HasColumnName("modified_on")
                    .HasColumnType("datetime");

                entity.Property(e => e.Title)
                    .IsRequired()
                    .HasColumnName("title")
                    .HasColumnType("varchar(400)")
                    .HasCharSet("utf8")
                    .HasCollation("utf8_general_ci");

                entity.Property(e => e.VersionGroup)
                    .HasColumnName("version_group")
                    .HasDefaultValueSql("'1'");
            });

        }
        public static void PgSqlAddDbFiles(this ModelBuilder modelBuilder)
        {
            modelBuilder.Entity<DbFile>(entity =>
            {
                entity.HasKey(e => new { e.Id, e.TenantId, e.Version })
                    .HasName("files_file_pkey");

                entity.ToTable("files_file", "onlyoffice");

                entity.HasIndex(e => e.FolderId)
                    .HasName("folder_id");

                entity.HasIndex(e => e.Id)
                    .HasName("id");

                entity.HasIndex(e => e.ModifiedOn)
                    .HasName("modified_on_files_file");

                entity.Property(e => e.Id).HasColumnName("id");

                entity.Property(e => e.TenantId).HasColumnName("tenant_id");

                entity.Property(e => e.Version).HasColumnName("version");

                entity.Property(e => e.Category).HasColumnName("category");

                entity.Property(e => e.Changes).HasColumnName("changes");

                entity.Property(e => e.Comment)
                    .HasColumnName("comment")
                    .HasMaxLength(255)
                    .HasDefaultValueSql("NULL::character varying");

                entity.Property(e => e.ContentLength)
                    .HasColumnName("content_length")
                    .HasDefaultValueSql("'0'::bigint");

                entity.Property(e => e.ConvertedType)
                    .HasColumnName("converted_type")
                    .HasMaxLength(10)
                    .HasDefaultValueSql("NULL::character varying");

                entity.Property(e => e.CreateBy)
                    .IsRequired()
                    .HasColumnName("create_by")
                    .HasMaxLength(38)
                    .IsFixedLength();

                entity.Property(e => e.CreateOn).HasColumnName("create_on");

                entity.Property(e => e.CurrentVersion).HasColumnName("current_version");

                entity.Property(e => e.Encrypted).HasColumnName("encrypted");

                entity.Property(e => e.FileStatus).HasColumnName("file_status");

                entity.Property(e => e.FolderId).HasColumnName("folder_id");

                entity.Property(e => e.Forcesave).HasColumnName("forcesave");

                entity.Property(e => e.ModifiedBy)
                    .IsRequired()
                    .HasColumnName("modified_by")
                    .HasMaxLength(38)
                    .IsFixedLength();

                entity.Property(e => e.ModifiedOn).HasColumnName("modified_on");

                entity.Property(e => e.Title)
                    .IsRequired()
                    .HasColumnName("title")
                    .HasMaxLength(400);

                entity.Property(e => e.VersionGroup)
                    .HasColumnName("version_group")
                    .HasDefaultValueSql("1");
            });

        }
    }
}<|MERGE_RESOLUTION|>--- conflicted
+++ resolved
@@ -102,15 +102,9 @@
     {
         public static ModelBuilderWrapper AddDbFiles(this ModelBuilderWrapper modelBuilder)
         {
-<<<<<<< HEAD
-            _ = modelBuilder.Entity<DbFile>()
-                .HasKey(c => new { c.TenantId, c.Id, c.Version });
-
-=======
             modelBuilder
                 .Add(MySqlAddDbFiles, Provider.MySql)
                 .Add(PgSqlAddDbFiles, Provider.Postgre);
->>>>>>> 43a085eb
             return modelBuilder;
         }
         public static void MySqlAddDbFiles(this ModelBuilder modelBuilder)
@@ -203,7 +197,7 @@
                     .HasDefaultValueSql("'1'");
             });
 
-        }
+    }
         public static void PgSqlAddDbFiles(this ModelBuilder modelBuilder)
         {
             modelBuilder.Entity<DbFile>(entity =>
