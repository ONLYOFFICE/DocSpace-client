{
  "AIAgentAccessRedirectNote": "ستتم إعادة توجيهك تلقائيًا إلى قسم {{sectionName}} خلال 5 ثوانٍ.",
  "AIChat": "دردشة الذكاء الاصطناعي",
  "AIInstructions": "تعليمات الذكاء الاصطناعي",
  "CreateChat": "إنشاء دردشة",
  "EmptyKnowledgeDescriptionActions": "جربوا هذه الإجراءات للبدء:",
  "EmptyKnowledgeTitle": "لم يتم تحميل أي ملفات بعد",
  "EmptyResultsTitle": "لا توجد نتائج بعد",
<<<<<<< HEAD
=======
  "EmptyResultsViewerDescription": "ستشاهد نتائج نشاط الدردشة بالذكاء الاصطناعي من مستخدمين آخرين هنا بمجرد توفرها.",
>>>>>>> 7bd0b0d7
  "InstructionsDescriptionAgentExample": "مثال: \"أنت مساعد علاقات عامة يعمل بالذكاء الاصطناعي تساعد في كتابة البيانات الصحفية وتحريرها. حافظ على نبرة مهنية، وواثقة، ومناسبة لوسائل الإعلام. أبرز الرسائل الرئيسية بوضوح، وتجنب المصطلحات المعقدة، واجعل النص موجزاً وجذاباً.\"",
  "KnowledgeDescription": "قوموا بتحميل ملفات من جهاز الحاسوب الخاص بكم أو {{productName}} لتوفير سياق أفضل للدردشة. ملاحظة: قد يتم عرض بعض أو كل المحتوى الذي تم تحميله أثناء المحادثة.",
  "KnowledgeSelectIn": "تحديد في {{productName}}",
  "KnowledgeUnavailable": "قاعدة المعرفة غير متوفرة",
  "MCP": "أدوات MCP لهذه الغرفة",
  "ResponseQualityNode": "<1>ملاحظة:</1> قد تختلف جودة الاستجابة حسب النموذج؛ يوصى بالنماذج الأحدث للحصول على أفضل النتائج.",
  "ResultStorage": "تخزين النتائج",
  "UploadFilesDevice": "تحميل الملفات من جهازكم الشخصي",
  "UploadFilesPortal": "تحميل الملفات من {{sectionNameFirst}} أو {{sectionNameSecond}}"
}<|MERGE_RESOLUTION|>--- conflicted
+++ resolved
@@ -6,10 +6,6 @@
   "EmptyKnowledgeDescriptionActions": "جربوا هذه الإجراءات للبدء:",
   "EmptyKnowledgeTitle": "لم يتم تحميل أي ملفات بعد",
   "EmptyResultsTitle": "لا توجد نتائج بعد",
-<<<<<<< HEAD
-=======
-  "EmptyResultsViewerDescription": "ستشاهد نتائج نشاط الدردشة بالذكاء الاصطناعي من مستخدمين آخرين هنا بمجرد توفرها.",
->>>>>>> 7bd0b0d7
   "InstructionsDescriptionAgentExample": "مثال: \"أنت مساعد علاقات عامة يعمل بالذكاء الاصطناعي تساعد في كتابة البيانات الصحفية وتحريرها. حافظ على نبرة مهنية، وواثقة، ومناسبة لوسائل الإعلام. أبرز الرسائل الرئيسية بوضوح، وتجنب المصطلحات المعقدة، واجعل النص موجزاً وجذاباً.\"",
   "KnowledgeDescription": "قوموا بتحميل ملفات من جهاز الحاسوب الخاص بكم أو {{productName}} لتوفير سياق أفضل للدردشة. ملاحظة: قد يتم عرض بعض أو كل المحتوى الذي تم تحميله أثناء المحادثة.",
   "KnowledgeSelectIn": "تحديد في {{productName}}",
