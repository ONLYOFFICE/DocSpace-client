{
  "AgentInViewModeWarning": "මෙම AI නියෝජිතයා සඳහා ඔබ <strong>බැලීමට පමණක්</strong> මාදිලියේ සිටී. ඔබට අනෙකුත් පරිශීලකයින්ගෙන් AI කතාබස් ක්‍රියාකාරකම්වල ප්‍රතිඵල දැකිය හැකිය.",
  "AIAgentAccessRedirectNote": "තත්පර 5 කින් ඔබව ස්වයංක්‍රීයව {{sectionName}} කොටසට හරවා යවනු ලැබේ.",
  "AIChat": "AI-චැට්",
  "AIInstructions": "AI උපදෙස්",
  "CreateChat": "කතාබහ සාදන්න",
  "CreateChatDescription": "ආරම්භ කිරීමට AI-Chat පටිත්ත වෙත යන්න.",
  "EmptyKnowledgeDescription": "මෙහි උඩුගත කරන ලද ගොනු සුචිගත කර AI-Chat පටිත්තෙහි සන්දර්භය ලෙස භාවිතා කරනු ඇත. AI ප්‍රශ්න ඇසීමට, අන්තර්ගතය ජනනය කිරීමට හෝ තොරතුරු මත සහයෝගයෙන් කටයුතු කිරීමට ගොනු එක් කරන්න.",
  "EmptyKnowledgeDescriptionActions": "ආරම්භ කිරීමට මෙම ක්‍රියාමාර්ග උත්සාහ කරන්න:",
  "EmptyKnowledgeTitle": "තවම ගොනු උඩුගත කර නැත.",
  "EmptyResultsDescription": "AI-Chat තුළ ජනනය කරන ලද ගොනු මෙහි ස්වයංක්‍රීයව දිස්වනු ඇත. ඔබ අන්තර්ගතය ජනනය කරන විට, කතාබහක් ආරම්භ කරන විට හෝ ප්‍රතිදානය සහිත පණිවිඩයක් යවන විට, ප්‍රතිඵලය මෙම කොටසේ සුරැකෙනු ඇත.",
  "EmptyResultsTitle": "තවම ප්‍රතිඵල නැත.",
  "EmptyResultsViewerDescription": "අනෙකුත් පරිශීලකයින්ගේ AI කතාබස් ක්‍රියාකාරකම්වල ප්‍රතිඵල ලබා ගත හැකි වූ පසු ඔබට මෙහි පෙනෙනු ඇත.",
  "InstructionsDescriptionAgent": "AI නියෝජිතයා හැසිරිය යුතු සහ ප්‍රතිචාර දැක්විය යුතු ආකාරය විස්තර කරන්න. එහි භූමිකාව, ස්වරය සහ ප්‍රධාන කාර්යයන් නිර්වචනය කරන්න.",
  "InstructionsDescriptionAgentExample": "උදාහරණය: \"ඔබ මාධ්‍ය නිවේදන ලිවීමට සහ සංස්කරණය කිරීමට උපකාරී වන AI PR සහායකයෙකි. වෘත්තීය, විශ්වාසදායක සහ මාධ්‍ය-හිතකාමී ස්වරයක් පවත්වා ගන්න. ප්‍රධාන පණිවිඩ පැහැදිලිව ඉස්මතු කරන්න, වාග් මාලාවෙන් වළකින්න, සහ පෙළ සංක්ෂිප්ත හා ආකර්ශනීය ලෙස තබා ගන්න.\"",
  "Knowledge": "දැනුම",
  "KnowledgeDescription": "කතාබහ සඳහා වඩා හොඳ සන්දර්භයක් සැපයීම සඳහා ඔබේ පරිගණකයෙන් හෝ {{productName}} වෙතින් ගොනු උඩුගත කරන්න. සටහන: උඩුගත කරන ලද අන්තර්ගතයෙන් සමහරක් හෝ සියල්ලම සංවාදය අතරතුර නිරාවරණය විය හැකිය.",
  "KnowledgeSelectIn": "{{productName}} තුළ තෝරන්න",
  "KnowledgeUnavailable": "දැනුම් පදනම නොමැත",
  "KnowledgeUnavailableDescription": "දැනුම පදනම දැනට අක්‍රිය කර ඇත. ඔබේ AI නියෝජිතයන් සඳහා අර්ථකථන සෙවීම සහ ලේඛන සැකසීම සක්‍රිය කිරීමට, කරුණාකර {{productName}} සැකසුම් තුළ කාවැද්දීම් සැපයුම්කරු වින්‍යාස කරන්න.",
  "KnowledgeUnavailableDescriptionUser": "දැනුම පදනම දැනට අක්‍රිය කර ඇත. AI නියෝජිතයන් සඳහා අර්ථකථන සෙවීම සහ ලේඛන සැකසීම සක්‍රිය කිරීමට, කරුණාකර එම්බෙඩින් සැපයුම්කරු වින්‍යාස කිරීමට ඔබේ {{productName}} පරිපාලක අමතන්න.",
  "MCP": "මෙම කාමරය සඳහා MCP මෙවලම්",
  "MCPDescriptionServers": "AI සමඟ කතාබස් අත්දැකීම වැඩි දියුණු කිරීම සඳහා පරිපාලක විසින් සම්බන්ධ කර ඇති MCP සේවාදායක භාවිතා කරන්න. MCP සේවාදායකවලට දත්ත උපුටා ගැනීම, සාරාංශ, ස්මාර්ට් යෝජනා ආදිය සඳහා සහාය විය හැක.",
<<<<<<< HEAD
=======
  "Model": "සැපයුම්කරු සහ මාදිලිය",
  "ModelDescription": "මෙම කාමරයේ කතාබස්වල භාවිතා කිරීමට AI සැපයුම්කරු සහ ආකෘතිය තෝරන්න. මෙම සැකසුම අනිවාර්ය වන අතර සියලුම සහභාගිවන්නන්ට අදාළ වේ.",
  "NoAccessAIAgentTitle": "කණගාටුයි, ඔබට මෙම AI නියෝජිතයා වෙත ප්‍රවේශය නොමැත.",
>>>>>>> e3d98a5e
  "ResponseQualityNode": "<1>සටහන:</1> ප්‍රතිචාර ගුණාත්මකභාවය මාදිලිය අනුව වෙනස් විය හැකිය; හොඳම ප්‍රතිඵල සඳහා නව මාදිලි නිර්දේශ කෙරේ.",
  "ResultStorage": "ප්‍රතිඵල ගබඩාව",
  "UploadFilesDevice": "ඔබගේ පුද්ගලික උපාංගයෙන් ගොනු උඩුගත කරන්න",
  "UploadFilesPortal": "{{sectionNameFirst}} හෝ {{sectionNameSecond}} වෙතින් ගොනු උඩුගත කරන්න"
}<|MERGE_RESOLUTION|>--- conflicted
+++ resolved
@@ -21,12 +21,7 @@
   "KnowledgeUnavailableDescriptionUser": "දැනුම පදනම දැනට අක්‍රිය කර ඇත. AI නියෝජිතයන් සඳහා අර්ථකථන සෙවීම සහ ලේඛන සැකසීම සක්‍රිය කිරීමට, කරුණාකර එම්බෙඩින් සැපයුම්කරු වින්‍යාස කිරීමට ඔබේ {{productName}} පරිපාලක අමතන්න.",
   "MCP": "මෙම කාමරය සඳහා MCP මෙවලම්",
   "MCPDescriptionServers": "AI සමඟ කතාබස් අත්දැකීම වැඩි දියුණු කිරීම සඳහා පරිපාලක විසින් සම්බන්ධ කර ඇති MCP සේවාදායක භාවිතා කරන්න. MCP සේවාදායකවලට දත්ත උපුටා ගැනීම, සාරාංශ, ස්මාර්ට් යෝජනා ආදිය සඳහා සහාය විය හැක.",
-<<<<<<< HEAD
-=======
-  "Model": "සැපයුම්කරු සහ මාදිලිය",
-  "ModelDescription": "මෙම කාමරයේ කතාබස්වල භාවිතා කිරීමට AI සැපයුම්කරු සහ ආකෘතිය තෝරන්න. මෙම සැකසුම අනිවාර්ය වන අතර සියලුම සහභාගිවන්නන්ට අදාළ වේ.",
   "NoAccessAIAgentTitle": "කණගාටුයි, ඔබට මෙම AI නියෝජිතයා වෙත ප්‍රවේශය නොමැත.",
->>>>>>> e3d98a5e
   "ResponseQualityNode": "<1>සටහන:</1> ප්‍රතිචාර ගුණාත්මකභාවය මාදිලිය අනුව වෙනස් විය හැකිය; හොඳම ප්‍රතිඵල සඳහා නව මාදිලි නිර්දේශ කෙරේ.",
   "ResultStorage": "ප්‍රතිඵල ගබඩාව",
   "UploadFilesDevice": "ඔබගේ පුද්ගලික උපාංගයෙන් ගොනු උඩුගත කරන්න",
