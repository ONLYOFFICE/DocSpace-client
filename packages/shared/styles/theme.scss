@use "./variables/colors" as *;

.light {
  --row-side-color: #{$gray};

  --background-color: #{$white};
  --text-color: #{$black};

  --accent-main: var(--color-scheme-main-accent, #{$light-blue-main});
  --accent-text: var(--color-scheme-text-accent, #{$light-blue-main});
  --accent-button: var(--color-scheme-main-buttons, #{$light-blue-main});
  --accent-button-text: var(--color-scheme-text-buttons, #{$white});

  --app-loader-background-color: #{$white};

  --files-article-body-download-app-list-text-color: #{$gray};
  --files-article-body-dev-tools-background-color: var(
    --accent-main,
    #{$light-blue-main}
  );
  --files-article-body-dev-tools-background-opacity: 0.17;
  --files-article-body-dev-tools-color: #{$gray-text};
  --article-catalog-background: #{$gray-light};
  --article-catalog-show-text: #{$light-gray-dark};
  --article-catalog-header-border-bottom: 1px solid #{$gray-light-mid};
  --article-client-home-logo-color: #{$black};
  --article-catalog-profile-border-top: 1px solid #{$gray-light-mid};
  --article-catalog-vertical-line: 1px solid #{$gray-light-mid};
  --article-catalog-profile-background: #{$light-gray-hover};

  --article-item-header-color: #{$gray};
  --article-item-header-bg-color: #{$gray-strong};
  --article-item-container-bg-color: #{$white};
  --article-item-sibling-active-bg-color: #{$light-gray-selected};
  --article-item-sibling-hover-bg-color: #{$gray-light-mid};
  --article-item-img-svg-fill: #{$light-gray-dark};
  --article-item-img-svg-active-fill: #{$light-blue-main};
  --article-item-text-color: #{$gray-text};
  --article-item-text-active-color: #{$light-blue-main};
  --article-item-initial-text-color: #{$white};
  --article-item-badge-without-text-bg-color: #{$light-status-warning};
  --article-item-trash-icon-fill: #{$gray};
  --article-item-dnd-bg-color: #{$dnd-color};
  --article-item-dnd-hover-bg-color: #{$dnd-hover-color};

  --story-wrapper-bg-color: #{$gray-light};

  --aside-bg-color: #{$white};

  --aside-custom-z-index: unset;
  --aside-content-padding-bottom: unset;

  --aside-header-text-color: #{$black};
  --aside-header-border-color: #{$gray-light-mid};

  --aside-header-custom-height: 53px;

  --avatar-edit-container-background: #{$blue-light-mid};
  --avatar-edit-container-fill: #{$white};
  --avatar-edit-container-fill-hover: var(
    --accent-button,
    #{$light-blue-main-hover}
  );
  --avatar-edit-container-fill-press: var(
    --accent-button,
    #{$light-blue-main-pressed}
  );
  --avatar-image-container-background: #{$gray-strong};
  --avatar-image-container-background-image: #{$light-second-main};
  --avatar-image-container-group-background: #{$gray-light-mid};
  --avatar-icon-background: #{$gray-light-mid};
  --avatar-image-container-svg-fill: #{$white};
  --avatar-icon-color: #{$gray};
  --avatar-initials-color: #{$white};
  --avatar-initials-group-color: #{$black};
  --avatar-administrator-fill: #{$light-status-warning};
  --avatar-administrator-stroke: #{$dark-black};
  --avatar-administrator-color: #{$white};
  --avatar-guest-fill: #{$light-icons};
  --avatar-guest-stroke: #{$dark-black};
  --avatar-guest-color: #{$white};
  --avatar-owner-fill: #{$favorites-status};
  --avatar-owner-stroke: #{$dark-black};
  --avatar-owner-color: #{$white};

  --backdrop-background-color: #{$blur-light};

  --badge-border: 1px solid transparent;
  --badge-padding: 1px;
  --badge-line-height: 0.8;
  --badge-overflow: hidden;
  --badge-color: #{$white};
  --badge-background-color: var(--accent-main, #{$light-status-warning});
  --badge-disable-background-color: #{$gray};

  --button-color-base: #{$black};
  --button-color-base-hover: #{$black};
  --button-color-base-active: #{$black};
  --button-color-base-disabled: #{$gray-strong};

  --button-brightness: brightness(90%);

  --button-color-primary: #{$white};
  --button-color-primary-hover: #{$white};
  --button-color-primary-active: #{$white};
  --button-color-primary-disabled: #{$white};

  --button-background-base: #{$white};
  --button-background-base-hover: #{$white};
  --button-background-base-active: #{$gray-light-mid};
  --button-background-base-disabled: #{$gray-light};

  --button-background-primary: var(--accent-button, #{$light-second-main});
  --button-background-primary-hover: var(
    --accent-button,
    #{$light-second-main-hover}
  );
  --button-background-primary-active: linear-gradient(
      0deg,
      #{$light-second-main},
      #{$light-second-main}
    ),
    linear-gradient(0deg, #{$on-white-color}, #{$on-white-color});
  --button-background-primary-disabled: var(
    --accent-button,
    #{$light-second-main-disabled}
  );

  --button-border-base: 1px solid #{$gray-strong};
  --button-border-base-hover: 1px solid
    var(--accent-button, #{$light-second-main});
  --button-border-base-active: 1px solid #{$gray-strong};
  --button-border-base-disabled: 1px solid #{$gray-light-mid};

  --button-border-primary: 1px solid var(--accent-button, #{$light-second-main});
  --button-border-primary-active: var(--accent-button, #{$light-second-main});
  --button-border-primary-disabled: 1px solid
    var(--accent-button, #{$light-second-main-disabled});

  --button-loader-base: var(--accent-button, #{$light-second-main});
  --button-loader-primary: #{$white};

  --checkbox-fill-color: #{$white};
  --checkbox-border-color: #{$gray-strong};
  --checkbox-arrow-color: #{$black};
  --checkbox-indeterminate-color: #{$black};
  --checkbox-disable-arrow-color: #{$gray-strong};
  --checkbox-disable-border-color: #{$gray-light-mid};
  --checkbox-disable-fill-color: #{$gray-light};
  --checkbox-disable-indeterminate-color: #{$gray};
  --checkbox-hover-border-color: #{$gray};
  --checkbox-hover-indeterminate-color: #{$black};
  --checkbox-pressed-border-color: #{$gray-strong};
  --checkbox-pressed-fill-color: #{$gray-light-mid};
  --checkbox-focus-color: #{$gray};
  --checkbox-error-color: #{$light-error-status};

  --text-color: #{$black};
  --text-disable-color: #{$gray};

  --sub-menu-item-background-color: #{$white};
  --sub-menu-item-hover-background-color: #{$gray-light};
  --sub-menu-item-disabled-color: #{$gray};
  --sub-menu-item-disabled-background-color: #{$white};

  --context-menu-background: #{$white};
  --context-menu-border: none;
  --context-menu-header-border: 1px solid #{$gray-light-mid};
  --context-menu-box-shadow: 0px 8px 16px 0px #{$box-shadow-color};

  --context-menu-header-text-margin: 0 0 0 8px;
  --context-menu-header-text-color: #{$black};

  --context-menu-submenu-list-margin: 4px;

  --context-menu-button-border: #{$gray-strong};
  --context-menu-button-hover-border: #{$gray};

  --drag-and-drop-height: 100%;
  --drag-and-drop-border: 1px solid transparent;
  --drag-and-drop-accept-bg: #{$dnd-hover-color};
  --drag-and-drop-bg: #{$dnd-color};

  --dropdown-background: #{$white};
  --dropdown-border: none;
  --dropdown-box-shadow: 0px 8px 16px 0px #{$box-shadow-color};

  --drop-down-item-hover-color: #{$gray-light};
  --drop-down-item-icon-color: #{$black};
  --drop-down-item-icon-color-disabled: #{$black};
  --dropdown-item-separator-border: #{$gray-light-mid};

  --dropdown-item-disabled-color: #{$gray};
  --dropdown-item-selected-color: #{$light-gray-hover};

  --input-text-align: left;

  --empty-content-header-color: #{$black};
  --empty-content-description-color: #{$gray-text};
  --empty-content-button-color-link: #{$link};
  --empty-content-button-color-text: #{$black};

  --empty-view-link-color: #{$light-blue-main};
  --empty-view-link-bg-color: #{$white};
  --empty-view-link-bg-color-hover: #{$light-gray-hover};
  --empty-view-link-bg-color-press: #{$light-gray-selected};

  --empty-view-items-hover: #{$gray-light};
  --empty-view-items-press: #{$light-gray-selected};

  /* Empty content variables */
  --empty-view-header-color: #{$black};
  --empty-view-description-color: #{$gray-text};

  --error-container-background: #{$white};
  --error-container-body-text: #{$gray};
  --error-container-link-color: #{$link};

  --filter-button-border: 1px solid #{$gray-strong};
  --filter-button-hover-border: 1px solid #{$gray};

  --filter-button-open-background: #{$gray};
  --filter-button-open-fill: #{$white};

  --filter-block-background: #{$white};
  --filter-block-item-color: #{$gray};
  --filter-block-selected-item-color: #{$white};
  --filter-block-selected-backgroud-color: var(
    --accent-main,
    #{$light-blue-main}
  );
  --filter-block-item-separator-background: #{$gray-light-mid};
  --filter-block-item-tag-border: 1px solid #{$gray-light-mid};

  --filter-sort-button-background: #{$white};
  --filter-sort-button-selected-icon: #{$light-gray-selected};
  --filter-sort-button-unselected-icon: #{$gray};
  --filter-sort-button-sort-fill: #{$light-gray-dark};
  --filter-sort-button-selected-background: #{$light-gray-hover};

  --floating-button-icon-fill: #{$white};
  --floating-button-background: #{$light-icons};
  --floating-button-box-shadow: 0px 5px 20px #{$popup-shadow};

  --slider-track-height: 8px;
  --slider-thumb-size: 24px;
  --slider-thumb-border: 6px;
  --slider-border-radius: 5.6px;
  --slider-thumb-disabled-color: #{$gray-strong};
  --slider-thumb-disabled-border: #{$light-second-main-disabled};
  --slider-runnable-track-border: #{$gray-light-mid};
  --slider-thumb-background: var(
    --color-scheme-main-accent,
    #{$light-second-main}
  );
  --slider-thumb-border-color: #{$white};
  --slider-thumb-box-shadow: 0px 5px 20px #{$popup-shadow};
  --slider-range-track-border: #{$white};
  --slider-range-track-background: #{$light-second-main};
  --slider-background: #{$gray-light-mid};
  --slider-background-image: linear-gradient(
    var(--slider-thumb-background),
    var(--slider-thumb-background)
  );

  --save-cancel-border-color: #{$gray-light-mid};
  --save-cancel-reminder-color: #{$gray};

  --language-combo-hover-border: #{$gray};

  --link-dropdown-color-default: #{$gray};
  --link-dropdown-hover-color: #{$gray-text};
  --link-dropdown-hover-background: #{$gray-light-mid};
  --link-dropdown-background-default: transparent;
  --link-dropdown-disable-color: #{$gray};
  --link-dropdown-text-decoration: dashed;
  --link-dropdown-svg-opacity: 1;
  --link-dropdown-svg-semi-transparent: 0.5;
  --link-dropdown-padding-right: 20px;
  --link-dropdown-max-width: 200px;
  --link-dropdown-expander-width: 6.35px;
  --status-icon-color-positive: #{$light-status-positive};
  --status-icon-color-negative: #{$light-error-status};
}

.dark {
  --row-side-color: #{$gray-dark};
  --accent-main: var(--color-scheme-main-accent, #{$light-blue-main});
  --accent-text: var(--color-scheme-text-accent, #{$light-blue-main});
  --accent-button: var(--color-scheme-main-buttons, #{$light-blue-main});
  --accent-button-text: var(--color-scheme-text-buttons, #{$black});

  --background-color: #{$black};
  --text-color: #{$white};

  --view-selector-items-count: unset;

  --text-font-family: "Open Sans", sans-serif, Arial;

  --text-input-transition: all 0.2s ease 0s;
  --text-input-box-shadow: inset 0 0 0 30px var(--input-bg);
  --text-input-font-weight: normal;

  --context-menu-header-text-margin: 0 0 0 8px;
  --context-menu-submenu-list-margin: 4px;
  --drag-and-drop-border: 1px solid transparent;
  --empty-view-link-color: #{$light-blue-main};

  --aside-custom-z-index: unset;
  --input-text-align: left;
  --drag-and-drop-height: 100%;
  --aside-content-padding-bottom: unset;
  --aside-header-custom-height: 53px;
  --badge-border: 1px solid transparent;
  --badge-padding: 1px;
  --badge-line-height: 0.8;
  --badge-overflow: hidden;
  --context-menu-header-text-margin: 0 0 0 8px;
  --context-menu-submenu-list-margin: 4px;
  --main-button-mobile-dropdown-position: fixed;
  --main-button-mobile-dropdown-width: 400px;
  --main-button-mobile-dropdown-right: 48px;
  --main-button-mobile-dropdown-bottom: 48px;
  --main-button-mobile-dropdown-z-index: 202;
  --main-button-mobile-dropdown-mobile-width: calc(100vw - 64px);
  --main-button-mobile-dropdown-mobile-right: 32px;
  --main-button-mobile-dropdown-mobile-bottom: 40px;

  --row-min-width: 160px;
  --row-overflow: hidden;
  --row-text-overflow: ellipsis;
  --row-element-margin-right: 14px;
  --row-element-margin-left: 2px;
  --row-option-button-padding: 8px 0px 9px 7px;

  --row-content-margin: 0 6px;
  --row-content-font-size: 12px;
  --row-content-font-style: normal;
  --row-content-font-weight: 600;
  --row-content-font-family: "Open Sans", sans-serif, Arial;
  --row-content-max-width: 100%;
  --row-content-side-info-min-width: 160px;
  --row-content-side-info-margin: 0 6px;
  --row-content-side-info-width: 160px;
  --row-content-main-wrapper-min-width: 140px;
  --row-content-main-wrapper-margin-right: 8px;
  --row-content-main-wrapper-margin-top: 8px;
  --row-content-main-wrapper-width: 95%;
  --row-content-icons-height: 16px;

  --selector-add-button-border: none;
  --selector-add-button-box-sizing: border-box;
  --selector-add-button-border-radius: 3px;
  --selector-add-button-height: 32px;
  --selector-add-button-width: 32px;
  --selector-add-button-padding: 10px;

  --scrollbar-padding-inline-end: 17px;
  --scrollbar-padding-inline-end-mobile: 8px;
  --scrollbar-padding-after-last-item: unset;

  --app-loader-background-color: #{$black};

  --files-article-body-download-app-list-text-color: #{$gray-dark};
  --files-article-body-dev-tools-background-color: #{$dark-gray-dark};
  --files-article-body-dev-tools-background-opacity: 1;
  --files-article-body-dev-tools-color: #{$black};
  --article-catalog-background: #{$dark-gray-light};
  --article-catalog-show-text: #{$dark-gray-dark};
  --article-catalog-header-border-bottom: 1px solid #{$gray-dark-strong};
  --article-client-home-logo-color: #{$white};
  --article-catalog-profile-border-top: 1px solid #{$gray-dark-strong};
  --article-catalog-vertical-line: 1px solid #{$gray-dark-strong};
  --article-catalog-profile-background: #{$light-dark-gray-hover};

  --article-item-header-color: #{$gray-dark};
  --article-item-header-bg-color: #{$gray-dark-strong};
  --article-item-container-bg-color: #{$black};
  --article-item-sibling-active-bg-color: #{$black};
  --article-item-sibling-hover-bg-color: #{$black};
  --article-item-img-svg-fill: #{$dark-gray-dark};
  --article-item-img-svg-active-fill: #{$white};
  --article-item-text-color: #{$dark-gray-dark};
  --article-item-text-active-color: #{$white};
  --article-item-initial-text-color: #{$black};
  --article-item-badge-without-text-bg-color: #{$main-orange};
  --article-item-trash-icon-fill: #{$gray-dark};
  --article-item-dnd-bg-color: #{$dnd-dark-color};
  --article-item-dnd-hover-bg-color: #{$dnd-dark-hover};

  --story-wrapper-bg-color: #{$dark-gray-light};

  --aside-bg-color: #{$black};

  --aside-header-text-color: #{$white};
  --aside-header-border-color: #{$gray-dark-strong};

  --avatar-edit-container-background: rgba(255, 255, 255, 0.64);
  --avatar-edit-container-fill: #{$white};
  --avatar-edit-container-fill-hover: var(
    --accent-button,
    #{$light-blue-main-hover}
  );
  --avatar-edit-container-fill-press: var(
    --accent-button,
    #{$light-blue-main-pressed}
  );
  --avatar-image-container-background: #{$gray-dark-strong};
  --avatar-image-container-background-image: #{$gray-dark-strong};
  --avatar-image-container-group-background: #{$gray-dark-mid};
  --avatar-icon-background: #{$gray-dark-mid};
  --avatar-image-container-svg-fill: #{$gray-dark};
  --avatar-icon-color: #{$gray-dark};
  --avatar-initials-color: #{$white};
  --avatar-initials-group-color: #{$white};
  --avatar-administrator-fill: #{$dark-status-warning};
  --avatar-administrator-stroke: #{$dark-black};
  --avatar-administrator-color: #{$white};
  --avatar-guest-fill: #{$dark-icon};
  --avatar-guest-stroke: #{$dark-black};
  --avatar-guest-color: #{$white};
  --avatar-owner-fill: #{$favorites-status};
  --avatar-owner-stroke: #{$dark-black};
  --avatar-owner-color: #{$white};

  --backdrop-background-color: #{$blur-dark};

  --badge-background-color: var(--accent-main, #{$dark-status-warning});
  --badge-disable-background-color: #{$gray-dark-strong};

  --button-color-base: #{$white};
  --button-color-base-hover: #{$white};
  --button-color-base-active: #{$white};
  --button-color-base-disabled: #{$gray-dark-strong};

  --button-brightness: brightness(82%);

  --button-color-primary: #{$white};
  --button-color-primary-hover: #{$white};
  --button-color-primary-active: #{$white};
  --button-color-primary-disabled: #{$white};

  --button-background-base: #{$black};
  --button-background-base-hover: #{$black};
  --button-background-base-active: #{$dark-gray-light};
  --button-background-base-disabled: #{$dark-gray-light};

  --button-background-primary: var(--accent-button, #{$light-second-main});
  --button-background-primary-hover: var(
    --accent-button,
    #{$light-second-main-hover}
  );
  --button-background-primary-active: linear-gradient(
      0deg,
      #{$light-second-main},
      #{$light-second-main}
    ),
    linear-gradient(0deg, #{$on-white-color}, #{$on-white-color});
  --button-background-primary-disabled: var(
    --accent-button,
    #{$light-second-main-disabled}
  );

  --button-border-base: 1px solid #{$gray-dark-strong};
  --button-border-base-hover: 1px solid #{$gray-dark};
  --button-border-base-active: 1px solid #{$gray-dark-strong};
  --button-border-base-disabled: 1px solid #{$gray-dark-strong};

  --button-border-primary: 1px solid var(--accent-button, #{$light-second-main});
  --button-border-primary-active: linear-gradient(
      0deg,
      #{$light-second-main},
      #{$light-second-main}
    ),
    linear-gradient(0deg, #{$on-white-color}, #{$on-white-color});
  --button-border-primary-disabled: 1px solid
    var(--accent-button, #{$light-second-main-disabled});

  --button-loader-base: #{$white};
  --button-loader-primary: #{$white};

  --checkbox-fill-color: #{$dark-gray-light};
  --checkbox-border-color: #{$gray-dark-strong};
  --checkbox-arrow-color: #{$white};
  --checkbox-indeterminate-color: #{$white};
  --checkbox-disable-arrow-color: #{$gray-dark-strong};
  --checkbox-disable-border-color: #{$gray-dark-mid};
  --checkbox-disable-fill-color: #{$dark-gray-light};
  --checkbox-disable-indeterminate-color: #{$gray-dark-strong};
  --checkbox-hover-border-color: #{$gray-dark};
  --checkbox-hover-indeterminate-color: #{$white};
  --checkbox-pressed-border-color: #{$gray-dark-strong};
  --checkbox-pressed-fill-color: #{$black};
  --checkbox-focus-color: #{$gray-dark};
  --checkbox-error-color: #{$dark-error-status};

  --text-color: #{$white};
  --text-disable-color: #{$gray-dark-text};

  --sub-menu-item-background-color: #{$black};
  --sub-menu-item-hover-background-color: #{$light-dark-gray-hover};
  --sub-menu-item-disabled-color: #{$gray};
  --sub-menu-item-disabled-background-color: #{$black};

  --context-menu-background: #{$black};
  --context-menu-border: 1px solid #{$gray-dark-strong};
  --context-menu-header-border: 1px solid #{$gray-dark-strong};
  --context-menu-box-shadow: 0px 8px 16px 0px #{$box-shadow-dark-color};
  --context-menu-header-text-color: #{$white};

  --context-menu-button-border: #{$gray-dark};
  --context-menu-button-hover-border: #{$gray-dark};

  --drag-and-drop-accept-bg: #{$dnd-dark-hover};
  --drag-and-drop-bg: #{$dnd-dark-color};

  --dropdown-background: #{$black};
  --dropdown-border: 1px solid #{$gray-dark-strong};
  --dropdown-box-shadow: 0px 8px 16px 0px #{$box-shadow-dark-color};

  --drop-down-item-hover-color: #{$light-dark-gray-hover};
  --drop-down-item-icon-color: #{$white};
  --drop-down-item-icon-color-disabled: #{$white};
  --dropdown-item-separator-border: #{$gray-dark-strong};

  --dropdown-item-disabled-color: #{$gray};
  --dropdown-item-selected-color: #{$dark-gray-light};

  --empty-content-header-color: #{$white};
  --empty-content-description-color: #{$dark-gray-dark};
  --empty-content-button-color-link: #{$dark-link};
  --empty-content-button-color-text: #{$white};

  --empty-view-link-bg-color: #{$black};
  --empty-view-link-bg-color-hover: #{$dark-gray-light};
  --empty-view-link-bg-color-press: #{$gray-dark-strong};

  --empty-view-items-hover: #{$dark-gray-light};
  --empty-view-items-press: #{$gray-dark-strong};

  --empty-view-header-color: #{$white};
  --empty-view-description-color: #{$dark-gray-dark};

  --error-container-background: #{$black};
  --error-container-body-text: #{$gray-dark};
  --error-container-link-color: #{$dark-link};

  --filter-button-border: 1px solid #{$gray-dark-strong};
  --filter-button-hover-border: 1px solid #{$gray-dark};

  --filter-button-open-background: #{$gray};
  --filter-button-open-fill: #{$white};

  --filter-block-background: #{$black};
  --filter-block-item-color: #{$gray};
  --filter-block-selected-backgroud-color: #{$white};
  --filter-block-selected-item-color: #{$black};
  --filter-block-item-separator-background: #{$gray-dark-strong};
  --filter-block-item-tag-border: 1px solid #{$gray-dark-strong};

  --filter-sort-button-background: #{$black};
  --filter-sort-button-selected-icon: #{$light-gray-selected};
  --filter-sort-button-unselected-icon: #{$gray-dark};
  --filter-sort-button-sort-fill: #{$dark-gray-dark};
  --filter-sort-button-selected-background: #{$gray-dark-strong};

  --floating-button-icon-fill: #{$black};
  --floating-button-background: #{$white};
  --floating-button-box-shadow: 0px 12px 24px #{$popup-shadow};

  --slider-track-height: 8px;
  --slider-thumb-size: 24px;
  --slider-thumb-border: 6px;
  --slider-border-radius: 5.6px;
  --slider-thumb-disabled-color: #{$gray-dark-strong};
  --slider-thumb-disabled-border: #{$light-second-main-disabled};
  --slider-runnable-track-border: #{$gray-dark-mid};
  --slider-thumb-background: #{$white};
  --slider-thumb-border-color: #{$black};
  --slider-thumb-box-shadow: 0px 3px 12px rgba(0, 0, 0, 0.25);
  --slider-range-track-border: #{$black};
  --slider-range-track-background: #{$white};
  --slider-background: #{$gray-dark-mid};
  --slider-background-image: linear-gradient(
    var(--slider-thumb-background),
    var(--slider-thumb-background)
  );

  --save-cancel-border-color: #{$gray-light-mid};
  --save-cancel-reminder-color: #{$gray};

  --language-combo-hover-border: #{$gray-dark};

  --link-dropdown-color-default: #{$gray-dark};
  --link-dropdown-hover-color: #{$dark-gray-dark};
  --link-dropdown-hover-background: #{$gray-dark-strong};
  --link-dropdown-background-default: transparent;
  --link-dropdown-disable-color: #{$gray-dark-text};
  --link-dropdown-text-decoration: dashed;
  --link-dropdown-svg-opacity: 1;
  --link-dropdown-svg-semi-transparent: 0.5;
  --link-dropdown-padding-right: 20px;
  --link-dropdown-max-width: 200px;
  --link-dropdown-expander-width: 6.35px;
  --status-icon-color-positive: #{$dark-status-positive};
  --status-icon-color-negative: #{$dark-error-status};
}

.light {
  --form-wrapper-background: #{$white};
  --form-wrapper-box-shadow: 0px 5px 20px #{$popup-shadow};
}

.dark {
  --form-wrapper-background: #{$black};
  --form-wrapper-box-shadow: 0px 5px 20px #{$badge-shadow};
}

.light {
  --heading-font-weight: 600;
  --heading-color: #{$black};
  --heading-font-size-xlarge: 27px;
  --heading-font-size-large: 23px;
  --heading-font-size-medium: 21px;
  --heading-font-size-small: 19px;
  --heading-font-size-xsmall: 15px;
}

.dark {
  --heading-color: #{$white};
}

.light {
  --scrollbar-bg-color: #{$light-scroll};
  --scrollbar-hover-bg-color: #{$light-scroll-hover};
  --scrollbar-press-bg-color: #{$light-scroll-active};
}

.dark {
  --scrollbar-bg-color: #{$dark-scroll};
  --scrollbar-hover-bg-color: #{$dark-scroll-hover};
  --scrollbar-press-bg-color: #{$dark-scroll-active};
}

.light {
  --beta-badge-tooltip-box-shadow-color: #00000029;
  --tooltip-text-color: #000000;
}

.dark {
  --tooltip-text-color: #ffffff;
}

.light {
  --link-color: #{$black};
  --link-line-height: calc(100% + 6px);
  --link-opacity: 0.5;
  --link-text-decoration: none;
  --link-cursor: pointer;
  --link-display: inline-block;
  --link-hover-text-decoration: underline dashed;
  --link-hover-page-text-decoration: underline;
}

.dark {
  --link-color: #{$white};
  --link-line-height: calc(100% + 6px);
  --link-hover-text-decoration: underline dashed;
  --link-hover-page-text-decoration: underline;
}

.light {
  --loader-color: #{$loader-light};
  --button-loader-track-primary: #{$white};
  --button-loader-track-base: var(--color-scheme-main-buttons);
}

.dark {
  --loader-color: #{$loader-dark};
  --button-loader-track-primary: #{$white};
  --button-loader-track-base: #{$white};
}

.light {
  --main-button-background-color: var(--accent-main, #{$light-blue-main});
  --main-button-padding: 5px 14px 5px 12px;
  --main-button-border-radius: 3px;
  --main-button-line-height: 22px;
  --main-button-font-size: 16px;
  --main-button-font-weight: 700;
  --main-button-text-color: #{$white};
  --main-button-text-color-disabled: #{$white};

  --main-button-corner-rounds-top-right: 0;
  --main-button-corner-rounds-bottom-right: 0;

  --main-button-svg-margin: auto;
  --main-button-svg-height: 100%;
  --main-button-svg-fill: #{$white};

  --main-button-dropdown-top: 100%;

  --main-button-arrow-dropdown-border-left: 4px solid transparent;
  --main-button-arrow-dropdown-border-right: 4px solid transparent;
  --main-button-arrow-dropdown-border-top: 5px solid #{$white};
  --main-button-arrow-dropdown-border-top-disabled: 5px solid #{$white};
  --main-button-arrow-dropdown-right: 14px;
  --main-button-arrow-dropdown-top: 50%;
  --main-button-arrow-dropdown-width: 0;
  --main-button-arrow-dropdown-height: 0;
  --main-button-arrow-dropdown-margin-top: -1px;
}

.dark {
  --main-button-background-color: var(--accent-main, #{$light-blue-main});
  --main-button-text-color: #{$white};
  --main-button-text-color-disabled: #{$white};
  --main-button-svg-fill: #{$white};
  --main-button-arrow-dropdown-border-top: 5px solid #{$white};
  --main-button-arrow-dropdown-border-top-disabled: 5px solid #{$black};
  --main-button-arrow-dropdown-right: 14px;
  --main-button-arrow-dropdown-top: 50%;
  --main-button-arrow-dropdown-width: 0;
  --main-button-arrow-dropdown-height: 0;
  --main-button-arrow-dropdown-margin-top: -1px;
  --main-button-arrow-dropdown-border-left: 4px solid transparent;
  --main-button-arrow-dropdown-border-right: 4px solid transparent;
  --main-button-padding: 5px 14px 5px 12px;
  --main-button-border-radius: 3px;
  --main-button-line-height: 22px;
  --main-button-font-size: 16px;
  --main-button-font-weight: 700;
  --main-button-corner-rounds-top-right: 0;
  --main-button-corner-rounds-bottom-right: 0;
  --main-button-svg-margin: auto;
  --main-button-svg-height: 100%;
  --main-button-dropdown-top: 100%;
}

.light {
  --status-warning: #{$light-status-warning};
  --main-button-mobile-text-color: #{$light-gray-dark};
  --main-button-mobile-button-color: #{$light-status-warning};
  --main-button-mobile-icon-fill: #{$white};
  --main-button-mobile-circle-background: #{$white};
  --main-button-mobile-mobile-progress-bar-background: #{$gray-strong};
  --main-button-mobile-bar-icon: #{$gray};
  --main-button-mobile-button-wrapper-background: #{$white};
  --main-button-mobile-button-wrapper-uploading-background: #{$gray-light-mid};
  --main-button-mobile-button-options-background-color: #{$blue-light-mid};
  --main-button-mobile-button-options-color: #{$white};

  --main-button-mobile-dropdown-position: fixed;
  --main-button-mobile-dropdown-width: 400px;
  --main-button-mobile-dropdown-right: 48px;
  --main-button-mobile-dropdown-bottom: 48px;
  --main-button-mobile-dropdown-z-index: 202;
  --main-button-mobile-dropdown-mobile-width: calc(100vw - 64px);
  --main-button-mobile-dropdown-mobile-right: 32px;
  --main-button-mobile-dropdown-mobile-bottom: 40px;
  --main-button-mobile-dropdown-separator-background: #{$white};
  --main-button-mobile-dropdown-button-color: #{$white};
  --main-button-mobile-dropdown-hover-button-color: #{$light-blue-main-pressed};
  --main-button-mobile-dropdown-background-action-mobile: #{$blue-light-mid};
  --main-button-mobile-progress-bar-color: #{$light-blue-main};
}

.dark {
  --status-warning: #{$dark-status-warning};
  --main-button-mobile-text-color: #{$dark-gray-dark};
  --main-button-mobile-button-color: #{$dark-status-warning};
  --main-button-mobile-icon-fill: #{$black};
  --main-button-mobile-circle-background: #{$black};
  --main-button-mobile-mobile-progress-bar-background: #{$gray-dark-strong};
  --main-button-mobile-bar-icon: #{$gray-dark};
  --main-button-mobile-button-wrapper-background: #{$black};
  --main-button-mobile-button-wrapper-uploading-background: #{$gray-dark-mid};
  --main-button-mobile-button-options-background-color: #{$gray-dark-mid};
  --main-button-mobile-button-options-color: #{$white};

  --main-button-mobile-dropdown-separator-background: #{$black};
  --main-button-mobile-dropdown-button-color: #{$white};
  --main-button-mobile-dropdown-hover-button-color: #{$black};
  --main-button-mobile-dropdown-background-action-mobile: #{$blue-light-mid};
  --main-button-mobile-progress-bar-color: #{$light-blue-main};
}

.light {
  --modal-dialog-bg-color: #{$white};
  --modal-dialog-text-color: #{$black};
  --modal-dialog-backdrop-bg-color: #{$blur-light};
  --modal-dialog-header-border-color: #{$gray-light-mid};

  --modal-dialog-content-transform-x: 100%;
}

.dark {
  --modal-dialog-bg-color: #{$black};
  --modal-dialog-text-color: #{$white};
  --modal-dialog-backdrop-bg-color: #{$blur-dark};
  --modal-dialog-header-border-color: #{$gray-dark-strong};

  --modal-dialog-content-transform-x: 100%;

  --heading-font-weight: 600;
  --heading-font-size-xlarge: 27px;
  --heading-font-size-large: 23px;
  --heading-font-size-medium: 21px;
  --heading-font-size-small: 19px;
  --heading-font-size-xsmall: 15px;

  --link-opacity: 0.5;
  --link-text-decoration: none;
  --link-cursor: pointer;
  --link-display: inline-block;

  --beta-badge-tooltip-box-shadow-color: #00000029;
}

.light {
  --section-header-trash-erasure-label-background: #{$gray-light};
  --section-header-trash-erasure-label-text: #{$gray-text};
  --navigation-root-folder-title-color: #{$gray};
  --navigation-expander-color: #{$black};
  --background-and-substrate-color: #{$gray-light};
  --navigation-background: #{$white};
  --navigation-box-shadow: 0px 8px 16px 0px #{$box-shadow-color};
  --navigation-icon-stroke: #{$light-gray-selected};
  --navigation-guid-animation-small-border: 1px solid
    var(--accent-main, #{$light-second-main});
  --navigation-guid-animation-border: 2px solid
    var(--accent-main, #{$light-second-main});
  --navigation-guid-animation-icon-color: var(
    --accent-main,
    #{$light-second-main}
  );
  --navigation-header-icon-fill: #{$light-gray-dark};
  --navigation-lifetime-enabled-fill: #{$main-red};
  --navigation-lifetime-enabled-stroke: #{$main-red};
}

.dark {
  --section-header-trash-erasure-label-background: #{$dark-gray-light};
  --section-header-trash-erasure-label-text: #{$dark-gray-dark};
  --navigation-root-folder-title-color: #{$dark-gray-dark};
  --navigation-expander-color: #{$white};
  --background-and-substrate-color: #{$dark-gray-light};
  --navigation-background: #{$black};
  --navigation-box-shadow: 0px 8px 16px 0px #{$box-shadow-dark-color};
  --navigation-icon-stroke: #{$gray-dark-strong};
  --navigation-guid-animation-small-border: 1px solid
    var(--accent-main, #{$light-second-main});
  --navigation-guid-animation-border: 2px solid
    var(--accent-main, #{$light-second-main});
  --navigation-guid-animation-icon-color: var(
    --accent-main,
    #{$light-second-main}
  );
  --navigation-header-icon-fill: #{$dark-gray-dark};
  --navigation-lifetime-enabled-fill: none;
  --navigation-lifetime-enabled-stroke: #{$main-red};
}

.light {
  --password-input-tooltip-text-color: #{$black};
  --password-input-icon-color: #{$gray-strong};
  --password-input-icon-color-hover: #{$gray};
  --password-input-icon-color-disabled: #{$gray-strong};
}

.dark {
  --password-input-tooltip-text-color: #{$black};
  --password-input-icon-color: #{$gray-dark-strong};
  --password-input-icon-color-hover: #{$gray-dark};
  --password-input-icon-color-disabled: #{$gray-dark};
}

.light {
  --header-background-color: #{$gray-light};
  --header-height: 48px;
}

.dark {
  --header-background-color: #{$dark-gray-light};
  --header-height: 48px;
}

.light {
  --progress-bar-background-color: #{$light-gray-hover};
  --progress-bar-percent-background: #{$light-blue-main};
  --progress-bar-status-color: #{$black};
  --progress-bar-error-color: #{$light-error-status};

  --progress-bar-icon-color: #{$white};
  --progress-bar-hover-icon: #{$gray};
  --progress-bar-background-dropdown-color: #{$gray-text};
  --progress-bar-background-hover: #{$light-gray-dark};
}

.dark {
  --progress-bar-background-color: #{$gray-dark};
  --progress-bar-percent-background: #{$dark-status-warning};
  --progress-bar-status-color: #{$white};
  --progress-bar-error-color: #{$dark-error-status};

  --progress-bar-icon-color: #{$white};
  --progress-bar-hover-icon: #{$gray};
  --progress-bar-background-dropdown-color: #{$gray-text};
  --progress-bar-background-hover: #{$light-gray-dark};
}

.light {
  --info-block-background: #{$gray-light};
  --info-block-header-color: #{$black};
  --info-block-description-color: #{$gray-text};
}

.dark {
  --info-block-background: #{$dark-gray-light};
  --info-block-header-color: #{$white};
  --info-block-description-color: #{$dark-gray-dark};
}

.light {
  --room-icon-fill: #{$white};
  --room-icon-background-color: #{$white};
  --room-icon-link-icon-path: #{$moonstone};
  --room-icon-link-icon-background: #{$white};
  --room-icon-empty-border: 2px dashed #{$gray-strong};
  --room-icon-background-color-archive: #{$gray};
  --room-icon-button-color: #{$gray};
  --room-icon-opacity: 1;
  --room-icon-edit-icon-background: #{$gray-light-mid};
}

.dark {
  --room-icon-fill: #{$black};
  --room-icon-background-color: #{$black};
  --room-icon-link-icon-path: #{$blue-romb};
  --room-icon-link-icon-background: #{$black};
  --room-icon-empty-border: 2px dashed #{$gray-dark-strong};
  --room-icon-background-color-archive: #{$white};
  --room-icon-button-color: #{$gray-dark};
  --room-icon-opacity: 0.1;
  --room-icon-edit-icon-background: #{$gray-dark-mid};
}

.light {
  --room-type-list-item-background: none;
  --room-type-list-item-border: #{$gray-light-mid};
  --room-type-list-item-hover-background: #{$gray-light};
  --room-type-list-item-description-text: #{$gray};

  --room-type-dropdown-button-background: none;
  --room-type-dropdown-button-border: #{$gray-light-mid};
  --room-type-dropdown-button-hover-background: #{$gray-light};
  --room-type-dropdown-button-description-text: #{$gray};

  --room-type-dropdown-item-background: #{$white};
  --room-type-dropdown-item-hover-background: #{$gray-light};
  --room-type-dropdown-item-description-text: #{$gray};

  --room-type-display-item-background: #{$gray-light};
  --room-type-display-item-border: #{$gray-light};
  --room-type-display-item-description-text: #{$gray-text};
}

.dark {
  --room-type-list-item-background: none;
  --room-type-list-item-border: #{$gray-dark-strong};
  --room-type-list-item-hover-background: #{$dark-gray-light};
  --room-type-list-item-description-text: #{$gray};

  --room-type-dropdown-button-background: none;
  --room-type-dropdown-button-border: #{$gray-dark-strong};
  --room-type-dropdown-button-hover-background: #{$dark-gray-light};
  --room-type-dropdown-button-description-text: #{$gray};

  --room-type-dropdown-item-background: #{$black};
  --room-type-dropdown-item-hover-background: #{$dark-gray-light};
  --room-type-dropdown-item-description-text: #{$gray};

  --room-type-display-item-background: #{$dark-gray-light};
  --room-type-display-item-border: #{$dark-gray-light};
  --room-type-display-item-description-text: #{$gray-text};
}

.light {
  --row-min-height: 47px;
  --row-width: 100%;
  --row-border-bottom: #{$gray-light-mid};
  --row-background-color: #{$light-gray-hover};
  --row-min-width: 160px;
  --row-overflow: hidden;
  --row-text-overflow: ellipsis;
  --row-element-margin-right: 14px;
  --row-element-margin-left: 2px;
  --row-option-button-padding: 8px 0px 9px 7px;
  --row-content-height: 56px;
}

.dark {
  --row-border-bottom: #{$gray-dark-strong};
  --row-background-color: #{$light-dark-gray-hover};

  --row-min-height: 47px;
  --row-width: 100%;
  --row-min-width: 160px;
  --row-overflow: hidden;
  --row-text-overflow: ellipsis;
  --row-element-margin-right: 14px;
  --row-element-margin-left: 2px;
  --row-option-button-padding: 8px 0px 9px 7px;
  --row-content-height: 56px;

  --row-content-margin: 0 6px;
  --row-content-font-size: 12px;
  --row-content-font-style: normal;
  --row-content-font-weight: 600;
  --row-content-font-family: "Open Sans", sans-serif, Arial;
  --row-content-max-width: 100%;
  --row-content-side-info-min-width: 160px;
  --row-content-side-info-margin: 0 6px;
  --row-content-side-info-width: 160px;
  --row-content-main-wrapper-min-width: 140px;
  --row-content-main-wrapper-margin-right: 8px;
  --row-content-main-wrapper-margin-top: 8px;
  --row-content-main-wrapper-width: 95%;

  --section-header-height: 69px;
  --section-header-height-tablet: 61px;
  --section-header-height-mobile: 53px;
}

.light {
  --row-content-margin: 0 6px;
  --row-content-font-size: 12px;
  --row-content-font-style: normal;
  --row-content-font-weight: 600;
  --row-content-font-family: "Open Sans", sans-serif, Arial;
  --row-content-height: 56px;
  --row-content-max-width: 100%;

  --row-content-side-info-min-width: 160px;
  --row-content-side-info-margin: 0 6px;
  --row-content-side-info-width: 160px;

  --row-content-main-wrapper-min-width: 140px;
  --row-content-main-wrapper-margin-right: 8px;
  --row-content-main-wrapper-margin-top: 8px;
  --row-content-main-wrapper-width: 95%;

  --row-content-icons-height: 16px;
}

.light {
  --scrollbar-bg-color: #{$light-scroll};
  --scrollbar-hover-bg-color: #{$light-scroll-hover};
  --scrollbar-press-bg-color: #{$light-scroll-active};

  --scrollbar-padding-inline-end: 17px;
  --scrollbar-padding-inline-end-mobile: 8px;
  --scrollbar-padding-after-last-item: unset;
}

.dark {
  --scrollbar-bg-color: #{$dark-scroll};
  --scrollbar-hover-bg-color: #{$dark-scroll-hover};
  --scrollbar-press-bg-color: #{$dark-scroll-active};
}

.light {
  --section-header-height: 69px;
  --section-header-height-tablet: 61px;
  --section-header-height-mobile: 53px;

  --section-header-bg: #{$white};
  --info-panel-blur-color: #{$blur-light};
  --info-panel-bg: #{$white};
  --info-panel-border: #{$gray-light-mid};
}

.dark {
  --section-header-bg: #{$black};
  --info-panel-blur-color: #{$blur-dark};
  --info-panel-bg: #{$black};
  --info-panel-border: #{$gray-dark-strong};
}

.light {
  --disabled-selected-item-color: #{$gray};
  --filter-input-selected-items-background: #{$gray-light-mid};
  --filter-input-selected-items-hover-background: #{$light-gray-hover};
}

.dark {
  --disabled-selected-item-color: #{$gray-dark-text};
  --filter-input-selected-items-background: #{$gray-dark-mid};
  --filter-input-selected-items-hover-background: #{$light-dark-gray-hover};
}

.light {
  --selector-add-button-background: #{$gray-light-mid};
  --selector-add-button-hover-background: #{$light-gray-selected};
  --selector-add-button-active-background: #{$gray-strong};
  --selector-add-button-disabled-background: #{$light-gray-hover};

  --selector-add-button-icon-color: #{$light-gray-dark};
  --selector-add-button-icon-color-hover: #{$light-gray-dark};
  --selector-add-button-icon-color-active: #{$light-gray-dark};
  --selector-add-button-icon-color-disabled: #{$gray};

  --selector-add-button-border: none;
  --selector-add-button-box-sizing: border-box;
  --selector-add-button-border-radius: 3px;
  --selector-add-button-height: 32px;
  --selector-add-button-width: 32px;
  --selector-add-button-padding: 10px;
  --selector-add-button-color: #{$light-gray-dark};
  --selector-add-button-hover-color: #{$black};

  --selector-add-button-text-disabled: #{$gray-strong};
}

.dark {
  --selector-add-button-background: #{$gray-dark-mid};
  --selector-add-button-hover-background: #{$gray-dark-strong};
  --selector-add-button-active-background: #{$gray-dark-mid};
  --selector-add-button-disabled-background: #{$light-dark-gray-hover};

  --selector-add-button-icon-color: #{$dark-gray-dark};
  --selector-add-button-icon-color-hover: #{$white};
  --selector-add-button-icon-color-active: #{$gray-dark-pressed};
  --selector-add-button-icon-color-disabled: #{$gray-dark};

  --selector-add-button-color: #{$gray-dark};
  --selector-add-button-hover-color: #{$white};

  --selector-add-button-text-disabled: #{$gray-dark-text};
}

.light {
  /* Light theme variables */
  --tabs-gradient-color: #{$white};
  --tabs-line-color: #{$gray-light-mid};

  /* Primary tabs */
  --tabs-text-color-primary: #{$light-gray-dark};
  --tabs-active-text-color-primary: var(--accent-main, #{$black});
  --tabs-hover-text-color-primary: #{$gray};
  --tabs-pressed-text-color-primary: #{$gray-text};
  --tabs-background-color-primary: #{$white};

  /* Secondary tabs */
  --tabs-text-color-secondary: #{$black};
  --tabs-active-text-color-secondary: #{$white};
  --tabs-background-color-secondary: #{$white};
  --tabs-hover-background-color-secondary: #{$light-gray-hover};
  --tabs-pressed-background-color-secondary: #{$gray-light-mid};
  --tabs-active-background-color-secondary: #{$blue-light-mid};
}

/* Dark theme variables */
.dark {
  --tabs-gradient-color: #{$black};
  --tabs-line-color: #{$gray-dark-strong};

  /* Primary tabs */
  --tabs-text-color-primary: #{$dark-gray-dark};
  --tabs-active-text-color-primary: #{$white};
  --tabs-hover-text-color-primary: #{$white};
  --tabs-pressed-text-color-primary: #{$gray-dark-text};
  --tabs-background-color-primary: #{$black};

  /* Secondary tabs */
  --tabs-text-color-secondary: #{$white};
  --tabs-active-text-color-secondary: #{$black};
  --tabs-background-color-secondary: #{$black};
  --tabs-hover-background-color-secondary: #{$gray-dark-strong};
  --tabs-pressed-background-color-secondary: #{$dark-gray-light};
  --tabs-active-background-color-secondary: #{$white};
}

.light {
  --tag-background: #{$white};
  --tag-hover-background: #{$light-gray-selected};
  --tag-active-background: #{$gray-light};
  --tag-new-background: #{$gray-light-mid};
  --tag-new-hover-background: #{$light-gray-hover};
  --tag-deleted-border: #{$gray-light-mid};
  --tag-color: #{$black};
  --tag-default-color: #{$black};
  --tag-deleted-color: #{$gray};
  --tag-disabled-color: #{$gray};
  --tag-disabled-border: 1px dashed #{$gray-strong};
  --tag-border: 1px solid #{$gray-strong};

  --tag-border-radius: 6px;
  --tag-icon-margin-start: 12px;
  --tag-dropdown-text-margin: 8px;

  --tag-third-party-padding: 2px 0px;
  --tag-third-party-size: 16px;

  --tag-text-line-height: 20px;
  --tag-dropdown-text-line-height: 30px;
  --tag-font-size: 13px;
}

.dark {
  --tag-background: #{$black};
  --tag-hover-background: #{$gray-dark-strong};
  --tag-active-background: #{$light-dark-gray-hover};
  --tag-new-background: #{$gray-dark-mid};
  --tag-new-hover-background: #{$light-dark-gray-hover};
  --tag-deleted-border: #{$gray-dark-strong};
  --tag-color: #{$white};
  --tag-default-color: #{$gray};
  --tag-deleted-color: #{$gray-dark};
  --tag-disabled-color: #{$gray-dark};
  --tag-disabled-border: 1px dashed #{$gray-dark-strong};
  --tag-border: 1px solid #{$gray-dark-strong};
}

.light {
  --text-input-appearance: none;
  --text-input-display: flex;
  --text-input-flex: 1 1 0%;
  --text-input-outline: none;
  --text-input-overflow: hidden;
  --text-input-opacity: 1;
  --text-input-transition: all 0.2s ease 0s;
  --text-input-box-shadow: inset 0 0 0 30px var(--input-bg);
  --text-input-font-weight: normal;
}

.dark {
  --tag-padding: 1px 7px;
  --tag-margin-end: 4px;
  --tag-border-radius: 6px;
  --tag-icon-margin-start: 12px;
  --tag-dropdown-text-margin: 8px;
  --tag-third-party-padding: 2px 0px;
  --tag-third-party-size: 16px;
  --tag-text-line-height: 20px;
  --tag-dropdown-text-line-height: 30px;
  --tag-font-size: 13px;

  --text-input-appearance: none;
  --text-input-display: flex;
  --text-input-flex: 1 1 0%;
  --text-input-outline: none;
  --text-input-overflow: hidden;
  --text-input-opacity: 1;
  --text-input-transition: all 0.2s ease 0s;
  --text-input-box-shadow: inset 0 0 0 30px var(--input-bg);
  --text-input-font-weight: normal;

  --toast-tap-highlight: #{$tap-highlight};
  --toast-text-color-comp: #{$white};
  --toast-close-button-color: #{$white};
  --toast-transform: translate3d(150%, 0, 0);
  --toast-top-offset: 16px;

  --view-selector-items-count: unset;
}

.light {
  --textarea-numeration-color: #{$gray};
}

.dark {
  --textarea-numeration-color: #{$gray-dark};
}

.light {
  --toastr-close-button-color: #{$black};
  --toastr-text-color: #{$black};
  --toast-text-color: #{$dark-black};

  --toastr-title-success-color: #{$dark-black};
  --toastr-title-error-color: #{$dark-black};
  --toastr-title-warning-color: #{$dark-black};
  --toastr-title-info-color: #{$dark-black};

  --toastr-svg-success-color: #{$black};
  --toastr-svg-error-color: #{$black};
  --toastr-svg-warning-color: #{$black};
  --toastr-svg-info-color: #{$black};

  --toast-box-shadow: 0px 10px 16px -12px #{$popup-shadow};

  --toast-success-bg: #{$light-toast-done};
  --toast-error-bg: #{$light-toast-warning};
  --toast-warning-bg: #{$light-toast-alert};
  --toast-info-bg: #{$light-toast-info};

  --toast-success-hover-bg: #{$light-toast-done};
  --toast-error-hover-bg: #{$light-toast-warning};
  --toast-warning-hover-bg: #{$light-toast-alert};
  --toast-info-hover-bg: #{$light-toast-info};

  --toast-success-border: none;
  --toast-error-border: none;
  --toast-warning-border: none;
  --toast-info-border: none;

  --toast-tap-highlight: #{$tap-highlight};
  --toast-text-color-comp: #{$white};

  --toast-close-button-color: #{$white};

  --toast-transform: translate3d(150%, 0, 0);

  --toast-top-offset: 16px;
}

.dark {
  --toastr-close-button-color: #{$dark-gray-dark};
  --toastr-text-color: #{$dark-gray-dark};
  --toast-text-color: #{$dark-gray-dark};

  --toastr-title-success-color: #{$dark-toast-done};
  --toastr-title-error-color: #{$dark-toast-warning};
  --toastr-title-warning-color: #{$dark-toast-alert};
  --toastr-title-info-color: #{$dark-toast-info};

  --toastr-svg-success-color: #{$dark-toast-done};
  --toastr-svg-error-color: #{$dark-toast-warning};
  --toastr-svg-warning-color: #{$dark-toast-alert};
  --toastr-svg-info-color: #{$dark-toast-info};

  --toast-box-shadow: 0px 16px 16px #{$popup-shadow};

  --toast-success-bg: #{$black};
  --toast-error-bg: #{$black};
  --toast-warning-bg: #{$black};
  --toast-info-bg: #{$black};

  --toast-success-hover-bg: #{$black};
  --toast-error-hover-bg: #{$black};
  --toast-warning-hover-bg: #{$black};
  --toast-info-hover-bg: #{$black};

  --toast-success-border: 2px solid #{$dark-toast-done};
  --toast-error-border: 2px solid #{$dark-toast-warning};
  --toast-warning-border: 2px solid #{$dark-toast-alert};
  --toast-info-border: 2px solid #{$dark-toast-info};
}

.light {
  --toggle-button-fill-color-default: #{$light-blue-main};
  --toggle-button-fill-color-off: #{$gray-strong};
  --toggle-button-hover-fill-color-off: #{$gray};
  --toggle-button-fill-circle-color: #{$white};
  --toggle-button-fill-circle-color-off: #{$white};

  --toggle-button-text-color: #{$black};
  --toggle-button-text-disable-color: #{$gray};
}

.dark {
  --toggle-button-fill-color-default: #{$light-blue-main};
  --toggle-button-fill-color-off: #{$gray-dark-mid};
  --toggle-button-hover-fill-color-off: #{$light-dark-gray-hover};
  --toggle-button-fill-circle-color: #{$white};
  --toggle-button-fill-circle-color-off: #{$white};

  --toggle-button-text-color: #{$white};
  --toggle-button-text-disable-color: #{$gray-dark-text};
}

.light {
  --view-selector-fill-color: #{$white};
  --view-selector-checked-fill-color: #{$gray};
  --view-selector-fill-disabled-color: #{$gray-light};
  --view-selector-disabled-fill-color: #{$gray-light-mid};
  --view-selector-disabled-fill-color-inner: #{$gray-strong};
  --view-selector-border-color: #{$gray-strong};
  --view-selector-hover-border-color: #{$gray};
  --view-selector-icon-button-hover-color: #{$light-gray-dark};

  --view-selector-items-count: unset;
}

.dark {
  --view-selector-fill-color: #{$black};
  --view-selector-checked-fill-color: #{$gray-dark};
  --view-selector-fill-disabled-color: #{$gray-light};
  --view-selector-disabled-fill-color: #{$gray-light-mid};
  --view-selector-disabled-fill-color-inner: #{$gray-strong};
  --view-selector-border-color: #{$gray-dark-strong};
  --view-selector-hover-border-color: #{$gray-dark};
  --view-selector-icon-button-hover-color: #{$white};
}

.light {
  --catalog-profile-background: #{$light-gray-hover};
  --catalog-profile-border-top: 1px solid #{$gray-light-mid};
}

.dark {
  --catalog-profile-background: #{$light-dark-gray-hover};
  --catalog-profile-border-top: 1px solid #{$gray-dark-strong};
}

.light {
  --modal-dialog-header-border-color: #{$gray-light-mid};
}

.dark {
  --modal-dialog-header-border-color: #{$gray-dark-strong};
}

.light {
  --filter-block-border-color: #{$gray-light-mid};
}

.dark {
  --filter-block-border-color: #{$gray-dark-strong};
}

.light {
  --body-info-border-color: #{$gray-light-mid};
}

.dark {
  --body-info-border-color: #{$gray-dark-strong};
}

.light {
  --header-info-border-color: #{$gray-light-mid};
}

.dark {
  --header-info-border-color: #{$gray-dark-strong};
}

.light {
  --selector-border: 1px solid #{$gray-light-mid};
}
.dark {
  --selector-border: 1px solid #{$gray-dark-strong};
}

.light {
  --files-section-tiles-view-tile-border: 1px solid #{$gray-strong};

  --files-section-table-view-exst-color: #{$gray};

  --files-badges-bg-color: #{$white};

  --files-badges-link-color: #{$light-gray-dark};

  --files-badges-border: 1px solid #{$white};
}

.dark {
  --files-section-tiles-view-tile-border: 1px solid #{$gray-dark-strong};

  --files-section-table-view-exst-color: #{$gray};

  --files-badges-bg-color: #{$black};

  --files-badges-link-color: #{$white};

  --files-badges-border: 1px solid #{$black};
}

.light {
  --text-color: #{$black};
  --text-font-family: "Open Sans", sans-serif, Arial;
}

.light {
  --form-filling-tips-circle-selected-background-color: #{$white};
  --form-filling-tips-circle-background-color: #{$gray-light-mid};
  --form-filling-tips-circle-border: 3px solid
    var(--accent-main, #{$light-blue-main});
}

.dark {
  --form-filling-tips-circle-selected-background-color: #{$black};
  --form-filling-tips-circle-background-color: #{$gray-dark-mid};
  --form-filling-tips-circle-border: 3px solid
    var(--accent-main, #{$light-second-main});
}

.light {
  // Input colors
  --input-bg: #{$white};
  --input-color: #{$black};
  --input-border-color: #{$gray-strong};
  --input-border-hover: #{$gray};
  --input-border-focus: #{$light-second-main};

  // Disabled state
  --input-disabled-bg: #{$gray-light};
  --input-disabled-color: #{$gray-strong};
  --input-disabled-border: #{$gray-light-mid};
  --input-disabled-border-hover: #{$gray-light-mid};
  --input-disabled-border-focus: #{$gray-light-mid};

  // Error state
  --input-error-border: #{$light-error-status};
  --input-error-border-hover: #{$light-error-status};
  --input-error-border-focus: #{$light-error-status};
  --input-error-color: #{$light-error-status};

  // Warning state
  --input-warning-border: #{$light-status-warning};
  --input-warning-border-hover: #{$light-status-warning};
  --input-warning-border-focus: #{$light-status-warning};

  // Dimensions
  --input-border-radius: 3px;
  --input-box-shadow: none;
  --input-border: 1px solid;
  --input-box-sizing: border-box;

  // Sizes
  --input-width-base: 173px;
  --input-width-middle: 300px;
  --input-width-big: 350px;
  --input-width-huge: 500px;
  --input-width-large: 550px;

  // Line heights
  --text-input-line-height-base: 20px;
  --text-input-line-height-middle: 20px;
  --text-input-line-height-big: 20px;
  --text-input-line-height-huge: 21px;
  --text-input-line-height-large: 20px;

  // Font sizes
  --text-input-font-size-base: 13px;
  --text-input-font-size-middle: 14px;
  --text-input-font-size-big: 16px;
  --text-input-font-size-huge: 18px;
  --text-input-font-size-large: 16px;

  // Padding
  --text-input-padding-base: 5px 6px;
  --text-input-padding-middle: 8px 12px;
  --text-input-padding-big: 8px 16px;
  --text-input-padding-huge: 8px 20px;
  --text-input-padding-large: 11px 12px;

  // Placeholder colors
  --text-input-placeholder-color: #{$gray};
  --text-input-placeholder-disabled-color: #{$gray-strong};
}

// Dark theme overrides
.dark {
  --input-bg: #{$dark-gray-light};
  --input-color: #{$white};
  --input-border-color: #{$gray-dark-strong};
  --input-border-hover: #{$gray-dark};
  --input-border-focus: #{$white};

  --input-disabled-bg: #{$gray-dark-strong};
  --input-disabled-color: #{$gray-dark-text};
  --input-disabled-border: #{$gray-dark-strong};

  --input-error-border: #{$dark-error-status};
  --input-error-border-hover: #{$dark-error-status};
  --input-error-border-focus: #{$dark-error-status};
  --input-error-color: #{$dark-error-status};

  --input-warning-border: #{$dark-status-warning};
  --input-warning-border-hover: #{$dark-status-warning};
  --input-warning-border-focus: #{$dark-status-warning};

  --text-input-placeholder-color: #{$gray-dark};
  --text-input-placeholder-disabled-color: #{$gray-dark-text};

  // Dimensions
  --input-border-radius: 3px;
  --input-box-shadow: none;
  --input-border: 1px solid;
  --input-box-sizing: border-box;

  // Sizes
  --input-width-base: 173px;
  --input-width-middle: 300px;
  --input-width-big: 350px;
  --input-width-huge: 500px;
  --input-width-large: 550px;

  // Line heights
  --text-input-line-height-base: 20px;
  --text-input-line-height-middle: 20px;
  --text-input-line-height-big: 20px;
  --text-input-line-height-huge: 21px;
  --text-input-line-height-large: 20px;

  // Font sizes
  --text-input-font-size-base: 13px;
  --text-input-font-size-middle: 14px;
  --text-input-font-size-big: 16px;
  --text-input-font-size-huge: 18px;
  --text-input-font-size-large: 16px;

  // Padding
  --text-input-padding-base: 5px 6px;
  --text-input-padding-middle: 8px 12px;
  --text-input-padding-big: 8px 16px;
  --text-input-padding-huge: 8px 20px;
  --text-input-padding-large: 11px 12px;
}

.light {
  --color-picker-border: 1px solid #{$gray-strong};
  --color-picker-background: #{$white};
  --color-picker-color: #{$gray-text};
}

.dark {
  --color-picker-border: 1px solid #{$gray-dark-strong};
  --color-picker-background: #{$dark-gray-light};
  --color-picker-color: #{$gray-dark-text};
}

.light {
  --calendar-title-color: #{$gray-text};
  --calendar-outline-color: #{$gray-light-mid};
  --calendar-arrow-color: #{$gray-text};
  --calendar-disabled-arrow-color: #{$gray};
  --calendar-box-shadow: 0px 12px 40px #{$popup-shadow};
  --calendar-border-color: #{$white};
  --calendar-weekday-color: #{$gray};
  --calendar-on-hover-background: #{$light-gray-hover};
  --calendar-past-color: #{$gray};
  --calendar-disabled-color: #{$light-gray-selected};
}

.dark {
  --calendar-title-color: #{$dark-gray-dark};
  --calendar-outline-color: #{$gray-dark-strong};
  --calendar-arrow-color: #{$gray-dark-text};
  --calendar-disabled-arrow-color: #{$gray-dark-strong};
  --calendar-box-shadow: 0px 12px 40px 0px #{$popup-shadow};
  --calendar-border-color: #{$gray-dark-strong};
  --calendar-weekday-color: #{$gray-dark};
  --calendar-on-hover-background: #{$light-dark-gray-hover};
  --calendar-past-color: #{$gray-dark};
  --calendar-disabled-color: #{$gray-dark-strong};
}

.light {
  --date-picker-background: #{$white};
  --date-picker-border: 1px solid #{$gray-strong};
  --date-picker-cell-background: #{$gray-light-mid};
  --date-picker-icon-color: #{$light-gray-dark};
}

.dark {
  --date-picker-background: #{$black};
  --date-picker-border: 1px solid #{$gray-dark-strong};
  --date-picker-cell-background: #{$gray-dark-mid};
  --date-picker-icon-color: #{$dark-gray-dark};
}

.light {
  --dropzone-border: 2px dashed #{$gray-light-mid};
  --dropzone-secondary-link: #${black};
  --dropzone-exsts-color: #{$gray};
}

.dark {
  --dropzone-border: 2px dashed #{$gray-dark-strong};
  --dropzone-secondary-link: #${white};
  --dropzone-exsts-color: #{$gray};
}

.light {
  --social-button-border: 1px solid #{$gray-strong};
  --social-button-text-color: #{$gray};
  --social-button-connect-text-color: #{$white};
  --social-button-background: #{$white};
  --social-button-hover-background: #{$white};
  --social-button-connect-background: #{$light-icons};
  --social-button-hover-connect-background: #{$link};
  --social-button-hover-border: 1px solid #{$light-second-main};
  --social-button-active-background: #{$gray-light-mid};
  --social-button-active-border: 1px solid #{$gray-strong};
  --social-button-active-connect-background: #{$blue-light-mid};
  --social-button-disable-background: #{$gray-light};
  --social-button-disable-color: #{$black};
  --social-button-hover-text-color: #{$black};
  --social-button-connect-svg-fill: #{$white};
}

.dark {
  --social-button-border: 1px solid #{$gray-dark-strong};
  --social-button-text-color: #{$white};
  --social-button-connect-text-color: #{$dark-black};
  --social-button-background: #{$black};
  --social-button-hover-background: #{$black};
  --social-button-connect-background: #{$dark-icon};
  --social-button-hover-connect-background: #{$white};
  --social-button-hover-border: 1px solid #{$gray-dark};
  --social-button-active-background: #{$dark-gray-light};
  --social-button-active-border: 1px solid #{$gray-dark-strong};
  --social-button-active-connect-background: #{$big-gray-dark-mid};
  --social-button-disable-background: #{$dark-gray-light};
  --social-button-disable-color: #{$dark-gray-dark};
  --social-button-hover-text-color: #{$white};
  --social-button-connect-svg-fill: #{$dark-black};
}

.light {
  --media-viewer-title-color: #{$white};
  --media-viewer-background-start: #{$tap-highlight};
  --media-viewer-background-end: #{$background-color};
  --media-viewer-control-btn-hover-bg: #{$silver};
  --media-viewer-control-btn-svg: #{$white};

  --image-viewer-bg-black: #{$dark-black};
  --image-viewer-bg-transparent: #{$viewer-dark-color};

  --message-error-bg: #{$error-bg-color};
  --message-error-border-radius: 20px;
  --message-error-padding: 20px 24px;
  --message-error-text-color: #{$white};
  --message-error-toolbar-background: #{$brown-background};
  --message-error-toolbar-hover-background: #{$background-color};
  --message-error-svg: #{$white};

  --mobile-details-gradient-start: #{$tap-highlight};
  --mobile-details-gradient-end: #{$background-color};
  --mobile-details-text-color: #{$white};
  --mobile-details-icon-color: #{$white};
  --mobile-details-height: 53px;
  --mobile-details-z-index: 307;

  --bookmarks-text-color: #{$white};
  --bookmarks-color: #{$gray-dark-strong};

  --main-panel-margin-top-desktop: 85px;
  --main-panel-margin-top-mobile: 66px;

  --page-count-background: #{$brown-background};
  --page-count-hover-background: #{$background-color};
  --page-count-color: #{$white};

  --media-viewer-background: #{$viewer-dark-color};
  --media-viewer-toolbar-hover: #{$background-color};
  --media-viewer-error-background: #{$media-viewer-dark};
  --media-viewer-icon-color: #{$white};
  --pdf-text-color: #{$white};
  --sidebar-bg: #{$black};
  --sidebar-icon-fill: #{$dark-icon-color};
  --mobile-drawer-bg: #{$black};
  --mobile-drawer-svg: #{$dark-icon-color};

  --player-big-play-button-cursor: pointer;

  --player-icon-fill: #{$white};

  --player-duration-color: #{$white};

  --player-fullscreen-hover-cursor: pointer;

  --player-play-button-cursor: pointer;

  --player-speed-control-cursor: pointer;
  --player-speed-control-svg-fill: #{$white};
  --player-speed-control-svg-stroke: #{$white};
  --player-speed-control-dropdown-bg: #{$black};
  --player-speed-control-dropdown-color: #{$white};
  --player-speed-control-dropdown-item-hover-bg: #{$black};
  --player-speed-control-toast-bg: #{$player-speed-control-background};
  --player-speed-control-toast-color: #{$white};

  --player-timeline-hover-bg: #{$player-timeline-hover};
  --player-timeline-progress-bg: #{$player-timeline-progress};
  --player-timeline-thumb-bg: #{$white};
  --player-timeline-time-color: #{$white};
  --player-timeline-input-bg: #{$player-background};
  --player-timeline-bg: #{$white};

  --volume-control-background: #{$player-background};
  --volume-control-slider: #{$white};

  --viewer-color: #{$gray-strong};
  --viewer-fill: #{$white};
  --viewer-rtl-margin-left: 10px;
  --viewer-rtl-margin-right: 10px;
  --media-viewer-tap-highlight: #{$tap-highlight};
  --viewer-details: #{$background-color};

  --viewer-loader-border-color: #{$white};
  --viewer-loader-background: #{$brown-background};

  --viewer-player-fullscreen-bg: #{$dark-black};
  --viewer-player-bg: #{$viewer-dark-color};
  --viewer-player-audio-bg: #{$error-bg-color};
  --viewer-player-controls-gradient-start: #{$tap-highlight};
  --viewer-player-controls-gradient-middle: #{$viewer-player-controls-gradient};
  --viewer-player-controls-gradient-end: #{$viewer-player-controls-gradient-end-color};
  --viewer-player-controls-tablet-bg: #{$background-color};

  --viewer-toolbar-bg: #{$brown-background};
  --viewer-toolbar-hover-bg: #{$background-color};
  --viewer-toolbar-icon-color: #{$white};
  --viewer-toolbar-percent-color: #{$white};
  --viewer-toolbar-icon-disabled: #{$gray};

  --viewer-dropdown-bg: #{$black};
  --viewer-dropdown-item-color: #{$white};
  --viewer-dropdown-item-hover-bg: #{$light-dark-gray-hover};
}

.dark {
  --media-viewer-title-color: #{$white};
  --media-viewer-background-start: #{$tap-highlight};
  --media-viewer-background-end: #{$background-color};
  --media-viewer-control-btn-hover-bg: #{$silver};
  --media-viewer-control-btn-svg: #{$white};

  --image-viewer-bg-black: #{$dark-black};
  --image-viewer-bg-transparent: #{$viewer-dark-color};

  --message-error-bg: #{$error-bg-color};
  --message-error-border-radius: 20px;
  --message-error-padding: 20px 24px;
  --message-error-text-color: #{$white};
  --message-error-toolbar-background: #{$brown-background};
  --message-error-toolbar-hover-background: #{$background-color};
  --message-error-svg: #{$white};

  --mobile-details-gradient-start: #{$tap-highlight};
  --mobile-details-gradient-end: #{$background-color};
  --mobile-details-text-color: #{$white};
  --mobile-details-icon-color: #{$white};
  --mobile-details-height: 53px;
  --mobile-details-z-index: 307;

  --bookmarks-text-color: #{$white};
  --bookmarks-color: #{$gray-dark-strong};

  --main-panel-margin-top-desktop: 85px;
  --main-panel-margin-top-mobile: 66px;

  --page-count-background: #{$brown-background};
  --page-count-hover-background: #{$background-color};
  --page-count-color: #{$white};

  --media-viewer-background: #{$viewer-dark-color};
  --media-viewer-toolbar-hover: #{$background-color};
  --media-viewer-error-background: #{$media-viewer-dark};
  --media-viewer-icon-color: #{$white};
  --pdf-text-color: #{$white};
  --sidebar-bg: #{$black};
  --sidebar-icon-fill: #{$dark-icon-color};
  --mobile-drawer-bg: #{$black};
  --mobile-drawer-svg: #{$dark-icon-color};

  --player-big-play-button-cursor: pointer;

  --player-icon-fill: #{$white};

  --player-duration-color: #{$white};

  --player-fullscreen-hover-cursor: pointer;

  --player-play-button-cursor: pointer;

  --player-speed-control-cursor: pointer;
  --player-speed-control-svg-fill: #{$white};
  --player-speed-control-svg-stroke: #{$white};
  --player-speed-control-dropdown-bg: #{$black};
  --player-speed-control-dropdown-color: #{$white};
  --player-speed-control-dropdown-item-hover-bg: #{$black};
  --player-speed-control-toast-bg: #{$player-speed-control-background};
  --player-speed-control-toast-color: #{$white};

  --player-timeline-hover-bg: #{$player-timeline-hover};
  --player-timeline-progress-bg: #{$player-timeline-progress};
  --player-timeline-thumb-bg: #{$white};
  --player-timeline-time-color: #{$white};
  --player-timeline-input-bg: #{$player-background};
  --player-timeline-bg: #{$white};

  --volume-control-background: #{$player-background};
  --volume-control-slider: #{$white};

  --viewer-color: #{$gray-dark-strong};
  --viewer-fill: #{$white};
  --viewer-rtl-margin-left: 10px;
  --viewer-rtl-margin-right: 10px;
  --media-viewer-tap-highlight: #{$tap-highlight};
  --viewer-details: #{$background-color};

  --viewer-loader-border-color: #{$white};
  --viewer-loader-background: #{$brown-background};

  --viewer-player-fullscreen-bg: #{$dark-black};
  --viewer-player-bg: #{$viewer-dark-color};
  --viewer-player-audio-bg: #{$error-bg-color};
  --viewer-player-controls-gradient-start: #{$tap-highlight};
  --viewer-player-controls-gradient-middle: #{$viewer-player-controls-gradient};
  --viewer-player-controls-gradient-end: #{$viewer-player-controls-gradient-end-color};
  --viewer-player-controls-tablet-bg: #{$background-color};

  --viewer-toolbar-bg: #{$brown-background};
  --viewer-toolbar-hover-bg: #{$background-color};
  --viewer-toolbar-icon-color: #{$white};
  --viewer-toolbar-percent-color: #{$white};
  --viewer-toolbar-icon-disabled: #{$gray};

  --viewer-dropdown-bg: #{$black};
  --viewer-dropdown-item-color: #{$white};
  --viewer-dropdown-item-hover-bg: #{$light-dark-gray-hover};
}

.light {
  --file-input-border-color: #{$gray-strong};
  --file-input-disabled-border-color: #{$gray-light-mid};
  --file-input-warning-border-color: #{$light-status-warning};
  --file-input-error-border-color: #{$light-error-status};
  --file-input-hover-border-color: #{$gray};
  --file-input-hover-disabled-border-color: #{$gray-light-mid};
  --file-input-hover-warning-border-color: #{$light-status-warning};
  --file-input-hover-error-border-color: #{$light-error-status};
  --file-input-focus-border-color: #{$light-second-main};
  --file-input-focus-disabled-border-color: #{$gray-light-mid};
  --file-input-focus-warning-border-color: #{$light-status-warning};
  --file-input-focus-error-border-color: #{$light-error-status};

  --file-input-disabled-placeholder-color: #{$gray-strong};
}

.dark {
  --file-input-disabled-border-color: #{$gray-dark-strong};
  --file-input-border-color: #{$gray-dark-strong};
  --file-input-warning-border-color: #{$dark-status-warning};
  --file-input-error-border-color: #{$dark-error-status};
  --file-input-hover-border-color: #{$gray-dark};
  --file-input-hover-disabled-border-color: #{$gray-dark-strong};
  --file-input-hover-warning-border-color: #{$dark-status-warning};
  --file-input-hover-error-border-color: #{$dark-error-status};
  --file-input-focus-border-color: #{$white};
  --file-input-focus-disabled-border-color: #{$gray-dark-strong};
  --file-input-focus-warning-border-color: #{$dark-status-warning};
  --file-input-focus-error-border-color: #{$dark-error-status};

  --file-input-disabled-placeholder-color: #{$gray-dark-text};
}

.light {
  --settings-description-color: #{$gray-text};
  --settings-arrow-fill: #{$black};
}

.dark {
  --settings-description-color: #{$gray-dark};
  --settings-arrow-fill: #{$white};
}

.light {
  --icon-cropper-grid-color: #{$gray-strong};
  --icon-cropper-delete-button-bg: #{$gray-light};
  --icon-cropper-delete-button-hover-bg: #{$light-gray-hover};
  --icon-cropper-delete-button-color: #{$gray-text};
  --icon-cropper-delete-button-icon-color: #{$light-gray-dark};
  --icon-cropper-zoom-button-icon-color: #{$gray};
  --icon-cropper-zoom-button-hover-icon-color: #{$light-gray-dark};

  --preview-tile-background: #{$white};
  --preview-tile-border: 1px solid #{$gray-strong};
  --preview-tile-icon-border: 1px solid #{$gray-light-mid};
}

.dark {
  --icon-cropper-grid-color: #{$black};
  --icon-cropper-delete-button-bg: #{$gray-dark-mid};
  --icon-cropper-delete-button-hover-bg: #{$gray-dark-strong};
  --icon-cropper-delete-button-color: #{$white};
  --icon-cropper-delete-button-icon-color: #{$dark-gray-dark};
  --icon-cropper-zoom-button-icon-color: #{$gray-dark};
  --icon-cropper-zoom-button-hover-icon-color: #{$dark-gray-dark};

  --preview-tile-background: #{$black};
  --preview-tile-border: 1px solid #{$gray-dark-strong};
  --preview-tile-icon-border: 1px solid #{$gray-light-mid};
}

.light {
  --storage-management-region-country-color: #{$black};
  --storage-management-region-description-color: #{$light-gray-dark};
}

.dark {
  --storage-management-region-country-color: #{$white};
  --storage-management-region-description-color: #{$dark-gray-dark};
}

.rtl {
  --input-text-align: right;
  --input-direction: rtl;
}

.rtl {
  --modal-dialog-content-transform-x: -100%;
  --toast-transform: translate3d(-150%, 0, 0);
}

.light {
  --tile-background-color: #{$white};
  --tile-border: 1px solid #{$gray-strong};
  --tile-checked-background: #{$light-gray-hover};
  --tile-icon-button-color: #{$gray};
  --tile-background-badge-color: #{$white};
  --tile-sub-text: #{$light-gray-dark};

  --tile-ckeckbox-background: #{$white};
  --tile-ckeckbox-border: #{$gray-strong};

  --tile-tag-checked-background: #{$white};

  --tile-container-sort-fill: #{$black};
  --tile-container-sort-text: #{$black};

  --tile-container-sort: #{$light-gray-dark};
  --tile-container-hover-background: #{$gray-light};

  --tile-show-hotkey-border: #{$light-second-main};
  --tile-border-radius: 6px;
  --tile-room-border-radius: 12px;
  --tile-badge-shadow: 0px 2px 4px #{$badge-shadow};

  --tile-icon-button-color: #{$gray};
  --tile-icon-button-hover-color: #{$light-blue-main};
}

.dark {
  --tile-background-color: #{$black};
  --tile-border: 1px solid #{$gray-dark-strong};
  --tile-checked-background: #{$light-dark-gray-hover};
  --tile-icon-button-color: #{$gray-dark};
  --tile-background-badge-color: #{$black};
  --tile-sub-text: #{$gray-dark};

  --tile-ckeckbox-background: #{$white};
  --tile-ckeckbox-border: #{$gray-strong};

  --tile-tag-checked-background: #{$light-dark-gray-hover};

  --tile-container-sort-fill: #{$white};
  --tile-container-sort-text: #{$white};

  --tile-container-sort: #{$dark-gray-dark};
  --tile-container-hover-background: #{$black};

  --tile-show-hotkey-border: #{$light-second-main};
  --tile-border-radius: 6px;
  --tile-room-border-radius: 12px;
  --tile-badge-shadow: 0px 2px 4px #{$badge-shadow};

  --tile-icon-button-color: #{$gray};
  --tile-icon-button-hover-color: #{$light-blue-main};
}

.rtl {
  --context-menu-header-text-margin: 0 8px 0 0;
  --context-menu-submenu-list-margin: -4px;

  --context-menu-submenu-transoform: scaleX(-1);
  --context-menu-submenu-transoform-box: content-box;
}

.light {
  --download-dialog-bg: #{$gray-light};
  --download-dialog-text-color: #{$gray};
  --download-dialog-warning-color: #{$light-error-status};
}

.dark {
  --download-dialog-bg: #{$dark-gray-light};
  --download-dialog-text-color: #{$gray-dark};
  --download-dialog-warning-color: #{$dark-error-status};
}

.light {
  --modal-dialog-border-color: #{$gray-light-mid};
}

.dark {
  --modal-dialog-border-color: #{$gray-dark-strong};
}

.light {
  --selector-body-description-text: #{$gray};
  --selector-breadcrumbs-prev-item-color: #{$light-gray-dark};
  --selector-breadcrumbs-arrow-right-color: #{$light-gray-dark};

  --selector-info-background-color: #{$gray-light};
  --selector-info-color: #{$gray-text};

  --selector-item-hover-background: #{$gray-light};
  --selector-item-disabled-text-color: #{$gray};
  --selector-item-selected-background: #{$light-gray-hover};
  --selector-item-input-button-border: 1px solid #{$gray-strong};
  --selector-item-input-button-border-hover: #{$light-gray-dark};

  --selector-empty-screen-pressed-button-color: #{$gray-text};
  --selector-empty-screen-button-color: #{$light-gray-dark};
  --selector-empty-screen-hover-button-color: #{$black};
  --selector-empty-screen-description-color: #{$gray-text};

  --selector-navigation-lifetime-fill: #{$gray};
  --selector-navigation-lifetime-stroke: #{$gray};
}

.dark {
  --selector-body-description-text: #{$gray-dark};

  --selector-breadcrumbs-prev-item-color: #{$dark-gray-dark};
  --selector-breadcrumbs-arrow-right-color: #{$dark-gray-dark};

  --selector-info-background-color: #{$dark-gray-light};
  --selector-info-color: #{$dark-gray-dark};

  --selector-item-hover-background: #{$light-dark-gray-hover};
  --selector-item-disabled-text-color: #{$gray-dark};
  --selector-item-selected-background: #{$light-dark-gray-hover};
  --selector-item-input-button-border: 1px solid #{$gray-dark-strong};
  --selector-item-input-button-border-hover: #{$white};

  --selector-empty-screen-pressed-button-color: #{$gray-dark-text};
  --selector-empty-screen-button-color: #{$dark-gray-dark};
  --selector-empty-screen-hover-button-color: #{$white};
  --selector-empty-screen-description-color: #{$dark-gray-dark};

  --selector-navigation-lifetime-fill: #{$dark-gray-dark};
  --selector-navigation-lifetime-stroke: #{$gray};
}

.light {
  --index-bg-button-hover: #{$light-blue-hover};
  --index-arrow-button-hover: #{$light-blue-main};
}

.dark {
  --index-bg-button-hover: #{$dark-grey-hover};
  --index-arrow-button-hover: #{$white};
}

.light {
  --mute-badge-color: var(--accent-main);
}

.dark {
  --mute-badge-color: #{$white};
}

.light {
  --indicator-loader-bg-color: var(--accent-main);
}

.dark {
  --indicator-loader-bg-color: #{$white};
}

.light {
  --login-or-text-color: #{$gray};
  --login-or-line-color: #{$gray-light-mid};
  --login-header-color: #{$black};
  --login-help-btn: #{$gray};
  --login-title-color: #{$black};
  --login-text-color: #{$gray};
}

.dark {
  --login-or-text-color: #{$gray-dark};
  --login-or-line-color: #{$gray-dark-strong};
  --login-header-color: #{$white};
  --login-help-btn: #{$gray-dark};
  --login-title-color: #{$white};
  --login-text-color: #{$gray-dark};
}

.light {
  --loading-button-default-bg: #{$gray};
  --loading-button-hover-color: #{$light-gray-dark};
  --loading-button-color: #{$light-second-main};
  --loading-button-bg: #{$white};
}

.dark {
  --loading-button-default-bg: #{$gray-dark};
  --loading-button-hover-color: #{$white};
  --loading-button-color: #{$white};
  --loading-button-bg: #{$black};
}

.light {
  --preparation-portal-progress-bg: #{$light-gray-hover};
  --preparation-portal-progress-color-percent-big: #{$white};
  --preparation-portal-progress-color-percent-small: #{$black};
  --preparation-portal-progress-line-bg: var(--accent-main);
  --preparation-portal-description-text-color: #{$gray};
  --preparation-portal-progress-error-text-color: #{$light-error-status};
}

.dark {
  --preparation-portal-progress-bg: #{$dark-gray-light};
  --preparation-portal-progress-color-percent-big: #{$black};
  --preparation-portal-progress-color-percent-small: #{$white};
  --preparation-portal-progress-line-bg: #{$white};
  --preparation-portal-description-text-color: #{$gray-dark};
  --preparation-portal-progress-error-text-color: #{$dark-error-status};
}

.light {
  --files-version-history-badge-default-fill: #{$white};
  --files-version-history-badge-first-fill: #{$gray};
  --files-version-history-badge-fill: #{$light-status-warning};
  --files-version-history-badge-stroke: #{$gray};
}

.dark {
  --files-version-history-badge-default-fill: #{$black};
  --files-version-history-badge-first-fill: #{$gray-dark};
  --files-version-history-badge-fill: #{$main-orange};
  --files-version-history-badge-stroke: #{$gray-dark};
}

.light {
<<<<<<< HEAD
  --modal-dialog-resolve-color: #{$gray};
}

.dark {
  --modal-dialog-resolve-color: #{$gray};
=======
  --settings-coommon-description-color: #{$light-gray-dark};
  --settings-common-white-label-paid-badge-bg: #{$favorites-status};
}

.dark {
  --settings-coommon-description-color: #{$gray-dark};
  --settings-common-white-label-paid-badge-bg: #{$favorite-status-dark};
}

.light {
  --settings-common-company-info-border: 1px dashed #{$black};
  --settings-common-company-info-color: #{$gray};
  --settings-common-branding-description-color: #{$light-gray-dark};
}

.dark {
  --settings-common-company-info-border: 1px dashed #{$white};
  --settings-common-company-info-color: #{$gray-dark};
  --settings-common-branding-description-color: #{$gray-dark};
}

.light {
  --files-editing-wrapper-fill: #{$gray};
  --files-panels-invite-border: 1px solid #{$gray-strong};
  --input-block-border-color: #{$light-second-main};
  --settings-common-white-label-border-img: 1px solid #{$gray-strong};
  --settings-common-white-label-green-bg-color: 1px solid #{$gray-strong};
  --settings-common-white-label-not-available-background: #{$gray-light};
  --settings-common-white-label-text-color: #{$black};
}

.dark {
  --files-editing-wrapper-fill: #{$gray-dark};
  --files-panels-invite-border: 1px solid #{$gray-dark-strong};
  --input-block-border-color: #{$white};
  --settings-common-white-label-border-img: 1px solid #{$gray-dark-strong};
  --settings-common-white-label-not-available-background: #{$gray-dark};
  --settings-common-white-label-text-color: #{$white};
>>>>>>> 2238b5ee
}<|MERGE_RESOLUTION|>--- conflicted
+++ resolved
@@ -2230,13 +2230,6 @@
 }
 
 .light {
-<<<<<<< HEAD
-  --modal-dialog-resolve-color: #{$gray};
-}
-
-.dark {
-  --modal-dialog-resolve-color: #{$gray};
-=======
   --settings-coommon-description-color: #{$light-gray-dark};
   --settings-common-white-label-paid-badge-bg: #{$favorites-status};
 }
@@ -2275,5 +2268,12 @@
   --settings-common-white-label-border-img: 1px solid #{$gray-dark-strong};
   --settings-common-white-label-not-available-background: #{$gray-dark};
   --settings-common-white-label-text-color: #{$white};
->>>>>>> 2238b5ee
+}
+
+.light {
+  --modal-dialog-resolve-color: #{$gray};
+}
+
+.dark {
+  --modal-dialog-resolve-color: #{$gray};
 }