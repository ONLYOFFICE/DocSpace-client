import React, { useEffect, useState } from "react";
//import { connect } from "react-redux";
import { withRouter } from "react-router";
import { PageLayout, utils, Loaders } from "asc-web-common";
import {
  ArticleHeaderContent,
  ArticleBodyContent,
  ArticleMainButtonContent,
} from "../../Article";
import { SectionHeaderContent, SectionBodyContent } from "./Section";
import { withTranslation, I18nextProvider } from "react-i18next";
import { createI18N } from "../../../helpers/i18n";
// import {
//   getFilesSettings,
//   setFirstLoad,
//   setSelectedNode,
// } from "../../../store/files/actions";
//import { getSettingsTree, getIsLoading } from "../../../store/files/selectors";

import { setDocumentTitle } from "../../../helpers/utils";
import { inject, observer } from "mobx-react";

const i18n = createI18N({
  page: "Settings",
  localesPath: "pages/Settings",
});

const { changeLanguage } = utils;

const PureSettings = ({
  match,
  history,
  t,
  isLoading,
  settingsTree,
  setFirstLoad,
}) => {
  const [title, setTitle] = useState("");
  const { setting } = match.params;

  useEffect(() => {
    setFirstLoad(false);
  }, [setFirstLoad]);

  useEffect(() => {
    switch (setting) {
      case "common":
        setTitle("CommonSettings");
        break;
      case "admin":
        setTitle("AdminSettings");
        break;
      case "thirdParty":
        setTitle("ThirdPartySettings");
        break;
      default:
        setTitle("CommonSettings");
        break;
    }
  }, [setting]);

  useEffect(() => {
    if (isLoading) {
      utils.showLoader();
    } else {
      utils.hideLoader();
    }
  }, [isLoading]);

  //console.log("render settings");

  useEffect(() => {
    setDocumentTitle(t(`${title}`));
  }, [title, t]);

  return (
    <>
      <PageLayout>
        <PageLayout.ArticleHeader>
          <ArticleHeaderContent />
        </PageLayout.ArticleHeader>

        <PageLayout.ArticleMainButton>
          <ArticleMainButtonContent isDisabled={true} />
        </PageLayout.ArticleMainButton>

        <PageLayout.ArticleBody>
          <ArticleBodyContent />
        </PageLayout.ArticleBody>

        <PageLayout.SectionHeader>
          {(Object.keys(settingsTree).length === 0 && isLoading) ||
          isLoading ? (
            <Loaders.SectionHeader />
          ) : (
            <SectionHeaderContent title={t(`${title}`)} />
          )}
        </PageLayout.SectionHeader>

        <PageLayout.SectionBody>
          {(Object.keys(settingsTree).length === 0 && isLoading) ||
          isLoading ? (
            setting === "thirdParty" ? (
              <Loaders.Rows />
            ) : (
              <Loaders.SettingsFiles />
            )
          ) : (
            <SectionBodyContent setting={setting} t={t} />
          )}
        </PageLayout.SectionBody>
      </PageLayout>
    </>
  );
};

const SettingsContainer = withTranslation()(PureSettings);

const Settings = (props) => {
  useEffect(() => {
    changeLanguage(i18n);
  }, []);
  return (
    <I18nextProvider i18n={i18n}>
      <SettingsContainer {...props} />
    </I18nextProvider>
  );
};

// function mapStateToProps(state) {
//   return {
//     isLoading: getIsLoading(state),
//     settingsTree: getSettingsTree(state),
//   };
// }

// const mapDispatchToProps = (dispatch) => {
//   return {
//     getFilesSettings: () => dispatch(getFilesSettings()),
//     setFirstLoad: (firstLoad) => dispatch(setFirstLoad(firstLoad)),
//     setSelectedNode: (node) => dispatch(setSelectedNode(node)),
//   };
// };

// export default connect(
//   mapStateToProps,
//   mapDispatchToProps
// )(withRouter(Settings));

<<<<<<< HEAD
export default connect(
  mapStateToProps,
  mapDispatchToProps
)(
  inject(({ mainFilesStore }) => {
    const { filesStore, isLoading } = mainFilesStore;
    const { setFirstLoad, treeFoldersStore } = filesStore;
    const { setSelectedNode } = treeFoldersStore;

    return {
      isLoading,

      setFirstLoad,
      setSelectedNode,
    };
  })(withRouter(observer(Settings)))
);
=======
export default inject(({ mainFilesStore, settingsStore }) => {
  const { filesStore, isLoading } = mainFilesStore;
  const { setFirstLoad, treeFoldersStore } = filesStore;
  const { setSelectedNode } = treeFoldersStore;
  const { getFilesSettings, settingsTree: settings } = settingsStore;

  const settingsTree = Object.keys(settings).length !== 0 ? settings : {};

  return {
    isLoading,
    settingsTree,

    setFirstLoad,
    setSelectedNode,
    getFilesSettings,
  };
})(withRouter(observer(Settings)));
>>>>>>> b37ee479
<|MERGE_RESOLUTION|>--- conflicted
+++ resolved
@@ -12,8 +12,8 @@
 import { createI18N } from "../../../helpers/i18n";
 // import {
 //   getFilesSettings,
-//   setFirstLoad,
-//   setSelectedNode,
+  //setFirstLoad,
+  //setSelectedNode,
 // } from "../../../store/files/actions";
 //import { getSettingsTree, getIsLoading } from "../../../store/files/selectors";
 
@@ -129,7 +129,7 @@
 
 // function mapStateToProps(state) {
 //   return {
-//     isLoading: getIsLoading(state),
+    //isLoading: getIsLoading(state),
 //     settingsTree: getSettingsTree(state),
 //   };
 // }
@@ -137,8 +137,8 @@
 // const mapDispatchToProps = (dispatch) => {
 //   return {
 //     getFilesSettings: () => dispatch(getFilesSettings()),
-//     setFirstLoad: (firstLoad) => dispatch(setFirstLoad(firstLoad)),
-//     setSelectedNode: (node) => dispatch(setSelectedNode(node)),
+    //setFirstLoad: (firstLoad) => dispatch(setFirstLoad(firstLoad)),
+    //setSelectedNode: (node) => dispatch(setSelectedNode(node)),
 //   };
 // };
 
@@ -147,40 +147,20 @@
 //   mapDispatchToProps
 // )(withRouter(Settings));
 
-<<<<<<< HEAD
-export default connect(
-  mapStateToProps,
-  mapDispatchToProps
-)(
-  inject(({ mainFilesStore }) => {
+export default inject(({ mainFilesStore, settingsStore }) => {
     const { filesStore, isLoading } = mainFilesStore;
     const { setFirstLoad, treeFoldersStore } = filesStore;
     const { setSelectedNode } = treeFoldersStore;
-
-    return {
-      isLoading,
-
-      setFirstLoad,
-      setSelectedNode,
-    };
-  })(withRouter(observer(Settings)))
-);
-=======
-export default inject(({ mainFilesStore, settingsStore }) => {
-  const { filesStore, isLoading } = mainFilesStore;
-  const { setFirstLoad, treeFoldersStore } = filesStore;
-  const { setSelectedNode } = treeFoldersStore;
   const { getFilesSettings, settingsTree: settings } = settingsStore;
 
   const settingsTree = Object.keys(settings).length !== 0 ? settings : {};
 
-  return {
-    isLoading,
+    return {
+      isLoading,
     settingsTree,
 
-    setFirstLoad,
-    setSelectedNode,
+      setFirstLoad,
+      setSelectedNode,
     getFilesSettings,
-  };
-})(withRouter(observer(Settings)));
->>>>>>> b37ee479
+    };
+})(withRouter(observer(Settings)));