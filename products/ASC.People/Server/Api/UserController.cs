--- conflicted
+++ resolved
@@ -1,1471 +1,1434 @@
-﻿// (c) Copyright Ascensio System SIA 2010-2022
-//
-// This program is a free software product.
-// You can redistribute it and/or modify it under the terms
-// of the GNU Affero General Public License (AGPL) version 3 as published by the Free Software
-// Foundation. In accordance with Section 7(a) of the GNU AGPL its Section 15 shall be amended
-// to the effect that Ascensio System SIA expressly excludes the warranty of non-infringement of
-// any third-party rights.
-//
-// This program is distributed WITHOUT ANY WARRANTY, without even the implied warranty
-// of MERCHANTABILITY or FITNESS FOR A PARTICULAR  PURPOSE. For details, see
-// the GNU AGPL at: http://www.gnu.org/licenses/agpl-3.0.html
-//
-// You can contact Ascensio System SIA at Lubanas st. 125a-25, Riga, Latvia, EU, LV-1021.
-//
-// The  interactive user interfaces in modified source and object code versions of the Program must
-// display Appropriate Legal Notices, as required under Section 5 of the GNU AGPL version 3.
-//
-// Pursuant to Section 7(b) of the License you must retain the original Product logo when
-// distributing the program. Pursuant to Section 7(e) we decline to grant you any rights under
-// trademark law for use of our trademarks.
-//
-// All the Product's GUI elements, including illustrations and icon sets, as well as technical writing
-// content are licensed under the terms of the Creative Commons Attribution-ShareAlike 4.0
-// International. See the License terms at http://creativecommons.org/licenses/by-sa/4.0/legalcode
-
-using ASC.Api.Core.Security;
-using ASC.Common.Log;
-
-namespace ASC.People.Api;
-
-public class UserController : PeopleControllerBase
-{
-    private Tenant Tenant => _apiContext.Tenant;
-
-    private readonly ICache _cache;
-    private readonly TenantManager _tenantManager;
-    private readonly CookiesManager _cookiesManager;
-    private readonly CoreBaseSettings _coreBaseSettings;
-    private readonly CustomNamingPeople _customNamingPeople;
-    private readonly EmployeeDtoHelper _employeeDtoHelper;
-    private readonly EmployeeFullDtoHelper _employeeFullDtoHelper;
-    private readonly ILogger<UserController> _logger;
-    private readonly PasswordHasher _passwordHasher;
-    private readonly QueueWorkerReassign _queueWorkerReassign;
-    private readonly QueueWorkerRemove _queueWorkerRemove;
-    private readonly Recaptcha _recaptcha;
-    private readonly TenantUtil _tenantUtil;
-    private readonly UserFormatter _userFormatter;
-    private readonly UserManagerWrapper _userManagerWrapper;
-    private readonly WebItemManager _webItemManager;
-    private readonly WebItemSecurity _webItemSecurity;
-    private readonly WebItemSecurityCache _webItemSecurityCache;
-    private readonly DisplayUserSettingsHelper _displayUserSettingsHelper;
-    private readonly MessageTarget _messageTarget;
-    private readonly SecurityContext _securityContext;
-    private readonly StudioNotifyService _studioNotifyService;
-    private readonly MessageService _messageService;
-    private readonly AuthContext _authContext;
-    private readonly SetupInfo _setupInfo;
-    private readonly SettingsManager _settingsManager;
-    private readonly InvitationLinkService _invitationLinkService;
-    private readonly FileSecurity _fileSecurity;
-    private readonly IQuotaService _quotaService;
-    private readonly CountPaidUserChecker _countPaidUserChecker;
-    private readonly UsersQuotaSyncOperation _usersQuotaSyncOperation;
-    private readonly CountUserChecker _countUserChecker;
-    private readonly UsersInRoomChecker _usersInRoomChecker;
-
-    public UserController(
-        ICache cache,
-        TenantManager tenantManager,
-        CookiesManager cookiesManager,
-        CoreBaseSettings coreBaseSettings,
-        CustomNamingPeople customNamingPeople,
-        EmployeeDtoHelper employeeDtoHelper,
-        EmployeeFullDtoHelper employeeFullDtoHelper,
-        ILogger<UserController> logger,
-        PasswordHasher passwordHasher,
-        QueueWorkerReassign queueWorkerReassign,
-        QueueWorkerRemove queueWorkerRemove,
-        Recaptcha recaptcha,
-        TenantUtil tenantUtil,
-        UserFormatter userFormatter,
-        UserManagerWrapper userManagerWrapper,
-        WebItemManager webItemManager,
-        WebItemSecurity webItemSecurity,
-        WebItemSecurityCache webItemSecurityCache,
-        DisplayUserSettingsHelper displayUserSettingsHelper,
-        MessageTarget messageTarget,
-        SecurityContext securityContext,
-        StudioNotifyService studioNotifyService,
-        MessageService messageService,
-        AuthContext authContext,
-        SetupInfo setupInfo,
-        UserManager userManager,
-        PermissionContext permissionContext,
-        ApiContext apiContext,
-        UserPhotoManager userPhotoManager,
-        IHttpClientFactory httpClientFactory,
-        IHttpContextAccessor httpContextAccessor,
-        SettingsManager settingsManager,
-        InvitationLinkService invitationLinkService,
-        FileSecurity fileSecurity,
-        UsersQuotaSyncOperation usersQuotaSyncOperation,
-        CountPaidUserChecker countPaidUserChecker,
-        CountUserChecker activeUsersChecker,
-        UsersInRoomChecker usersInRoomChecker,
-        IQuotaService quotaService)
-        : base(userManager, permissionContext, apiContext, userPhotoManager, httpClientFactory, httpContextAccessor)
-    {
-        _cache = cache;
-        _tenantManager = tenantManager;
-        _cookiesManager = cookiesManager;
-        _coreBaseSettings = coreBaseSettings;
-        _customNamingPeople = customNamingPeople;
-        _employeeDtoHelper = employeeDtoHelper;
-        _employeeFullDtoHelper = employeeFullDtoHelper;
-        _logger = logger;
-        _passwordHasher = passwordHasher;
-        _queueWorkerReassign = queueWorkerReassign;
-        _queueWorkerRemove = queueWorkerRemove;
-        _recaptcha = recaptcha;
-        _tenantUtil = tenantUtil;
-        _userFormatter = userFormatter;
-        _userManagerWrapper = userManagerWrapper;
-        _webItemManager = webItemManager;
-        _webItemSecurity = webItemSecurity;
-        _webItemSecurityCache = webItemSecurityCache;
-        _displayUserSettingsHelper = displayUserSettingsHelper;
-        _messageTarget = messageTarget;
-        _securityContext = securityContext;
-        _studioNotifyService = studioNotifyService;
-        _messageService = messageService;
-        _authContext = authContext;
-        _setupInfo = setupInfo;
-        _settingsManager = settingsManager;
-        _invitationLinkService = invitationLinkService;
-        _fileSecurity = fileSecurity;
-        _countPaidUserChecker = countPaidUserChecker;
-        _countUserChecker = activeUsersChecker;
-        _usersInRoomChecker = usersInRoomChecker;
-        _quotaService = quotaService;
-        _usersQuotaSyncOperation = usersQuotaSyncOperation;
-    }
-
-    [HttpPost("active")]
-    public async Task<EmployeeFullDto> AddMemberAsActivatedAsync(MemberRequestDto inDto)
-    {
-        await _permissionContext.DemandPermissionsAsync(new UserSecurityProvider(inDto.Type), Constants.Action_AddRemoveUser);
-
-        var user = new UserInfo();
-
-        inDto.PasswordHash = (inDto.PasswordHash ?? "").Trim();
-        if (string.IsNullOrEmpty(inDto.PasswordHash))
-        {
-            inDto.Password = (inDto.Password ?? "").Trim();
-
-            if (string.IsNullOrEmpty(inDto.Password))
-            {
-                inDto.Password = UserManagerWrapper.GeneratePassword();
-            }
-            else
-            {
-                await _userManagerWrapper.CheckPasswordPolicyAsync(inDto.Password);
-            }
-
-            inDto.PasswordHash = _passwordHasher.GetClientPassword(inDto.Password);
-        }
-
-        //Validate email
-        var address = new MailAddress(inDto.Email);
-        user.Email = address.Address;
-        //Set common fields
-        user.FirstName = inDto.Firstname;
-        user.LastName = inDto.Lastname;
-        user.Title = inDto.Title;
-        user.Location = inDto.Location;
-        user.Notes = inDto.Comment;
-        user.Sex = "male".Equals(inDto.Sex, StringComparison.OrdinalIgnoreCase)
-                       ? true
-                       : ("female".Equals(inDto.Sex, StringComparison.OrdinalIgnoreCase) ? false : null);
-
-        user.BirthDate = inDto.Birthday != null ? _tenantUtil.DateTimeFromUtc(inDto.Birthday) : null;
-        user.WorkFromDate = inDto.Worksfrom != null ? _tenantUtil.DateTimeFromUtc(inDto.Worksfrom) : DateTime.UtcNow.Date;
-
-        await UpdateContactsAsync(inDto.Contacts, user);
-
-        _cache.Insert("REWRITE_URL" + (await _tenantManager.GetCurrentTenantAsync()).Id, HttpContext.Request.GetUrlRewriter().ToString(), TimeSpan.FromMinutes(5));
-        user = await _userManagerWrapper.AddUserAsync(user, inDto.PasswordHash, true, false, inDto.Type,
-            false, true, true);
-
-        user.ActivationStatus = EmployeeActivationStatus.Activated;
-
-        await UpdateDepartmentsAsync(inDto.Department, user);
-
-        if (inDto.Files != _userPhotoManager.GetDefaultPhotoAbsoluteWebPath())
-        {
-            await UpdatePhotoUrlAsync(inDto.Files, user);
-        }
-
-        return await _employeeFullDtoHelper.GetFullAsync(user);
-    }
-
-    [HttpPost]
-    [Authorize(AuthenticationSchemes = "confirm", Roles = "LinkInvite,Everyone")]
-    public async Task<EmployeeFullDto> AddMember(MemberRequestDto inDto)
-    {
-        await _apiContext.AuthByClaimAsync();
-
-        var linkData = inDto.FromInviteLink ? await _invitationLinkService.GetProcessedLinkDataAsync(inDto.Key, inDto.Email, inDto.Type) : null;
-        if (linkData is { IsCorrect: false })
-        {
-            throw new SecurityException(FilesCommonResource.ErrorMessage_InvintationLink);
-        }
-
-<<<<<<< HEAD
-        if (options != null)
-        {
-            await _permissionContext.DemandPermissionsAsync(new UserSecurityProvider(Guid.Empty, options.EmployeeType), Constants.Action_AddRemoveUser);
-=======
-        if (linkData != null)
-        { 
-            _permissionContext.DemandPermissions(new UserSecurityProvider(Guid.Empty, linkData.EmployeeType) ,Constants.Action_AddRemoveUser);
->>>>>>> 0b31d564
-        }
-        else
-        {
-            await _permissionContext.DemandPermissionsAsync(Constants.Action_AddRemoveUser);
-        }
-
-        inDto.Type = linkData?.EmployeeType ?? inDto.Type;
-
-        var user = new UserInfo();
-
-        var byEmail = linkData?.LinkType == InvitationLinkType.Individual;
-
-        if (byEmail)
-        {
-            user = await _userManager.GetUserByEmailAsync(inDto.Email);
-
-            if (user.Equals(Constants.LostUser) || user.ActivationStatus != EmployeeActivationStatus.Pending)
-            {
-                throw new SecurityException(FilesCommonResource.ErrorMessage_InvintationLink);
-            }
-        }
-
-        inDto.PasswordHash = (inDto.PasswordHash ?? "").Trim();
-        if (string.IsNullOrEmpty(inDto.PasswordHash))
-        {
-            inDto.Password = (inDto.Password ?? "").Trim();
-
-            if (string.IsNullOrEmpty(inDto.Password))
-            {
-                inDto.Password = UserManagerWrapper.GeneratePassword();
-            }
-            else
-            {
-                await _userManagerWrapper.CheckPasswordPolicyAsync(inDto.Password);
-            }
-            inDto.PasswordHash = _passwordHasher.GetClientPassword(inDto.Password);
-        }
-
-        //Validate email
-        var address = new MailAddress(inDto.Email);
-        user.Email = address.Address;
-        //Set common fields
-        user.CultureName = inDto.CultureName;
-        user.FirstName = inDto.Firstname;
-        user.LastName = inDto.Lastname;
-        user.Title = inDto.Title;
-        user.Location = inDto.Location;
-        user.Notes = inDto.Comment;
-        user.Sex = "male".Equals(inDto.Sex, StringComparison.OrdinalIgnoreCase)
-                       ? true
-                       : ("female".Equals(inDto.Sex, StringComparison.OrdinalIgnoreCase) ? false : null);
-
-        user.BirthDate = inDto.Birthday != null && inDto.Birthday != DateTime.MinValue ? _tenantUtil.DateTimeFromUtc(inDto.Birthday) : null;
-        user.WorkFromDate = inDto.Worksfrom != null && inDto.Worksfrom != DateTime.MinValue ? _tenantUtil.DateTimeFromUtc(inDto.Worksfrom) : DateTime.UtcNow.Date;
-
-        await UpdateContactsAsync(inDto.Contacts, user, !inDto.FromInviteLink);
-
-        _cache.Insert("REWRITE_URL" + (await _tenantManager.GetCurrentTenantAsync()).Id, HttpContext.Request.GetUrlRewriter().ToString(), TimeSpan.FromMinutes(5));
-
-<<<<<<< HEAD
-        user = await _userManagerWrapper.AddUserAsync(user, inDto.PasswordHash, inDto.FromInviteLink, true, inDto.Type,
-            inDto.FromInviteLink && options is { IsCorrect: true }, true, true, byEmail);
-=======
-        user = await _userManagerWrapper.AddUser(user, inDto.PasswordHash, inDto.FromInviteLink, true, inDto.Type,
-            inDto.FromInviteLink && linkData is { IsCorrect: true }, true, true, byEmail);
->>>>>>> 0b31d564
-
-        await UpdateDepartmentsAsync(inDto.Department, user);
-
-        if (inDto.Files != _userPhotoManager.GetDefaultPhotoAbsoluteWebPath())
-        {
-            await UpdatePhotoUrlAsync(inDto.Files, user);
-        }
-
-        if (linkData is { LinkType: InvitationLinkType.CommonWithRoom })
-        {
-            var success = int.TryParse(linkData.RoomId, out var id);
-
-            if (success)
-            {
-                await _usersInRoomChecker.CheckAppend();
-                await _fileSecurity.ShareAsync(id, FileEntryType.Folder, user.Id, linkData.Share);
-            }
-            else
-            {
-                await _usersInRoomChecker.CheckAppend();
-                await _fileSecurity.ShareAsync(linkData.RoomId, FileEntryType.Folder, user.Id, linkData.Share);
-            }
-        }
-
-<<<<<<< HEAD
-        var messageAction = inDto.IsUser ? MessageAction.GuestCreated : MessageAction.UserCreated;
-        await _messageService.SendAsync(messageAction, _messageTarget.Create(user.Id), user.DisplayUserName(false, _displayUserSettingsHelper));
-=======
-        if (inDto.IsUser)
-        {
-            _messageService.Send(MessageAction.GuestCreated, _messageTarget.Create(user.Id), user.DisplayUserName(false, _displayUserSettingsHelper));
-        }
-        else
-        {
-            _messageService.Send(MessageAction.UserCreated, _messageTarget.Create(user.Id), user.DisplayUserName(false, _displayUserSettingsHelper), user.Id);
-        }
->>>>>>> 0b31d564
-
-        return await _employeeFullDtoHelper.GetFullAsync(user);
-    }
-
-    [HttpPost("invite")]
-    public async Task<List<EmployeeDto>> InviteUsersAsync(InviteUsersRequestDto inDto)
-    {
-        foreach (var invite in inDto.Invitations)
-        {
-            if (!await _permissionContext.CheckPermissionsAsync(new UserSecurityProvider(Guid.Empty, invite.Type), Constants.Action_AddRemoveUser))
-            {
-                continue;
-            }
-
-            var user = await _userManagerWrapper.AddInvitedUserAsync(invite.Email, invite.Type);
-<<<<<<< HEAD
-            var link = await _roomLinkService.GetInvitationLinkAsync(user.Email, invite.Type, _authContext.CurrentAccount.ID);
-=======
-            var link = _invitationLinkService.GetInvitationLink(user.Email, invite.Type, _authContext.CurrentAccount.ID);
->>>>>>> 0b31d564
-
-            await _studioNotifyService.SendDocSpaceInviteAsync(user.Email, link);
-            _logger.Debug(link);
-        }
-
-        var result = new List<EmployeeDto>();
-
-        var users = (await _userManager.GetUsersAsync()).Where(u => u.ActivationStatus == EmployeeActivationStatus.Pending);
-
-        foreach (var user in users)
-        {
-            result.Add(await _employeeDtoHelper.GetAsync(user));
-        }
-
-        return result;
-    }
-
-    [HttpPut("{userid}/password")]
-    [Authorize(AuthenticationSchemes = "confirm", Roles = "PasswordChange,EmailChange,Activation,EmailActivation,Everyone")]
-    public async Task<EmployeeFullDto> ChangeUserPassword(Guid userid, MemberRequestDto inDto)
-    {
-        await _apiContext.AuthByClaimAsync();
-        await _permissionContext.DemandPermissionsAsync(new UserSecurityProvider(userid), Constants.Action_EditUser);
-
-        var user = await _userManager.GetUsersAsync(userid);
-
-        if (!_userManager.UserExists(user))
-        {
-            return null;
-        }
-
-        if (_userManager.IsSystemUser(user.Id))
-        {
-            throw new SecurityException();
-        }
-
-        if (!string.IsNullOrEmpty(inDto.Email))
-        {
-            var address = new MailAddress(inDto.Email);
-            if (!string.Equals(address.Address, user.Email, StringComparison.OrdinalIgnoreCase))
-            {
-                user.Email = address.Address.ToLowerInvariant();
-                user.ActivationStatus = EmployeeActivationStatus.Activated;
-                await _userManager.UpdateUserInfoWithSyncCardDavAsync(user);
-            }
-        }
-
-        inDto.PasswordHash = (inDto.PasswordHash ?? "").Trim();
-
-        if (string.IsNullOrEmpty(inDto.PasswordHash))
-        {
-            inDto.Password = (inDto.Password ?? "").Trim();
-
-            if (!string.IsNullOrEmpty(inDto.Password))
-            {
-                inDto.PasswordHash = _passwordHasher.GetClientPassword(inDto.Password);
-            }
-        }
-
-        if (!string.IsNullOrEmpty(inDto.PasswordHash))
-        {
-            await _securityContext.SetUserPasswordHashAsync(userid, inDto.PasswordHash);
-            await _messageService.SendAsync(MessageAction.UserUpdatedPassword);
-
-            await _cookiesManager.ResetUserCookieAsync(userid);
-            await _messageService.SendAsync(MessageAction.CookieSettingsUpdated);
-        }
-
-        return await _employeeFullDtoHelper.GetFullAsync(await GetUserInfoAsync(userid.ToString()));
-    }
-
-    [HttpDelete("{userid}")]
-    public async Task<EmployeeFullDto> DeleteMemberAsync(string userid)
-    {
-        await _permissionContext.DemandPermissionsAsync(Constants.Action_AddRemoveUser);
-
-        var user = await GetUserInfoAsync(userid);
-
-        if (_userManager.IsSystemUser(user.Id) || user.IsLDAP())
-        {
-            throw new SecurityException();
-        }
-
-        if (user.Status != EmployeeStatus.Terminated)
-        {
-            throw new Exception("The user is not suspended");
-        }
-
-        await CheckReassignProccessAsync(new[] { user.Id });
-
-        var userName = user.DisplayUserName(false, _displayUserSettingsHelper);
-        await _userPhotoManager.RemovePhotoAsync(user.Id);
-        await _userManager.DeleteUserAsync(user.Id);
-        _queueWorkerRemove.Start(Tenant.Id, user, _securityContext.CurrentAccount.ID, false);
-
-        await _messageService.SendAsync(MessageAction.UserDeleted, _messageTarget.Create(user.Id), userName);
-
-        return await _employeeFullDtoHelper.GetFullAsync(user);
-    }
-
-    [HttpDelete("@self")]
-    [Authorize(AuthenticationSchemes = "confirm", Roles = "ProfileRemove")]
-    public async Task<EmployeeFullDto> DeleteProfile()
-    {
-        await _apiContext.AuthByClaimAsync();
-
-        if (_userManager.IsSystemUser(_securityContext.CurrentAccount.ID))
-        {
-            throw new SecurityException();
-        }
-
-        var user = await GetUserInfoAsync(_securityContext.CurrentAccount.ID.ToString());
-
-        if (!_userManager.UserExists(user))
-        {
-            throw new Exception(Resource.ErrorUserNotFound);
-        }
-
-        if (user.IsLDAP())
-        {
-            throw new SecurityException();
-        }
-
-        await _securityContext.AuthenticateMeWithoutCookieAsync(Core.Configuration.Constants.CoreSystem);
-        user.Status = EmployeeStatus.Terminated;
-
-        await _userManager.UpdateUserInfoAsync(user);
-        var userName = user.DisplayUserName(false, _displayUserSettingsHelper);
-        await _messageService.SendAsync(MessageAction.UsersUpdatedStatus, _messageTarget.Create(user.Id), userName);
-
-        await _cookiesManager.ResetUserCookieAsync(user.Id);
-        await _messageService.SendAsync(MessageAction.CookieSettingsUpdated);
-
-        if (_coreBaseSettings.Personal)
-        {
-            await _userPhotoManager.RemovePhotoAsync(user.Id);
-            await _userManager.DeleteUserAsync(user.Id);
-            await _messageService.SendAsync(MessageAction.UserDeleted, _messageTarget.Create(user.Id), userName);
-        }
-        else
-        {
-            //StudioNotifyService.Instance.SendMsgProfileHasDeletedItself(user);
-            //StudioNotifyService.SendMsgProfileDeletion(Tenant.TenantId, user);
-        }
-
-        return await _employeeFullDtoHelper.GetFullAsync(user);
-    }
-
-    [HttpGet("status/{status}/search")]
-    public async IAsyncEnumerable<EmployeeFullDto> GetAdvanced(EmployeeStatus status, [FromQuery] string query)
-    {
-        if (_coreBaseSettings.Personal)
-        {
-            throw new MethodAccessException("Method not available");
-        }
-
-        var list = (await _userManager.GetUsersAsync(status)).ToAsyncEnumerable();
-
-        if ("group".Equals(_apiContext.FilterBy, StringComparison.OrdinalIgnoreCase) && !string.IsNullOrEmpty(_apiContext.FilterValue))
-        {
-            var groupId = new Guid(_apiContext.FilterValue);
-            //Filter by group
-            list = list.WhereAwait(async x => await _userManager.IsUserInGroupAsync(x.Id, groupId));
-            _apiContext.SetDataFiltered();
-        }
-
-        list = list.Where(x => x.FirstName != null && x.FirstName.IndexOf(query, StringComparison.OrdinalIgnoreCase) > -1 || (x.LastName != null && x.LastName.IndexOf(query, StringComparison.OrdinalIgnoreCase) != -1) ||
-                                (x.UserName != null && x.UserName.IndexOf(query, StringComparison.OrdinalIgnoreCase) != -1) || (x.Email != null && x.Email.IndexOf(query, StringComparison.OrdinalIgnoreCase) != -1) || (x.ContactsList != null && x.ContactsList.Any(y => y.IndexOf(query, StringComparison.OrdinalIgnoreCase) != -1)));
-
-        await foreach (var item in list)
-        {
-            yield return await _employeeFullDtoHelper.GetFullAsync(item);
-        }
-    }
-
-    [HttpGet]
-    public IAsyncEnumerable<EmployeeFullDto> GetAll()
-    {
-        return GetByStatus(EmployeeStatus.Active);
-    }
-
-    [AllowNotPayment]
-    [HttpGet("email")]
-    public async Task<EmployeeFullDto> GetByEmailAsync([FromQuery] string email)
-    {
-        if (_coreBaseSettings.Personal && !(await _userManager.GetUsersAsync(_securityContext.CurrentAccount.ID)).IsOwner(Tenant))
-        {
-            throw new MethodAccessException("Method not available");
-        }
-
-        var user = await _userManager.GetUserByEmailAsync(email);
-        if (user.Id == Constants.LostUser.Id)
-        {
-            throw new ItemNotFoundException("User not found");
-        }
-
-        return await _employeeFullDtoHelper.GetFullAsync(user);
-    }
-
-    [AllowNotPayment]
-    [Authorize(AuthenticationSchemes = "confirm", Roles = "LinkInvite,Everyone")]
-    [HttpGet("{username}", Order = 1)]
-    public async Task<EmployeeFullDto> GetById(string username)
-    {
-        if (_coreBaseSettings.Personal)
-        {
-            throw new MethodAccessException("Method not available");
-        }
-
-        var isInvite = _httpContextAccessor.HttpContext.User.Claims
-               .Any(role => role.Type == ClaimTypes.Role && ConfirmTypeExtensions.TryParse(role.Value, out var confirmType) && confirmType == ConfirmType.LinkInvite);
-
-        await _apiContext.AuthByClaimAsync();
-
-        var user = await _userManager.GetUserByUserNameAsync(username);
-        if (user.Id == Constants.LostUser.Id)
-        {
-            if (Guid.TryParse(username, out var userId))
-            {
-                user = await _userManager.GetUsersAsync(userId);
-            }
-            else
-            {
-                _logger.ErrorCouldNotGetUserByName(_securityContext.CurrentAccount.ID, username);
-            }
-        }
-
-        if (user.Id == Constants.LostUser.Id)
-        {
-            throw new ItemNotFoundException("User not found");
-        }
-
-        if (isInvite)
-        {
-            return await _employeeFullDtoHelper.GetSimple(user);
-        }
-
-        return await _employeeFullDtoHelper.GetFullAsync(user);
-    }
-
-    [HttpGet("status/{status}")]
-    public IAsyncEnumerable<EmployeeFullDto> GetByStatus(EmployeeStatus status)
-    {
-        if (_coreBaseSettings.Personal)
-        {
-            throw new Exception("Method not available");
-        }
-
-        Guid? groupId = null;
-        if ("group".Equals(_apiContext.FilterBy, StringComparison.OrdinalIgnoreCase) && !string.IsNullOrEmpty(_apiContext.FilterValue))
-        {
-            groupId = new Guid(_apiContext.FilterValue);
-            _apiContext.SetDataFiltered();
-        }
-
-        return GetFullByFilter(status, groupId, null, null, null, null);
-    }
-
-    [HttpGet("filter")]
-    public async IAsyncEnumerable<EmployeeFullDto> GetFullByFilter(EmployeeStatus? employeeStatus, Guid? groupId, EmployeeActivationStatus? activationStatus, EmployeeType? employeeType, bool? isAdministrator, Payments? payments)
-    {
-        var users = await GetByFilterAsync(employeeStatus, groupId, activationStatus, employeeType, isAdministrator, payments);
-
-        foreach (var user in users)
-        {
-            yield return await _employeeFullDtoHelper.GetFullAsync(user);
-        }
-    }
-
-    [HttpGet("info")]
-    public Module GetModule()
-    {
-        var product = new PeopleProduct();
-        product.Init();
-
-        return new Module(product);
-    }
-
-    [HttpGet("search")]
-    public IAsyncEnumerable<EmployeeDto> GetPeopleSearch([FromQuery] string query)
-    {
-        return GetSearch(query);
-    }
-
-    [HttpGet("@search/{query}")]
-    public async IAsyncEnumerable<EmployeeFullDto> GetSearch(string query)
-    {
-        if (_coreBaseSettings.Personal)
-        {
-            throw new MethodAccessException("Method not available");
-        }
-
-        var groupId = Guid.Empty;
-        if ("group".Equals(_apiContext.FilterBy, StringComparison.OrdinalIgnoreCase) && !string.IsNullOrEmpty(_apiContext.FilterValue))
-        {
-            groupId = new Guid(_apiContext.FilterValue);
-        }
-
-        var users = await _userManager.SearchAsync(query, EmployeeStatus.Active, groupId);
-
-        foreach (var user in users)
-        {
-            yield return await _employeeFullDtoHelper.GetFullAsync(user);
-        }
-    }
-
-    [HttpGet("simple/filter")]
-    public async IAsyncEnumerable<EmployeeDto> GetSimpleByFilter(EmployeeStatus? employeeStatus, Guid? groupId, EmployeeActivationStatus? activationStatus, EmployeeType? employeeType, bool? isAdministrator, Payments? payments)
-    {
-        var users = await GetByFilterAsync(employeeStatus, groupId, activationStatus, employeeType, isAdministrator, payments);
-
-        foreach (var user in users)
-        {
-            yield return await _employeeDtoHelper.GetAsync(user);
-        }
-    }
-
-    [AllowAnonymous]
-    [HttpPost("register")]
-    public async Task<string> RegisterUserOnPersonalAsync(RegisterPersonalUserRequestDto inDto)
-    {
-        if (!_coreBaseSettings.Personal)
-        {
-            throw new MethodAccessException("Method is only available on personal.onlyoffice.com");
-        }
-
-        return await InternalRegisterUserOnPersonalAsync(inDto);
-    }
-
-    [HttpPut("delete", Order = -1)]
-    public async IAsyncEnumerable<EmployeeFullDto> RemoveUsers(UpdateMembersRequestDto inDto)
-    {
-        await _permissionContext.DemandPermissionsAsync(Constants.Action_AddRemoveUser);
-
-        await CheckReassignProccessAsync(inDto.UserIds);
-
-        var users = await inDto.UserIds.ToAsyncEnumerable().SelectAwait(async userId => await _userManager.GetUsersAsync(userId))
-            .Where(u => !_userManager.IsSystemUser(u.Id) && !u.IsLDAP()).ToListAsync();
-
-        var userNames = users.Select(x => x.DisplayUserName(false, _displayUserSettingsHelper)).ToList();
-
-        foreach (var user in users)
-        {
-            if (user.Status != EmployeeStatus.Terminated)
-            {
-                continue;
-            }
-
-            await _userPhotoManager.RemovePhotoAsync(user.Id);
-            await _userManager.DeleteUserAsync(user.Id);
-            _queueWorkerRemove.Start(Tenant.Id, user, _securityContext.CurrentAccount.ID, false);
-        }
-
-        await _messageService.SendAsync(MessageAction.UsersDeleted, _messageTarget.Create(users.Select(x => x.Id)), userNames);
-
-        foreach (var user in users)
-        {
-            yield return await _employeeFullDtoHelper.GetFullAsync(user);
-        }
-    }
-
-    [HttpPut("invite")]
-    public async IAsyncEnumerable<EmployeeFullDto> ResendUserInvitesAsync(UpdateMembersRequestDto inDto)
-    {
-        await _permissionContext.DemandPermissionsAsync(new UserSecurityProvider(Guid.Empty, EmployeeType.User), Constants.Action_AddRemoveUser);
-
-        IEnumerable<UserInfo> users = null;
-
-        if (inDto.ResendAll)
-        {
-            users = (await _userManager.GetUsersAsync()).Where(u => u.ActivationStatus == EmployeeActivationStatus.Pending);
-        }
-        else
-        {
-            users = await inDto.UserIds.ToAsyncEnumerable()
-                .Where(userId => !_userManager.IsSystemUser(userId))
-                .SelectAwait(async userId => await _userManager.GetUsersAsync(userId)).ToListAsync();
-        }
-
-        foreach (var user in users)
-        {
-            if (user.IsActive)
-            {
-                continue;
-            }
-
-            var viewer = await _userManager.GetUsersAsync(_securityContext.CurrentAccount.ID);
-
-            if (viewer == null)
-            {
-                throw new Exception(Resource.ErrorAccessDenied);
-            }
-
-            if (await _userManager.IsDocSpaceAdminAsync(viewer) || viewer.Id == user.Id)
-            {
-                if (user.ActivationStatus == EmployeeActivationStatus.Activated)
-                {
-                    user.ActivationStatus = EmployeeActivationStatus.NotActivated;
-                }
-                if (user.ActivationStatus == (EmployeeActivationStatus.AutoGenerated | EmployeeActivationStatus.Activated))
-                {
-                    user.ActivationStatus = EmployeeActivationStatus.AutoGenerated;
-                }
-
-                await _userManager.UpdateUserInfoWithSyncCardDavAsync(user);
-            }
-
-            if (user.ActivationStatus == EmployeeActivationStatus.Pending)
-            {
-                var type = await _userManager.GetUserTypeAsync(user.Id);
-
-                if (!await _permissionContext.CheckPermissionsAsync(new UserSecurityProvider(type), Constants.Action_AddRemoveUser))
-                {
-                    continue;
-                }
-
-<<<<<<< HEAD
-                var link = await _roomLinkService.GetInvitationLinkAsync(user.Email, type, _authContext.CurrentAccount.ID);
-                await _studioNotifyService.SendDocSpaceInviteAsync(user.Email, link);
-=======
-                var link = _invitationLinkService.GetInvitationLink(user.Email, type, _authContext.CurrentAccount.ID);
-                _studioNotifyService.SendDocSpaceInvite(user.Email, link);
->>>>>>> 0b31d564
-            }
-            else
-            {
-                await _studioNotifyService.SendEmailActivationInstructionsAsync(user, user.Email);
-            }
-        }
-
-        await _messageService.SendAsync(MessageAction.UsersSentActivationInstructions, _messageTarget.Create(users.Select(x => x.Id)), users.Select(x => x.DisplayUserName(false, _displayUserSettingsHelper)));
-
-         foreach (var user in users)
-        {
-            yield return await _employeeFullDtoHelper.GetFullAsync(user);
-        }
-    }
-
-    [HttpGet("theme")]
-    public async Task<DarkThemeSettings> GetThemeAsync()
-    {
-        return await _settingsManager.LoadForCurrentUserAsync<DarkThemeSettings>();
-    }
-
-    [HttpPut("theme")]
-    public async Task<DarkThemeSettings> ChangeThemeAsync(DarkThemeSettingsRequestDto model)
-    {
-        var darkThemeSettings = new DarkThemeSettings
-        {
-            Theme = model.Theme
-        };
-
-        await _settingsManager.SaveForCurrentUserAsync(darkThemeSettings);
-
-        return darkThemeSettings;
-    }
-
-    [AllowNotPayment]
-    [HttpGet("@self")]
-    public async Task<EmployeeFullDto> SelfAsync()
-    {
-        var user = await _userManager.GetUserAsync(_securityContext.CurrentAccount.ID, EmployeeFullDtoHelper.GetExpression(_apiContext));
-
-        var result = await _employeeFullDtoHelper.GetFullAsync(user);
-
-        result.Theme = (await _settingsManager.LoadForCurrentUserAsync<DarkThemeSettings>()).Theme;
-
-        return result;
-    }
-
-    [AllowNotPayment]
-    [HttpPost("email")]
-    public async Task<object> SendEmailChangeInstructionsAsync(UpdateMemberRequestDto inDto)
-    {
-        Guid.TryParse(inDto.UserId, out var userid);
-
-        if (userid == Guid.Empty)
-        {
-            throw new ArgumentNullException("userid");
-        }
-
-        var email = (inDto.Email ?? "").Trim();
-
-        if (string.IsNullOrEmpty(email))
-        {
-            throw new Exception(Resource.ErrorEmailEmpty);
-        }
-
-        if (!email.TestEmailRegex())
-        {
-            throw new Exception(Resource.ErrorNotCorrectEmail);
-        }
-
-        var viewer = await _userManager.GetUsersAsync(_securityContext.CurrentAccount.ID);
-        var user = await _userManager.GetUsersAsync(userid);
-
-        if (user == null)
-        {
-            throw new Exception(Resource.ErrorUserNotFound);
-        }
-
-        if (viewer == null || (user.IsOwner(Tenant) && viewer.Id != user.Id))
-        {
-            throw new Exception(Resource.ErrorAccessDenied);
-        }
-
-        var existentUser = await _userManager.GetUserByEmailAsync(email);
-
-        if (existentUser.Id != Constants.LostUser.Id)
-        {
-            throw new Exception(_customNamingPeople.Substitute<Resource>("ErrorEmailAlreadyExists"));
-        }
-
-        if (!await _userManager.IsDocSpaceAdminAsync(viewer))
-        {
-            await _studioNotifyService.SendEmailChangeInstructionsAsync(user, email);
-        }
-        else
-        {
-            if (email == user.Email)
-            {
-                throw new Exception(Resource.ErrorEmailsAreTheSame);
-            }
-
-            user.Email = email;
-            user.ActivationStatus = EmployeeActivationStatus.NotActivated;
-            await _userManager.UpdateUserInfoWithSyncCardDavAsync(user);
-            await _studioNotifyService.SendEmailActivationInstructionsAsync(user, email);
-        }
-
-        await _messageService.SendAsync(MessageAction.UserSentEmailChangeInstructions, user.DisplayUserName(false, _displayUserSettingsHelper));
-
-        return string.Format(Resource.MessageEmailChangeInstuctionsSentOnEmail, email);
-    }
-
-    [AllowNotPayment]
-    [AllowAnonymous]
-    [HttpPost("password")]
-    public async Task<object> SendUserPasswordAsync(MemberRequestDto inDto)
-    {
-        var error = await _userManagerWrapper.SendUserPasswordAsync(inDto.Email);
-        if (!string.IsNullOrEmpty(error))
-        {
-            _logger.ErrorPasswordRecovery(inDto.Email, error);
-        }
-
-        return string.Format(Resource.MessageYourPasswordSendedToEmail, inDto.Email);
-    }
-
-    [HttpPut("activationstatus/{activationstatus}")]
-    [Authorize(AuthenticationSchemes = "confirm", Roles = "Activation,Everyone")]
-    public async IAsyncEnumerable<EmployeeFullDto> UpdateEmployeeActivationStatus(EmployeeActivationStatus activationstatus, UpdateMembersRequestDto inDto)
-    {
-        await _apiContext.AuthByClaimAsync();
-
-        foreach (var id in inDto.UserIds.Where(userId => !_userManager.IsSystemUser(userId)))
-        {
-            await _permissionContext.DemandPermissionsAsync(new UserSecurityProvider(id), Constants.Action_EditUser);
-            var u = await _userManager.GetUsersAsync(id);
-            if (u.Id == Constants.LostUser.Id || u.IsLDAP())
-            {
-                continue;
-            }
-
-            u.ActivationStatus = activationstatus;
-            await _userManager.UpdateUserInfoAsync(u);
-            yield return await _employeeFullDtoHelper.GetFullAsync(u);
-        }
-    }
-
-    [HttpPut("{userid}/culture")]
-    public async Task<EmployeeFullDto> UpdateMemberCulture(string userid, UpdateMemberRequestDto inDto)
-    {
-        var user = await GetUserInfoAsync(userid);
-
-        if (_userManager.IsSystemUser(user.Id))
-        {
-            throw new SecurityException();
-        }
-
-        await _permissionContext.DemandPermissionsAsync(new UserSecurityProvider(user.Id), Constants.Action_EditUser);
-
-        var curLng = user.CultureName;
-
-        if (_setupInfo.EnabledCultures.Find(c => string.Equals(c.Name, inDto.CultureName, StringComparison.InvariantCultureIgnoreCase)) != null)
-        {
-            if (curLng != inDto.CultureName)
-            {
-                user.CultureName = inDto.CultureName;
-
-                try
-                {
-                    await _userManager.UpdateUserInfoAsync(user);
-                }
-                catch
-                {
-                    user.CultureName = curLng;
-                    throw;
-                }
-
-                await _messageService.SendAsync(MessageAction.UserUpdatedLanguage, _messageTarget.Create(user.Id), user.DisplayUserName(false, _displayUserSettingsHelper));
-
-            }
-        }
-
-        return await _employeeFullDtoHelper.GetFullAsync(user);
-    }
-
-    [HttpPut("{userid}", Order = 1)]
-    public async Task<EmployeeFullDto> UpdateMember(string userid, UpdateMemberRequestDto inDto)
-    {
-        var user = await GetUserInfoAsync(userid);
-
-        if (_userManager.IsSystemUser(user.Id))
-        {
-            throw new SecurityException();
-        }
-
-        await _permissionContext.DemandPermissionsAsync(new UserSecurityProvider(user.Id), Constants.Action_EditUser);
-        var self = _securityContext.CurrentAccount.ID.Equals(user.Id);
-        var resetDate = new DateTime(1900, 01, 01);
-
-        //Update it
-
-        var isLdap = user.IsLDAP();
-        var isSso = user.IsSSO();
-        var isDocSpaceAdmin = await _webItemSecurity.IsProductAdministratorAsync(WebItemManager.PeopleProductID, _securityContext.CurrentAccount.ID);
-
-        if (!isLdap && !isSso)
-        {
-            //Set common fields
-
-            user.FirstName = inDto.Firstname ?? user.FirstName;
-            user.LastName = inDto.Lastname ?? user.LastName;
-            user.Location = inDto.Location ?? user.Location;
-
-            if (isDocSpaceAdmin)
-            {
-                user.Title = inDto.Title ?? user.Title;
-            }
-        }
-
-        if (!_userFormatter.IsValidUserName(user.FirstName, user.LastName))
-        {
-            throw new Exception(Resource.ErrorIncorrectUserName);
-        }
-
-        user.Notes = inDto.Comment ?? user.Notes;
-        user.Sex = ("male".Equals(inDto.Sex, StringComparison.OrdinalIgnoreCase)
-            ? true
-            : ("female".Equals(inDto.Sex, StringComparison.OrdinalIgnoreCase) ? (bool?)false : null)) ?? user.Sex;
-
-        user.BirthDate = inDto.Birthday != null ? _tenantUtil.DateTimeFromUtc(inDto.Birthday) : user.BirthDate;
-
-        if (user.BirthDate == resetDate)
-        {
-            user.BirthDate = null;
-        }
-
-        user.WorkFromDate = inDto.Worksfrom != null ? _tenantUtil.DateTimeFromUtc(inDto.Worksfrom) : user.WorkFromDate;
-
-        if (user.WorkFromDate == resetDate)
-        {
-            user.WorkFromDate = null;
-        }
-
-        //Update contacts
-        await UpdateContactsAsync(inDto.Contacts, user);
-        await UpdateDepartmentsAsync(inDto.Department, user);
-
-        if (inDto.Files != await _userPhotoManager.GetPhotoAbsoluteWebPath(user.Id))
-        {
-            await UpdatePhotoUrlAsync(inDto.Files, user);
-        }
-        if (inDto.Disable.HasValue)
-        {
-            user.Status = inDto.Disable.Value ? EmployeeStatus.Terminated : EmployeeStatus.Active;
-            user.TerminatedDate = inDto.Disable.Value ? DateTime.UtcNow : null;
-        }
-        if (self && !isDocSpaceAdmin)
-        {
-            await _studioNotifyService.SendMsgToAdminAboutProfileUpdatedAsync();
-        }
-
-        // change user type
-        var canBeGuestFlag = !user.IsOwner(Tenant) && !await _userManager.IsDocSpaceAdminAsync(user) && (await user.GetListAdminModulesAsync(_webItemSecurity, _webItemManager)).Count == 0 && !user.IsMe(_authContext);
-
-        if (inDto.IsUser && !await _userManager.IsUserAsync(user) && canBeGuestFlag)
-        {
-            await _countUserChecker.CheckAppend();
-            await _userManager.AddUserIntoGroupAsync(user.Id, Constants.GroupUser.ID);
-            _webItemSecurityCache.ClearCache(Tenant.Id);
-        }
-
-        if (!self && !inDto.IsUser && await _userManager.IsUserAsync(user))
-        {
-            await _countPaidUserChecker.CheckAppend();
-            await _userManager.RemoveUserFromGroupAsync(user.Id, Constants.GroupUser.ID);
-            _webItemSecurityCache.ClearCache(Tenant.Id);
-        }
-
-        await _userManager.UpdateUserInfoWithSyncCardDavAsync(user);
-<<<<<<< HEAD
-        await _messageService.SendAsync(MessageAction.UserUpdated, _messageTarget.Create(user.Id), user.DisplayUserName(false, _displayUserSettingsHelper));
-=======
-
-        _messageService.Send(MessageAction.UserUpdated, _messageTarget.Create(user.Id), user.DisplayUserName(false, _displayUserSettingsHelper), user.Id);
->>>>>>> 0b31d564
-
-        if (inDto.Disable.HasValue && inDto.Disable.Value)
-        {
-            await _cookiesManager.ResetUserCookieAsync(user.Id);
-            await _messageService.SendAsync(MessageAction.CookieSettingsUpdated);
-        }
-
-        return await _employeeFullDtoHelper.GetFullAsync(user);
-    }
-
-    [HttpPut("status/{status}")]
-    public async IAsyncEnumerable<EmployeeFullDto> UpdateUserStatus(EmployeeStatus status, UpdateMembersRequestDto inDto)
-    {
-        await _permissionContext.DemandPermissionsAsync(Constants.Action_EditUser);
-
-        var users = await inDto.UserIds.ToAsyncEnumerable().SelectAwait(async userId => await _userManager.GetUsersAsync(userId))
-            .Where(u => !_userManager.IsSystemUser(u.Id) && !u.IsLDAP()).ToListAsync();
-
-        foreach (var user in users)
-        {
-            if (user.IsOwner(Tenant) || user.IsMe(_authContext))
-            {
-                continue;
-            }
-
-            switch (status)
-            {
-                case EmployeeStatus.Active:
-                    if (user.Status == EmployeeStatus.Terminated)
-                    {
-                        if (! await _userManager.IsUserAsync(user))
-                        {
-                            await _countPaidUserChecker.CheckAppend();
-                        }
-                        else
-                        {
-                            await _countUserChecker.CheckAppend();
-                        }
-
-                        user.Status = EmployeeStatus.Active;
-
-                        await _userManager.UpdateUserInfoWithSyncCardDavAsync(user);
-                    }
-                    break;
-                case EmployeeStatus.Terminated:
-                    user.Status = EmployeeStatus.Terminated;
-
-                    await _userManager.UpdateUserInfoWithSyncCardDavAsync(user);
-
-                    await _cookiesManager.ResetUserCookieAsync(user.Id);
-                    await _messageService.SendAsync(MessageAction.CookieSettingsUpdated);
-                    break;
-            }
-        }
-
-        await _messageService.SendAsync(MessageAction.UsersUpdatedStatus, _messageTarget.Create(users.Select(x => x.Id)), users.Select(x => x.DisplayUserName(false, _displayUserSettingsHelper)));
-
-        foreach (var user in users)
-        {
-            yield return await _employeeFullDtoHelper.GetFullAsync(user);
-        }
-    }
-
-    [HttpPut("type/{type}")]
-    public async IAsyncEnumerable<EmployeeFullDto> UpdateUserTypeAsync(EmployeeType type, UpdateMembersRequestDto inDto)
-    {
-        await _permissionContext.DemandPermissionsAsync(new UserSecurityProvider(type), Constants.Action_AddRemoveUser);
-
-        var users = inDto.UserIds
-            .ToAsyncEnumerable()
-            .Where(userId => !_userManager.IsSystemUser(userId))
-            .SelectAwait(async userId => await _userManager.GetUsersAsync(userId));
-
-        var updatedUsers = new List<UserInfo>(await users.CountAsync());
-
-        await foreach (var user in users)
-        {
-            if (await _userManagerWrapper.UpdateUserTypeAsync(user, type))
-            {
-                updatedUsers.Add(user);
-            }
-<<<<<<< HEAD
-        }
-
-        await _messageService.SendAsync(MessageAction.UsersUpdatedType, _messageTarget.Create(updatedUsers.Select(x => x.Id)),
-            updatedUsers.Select(x => x.DisplayUserName(false, _displayUserSettingsHelper)));
-
-        await foreach (var user in users)
-=======
-                }
-        
-            _messageService.Send(MessageAction.UsersUpdatedType, _messageTarget.CreateFromGroupValues(users.Select(x => x.Id.ToString())),
-            users.Select(x => x.DisplayUserName(false, _displayUserSettingsHelper)), users.Select(x => x.Id).ToList(), type);
-        
-        foreach (var user in users)
->>>>>>> 0b31d564
-        {
-            yield return await _employeeFullDtoHelper.GetFullAsync(user);
-        }
-    }
-    
-    [HttpGet("recalculatequota")]
-    public async Task RecalculateQuotaAsync()
-    {
-        await _permissionContext.DemandPermissionsAsync(SecutiryConstants.EditPortalSettings);
-        _usersQuotaSyncOperation.RecalculateQuota(await _tenantManager.GetCurrentTenantAsync());
-    }
-
-    [HttpGet("checkrecalculatequota")]
-    public async Task<TaskProgressDto> CheckRecalculateQuotaAsync()
-    {
-        await _permissionContext.DemandPermissionsAsync(SecutiryConstants.EditPortalSettings);
-        return _usersQuotaSyncOperation.CheckRecalculateQuota(await _tenantManager.GetCurrentTenantAsync());
-    }
-
-    [HttpPut("quota")]
-    public async IAsyncEnumerable<EmployeeFullDto> UpdateUserQuotaAsync(UpdateMembersQuotaRequestDto inDto)
-    {
-        var users = inDto.UserIds.ToAsyncEnumerable()
-            .Where(userId => !_userManager.IsSystemUser(userId))
-            .SelectAwait(async userId => await _userManager.GetUsersAsync(userId));
-
-        await foreach (var user in users)
-        {
-            if (inDto.Quota != -1)
-            {
-                var usedSpace = Math.Max(0,
-                    (await _quotaService.FindUserQuotaRowsAsync(
-                            (await _tenantManager.GetCurrentTenantAsync()).Id,
-                            user.Id
-                        ))
-                .Where(r => !string.IsNullOrEmpty(r.Tag)).Sum(r => r.Counter));
-
-                var tenanSpaceQuota = (await _quotaService.GetTenantQuotaAsync(Tenant.Id)).MaxTotalSize;
-
-                if (tenanSpaceQuota < inDto.Quota || usedSpace > inDto.Quota)
-                {
-                    continue;
-                }
-            }
-
-            var quotaSettings = await _settingsManager.LoadAsync<TenantUserQuotaSettings>();
-
-            await _settingsManager.SaveAsync(new UserQuotaSettings { UserQuota = inDto.Quota }, user);
-
-            yield return await _employeeFullDtoHelper.GetFullAsync(user);
-        }
-    }
-
-
-    private async Task UpdateDepartmentsAsync(IEnumerable<Guid> department, UserInfo user)
-    {
-        if (!await _permissionContext.CheckPermissionsAsync(Constants.Action_EditGroups))
-        {
-            return;
-        }
-
-        if (department == null)
-        {
-            return;
-        }
-
-        var groups = await _userManager.GetUserGroupsAsync(user.Id);
-        var managerGroups = new List<Guid>();
-        foreach (var groupInfo in groups)
-        {
-            await _userManager.RemoveUserFromGroupAsync(user.Id, groupInfo.ID);
-            var managerId = await _userManager.GetDepartmentManagerAsync(groupInfo.ID);
-            if (managerId == user.Id)
-            {
-                managerGroups.Add(groupInfo.ID);
-                await _userManager.SetDepartmentManagerAsync(groupInfo.ID, Guid.Empty);
-            }
-        }
-        foreach (var guid in department)
-        {
-            var userDepartment = await _userManager.GetGroupInfoAsync(guid);
-            if (userDepartment != Constants.LostGroupInfo)
-            {
-                await _userManager.AddUserIntoGroupAsync(user.Id, guid);
-                if (managerGroups.Contains(guid))
-                {
-                    await _userManager.SetDepartmentManagerAsync(guid, user.Id);
-                }
-            }
-        }
-    }
-
-    private async Task CheckReassignProccessAsync(IEnumerable<Guid> userIds)
-    {
-        foreach (var userId in userIds)
-        {
-            var reassignStatus = _queueWorkerReassign.GetProgressItemStatus(Tenant.Id, userId);
-            if (reassignStatus == null || reassignStatus.IsCompleted)
-            {
-                continue;
-            }
-
-            var userName = (await _userManager.GetUsersAsync(userId)).DisplayUserName(_displayUserSettingsHelper);
-
-            throw new Exception(string.Format(Resource.ReassignDataRemoveUserError, userName));
-        }
-    }
-
-    private async Task<string> InternalRegisterUserOnPersonalAsync(RegisterPersonalUserRequestDto inDto)
-    {
-        try
-        {
-            if (_coreBaseSettings.CustomMode)
-            {
-                inDto.Lang = "ru-RU";
-            }
-
-            var cultureInfo = _setupInfo.GetPersonalCulture(inDto.Lang).Value;
-
-            if (cultureInfo != null)
-            {
-                CustomSynchronizationContext.CurrentContext.CurrentUICulture = cultureInfo;
-            }
-
-            inDto.Email.ThrowIfNull(new ArgumentException(Resource.ErrorEmailEmpty, "email"));
-
-            if (!inDto.Email.TestEmailRegex())
-            {
-                throw new ArgumentException(Resource.ErrorNotCorrectEmail, "email");
-            }
-
-            if (!SetupInfo.IsSecretEmail(inDto.Email)
-                && !string.IsNullOrEmpty(_setupInfo.RecaptchaPublicKey) && !string.IsNullOrEmpty(_setupInfo.RecaptchaPrivateKey))
-            {
-                var ip = Request.Headers["X-Forwarded-For"].ToString() ?? Request.GetUserHostAddress();
-
-                if (string.IsNullOrEmpty(inDto.RecaptchaResponse)
-                    || !await _recaptcha.ValidateRecaptchaAsync(inDto.RecaptchaResponse, ip))
-                {
-                    throw new RecaptchaException(Resource.RecaptchaInvalid);
-                }
-            }
-
-            var newUserInfo = await _userManager.GetUserByEmailAsync(inDto.Email);
-
-            if (await _userManager.UserExistsAsync(newUserInfo.Id))
-            {
-                if (!SetupInfo.IsSecretEmail(inDto.Email) || _securityContext.IsAuthenticated)
-                {
-                    await _studioNotifyService.SendAlreadyExistAsync(inDto.Email);
-                    return string.Empty;
-                }
-
-                try
-                {
-                    await _securityContext.AuthenticateMeAsync(Core.Configuration.Constants.CoreSystem);
-                    await _userManager.DeleteUserAsync(newUserInfo.Id);
-                }
-                finally
-                {
-                    _securityContext.Logout();
-                }
-            }
-            if (!inDto.Spam)
-            {
-                try
-                {
-                    //TODO
-                    //const string _databaseID = "com";
-                    //using (var db = DbManager.FromHttpContext(_databaseID))
-                    //{
-                    //    db.ExecuteNonQuery(new SqlInsert("template_unsubscribe", false)
-                    //                           .InColumnValue("email", email.ToLowerInvariant())
-                    //                           .InColumnValue("reason", "personal")
-                    //        );
-                    //    Log.Debug(String.Format("Write to template_unsubscribe {0}", email.ToLowerInvariant()));
-                    //}
-                }
-                catch (Exception ex)
-                {
-                    _logger.DebugWriteToTemplateUnsubscribe(inDto.Email.ToLowerInvariant(), ex);
-                }
-            }
-
-            await _studioNotifyService.SendInvitePersonalAsync(inDto.Email);
-        }
-        catch (Exception ex)
-        {
-            return ex.Message;
-        }
-
-        return string.Empty;
-    }
-
-    private async Task<IQueryable<UserInfo>> GetByFilterAsync(EmployeeStatus? employeeStatus, Guid? groupId, EmployeeActivationStatus? activationStatus, EmployeeType? employeeType, bool? isDocSpaceAdministrator, Payments? payments)
-    {
-        if (_coreBaseSettings.Personal)
-        {
-            throw new MethodAccessException("Method not available");
-        }
-
-        var isDocSpaceAdmin = (await _userManager.IsDocSpaceAdminAsync(_securityContext.CurrentAccount.ID)) ||
-                      await _webItemSecurity.IsProductAdministratorAsync(WebItemManager.PeopleProductID, _securityContext.CurrentAccount.ID);
-
-        var includeGroups = new List<List<Guid>>();
-        if (groupId.HasValue)
-        {
-            includeGroups.Add(new List<Guid> { groupId.Value });
-        }
-
-        var excludeGroups = new List<Guid>();
-
-        if (employeeType != null)
-        {
-            switch (employeeType)
-            {
-                case EmployeeType.DocSpaceAdmin:
-                    includeGroups.Add(new List<Guid> { Constants.GroupAdmin.ID });
-                    break;
-                case EmployeeType.RoomAdmin:
-                    excludeGroups.Add(Constants.GroupUser.ID); 
-                    excludeGroups.Add(Constants.GroupAdmin.ID);
-                    excludeGroups.Add(Constants.GroupCollaborator.ID);
-                    break;
-                case EmployeeType.Collaborator:
-                    includeGroups.Add(new List<Guid> { Constants.GroupCollaborator.ID });
-                    break;
-                case EmployeeType.User:
-                    includeGroups.Add(new List<Guid> { Constants.GroupUser.ID });
-                    break;
-            }
-        }
-
-        if (payments != null)
-        {
-            switch (payments)
-            {
-                case Payments.Paid:
-                    excludeGroups.Add(Constants.GroupUser.ID);
-                    break;
-                case Payments.Free:
-                    includeGroups.Add(new List<Guid> { Constants.GroupUser.ID });
-                    break;
-            }
-        }
-
-        if (isDocSpaceAdministrator.HasValue && isDocSpaceAdministrator.Value)
-        {
-            var adminGroups = new List<Guid>
-            {
-                    Constants.GroupAdmin.ID
-            };
-            var products = _webItemManager.GetItemsAll().Where(i => i is IProduct || i.ID == WebItemManager.MailProductID);
-            adminGroups.AddRange(products.Select(r => r.ID));
-
-            includeGroups.Add(adminGroups);
-        }
-
-        var users = _userManager.GetUsers(isDocSpaceAdmin, employeeStatus, includeGroups, excludeGroups, activationStatus, _apiContext.FilterValue, _apiContext.SortBy, !_apiContext.SortDescending, _apiContext.Count, _apiContext.StartIndex, out var total, out var count);
-
-        _apiContext.SetTotalCount(total).SetCount(count);
-
-        return users;
-    }
-
-    ///// <summary>
-    ///// Adds a new portal user from import with the first and last name, email address
-    ///// </summary>
-    ///// <short>
-    ///// Add new import user
-    ///// </short>
-    ///// <param name="userList">The list of users to add</param>
-    ///// <param name="importUsersAsCollaborators" optional="true">Add users as guests (bool type: false|true)</param>
-    ///// <returns>Newly created users</returns>
-    //[HttpPost("import/save")]
-    //public void SaveUsers(string userList, bool importUsersAsCollaborators)
-    //{
-    //    lock (progressQueue.SynchRoot)
-    //    {
-    //        var task = progressQueue.GetItems().OfType<ImportUsersTask>().FirstOrDefault(t => (int)t.Id == TenantProvider.CurrentTenantID);
-    //var tenant = CoreContext.TenantManager.GetCurrentTenant();
-    //Cache.Insert("REWRITE_URL" + tenant.TenantId, HttpContext.Current.Request.GetUrlRewriter().ToString(), TimeSpan.FromMinutes(5));
-    //        if (task != null && task.IsCompleted)
-    //        {
-    //            progressQueue.Remove(task);
-    //            task = null;
-    //        }
-    //        if (task == null)
-    //        {
-    //            progressQueue.Add(new ImportUsersTask(userList, importUsersAsCollaborators, GetHttpHeaders(HttpContext.Current.Request))
-    //            {
-    //                Id = TenantProvider.CurrentTenantID,
-    //                UserId = SecurityContext.CurrentAccount.ID,
-    //                Percentage = 0
-    //            });
-    //        }
-    //    }
-    //}
-
-    //[HttpGet("import/status")]
-    //public object GetStatus()
-    //{
-    //    lock (progressQueue.SynchRoot)
-    //    {
-    //        var task = progressQueue.GetItems().OfType<ImportUsersTask>().FirstOrDefault(t => (int)t.Id == TenantProvider.CurrentTenantID);
-    //        if (task == null) return null;
-
-    //        return new
-    //        {
-    //            Completed = task.IsCompleted,
-    //            Percents = (int)task.Percentage,
-    //            UserCounter = task.GetUserCounter,
-    //            Status = (int)task.Status,
-    //            Error = (string)task.Error,
-    //            task.Data
-    //        };
-    //    }
-    //}
-}
+﻿// (c) Copyright Ascensio System SIA 2010-2022
+//
+// This program is a free software product.
+// You can redistribute it and/or modify it under the terms
+// of the GNU Affero General Public License (AGPL) version 3 as published by the Free Software
+// Foundation. In accordance with Section 7(a) of the GNU AGPL its Section 15 shall be amended
+// to the effect that Ascensio System SIA expressly excludes the warranty of non-infringement of
+// any third-party rights.
+//
+// This program is distributed WITHOUT ANY WARRANTY, without even the implied warranty
+// of MERCHANTABILITY or FITNESS FOR A PARTICULAR  PURPOSE. For details, see
+// the GNU AGPL at: http://www.gnu.org/licenses/agpl-3.0.html
+//
+// You can contact Ascensio System SIA at Lubanas st. 125a-25, Riga, Latvia, EU, LV-1021.
+//
+// The  interactive user interfaces in modified source and object code versions of the Program must
+// display Appropriate Legal Notices, as required under Section 5 of the GNU AGPL version 3.
+//
+// Pursuant to Section 7(b) of the License you must retain the original Product logo when
+// distributing the program. Pursuant to Section 7(e) we decline to grant you any rights under
+// trademark law for use of our trademarks.
+//
+// All the Product's GUI elements, including illustrations and icon sets, as well as technical writing
+// content are licensed under the terms of the Creative Commons Attribution-ShareAlike 4.0
+// International. See the License terms at http://creativecommons.org/licenses/by-sa/4.0/legalcode
+
+using ASC.Api.Core.Security;
+using ASC.Common.Log;
+
+namespace ASC.People.Api;
+
+public class UserController : PeopleControllerBase
+{
+    private Tenant Tenant => _apiContext.Tenant;
+
+    private readonly ICache _cache;
+    private readonly TenantManager _tenantManager;
+    private readonly CookiesManager _cookiesManager;
+    private readonly CoreBaseSettings _coreBaseSettings;
+    private readonly CustomNamingPeople _customNamingPeople;
+    private readonly EmployeeDtoHelper _employeeDtoHelper;
+    private readonly EmployeeFullDtoHelper _employeeFullDtoHelper;
+    private readonly ILogger<UserController> _logger;
+    private readonly PasswordHasher _passwordHasher;
+    private readonly QueueWorkerReassign _queueWorkerReassign;
+    private readonly QueueWorkerRemove _queueWorkerRemove;
+    private readonly Recaptcha _recaptcha;
+    private readonly TenantUtil _tenantUtil;
+    private readonly UserFormatter _userFormatter;
+    private readonly UserManagerWrapper _userManagerWrapper;
+    private readonly WebItemManager _webItemManager;
+    private readonly WebItemSecurity _webItemSecurity;
+    private readonly WebItemSecurityCache _webItemSecurityCache;
+    private readonly DisplayUserSettingsHelper _displayUserSettingsHelper;
+    private readonly MessageTarget _messageTarget;
+    private readonly SecurityContext _securityContext;
+    private readonly StudioNotifyService _studioNotifyService;
+    private readonly MessageService _messageService;
+    private readonly AuthContext _authContext;
+    private readonly SetupInfo _setupInfo;
+    private readonly SettingsManager _settingsManager;
+    private readonly InvitationLinkService _invitationLinkService;
+    private readonly FileSecurity _fileSecurity;
+    private readonly IQuotaService _quotaService;
+    private readonly CountPaidUserChecker _countPaidUserChecker;
+    private readonly UsersQuotaSyncOperation _usersQuotaSyncOperation;
+    private readonly CountUserChecker _countUserChecker;
+    private readonly UsersInRoomChecker _usersInRoomChecker;
+
+    public UserController(
+        ICache cache,
+        TenantManager tenantManager,
+        CookiesManager cookiesManager,
+        CoreBaseSettings coreBaseSettings,
+        CustomNamingPeople customNamingPeople,
+        EmployeeDtoHelper employeeDtoHelper,
+        EmployeeFullDtoHelper employeeFullDtoHelper,
+        ILogger<UserController> logger,
+        PasswordHasher passwordHasher,
+        QueueWorkerReassign queueWorkerReassign,
+        QueueWorkerRemove queueWorkerRemove,
+        Recaptcha recaptcha,
+        TenantUtil tenantUtil,
+        UserFormatter userFormatter,
+        UserManagerWrapper userManagerWrapper,
+        WebItemManager webItemManager,
+        WebItemSecurity webItemSecurity,
+        WebItemSecurityCache webItemSecurityCache,
+        DisplayUserSettingsHelper displayUserSettingsHelper,
+        MessageTarget messageTarget,
+        SecurityContext securityContext,
+        StudioNotifyService studioNotifyService,
+        MessageService messageService,
+        AuthContext authContext,
+        SetupInfo setupInfo,
+        UserManager userManager,
+        PermissionContext permissionContext,
+        ApiContext apiContext,
+        UserPhotoManager userPhotoManager,
+        IHttpClientFactory httpClientFactory,
+        IHttpContextAccessor httpContextAccessor,
+        SettingsManager settingsManager,
+        InvitationLinkService invitationLinkService,
+        FileSecurity fileSecurity,
+        UsersQuotaSyncOperation usersQuotaSyncOperation,
+        CountPaidUserChecker countPaidUserChecker,
+        CountUserChecker activeUsersChecker,
+        UsersInRoomChecker usersInRoomChecker,
+        IQuotaService quotaService)
+        : base(userManager, permissionContext, apiContext, userPhotoManager, httpClientFactory, httpContextAccessor)
+    {
+        _cache = cache;
+        _tenantManager = tenantManager;
+        _cookiesManager = cookiesManager;
+        _coreBaseSettings = coreBaseSettings;
+        _customNamingPeople = customNamingPeople;
+        _employeeDtoHelper = employeeDtoHelper;
+        _employeeFullDtoHelper = employeeFullDtoHelper;
+        _logger = logger;
+        _passwordHasher = passwordHasher;
+        _queueWorkerReassign = queueWorkerReassign;
+        _queueWorkerRemove = queueWorkerRemove;
+        _recaptcha = recaptcha;
+        _tenantUtil = tenantUtil;
+        _userFormatter = userFormatter;
+        _userManagerWrapper = userManagerWrapper;
+        _webItemManager = webItemManager;
+        _webItemSecurity = webItemSecurity;
+        _webItemSecurityCache = webItemSecurityCache;
+        _displayUserSettingsHelper = displayUserSettingsHelper;
+        _messageTarget = messageTarget;
+        _securityContext = securityContext;
+        _studioNotifyService = studioNotifyService;
+        _messageService = messageService;
+        _authContext = authContext;
+        _setupInfo = setupInfo;
+        _settingsManager = settingsManager;
+        _invitationLinkService = invitationLinkService;
+        _fileSecurity = fileSecurity;
+        _countPaidUserChecker = countPaidUserChecker;
+        _countUserChecker = activeUsersChecker;
+        _usersInRoomChecker = usersInRoomChecker;
+        _quotaService = quotaService;
+        _usersQuotaSyncOperation = usersQuotaSyncOperation;
+    }
+
+    [HttpPost("active")]
+    public async Task<EmployeeFullDto> AddMemberAsActivatedAsync(MemberRequestDto inDto)
+    {
+        await _permissionContext.DemandPermissionsAsync(new UserSecurityProvider(inDto.Type), Constants.Action_AddRemoveUser);
+
+        var user = new UserInfo();
+
+        inDto.PasswordHash = (inDto.PasswordHash ?? "").Trim();
+        if (string.IsNullOrEmpty(inDto.PasswordHash))
+        {
+            inDto.Password = (inDto.Password ?? "").Trim();
+
+            if (string.IsNullOrEmpty(inDto.Password))
+            {
+                inDto.Password = UserManagerWrapper.GeneratePassword();
+            }
+            else
+            {
+                await _userManagerWrapper.CheckPasswordPolicyAsync(inDto.Password);
+            }
+
+            inDto.PasswordHash = _passwordHasher.GetClientPassword(inDto.Password);
+        }
+
+        //Validate email
+        var address = new MailAddress(inDto.Email);
+        user.Email = address.Address;
+        //Set common fields
+        user.FirstName = inDto.Firstname;
+        user.LastName = inDto.Lastname;
+        user.Title = inDto.Title;
+        user.Location = inDto.Location;
+        user.Notes = inDto.Comment;
+        user.Sex = "male".Equals(inDto.Sex, StringComparison.OrdinalIgnoreCase)
+                       ? true
+                       : ("female".Equals(inDto.Sex, StringComparison.OrdinalIgnoreCase) ? false : null);
+
+        user.BirthDate = inDto.Birthday != null ? _tenantUtil.DateTimeFromUtc(inDto.Birthday) : null;
+        user.WorkFromDate = inDto.Worksfrom != null ? _tenantUtil.DateTimeFromUtc(inDto.Worksfrom) : DateTime.UtcNow.Date;
+
+        await UpdateContactsAsync(inDto.Contacts, user);
+
+        _cache.Insert("REWRITE_URL" + (await _tenantManager.GetCurrentTenantAsync()).Id, HttpContext.Request.GetUrlRewriter().ToString(), TimeSpan.FromMinutes(5));
+        user = await _userManagerWrapper.AddUserAsync(user, inDto.PasswordHash, true, false, inDto.Type,
+            false, true, true);
+
+        user.ActivationStatus = EmployeeActivationStatus.Activated;
+
+        await UpdateDepartmentsAsync(inDto.Department, user);
+
+        if (inDto.Files != _userPhotoManager.GetDefaultPhotoAbsoluteWebPath())
+        {
+            await UpdatePhotoUrlAsync(inDto.Files, user);
+        }
+
+        return await _employeeFullDtoHelper.GetFullAsync(user);
+    }
+
+    [HttpPost]
+    [Authorize(AuthenticationSchemes = "confirm", Roles = "LinkInvite,Everyone")]
+    public async Task<EmployeeFullDto> AddMember(MemberRequestDto inDto)
+    {
+        await _apiContext.AuthByClaimAsync();
+
+        var linkData = inDto.FromInviteLink ? await _invitationLinkService.GetProcessedLinkDataAsync(inDto.Key, inDto.Email, inDto.Type) : null;
+        if (linkData is { IsCorrect: false })
+        {
+            throw new SecurityException(FilesCommonResource.ErrorMessage_InvintationLink);
+        }
+
+        if (linkData != null)
+        { 
+            await _permissionContext.DemandPermissionsAsync(new UserSecurityProvider(Guid.Empty, linkData.EmployeeType) ,Constants.Action_AddRemoveUser);
+        }
+        else
+        {
+            await _permissionContext.DemandPermissionsAsync(Constants.Action_AddRemoveUser);
+        }
+
+        inDto.Type = linkData?.EmployeeType ?? inDto.Type;
+
+        var user = new UserInfo();
+
+        var byEmail = linkData?.LinkType == InvitationLinkType.Individual;
+
+        if (byEmail)
+        {
+            user = await _userManager.GetUserByEmailAsync(inDto.Email);
+
+            if (user.Equals(Constants.LostUser) || user.ActivationStatus != EmployeeActivationStatus.Pending)
+            {
+                throw new SecurityException(FilesCommonResource.ErrorMessage_InvintationLink);
+            }
+        }
+
+        inDto.PasswordHash = (inDto.PasswordHash ?? "").Trim();
+        if (string.IsNullOrEmpty(inDto.PasswordHash))
+        {
+            inDto.Password = (inDto.Password ?? "").Trim();
+
+            if (string.IsNullOrEmpty(inDto.Password))
+            {
+                inDto.Password = UserManagerWrapper.GeneratePassword();
+            }
+            else
+            {
+                await _userManagerWrapper.CheckPasswordPolicyAsync(inDto.Password);
+            }
+            inDto.PasswordHash = _passwordHasher.GetClientPassword(inDto.Password);
+        }
+
+        //Validate email
+        var address = new MailAddress(inDto.Email);
+        user.Email = address.Address;
+        //Set common fields
+        user.CultureName = inDto.CultureName;
+        user.FirstName = inDto.Firstname;
+        user.LastName = inDto.Lastname;
+        user.Title = inDto.Title;
+        user.Location = inDto.Location;
+        user.Notes = inDto.Comment;
+        user.Sex = "male".Equals(inDto.Sex, StringComparison.OrdinalIgnoreCase)
+                       ? true
+                       : ("female".Equals(inDto.Sex, StringComparison.OrdinalIgnoreCase) ? false : null);
+
+        user.BirthDate = inDto.Birthday != null && inDto.Birthday != DateTime.MinValue ? _tenantUtil.DateTimeFromUtc(inDto.Birthday) : null;
+        user.WorkFromDate = inDto.Worksfrom != null && inDto.Worksfrom != DateTime.MinValue ? _tenantUtil.DateTimeFromUtc(inDto.Worksfrom) : DateTime.UtcNow.Date;
+
+        await UpdateContactsAsync(inDto.Contacts, user, !inDto.FromInviteLink);
+
+        _cache.Insert("REWRITE_URL" + (await _tenantManager.GetCurrentTenantAsync()).Id, HttpContext.Request.GetUrlRewriter().ToString(), TimeSpan.FromMinutes(5));
+
+        user = await _userManagerWrapper.AddUserAsync(user, inDto.PasswordHash, inDto.FromInviteLink, true, inDto.Type,
+            inDto.FromInviteLink && linkData is { IsCorrect: true }, true, true, byEmail);
+
+        await UpdateDepartmentsAsync(inDto.Department, user);
+
+        if (inDto.Files != _userPhotoManager.GetDefaultPhotoAbsoluteWebPath())
+        {
+            await UpdatePhotoUrlAsync(inDto.Files, user);
+        }
+
+        if (linkData is { LinkType: InvitationLinkType.CommonWithRoom })
+        {
+            var success = int.TryParse(linkData.RoomId, out var id);
+
+            if (success)
+            {
+                await _usersInRoomChecker.CheckAppend();
+                await _fileSecurity.ShareAsync(id, FileEntryType.Folder, user.Id, linkData.Share);
+            }
+            else
+            {
+                await _usersInRoomChecker.CheckAppend();
+                await _fileSecurity.ShareAsync(linkData.RoomId, FileEntryType.Folder, user.Id, linkData.Share);
+            }
+        }
+
+        if (inDto.IsUser)
+        {
+            await _messageService.SendAsync(MessageAction.GuestCreated, _messageTarget.Create(user.Id), user.DisplayUserName(false, _displayUserSettingsHelper));
+        }
+        else
+        {
+            await _messageService.SendAsync(MessageAction.UserCreated, _messageTarget.Create(user.Id), user.DisplayUserName(false, _displayUserSettingsHelper), user.Id);
+        }
+
+        return await _employeeFullDtoHelper.GetFullAsync(user);
+    }
+
+    [HttpPost("invite")]
+    public async Task<List<EmployeeDto>> InviteUsersAsync(InviteUsersRequestDto inDto)
+    {
+        foreach (var invite in inDto.Invitations)
+        {
+            if (!await _permissionContext.CheckPermissionsAsync(new UserSecurityProvider(Guid.Empty, invite.Type), Constants.Action_AddRemoveUser))
+            {
+                continue;
+            }
+
+            var user = await _userManagerWrapper.AddInvitedUserAsync(invite.Email, invite.Type);
+            var link = await _invitationLinkService.GetInvitationLinkAsync(user.Email, invite.Type, _authContext.CurrentAccount.ID);
+
+            await _studioNotifyService.SendDocSpaceInviteAsync(user.Email, link);
+            _logger.Debug(link);
+        }
+
+        var result = new List<EmployeeDto>();
+
+        var users = (await _userManager.GetUsersAsync()).Where(u => u.ActivationStatus == EmployeeActivationStatus.Pending);
+
+        foreach (var user in users)
+        {
+            result.Add(await _employeeDtoHelper.GetAsync(user));
+        }
+
+        return result;
+    }
+
+    [HttpPut("{userid}/password")]
+    [Authorize(AuthenticationSchemes = "confirm", Roles = "PasswordChange,EmailChange,Activation,EmailActivation,Everyone")]
+    public async Task<EmployeeFullDto> ChangeUserPassword(Guid userid, MemberRequestDto inDto)
+    {
+        await _apiContext.AuthByClaimAsync();
+        await _permissionContext.DemandPermissionsAsync(new UserSecurityProvider(userid), Constants.Action_EditUser);
+
+        var user = await _userManager.GetUsersAsync(userid);
+
+        if (!_userManager.UserExists(user))
+        {
+            return null;
+        }
+
+        if (_userManager.IsSystemUser(user.Id))
+        {
+            throw new SecurityException();
+        }
+
+        if (!string.IsNullOrEmpty(inDto.Email))
+        {
+            var address = new MailAddress(inDto.Email);
+            if (!string.Equals(address.Address, user.Email, StringComparison.OrdinalIgnoreCase))
+            {
+                user.Email = address.Address.ToLowerInvariant();
+                user.ActivationStatus = EmployeeActivationStatus.Activated;
+                await _userManager.UpdateUserInfoWithSyncCardDavAsync(user);
+            }
+        }
+
+        inDto.PasswordHash = (inDto.PasswordHash ?? "").Trim();
+
+        if (string.IsNullOrEmpty(inDto.PasswordHash))
+        {
+            inDto.Password = (inDto.Password ?? "").Trim();
+
+            if (!string.IsNullOrEmpty(inDto.Password))
+            {
+                inDto.PasswordHash = _passwordHasher.GetClientPassword(inDto.Password);
+            }
+        }
+
+        if (!string.IsNullOrEmpty(inDto.PasswordHash))
+        {
+            await _securityContext.SetUserPasswordHashAsync(userid, inDto.PasswordHash);
+            await _messageService.SendAsync(MessageAction.UserUpdatedPassword);
+
+            await _cookiesManager.ResetUserCookieAsync(userid);
+            await _messageService.SendAsync(MessageAction.CookieSettingsUpdated);
+        }
+
+        return await _employeeFullDtoHelper.GetFullAsync(await GetUserInfoAsync(userid.ToString()));
+    }
+
+    [HttpDelete("{userid}")]
+    public async Task<EmployeeFullDto> DeleteMemberAsync(string userid)
+    {
+        await _permissionContext.DemandPermissionsAsync(Constants.Action_AddRemoveUser);
+
+        var user = await GetUserInfoAsync(userid);
+
+        if (_userManager.IsSystemUser(user.Id) || user.IsLDAP())
+        {
+            throw new SecurityException();
+        }
+
+        if (user.Status != EmployeeStatus.Terminated)
+        {
+            throw new Exception("The user is not suspended");
+        }
+
+        await CheckReassignProccessAsync(new[] { user.Id });
+
+        var userName = user.DisplayUserName(false, _displayUserSettingsHelper);
+        await _userPhotoManager.RemovePhotoAsync(user.Id);
+        await _userManager.DeleteUserAsync(user.Id);
+        _queueWorkerRemove.Start(Tenant.Id, user, _securityContext.CurrentAccount.ID, false);
+
+        await _messageService.SendAsync(MessageAction.UserDeleted, _messageTarget.Create(user.Id), userName);
+
+        return await _employeeFullDtoHelper.GetFullAsync(user);
+    }
+
+    [HttpDelete("@self")]
+    [Authorize(AuthenticationSchemes = "confirm", Roles = "ProfileRemove")]
+    public async Task<EmployeeFullDto> DeleteProfile()
+    {
+        await _apiContext.AuthByClaimAsync();
+
+        if (_userManager.IsSystemUser(_securityContext.CurrentAccount.ID))
+        {
+            throw new SecurityException();
+        }
+
+        var user = await GetUserInfoAsync(_securityContext.CurrentAccount.ID.ToString());
+
+        if (!_userManager.UserExists(user))
+        {
+            throw new Exception(Resource.ErrorUserNotFound);
+        }
+
+        if (user.IsLDAP())
+        {
+            throw new SecurityException();
+        }
+
+        await _securityContext.AuthenticateMeWithoutCookieAsync(Core.Configuration.Constants.CoreSystem);
+        user.Status = EmployeeStatus.Terminated;
+
+        await _userManager.UpdateUserInfoAsync(user);
+        var userName = user.DisplayUserName(false, _displayUserSettingsHelper);
+        await _messageService.SendAsync(MessageAction.UsersUpdatedStatus, _messageTarget.Create(user.Id), userName);
+
+        await _cookiesManager.ResetUserCookieAsync(user.Id);
+        await _messageService.SendAsync(MessageAction.CookieSettingsUpdated);
+
+        if (_coreBaseSettings.Personal)
+        {
+            await _userPhotoManager.RemovePhotoAsync(user.Id);
+            await _userManager.DeleteUserAsync(user.Id);
+            await _messageService.SendAsync(MessageAction.UserDeleted, _messageTarget.Create(user.Id), userName);
+        }
+        else
+        {
+            //StudioNotifyService.Instance.SendMsgProfileHasDeletedItself(user);
+            //StudioNotifyService.SendMsgProfileDeletion(Tenant.TenantId, user);
+        }
+
+        return await _employeeFullDtoHelper.GetFullAsync(user);
+    }
+
+    [HttpGet("status/{status}/search")]
+    public async IAsyncEnumerable<EmployeeFullDto> GetAdvanced(EmployeeStatus status, [FromQuery] string query)
+    {
+        if (_coreBaseSettings.Personal)
+        {
+            throw new MethodAccessException("Method not available");
+        }
+
+        var list = (await _userManager.GetUsersAsync(status)).ToAsyncEnumerable();
+
+        if ("group".Equals(_apiContext.FilterBy, StringComparison.OrdinalIgnoreCase) && !string.IsNullOrEmpty(_apiContext.FilterValue))
+        {
+            var groupId = new Guid(_apiContext.FilterValue);
+            //Filter by group
+            list = list.WhereAwait(async x => await _userManager.IsUserInGroupAsync(x.Id, groupId));
+            _apiContext.SetDataFiltered();
+        }
+
+        list = list.Where(x => x.FirstName != null && x.FirstName.IndexOf(query, StringComparison.OrdinalIgnoreCase) > -1 || (x.LastName != null && x.LastName.IndexOf(query, StringComparison.OrdinalIgnoreCase) != -1) ||
+                                (x.UserName != null && x.UserName.IndexOf(query, StringComparison.OrdinalIgnoreCase) != -1) || (x.Email != null && x.Email.IndexOf(query, StringComparison.OrdinalIgnoreCase) != -1) || (x.ContactsList != null && x.ContactsList.Any(y => y.IndexOf(query, StringComparison.OrdinalIgnoreCase) != -1)));
+
+        await foreach (var item in list)
+        {
+            yield return await _employeeFullDtoHelper.GetFullAsync(item);
+        }
+    }
+
+    [HttpGet]
+    public IAsyncEnumerable<EmployeeFullDto> GetAll()
+    {
+        return GetByStatus(EmployeeStatus.Active);
+    }
+
+    [AllowNotPayment]
+    [HttpGet("email")]
+    public async Task<EmployeeFullDto> GetByEmailAsync([FromQuery] string email)
+    {
+        if (_coreBaseSettings.Personal && !(await _userManager.GetUsersAsync(_securityContext.CurrentAccount.ID)).IsOwner(Tenant))
+        {
+            throw new MethodAccessException("Method not available");
+        }
+
+        var user = await _userManager.GetUserByEmailAsync(email);
+        if (user.Id == Constants.LostUser.Id)
+        {
+            throw new ItemNotFoundException("User not found");
+        }
+
+        return await _employeeFullDtoHelper.GetFullAsync(user);
+    }
+
+    [AllowNotPayment]
+    [Authorize(AuthenticationSchemes = "confirm", Roles = "LinkInvite,Everyone")]
+    [HttpGet("{username}", Order = 1)]
+    public async Task<EmployeeFullDto> GetById(string username)
+    {
+        if (_coreBaseSettings.Personal)
+        {
+            throw new MethodAccessException("Method not available");
+        }
+
+        var isInvite = _httpContextAccessor.HttpContext.User.Claims
+               .Any(role => role.Type == ClaimTypes.Role && ConfirmTypeExtensions.TryParse(role.Value, out var confirmType) && confirmType == ConfirmType.LinkInvite);
+
+        await _apiContext.AuthByClaimAsync();
+
+        var user = await _userManager.GetUserByUserNameAsync(username);
+        if (user.Id == Constants.LostUser.Id)
+        {
+            if (Guid.TryParse(username, out var userId))
+            {
+                user = await _userManager.GetUsersAsync(userId);
+            }
+            else
+            {
+                _logger.ErrorCouldNotGetUserByName(_securityContext.CurrentAccount.ID, username);
+            }
+        }
+
+        if (user.Id == Constants.LostUser.Id)
+        {
+            throw new ItemNotFoundException("User not found");
+        }
+
+        if (isInvite)
+        {
+            return await _employeeFullDtoHelper.GetSimple(user);
+        }
+
+        return await _employeeFullDtoHelper.GetFullAsync(user);
+    }
+
+    [HttpGet("status/{status}")]
+    public IAsyncEnumerable<EmployeeFullDto> GetByStatus(EmployeeStatus status)
+    {
+        if (_coreBaseSettings.Personal)
+        {
+            throw new Exception("Method not available");
+        }
+
+        Guid? groupId = null;
+        if ("group".Equals(_apiContext.FilterBy, StringComparison.OrdinalIgnoreCase) && !string.IsNullOrEmpty(_apiContext.FilterValue))
+        {
+            groupId = new Guid(_apiContext.FilterValue);
+            _apiContext.SetDataFiltered();
+        }
+
+        return GetFullByFilter(status, groupId, null, null, null, null);
+    }
+
+    [HttpGet("filter")]
+    public async IAsyncEnumerable<EmployeeFullDto> GetFullByFilter(EmployeeStatus? employeeStatus, Guid? groupId, EmployeeActivationStatus? activationStatus, EmployeeType? employeeType, bool? isAdministrator, Payments? payments)
+    {
+        var users = await GetByFilterAsync(employeeStatus, groupId, activationStatus, employeeType, isAdministrator, payments);
+
+        foreach (var user in users)
+        {
+            yield return await _employeeFullDtoHelper.GetFullAsync(user);
+        }
+    }
+
+    [HttpGet("info")]
+    public Module GetModule()
+    {
+        var product = new PeopleProduct();
+        product.Init();
+
+        return new Module(product);
+    }
+
+    [HttpGet("search")]
+    public IAsyncEnumerable<EmployeeDto> GetPeopleSearch([FromQuery] string query)
+    {
+        return GetSearch(query);
+    }
+
+    [HttpGet("@search/{query}")]
+    public async IAsyncEnumerable<EmployeeFullDto> GetSearch(string query)
+    {
+        if (_coreBaseSettings.Personal)
+        {
+            throw new MethodAccessException("Method not available");
+        }
+
+        var groupId = Guid.Empty;
+        if ("group".Equals(_apiContext.FilterBy, StringComparison.OrdinalIgnoreCase) && !string.IsNullOrEmpty(_apiContext.FilterValue))
+        {
+            groupId = new Guid(_apiContext.FilterValue);
+        }
+
+        var users = await _userManager.SearchAsync(query, EmployeeStatus.Active, groupId);
+
+        foreach (var user in users)
+        {
+            yield return await _employeeFullDtoHelper.GetFullAsync(user);
+        }
+    }
+
+    [HttpGet("simple/filter")]
+    public async IAsyncEnumerable<EmployeeDto> GetSimpleByFilter(EmployeeStatus? employeeStatus, Guid? groupId, EmployeeActivationStatus? activationStatus, EmployeeType? employeeType, bool? isAdministrator, Payments? payments)
+    {
+        var users = await GetByFilterAsync(employeeStatus, groupId, activationStatus, employeeType, isAdministrator, payments);
+
+        foreach (var user in users)
+        {
+            yield return await _employeeDtoHelper.GetAsync(user);
+        }
+    }
+
+    [AllowAnonymous]
+    [HttpPost("register")]
+    public async Task<string> RegisterUserOnPersonalAsync(RegisterPersonalUserRequestDto inDto)
+    {
+        if (!_coreBaseSettings.Personal)
+        {
+            throw new MethodAccessException("Method is only available on personal.onlyoffice.com");
+        }
+
+        return await InternalRegisterUserOnPersonalAsync(inDto);
+    }
+
+    [HttpPut("delete", Order = -1)]
+    public async IAsyncEnumerable<EmployeeFullDto> RemoveUsers(UpdateMembersRequestDto inDto)
+    {
+        await _permissionContext.DemandPermissionsAsync(Constants.Action_AddRemoveUser);
+
+        await CheckReassignProccessAsync(inDto.UserIds);
+
+        var users = await inDto.UserIds.ToAsyncEnumerable().SelectAwait(async userId => await _userManager.GetUsersAsync(userId))
+            .Where(u => !_userManager.IsSystemUser(u.Id) && !u.IsLDAP()).ToListAsync();
+
+        var userNames = users.Select(x => x.DisplayUserName(false, _displayUserSettingsHelper)).ToList();
+
+        foreach (var user in users)
+        {
+            if (user.Status != EmployeeStatus.Terminated)
+            {
+                continue;
+            }
+
+            await _userPhotoManager.RemovePhotoAsync(user.Id);
+            await _userManager.DeleteUserAsync(user.Id);
+            _queueWorkerRemove.Start(Tenant.Id, user, _securityContext.CurrentAccount.ID, false);
+        }
+
+        await _messageService.SendAsync(MessageAction.UsersDeleted, _messageTarget.Create(users.Select(x => x.Id)), userNames);
+
+        foreach (var user in users)
+        {
+            yield return await _employeeFullDtoHelper.GetFullAsync(user);
+        }
+    }
+
+    [HttpPut("invite")]
+    public async IAsyncEnumerable<EmployeeFullDto> ResendUserInvitesAsync(UpdateMembersRequestDto inDto)
+    {
+        await _permissionContext.DemandPermissionsAsync(new UserSecurityProvider(Guid.Empty, EmployeeType.User), Constants.Action_AddRemoveUser);
+
+        IEnumerable<UserInfo> users = null;
+
+        if (inDto.ResendAll)
+        {
+            users = (await _userManager.GetUsersAsync()).Where(u => u.ActivationStatus == EmployeeActivationStatus.Pending);
+        }
+        else
+        {
+            users = await inDto.UserIds.ToAsyncEnumerable()
+                .Where(userId => !_userManager.IsSystemUser(userId))
+                .SelectAwait(async userId => await _userManager.GetUsersAsync(userId)).ToListAsync();
+        }
+
+        foreach (var user in users)
+        {
+            if (user.IsActive)
+            {
+                continue;
+            }
+
+            var viewer = await _userManager.GetUsersAsync(_securityContext.CurrentAccount.ID);
+
+            if (viewer == null)
+            {
+                throw new Exception(Resource.ErrorAccessDenied);
+            }
+
+            if (await _userManager.IsDocSpaceAdminAsync(viewer) || viewer.Id == user.Id)
+            {
+                if (user.ActivationStatus == EmployeeActivationStatus.Activated)
+                {
+                    user.ActivationStatus = EmployeeActivationStatus.NotActivated;
+                }
+                if (user.ActivationStatus == (EmployeeActivationStatus.AutoGenerated | EmployeeActivationStatus.Activated))
+                {
+                    user.ActivationStatus = EmployeeActivationStatus.AutoGenerated;
+                }
+
+                await _userManager.UpdateUserInfoWithSyncCardDavAsync(user);
+            }
+
+            if (user.ActivationStatus == EmployeeActivationStatus.Pending)
+            {
+                var type = await _userManager.GetUserTypeAsync(user.Id);
+
+                if (!await _permissionContext.CheckPermissionsAsync(new UserSecurityProvider(type), Constants.Action_AddRemoveUser))
+                {
+                    continue;
+                }
+
+                var link = await _invitationLinkService.GetInvitationLinkAsync(user.Email, type, _authContext.CurrentAccount.ID);
+                await _studioNotifyService.SendDocSpaceInviteAsync(user.Email, link);
+            }
+            else
+            {
+                await _studioNotifyService.SendEmailActivationInstructionsAsync(user, user.Email);
+            }
+        }
+
+        await _messageService.SendAsync(MessageAction.UsersSentActivationInstructions, _messageTarget.Create(users.Select(x => x.Id)), users.Select(x => x.DisplayUserName(false, _displayUserSettingsHelper)));
+
+         foreach (var user in users)
+        {
+            yield return await _employeeFullDtoHelper.GetFullAsync(user);
+        }
+    }
+
+    [HttpGet("theme")]
+    public async Task<DarkThemeSettings> GetThemeAsync()
+    {
+        return await _settingsManager.LoadForCurrentUserAsync<DarkThemeSettings>();
+    }
+
+    [HttpPut("theme")]
+    public async Task<DarkThemeSettings> ChangeThemeAsync(DarkThemeSettingsRequestDto model)
+    {
+        var darkThemeSettings = new DarkThemeSettings
+        {
+            Theme = model.Theme
+        };
+
+        await _settingsManager.SaveForCurrentUserAsync(darkThemeSettings);
+
+        return darkThemeSettings;
+    }
+
+    [AllowNotPayment]
+    [HttpGet("@self")]
+    public async Task<EmployeeFullDto> SelfAsync()
+    {
+        var user = await _userManager.GetUserAsync(_securityContext.CurrentAccount.ID, EmployeeFullDtoHelper.GetExpression(_apiContext));
+
+        var result = await _employeeFullDtoHelper.GetFullAsync(user);
+
+        result.Theme = (await _settingsManager.LoadForCurrentUserAsync<DarkThemeSettings>()).Theme;
+
+        return result;
+    }
+
+    [AllowNotPayment]
+    [HttpPost("email")]
+    public async Task<object> SendEmailChangeInstructionsAsync(UpdateMemberRequestDto inDto)
+    {
+        Guid.TryParse(inDto.UserId, out var userid);
+
+        if (userid == Guid.Empty)
+        {
+            throw new ArgumentNullException("userid");
+        }
+
+        var email = (inDto.Email ?? "").Trim();
+
+        if (string.IsNullOrEmpty(email))
+        {
+            throw new Exception(Resource.ErrorEmailEmpty);
+        }
+
+        if (!email.TestEmailRegex())
+        {
+            throw new Exception(Resource.ErrorNotCorrectEmail);
+        }
+
+        var viewer = await _userManager.GetUsersAsync(_securityContext.CurrentAccount.ID);
+        var user = await _userManager.GetUsersAsync(userid);
+
+        if (user == null)
+        {
+            throw new Exception(Resource.ErrorUserNotFound);
+        }
+
+        if (viewer == null || (user.IsOwner(Tenant) && viewer.Id != user.Id))
+        {
+            throw new Exception(Resource.ErrorAccessDenied);
+        }
+
+        var existentUser = await _userManager.GetUserByEmailAsync(email);
+
+        if (existentUser.Id != Constants.LostUser.Id)
+        {
+            throw new Exception(_customNamingPeople.Substitute<Resource>("ErrorEmailAlreadyExists"));
+        }
+
+        if (!await _userManager.IsDocSpaceAdminAsync(viewer))
+        {
+            await _studioNotifyService.SendEmailChangeInstructionsAsync(user, email);
+        }
+        else
+        {
+            if (email == user.Email)
+            {
+                throw new Exception(Resource.ErrorEmailsAreTheSame);
+            }
+
+            user.Email = email;
+            user.ActivationStatus = EmployeeActivationStatus.NotActivated;
+            await _userManager.UpdateUserInfoWithSyncCardDavAsync(user);
+            await _studioNotifyService.SendEmailActivationInstructionsAsync(user, email);
+        }
+
+        await _messageService.SendAsync(MessageAction.UserSentEmailChangeInstructions, user.DisplayUserName(false, _displayUserSettingsHelper));
+
+        return string.Format(Resource.MessageEmailChangeInstuctionsSentOnEmail, email);
+    }
+
+    [AllowNotPayment]
+    [AllowAnonymous]
+    [HttpPost("password")]
+    public async Task<object> SendUserPasswordAsync(MemberRequestDto inDto)
+    {
+        var error = await _userManagerWrapper.SendUserPasswordAsync(inDto.Email);
+        if (!string.IsNullOrEmpty(error))
+        {
+            _logger.ErrorPasswordRecovery(inDto.Email, error);
+        }
+
+        return string.Format(Resource.MessageYourPasswordSendedToEmail, inDto.Email);
+    }
+
+    [HttpPut("activationstatus/{activationstatus}")]
+    [Authorize(AuthenticationSchemes = "confirm", Roles = "Activation,Everyone")]
+    public async IAsyncEnumerable<EmployeeFullDto> UpdateEmployeeActivationStatus(EmployeeActivationStatus activationstatus, UpdateMembersRequestDto inDto)
+    {
+        await _apiContext.AuthByClaimAsync();
+
+        foreach (var id in inDto.UserIds.Where(userId => !_userManager.IsSystemUser(userId)))
+        {
+            await _permissionContext.DemandPermissionsAsync(new UserSecurityProvider(id), Constants.Action_EditUser);
+            var u = await _userManager.GetUsersAsync(id);
+            if (u.Id == Constants.LostUser.Id || u.IsLDAP())
+            {
+                continue;
+            }
+
+            u.ActivationStatus = activationstatus;
+            await _userManager.UpdateUserInfoAsync(u);
+            yield return await _employeeFullDtoHelper.GetFullAsync(u);
+        }
+    }
+
+    [HttpPut("{userid}/culture")]
+    public async Task<EmployeeFullDto> UpdateMemberCulture(string userid, UpdateMemberRequestDto inDto)
+    {
+        var user = await GetUserInfoAsync(userid);
+
+        if (_userManager.IsSystemUser(user.Id))
+        {
+            throw new SecurityException();
+        }
+
+        await _permissionContext.DemandPermissionsAsync(new UserSecurityProvider(user.Id), Constants.Action_EditUser);
+
+        var curLng = user.CultureName;
+
+        if (_setupInfo.EnabledCultures.Find(c => string.Equals(c.Name, inDto.CultureName, StringComparison.InvariantCultureIgnoreCase)) != null)
+        {
+            if (curLng != inDto.CultureName)
+            {
+                user.CultureName = inDto.CultureName;
+
+                try
+                {
+                    await _userManager.UpdateUserInfoAsync(user);
+                }
+                catch
+                {
+                    user.CultureName = curLng;
+                    throw;
+                }
+
+                await _messageService.SendAsync(MessageAction.UserUpdatedLanguage, _messageTarget.Create(user.Id), user.DisplayUserName(false, _displayUserSettingsHelper));
+
+            }
+        }
+
+        return await _employeeFullDtoHelper.GetFullAsync(user);
+    }
+
+    [HttpPut("{userid}", Order = 1)]
+    public async Task<EmployeeFullDto> UpdateMember(string userid, UpdateMemberRequestDto inDto)
+    {
+        var user = await GetUserInfoAsync(userid);
+
+        if (_userManager.IsSystemUser(user.Id))
+        {
+            throw new SecurityException();
+        }
+
+        await _permissionContext.DemandPermissionsAsync(new UserSecurityProvider(user.Id), Constants.Action_EditUser);
+        var self = _securityContext.CurrentAccount.ID.Equals(user.Id);
+        var resetDate = new DateTime(1900, 01, 01);
+
+        //Update it
+
+        var isLdap = user.IsLDAP();
+        var isSso = user.IsSSO();
+        var isDocSpaceAdmin = await _webItemSecurity.IsProductAdministratorAsync(WebItemManager.PeopleProductID, _securityContext.CurrentAccount.ID);
+
+        if (!isLdap && !isSso)
+        {
+            //Set common fields
+
+            user.FirstName = inDto.Firstname ?? user.FirstName;
+            user.LastName = inDto.Lastname ?? user.LastName;
+            user.Location = inDto.Location ?? user.Location;
+
+            if (isDocSpaceAdmin)
+            {
+                user.Title = inDto.Title ?? user.Title;
+            }
+        }
+
+        if (!_userFormatter.IsValidUserName(user.FirstName, user.LastName))
+        {
+            throw new Exception(Resource.ErrorIncorrectUserName);
+        }
+
+        user.Notes = inDto.Comment ?? user.Notes;
+        user.Sex = ("male".Equals(inDto.Sex, StringComparison.OrdinalIgnoreCase)
+            ? true
+            : ("female".Equals(inDto.Sex, StringComparison.OrdinalIgnoreCase) ? (bool?)false : null)) ?? user.Sex;
+
+        user.BirthDate = inDto.Birthday != null ? _tenantUtil.DateTimeFromUtc(inDto.Birthday) : user.BirthDate;
+
+        if (user.BirthDate == resetDate)
+        {
+            user.BirthDate = null;
+        }
+
+        user.WorkFromDate = inDto.Worksfrom != null ? _tenantUtil.DateTimeFromUtc(inDto.Worksfrom) : user.WorkFromDate;
+
+        if (user.WorkFromDate == resetDate)
+        {
+            user.WorkFromDate = null;
+        }
+
+        //Update contacts
+        await UpdateContactsAsync(inDto.Contacts, user);
+        await UpdateDepartmentsAsync(inDto.Department, user);
+
+        if (inDto.Files != await _userPhotoManager.GetPhotoAbsoluteWebPath(user.Id))
+        {
+            await UpdatePhotoUrlAsync(inDto.Files, user);
+        }
+        if (inDto.Disable.HasValue)
+        {
+            user.Status = inDto.Disable.Value ? EmployeeStatus.Terminated : EmployeeStatus.Active;
+            user.TerminatedDate = inDto.Disable.Value ? DateTime.UtcNow : null;
+        }
+        if (self && !isDocSpaceAdmin)
+        {
+            await _studioNotifyService.SendMsgToAdminAboutProfileUpdatedAsync();
+        }
+
+        // change user type
+        var canBeGuestFlag = !user.IsOwner(Tenant) && !await _userManager.IsDocSpaceAdminAsync(user) && (await user.GetListAdminModulesAsync(_webItemSecurity, _webItemManager)).Count == 0 && !user.IsMe(_authContext);
+
+        if (inDto.IsUser && !await _userManager.IsUserAsync(user) && canBeGuestFlag)
+        {
+            await _countUserChecker.CheckAppend();
+            await _userManager.AddUserIntoGroupAsync(user.Id, Constants.GroupUser.ID);
+            _webItemSecurityCache.ClearCache(Tenant.Id);
+        }
+
+        if (!self && !inDto.IsUser && await _userManager.IsUserAsync(user))
+        {
+            await _countPaidUserChecker.CheckAppend();
+            await _userManager.RemoveUserFromGroupAsync(user.Id, Constants.GroupUser.ID);
+            _webItemSecurityCache.ClearCache(Tenant.Id);
+        }
+
+        await _userManager.UpdateUserInfoWithSyncCardDavAsync(user);
+
+        await _messageService.SendAsync(MessageAction.UserUpdated, _messageTarget.Create(user.Id), user.DisplayUserName(false, _displayUserSettingsHelper), user.Id);
+
+        if (inDto.Disable.HasValue && inDto.Disable.Value)
+        {
+            await _cookiesManager.ResetUserCookieAsync(user.Id);
+            await _messageService.SendAsync(MessageAction.CookieSettingsUpdated);
+        }
+
+        return await _employeeFullDtoHelper.GetFullAsync(user);
+    }
+
+    [HttpPut("status/{status}")]
+    public async IAsyncEnumerable<EmployeeFullDto> UpdateUserStatus(EmployeeStatus status, UpdateMembersRequestDto inDto)
+    {
+        await _permissionContext.DemandPermissionsAsync(Constants.Action_EditUser);
+
+        var users = await inDto.UserIds.ToAsyncEnumerable().SelectAwait(async userId => await _userManager.GetUsersAsync(userId))
+            .Where(u => !_userManager.IsSystemUser(u.Id) && !u.IsLDAP()).ToListAsync();
+
+        foreach (var user in users)
+        {
+            if (user.IsOwner(Tenant) || user.IsMe(_authContext))
+            {
+                continue;
+            }
+
+            switch (status)
+            {
+                case EmployeeStatus.Active:
+                    if (user.Status == EmployeeStatus.Terminated)
+                    {
+                        if (! await _userManager.IsUserAsync(user))
+                        {
+                            await _countPaidUserChecker.CheckAppend();
+                        }
+                        else
+                        {
+                            await _countUserChecker.CheckAppend();
+                        }
+
+                        user.Status = EmployeeStatus.Active;
+
+                        await _userManager.UpdateUserInfoWithSyncCardDavAsync(user);
+                    }
+                    break;
+                case EmployeeStatus.Terminated:
+                    user.Status = EmployeeStatus.Terminated;
+
+                    await _userManager.UpdateUserInfoWithSyncCardDavAsync(user);
+
+                    await _cookiesManager.ResetUserCookieAsync(user.Id);
+                    await _messageService.SendAsync(MessageAction.CookieSettingsUpdated);
+                    break;
+            }
+        }
+
+        await _messageService.SendAsync(MessageAction.UsersUpdatedStatus, _messageTarget.Create(users.Select(x => x.Id)), users.Select(x => x.DisplayUserName(false, _displayUserSettingsHelper)));
+
+        foreach (var user in users)
+        {
+            yield return await _employeeFullDtoHelper.GetFullAsync(user);
+        }
+    }
+
+    [HttpPut("type/{type}")]
+    public async IAsyncEnumerable<EmployeeFullDto> UpdateUserTypeAsync(EmployeeType type, UpdateMembersRequestDto inDto)
+    {
+        await _permissionContext.DemandPermissionsAsync(new UserSecurityProvider(type), Constants.Action_AddRemoveUser);
+
+        var users = await inDto.UserIds
+            .ToAsyncEnumerable()
+            .Where(userId => !_userManager.IsSystemUser(userId))
+            .SelectAwait(async userId => await _userManager.GetUsersAsync(userId))
+            .ToListAsync();
+
+        var updatedUsers = new List<UserInfo>(users.Count());
+
+        foreach (var user in users)
+        {
+            if (await _userManagerWrapper.UpdateUserTypeAsync(user, type))
+            {
+                updatedUsers.Add(user);
+            }
+                }
+        
+            await _messageService.SendAsync(MessageAction.UsersUpdatedType, _messageTarget.CreateFromGroupValues(users.Select(x => x.Id.ToString())),
+            users.Select(x => x.DisplayUserName(false, _displayUserSettingsHelper)), users.Select(x => x.Id).ToList(), type);
+        
+        foreach (var user in users)
+        {
+            yield return await _employeeFullDtoHelper.GetFullAsync(user);
+        }
+    }
+    
+    [HttpGet("recalculatequota")]
+    public async Task RecalculateQuotaAsync()
+    {
+        await _permissionContext.DemandPermissionsAsync(SecutiryConstants.EditPortalSettings);
+        _usersQuotaSyncOperation.RecalculateQuota(await _tenantManager.GetCurrentTenantAsync());
+    }
+
+    [HttpGet("checkrecalculatequota")]
+    public async Task<TaskProgressDto> CheckRecalculateQuotaAsync()
+    {
+        await _permissionContext.DemandPermissionsAsync(SecutiryConstants.EditPortalSettings);
+        return _usersQuotaSyncOperation.CheckRecalculateQuota(await _tenantManager.GetCurrentTenantAsync());
+    }
+
+    [HttpPut("quota")]
+    public async IAsyncEnumerable<EmployeeFullDto> UpdateUserQuotaAsync(UpdateMembersQuotaRequestDto inDto)
+    {
+        var users = inDto.UserIds.ToAsyncEnumerable()
+            .Where(userId => !_userManager.IsSystemUser(userId))
+            .SelectAwait(async userId => await _userManager.GetUsersAsync(userId));
+
+        await foreach (var user in users)
+        {
+            if (inDto.Quota != -1)
+            {
+                var usedSpace = Math.Max(0,
+                    (await _quotaService.FindUserQuotaRowsAsync(
+                            (await _tenantManager.GetCurrentTenantAsync()).Id,
+                            user.Id
+                        ))
+                .Where(r => !string.IsNullOrEmpty(r.Tag)).Sum(r => r.Counter));
+
+                var tenanSpaceQuota = (await _quotaService.GetTenantQuotaAsync(Tenant.Id)).MaxTotalSize;
+
+                if (tenanSpaceQuota < inDto.Quota || usedSpace > inDto.Quota)
+                {
+                    continue;
+                }
+            }
+
+            var quotaSettings = await _settingsManager.LoadAsync<TenantUserQuotaSettings>();
+
+            await _settingsManager.SaveAsync(new UserQuotaSettings { UserQuota = inDto.Quota }, user);
+
+            yield return await _employeeFullDtoHelper.GetFullAsync(user);
+        }
+    }
+
+
+    private async Task UpdateDepartmentsAsync(IEnumerable<Guid> department, UserInfo user)
+    {
+        if (!await _permissionContext.CheckPermissionsAsync(Constants.Action_EditGroups))
+        {
+            return;
+        }
+
+        if (department == null)
+        {
+            return;
+        }
+
+        var groups = await _userManager.GetUserGroupsAsync(user.Id);
+        var managerGroups = new List<Guid>();
+        foreach (var groupInfo in groups)
+        {
+            await _userManager.RemoveUserFromGroupAsync(user.Id, groupInfo.ID);
+            var managerId = await _userManager.GetDepartmentManagerAsync(groupInfo.ID);
+            if (managerId == user.Id)
+            {
+                managerGroups.Add(groupInfo.ID);
+                await _userManager.SetDepartmentManagerAsync(groupInfo.ID, Guid.Empty);
+            }
+        }
+        foreach (var guid in department)
+        {
+            var userDepartment = await _userManager.GetGroupInfoAsync(guid);
+            if (userDepartment != Constants.LostGroupInfo)
+            {
+                await _userManager.AddUserIntoGroupAsync(user.Id, guid);
+                if (managerGroups.Contains(guid))
+                {
+                    await _userManager.SetDepartmentManagerAsync(guid, user.Id);
+                }
+            }
+        }
+    }
+
+    private async Task CheckReassignProccessAsync(IEnumerable<Guid> userIds)
+    {
+        foreach (var userId in userIds)
+        {
+            var reassignStatus = _queueWorkerReassign.GetProgressItemStatus(Tenant.Id, userId);
+            if (reassignStatus == null || reassignStatus.IsCompleted)
+            {
+                continue;
+            }
+
+            var userName = (await _userManager.GetUsersAsync(userId)).DisplayUserName(_displayUserSettingsHelper);
+
+            throw new Exception(string.Format(Resource.ReassignDataRemoveUserError, userName));
+        }
+    }
+
+    private async Task<string> InternalRegisterUserOnPersonalAsync(RegisterPersonalUserRequestDto inDto)
+    {
+        try
+        {
+            if (_coreBaseSettings.CustomMode)
+            {
+                inDto.Lang = "ru-RU";
+            }
+
+            var cultureInfo = _setupInfo.GetPersonalCulture(inDto.Lang).Value;
+
+            if (cultureInfo != null)
+            {
+                CustomSynchronizationContext.CurrentContext.CurrentUICulture = cultureInfo;
+            }
+
+            inDto.Email.ThrowIfNull(new ArgumentException(Resource.ErrorEmailEmpty, "email"));
+
+            if (!inDto.Email.TestEmailRegex())
+            {
+                throw new ArgumentException(Resource.ErrorNotCorrectEmail, "email");
+            }
+
+            if (!SetupInfo.IsSecretEmail(inDto.Email)
+                && !string.IsNullOrEmpty(_setupInfo.RecaptchaPublicKey) && !string.IsNullOrEmpty(_setupInfo.RecaptchaPrivateKey))
+            {
+                var ip = Request.Headers["X-Forwarded-For"].ToString() ?? Request.GetUserHostAddress();
+
+                if (string.IsNullOrEmpty(inDto.RecaptchaResponse)
+                    || !await _recaptcha.ValidateRecaptchaAsync(inDto.RecaptchaResponse, ip))
+                {
+                    throw new RecaptchaException(Resource.RecaptchaInvalid);
+                }
+            }
+
+            var newUserInfo = await _userManager.GetUserByEmailAsync(inDto.Email);
+
+            if (await _userManager.UserExistsAsync(newUserInfo.Id))
+            {
+                if (!SetupInfo.IsSecretEmail(inDto.Email) || _securityContext.IsAuthenticated)
+                {
+                    await _studioNotifyService.SendAlreadyExistAsync(inDto.Email);
+                    return string.Empty;
+                }
+
+                try
+                {
+                    await _securityContext.AuthenticateMeAsync(Core.Configuration.Constants.CoreSystem);
+                    await _userManager.DeleteUserAsync(newUserInfo.Id);
+                }
+                finally
+                {
+                    _securityContext.Logout();
+                }
+            }
+            if (!inDto.Spam)
+            {
+                try
+                {
+                    //TODO
+                    //const string _databaseID = "com";
+                    //using (var db = DbManager.FromHttpContext(_databaseID))
+                    //{
+                    //    db.ExecuteNonQuery(new SqlInsert("template_unsubscribe", false)
+                    //                           .InColumnValue("email", email.ToLowerInvariant())
+                    //                           .InColumnValue("reason", "personal")
+                    //        );
+                    //    Log.Debug(String.Format("Write to template_unsubscribe {0}", email.ToLowerInvariant()));
+                    //}
+                }
+                catch (Exception ex)
+                {
+                    _logger.DebugWriteToTemplateUnsubscribe(inDto.Email.ToLowerInvariant(), ex);
+                }
+            }
+
+            await _studioNotifyService.SendInvitePersonalAsync(inDto.Email);
+        }
+        catch (Exception ex)
+        {
+            return ex.Message;
+        }
+
+        return string.Empty;
+    }
+
+    private async Task<IQueryable<UserInfo>> GetByFilterAsync(EmployeeStatus? employeeStatus, Guid? groupId, EmployeeActivationStatus? activationStatus, EmployeeType? employeeType, bool? isDocSpaceAdministrator, Payments? payments)
+    {
+        if (_coreBaseSettings.Personal)
+        {
+            throw new MethodAccessException("Method not available");
+        }
+
+        var isDocSpaceAdmin = (await _userManager.IsDocSpaceAdminAsync(_securityContext.CurrentAccount.ID)) ||
+                      await _webItemSecurity.IsProductAdministratorAsync(WebItemManager.PeopleProductID, _securityContext.CurrentAccount.ID);
+
+        var includeGroups = new List<List<Guid>>();
+        if (groupId.HasValue)
+        {
+            includeGroups.Add(new List<Guid> { groupId.Value });
+        }
+
+        var excludeGroups = new List<Guid>();
+
+        if (employeeType != null)
+        {
+            switch (employeeType)
+            {
+                case EmployeeType.DocSpaceAdmin:
+                    includeGroups.Add(new List<Guid> { Constants.GroupAdmin.ID });
+                    break;
+                case EmployeeType.RoomAdmin:
+                    excludeGroups.Add(Constants.GroupUser.ID); 
+                    excludeGroups.Add(Constants.GroupAdmin.ID);
+                    excludeGroups.Add(Constants.GroupCollaborator.ID);
+                    break;
+                case EmployeeType.Collaborator:
+                    includeGroups.Add(new List<Guid> { Constants.GroupCollaborator.ID });
+                    break;
+                case EmployeeType.User:
+                    includeGroups.Add(new List<Guid> { Constants.GroupUser.ID });
+                    break;
+            }
+        }
+
+        if (payments != null)
+        {
+            switch (payments)
+            {
+                case Payments.Paid:
+                    excludeGroups.Add(Constants.GroupUser.ID);
+                    break;
+                case Payments.Free:
+                    includeGroups.Add(new List<Guid> { Constants.GroupUser.ID });
+                    break;
+            }
+        }
+
+        if (isDocSpaceAdministrator.HasValue && isDocSpaceAdministrator.Value)
+        {
+            var adminGroups = new List<Guid>
+            {
+                    Constants.GroupAdmin.ID
+            };
+            var products = _webItemManager.GetItemsAll().Where(i => i is IProduct || i.ID == WebItemManager.MailProductID);
+            adminGroups.AddRange(products.Select(r => r.ID));
+
+            includeGroups.Add(adminGroups);
+        }
+
+        var users = _userManager.GetUsers(isDocSpaceAdmin, employeeStatus, includeGroups, excludeGroups, activationStatus, _apiContext.FilterValue, _apiContext.SortBy, !_apiContext.SortDescending, _apiContext.Count, _apiContext.StartIndex, out var total, out var count);
+
+        _apiContext.SetTotalCount(total).SetCount(count);
+
+        return users;
+    }
+
+    ///// <summary>
+    ///// Adds a new portal user from import with the first and last name, email address
+    ///// </summary>
+    ///// <short>
+    ///// Add new import user
+    ///// </short>
+    ///// <param name="userList">The list of users to add</param>
+    ///// <param name="importUsersAsCollaborators" optional="true">Add users as guests (bool type: false|true)</param>
+    ///// <returns>Newly created users</returns>
+    //[HttpPost("import/save")]
+    //public void SaveUsers(string userList, bool importUsersAsCollaborators)
+    //{
+    //    lock (progressQueue.SynchRoot)
+    //    {
+    //        var task = progressQueue.GetItems().OfType<ImportUsersTask>().FirstOrDefault(t => (int)t.Id == TenantProvider.CurrentTenantID);
+    //var tenant = CoreContext.TenantManager.GetCurrentTenant();
+    //Cache.Insert("REWRITE_URL" + tenant.TenantId, HttpContext.Current.Request.GetUrlRewriter().ToString(), TimeSpan.FromMinutes(5));
+    //        if (task != null && task.IsCompleted)
+    //        {
+    //            progressQueue.Remove(task);
+    //            task = null;
+    //        }
+    //        if (task == null)
+    //        {
+    //            progressQueue.Add(new ImportUsersTask(userList, importUsersAsCollaborators, GetHttpHeaders(HttpContext.Current.Request))
+    //            {
+    //                Id = TenantProvider.CurrentTenantID,
+    //                UserId = SecurityContext.CurrentAccount.ID,
+    //                Percentage = 0
+    //            });
+    //        }
+    //    }
+    //}
+
+    //[HttpGet("import/status")]
+    //public object GetStatus()
+    //{
+    //    lock (progressQueue.SynchRoot)
+    //    {
+    //        var task = progressQueue.GetItems().OfType<ImportUsersTask>().FirstOrDefault(t => (int)t.Id == TenantProvider.CurrentTenantID);
+    //        if (task == null) return null;
+
+    //        return new
+    //        {
+    //            Completed = task.IsCompleted,
+    //            Percents = (int)task.Percentage,
+    //            UserCounter = task.GetUserCounter,
+    //            Status = (int)task.Status,
+    //            Error = (string)task.Error,
+    //            task.Data
+    //        };
+    //    }
+    //}
+}