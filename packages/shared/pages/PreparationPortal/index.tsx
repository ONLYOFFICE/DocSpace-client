--- conflicted
+++ resolved
@@ -43,13 +43,9 @@
 export const PreparationPortal = (props: IPreparationPortal) => {
   const { withoutHeader, isDialog, style } = props;
 
-<<<<<<< HEAD
-  const { t, ready } = useTranslation(["PreparationPortal", "Common"]);
-=======
   const theme = useTheme();
 
-  const { t } = useTranslation(["PreparationPortal", "Common"]);
->>>>>>> 26badbec
+  const { t, ready } = useTranslation(["PreparationPortal", "Common"]);
 
   const errorInternalServer = t("Common:ErrorInternalServer");
 
@@ -145,7 +141,7 @@
   const componentBody = errorMessage ? (
     <Text className="preparation-portal_error">{`${errorMessage}`}</Text>
   ) : (
-    <ColorTheme themeId={ThemeId.Progress} percent={percent}>
+    <ColorTheme theme={theme} themeId={ThemeId.Progress} percent={percent}>
       <div className="preparation-portal_progress">
         <div className="preparation-portal_progress-bar">
           <div className="preparation-portal_progress-line" />
@@ -167,31 +163,7 @@
         className="restoring-portal"
       >
         <div className="preparation-portal_body-wrapper">
-<<<<<<< HEAD
           {!ready ? <PreparationPortalLoader /> : componentBody}
-=======
-          {errorMessage ? (
-            <Text className="preparation-portal_error">{`${errorMessage}`}</Text>
-          ) : (
-            <ColorTheme
-              theme={theme}
-              themeId={ThemeId.Progress}
-              percent={percent}
-            >
-              <div className="preparation-portal_progress">
-                <div className="preparation-portal_progress-bar">
-                  <div className="preparation-portal_progress-line" />
-                </div>
-                <Text className="preparation-portal_percent">{`${percent} %`}</Text>
-              </div>
-              <Text className="preparation-portal_text">
-                {t("PreparationPortalDescription", {
-                  productName: t("Common:ProductName"),
-                })}
-              </Text>
-            </ColorTheme>
-          )}
->>>>>>> 26badbec
         </div>
       </ErrorContainer>
     </StyledPreparationPortal>
