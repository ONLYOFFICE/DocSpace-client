{
  "key_path": "ThirdPartyInfo",
  "content": "Change the third-party info",
  "content_en_sha1_hash": "9698ca4ad97dadedc70245cfc37a83f4aa325ad5",
  "created_at": "2025-05-19T21:30:50.012Z",
<<<<<<< HEAD
  "updated_at": "2025-08-29T14:33:38.374Z",
=======
  "updated_at": "2025-09-01T11:05:24.397Z",
>>>>>>> b75318d3
  "comment": {
    "text": "This translation key is used to display a button label that allows users to edit or update third-party information. The label \"Change the third-party info\" appears on a settings screen where users can modify their third-party provider details, and it triggers an action when clicked.",
    "is_auto": true,
    "updated_at": "2025-05-20T09:46:27.684Z"
  },
  "usage": [
    {
      "file_path": "/packages/client/src/store/ContextOptionsStore.js",
<<<<<<< HEAD
      "line_number": 2170,
=======
      "line_number": 2209,
>>>>>>> b75318d3
      "context": "disabled: false,\n },\n {\n id: \"option_change-thirdparty-info\",\n key: \"change-thirdparty-info\",\n label: t(\"Translations:ThirdPartyInfo\"),\n icon: AccessEditReactSvgUrl,\n onClick: () => this.onChangeThirdPartyInfo(item.providerKey),\n disabled: false,\n },\n {",
      "module": "/packages/client"
    }
  ],
  "languages": {
    "en": {
      "ai_translated": false,
      "ai_model": null,
      "ai_spell_check_issues": [],
      "approved_at": null
    },
    "ar-SA": {
      "ai_translated": false,
      "ai_model": null,
      "ai_spell_check_issues": [],
      "approved_at": null
    },
    "az": {
      "ai_translated": false,
      "ai_model": null,
      "ai_spell_check_issues": [],
      "approved_at": null
    },
    "bg": {
      "ai_translated": false,
      "ai_model": null,
      "ai_spell_check_issues": [
        {
          "type": "incorrect_translation",
          "description": "The translation 'Смени информацията от трето лице' is a literal translation and sounds unnatural in Bulgarian. A more natural phrasing would convey the intent of 'change the third-party info'.",
          "suggestion": "Смени информацията за трети страни"
        }
      ],
      "approved_at": null
    },
    "cs": {
      "ai_translated": false,
      "ai_model": null,
      "ai_spell_check_issues": [],
      "approved_at": null
    },
    "de": {
      "ai_translated": false,
      "ai_model": null,
      "ai_spell_check_issues": [],
      "approved_at": null
    },
    "el-GR": {
      "ai_translated": false,
      "ai_model": null,
      "ai_spell_check_issues": [],
      "approved_at": null
    },
    "es": {
      "ai_translated": false,
      "ai_model": null,
      "ai_spell_check_issues": [],
      "approved_at": null
    },
    "fi": {
      "ai_translated": false,
      "ai_model": null,
      "ai_spell_check_issues": [],
      "approved_at": null
    },
    "fr": {
      "ai_translated": false,
      "ai_model": null,
      "ai_spell_check_issues": [],
      "approved_at": null
    },
    "hy-AM": {
      "ai_translated": false,
      "ai_model": null,
      "ai_spell_check_issues": [],
      "approved_at": null
    },
    "it": {
      "ai_translated": false,
      "ai_model": null,
      "ai_spell_check_issues": [],
      "approved_at": null
    },
    "ja-JP": {
      "ai_translated": false,
      "ai_model": null,
      "ai_spell_check_issues": [],
      "approved_at": null
    },
    "ko-KR": {
      "ai_translated": false,
      "ai_model": null,
      "ai_spell_check_issues": [],
      "approved_at": null
    },
    "lo-LA": {
      "ai_translated": false,
      "ai_model": null,
      "ai_spell_check_issues": [],
      "approved_at": null
    },
    "lv": {
      "ai_translated": false,
      "ai_model": null,
      "ai_spell_check_issues": [],
      "approved_at": null
    },
    "nl": {
      "ai_translated": false,
      "ai_model": null,
      "ai_spell_check_issues": [],
      "approved_at": null
    },
    "pl": {
      "ai_translated": false,
      "ai_model": null,
      "ai_spell_check_issues": [
        {
          "type": "incorrect_translation",
          "description": "While \"Zmień dane podmiotu trzeciego\" is grammatically correct, it's a very literal and somewhat formal translation. A more natural and user-friendly translation would be preferable. 'Third-party info' often refers to information *about* a third party, not *of* a third party.",
          "suggestion": "Zmiana informacji o podmiocie trzecim"
        }
      ],
      "approved_at": null
    },
    "pt": {
      "ai_translated": false,
      "ai_model": null,
      "ai_spell_check_issues": [],
      "approved_at": null
    },
    "pt-BR": {
      "ai_translated": false,
      "ai_model": null,
      "ai_spell_check_issues": [],
      "approved_at": null
    },
    "ro": {
      "ai_translated": false,
      "ai_model": null,
      "ai_spell_check_issues": [
        {
          "type": "incorrect_translation",
          "description": "The translation 'Modificarea informațiilor despre servicii terțe' doesn't directly convey the meaning of 'Change the third-party info'. 'Modificarea' means 'Modification' and 'servicii terțe' translates to 'third-party services', which is more specific than the original phrase. It doesn't capture the general sense of updating or altering the information.",
          "suggestion": "Schimbarea informațiilor despre terți"
        }
      ],
      "approved_at": null
    },
    "ru": {
      "ai_translated": false,
      "ai_model": null,
      "ai_spell_check_issues": [
        {
          "type": "incorrect_translation",
          "description": "The Russian translation \"Изменить настройки подключения\" (Change connection settings) doesn't accurately reflect the English phrase \"Change the third-party info\". It's too generic.",
          "suggestion": "A more accurate translation would depend on the specific context of 'third-party info.' Potential suggestions include: \"Изменить информацию о третьих сторонах\" (Change information about third parties), or a more specific phrase depending on what the 'third-party info' refers to."
        }
      ],
      "approved_at": null
    },
    "si": {
      "ai_translated": false,
      "ai_model": null,
      "ai_spell_check_issues": [
        {
          "type": "incorrect_translation",
          "description": "The translation \"තෙවන පාර්ශ්වයේ තොරතුරු සංශෝධනය\" while technically accurate, could be more naturally phrased. \"Change the third-party info\" often implies an update or modification, and the Sinhala translation leans towards a more formal 'amendment' or 'revision'.",
          "suggestion": "තෙවන පාර්ශ්වයේ තොරතුරු යාවත්කාලීකරණය කරන්න (Tevaṁ pārs’wavayē thoraturu yāvatkālakaraṇā karanna)"
        }
      ],
      "approved_at": null
    },
    "sk": {
      "ai_translated": false,
      "ai_model": null,
      "ai_spell_check_issues": [],
      "approved_at": null
    },
    "sl": {
      "ai_translated": false,
      "ai_model": null,
      "ai_spell_check_issues": [],
      "approved_at": null
    },
    "sr-Cyrl-RS": {
      "ai_translated": false,
      "ai_model": null,
      "ai_spell_check_issues": [
        {
          "type": "incorrect_translation",
          "description": "The Serbian translation \"Промени инфо треће стране\" is not an accurate translation of \"Change the third-party info.\" The term 'info' is a direct transliteration and doesn't flow naturally in Serbian. A more appropriate translation would use a Serbian equivalent for 'information'.",
          "suggestion": "Измените информације треће стране"
        }
      ],
      "approved_at": null
    },
    "sr-Latn-RS": {
      "ai_translated": false,
      "ai_model": null,
      "ai_spell_check_issues": [
        {
          "type": "incorrect_translation",
          "description": "The translation 'Promeni info treće strane' is not the most natural or accurate translation of 'Change the third-party info'. A more accurate and commonly used translation would be 'Izmenite informacije treće strane'. 'Promeni' implies a more abrupt or forceful change, while 'Izmenite' is a more standard way to convey 'Change'.",
          "suggestion": "Izmenite informacije treće strane"
        }
      ],
      "approved_at": null
    },
    "tr": {
      "ai_translated": false,
      "ai_model": null,
      "ai_spell_check_issues": [],
      "approved_at": null
    },
    "uk-UA": {
      "ai_translated": false,
      "ai_model": null,
      "ai_spell_check_issues": [],
      "approved_at": null
    },
    "vi": {
      "ai_translated": false,
      "ai_model": null,
      "ai_spell_check_issues": [],
      "approved_at": null
    },
    "zh-CN": {
      "ai_translated": false,
      "ai_model": null,
      "ai_spell_check_issues": [],
      "approved_at": null
    }
  }
}<|MERGE_RESOLUTION|>--- conflicted
+++ resolved
@@ -3,11 +3,7 @@
   "content": "Change the third-party info",
   "content_en_sha1_hash": "9698ca4ad97dadedc70245cfc37a83f4aa325ad5",
   "created_at": "2025-05-19T21:30:50.012Z",
-<<<<<<< HEAD
-  "updated_at": "2025-08-29T14:33:38.374Z",
-=======
   "updated_at": "2025-09-01T11:05:24.397Z",
->>>>>>> b75318d3
   "comment": {
     "text": "This translation key is used to display a button label that allows users to edit or update third-party information. The label \"Change the third-party info\" appears on a settings screen where users can modify their third-party provider details, and it triggers an action when clicked.",
     "is_auto": true,
@@ -16,11 +12,7 @@
   "usage": [
     {
       "file_path": "/packages/client/src/store/ContextOptionsStore.js",
-<<<<<<< HEAD
-      "line_number": 2170,
-=======
       "line_number": 2209,
->>>>>>> b75318d3
       "context": "disabled: false,\n },\n {\n id: \"option_change-thirdparty-info\",\n key: \"change-thirdparty-info\",\n label: t(\"Translations:ThirdPartyInfo\"),\n icon: AccessEditReactSvgUrl,\n onClick: () => this.onChangeThirdPartyInfo(item.providerKey),\n disabled: false,\n },\n {",
       "module": "/packages/client"
     }
