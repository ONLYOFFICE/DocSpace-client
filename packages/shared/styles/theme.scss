@use "./variables/colors" as *;

.light {
  --row-side-color: #{$gray};

  --background-color: #{$white};
  --text-color: #{$black};

  --accent-main: var(--color-scheme-main-accent, #{$light-blue-main});
  --accent-text: var(--color-scheme-text-accent, #{$light-blue-main});
  --accent-button: var(--color-scheme-main-buttons, #{$light-blue-main});
  --accent-button-text: var(--color-scheme-text-buttons, #{$white});

  --app-loader-background-color: #{$white};

  --files-article-body-download-app-list-text-color: #{$gray};
  --files-article-body-download-app-list-mac-hover-color: #{$dark-black};
  --files-article-body-dev-tools-background-color: var(
    --accent-main,
    #{$light-blue-main}
  );
  --files-article-body-dev-tools-background-opacity: 0.17;
  --files-article-body-dev-tools-color: #{$gray-text};
  --article-catalog-background: #{$gray-light};
  --article-desktop-width: 252px;
  --article-tablet-width: 243px;
  --article-tablet-width-collapsed: 60px;
  --article-catalog-show-text: #{$light-gray-dark};
  --article-catalog-header-border-bottom: 1px solid #{$gray-light-mid};
  --article-client-home-logo-color: #{$black};
  --article-catalog-profile-border-top: 1px solid #{$gray-light-mid};
  --article-catalog-vertical-line: 1px solid #{$gray-light-mid};
  --article-catalog-profile-background: #{$light-gray-hover};
  --back-button-text-color: #{$gray-text};

  --article-item-header-color: #{$gray};
  --article-item-header-bg-color: #{$gray-strong};
  --article-item-container-bg-color: #{$white};
  --article-item-sibling-active-bg-color: #{$light-gray-selected};
  --article-item-sibling-hover-bg-color: #{$gray-light-mid};
  --article-item-img-svg-fill: #{$light-gray-dark};
  --article-item-img-svg-active-fill: #{$light-blue-main};
  --article-item-text-color: #{$gray-text};
  --article-item-text-active-color: #{$light-blue-main};
  --article-item-initial-text-color: #{$white};
  --article-item-badge-without-text-bg-color: #{$light-status-warning};
  --article-item-trash-icon-fill: #{$gray};
  --article-item-dnd-bg-color: #{$dnd-color};
  --article-item-dnd-hover-bg-color: #{$dnd-hover-color};

  --story-wrapper-bg-color: #{$gray-light};

  --aside-bg-color: #{$white};

  --aside-custom-z-index: unset;
  --aside-content-padding-bottom: unset;

  --aside-header-text-color: #{$black};
  --aside-header-border-color: #{$gray-light-mid};

  --aside-header-custom-height: 53px;

  --avatar-edit-container-background: #{$blue-light-mid};
  --avatar-edit-container-fill: #{$white};
  --avatar-edit-container-fill-hover: var(
    --accent-button,
    #{$light-blue-main-hover}
  );
  --avatar-edit-container-fill-press: var(
    --accent-button,
    #{$light-blue-main-pressed}
  );
  --avatar-image-container-background: #{$gray-strong};
  --avatar-image-container-background-image: #{$light-second-main};
  --avatar-image-container-group-background: #{$gray-light-mid};
  --avatar-icon-background: #{$gray-light-mid};
  --avatar-image-container-svg-fill: #{$white};
  --avatar-icon-color: #{$gray};
  --avatar-initials-color: #{$white};
  --avatar-initials-group-color: #{$black};
  --avatar-administrator-fill: #{$light-status-warning};
  --avatar-administrator-stroke: #{$dark-black};
  --avatar-administrator-color: #{$white};
  --avatar-guest-fill: #{$light-icons};
  --avatar-guest-stroke: #{$dark-black};
  --avatar-guest-color: #{$white};
  --avatar-owner-fill: #{$favorites-status};
  --avatar-owner-stroke: #{$dark-black};
  --avatar-owner-color: #{$white};

  --backdrop-background-color: #{$blur-light};

  --badge-border: 1px solid transparent;
  --badge-padding: 1px;
  --badge-line-height: 0.8;
  --badge-overflow: hidden;
  --badge-color: #{$white};
  --badge-background-color: var(--accent-main, #{$light-status-warning});
  --badge-disable-background-color: #{$gray};

  --button-color-base: #{$black};
  --button-color-base-hover: #{$black};
  --button-color-base-active: #{$black};
  --button-color-base-disabled: #{$gray-strong};

  --button-brightness: brightness(90%);

  --button-color-primary: #{$white};
  --button-color-primary-hover: #{$white};
  --button-color-primary-active: #{$white};
  --button-color-primary-disabled: #{$white};

  --button-background-base: #{$white};
  --button-background-base-hover: #{$white};
  --button-background-base-active: #{$gray-light-mid};
  --button-background-base-disabled: #{$gray-light};

  --button-background-primary: var(--accent-button, #{$light-second-main});
  --button-background-primary-hover: var(
    --accent-button,
    #{$light-second-main-hover}
  );
  --button-background-primary-active:
    linear-gradient(0deg, #{$light-second-main}, #{$light-second-main}),
    linear-gradient(0deg, #{$on-white-color}, #{$on-white-color});
  --button-background-primary-disabled: var(
    --accent-button,
    #{$light-second-main-disabled}
  );

  --button-border-base: 1px solid #{$gray-strong};
  --button-border-base-hover: 1px solid
    var(--accent-button, #{$light-second-main});
  --button-border-base-active: 1px solid #{$gray-strong};
  --button-border-base-disabled: 1px solid #{$gray-light-mid};

  --button-border-primary: 1px solid var(--accent-button, #{$light-second-main});
  --button-border-primary-active: var(--accent-button, #{$light-second-main});
  --button-border-primary-disabled: 1px solid
    var(--accent-button, #{$light-second-main-disabled});

  --button-loader-base: var(--accent-button, #{$light-second-main});
  --button-loader-primary: #{$white};

  --checkbox-fill-color: #{$white};
  --checkbox-border-color: #{$gray-strong};
  --checkbox-arrow-color: #{$black};
  --checkbox-indeterminate-color: #{$black};
  --checkbox-disable-arrow-color: #{$gray-strong};
  --checkbox-disable-border-color: #{$gray-light-mid};
  --checkbox-disable-fill-color: #{$gray-light};
  --checkbox-disable-indeterminate-color: #{$gray};
  --checkbox-hover-border-color: #{$gray};
  --checkbox-hover-indeterminate-color: #{$black};
  --checkbox-pressed-border-color: #{$gray-strong};
  --checkbox-pressed-fill-color: #{$gray-light-mid};
  --checkbox-focus-color: #{$gray};
  --checkbox-error-color: #{$light-error-status};

  --text-color: #{$black};
  --text-disable-color: #{$gray};

  --sub-menu-item-background-color: #{$white};
  --sub-menu-item-hover-background-color: #{$gray-light};
  --sub-menu-item-disabled-color: #{$gray};
  --sub-menu-item-disabled-background-color: #{$white};

  --context-menu-background: #{$white};
  --context-menu-border: none;
  --context-menu-header-border: 1px solid #{$gray-light-mid};
  --context-menu-box-shadow: 0px 8px 16px 0px #{$box-shadow-color};

  --context-menu-header-text-margin: 0 0 0 8px;
  --context-menu-header-text-color: #{$black};

  --context-menu-submenu-list-margin: 4px;

  --context-menu-button-border: #{$gray-strong};
  --context-menu-button-hover-border: #{$gray};

  --drag-and-drop-height: 100%;
  --drag-and-drop-border: 1px solid transparent;
  --drag-and-drop-accept-bg: #{$dnd-hover-color};
  --drag-and-drop-bg: #{$dnd-color};

  --dropdown-background: #{$white};
  --dropdown-border: none;
  --dropdown-box-shadow: 0px 8px 16px 0px #{$box-shadow-color};

  --drop-down-item-hover-color: #{$gray-light};
  --drop-down-item-icon-color: #{$black};
  --drop-down-item-icon-color-disabled: #{$black};
  --dropdown-item-separator-border: #{$gray-light-mid};

  --dropdown-item-disabled-color: #{$gray};
  --dropdown-item-selected-color: #{$light-gray-hover};

  --input-text-align: left;

  --empty-content-header-color: #{$black};
  --empty-content-description-color: #{$gray-text};
  --empty-content-button-color-link: #{$link};
  --empty-content-button-color-text: #{$black};

  --empty-view-link-color: #{$light-blue-main};
  --empty-view-link-bg-color: #{$white};
  --empty-view-link-bg-color-hover: #{$light-gray-hover};
  --empty-view-link-bg-color-press: #{$light-gray-selected};

  --empty-view-items-hover: #{$gray-light};
  --empty-view-items-press: #{$light-gray-selected};

  /* Empty content variables */
  --empty-view-header-color: #{$black};
  --empty-view-description-color: #{$gray-text};

  --error-container-background: #{$white};
  --error-container-body-text: #{$gray};
  --error-container-link-color: #{$link};

  --filter-button-border: 1px solid #{$gray-strong};
  --filter-button-hover-border: 1px solid #{$gray};

  --filter-button-open-background: #{$gray};
  --filter-button-open-fill: #{$white};

  --filter-block-background: #{$white};
  --filter-block-item-color: #{$gray};
  --filter-block-selected-item-color: #{$white};
  --filter-block-selected-backgroud-color: var(
    --accent-main,
    #{$light-blue-main}
  );
  --filter-block-item-separator-background: #{$gray-light-mid};
  --filter-block-item-tag-border: 1px solid #{$gray-light-mid};

  --filter-sort-button-background: #{$white};
  --filter-sort-button-selected-icon: #{$light-gray-selected};
  --filter-sort-button-unselected-icon: #{$gray};
  --filter-sort-button-sort-fill: #{$light-gray-dark};
  --filter-sort-button-selected-background: #{$light-gray-hover};

  --floating-button-icon-fill: #{$white};
  --floating-button-background: #{$light-icons};
  --floating-button-box-shadow: 0px 5px 20px #{$popup-shadow};

  --slider-track-height: 8px;
  --slider-thumb-size: 24px;
  --slider-thumb-border: 6px;
  --slider-border-radius: 5.6px;
  --slider-thumb-disabled-color: #{$gray-strong};
  --slider-thumb-disabled-border: #{$light-second-main-disabled};
  --slider-runnable-track-border: #{$gray-light-mid};
  --slider-thumb-background: var(
    --color-scheme-main-accent,
    #{$light-second-main}
  );
  --slider-thumb-border-color: #{$white};
  --slider-thumb-box-shadow: 0px 5px 20px #{$popup-shadow};
  --slider-range-track-border: #{$white};
  --slider-range-track-background: #{$light-second-main};
  --slider-background: #{$gray-light-mid};
  --slider-background-image: linear-gradient(
    var(--slider-thumb-background),
    var(--slider-thumb-background)
  );

  --save-cancel-border-color: #{$gray-light-mid};
  --save-cancel-reminder-color: #{$gray};

  --language-combo-hover-border: #{$gray};

  --link-dropdown-color-default: #{$gray};
  --link-dropdown-hover-color: #{$gray-text};
  --link-dropdown-hover-background: #{$gray-light-mid};
  --link-dropdown-background-default: transparent;
  --link-dropdown-disable-color: #{$gray};
  --link-dropdown-text-decoration: dashed;
  --link-dropdown-svg-opacity: 1;
  --link-dropdown-svg-semi-transparent: 0.5;
  --link-dropdown-padding-right: 20px;
  --link-dropdown-max-width: 200px;
  --link-dropdown-expander-width: 6.35px;
  --status-icon-color-positive: #{$light-status-positive};
  --status-icon-color-negative: #{$light-error-status};
}

.dark {
  --row-side-color: #{$gray-dark};
  --accent-main: var(--color-scheme-main-accent, #{$light-blue-main});
  --accent-text: var(--color-scheme-text-accent, #{$light-blue-main});
  --accent-button: var(--color-scheme-main-buttons, #{$light-blue-main});
  --accent-button-text: var(--color-scheme-text-buttons, #{$black});

  --background-color: #{$black};
  --text-color: #{$white};

  --view-selector-items-count: unset;

  --font-family: "Open Sans", -apple-system, "Segoe UI", sans-serif, Arial;

  --text-input-transition: all 0.2s ease 0s;
  --text-input-box-shadow: inset 0 0 0 30px var(--input-bg);
  --text-input-font-weight: normal;

  --context-menu-header-text-margin: 0 0 0 8px;
  --context-menu-submenu-list-margin: 4px;
  --drag-and-drop-border: 1px solid transparent;
  --empty-view-link-color: #{$light-blue-main};

  --aside-custom-z-index: unset;
  --input-text-align: left;
  --drag-and-drop-height: 100%;
  --aside-content-padding-bottom: unset;
  --aside-header-custom-height: 53px;
  --badge-border: 1px solid transparent;
  --badge-padding: 1px;
  --badge-color: #{$white};
  --badge-line-height: 0.8;
  --badge-overflow: hidden;
  --context-menu-header-text-margin: 0 0 0 8px;
  --context-menu-submenu-list-margin: 4px;
  --main-button-mobile-dropdown-position: fixed;
  --main-button-mobile-dropdown-width: 400px;
  --main-button-mobile-dropdown-right: 48px;
  --main-button-mobile-dropdown-bottom: 48px;
  --main-button-mobile-dropdown-z-index: 202;
  --main-button-mobile-dropdown-mobile-width: calc(100vw - 64px);
  --main-button-mobile-dropdown-mobile-right: 32px;
  --main-button-mobile-dropdown-mobile-bottom: 40px;

  --row-min-width: 160px;
  --row-overflow: hidden;
  --row-text-overflow: ellipsis;
  --row-element-margin-right: 14px;
  --row-element-margin-left: 2px;
  --row-option-button-padding: 8px 0px 9px 7px;

  --row-content-margin: 0 6px;
  --row-content-font-size: 12px;
  --row-content-font-style: normal;
  --row-content-font-weight: 600;
  --row-content-font-family:
    "Open Sans", -apple-system, "Segoe UI", sans-serif, Arial;
  --row-content-max-width: 100%;
  --row-content-side-info-min-width: 160px;
  --row-content-side-info-margin: 0 6px;
  --row-content-side-info-width: 160px;
  --row-content-main-wrapper-min-width: 140px;
  --row-content-main-wrapper-margin-right: 8px;
  --row-content-main-wrapper-margin-top: 8px;
  --row-content-main-wrapper-width: 95%;
  --row-content-icons-height: 16px;

  --selector-add-button-border: none;
  --selector-add-button-box-sizing: border-box;
  --selector-add-button-border-radius: 3px;
  --selector-add-button-height: 32px;
  --selector-add-button-width: 32px;
  --selector-add-button-padding: 10px;

  --scrollbar-padding-inline-end: 17px;
  --scrollbar-padding-inline-end-mobile: 8px;
  --scrollbar-padding-after-last-item: unset;

  --app-loader-background-color: #{$black};

  --files-article-body-download-app-list-text-color: #{$gray-dark};
  --files-article-body-download-app-list-mac-hover-color: #{$white};
  --files-article-body-dev-tools-background-color: #{$dark-gray-dark};
  --files-article-body-dev-tools-background-opacity: 1;
  --files-article-body-dev-tools-color: #{$black};
  --article-catalog-background: #{$dark-gray-light};
  --article-desktop-width: 252px;
  --article-tablet-width: 243px;
  --article-tablet-width-collapsed: 60px;
  --article-catalog-show-text: #{$dark-gray-dark};
  --article-catalog-header-border-bottom: 1px solid #{$gray-dark-strong};
  --article-client-home-logo-color: #{$white};
  --article-catalog-profile-border-top: 1px solid #{$gray-dark-strong};
  --article-catalog-vertical-line: 1px solid #{$gray-dark-strong};
  --article-catalog-profile-background: #{$light-dark-gray-hover};
  --back-button-text-color: #{$white};

  --article-item-header-color: #{$gray-dark};
  --article-item-header-bg-color: #{$gray-dark-strong};
  --article-item-container-bg-color: #{$black};
  --article-item-sibling-active-bg-color: #{$black};
  --article-item-sibling-hover-bg-color: #{$black};
  --article-item-img-svg-fill: #{$dark-gray-dark};
  --article-item-img-svg-active-fill: #{$white};
  --article-item-text-color: #{$dark-gray-dark};
  --article-item-text-active-color: #{$white};
  --article-item-initial-text-color: #{$black};
  --article-item-badge-without-text-bg-color: #{$main-orange};
  --article-item-trash-icon-fill: #{$gray-dark};
  --article-item-dnd-bg-color: #{$dnd-dark-color};
  --article-item-dnd-hover-bg-color: #{$dnd-dark-hover};

  --story-wrapper-bg-color: #{$dark-gray-light};

  --aside-bg-color: #{$black};

  --aside-header-text-color: #{$white};
  --aside-header-border-color: #{$gray-dark-strong};

  --avatar-edit-container-background: rgba(255, 255, 255, 0.64);
  --avatar-edit-container-fill: #{$white};
  --avatar-edit-container-fill-hover: var(
    --accent-button,
    #{$light-blue-main-hover}
  );
  --avatar-edit-container-fill-press: var(
    --accent-button,
    #{$light-blue-main-pressed}
  );
  --avatar-image-container-background: #{$gray-dark-strong};
  --avatar-image-container-background-image: #{$gray-dark-strong};
  --avatar-image-container-group-background: #{$gray-dark-mid};
  --avatar-icon-background: #{$gray-dark-mid};
  --avatar-image-container-svg-fill: #{$gray-dark};
  --avatar-icon-color: #{$gray-dark};
  --avatar-initials-color: #{$white};
  --avatar-initials-group-color: #{$white};
  --avatar-administrator-fill: #{$dark-status-warning};
  --avatar-administrator-stroke: #{$dark-black};
  --avatar-administrator-color: #{$white};
  --avatar-guest-fill: #{$dark-icon};
  --avatar-guest-stroke: #{$dark-black};
  --avatar-guest-color: #{$white};
  --avatar-owner-fill: #{$favorites-status};
  --avatar-owner-stroke: #{$dark-black};
  --avatar-owner-color: #{$white};

  --backdrop-background-color: #{$blur-dark};

  --badge-background-color: var(--accent-main, #{$dark-status-warning});
  --badge-disable-background-color: #{$gray-dark-strong};

  --button-color-base: #{$white};
  --button-color-base-hover: #{$white};
  --button-color-base-active: #{$white};
  --button-color-base-disabled: #{$gray-dark-strong};

  --button-brightness: brightness(82%);

  --button-color-primary: #{$white};
  --button-color-primary-hover: #{$white};
  --button-color-primary-active: #{$white};
  --button-color-primary-disabled: #{$white};

  --button-background-base: #{$black};
  --button-background-base-hover: #{$black};
  --button-background-base-active: #{$dark-gray-light};
  --button-background-base-disabled: #{$dark-gray-light};

  --button-background-primary: var(--accent-button, #{$light-second-main});
  --button-background-primary-hover: var(
    --accent-button,
    #{$light-second-main-hover}
  );
  --button-background-primary-active:
    linear-gradient(0deg, #{$light-second-main}, #{$light-second-main}),
    linear-gradient(0deg, #{$on-white-color}, #{$on-white-color});
  --button-background-primary-disabled: var(
    --accent-button,
    #{$light-second-main-disabled}
  );

  --button-border-base: 1px solid #{$gray-dark-strong};
  --button-border-base-hover: 1px solid #{$gray-dark};
  --button-border-base-active: 1px solid #{$gray-dark-strong};
  --button-border-base-disabled: 1px solid #{$gray-dark-strong};

  --button-border-primary: 1px solid var(--accent-button, #{$light-second-main});
  --button-border-primary-active:
    linear-gradient(0deg, #{$light-second-main}, #{$light-second-main}),
    linear-gradient(0deg, #{$on-white-color}, #{$on-white-color});
  --button-border-primary-disabled: 1px solid
    var(--accent-button, #{$light-second-main-disabled});

  --button-loader-base: #{$white};
  --button-loader-primary: #{$white};

  --checkbox-fill-color: #{$dark-gray-light};
  --checkbox-border-color: #{$gray-dark-strong};
  --checkbox-arrow-color: #{$white};
  --checkbox-indeterminate-color: #{$white};
  --checkbox-disable-arrow-color: #{$gray-dark-strong};
  --checkbox-disable-border-color: #{$gray-dark-mid};
  --checkbox-disable-fill-color: #{$dark-gray-light};
  --checkbox-disable-indeterminate-color: #{$gray-dark-strong};
  --checkbox-hover-border-color: #{$gray-dark};
  --checkbox-hover-indeterminate-color: #{$white};
  --checkbox-pressed-border-color: #{$gray-dark-strong};
  --checkbox-pressed-fill-color: #{$black};
  --checkbox-focus-color: #{$gray-dark};
  --checkbox-error-color: #{$dark-error-status};

  --text-color: #{$white};
  --text-disable-color: #{$gray-dark-text};

  --sub-menu-item-background-color: #{$black};
  --sub-menu-item-hover-background-color: #{$light-dark-gray-hover};
  --sub-menu-item-disabled-color: #{$gray};
  --sub-menu-item-disabled-background-color: #{$black};

  --context-menu-background: #{$black};
  --context-menu-border: 1px solid #{$gray-dark-strong};
  --context-menu-header-border: 1px solid #{$gray-dark-strong};
  --context-menu-box-shadow: 0px 8px 16px 0px #{$box-shadow-dark-color};
  --context-menu-header-text-color: #{$white};

  --context-menu-button-border: #{$gray-dark};
  --context-menu-button-hover-border: #{$gray-dark};

  --drag-and-drop-accept-bg: #{$dnd-dark-hover};
  --drag-and-drop-bg: #{$dnd-dark-color};

  --dropdown-background: #{$black};
  --dropdown-border: 1px solid #{$gray-dark-strong};
  --dropdown-box-shadow: 0px 8px 16px 0px #{$box-shadow-dark-color};

  --drop-down-item-hover-color: #{$light-dark-gray-hover};
  --drop-down-item-icon-color: #{$white};
  --drop-down-item-icon-color-disabled: #{$white};
  --dropdown-item-separator-border: #{$gray-dark-strong};

  --dropdown-item-disabled-color: #{$gray};
  --dropdown-item-selected-color: #{$dark-gray-light};

  --empty-content-header-color: #{$white};
  --empty-content-description-color: #{$dark-gray-dark};
  --empty-content-button-color-link: #{$dark-link};
  --empty-content-button-color-text: #{$white};

  --empty-view-link-bg-color: #{$black};
  --empty-view-link-bg-color-hover: #{$dark-gray-light};
  --empty-view-link-bg-color-press: #{$gray-dark-strong};

  --empty-view-items-hover: #{$dark-gray-light};
  --empty-view-items-press: #{$gray-dark-strong};

  --empty-view-header-color: #{$white};
  --empty-view-description-color: #{$dark-gray-dark};

  --error-container-background: #{$black};
  --error-container-body-text: #{$gray-dark};
  --error-container-link-color: #{$dark-link};

  --filter-button-border: 1px solid #{$gray-dark-strong};
  --filter-button-hover-border: 1px solid #{$gray-dark};

  --filter-button-open-background: #{$gray};
  --filter-button-open-fill: #{$white};

  --filter-block-background: #{$black};
  --filter-block-item-color: #{$gray};
  --filter-block-selected-backgroud-color: #{$white};
  --filter-block-selected-item-color: #{$black};
  --filter-block-item-separator-background: #{$gray-dark-strong};
  --filter-block-item-tag-border: 1px solid #{$gray-dark-strong};

  --filter-sort-button-background: #{$black};
  --filter-sort-button-selected-icon: #{$light-gray-selected};
  --filter-sort-button-unselected-icon: #{$gray-dark};
  --filter-sort-button-sort-fill: #{$dark-gray-dark};
  --filter-sort-button-selected-background: #{$gray-dark-strong};

  --floating-button-icon-fill: #{$black};
  --floating-button-background: #{$white};
  --floating-button-box-shadow: 0px 12px 24px #{$popup-shadow};

  --slider-track-height: 8px;
  --slider-thumb-size: 24px;
  --slider-thumb-border: 6px;
  --slider-border-radius: 5.6px;
  --slider-thumb-disabled-color: #{$gray-dark-strong};
  --slider-thumb-disabled-border: #{$light-second-main-disabled};
  --slider-runnable-track-border: #{$gray-dark-mid};
  --slider-thumb-background: #{$white};
  --slider-thumb-border-color: #{$black};
  --slider-thumb-box-shadow: 0px 3px 12px rgba(0, 0, 0, 0.25);
  --slider-range-track-border: #{$black};
  --slider-range-track-background: #{$white};
  --slider-background: #{$gray-dark-mid};
  --slider-background-image: linear-gradient(
    var(--slider-thumb-background),
    var(--slider-thumb-background)
  );

  --save-cancel-border-color: #{$gray-light-mid};
  --save-cancel-reminder-color: #{$gray};

  --language-combo-hover-border: #{$gray-dark};

  --link-dropdown-color-default: #{$gray-dark};
  --link-dropdown-hover-color: #{$dark-gray-dark};
  --link-dropdown-hover-background: #{$gray-dark-strong};
  --link-dropdown-background-default: transparent;
  --link-dropdown-disable-color: #{$gray-dark-text};
  --link-dropdown-text-decoration: dashed;
  --link-dropdown-svg-opacity: 1;
  --link-dropdown-svg-semi-transparent: 0.5;
  --link-dropdown-padding-right: 20px;
  --link-dropdown-max-width: 200px;
  --link-dropdown-expander-width: 6.35px;
  --status-icon-color-positive: #{$dark-status-positive};
  --status-icon-color-negative: #{$dark-error-status};
}

.light {
  --form-wrapper-background: #{$white};
  --form-wrapper-box-shadow: 0px 5px 20px #{$popup-shadow};
}

.dark {
  --form-wrapper-background: #{$black};
  --form-wrapper-box-shadow: 0px 5px 20px #{$badge-shadow};
}

.light {
  --heading-font-weight: 600;
  --heading-color: #{$black};
  --heading-font-size-xlarge: 27px;
  --heading-font-size-large: 23px;
  --heading-font-size-medium: 21px;
  --heading-font-size-small: 19px;
  --heading-font-size-xsmall: 15px;
}

.dark {
  --heading-color: #{$white};
}

.light {
  --scrollbar-bg-color: #{$light-scroll};
  --scrollbar-hover-bg-color: #{$light-scroll-hover};
  --scrollbar-press-bg-color: #{$light-scroll-active};
}

.dark {
  --scrollbar-bg-color: #{$dark-scroll};
  --scrollbar-hover-bg-color: #{$dark-scroll-hover};
  --scrollbar-press-bg-color: #{$dark-scroll-active};
}

.light {
  --beta-badge-tooltip-box-shadow-color: #00000029;
  --tooltip-text-color: #{$dark-black};
}

.dark {
  --tooltip-text-color: #{$white};
}

.light {
  --link-color: #{$black};
  --link-line-height: calc(100% + 6px);
  --link-opacity: 0.5;
  --link-text-decoration: none;
  --link-cursor: pointer;
  --link-display: inline-block;
  --link-hover-text-decoration: underline dashed;
  --link-hover-page-text-decoration: underline;
}

.dark {
  --link-color: #{$white};
  --link-line-height: calc(100% + 6px);
  --link-hover-text-decoration: underline dashed;
  --link-hover-page-text-decoration: underline;
}

.light {
  --loader-color: #{$loader-light};
  --button-loader-track-primary: #{$white};
  --button-loader-track-base: var(--color-scheme-main-buttons);
}

.dark {
  --loader-color: #{$loader-dark};
  --button-loader-track-primary: #{$white};
  --button-loader-track-base: #{$white};
}

.light {
  --main-button-background-color: var(--accent-main, #{$light-blue-main});
  --main-button-padding: 5px 14px 5px 12px;
  --main-button-border-radius: 3px;
  --main-button-line-height: 22px;
  --main-button-font-size: 16px;
  --main-button-font-weight: 700;
  --main-button-text-color: #{$white};
  --main-button-text-color-disabled: #{$white};

  --main-button-corner-rounds-top-right: 0;
  --main-button-corner-rounds-bottom-right: 0;

  --main-button-svg-margin: auto;
  --main-button-svg-height: 100%;
  --main-button-svg-fill: #{$white};

  --main-button-dropdown-top: 100%;

  --main-button-arrow-dropdown-border-left: 4px solid transparent;
  --main-button-arrow-dropdown-border-right: 4px solid transparent;
  --main-button-arrow-dropdown-border-top: 5px solid #{$white};
  --main-button-arrow-dropdown-border-top-disabled: 5px solid #{$white};
  --main-button-arrow-dropdown-right: 14px;
  --main-button-arrow-dropdown-top: 50%;
  --main-button-arrow-dropdown-width: 0;
  --main-button-arrow-dropdown-height: 0;
  --main-button-arrow-dropdown-margin-top: -1px;
}

.dark {
  --main-button-background-color: var(--accent-main, #{$light-blue-main});
  --main-button-text-color: #{$white};
  --main-button-text-color-disabled: #{$white};
  --main-button-svg-fill: #{$white};
  --main-button-arrow-dropdown-border-top: 5px solid #{$white};
  --main-button-arrow-dropdown-border-top-disabled: 5px solid #{$black};
  --main-button-arrow-dropdown-right: 14px;
  --main-button-arrow-dropdown-top: 50%;
  --main-button-arrow-dropdown-width: 0;
  --main-button-arrow-dropdown-height: 0;
  --main-button-arrow-dropdown-margin-top: -1px;
  --main-button-arrow-dropdown-border-left: 4px solid transparent;
  --main-button-arrow-dropdown-border-right: 4px solid transparent;
  --main-button-padding: 5px 14px 5px 12px;
  --main-button-border-radius: 3px;
  --main-button-line-height: 22px;
  --main-button-font-size: 16px;
  --main-button-font-weight: 700;
  --main-button-corner-rounds-top-right: 0;
  --main-button-corner-rounds-bottom-right: 0;
  --main-button-svg-margin: auto;
  --main-button-svg-height: 100%;
  --main-button-dropdown-top: 100%;
}

.light {
  --status-warning: #{$light-status-warning};
  --main-button-mobile-text-color: #{$light-gray-dark};
  --main-button-mobile-button-color: #{$light-status-warning};
  --main-button-mobile-icon-fill: #{$white};
  --main-button-mobile-circle-background: #{$white};
  --main-button-mobile-mobile-progress-bar-background: #{$gray-strong};
  --main-button-mobile-bar-icon: #{$gray};
  --main-button-mobile-button-wrapper-background: #{$white};
  --main-button-mobile-button-wrapper-uploading-background: #{$gray-light-mid};
  --main-button-mobile-button-options-background-color: #{$blue-light-mid};
  --main-button-mobile-button-options-color: #{$white};

  --main-button-mobile-dropdown-position: fixed;
  --main-button-mobile-dropdown-width: 400px;
  --main-button-mobile-dropdown-right: 48px;
  --main-button-mobile-dropdown-bottom: 48px;
  --main-button-mobile-dropdown-z-index: 202;
  --main-button-mobile-dropdown-mobile-width: calc(100vw - 64px);
  --main-button-mobile-dropdown-mobile-right: 32px;
  --main-button-mobile-dropdown-mobile-bottom: 40px;
  --main-button-mobile-dropdown-separator-background: #{$white};
  --main-button-mobile-dropdown-button-color: #{$white};
  --main-button-mobile-dropdown-hover-button-color: #{$light-blue-main-pressed};
  --main-button-mobile-dropdown-background-action-mobile: #{$blue-light-mid};
  --main-button-mobile-progress-bar-color: #{$light-blue-main};
}

.dark {
  --status-warning: #{$dark-status-warning};
  --main-button-mobile-text-color: #{$dark-gray-dark};
  --main-button-mobile-button-color: #{$dark-status-warning};
  --main-button-mobile-icon-fill: #{$black};
  --main-button-mobile-circle-background: #{$black};
  --main-button-mobile-mobile-progress-bar-background: #{$gray-dark-strong};
  --main-button-mobile-bar-icon: #{$gray-dark};
  --main-button-mobile-button-wrapper-background: #{$black};
  --main-button-mobile-button-wrapper-uploading-background: #{$gray-dark-mid};
  --main-button-mobile-button-options-background-color: #{$gray-dark-mid};
  --main-button-mobile-button-options-color: #{$white};

  --main-button-mobile-dropdown-separator-background: #{$black};
  --main-button-mobile-dropdown-button-color: #{$white};
  --main-button-mobile-dropdown-hover-button-color: #{$black};
  --main-button-mobile-dropdown-background-action-mobile: #{$blue-light-mid};
  --main-button-mobile-progress-bar-color: #{$light-blue-main};
}

.light {
  --modal-dialog-bg-color: #{$white};
  --modal-dialog-text-color: #{$black};
  --modal-dialog-backdrop-bg-color: #{$blur-light};
  --modal-dialog-header-border-color: #{$gray-light-mid};
  --modal-dialog-link-underline-color: #{$light-gray-dark};

  --modal-dialog-content-transform-x: 100%;
}

.dark {
  --modal-dialog-bg-color: #{$black};
  --modal-dialog-text-color: #{$white};
  --modal-dialog-backdrop-bg-color: #{$blur-dark};
  --modal-dialog-header-border-color: #{$gray-dark-strong};
  --modal-dialog-link-underline-color: #{$dark-gray-dark};

  --modal-dialog-content-transform-x: 100%;

  --heading-font-weight: 600;
  --heading-font-size-xlarge: 27px;
  --heading-font-size-large: 23px;
  --heading-font-size-medium: 21px;
  --heading-font-size-small: 19px;
  --heading-font-size-xsmall: 15px;

  --link-opacity: 0.5;
  --link-text-decoration: none;
  --link-cursor: pointer;
  --link-display: inline-block;

  --beta-badge-tooltip-box-shadow-color: #00000029;
}

.light {
  --section-header-trash-erasure-label-background: #{$gray-light};
  --section-header-trash-erasure-label-text: #{$gray-text};
  --navigation-root-folder-title-color: #{$gray};
  --navigation-expander-color: #{$black};
  --background-and-substrate-color: #{$gray-light};
  --navigation-background: #{$white};
  --navigation-box-shadow: 0px 8px 16px 0px #{$box-shadow-color};
  --navigation-icon-stroke: #{$light-gray-selected};
  --navigation-guid-animation-small-border: 1px solid
    var(--accent-main, #{$light-second-main});
  --navigation-guid-animation-border: 2px solid
    var(--accent-main, #{$light-second-main});
  --navigation-guid-animation-icon-color: var(
    --accent-main,
    #{$light-second-main}
  );
  --navigation-header-icon-fill: #{$light-gray-dark};
  --navigation-lifetime-enabled-fill: #{$main-red};
  --navigation-lifetime-enabled-stroke: #{$main-red};
}

.dark {
  --section-header-trash-erasure-label-background: #{$dark-gray-light};
  --section-header-trash-erasure-label-text: #{$dark-gray-dark};
  --navigation-root-folder-title-color: #{$dark-gray-dark};
  --navigation-expander-color: #{$white};
  --background-and-substrate-color: #{$dark-gray-light};
  --navigation-background: #{$black};
  --navigation-box-shadow: 0px 8px 16px 0px #{$box-shadow-dark-color};
  --navigation-icon-stroke: #{$gray-dark-strong};
  --navigation-guid-animation-small-border: 1px solid
    var(--accent-main, #{$light-second-main});
  --navigation-guid-animation-border: 2px solid
    var(--accent-main, #{$light-second-main});
  --navigation-guid-animation-icon-color: var(
    --accent-main,
    #{$light-second-main}
  );
  --navigation-header-icon-fill: #{$dark-gray-dark};
  --navigation-lifetime-enabled-fill: none;
  --navigation-lifetime-enabled-stroke: #{$main-red};
}

.light {
  --password-input-tooltip-text-color: #{$black};
  --password-input-icon-color: #{$gray-strong};
  --password-input-icon-color-hover: #{$gray};
  --password-input-icon-color-disabled: #{$gray-strong};
}

.dark {
  --password-input-tooltip-text-color: #{$black};
  --password-input-icon-color: #{$gray-dark-strong};
  --password-input-icon-color-hover: #{$gray-dark};
  --password-input-icon-color-disabled: #{$gray-dark};
}

.light {
  --header-background-color: #{$gray-light};
  --header-height: 48px;
}

.dark {
  --header-background-color: #{$dark-gray-light};
  --header-height: 48px;
}

.light {
  --progress-bar-background-color: #{$light-gray-hover};
  --progress-bar-percent-background: #{$light-blue-main};
  --progress-bar-status-color: #{$black};
  --progress-bar-error-color: #{$light-error-status};

  --progress-bar-icon-color: #{$white};
  --progress-bar-hover-icon: #{$gray};
  --progress-bar-background-dropdown-color: #{$gray-text};
  --progress-bar-background-hover: #{$light-gray-dark};
}

.dark {
  --progress-bar-background-color: #{$gray-dark};
  --progress-bar-percent-background: #{$dark-status-warning};
  --progress-bar-status-color: #{$white};
  --progress-bar-error-color: #{$dark-error-status};

  --progress-bar-icon-color: #{$white};
  --progress-bar-hover-icon: #{$gray};
  --progress-bar-background-dropdown-color: #{$gray-text};
  --progress-bar-background-hover: #{$light-gray-dark};
}

.light {
  --info-block-background: #{$gray-light};
  --info-block-header-color: #{$black};
  --info-block-description-color: #{$gray-text};
}

.dark {
  --info-block-background: #{$dark-gray-light};
  --info-block-header-color: #{$white};
  --info-block-description-color: #{$dark-gray-dark};
}

.light {
  --room-icon-fill: #{$white};
  --room-icon-background-color: #{$white};
  --room-icon-link-icon-path: #{$moonstone};
  --room-icon-link-icon-background: #{$white};
  --room-icon-empty-border: 2px dashed #{$gray-strong};
  --room-icon-background-color-archive: #{$gray};
  --room-icon-button-color: #{$gray};
  --room-icon-opacity: 1;
  --room-icon-edit-icon-background: #{$gray-light-mid};
}

.dark {
  --room-icon-fill: #{$black};
  --room-icon-background-color: #{$black};
  --room-icon-link-icon-path: #{$blue-romb};
  --room-icon-link-icon-background: #{$black};
  --room-icon-empty-border: 2px dashed #{$gray-dark-strong};
  --room-icon-background-color-archive: #{$white};
  --room-icon-button-color: #{$gray-dark};
  --room-icon-opacity: 0.1;
  --room-icon-edit-icon-background: #{$gray-dark-mid};
}

.light {
  --room-type-list-item-background: none;
  --room-type-list-item-border: #{$gray-light-mid};
  --room-type-list-item-hover-background: #{$gray-light};
  --room-type-list-item-description-text: #{$gray};

  --room-type-dropdown-button-background: none;
  --room-type-dropdown-button-border: #{$gray-light-mid};
  --room-type-dropdown-button-hover-background: #{$gray-light};
  --room-type-dropdown-button-description-text: #{$gray};

  --room-type-dropdown-item-background: #{$white};
  --room-type-dropdown-item-hover-background: #{$gray-light};
  --room-type-dropdown-item-description-text: #{$gray};

  --room-type-display-item-background: #{$gray-light};
  --room-type-display-item-border: #{$gray-light};
  --room-type-display-item-description-text: #{$gray-text};
}

.dark {
  --room-type-list-item-background: none;
  --room-type-list-item-border: #{$gray-dark-strong};
  --room-type-list-item-hover-background: #{$dark-gray-light};
  --room-type-list-item-description-text: #{$gray};

  --room-type-dropdown-button-background: none;
  --room-type-dropdown-button-border: #{$gray-dark-strong};
  --room-type-dropdown-button-hover-background: #{$dark-gray-light};
  --room-type-dropdown-button-description-text: #{$gray};

  --room-type-dropdown-item-background: #{$black};
  --room-type-dropdown-item-hover-background: #{$dark-gray-light};
  --room-type-dropdown-item-description-text: #{$gray};

  --room-type-display-item-background: #{$dark-gray-light};
  --room-type-display-item-border: #{$dark-gray-light};
  --room-type-display-item-description-text: #{$gray-text};
}

.light {
  --row-min-height: 47px;
  --row-width: 100%;
  --row-border-bottom: #{$gray-light-mid};
  --row-background-color: #{$light-gray-hover};
  --row-min-width: 160px;
  --row-overflow: hidden;
  --row-text-overflow: ellipsis;
  --row-element-margin-right: 14px;
  --row-element-margin-left: 2px;
  --row-option-button-padding: 8px 0px 9px 7px;
  --row-content-height: 56px;
}

.dark {
  --row-border-bottom: #{$gray-dark-strong};
  --row-background-color: #{$light-dark-gray-hover};

  --row-min-height: 47px;
  --row-width: 100%;
  --row-min-width: 160px;
  --row-overflow: hidden;
  --row-text-overflow: ellipsis;
  --row-element-margin-right: 14px;
  --row-element-margin-left: 2px;
  --row-option-button-padding: 8px 0px 9px 7px;
  --row-content-height: 56px;

  --row-content-margin: 0 6px;
  --row-content-font-size: 12px;
  --row-content-font-style: normal;
  --row-content-font-weight: 600;
  --row-content-font-family:
    "Open Sans", -apple-system, "Segoe UI", sans-serif, Arial;
  --row-content-max-width: 100%;
  --row-content-side-info-min-width: 160px;
  --row-content-side-info-margin: 0 6px;
  --row-content-side-info-width: 160px;
  --row-content-main-wrapper-min-width: 140px;
  --row-content-main-wrapper-margin-right: 8px;
  --row-content-main-wrapper-margin-top: 8px;
  --row-content-main-wrapper-width: 95%;

  --section-header-height: 69px;
  --section-header-height-tablet: 61px;
  --section-header-height-mobile: 53px;
  --section-desktop-padding: -20px;
  --section-tablet-padding: -24px;
}

.light {
  --row-content-margin: 0 6px;
  --row-content-font-size: 12px;
  --row-content-font-style: normal;
  --row-content-font-weight: 600;
  --row-content-font-family:
    "Open Sans", -apple-system, "Segoe UI", sans-serif, Arial;
  --row-content-height: 56px;
  --row-content-max-width: 100%;

  --row-content-side-info-min-width: 160px;
  --row-content-side-info-margin: 0 6px;
  --row-content-side-info-width: 160px;

  --row-content-main-wrapper-min-width: 140px;
  --row-content-main-wrapper-margin-right: 8px;
  --row-content-main-wrapper-margin-top: 8px;
  --row-content-main-wrapper-width: 95%;

  --row-content-icons-height: 16px;
}

.light {
  --scrollbar-bg-color: #{$light-scroll};
  --scrollbar-hover-bg-color: #{$light-scroll-hover};
  --scrollbar-press-bg-color: #{$light-scroll-active};

  --scrollbar-padding-inline-end: 17px;
  --scrollbar-padding-inline-end-mobile: 8px;
  --scrollbar-padding-after-last-item: unset;
}

.dark {
  --scrollbar-bg-color: #{$dark-scroll};
  --scrollbar-hover-bg-color: #{$dark-scroll-hover};
  --scrollbar-press-bg-color: #{$dark-scroll-active};
}

.light {
  --section-header-height: 69px;
  --section-header-height-tablet: 61px;
  --section-header-height-mobile: 53px;
  --section-desktop-padding: -20px;
  --section-tablet-padding: -24px;

  --section-header-bg: #{$white};
  --info-panel-blur-color: #{$blur-light};
  --info-panel-bg: #{$white};
  --info-panel-border: #{$gray-light-mid};
  --info-panel-avatar-color: #{$gray-text};
  --info-panel-link-expired: #{$gray};
  --info-panel-links-color: #{$light-blue-main};
  --info-panel-links-primary-color: #{$gray-text};
  --info-panel-members-create-link: #{$black};
}

.dark {
  --section-header-bg: #{$black};
  --info-panel-blur-color: #{$blur-dark};
  --info-panel-bg: #{$black};
  --info-panel-border: #{$gray-dark-strong};
  --info-panel-avatar-color: #{$gray};
  --info-panel-link-expired: #{$gray};
  --info-panel-links-color: #{$light-blue-main};
  --info-panel-links-primary-color: #{$dark-gray-dark};
  --info-panel-members-create-link: #{$gray-dark};
}

.light {
  --disabled-selected-item-color: #{$gray};
  --filter-input-selected-items-background: #{$gray-light-mid};
  --filter-input-selected-items-hover-background: #{$light-gray-hover};
}

.dark {
  --disabled-selected-item-color: #{$gray-dark-text};
  --filter-input-selected-items-background: #{$gray-dark-strong};
  --filter-input-selected-items-hover-background: #{$dark-gray-light};
}

.light {
  --selector-add-button-background: #{$gray-light-mid};
  --selector-add-button-hover-background: #{$light-gray-selected};
  --selector-add-button-active-background: #{$gray-strong};
  --selector-add-button-disabled-background: #{$light-gray-hover};

  --selector-add-button-icon-color: #{$light-gray-dark};
  --selector-add-button-icon-color-hover: #{$light-gray-dark};
  --selector-add-button-icon-color-active: #{$light-gray-dark};
  --selector-add-button-icon-color-disabled: #{$gray};

  --selector-add-button-border: none;
  --selector-add-button-box-sizing: border-box;
  --selector-add-button-border-radius: 3px;
  --selector-add-button-height: 32px;
  --selector-add-button-width: 32px;
  --selector-add-button-padding: 10px;
  --selector-add-button-color: #{$light-gray-dark};
  --selector-add-button-hover-color: #{$black};

  --selector-add-button-text-disabled: #{$gray-strong};
}

.dark {
  --selector-add-button-background: #{$gray-dark-mid};
  --selector-add-button-hover-background: #{$gray-dark-strong};
  --selector-add-button-active-background: #{$gray-dark-mid};
  --selector-add-button-disabled-background: #{$light-dark-gray-hover};

  --selector-add-button-icon-color: #{$dark-gray-dark};
  --selector-add-button-icon-color-hover: #{$white};
  --selector-add-button-icon-color-active: #{$gray-dark-pressed};
  --selector-add-button-icon-color-disabled: #{$gray-dark};

  --selector-add-button-color: #{$gray-dark};
  --selector-add-button-hover-color: #{$white};

  --selector-add-button-text-disabled: #{$gray-dark-text};
}

.light {
  /* Light theme variables */
  --tabs-gradient-color: #{$white};
  --tabs-line-color: #{$gray-light-mid};

  /* Primary tabs */
  --tabs-text-color-primary: #{$light-gray-dark};
  --tabs-active-text-color-primary: var(--accent-main, #{$black});
  --tabs-hover-text-color-primary: #{$gray};
  --tabs-pressed-text-color-primary: #{$gray-text};
  --tabs-background-color-primary: #{$white};

  /* Secondary tabs */
  --tabs-text-color-secondary: #{$light-gray-dark};
  --tabs-active-text-color-secondary: #{$black};
  --tabs-background-color-secondary: #{$light-gray-hover};
  --tabs-hover-background-color-secondary: #{$gray-light-mid};
  --tabs-pressed-background-color-secondary: #{$gray-light-mid};
  --tabs-active-background-color-secondary: #{$white};
  --tabs-hover-background-icon-color-secondary: #{$black};
}

/* Dark theme variables */
.dark {
  --tabs-gradient-color: #{$black};
  --tabs-line-color: #{$gray-dark-strong};

  /* Primary tabs */
  --tabs-text-color-primary: #{$dark-gray-dark};
  --tabs-active-text-color-primary: #{$white};
  --tabs-hover-text-color-primary: #{$white};
  --tabs-pressed-text-color-primary: #{$gray-dark-text};
  --tabs-background-color-primary: #{$black};

  /* Secondary tabs */
  --tabs-text-color-secondary: #{$dark-gray-dark};
  --tabs-active-text-color-secondary: #{$white};
  --tabs-background-color-secondary: #{$dark-gray-light};
  --tabs-hover-background-color-secondary: #{$gray-dark-mid};
  --tabs-pressed-background-color-secondary: #{$dark-gray-light};
  --tabs-active-background-color-secondary: #{$black};
  --tabs-hover-background-icon-color-secondary: #{$white};
}

.light {
  --tag-background: #{$white};
  --tag-hover-background: #{$light-gray-selected};
  --tag-active-background: #{$gray-light};
  --tag-new-background: #{$gray-light-mid};
  --tag-new-hover-background: #{$light-gray-hover};
  --tag-deleted-border: #{$gray-light-mid};
  --tag-color: #{$black};
  --tag-default-color: #{$black};
  --tag-deleted-color: #{$gray};
  --tag-disabled-color: #{$gray};
  --tag-disabled-border: 1px dashed #{$gray-strong};
  --tag-border: 1px solid #{$gray-strong};

  --tag-border-radius: 6px;
  --tag-icon-margin-start: 12px;
  --tag-dropdown-text-margin: 8px;

  --tag-third-party-padding: 2px 0px;
  --tag-third-party-size: 16px;

  --tag-text-line-height: 20px;
  --tag-dropdown-text-line-height: 30px;
  --tag-font-size: 13px;
}

.dark {
  --tag-background: #{$black};
  --tag-hover-background: #{$gray-dark-strong};
  --tag-active-background: #{$light-dark-gray-hover};
  --tag-new-background: #{$gray-dark-mid};
  --tag-new-hover-background: #{$light-dark-gray-hover};
  --tag-deleted-border: #{$gray-dark-strong};
  --tag-color: #{$white};
  --tag-default-color: #{$gray};
  --tag-deleted-color: #{$gray-dark};
  --tag-disabled-color: #{$gray-dark};
  --tag-disabled-border: 1px dashed #{$gray-dark-strong};
  --tag-border: 1px solid #{$gray-dark-strong};
}

.light {
  --text-input-appearance: none;
  --text-input-display: flex;
  --text-input-flex: 1 1 0%;
  --text-input-outline: none;
  --text-input-overflow: hidden;
  --text-input-opacity: 1;
  --text-input-transition: all 0.2s ease 0s;
  --text-input-box-shadow: inset 0 0 0 30px var(--input-bg);
  --text-input-font-weight: normal;
}

.dark {
  --tag-padding: 1px 7px;
  --tag-margin-end: 4px;
  --tag-border-radius: 6px;
  --tag-icon-margin-start: 12px;
  --tag-dropdown-text-margin: 8px;
  --tag-third-party-padding: 2px 0px;
  --tag-third-party-size: 16px;
  --tag-text-line-height: 20px;
  --tag-dropdown-text-line-height: 30px;
  --tag-font-size: 13px;

  --text-input-appearance: none;
  --text-input-display: flex;
  --text-input-flex: 1 1 0%;
  --text-input-outline: none;
  --text-input-overflow: hidden;
  --text-input-opacity: 1;
  --text-input-transition: all 0.2s ease 0s;
  --text-input-box-shadow: inset 0 0 0 30px var(--input-bg);
  --text-input-font-weight: normal;

  --toast-tap-highlight: #{$tap-highlight};
  --toast-text-color-comp: #{$white};
  --toast-close-button-color: #{$white};
  --toast-transform: translate3d(150%, 0, 0);
  --toast-top-offset: 16px;

  --view-selector-items-count: unset;
}

.light {
  --textarea-numeration-color: #{$gray};
}

.dark {
  --textarea-numeration-color: #{$gray-dark};
}

.light {
  --toastr-close-button-color: #{$black};
  --toastr-text-color: #{$black};
  --toast-text-color: #{$dark-black};

  --toastr-title-success-color: #{$dark-black};
  --toastr-title-error-color: #{$dark-black};
  --toastr-title-warning-color: #{$dark-black};
  --toastr-title-info-color: #{$dark-black};

  --toastr-svg-success-color: #{$black};
  --toastr-svg-error-color: #{$black};
  --toastr-svg-warning-color: #{$black};
  --toastr-svg-info-color: #{$black};

  --toast-box-shadow: 0px 10px 16px -12px #{$popup-shadow};

  --toast-success-bg: #{$light-toast-done};
  --toast-error-bg: #{$light-toast-warning};
  --toast-warning-bg: #{$light-toast-alert};
  --toast-info-bg: #{$light-toast-info};

  --toast-success-hover-bg: #{$light-toast-done};
  --toast-error-hover-bg: #{$light-toast-warning};
  --toast-warning-hover-bg: #{$light-toast-alert};
  --toast-info-hover-bg: #{$light-toast-info};

  --toast-success-border: none;
  --toast-error-border: none;
  --toast-warning-border: none;
  --toast-info-border: none;

  --toast-tap-highlight: #{$tap-highlight};
  --toast-text-color-comp: #{$white};

  --toast-close-button-color: #{$white};

  --toast-transform: translate3d(150%, 0, 0);

  --toast-top-offset: 16px;
}

.dark {
  --toastr-close-button-color: #{$dark-gray-dark};
  --toastr-text-color: #{$dark-gray-dark};
  --toast-text-color: #{$dark-gray-dark};

  --toastr-title-success-color: #{$dark-toast-done};
  --toastr-title-error-color: #{$dark-toast-warning};
  --toastr-title-warning-color: #{$dark-toast-alert};
  --toastr-title-info-color: #{$dark-toast-info};

  --toastr-svg-success-color: #{$dark-toast-done};
  --toastr-svg-error-color: #{$dark-toast-warning};
  --toastr-svg-warning-color: #{$dark-toast-alert};
  --toastr-svg-info-color: #{$dark-toast-info};

  --toast-box-shadow: 0px 16px 16px #{$popup-shadow};

  --toast-success-bg: #{$black};
  --toast-error-bg: #{$black};
  --toast-warning-bg: #{$black};
  --toast-info-bg: #{$black};

  --toast-success-hover-bg: #{$black};
  --toast-error-hover-bg: #{$black};
  --toast-warning-hover-bg: #{$black};
  --toast-info-hover-bg: #{$black};

  --toast-success-border: 2px solid #{$dark-toast-done};
  --toast-error-border: 2px solid #{$dark-toast-warning};
  --toast-warning-border: 2px solid #{$dark-toast-alert};
  --toast-info-border: 2px solid #{$dark-toast-info};
}

.light {
  --toggle-button-fill-color-default: #{$light-blue-main};
  --toggle-button-fill-color-off: #{$gray-strong};
  --toggle-button-hover-fill-color-off: #{$gray};
  --toggle-button-fill-circle-color: #{$white};
  --toggle-button-fill-circle-color-off: #{$white};

  --toggle-button-text-color: #{$black};
  --toggle-button-text-disable-color: #{$gray};
}

.dark {
  --toggle-button-fill-color-default: #{$light-blue-main};
  --toggle-button-fill-color-off: #{$gray-dark-mid};
  --toggle-button-hover-fill-color-off: #{$light-dark-gray-hover};
  --toggle-button-fill-circle-color: #{$white};
  --toggle-button-fill-circle-color-off: #{$white};

  --toggle-button-text-color: #{$white};
  --toggle-button-text-disable-color: #{$gray-dark-text};
}

.light {
  --view-selector-fill-color: #{$white};
  --view-selector-checked-fill-color: #{$gray};
  --view-selector-fill-disabled-color: #{$gray-light};
  --view-selector-disabled-fill-color: #{$gray-light-mid};
  --view-selector-disabled-fill-color-inner: #{$gray-strong};
  --view-selector-border-color: #{$gray-strong};
  --view-selector-hover-border-color: #{$gray};
  --view-selector-icon-button-hover-color: #{$light-gray-dark};

  --view-selector-items-count: unset;
}

.dark {
  --view-selector-fill-color: #{$black};
  --view-selector-checked-fill-color: #{$gray-dark};
  --view-selector-fill-disabled-color: #{$gray-light};
  --view-selector-disabled-fill-color: #{$gray-light-mid};
  --view-selector-disabled-fill-color-inner: #{$gray-strong};
  --view-selector-border-color: #{$gray-dark-strong};
  --view-selector-hover-border-color: #{$gray-dark};
  --view-selector-icon-button-hover-color: #{$white};
}

.light {
  --catalog-profile-background: #{$light-gray-hover};
  --catalog-profile-border-top: 1px solid #{$gray-light-mid};
}

.dark {
  --catalog-profile-background: #{$light-dark-gray-hover};
  --catalog-profile-border-top: 1px solid #{$gray-dark-strong};
}

.light {
  --modal-dialog-header-border-color: #{$gray-light-mid};
}

.dark {
  --modal-dialog-header-border-color: #{$gray-dark-strong};
}

.light {
  --filter-block-border-color: #{$gray-light-mid};
}

.dark {
  --filter-block-border-color: #{$gray-dark-strong};
}

.light {
  --body-info-border-color: #{$gray-light-mid};
}

.dark {
  --body-info-border-color: #{$gray-dark-strong};
}

.light {
  --header-info-border-color: #{$gray-light-mid};
}

.dark {
  --header-info-border-color: #{$gray-dark-strong};
}

.light {
  --selector-border: 1px solid #{$gray-light-mid};
}
.dark {
  --selector-border: 1px solid #{$gray-dark-strong};
}

.light {
  --files-section-tiles-view-tile-border: 1px solid #{$gray-strong};

  --files-section-table-view-exst-color: #{$gray};
  --files-section-table-view-row-border-color: #{$gray-light-mid};
  --files-section-table-view-row-index-update: #{$light-active};
  --files-section-table-view-row-index-active: #{$light-blue-action};

  --files-section-row-view-checked-background: #{$light-gray-hover};

  --files-badges-bg-color: #{$white};
  --files-badges-link-color: #{$light-gray-dark};
  --files-badges-border: 1px solid #{$white};
}

.dark {
  --files-section-tiles-view-tile-border: 1px solid #{$gray-dark-strong};

  --files-section-table-view-exst-color: #{$gray};
  --files-section-table-view-row-border-color: #{$gray-dark-strong};
  --files-section-table-view-row-index-update: #{$dark-active};
  --files-section-table-view-row-index-active: #{$dark-grey-action};

  --files-section-row-view-checked-background: #{$light-dark-gray-hover};

  --files-badges-bg-color: #{$black};
  --files-badges-link-color: #{$white};
  --files-badges-border: 1px solid #{$black};
}

.light {
  --text-color: #{$black};
  --font-family: "Open Sans", -apple-system, "Segoe UI", sans-serif, Arial;
}

.light {
  --form-filling-tips-circle-selected-background-color: #{$white};
  --form-filling-tips-circle-background-color: #{$gray-light-mid};
  --form-filling-tips-circle-border: 3px solid
    var(--accent-main, #{$light-blue-main});
}

.dark {
  --form-filling-tips-circle-selected-background-color: #{$black};
  --form-filling-tips-circle-background-color: #{$gray-dark-mid};
  --form-filling-tips-circle-border: 3px solid
    var(--accent-main, #{$light-second-main});
}

.light {
  // Input colors
  --input-bg: #{$white};
  --input-color: #{$black};
  --input-border-color: #{$gray-strong};
  --input-border-hover: #{$gray};
  --input-border-focus: #{$light-second-main};

  // Selection
  --input-selection-text-color: #{$black};
  --input-selection-color: #{$light-blue-hover};

  // Disabled state
  --input-disabled-bg: #{$gray-light};
  --input-disabled-color: #{$gray-strong};
  --input-disabled-border: #{$gray-light-mid};
  --input-disabled-border-hover: #{$gray-light-mid};
  --input-disabled-border-focus: #{$gray-light-mid};

  // Error state
  --input-error-border: #{$light-error-status};
  --input-error-border-hover: #{$light-error-status};
  --input-error-border-focus: #{$light-error-status};
  --input-error-color: #{$light-error-status};

  // Warning state
  --input-warning-border: #{$light-status-warning};
  --input-warning-border-hover: #{$light-status-warning};
  --input-warning-border-focus: #{$light-status-warning};

  // Dimensions
  --input-border-radius: 3px;
  --input-box-shadow: none;
  --input-border: 1px solid;
  --input-box-sizing: border-box;

  // Sizes
  --input-width-base: 173px;
  --input-width-middle: 300px;
  --input-width-large: 550px;

  // Line heights
  --text-input-line-height-base: 20px;
  --text-input-line-height-middle: 20px;
  --text-input-line-height-large: 22px;

  // Font sizes
  --text-input-font-size-base: 13px;
  --text-input-font-size-middle: 13px;
  --text-input-font-size-large: 16px;

  // Padding
  --text-input-padding-base: 5px 8px;
  --text-input-padding-middle: 5px 8px;
  --text-input-padding-large: 10px 12px;

  // Input font weight
  --text-input-font-weight-base: 400;
  --text-input-font-weight-middle: 600;
  --text-input-font-weight-large: 400;

  // Placeholder colors
  --text-input-placeholder-color: #{$gray};
  --text-input-placeholder-disabled-color: #{$gray-strong};
}

// Dark theme overrides
.dark {
  --input-bg: #{$dark-gray-light};
  --input-color: #{$white};
  --input-border-color: #{$gray-dark-strong};
  --input-border-hover: #{$gray-dark-text};
  --input-border-focus: #{$white};

  --input-selection-text-color: #{$white};
  --input-selection-color: #{$gray-dark-text};

  --input-disabled-bg: #{$gray-dark-strong};
  --input-disabled-color: #{$gray-dark-text};
  --input-disabled-border: #{$gray-dark-strong};

  --input-error-border: #{$dark-error-status};
  --input-error-border-hover: #{$dark-error-status};
  --input-error-border-focus: #{$dark-error-status};
  --input-error-color: #{$dark-error-status};

  --input-warning-border: #{$dark-status-warning};
  --input-warning-border-hover: #{$dark-status-warning};
  --input-warning-border-focus: #{$dark-status-warning};

  --text-input-placeholder-color: #{$gray-dark-text};
  --text-input-placeholder-disabled-color: #{$gray-dark-text};

  // Dimensions
  --input-border-radius: 3px;
  --input-box-shadow: none;
  --input-border: 1px solid;
  --input-box-sizing: border-box;

  // Sizes
  --input-width-base: 173px;
  --input-width-middle: 300px;
  --input-width-large: 550px;

  // Line heights
  --text-input-line-height-base: 20px;
  --text-input-line-height-middle: 20px;
  --text-input-line-height-large: 22px;

  // Font sizes
  --text-input-font-size-base: 13px;
  --text-input-font-size-middle: 13px;
  --text-input-font-size-large: 16px;

  // Padding
  --text-input-padding-base: 5px 8px;
  --text-input-padding-middle: 5px 8px;
  --text-input-padding-large: 10px 12px;

  // Input font weight
  --text-input-font-weight-base: 400;
  --text-input-font-weight-middle: 600;
  --text-input-font-weight-large: 400;
}

.light {
  --color-picker-border: 1px solid #{$gray-strong};
  --color-picker-background: #{$white};
  --color-picker-color: #{$gray-text};
}

.dark {
  --color-picker-border: 1px solid #{$gray-dark-strong};
  --color-picker-background: #{$dark-gray-light};
  --color-picker-color: #{$gray-dark-text};
}

.light {
  --calendar-title-color: #{$gray-text};
  --calendar-outline-color: #{$gray-light-mid};
  --calendar-arrow-color: #{$gray-text};
  --calendar-disabled-arrow-color: #{$gray};
  --calendar-box-shadow: 0px 12px 40px #{$popup-shadow};
  --calendar-border-color: #{$white};
  --calendar-weekday-color: #{$gray};
  --calendar-on-hover-background: #{$light-gray-hover};
  --calendar-past-color: #{$gray};
  --calendar-disabled-color: #{$light-gray-selected};
}

.dark {
  --calendar-title-color: #{$dark-gray-dark};
  --calendar-outline-color: #{$gray-dark-strong};
  --calendar-arrow-color: #{$gray-dark-text};
  --calendar-disabled-arrow-color: #{$gray-dark-strong};
  --calendar-box-shadow: 0px 12px 40px 0px #{$popup-shadow};
  --calendar-border-color: #{$gray-dark-strong};
  --calendar-weekday-color: #{$gray-dark};
  --calendar-on-hover-background: #{$light-dark-gray-hover};
  --calendar-past-color: #{$gray-dark};
  --calendar-disabled-color: #{$gray-dark-strong};
}

.light {
  --date-picker-background: #{$white};
  --date-picker-border: 1px solid #{$gray-strong};
  --date-picker-cell-background: #{$gray-light-mid};
  --date-picker-icon-color: #{$light-gray-dark};
  --data-picker-calendar-icon: #{$light-gray-dark};
}

.dark {
  --date-picker-background: #{$black};
  --date-picker-border: 1px solid #{$gray-dark-strong};
  --date-picker-cell-background: #{$gray-dark-mid};
  --date-picker-icon-color: #{$dark-gray-dark};
  --data-picker-calendar-icon: #{$dark-gray-dark};
}

.light {
  --dropzone-border: 2px dashed #{$gray-light-mid};
  --dropzone-secondary-link: #${black};
  --dropzone-exsts-color: #{$gray};
}

.dark {
  --dropzone-border: 2px dashed #{$gray-dark-strong};
  --dropzone-secondary-link: #${white};
  --dropzone-exsts-color: #{$gray};
}

.light {
  --social-button-border: 1px solid #{$gray-strong};
  --social-button-text-color: #{$black};
  --social-button-connect-text-color: #{$white};
  --social-button-background: #{$white};
  --social-button-hover-background: #{$white};
  --social-button-connect-background: #{$light-icons};
  --social-button-hover-connect-background: #{$link};
  --social-button-hover-border: 1px solid #{$light-second-main};
  --social-button-active-background: #{$gray-light-mid};
  --social-button-active-border: 1px solid #{$gray-strong};
  --social-button-active-connect-background: #{$blue-light-mid};
  --social-button-disable-background: #{$gray-light};
  --social-button-disable-color: #{$black};
  --social-button-hover-text-color: #{$black};
  --social-button-connect-svg-fill: #{$white};
}

.dark {
  --social-button-border: 1px solid #{$gray-dark-strong};
  --social-button-text-color: #{$white};
  --social-button-connect-text-color: #{$dark-black};
  --social-button-background: #{$black};
  --social-button-hover-background: #{$black};
  --social-button-connect-background: #{$dark-icon};
  --social-button-hover-connect-background: #{$white};
  --social-button-hover-border: 1px solid #{$gray-dark};
  --social-button-active-background: #{$dark-gray-light};
  --social-button-active-border: 1px solid #{$gray-dark-strong};
  --social-button-active-connect-background: #{$big-gray-dark-mid};
  --social-button-disable-background: #{$dark-gray-light};
  --social-button-disable-color: #{$dark-gray-dark};
  --social-button-hover-text-color: #{$white};
  --social-button-connect-svg-fill: #{$dark-black};
}

.light {
  --media-viewer-title-color: #{$white};
  --media-viewer-background-start: #{$tap-highlight};
  --media-viewer-background-end: #{$background-color};
  --media-viewer-control-btn-hover-bg: #{$silver};
  --media-viewer-control-btn-svg: #{$white};

  --image-viewer-bg-black: #{$dark-black};
  --image-viewer-bg-transparent: #{$viewer-dark-color};

  --message-error-bg: #{$error-bg-color};
  --message-error-border-radius: 20px;
  --message-error-padding: 20px 24px;
  --message-error-text-color: #{$white};
  --message-error-toolbar-background: #{$brown-background};
  --message-error-toolbar-hover-background: #{$background-color};
  --message-error-svg: #{$white};

  --mobile-details-gradient-start: #{$tap-highlight};
  --mobile-details-gradient-end: #{$background-color};
  --mobile-details-text-color: #{$white};
  --mobile-details-icon-color: #{$white};
  --mobile-details-height: 53px;
  --mobile-details-z-index: 307;

  --bookmarks-text-color: #{$white};
  --bookmarks-color: #{$gray-dark-strong};

  --main-panel-margin-top-desktop: 85px;
  --main-panel-margin-top-mobile: 66px;

  --page-count-background: #{$brown-background};
  --page-count-hover-background: #{$background-color};
  --page-count-color: #{$white};

  --media-viewer-background: #{$viewer-dark-color};
  --media-viewer-toolbar-hover: #{$background-color};
  --media-viewer-error-background: #{$media-viewer-dark};
  --media-viewer-icon-color: #{$white};
  --pdf-text-color: #{$white};
  --sidebar-bg: #{$black};
  --sidebar-icon-fill: #{$dark-icon-color};
  --mobile-drawer-bg: #{$black};
  --mobile-drawer-svg: #{$dark-icon-color};

  --player-big-play-button-cursor: pointer;

  --player-icon-fill: #{$white};

  --player-duration-color: #{$white};

  --player-fullscreen-hover-cursor: pointer;

  --player-play-button-cursor: pointer;

  --player-speed-control-cursor: pointer;
  --player-speed-control-svg-fill: #{$white};
  --player-speed-control-svg-stroke: #{$white};
  --player-speed-control-dropdown-bg: #{$black};
  --player-speed-control-dropdown-color: #{$white};
  --player-speed-control-dropdown-item-hover-bg: #{$black};
  --player-speed-control-toast-bg: #{$player-speed-control-background};
  --player-speed-control-toast-color: #{$white};

  --player-timeline-hover-bg: #{$player-timeline-hover};
  --player-timeline-progress-bg: #{$player-timeline-progress};
  --player-timeline-thumb-bg: #{$white};
  --player-timeline-time-color: #{$white};
  --player-timeline-input-bg: #{$player-background};
  --player-timeline-bg: #{$white};

  --volume-control-background: #{$player-background};
  --volume-control-slider: #{$white};

  --viewer-color: #{$gray-strong};
  --viewer-fill: #{$white};
  --viewer-rtl-margin-left: 10px;
  --viewer-rtl-margin-right: 10px;
  --media-viewer-tap-highlight: #{$tap-highlight};
  --viewer-details: #{$background-color};

  --viewer-loader-border-color: #{$white};
  --viewer-loader-background: #{$brown-background};

  --viewer-player-fullscreen-bg: #{$dark-black};
  --viewer-player-bg: #{$viewer-dark-color};
  --viewer-player-audio-bg: #{$error-bg-color};
  --viewer-player-controls-gradient-start: #{$tap-highlight};
  --viewer-player-controls-gradient-middle: #{$viewer-player-controls-gradient};
  --viewer-player-controls-gradient-end: #{$viewer-player-controls-gradient-end-color};
  --viewer-player-controls-tablet-bg: #{$background-color};

  --viewer-toolbar-bg: #{$brown-background};
  --viewer-toolbar-hover-bg: #{$background-color};
  --viewer-toolbar-icon-color: #{$white};
  --viewer-toolbar-percent-color: #{$white};
  --viewer-toolbar-icon-disabled: #{$gray};

  --viewer-dropdown-bg: #{$black};
  --viewer-dropdown-item-color: #{$white};
  --viewer-dropdown-item-hover-bg: #{$light-dark-gray-hover};
}

.dark {
  --media-viewer-title-color: #{$white};
  --media-viewer-background-start: #{$tap-highlight};
  --media-viewer-background-end: #{$background-color};
  --media-viewer-control-btn-hover-bg: #{$silver};
  --media-viewer-control-btn-svg: #{$white};

  --image-viewer-bg-black: #{$dark-black};
  --image-viewer-bg-transparent: #{$viewer-dark-color};

  --message-error-bg: #{$error-bg-color};
  --message-error-border-radius: 20px;
  --message-error-padding: 20px 24px;
  --message-error-text-color: #{$white};
  --message-error-toolbar-background: #{$brown-background};
  --message-error-toolbar-hover-background: #{$background-color};
  --message-error-svg: #{$white};

  --mobile-details-gradient-start: #{$tap-highlight};
  --mobile-details-gradient-end: #{$background-color};
  --mobile-details-text-color: #{$white};
  --mobile-details-icon-color: #{$white};
  --mobile-details-height: 53px;
  --mobile-details-z-index: 307;

  --bookmarks-text-color: #{$white};
  --bookmarks-color: #{$gray-dark-strong};

  --main-panel-margin-top-desktop: 85px;
  --main-panel-margin-top-mobile: 66px;

  --page-count-background: #{$brown-background};
  --page-count-hover-background: #{$background-color};
  --page-count-color: #{$white};

  --media-viewer-background: #{$viewer-dark-color};
  --media-viewer-toolbar-hover: #{$background-color};
  --media-viewer-error-background: #{$media-viewer-dark};
  --media-viewer-icon-color: #{$white};
  --pdf-text-color: #{$white};
  --sidebar-bg: #{$black};
  --sidebar-icon-fill: #{$dark-icon-color};
  --mobile-drawer-bg: #{$black};
  --mobile-drawer-svg: #{$dark-icon-color};

  --player-big-play-button-cursor: pointer;

  --player-icon-fill: #{$white};

  --player-duration-color: #{$white};

  --player-fullscreen-hover-cursor: pointer;

  --player-play-button-cursor: pointer;

  --player-speed-control-cursor: pointer;
  --player-speed-control-svg-fill: #{$white};
  --player-speed-control-svg-stroke: #{$white};
  --player-speed-control-dropdown-bg: #{$black};
  --player-speed-control-dropdown-color: #{$white};
  --player-speed-control-dropdown-item-hover-bg: #{$black};
  --player-speed-control-toast-bg: #{$player-speed-control-background};
  --player-speed-control-toast-color: #{$white};

  --player-timeline-hover-bg: #{$player-timeline-hover};
  --player-timeline-progress-bg: #{$player-timeline-progress};
  --player-timeline-thumb-bg: #{$white};
  --player-timeline-time-color: #{$white};
  --player-timeline-input-bg: #{$player-background};
  --player-timeline-bg: #{$white};

  --volume-control-background: #{$player-background};
  --volume-control-slider: #{$white};

  --viewer-color: #{$gray-dark-strong};
  --viewer-fill: #{$white};
  --viewer-rtl-margin-left: 10px;
  --viewer-rtl-margin-right: 10px;
  --media-viewer-tap-highlight: #{$tap-highlight};
  --viewer-details: #{$background-color};

  --viewer-loader-border-color: #{$white};
  --viewer-loader-background: #{$brown-background};

  --viewer-player-fullscreen-bg: #{$dark-black};
  --viewer-player-bg: #{$viewer-dark-color};
  --viewer-player-audio-bg: #{$error-bg-color};
  --viewer-player-controls-gradient-start: #{$tap-highlight};
  --viewer-player-controls-gradient-middle: #{$viewer-player-controls-gradient};
  --viewer-player-controls-gradient-end: #{$viewer-player-controls-gradient-end-color};
  --viewer-player-controls-tablet-bg: #{$background-color};

  --viewer-toolbar-bg: #{$brown-background};
  --viewer-toolbar-hover-bg: #{$background-color};
  --viewer-toolbar-icon-color: #{$white};
  --viewer-toolbar-percent-color: #{$white};
  --viewer-toolbar-icon-disabled: #{$gray};

  --viewer-dropdown-bg: #{$black};
  --viewer-dropdown-item-color: #{$white};
  --viewer-dropdown-item-hover-bg: #{$light-dark-gray-hover};
}

.light {
  --file-input-border-color: #{$gray-strong};
  --file-input-disabled-border-color: #{$gray-light-mid};
  --file-input-warning-border-color: #{$light-status-warning};
  --file-input-error-border-color: #{$light-error-status};
  --file-input-hover-border-color: #{$gray};
  --file-input-hover-disabled-border-color: #{$gray-light-mid};
  --file-input-hover-warning-border-color: #{$light-status-warning};
  --file-input-hover-error-border-color: #{$light-error-status};
  --file-input-focus-border-color: #{$light-second-main};
  --file-input-focus-disabled-border-color: #{$gray-light-mid};
  --file-input-focus-warning-border-color: #{$light-status-warning};
  --file-input-focus-error-border-color: #{$light-error-status};

  --file-input-disabled-placeholder-color: #{$gray-strong};
}

.dark {
  --file-input-disabled-border-color: #{$gray-dark-strong};
  --file-input-border-color: #{$gray-dark-strong};
  --file-input-warning-border-color: #{$dark-status-warning};
  --file-input-error-border-color: #{$dark-error-status};
  --file-input-hover-border-color: #{$gray-dark};
  --file-input-hover-disabled-border-color: #{$gray-dark-strong};
  --file-input-hover-warning-border-color: #{$dark-status-warning};
  --file-input-hover-error-border-color: #{$dark-error-status};
  --file-input-focus-border-color: #{$white};
  --file-input-focus-disabled-border-color: #{$gray-dark-strong};
  --file-input-focus-warning-border-color: #{$dark-status-warning};
  --file-input-focus-error-border-color: #{$dark-error-status};

  --file-input-disabled-placeholder-color: #{$gray-dark-text};
}

.light {
  --settings-description-color: #{$gray-text};
  --settings-arrow-fill: #{$black};
}

.dark {
  --settings-description-color: #{$gray-dark};
  --settings-arrow-fill: #{$white};
}

.light {
  --icon-cropper-grid-color: #{$gray-strong};
  --icon-cropper-delete-button-bg: #{$gray-light};
  --icon-cropper-delete-button-hover-bg: #{$light-gray-hover};
  --icon-cropper-delete-button-color: #{$gray-text};
  --icon-cropper-delete-button-icon-color: #{$light-gray-dark};
  --icon-cropper-zoom-button-icon-color: #{$gray};
  --icon-cropper-zoom-button-hover-icon-color: #{$light-gray-dark};

  --preview-tile-background: #{$white};
  --preview-tile-border: 1px solid #{$gray-strong};
  --preview-tile-icon-border: 1px solid #{$gray-light-mid};

  --button-delete-bg: #{$gray-light};
  --button-delete-bg-hover: #{$light-gray-hover};
  --button-delete-border: #{$gray-light};
  --button-delete-border-hover: #{$light-gray-hover};
  --button-delete-text: #{$gray-text};
  --button-delete-icon-color: #{$light-gray-dark};
}

.dark {
  --icon-cropper-grid-color: #{$black};
  --icon-cropper-delete-button-bg: #{$gray-dark-mid};
  --icon-cropper-delete-button-hover-bg: #{$gray-dark-strong};
  --icon-cropper-delete-button-color: #{$white};
  --icon-cropper-delete-button-icon-color: #{$dark-gray-dark};
  --icon-cropper-zoom-button-icon-color: #{$gray-dark};
  --icon-cropper-zoom-button-hover-icon-color: #{$dark-gray-dark};

  --preview-tile-background: #{$black};
  --preview-tile-border: 1px solid #{$gray-dark-strong};
  --preview-tile-icon-border: 1px solid #{$gray-light-mid};

  --button-delete-bg: #{$gray-dark-mid};
  --button-delete-bg-hover: #{$gray-dark-strong};
  --button-delete-border: #{$gray};
  --button-delete-border-hover: #{$light-dark-gray-hover};
  --button-delete-text: #{$white};
  --button-delete-icon-color: #{$dark-gray-dark};
}

.light {
  --storage-management-region-country-color: #{$black};
  --storage-management-region-description-color: #{$light-gray-dark};
}

.dark {
  --storage-management-region-country-color: #{$white};
  --storage-management-region-description-color: #{$dark-gray-dark};
}

.rtl {
  --input-text-align: right;
  --input-direction: rtl;
}

.rtl {
  --modal-dialog-content-transform-x: -100%;
  --toast-transform: translate3d(-150%, 0, 0);
}

.light {
  --tile-background-color: #{$white};
  --tile-room-border: 1px solid #{$gray-strong};
  --tile-border: 1px solid #{$gray-light-mid};
  --tile-checked-background: #{$light-gray-hover};
  --tile-icon-button-color: #{$gray};
  --tile-background-badge-color: #{$white};
  --tile-sub-text: #{$light-gray-dark};

  --tile-ckeckbox-background: #{$white};
  --tile-ckeckbox-border: #{$gray-strong};

  --tile-tag-checked-background: #{$white};

  --tile-container-sort-fill: #{$black};
  --tile-container-sort-text: #{$black};

  --tile-container-sort: #{$light-gray-dark};
  --tile-container-hover-background: #{$gray-light};

  --tile-show-hotkey-border: #{$light-second-main};
  --tile-border-radius: 12px;
  --tile-room-border-radius: 12px;
  --tile-badge-shadow: 0px 2px 4px #{$badge-shadow};

  --tile-font-size: 14px;
  --tile-line-height: 16px;

  --tile-icon-button-color: #{$gray};
  --tile-icon-button-hover-color: #{$light-blue-main};
}

.dark {
  --tile-background-color: #{$black};
  --tile-room-border: 1px solid #{$gray-dark-strong};
  --tile-border: 1px solid #{$gray-dark-strong};
  --tile-checked-background: #{$light-dark-gray-hover};
  --tile-icon-button-color: #{$gray-dark};
  --tile-background-badge-color: #{$black};
  --tile-sub-text: #{$gray-dark};

  --tile-ckeckbox-background: #{$white};
  --tile-ckeckbox-border: #{$gray-strong};

  --tile-tag-checked-background: #{$light-dark-gray-hover};

  --tile-container-sort-fill: #{$white};
  --tile-container-sort-text: #{$white};

  --tile-container-sort: #{$dark-gray-dark};
  --tile-container-hover-background: #{$black};

  --tile-show-hotkey-border: #{$light-second-main};
  --tile-border-radius: 12px;
  --tile-room-border-radius: 12px;
  --tile-badge-shadow: 0px 2px 4px #{$badge-dark-shadow};

  --tile-font-size: 14px;
  --tile-line-height: 16px;

  --tile-icon-button-color: #{$gray};
  --tile-icon-button-hover-color: #{$light-blue-main};
}

.rtl {
  --context-menu-header-text-margin: 0 8px 0 0;
  --context-menu-submenu-list-margin: -4px;

  --context-menu-submenu-transoform: scaleX(-1);
  --context-menu-submenu-transoform-box: content-box;
}

.light {
  --download-dialog-bg: #{$gray-light};
  --download-dialog-text-color: #{$gray};
  --download-dialog-warning-color: #{$light-error-status};
}

.dark {
  --download-dialog-bg: #{$dark-gray-light};
  --download-dialog-text-color: #{$gray-dark};
  --download-dialog-warning-color: #{$dark-error-status};
}

.light {
  --payment-background-color: #{$gray-light};
  --payment-text-color: #{$light-gray-dark};
  --payment-credit-color: #{$light-status-positive};
  --payment-icon-background: #{$gray-light-mid};
  --payment-icon-color: #{$light-gray-dark};
  --payment-dialog-text: #{$gray};
  --payment-devider-color: #{$gray-light-mid};
  --payment-contact-container-text-color: #{$gray};
  --payment-contact-container-link-color: #{$light-gray-dark};

  --warning-color: #{$light-error-status};
  --background-service-color: #{$light-gray-hover};
  --border-service-color: #{$gray-light-mid};
}

.dark {
  --payment-background-color: #{$light-dark-gray-hover};
  --payment-text-color: #{$dark-gray-dark};
  --payment-credit-color: #{$dark-status-positive};
  --payment-icon-background: #{$gray-dark-mid};
  --payment-icon-color: #{$dark-gray-dark};
  --payment-dialog-text: #{$gray-dark};
  --payment-devider-color: #{$gray-dark-mid};
  --payment-contact-container-text-color: #{$dark-gray-dark};
  --payment-contact-container-link-color: #{$gray-dark};

  --warning-color: #{$dark-error-status};
  --background-service-color: #{$light-dark-gray-hover};
  --border-service-color: #{$gray-dark-strong};
  --modal-dialog-border-color: #{$gray-dark-strong};
}

.light {
  --services-text-description: #{$gray-text};
}

.dark {
  --services-text-description: #{$gray-dark};
}

.light {
  --modal-dialog-border-color: #{$gray-light-mid};
}

.light {
  --chat-button-open-background-color: #{$light-gray-hover};

  --chat-header-button-background-color: #{$gray-light};

  --chat-header-model-color: #{$gray};
  --chat-header-border-color: #{$gray-light-mid};
  --chat-header-button-svg-color: #{$black};
  --chat-header-button-hover-background: #{$light-gray-hover};
  --chat-header-button-active-background: #{$gray-light-mid};

  --chat-file-item-border-color: #{$gray-light-mid};
  --chat-file-item-background-color: #{$white};
  --chat-file-item-exst-color: #{$gray};

  --chat-input-background-color: #{$gray-light};
  --chat-input-file-border-color: #{$gray-light-mid};
  --chat-input-file-background-color: #{$white};
  --chat-input-file-exst-color: #{$gray};
  --chat-input-tools-button-color: #{$gray-text};
  --chat-input-tools-button-hover-color: #{$gray-text};
  --chat-input-tools-button-hover-background: #{$light-gray-hover};
  --chat-input-tools-button-active-color: #{$black};
  --chat-input-tools-button-active-background: #{$gray-light-mid};
  --chat-input-send-button-color: #{$white};
  --chat-input-send-button-background: var(--accent-main);

  --chat-message-color: #{$gray-text};
  --chat-message-user-background-color: var(--accent-main);
  --chat-message-ai-background-color: #{$light-gray-hover};
  --chat-message-error-background-color: #{$light-error-status};
  --chat-message-file-border-color: #{$gray-light-mid};
  --chat-message-code-block-background-color: #{$white};
  --chat-message-code-block-border: 1px solid #{$gray-light-mid};
  --chat-message-code-block-separator-color: #{$gray-light-mid};
  --chat-message-tool-block-color: #{$gray-light};
  --chat-message-hr-color: #{$gray};
  --chat-message-table-row-border-color: #{$gray-light-mid};
  --chat-message-blockquote-bg-color: var(--accent-main);
  --chat-message-blockquote-color: #{$gray-text};
  --chat-message-source-url-color: #{$light-gray-dark};
  --chat-message-source-bg-hover-color: #{$gray-light-mid};
  --chat-message-source-bg-pressed-color: #{$gray-strong};
  --chat-message-external-link-icon-color: #{$gray};
}

.dark {
  --chat-button-open-background-color: #{$dark-gray-light};

  --chat-header-button-background-color: #{$light-dark-gray-hover};

  --chat-header-model-color: #{$gray-dark};
  --chat-header-border-color: #{$gray-dark-strong};
  --chat-header-button-svg-color: #{$white};
  --chat-header-button-hover-background: #{$light-dark-gray-hover};
  --chat-header-button-active-background: #{$gray-dark-mid};

  --chat-file-item-border-color: #{$gray-dark-strong};
  --chat-file-item-background-color: unset;
  --chat-file-item-exst-color: #{$gray-dark};

  --chat-input-background-color: #{$dark-gray-light};
  --chat-input-file-border-color: #{$black};
  --chat-input-file-background-color: #{$black};
  --chat-input-file-exst-color: #{$gray};
  --chat-input-tools-button-color: #{$dark-gray-dark};
  --chat-input-tools-button-hover-color: #{$dark-gray-dark};
  --chat-input-tools-button-hover-background: #{$light-dark-gray-hover};
  --chat-input-tools-button-active-color: #{$white};
  --chat-input-tools-button-active-background: #{$gray-dark-mid};
  --chat-input-send-button-color: #{$black};
  --chat-input-send-button-background: #{$active-color-dark};

  --chat-message-color: #{$dark-gray-dark};
  --chat-message-user-background-color: #{$white};
  --chat-message-ai-background-color: #{$light-dark-gray-hover};
  --chat-message-error-background-color: #{$dark-error-status};
  --chat-message-file-border-color: #{$gray-dark-strong};
  --chat-message-code-block-background-color: #{$dark-gray-light};
  --chat-message-code-block-border: none;
  --chat-message-code-block-separator-color: #{$gray-dark-strong};
  --chat-message-tool-block-color: #{$gray-dark-mid};
  --chat-message-hr-color: #{$gray-dark};
  --chat-message-table-row-border-color: #{$gray-dark-strong};
  --chat-message-blockquote-bg-color: #{$white};
  --chat-message-blockquote-color: #{$dark-gray-dark};
  --chat-message-source-url-color: #{$dark-gray-dark};
  --chat-message-source-bg-hover-color: #{$light-dark-gray-hover};
  --chat-message-source-bg-pressed-color: #{$black};
  --chat-message-external-link-icon-color: #{$gray-dark};
}

.light {
  --selector-body-description-text: #{$gray};
  --selector-breadcrumbs-prev-item-color: #{$light-gray-dark};
  --selector-breadcrumbs-arrow-right-color: #{$light-gray-dark};

  --selector-info-background-color: #{$gray-light};
  --selector-info-color: #{$gray-text};

  --selector-item-hover-background: #{$gray-light};
  --selector-item-disabled-text-color: #{$gray};
  --selector-item-selected-background: #{$light-gray-hover};
  --selector-item-input-button-border: 1px solid #{$gray-strong};
  --selector-item-input-button-border-hover: #{$light-gray-dark};

  --selector-empty-screen-pressed-button-color: #{$gray-text};
  --selector-empty-screen-button-color: #{$light-gray-dark};
  --selector-empty-screen-hover-button-color: #{$black};
  --selector-empty-screen-description-color: #{$gray-text};
}

.dark {
  --selector-body-description-text: #{$gray-dark};

  --selector-breadcrumbs-prev-item-color: #{$dark-gray-dark};
  --selector-breadcrumbs-arrow-right-color: #{$dark-gray-dark};

  --selector-info-background-color: #{$dark-gray-light};
  --selector-info-color: #{$dark-gray-dark};

  --selector-item-hover-background: #{$light-dark-gray-hover};
  --selector-item-disabled-text-color: #{$gray-dark};
  --selector-item-selected-background: #{$light-dark-gray-hover};
  --selector-item-input-button-border: 1px solid #{$gray-dark-strong};
  --selector-item-input-button-border-hover: #{$white};

  --selector-empty-screen-pressed-button-color: #{$gray-dark-text};
  --selector-empty-screen-button-color: #{$dark-gray-dark};
  --selector-empty-screen-hover-button-color: #{$white};
  --selector-empty-screen-description-color: #{$dark-gray-dark};
}

.light {
  --index-bg-button-hover: #{$light-blue-hover};
  --index-arrow-button-hover: #{$light-blue-main};
}

.dark {
  --index-bg-button-hover: #{$dark-grey-hover};
  --index-arrow-button-hover: #{$white};
}

.light {
  --mute-badge-color: var(--accent-main);
}

.dark {
  --mute-badge-color: #{$white};
}

.light {
  --indicator-loader-bg-color: var(--accent-main);
}

.dark {
  --indicator-loader-bg-color: #{$white};
}

.light {
  --login-or-text-color: #{$gray};
  --login-or-line-color: #{$gray-light-mid};
  --login-header-color: #{$black};
  --login-help-btn: #{$gray};
  --login-title-color: #{$black};
  --login-text-color: #{$gray};
  --login-captcha-error-border: 1px solid #{$light-error-status};
  --login-captcha-error-color: #{$light-error-status};
}

.dark {
  --login-or-text-color: #{$gray-dark};
  --login-or-line-color: #{$gray-dark-strong};
  --login-header-color: #{$white};
  --login-help-btn: #{$gray-dark};
  --login-title-color: #{$white};
  --login-text-color: #{$gray-dark};
  --login-captcha-error-border: 1px solid #{$dark-error-status};
  --login-captcha-error-color: #{$dark-error-status};
}

.light {
  --loading-button-default-bg: #{$gray};
  --loading-button-hover-color: #{$light-gray-dark};
  --loading-button-color: #{$light-second-main};
  --loading-button-bg: #{$white};
}

.dark {
  --loading-button-default-bg: #{$gray-dark};
  --loading-button-hover-color: #{$white};
  --loading-button-color: #{$white};
  --loading-button-bg: #{$black};
}

.light {
  --preparation-portal-progress-bg: #{$light-gray-hover};
  --preparation-portal-progress-color-percent-big: #{$white};
  --preparation-portal-progress-color-percent-small: #{$black};
  --preparation-portal-progress-line-bg: var(--accent-main);
  --preparation-portal-description-text-color: #{$gray};
  --preparation-portal-progress-error-text-color: #{$light-error-status};
}

.dark {
  --preparation-portal-progress-bg: #{$dark-gray-light};
  --preparation-portal-progress-color-percent-big: #{$black};
  --preparation-portal-progress-color-percent-small: #{$white};
  --preparation-portal-progress-line-bg: #{$white};
  --preparation-portal-description-text-color: #{$gray-dark};
  --preparation-portal-progress-error-text-color: #{$dark-error-status};
}

.light {
  --files-version-history-badge-default-fill: #{$white};
  --files-version-history-badge-first-fill: #{$gray};
  --files-version-history-badge-fill: #{$light-status-warning};
  --files-version-history-badge-stroke: #{$gray};
}

.dark {
  --files-version-history-badge-default-fill: #{$black};
  --files-version-history-badge-first-fill: #{$gray-dark};
  --files-version-history-badge-fill: #{$main-orange};
  --files-version-history-badge-stroke: #{$gray-dark};
}

.light {
  --settings-common-description-color: #{$light-gray-dark};
  --settings-common-white-label-paid-badge-bg: #{$favorites-status};
}

.dark {
  --settings-common-description-color: #{$gray-dark};
  --settings-common-white-label-paid-badge-bg: #{$favorite-status-dark};
}

.light {
  --settings-common-company-info-border: 1px dashed #{$black};
  --settings-common-company-info-color: #{$gray};
  --settings-common-branding-description-color: #{$light-gray-dark};
}

.dark {
  --settings-common-company-info-border: 1px dashed #{$white};
  --settings-common-company-info-color: #{$gray-dark};
  --settings-common-branding-description-color: #{$gray-dark};
}

.light {
  --files-editing-wrapper-fill: #{$gray};
  --files-panels-invite-border: 1px solid #{$gray-strong};
  --input-block-border-color: #{$light-second-main};
  --settings-common-white-label-border-img: 1px solid #{$gray-strong};
  --settings-common-white-label-green-bg-color: 1px solid #{$gray-strong};
  --settings-common-white-label-not-available-background: #{$gray-light};
  --settings-common-white-label-text-color: #{$black};
  --settings-common-backup-rectangle-bg-color: #{$gray-light};
  --settings-backup-text-disabled: #{$gray};
  --settings-backup-background: #{$gray-light};
  --settings-backup-note-color: #{$gray};
}

.dark {
  --files-editing-wrapper-fill: #{$gray-dark};
  --files-panels-invite-border: 1px solid #{$gray-dark-strong};
  --input-block-border-color: #{$white};
  --settings-common-white-label-border-img: 1px solid #{$gray-dark-strong};
  --settings-common-white-label-not-available-background: #{$gray-dark};
  --settings-common-white-label-text-color: #{$white};
  --settings-common-backup-rectangle-bg-color: #{$light-dark-gray-hover};
  --settings-backup-text-disabled: #{$gray-dark-text};
  --settings-backup-background: #{$dark-gray-light};
  --settings-backup-note-color: #{$gray-dark};
}

.light {
  --rombs-bg: #{$rombs-loader-red-bg};

  --rombs-loader-blue: #{$blue-romb};
  --rombs-loader-green: #{$green-romb};
  --rombs-loader-red: #{$red-romb};

  --rombs-loader-blue-colorStep_1: #{$rombs-loader-apricot-colorStep};
  --rombs-loader-blue-colorStep_2: #{$white};
  --rombs-loader-blue-colorStep_3: #{$rombs-loader-gray-colorStep};
  --rombs-loader-blue-colorStep_4: #{$rombs-loader-dark-gray-colorStep};

  --rombs-loader-red-colorStep_1: #{$rombs-loader-blue-colorStep};
  --rombs-loader-red-colorStep_2: #{$white};
  --rombs-loader-red-colorStep_3: #{$rombs-loader-light-gray-colorStep};

  --rombs-loader-green-colorStep_1: #{$rombs-loader-green-colorStep};
  --rombs-loader-green-colorStep_2: #{$white};
  --rombs-loader-green-colorStep_3: #{$rombs-loader-light-gray-colorStep};
  --rombs-loader-green-colorStep_4: #{$rombs-loader-gray-colorStep};
}

.dark {
  --rombs-bg: #{$rombs-loader-red-bg};

  --rombs-loader-blue: #{$blue-romb};
  --rombs-loader-green: #{$green-romb};
  --rombs-loader-red: #{$red-romb};

  --rombs-loader-blue-colorStep_1: #{$black};
  --rombs-loader-blue-colorStep_2: #{$black};
  --rombs-loader-blue-colorStep_3: #{$dark-romb};
  --rombs-loader-blue-colorStep_4: #{$dark-romb};

  --rombs-loader-red-colorStep_1: #{$black};
  --rombs-loader-red-colorStep_2: #{$black};
  --rombs-loader-red-colorStep_3: #{$dark-romb};

  --rombs-loader-green-colorStep_1: #{$black};
  --rombs-loader-green-colorStep_2: #{$black};
  --rombs-loader-green-colorStep_3: #{$dark-romb};
}

.light {
  --encryption-portal-text: #{$gray};
  --encryption-portal-error: #{$light-error-status};
  --encryption-portal-body-text: #{$gray};
}

.dark {
  --encryption-portal-text: #{$gray};
  --encryption-portal-error: #{$dark-error-status};
  --encryption-portal-body-text: #{$gray-dark};
}

.light {
  --modal-dialog-resolve-color: #{$gray};
}

.dark {
  --modal-dialog-resolve-color: #{$gray};
}

.light {
  --info-panel-name-color: #{$gray-dark};
  --info-panel-border-color: #{$gray-light-mid};
  --info-panel-background-color: #{$white};
  --info-panel-text-color: #{$black};
  --info-panel-details-border-color: #{$gray-light-mid};
  --info-panel-group-text-color: #{$gray};
  --info-panel-group-tag-color: #{$gray-strong};
  --info-panel-gallery-border-color: #{$gray-strong};
  --info-panel-gallery-description-color: #{$light-gray-dark};
  --info-panel-links-primary-color: #{$gray-text};
  --info-panel-links-bar-color: #{$light-gray-dark};
  --info-panel-subtitle-color: #{$gray};
  --info-panel-expect-name-color: #{$gray};
  --info-panel-me-label-color: #{$gray};
  --info-panel-disable-role-color: #{$gray};
  --info-panel-icon-color: #{$light-icons};
  --info-panel-icon-error-color: #{$light-error-status};
  --info-panel-members-icon-color: #{$gray};
  --info-panel-members-icon-hover-color: #{$light-gray-dark};
  --info-panel-icon-button-color: #{$gray};
  --info-panel-icon-button-hover-color: #{$light-gray-dark};
  --info-panel-box-shadow: 0px 5px 20px 0px #{$menu-shadow};
  --info-panel-file-exst-color: #{$gray};
  --info-panel-comment-editor-icon-color: #{$black};
  --info-panel-role-color: #{$light-gray-dark};
  --info-panel-item-border-color: #{$gray-light-mid};
  --info-panel-item-selected-color: #{$light-gray-selected};
}

.dark {
  --info-panel-name-color: #{$gray};
  --info-panel-border-color: #{$gray-dark-strong};
  --info-panel-background-color: #{$black};
  --info-panel-text-color: #{$white};
  --info-panel-details-border-color: #{$gray-dark-strong};
  --info-panel-group-text-color: #{$gray-dark};
  --info-panel-group-tag-color: #{$gray-dark-strong};
  --info-panel-gallery-border-color: #{$black};
  --info-panel-gallery-description-color: #{$white};
  --info-panel-links-primary-color: #{$dark-gray-dark};
  --info-panel-links-bar-color: #{$dark-gray-dark};
  --info-panel-subtitle-color: #{$gray};
  --info-panel-expect-name-color: #{$gray};
  --info-panel-me-label-color: #{$gray};
  --info-panel-disable-role-color: #{$gray};
  --info-panel-icon-color: #{$gray-dark};
  --info-panel-icon-error-color: #{$dark-error-status};
  --info-panel-members-icon-color: #{$gray-dark};
  --info-panel-members-icon-hover-color: #{$white};
  --info-panel-icon-button-color: #{$gray-dark};
  --info-panel-icon-button-hover-color: #{$white};
  --info-panel-box-shadow: 0px 5px 20px 0px #{$popup-shadow};
  --info-panel-file-exst-color: #{$gray};
  --info-panel-comment-editor-icon-color: #{$white};
  --info-panel-role-color: #{$gray};
  --info-panel-item-border-color: #{$gray-dark-strong};
  --info-panel-item-selected-color: #{$dark-gray-light};
}

.light {
  --search-input-default-icon-fill: #{$gray-strong};
  --search-input-filled-icon-fill: #{$gray};
}

.dark {
  --search-input-default-icon-fill: #{$gray-dark-strong};
  --search-input-filled-icon-fill: #{$gray-dark};
}
.light {
  --payment-price-container-disable-background: #{$gray-light};
  --payment-warning-color: #{$light-status-warning};
  --payment-accent-color: var(--color-scheme-main-buttons);
  --payment-rectangle-color: #{$light-gray-hover};
  // --quantity-picker-disable-color: #{$light-gray-hover};
}

.dark {
  // --quantity-picker-disable-color: #{$light-dark-gray-hover};
  --payment-rectangle-color: #{$light-dark-gray-hover};
  --payment-price-container-disable-background: #{$dark-gray-light};
  --payment-warning-color: #{$dark-status-warning};
  --payment-accent-color: var(--color-scheme-main-buttons);
}

.light {
  --quantity-picker-disable-color: #{$gray};
  --quantity-picker-additional-title: #{$gray};
  --quantity-picker-track-number: #{$gray};
  --quantity-picker-rectangle-color: #{$light-gray-hover};
  --quantity-picker-warning-color: #{$light-error-status};
}
.dark {
  --quantity-picker-disable-color: #{$gray-dark};
  --quantity-picker-additional-title: #{$gray-dark};
  --quantity-picker-track-number: #{$gray-dark};
  --quantity-picker-rectangle-color: #{$light-dark-gray-hover};
  --quantity-picker-warning-color: #{$dark-error-status};
}

.light {
  --notification-text-border: 1px solid #{$gray-light-mid};
  --channel-body-color: #{$gray-light};
  --channel-body-color-active: var(--accent-main, #{$light-blue-main});
  --channel-body-color-active-opacity: 0.1;
  --channel-type-color: #{$gray};
  --channel-icon-email-color: #{$light-gray-dark};
  --channel-error-color: #{$light-error-status};
}

.dark {
  --notification-text-border: 1px solid #{$gray-dark-strong};
  --channel-body-color: #{$dark-gray-light};
  --channel-body-color-active: #{$on-black-color};
  --channel-body-color-active-opacity: 1;
  --channel-type-color: #{$gray-dark};
  --channel-icon-email-color: #{$dark-gray-dark};
  --channel-error-color: #{$dark-error-status};
}

.light {
  --tab-item-selected-background-color: var(--accent-main, #{$light-blue-main});
  --tab-item-selected-item-color: #{$white};
  --tab-item-tag-border: 1px solid #{$gray-light-mid};
}

.dark {
  --tab-item-selected-background-color: #{$white};
  --tab-item-selected-item-color: #{$black};
  --tab-item-tag-border: 1px solid #{$gray-dark-strong};
}

.light {
  --accounts-badges-pending-color: #{$gray};
}

.dark {
  --accounts-badges-pending-color: #{$gray-dark};
}

.light {
  --about-logo-color: #{$black};
}

.dark {
  --about-logo-color: #{$white};
}

.light {
  --icon-button-color: #{$gray};
}
.dark {
  --icon-button-color: #{$gray-dark};
}

.light {
  --settings-backup-warning-color: #{$light-error-status};
  --settings-backup-checked-list-item-bg: #{$light-gray-hover};
  --settings-backup-text-color: #{$gray};
}

.dark {
  --settings-backup-warning-color: #{$dark-error-status};
  --settings-backup-checked-list-item-bg: #{$light-dark-gray-hover};
  --settings-backup-text-color: #{$dark-gray-dark};
}

.light {
  --table-cell-border: 1px solid #{$gray-light-mid};

  --table-header-text-color: #{$gray};
  --table-header-text-hover-color: #{$light-gray-dark};
  --table-header-border-bottom: 1px solid #{$gray-light-mid};
  --table-header-border-image-source: linear-gradient(
    to right,
    #{$white} 21px,
    #{$gray-light-mid} 21px,
    #{$gray-light-mid} calc(100% - 20px),
    #{$white} calc(100% - 20px)
  );
  --table-header-lengthen-border-image-source: linear-gradient(
    to right,
    #{$gray-light-mid},
    #{$gray-light-mid}
  );
  --table-header-border-hover-image-source: linear-gradient(
    to right,
    #{$white} 0px,
    #{$gray-light-mid} 0px,
    #{$gray-light-mid} 100%,
    #{$white} 100%
  );

  --table-container-border-right: 2px solid #{$gray-strong};
  --table-container-border-hover-color: #{$light-gray-dark};
  --table-container-indexing-separator: #{$light-blue-main};

  --table-settings-icon-disable-color: #{$gray-strong};

  --table-group-menu-border-bottom: 1px solid transparent;
  --table-group-menu-border-right: 1px solid #{$gray-strong};
  --table-group-menu-box-shadow:
    0px 8px 16px #{$popup-shadow}, 0px 0px 4px #{$menu-shadow};
}

.dark {
  --table-cell-border: 1px solid #{$gray-dark-strong};

  --table-header-text-color: #{$gray-dark};
  --table-header-text-hover-color: #{$white};
  --table-header-border-bottom: 1px solid #{$gray-dark-strong};
  --table-header-border-image-source: linear-gradient(
    to right,
    #{$black} 21px,
    #{$gray-dark-strong} 21px,
    #{$gray-dark-strong} calc(100% - 20px),
    #{$black} calc(100% - 20px)
  );
  --table-header-lengthen-border-image-source: linear-gradient(
    to right,
    #{$gray-dark-strong},
    #{$gray-dark-strong}
  );
  --table-header-border-hover-image-source: linear-gradient(
    to right,
    #{$black} 0px,
    #{$gray-dark-strong} 0px,
    #{$gray-dark-strong} 100%,
    #{$black} 100%
  );

  --table-container-border-right: 2px solid #{$gray-dark-strong};
  --table-container-border-hover-color: #{$gray-dark-strong};
  --table-container-indexing-separator: #{$white};

  --table-settings-icon-disable-color: #{$gray-dark-strong};

  --table-group-menu-border-bottom: 1px solid #{$gray-dark-strong};
  --table-group-menu-border-right: 1px solid #{$gray-dark-strong};
  --table-group-menu-box-shadow:
    0px 8px 16px #{$badge-shadow}, 0px 0px 4px #{$menu-shadow-dark};
}

.light {
  --filled-button-background-color: #{$gray-light-mid};
  --filled-button-hover-background-color: #{$light-gray-selected};
  --filled-button-active-background-color: #{$gray-strong};

  --filled-button-icon-color: #{$light-gray-dark};
  --filled-button-text-color: #{$gray-text};

  --filled-button-icon-color-hover: #{$light-gray-dark};
  --filled-button-text-color-hover: #{$gray-text};
}

.dark {
  --filled-button-background-color: #{$gray-dark-mid};
  --filled-button-hover-background-color: #{$gray-dark-strong};
  --filled-button-active-background-color: #{$gray-dark-mid};

  --filled-button-icon-color: #{$dark-gray-dark};
  --filled-button-text-color: #{$dark-gray-dark};

  --filled-button-icon-color-hover: #{$white};
  --filled-button-text-color-hover: #{$white};
  --combobox-background: #{$light-gray-selected};
}

.light {
  --combobox-button-bg: #{$white};
  --combobox-button-color: #{$black};
  --combobox-button-disabled-color: #{$gray-strong};
  --combobox-button-border: 1px solid #{$gray-strong};
  --combobox-button-open-border-color: var(--accent-main);
  --combobox-button-disabled-border-color: #{$gray-light-mid};
  --combobox-button-disabled-bg: #{$gray-light};
  --combobox-button-focus-bg-modern-view: #{$light-gray-selected};
  --combobox-button-icon-button-color: #{$gray};
  --combobox-button-icon-button-hover-color: #{$light-gray-dark};
  --combobox-button-hover-border-color: #{$gray};
  --combobox-button-hover-border-color-open: #{$light-second-main};
  --combobox-button-hover-disabled-border-color: #{$gray-light-mid};
  --combobox-button-hover-bg-modern-view: #{$gray-light-mid};
  --combobox-button-focus-open-border-color: var(--accent-main);

  --combobox-label-selected-color: #{$black};
  --combobox-label-disabled-color: #{$gray-strong};
  --combobox-label-alternative-color: #{$gray};

  --combobox-plus-badge-bg-color: #{$gray};
  --combobox-plus-badge-selected-bg-color: #{$light-gray-dark};
  --combobox-plus-badge-color: #{$white};

  --combobox-children-button-color: #{$black};
  --combobox-children-button-disabled-color: #{$gray-strong};
  --combobox-children-button-default-color: #{$gray};
  --combobox-children-button-default-disabled-color: #{$gray-strong};
  --combobox-children-button-selected-color: #{$black};
}

.dark {
  --combobox-background: #{$black};

  --combobox-button-bg: #{$black};
  --combobox-button-color: #{$gray-dark};
  --combobox-button-disabled-color: #{$gray-dark};
  --combobox-button-border: 1px solid #{$gray-dark-strong};
  --combobox-button-open-border-color: #{$white};
  --combobox-button-disabled-border-color: #{$gray-dark-strong};
  --combobox-button-disabled-bg: #{$gray-dark-strong};
  --combobox-button-focus-bg-modern-view: #{$gray-dark-mid};
  --combobox-button-icon-button-color: #{$gray-dark};
  --combobox-button-icon-button-hover-color: #{$white};
  --combobox-button-hover-border-color: #{$gray-dark};
  --combobox-button-hover-border-color-open: #{$white};
  --combobox-button-hover-disabled-border-color: #{$gray-dark-strong};
  --combobox-button-hover-bg-modern-view: #{$gray-dark-strong};
  --combobox-button-focus-open-border-color: var(
    --combobox-button-hover-border-color
  );

  --combobox-label-selected-color: #{$white};
  --combobox-label-disabled-color: #{$gray-dark};
  --combobox-label-alternative-color: #{$gray-dark};

  --combobox-plus-badge-bg-color: #{$gray-dark};
  --combobox-plus-badge-selected-bg-color: #{$dark-gray-dark};
  --combobox-plus-badge-color: #{$black};

  --combobox-children-button-color: #{$white};
  --combobox-children-button-disabled-color: #{$gray-dark};
  --combobox-children-button-default-color: #{$white};
  --combobox-children-button-default-disabled-color: #{$gray-dark};
  --combobox-children-button-selected-color: #{$white};
}

.light {
  --access-right-select-description-color: #{$gray};
}

.dark {
  --access-right-select-description-color: #{$gray-dark};
}

.light {
  --settings-backup-separator-border: 1px solid #{$gray-light-mid};
}

.dark {
  --settings-backup-separator-border: 1px solid #{$gray-dark-strong};
}

.light {
  --settings-payment-warning-color: #{$light-error-status};
  --settings-payment-color: #{$light-status-warning};
  --settings-payment-border: 1px solid #{$gray-light};
  --settings-payment-bg-benefits-color: #{$gray-light};
}

.dark {
  --settings-payment-warning-color: #{$dark-error-status};
  --settings-payment-color: #{$dark-status-warning};
  --settings-payment-border: 1px solid #{$gray-dark-strong};
  --settings-payment-bg-benefits-color: #{$black};
}

.light {
  --share-selector-default-color: #{$light-gray-dark};
  --share-selector-hover-color: #{$light-gray-dark};
  --share-selector-selected-color: #{$black};
  --share-selector-disabled-color: #{$gray};
  --share-selector-not-active-color: #{$light-gray-dark};

  --share-bg-pressed-color: #{$gray-strong};
}

.dark {
  --share-selector-default-color: #{$dark-gray-dark};
  --share-selector-hover-color: #{$dark-gray-dark};
  --share-selector-selected-color: #{$white};
  --share-selector-disabled-color: #{$gray-dark};
  --share-selector-not-active-color: #{$dark-gray-dark};

  --share-bg-pressed-color: #{$dark-gray-light};
}

.light {
  --quick-buttons-shared-color: #{$light-icons};
}

.dark {
  --quick-buttons-shared-color: #{$white};
}

.light {
  --ai-provider-key-hint-bg-color: #{$gray-light};
  --ai-provider-key-hint-color: #{$gray-text};

  --web-search-hidden-key-description-color: #{$gray};
}

.dark {
  --ai-provider-key-hint-bg-color: #{$dark-gray-light};
  --ai-provider-key-hint-color: #{$dark-gray-dark};

  --web-search-hidden-key-description-color: #{$gray-dark};
}

.light {
  --plugins-plugin-name-color: #{$gray};
  --plugins-border-color: #{$gray-light-mid};
  --plugins-error-status-color: #{$light-error-status};
}

.dark {
  --plugins-plugin-name-color: #{$gray-dark};
  --plugins-border-color: #{$gray-dark-strong};
  --plugins-error-status-color: #{$dark-error-status};
}

.light {
  --more-login-row-hover-color: #{$gray-light};
  --more-login-row-pressed-color: #{$gray-light-mid};
}

.dark {
  --more-login-row-hover-color: #{$dark-gray-light};
  --more-login-row-pressed-color: #{$gray-dark-mid};
}

.light {
<<<<<<< HEAD
  --mcp-icon-bg-opacity: 1;
}

.dark {
  --mcp-icon-bg-opacity: 0.1;
}

.light {
  --delete-image-link-color: #{$light-gray-dark};
}

.dark {
  --delete-image-link-color: #{$white};
=======
  --profile-main-bg-color: #{$gray-light};
  --profile-description-text-color: #{$gray};
  --profile-icon-fill: #{$light-gray-dark};
  --profile-pending-email-text-color: #{$gray};
  --profile-mobile-row-background: #{$gray-light};
  --profile-mobile-label: #{$gray};
}

.dark {
  --profile-main-bg-color: #{$dark-gray-light};
  --profile-description-text-color: #{$gray-dark};
  --profile-icon-fill: #{$dark-gray-dark};
  --profile-pending-email-text-color: #{$gray-dark};
  --profile-mobile-row-background: #{$light-dark-gray-hover};
  --profile-mobile-label: #{$gray-dark};
>>>>>>> f87ef537
}<|MERGE_RESOLUTION|>--- conflicted
+++ resolved
@@ -2953,7 +2953,6 @@
 }
 
 .light {
-<<<<<<< HEAD
   --mcp-icon-bg-opacity: 1;
 }
 
@@ -2967,7 +2966,9 @@
 
 .dark {
   --delete-image-link-color: #{$white};
-=======
+}
+
+.light {
   --profile-main-bg-color: #{$gray-light};
   --profile-description-text-color: #{$gray};
   --profile-icon-fill: #{$light-gray-dark};
@@ -2983,5 +2984,4 @@
   --profile-pending-email-text-color: #{$gray-dark};
   --profile-mobile-row-background: #{$light-dark-gray-hover};
   --profile-mobile-label: #{$gray-dark};
->>>>>>> f87ef537
 }