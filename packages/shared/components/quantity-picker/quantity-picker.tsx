// (c) Copyright Ascensio System SIA 2009-2025
//
// This program is a free software product.
// You can redistribute it and/or modify it under the terms
// of the GNU Affero General Public License (AGPL) version 3 as published by the Free Software
// Foundation. In accordance with Section 7(a) of the GNU AGPL its Section 15 shall be amended
// to the effect that Ascensio System SIA expressly excludes the warranty of non-infringement of
// any third-party rights.
//
// This program is distributed WITHOUT ANY WARRANTY, without even the implied warranty
// of MERCHANTABILITY or FITNESS FOR A PARTICULAR  PURPOSE. For details, see
// the GNU AGPL at: http://www.gnu.org/licenses/agpl-3.0.html
//
// You can contact Ascensio System SIA at Lubanas st. 125a-25, Riga, Latvia, EU, LV-1021.
//
// The  interactive user interfaces in modified source and object code versions of the Program must
// display Appropriate Legal Notices, as required under Section 5 of the GNU AGPL version 3.
//
// Pursuant to Section 7(b) of the License you must retain the original Product logo when
// distributing the program. Pursuant to Section 7(e) we decline to grant you any rights under
// trademark law for use of our trademarks.
//
// All the Product's GUI elements, including illustrations and icon sets, as well as technical writing
// content are licensed under the terms of the Creative Commons Attribution-ShareAlike 4.0
// International. See the License terms at http://creativecommons.org/licenses/by-sa/4.0/legalcode

import React, { ChangeEvent, MouseEvent } from "react";
import classNames from "classnames";

import PlusIcon from "PUBLIC_DIR/images/payment.plus.react.svg";
import MinusIcon from "PUBLIC_DIR/images/minus.react.svg";

import { Text } from "../text";
import { Slider } from "../slider";
import { TextInput } from "../text-input";
import { InputType } from "../text-input/TextInput.enums";
<<<<<<< HEAD
import { TabItem } from "@docspace/shared/components/tab-item";
=======
import { Tabs, TabsTypes, TTabItem } from "../tabs";
>>>>>>> 552ccf3f

import styles from "./quantity-picker.module.scss";

interface TabItemObject {
  name: string;
  value: number;
}

type QuantityPickerProps = {
  value: number;
  minValue: number;
  maxValue: number;
  step: number;
  title?: string;
  subtitle?: string;
  showPlusSign?: boolean;
  isDisabled?: boolean;
  showSlider?: boolean;
  onChange: (value: number) => void;
  className?: string;
  items?: Array<number | TabItemObject>;
  isLarge?: boolean;
  withoutContorls?: boolean;
  disableValue?: string;
  underContorlsTitle?: string;
};

const QuantityPicker: React.FC<QuantityPickerProps> = ({
  value,
  minValue,
  maxValue,
  step,
  title,
  subtitle,
  showPlusSign,
  isDisabled,
  showSlider,
  onChange,
  className,
  items,
  isLarge,
  withoutContorls,
  disableValue,
  underContorlsTitle,
}) => {
  const displayValue = showPlusSign
    ? value > maxValue
      ? `${maxValue}+`
      : `${value}`
    : `${value}`;

  const containerClass = classNames(styles.container, className);
  const titleClass = classNames(styles.countTitle, {
    [styles.disabled]: isDisabled,
  });

  const inputClass = classNames(styles.countInput, {
    [styles.disabled]: isDisabled,
    [styles.isLarge]: isLarge,
    [styles.isContant]: disableValue,
  });
  const circleClass = classNames(styles.circle, {
    [styles.disabled]: isDisabled,
  });
  const controlButtonClass = classNames(styles.controlButton, {
    [styles.disabled]: isDisabled,
  });

  const handleSliderChange = (e: ChangeEvent<HTMLInputElement>) => {
    const newValue = parseFloat(e.target.value);
    onChange(newValue);
  };

  const handleButtonClick = (e: MouseEvent<HTMLDivElement>) => {
    const operation = e.currentTarget.dataset.operation as "plus" | "minus";
    let newValue = +value;

    if (operation === "plus") {
      if (value <= maxValue) {
        newValue += step;
      }
    }

    if (operation === "minus") {
      if (value > maxValue) {
        newValue = maxValue;
      } else if (value > minValue) {
        newValue -= step;
      }
    }

    if (newValue !== +value) {
      onChange(newValue);
    }
  };

  const handleInputChange = (e: ChangeEvent<HTMLInputElement>) => {
    const { target } = e;
    let inputValue = target.value;

    if (!displayValue.includes("+") && value > maxValue) {
      inputValue = inputValue.slice(0, -1);
    }

    const numberValue = +inputValue;

    if (Number.isNaN(numberValue)) return;

    if (numberValue <= minValue) {
      onChange(minValue);
      return;
    }

    onChange(numberValue);
  };

  const buttonProps = isDisabled ? {} : { onClick: handleButtonClick };
  const sliderProps = isDisabled ? {} : { onChange: handleSliderChange };
  const inputProps = isDisabled ? {} : { onChange: handleInputChange };

  const createTabItems = () => {
    if (!items || !items.length) return [];

    return items.map((item) => {
      if (typeof item === "number") {
        return {
          name: `+${item}`,
          id: item.toString(),
          value: item,
          content: null,
          isDisabled,
        };
      }

      return {
        name: `+${item.name}`,
        id: item.value.toString(),
        value: item.value,
        content: null,
        isDisabled,
      };
    });
  };

<<<<<<< HEAD
  const onSelectTab = (e: React.MouseEvent<HTMLDivElement>) => {
    const itemValue = e.currentTarget.dataset.value;
    if (itemValue) {
      onChange(value + +itemValue);
    }
=======
  const onSelectTab = (data: TTabItem) => {
    onChange(value + (data.value ?? 0));
>>>>>>> 552ccf3f
  };

  const tabItems = createTabItems();

  return (
    <div className={containerClass}>
      {title ? (
        <Text noSelect fontWeight={600} fontSize="16px" className={titleClass}>
          {title}
        </Text>
      ) : null}

      {subtitle ? (
        <Text
          noSelect
          fontWeight={600}
          fontSize="11px"
          className={classNames(styles.subTitle, {
            [styles.isDisabled]: isDisabled,
          })}
        >
          {subtitle}
        </Text>
      ) : null}

      <div className={styles.countControls}>
        {withoutContorls ? null : (
          <div
            className={`${circleClass} ${styles.minusIcon}`}
            {...buttonProps}
            data-operation="minus"
          >
            <MinusIcon className={controlButtonClass} />
          </div>
        )}

        {isDisabled ? (
          <Text className={inputClass}>{disableValue ?? displayValue}</Text>
        ) : (
          <TextInput
            type={InputType.text}
            isReadOnly={isDisabled}
            withBorder={false}
            className={inputClass}
            value={displayValue}
            style={{ boxShadow: "none" }}
            {...inputProps}
          />
        )}

        {withoutContorls ? null : (
          <div
            className={`${circleClass} ${styles.plusIcon}`}
            {...buttonProps}
            data-operation="plus"
          >
            <PlusIcon className={controlButtonClass} />
          </div>
        )}
      </div>

      <Text className={styles.underContorlsText}>{underContorlsTitle}</Text>
      {showSlider ? (
        <div className={styles.sliderWrapper}>
          <Slider
            thumbBorderWidth="8px"
            thumbHeight="32px"
            thumbWidth="32px"
            runnableTrackHeight="12px"
            isDisabled={isDisabled}
            min={minValue}
            max={maxValue + 1}
            step={step}
            withPouring
            value={value}
            {...sliderProps}
            className={styles.slider}
          />
          <div className={styles.sliderTrack}>
            <Text className={styles.sliderTrackValueMin} noSelect>
              {minValue}
            </Text>
            <Text className={styles.sliderTrackValueMax} noSelect>
              {`${maxValue}+`}
            </Text>
          </div>
        </div>
      ) : null}

      {items && items.length > 0 ? (
        <div className={styles.tabsWrapper}>
          {tabItems.map((item) => {
            return (
              <TabItem
                data-value={item.value}
                key={item.id}
                label={item.name}
                onSelect={onSelectTab}
                allowNoSelection
              />
            );
          })}
        </div>
      ) : null}
    </div>
  );
};

export default QuantityPicker;<|MERGE_RESOLUTION|>--- conflicted
+++ resolved
@@ -34,11 +34,7 @@
 import { Slider } from "../slider";
 import { TextInput } from "../text-input";
 import { InputType } from "../text-input/TextInput.enums";
-<<<<<<< HEAD
 import { TabItem } from "@docspace/shared/components/tab-item";
-=======
-import { Tabs, TabsTypes, TTabItem } from "../tabs";
->>>>>>> 552ccf3f
 
 import styles from "./quantity-picker.module.scss";
 
@@ -183,16 +179,9 @@
     });
   };
 
-<<<<<<< HEAD
   const onSelectTab = (e: React.MouseEvent<HTMLDivElement>) => {
-    const itemValue = e.currentTarget.dataset.value;
-    if (itemValue) {
-      onChange(value + +itemValue);
-    }
-=======
-  const onSelectTab = (data: TTabItem) => {
-    onChange(value + (data.value ?? 0));
->>>>>>> 552ccf3f
+    const itemValue = Number(e.currentTarget.dataset.value);
+    onChange(itemValue ?? 0);
   };
 
   const tabItems = createTabItems();
