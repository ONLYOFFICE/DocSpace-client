// (c) Copyright Ascensio System SIA 2009-2024
//
// This program is a free software product.
// You can redistribute it and/or modify it under the terms
// of the GNU Affero General Public License (AGPL) version 3 as published by the Free Software
// Foundation. In accordance with Section 7(a) of the GNU AGPL its Section 15 shall be amended
// to the effect that Ascensio System SIA expressly excludes the warranty of non-infringement of
// any third-party rights.
//
// This program is distributed WITHOUT ANY WARRANTY, without even the implied warranty
// of MERCHANTABILITY or FITNESS FOR A PARTICULAR  PURPOSE. For details, see
// the GNU AGPL at: http://www.gnu.org/licenses/agpl-3.0.html
//
// You can contact Ascensio System SIA at Lubanas st. 125a-25, Riga, Latvia, EU, LV-1021.
//
// The  interactive user interfaces in modified source and object code versions of the Program must
// display Appropriate Legal Notices, as required under Section 5 of the GNU AGPL version 3.
//
// Pursuant to Section 7(b) of the License you must retain the original Product logo when
// distributing the program. Pursuant to Section 7(e) we decline to grant you any rights under
// trademark law for use of our trademarks.
//
// All the Product's GUI elements, including illustrations and icon sets, as well as technical writing
// content are licensed under the terms of the Creative Commons Attribution-ShareAlike 4.0
// International. See the License terms at http://creativecommons.org/licenses/by-sa/4.0/legalcode

import React, { useState, useEffect, useCallback } from "react";
import { inject, observer } from "mobx-react";
import { useTranslation } from "react-i18next";
import { CreateRoomDialog } from "../dialogs";

const CreateRoomEvent = ({
  title,
  visible,
  onClose,

  fetchTags,
  setRoomParams,
  onCreateRoom,
  createRoomConfirmDialogVisible,
  setCreateRoomConfirmDialogVisible,
  confirmDialogIsLoading,
  connectDialogVisible,

  isLoading,
  setIsLoading,
  setOnClose,
  setCreateRoomDialogVisible,

  fetchThirdPartyProviders,
  enableThirdParty,
  deleteThirdParty,
<<<<<<< HEAD
  isNotWatermarkSet,
=======
  startRoomType,
>>>>>>> 33145f2a
}) => {
  const { t } = useTranslation(["CreateEditRoomDialog", "Common", "Files"]);
  const [fetchedTags, setFetchedTags] = useState([]);

  const onCreate = (roomParams) => {
    setRoomParams(roomParams);
    setOnClose(onClose);

    const notConnectedThirdparty =
      roomParams.storageLocation.isThirdparty &&
      !roomParams.storageLocation.storageFolderId;

    if (notConnectedThirdparty || isNotWatermarkSet()) {
      setCreateRoomConfirmDialogVisible(true);

      return;
    }

    onCreateRoom(false, t);
  };

  const fetchTagsAction = useCallback(async () => {
    let tags = await fetchTags();
    setFetchedTags(tags);
  }, []);

  useEffect(() => {
    fetchTagsAction();
  }, [fetchTagsAction]);

  useEffect(() => {
    setCreateRoomDialogVisible(true);
    return () => setCreateRoomDialogVisible(false);
  }, []);

  return (
    <CreateRoomDialog
      title={title}
      t={t}
      visible={
        visible &&
        !connectDialogVisible &&
        !createRoomConfirmDialogVisible &&
        !confirmDialogIsLoading
      }
      onClose={onClose}
      onCreate={onCreate}
      startRoomType={startRoomType}
      fetchedTags={fetchedTags}
      isLoading={isLoading}
      setIsLoading={setIsLoading}
      deleteThirdParty={deleteThirdParty}
      fetchThirdPartyProviders={fetchThirdPartyProviders}
      enableThirdParty={enableThirdParty}
    />
  );
};

export default inject(
  ({
    createEditRoomStore,

    tagsStore,
    dialogsStore,
    filesSettingsStore,
  }) => {
    const { fetchTags } = tagsStore;

    const { deleteThirdParty, fetchThirdPartyProviders } =
      filesSettingsStore.thirdPartyStore;
    const { enableThirdParty } = filesSettingsStore;

    const {
      createRoomConfirmDialogVisible,
      setCreateRoomConfirmDialogVisible,
      connectDialogVisible,
      setCreateRoomDialogVisible,
    } = dialogsStore;

    const {
      setRoomParams,
      onCreateRoom,
      isLoading,
      setIsLoading,
      setOnClose,
      confirmDialogIsLoading,

      isNotWatermarkSet,
    } = createEditRoomStore;

    return {
      fetchTags,
      setRoomParams,
      onCreateRoom,
      createRoomConfirmDialogVisible,
      setCreateRoomConfirmDialogVisible,
      connectDialogVisible,
      isLoading,
      setIsLoading,
      setOnClose,
      confirmDialogIsLoading,
      setCreateRoomDialogVisible,
      fetchThirdPartyProviders,
      enableThirdParty,
      deleteThirdParty,

      isNotWatermarkSet,
    };
  },
)(observer(CreateRoomEvent));<|MERGE_RESOLUTION|>--- conflicted
+++ resolved
@@ -50,11 +50,8 @@
   fetchThirdPartyProviders,
   enableThirdParty,
   deleteThirdParty,
-<<<<<<< HEAD
+  startRoomType,
   isNotWatermarkSet,
-=======
-  startRoomType,
->>>>>>> 33145f2a
 }) => {
   const { t } = useTranslation(["CreateEditRoomDialog", "Common", "Files"]);
   const [fetchedTags, setFetchedTags] = useState([]);
