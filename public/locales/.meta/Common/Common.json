--- conflicted
+++ resolved
@@ -3,11 +3,7 @@
   "content": "Common",
   "content_en_sha1_hash": "7de90a65241a6cdbd9ade485d777715d99285a1e",
   "created_at": "2025-05-19T21:30:43.587Z",
-<<<<<<< HEAD
-  "updated_at": "2025-10-03T10:07:11.696Z",
-=======
   "updated_at": "2025-10-17T14:43:53.502Z",
->>>>>>> 91cdd1ad
   "comment": {
     "text": "This translation key is used to display the text \"Common\" as a section label on a data import form. It appears in a dialog box where users can choose which type of files to import and is used to identify the common files category.",
     "is_auto": true,
@@ -16,11 +12,7 @@
   "usage": [
     {
       "file_path": "/packages/client/src/pages/PortalSettings/categories/data-import/components/ImportStep.tsx",
-<<<<<<< HEAD
-      "line_number": 218,
-=======
       "line_number": 214,
->>>>>>> 91cdd1ad
       "context": "{hasCommonFiles ? (\n <ImportSection\n isChecked={importOptions.importCommonFiles}\n onChange={(e) => onChange(e, \"importCommonFiles\")}\n sectionName={t(\"Common:CommonFiles\")}\n description={t(\"Settings:CommonFilesDescription\", {\n user: user?.displayName,\n productName: t(\"Common:ProductName\"),\n })}\n exportSection={{",
       "module": "/packages/client"
     }
