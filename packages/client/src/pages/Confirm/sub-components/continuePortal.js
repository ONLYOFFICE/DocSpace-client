--- conflicted
+++ resolved
@@ -44,12 +44,8 @@
 
 import { FormWrapper } from "@docspace/shared/components/form-wrapper";
 import PortalLogo from "@docspace/shared/components/portal-logo/PortalLogo";
-<<<<<<< HEAD
-import { PRODUCT_NAME } from "@docspace/shared/constants";
 import ConfirmRoute from "SRC_DIR/helpers/confirmRoute";
 import { AuthenticatedAction } from "SRC_DIR/helpers/enums";
-=======
->>>>>>> 88c0df3a
 
 const ContinuePortal = (props) => {
   const { t, greetingTitle, linkData } = props;
