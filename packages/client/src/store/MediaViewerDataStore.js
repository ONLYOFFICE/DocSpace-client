import { makeAutoObservable, runInAction } from "mobx";
import {
  isNullOrUndefined,
  findNearestIndex,
  isVideo,
} from "@docspace/common/components/MediaViewer/helpers";
<<<<<<< HEAD
import history from "@docspace/common/history";
import { thumbnailStatuses } from "SRC_DIR/helpers/filesConstants";
=======
>>>>>>> 1cf5423a

class MediaViewerDataStore {
  filesStore;
  settingsStore;

  id = null;
  visible = false;
  previewFile = null;
  currentItem = null;
  prevPostionIndex = 0;

  constructor(filesStore, settingsStore) {
    makeAutoObservable(this);
    this.filesStore = filesStore;
    this.settingsStore = settingsStore;
  }

  setMediaViewerData = (mediaData) => {
    this.id = mediaData.id;
    this.visible = mediaData.visible;

    if (!mediaData.visible) this.setCurrentItem(null);
  };

  setToPreviewFile = (file, visible) => {
    if (file === null) {
      this.previewFile = null;
      this.id = null;
      this.visible = false;
      return;
    }

    if (!file.canOpenPlayer) return;

    this.previewFile = file;
    this.id = file.id;
    this.visible = visible;
  };

  setCurrentItem = (item) => {
    this.currentItem = item;
  };

  setCurrentId = (id) => {
    this.id = id;
  };

  changeUrl = (id) => {
    const url = "/products/files/#preview/" + id;

    window.DocSpace.navigate(url);
  };

  nextMedia = () => {
    const { setBufferSelection, files } = this.filesStore;

    const postionIndex = (this.currentPostionIndex + 1) % this.playlist.length;

    if (postionIndex === 0) {
      return;
    }
    const currentFileId = this.playlist[postionIndex].fileId;

    const targetFile = files.find((item) => item.id === currentFileId);

    if (!isNullOrUndefined(targetFile)) setBufferSelection(targetFile);

    const fileId = this.playlist[postionIndex].fileId;
    this.setCurrentId(fileId);
    this.changeUrl(fileId);
  };

  prevMedia = () => {
    const { setBufferSelection, files } = this.filesStore;

    let currentPlaylistPos = this.currentPostionIndex - 1;

    if (currentPlaylistPos === -1) {
      return;
    }

    const currentFileId = this.playlist[currentPlaylistPos].fileId;

    const targetFile = files.find((item) => item.id === currentFileId);

    if (!isNullOrUndefined(targetFile)) setBufferSelection(targetFile);

    const fileId = this.playlist[currentPlaylistPos].fileId;
    this.setCurrentId(fileId);
    this.changeUrl(fileId);
  };

  get currentPostionIndex() {
    if (this.playlist.length === 0) {
      return 0;
    }

    let index = this.playlist.find((file) => file.fileId === this.id)?.id;

    if (isNullOrUndefined(index)) {
      index = findNearestIndex(this.playlist, this.prevPostionIndex);
    }

    runInAction(() => {
      this.prevPostionIndex = index;
    });

    return index;
  }

  get playlist() {
    const { files } = this.filesStore;

    const filesList = [...files];
    const playlist = [];
    const itemsWithoutThumb = [];
    let id = 0;

    if (this.currentItem) {
      playlist.push({
        id: id,
        fileId: this.currentItem.fileId,
        src: this.currentItem.fileInfo.viewUrl,
        title: this.currentItem.fileInfo.title,
        fileExst: this.currentItem.fileInfo.fileExst,
        fileStatus: this.currentItem.fileInfo.fileStatus,
        canShare: this.currentItem.fileInfo.canShare,
      });

      return playlist;
    }

    if (filesList.length > 0) {
      filesList.forEach((file) => {
        const canOpenPlayer =
          file.viewAccessability.ImageView || file.viewAccessability.MediaView;

        if (canOpenPlayer) {
          playlist.push({
            id: id,
            fileId: file.id,
            src: file.viewUrl,
            title: file.title,
            fileExst: file.fileExst,
            fileStatus: file.fileStatus,
            canShare: file.canShare,
            version: file.version,
            thumbnailUrl: file.thumbnailUrl,
          });

          const thumbnailIsNotCreated =
            file.thumbnailStatus === thumbnailStatuses.WAITING;

          const isVideoOrImage =
            file.viewAccessability.ImageView || isVideo(file.fileExst);

          if (thumbnailIsNotCreated && isVideoOrImage)
            itemsWithoutThumb.push(file);

          id++;
        }
      });
      if (this.previewFile) {
        runInAction(() => {
          this.previewFile = null;
        });
      }
    } else if (this.previewFile) {
      playlist.push({
        ...this.previewFile,
        id: id,
        fileId: this.previewFile.id,
        src: this.previewFile.viewUrl,
        version: this.previewFile.version,
        thumbnailUrl: this.previewFile.thumbnailUrl,
      });

      if (this.previewFile.viewAccessability.ImageView) {
        itemsWithoutThumb.push(this.previewFile);
      }
    }

    if (itemsWithoutThumb.length > 0) {
      this.filesStore.createThumbnails(itemsWithoutThumb);
    }

    return playlist;
  }
}

export default MediaViewerDataStore;<|MERGE_RESOLUTION|>--- conflicted
+++ resolved
@@ -4,11 +4,7 @@
   findNearestIndex,
   isVideo,
 } from "@docspace/common/components/MediaViewer/helpers";
-<<<<<<< HEAD
-import history from "@docspace/common/history";
 import { thumbnailStatuses } from "SRC_DIR/helpers/filesConstants";
-=======
->>>>>>> 1cf5423a
 
 class MediaViewerDataStore {
   filesStore;
