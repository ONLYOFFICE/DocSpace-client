--- conflicted
+++ resolved
@@ -36,11 +36,7 @@
 
   return (
     <ColorTheme
-<<<<<<< HEAD
-      elementType={ThemeType.Textarea}
-=======
       themeId={ThemeType.Textarea}
->>>>>>> 409d05d2
       className={className}
       style={style}
       stype="preMediumBlack"
