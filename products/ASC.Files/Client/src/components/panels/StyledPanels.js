import styled, { css } from "styled-components";
import Scrollbar from "@appserver/components/scrollbar";
import { desktop, tablet } from "@appserver/components/utils/device";
import { isMobile } from "react-device-detect";
import { Base } from "@appserver/components/themes";

const PanelStyles = css`
  .panel_combo-box {
    margin-left: 10px;

    .optionalBlock {
      margin-right: 4px;
      display: flex;
    }

    .combo-button {
      background: transparent;
      height: 36px;
    }

    .combo-button-label {
      margin: 0;
    }
  }

  .groupSelector,
  .peopleSelector {
    .combo-buttons_arrow-icon {
      flex: 0 0 6px;
      width: 6px;
      margin-top: auto;
      margin-bottom: auto;
      display: flex;
      justify-content: center;
      align-items: center;
    }
  }

  .footer {
    padding: 16px 0;
    width: calc(100% - 32px);
    margin: auto;
    left: 0;
    right: 0;
  }
`;

const StyledAsidePanel = styled.div`
  z-index: 310;

  .sharing_panel-header {
    font-weight: 700;
    margin: 14px 0;
    padding-right: 10px;
  }
  .upload_panel-header {
    font-weight: 700;
    padding: 19px auto 19px 17px;
  }
  .upload-panel_header-content {
    z-index: 320;
    position: fixed;
    left: 0;
    right: 0;
    background-color: ${(props) =>
      props.theme.filesPanels.aside.backgroundColor};
    height: ${isMobile ? "55px" : "48px"};
  }
  .upload-panel_header-content::after {
    position: absolute;
    width: 100%;
    max-width: 468px;
    height: 1px;
    background: #eceef1;
    content: "";
    top: 48px;
    width: calc(100% - 32px);
  }
  .upload-panel_body {
    padding-top: ${isMobile ? "55px" : "48px"};
    height: ${isMobile ? "calc(100vh - 55px)" : "calc(100vh - 48px)"};
  }
  .modal-dialog-aside {
    padding: 0;
    transform: translateX(${(props) => (props.visible ? "0" : "500px")});
    width: 500px;

    @media (max-width: 550px) {
      width: 320px;
      transform: translateX(${(props) => (props.visible ? "0" : "320px")});
    }
  }

  .header_aside-panel {
    transition: unset;
    transform: translateX(${(props) => (props.visible ? "0" : "500px")});
    width: 500px;
    overflow-y: hidden;

    @media (max-width: 550px) {
      width: 320px;
      transform: translateX(${(props) => (props.visible ? "0" : "320px")});
    }

    .sharing_panel-header-container {
      padding-right: 0;
    }
  }
  ${PanelStyles}
`;

StyledAsidePanel.defaultProps = { theme: Base };

const StyledVersionHistoryPanel = styled.div`
  ${PanelStyles}
  .version-history-modal-dialog {
    transform: translateX(${(props) => (props.visible ? "0" : "720px")});
    width: 500px;
  }
  .version-history-aside-panel {
    transform: translateX(${(props) => (props.visible ? "0" : "720px")});
    width: 500px;
  }
  .version-history-panel-header {
    height: 53px;
    margin-left: 0px;
    .version-history-panel-heading {
      font-weight: 700;
      margin-bottom: 13px;
      margin-top: 12px;
    }
  }
  .version-history-panel-body {
    padding-top: ${(props) => (props.isLoading ? "16px" : null)};
    padding-bottom: ${(props) => (props.isLoading ? "0px" : null)};
    margin-left: 16px;
    border-top: ${(props) => props.theme.filesPanels.versionHistory.borderTop};

    height: calc(100% - 53px);
    box-sizing: border-box;

    .version-comment-wrapper {
      margin-left: 79px;
    }
    .version_edit-comment {
      padding-left: 2px;
    }
  }
`;

StyledVersionHistoryPanel.defaultProps = { theme: Base };

const StyledAddUsersPanelPanel = styled.div`
  .header_aside-panel {
    transform: translateX(${(props) => (props.visible ? "0" : "500px")});
    width: 500px;

    @media (max-width: 550px) {
      width: 320px;
      transform: translateX(${(props) => (props.visible ? "0" : "320px")});
    }
  }
  ${PanelStyles}
  .combo-button-label {
    font-size: 14px;
  }
`;

const StyledAddGroupsPanel = styled.div`
  .header_aside-panel {
    transform: translateX(${(props) => (props.visible ? "0" : "500px")});
    width: 500px;

    @media (max-width: 550px) {
      width: 320px;
      transform: translateX(${(props) => (props.visible ? "0" : "320px")});
    }
  }
  ${PanelStyles}
  .combo-button-label {
    font-size: 14px;
  }
`;

const StyledEmbeddingPanel = styled.div`
  .header_aside-panel {
    transform: translateX(${(props) => (props.visible ? "0" : "500px")});
    width: 500px;

    @media (max-width: 550px) {
      width: 320px;
      transform: translateX(${(props) => (props.visible ? "0" : "320px")});
    }
  }
  ${PanelStyles}
`;

const StyledContent = styled.div`
  box-sizing: border-box;
  position: relative;
  width: 100%;
  height: 100%;
  background-color: ${(props) =>
    props.theme.filesPanels.content.backgroundColor};

  .header_aside-panel-header {
    max-width: 500px;
    margin: 0 0 0 16px;
    line-height: 57px;
    font-weight: 700;
  }

  .header_aside-panel-plus-icon {
    margin-left: auto;
  }

  .sharing-access-combo-box-icon {
    height: 16px;
    path {
      fill: ${(props) =>
        props.isDisabled
          ? props.theme.filesPanels.content.disabledFill
          : props.theme.filesPanels.content.fill};
    }

    svg {
      width: 16px;
      min-width: 16px;
      height: 16px;
      min-height: 16px;
    }
  }

  .panel-loader-wrapper {
    margin-top: 8px;
    padding-left: 32px;
  }
  .panel-loader {
    display: inline;
    margin-right: 10px;
  }

  .layout-progress-bar {
    position: fixed;
    right: 15px;
    bottom: 21px;

    @media ${tablet} {
      bottom: 83px;
    }
  }
`;

StyledContent.defaultProps = { theme: Base };

const StyledHeaderContent = styled.div`
  display: flex;
  align-items: center;
  padding: 0 16px;

  .sharing_panel-icons-container {
    display: flex;
    margin-left: auto;
    .sharing_panel-drop-down-wrapper {
      position: relative;

      .sharing_panel-drop-down {
        padding: 4px 0;
      }
      .sharing_panel-plus-icon {
        //margin-right: 12px;
      }
    }
  }

  .upload_panel-icons-container {
    display: flex;
    margin-left: auto;
    .upload_panel-vertical-dots-icon {
    }
  }

  .files-operations-header,
  .sharing_panel-header {
    font-weight: 700;
    margin: 14px 0;
  }

  @media ${desktop} {
    .files-operations-header,
    .sharing_panel-header {
      margin: 12px 0;
      font-size: 18px;
    }
  }
`;

const StyledBody = styled.div`
  &.files-operations-body {
    padding: 0 0 0 16px;
    box-sizing: border-box;
    width: 100%;
    height: calc(100vh - 125px);

    .styled-element {
      margin-left: -2px;
    }
  }

  .embedding-panel_body {
    padding: 0 16px;
  }

  .change-owner_body {
    padding: 0 16px;
    display: flex;
    flex-direction: column;
  }

  .change-owner_owner-label {
    margin: 16px 0;
  }

  .selector-wrapper {
    position: fixed;
    height: calc(100%);
    width: 100%;

    .column-options {
      width: 100%;

      .header-options {
        .combo-button-label {
          max-width: 435px;

          @media (max-width: 550px) {
            width: 255px;
          }
        }
      }

      .row-option {
        .option_checkbox {
          width: 440px;

          @media (max-width: 550px) {
            width: 265px;
          }
        }
      }

      .body-options {
        width: 100%;
      }
    }
  }

  .embedding-panel_links-container {
    display: flex;
    .embedding-panel_link {
      margin-right: 8px;
      height: 32px;
      background-color: ${(props) =>
        props.theme.filesPanels.body.backgroundColor};
      line-height: 30px;
      padding: 0px 8px;
    }
  }

  .embedding-panel_inputs-container {
    display: flex;

    .embedding-panel_input {
      margin-right: 8px;
      width: 94px;
    }
  }

  .embedding-panel_code-container {
    -webkit-tap-highlight-color: rgba(0, 0, 0, 0);
  }

  .embedding-panel_text {
    padding: 8px 0 4px 0;
  }

  .embedding-panel_copy-icon {
    position: absolute;
    z-index: 1;
    margin: 8px;
    right: 16px;
  }

  .sharing-access-combo-box-icon {
    path {
      fill: ${(props) => props.theme.filesPanels.body.fill};
    }
  }
`;

StyledBody.defaultProps = { theme: Base };

const StyledSharingBody = styled(Scrollbar)`
  position: relative;
  padding: 16px 0;

  width: calc(100% + 16px) !important;

  .link-row__container {
    height: 47px;
  }

  .link-row__container,
  .sharing-row {
    .styled-element {
      margin-right: 0;
      margin-left: 0;
    }
  }

  .row_content {
    overflow: visible;
    height: auto;
  }

  .sharing-row {
    padding-left: 16px;
    //width: calc(100% - 16px);
    box-sizing: border-box;
    border-bottom: none;
  }

  .nav-thumb-vertical {
    opacity: 0;
    transition: opacity 200ms ease;
  }

  :hover {
    .nav-thumb-vertical {
      opacity: 1;
    }
  }

  .sharing_panel-text {
    line-height: 24px;
    font-weight: 600;
    font-size: 14px;
  }

  .sharing_panel-link {
    a {
      text-decoration: none !important;

      span {
        font-weight: 600;
      }
    }
  }

  .sharing_panel-link-combo-box {
    margin-left: auto;
    .combo-button {
      height: 24px;
      width: 94px;

      svg {
        bottom: 6px;
        position: absolute;
        height: 8px;
        width: 8px;
      }
    }
  }

  .sharing_panel-owner-icon {
    padding-right: 19px;
  }

  .sharing_panel-remove-icon {
    margin-left: auto;
    line-height: 24px;
    display: flex;
    align-items: center;
    flex-direction: row-reverse;

    svg {
      width: 16px;
      height: 16px;
    }
  }

  .panel_combo-box {
    margin-left: 0px;

    .combo-button {
      height: 30px;
      margin: 0;
      padding: 0;
      border: none;
    }

    .combo-button-label {
      margin: 0;
    }
  }

  .sharing_panel-text-area {
    position: fixed;
    bottom: 70px;
    width: 94%;
    left: 0;
    right: 0;
    margin: auto;
  }

  @media ${desktop} {
    .link-row__container {
      height: 41px;

      .link-row {
        min-height: 41px;
      }
    }

    .sharing-row {
      min-height: 41px;
      //padding-right: 15px;

      .sharing_panel-remove-icon {
        font-size: 12px;
      }
    }

    .sharing_panel-text,
    .sharing_panel-link span {
      font-size: 13px;
    }
  }
`;

const StyledFooter = styled.div`
  display: flex;
  position: fixed;
  bottom: 0;
  padding: 16px 0;
  width: calc(100% - 32px);
  margin: auto;
  left: 0;
  right: 0;
  background-color: ${(props) =>
    props.theme.filesPanels.footer.backgroundColor};
  border-top: ${(props) => props.theme.filesPanels.footer.borderTop};
  box-sizing: border-box;

  .sharing_panel-checkbox {
    span {
      font-weight: 600;
      font-size: 14px;
    }

    .checkbox {
      margin-right: 6px;
    }
  }

  .sharing_panel-button {
    margin-left: auto;
  }
  .new_files_panel-button {
    margin-right: 8px;
  }

  @media ${desktop} {
    padding: 10px 0;
    min-height: 57px;

    .sharing_panel-checkbox {
      span {
        font-size: 13px;
      }
    }

    .sharing_panel-button {
      margin-top: 2px;
    }
  }
`;

StyledFooter.defaultProps = { theme: Base };

const StyledLinkRow = styled.div`
  margin-right: -16px;
  padding: 0 16px;
  box-sizing: border-box;
  background-color: ${(props) =>
    props.theme.filesPanels.linkRow.backgroundColor};

  .sharing-access-combo-box-icon {
    path {
      fill: ${(props) =>
        props.isDisabled
          ? props.theme.filesPanels.linkRow.disabledFill
          : props.theme.filesPanels.linkRow.fill};
    }
  }

  .sharing_panel-link-container {
    display: flex;

    .sharing_panel-link {
      a {
        text-decoration: none;

        ${(props) =>
          props.isDisabled &&
          css`
            :hover {
              text-decoration: none;
            }
          `};
      }
    }
  }

  .link-row {
    ${(props) => !props.withToggle && "border-bottom:none;"}
  }

  .sharing-row__toggle-button {
    margin-top: 1px;
  }

  .row_content {
    display: grid;
    grid-template-columns: 1fr 28px;
    -webkit-tap-highlight-color: rgba(0, 0, 0, 0);
  }

  .combo-button {
    background: transparent;
  }

  @media ${desktop} {
    .sharing-row__toggle-button {
      margin-top: 0;
    }
  }
`;

StyledLinkRow.defaultProps = { theme: Base };

const StyledSelectFolderPanel = styled.div`
  ${(props) =>
    props.displayType === "aside" &&
    css`
      height: 100%;
    `}

  ${(props) =>
    props.noTreeSwitcher &&
    css`
      span.rc-tree-switcher.rc-tree-switcher-noop {
        display: none;
      }
    `}

    

  .modal-dialog_header {
    display: flex;
    align-items: center;
  }
  .select-folder-modal-dialog-header {
    margin-bottom: 16px;
  }
  .modal-dialog_header-title {
    ${(props) => props.isNeedArrowIcon && `margin-left:16px;`}
  }
  .select-folder-dialog_tree-folder {
    margin-top: 12px;
    height: ${(props) => (props.displayType === "aside" ? "100%" : "291px")};
  }

  .select-folder-dialog-buttons-save {
    margin-right: 8px;
  }
  .select-folder-dialog-modal_buttons {
    margin-top: 16px;
  }

  .select-folder-dialog_header {
    display: flex;
    align-items: center;
  }
  .select-folder-dialog_header-icon {
    margin-right: 16px;
  }
  .select-folder-dialog_aside_body {
    height: ${(props) =>
      props.isFooter ? "calc(100% - 110px)" : "calc(100% - 64px)"};
    width: 296px;
  }
  #folder-tree-scroll-bar {
    .nav-thumb-horizontal {
      height: 0px !important;
    }

    ${(props) =>
      props.displayType === "modal" &&
      css`
        .nav-thumb-vertical {
          margin-left: 4px !important;
          width: 4px !important;
        }
      `}

    .scroll-body {
      overflow-x: hidden !important;
    }
  }
  .tree-folder-Loader {
    ${(props) =>
      props.displayType === "aside"
        ? css`
            margin-top: 16px;
          `
        : css`
            height: ${props.heightContent};
          `}
  }

  .files-tree-menu {
    margin-top: 0 !important;
  }
`;

const StyledSelectFilePanel = styled.div`
  height: 100%;
  ${(props) =>
    props.noTreeSwitcher &&
    css`
      span.rc-tree-switcher.rc-tree-switcher-noop {
        display: none;
      }
    `}

  .files-list-body {
    height: 100%;
    ${(props) =>
      props.displayType === "aside" &&
      css`
        margin-left: -16px;
        margin-right: -16px;
        .nav-thumb-vertical {
          margin-left: -7px !important;
        }
      `}

    ${(props) =>
      props.displayType === "modal" &&
      css`
        .nav-thumb-vertical {
          margin-left: 4px !important;
          width: 4px !important;
        }
      `}
  }
  .select-file-dialog_aside_body-files_list {
    height: 100%;
  }
  .select-file-dialog_empty-container {
    .ec-header {
      word-break: break-word;
    }
  }

  .modal-dialog-filter-title {
    margin-top: 12px;
    ${(props) => props.displayType === "modal" && `margin-left: 12px`};
    margin-bottom: 12px;
    font-size: 12px;
    line-height: 16px;
    color: ${(props) => props.theme.filesPanels.selectFile.borderRight};
  }
  .select-file-dialog-modal_buttons {
    ${(props) =>
      props.isHeaderChildren ? "margin-top: 20px" : "margin-top:20px"};
  }
  .select-file-dialog_aside-body_wrapper {
    height: calc(100% - 109px);
  }

  .select-folder-dialog_aside-body_wrapper {
    width: 320px;
    box-sizing: border-box;
    height: 100%;
  }

  .select-file-dialog_aside_body,
  .select-file-dialog_aside_body_files-list {
    height: 100%;
    width: 293px;
  }
  .select-file-dialog_aside_body_files-list {
    margin-left: -17px;
    padding-left: 16px;
    ${(props) =>
      props.isChecked &&
      `background: ${(props) => props.theme.filesPanels.selectFile.background}`}
  }

  .file-name {
    border-bottom: ${(props) =>
      props.theme.filesPanels.selectFile.borderBottom};
  }
  .file-name {
    display: flex;
    padding: 7px 0px;
  }
  .panel-loader-wrapper {
    .first-row-content__mobile {
      width: ${(props) => (props.displayType === "aside" ? "147px" : "234px")};
      height: ${(props) => (props.displayType === "aside" ? "16px" : "10px")};
    }

    @media ${desktop} {
      .second-row-content__mobile {
        max-width: 185px;
        height: 8px;
        display: block;
      }
      .row-content {
        grid-template-rows: 10px;
        grid-row-gap: 6px;
        margin-top: -3px;
      }
    }

    .second-row-content__mobile {
      width: 229px;
    }
  }
  .loader-wrapper_margin {
    margin-left: ${(props) =>
      props.displayType === "aside" ? "16px" : "12px"};
  }
  .select-file-dialog_modal-loader {
    height: 290px;
    padding-top: 16px;
    box-sizing: border-box;
  }
  .panel-loader {
    display: inline;
    margin-right: 10px;
  }

  .modal-dialog_tree-body {
    grid-area: tree;
  }
  .modal-dialog_files-body {
    grid-area: files-list;
  }

  .modal-dialog_body {
    display: grid;
    grid-template-columns: 228px 477px;
    height: 295px;
    grid-template-areas: "tree files-list";
    .modal-dialog_tree-body {
      padding-top: 0;
      border-right: ${(props) =>
        props.theme.filesPanels.selectFile.borderRight};

      span.rc-tree-title {
        max-width: ${(props) =>
          props.displayType === "aside" ? "243px" : "181px"};
      }
    }
  }
  .select-file-dialog-aside_buttons {
    position: fixed;
    bottom: 0;
    padding-top: 8px;
    background-color: ${(props) =>
      props.theme.filesPanels.selectFile.buttonsBackground};
    height: 40px;
    width: 100%;
  }
  .select-file-dialog-buttons-save {
    margin-right: 8px;
  }
  .select-file-modal-dialog-buttons-save {
    margin-right: 8px;
  }
  .select-folder-dialog-buttons-save {
    margin-right: 8px;
  }
  .select-folder-dialog-modal_buttons {
    margin-top: 8px;
  }
`;

StyledSelectFilePanel.defaultProps = { theme: Base };

const StyledFilesList = styled.div`
  .select-file-dialog_icon {
    margin-right: 8px;
  }

  .radio-button_text{
    ${(props) => props.displayType === "aside" && "margin: 0 !important;"};
  }

  .entry-title {
    font-weight: 600;
    max-width: 100%;
    overflow: hidden;
    text-overflow: ellipsis;
  }

  .files-list_file-owner {
    max-width: ${(props) =>
      props.displayType === "aside" ? "213px" : "406px"};
    overflow: hidden;
    white-space: nowrap;
    text-overflow: ellipsis;
    color: ${(props) => props.theme.filesPanels.filesList.color};
    font-weight: 600;

    ${(props) => props.displayType === "modal" && ` font-size: 11px;`}

    height: ${(props) => (props.displayType === "aside" ? "16px" : "12px")};
    padding-bottom: ${(props) =>
      props.displayType === "aside" ? "10px" : "11px"};
  }
  .file-exst {
    color: ${(props) => props.theme.filesPanels.filesList.color};
    font-weight: 600;
  }
  .modal-dialog_file-name:hover {
    background-color: ${(props) =>
      props.theme.filesPanels.filesList.backgroundColor};
  }
  .files-list_full-name {
    white-space: nowrap;
    text-overflow: ellipsis;
    overflow: hidden;
    max-width: ${(props) => props.displayType === "aside" && "213px"};

    grid-area: full-name;
    display: flex;
    padding-top: 10px;
  }
  .select-file-dialog_icon {
    grid-area: icon-name;
    padding-top: 12px;
  }
  .select-file-dialog_checked {
    grid-area: checked-button;
  }
  .files-list_file-children_wrapper {
    grid-area: owner-name;
    margin-top: ${(props) => props.displayType === "modal" && "-8px"};
  }
  .modal-dialog_file-name {
    border-radius: 3px;
    padding-right: 12px;
<<<<<<< HEAD
    ${(props) =>
      props.isChecked &&
      `background: ${props.theme.filesPanels.filesList.backgroundColor};`}
    cursor: ${(props) => (props.needRowSelection ? "pointer" : "default")};
    border-bottom: ${(props) => props.theme.filesPanels.filesList.borderBottom};
=======
    ${(props) => props.isChecked && `background:#F8F9F9;`}
    cursor: pointer;
    border-bottom: 1px solid #eceef1;
>>>>>>> e61a4543
    display: grid;

    ${(props) =>
      props.displayType === "aside"
        ? css`
            height: 56px;
            grid-template-areas: "checked-button icon-name full-name" "checked-button icon-name owner-name";
          `
        : css`
            height: 49px;
            grid-template-areas: "checked-button icon-name full-name" "checked-button icon-name owner-name";
          `}
    grid-template-columns: 22px 33px 1fr;
    ${(props) => props.displayType === "modal" && ` grid-row-gap: 4px;`}

    padding-left: ${(props) =>
      props.displayType === "aside" ? "16px" : "12px"};
    box-sizing: border-box;
  }
`;

StyledFilesList.defaultProps = { theme: Base };

const StyledModalRowContainer = styled.div`
  display: flex;
  flex-direction: column;
  min-height: 47px;

  .link-row__container {
    display: flex;
    align-items: center;
    height: 41px;
    width: 100%;

    .link-row {
      border-bottom: none;
    }

    .link-row::after {
      height: 0;
    }
  }

  .panel_combo-box {
    margin-left: 0px;

    .combo-button {
      height: 30px;
      margin: 0;
      padding: 0;
      border: none;
    }

    .optionalBlock {
      margin-right: 4px;
      display: flex;
    }

    .combo-button-label {
      margin: 0;
    }

    .sharing-access-combo-box-icon {
      height: 16px;
      path {
        fill: ${(props) =>
          props.isDisabled
            ? props.theme.filesPanels.modalRow.disabledFill
            : props.theme.filesPanels.modalRow.fill};
      }

      svg {
        width: 16px;
        min-width: 16px;
        height: 16px;
        min-height: 16px;
      }
    }
  }

  .embedding-panel_code-container {
    -webkit-tap-highlight-color: rgba(0, 0, 0, 0);
  }

  .embedding-panel_text {
    padding: 8px 0 4px 0;
  }

  .embedding-panel_copy-icon {
    position: absolute;
    z-index: 1;
    margin: 8px;
    right: 0px;
  }

  .embedding-panel_links-container {
    display: flex;
    .embedding-panel_link {
      margin-right: 8px;
      height: 32px;
      background-color: ${(props) =>
        props.theme.filesPanels.modalRow.backgroundColor};
      line-height: 30px;
      padding: 0px 8px;
    }
  }

  .embedding-panel_inputs-container {
    display: flex;

    .embedding-panel_input {
      margin-right: 8px;
      width: 94px;
    }
  }

  .embedding-panel_code-container {
    -webkit-tap-highlight-color: rgba(0, 0, 0, 0);
  }

  .embedding-panel_text {
    padding: 8px 0 4px 0;
  }

  .embedding-panel_copy-icon {
    position: absolute;
    z-index: 1;
    margin: 8px;
    right: 0;
  }

  .panel-loader-wrapper {
    margin-top: 8px;
    padding-left: 32px;
  }
  .panel-loader {
    display: inline;
    margin-right: 10px;
  }

  @media (max-width: 1024px) {
    .row_content {
      height: 19px;
      overflow: initial;
    }
  }
`;

StyledModalRowContainer.defaultProps = { theme: Base };

export {
  StyledAsidePanel,
  StyledAddGroupsPanel,
  StyledAddUsersPanelPanel,
  StyledEmbeddingPanel,
  StyledVersionHistoryPanel,
  StyledContent,
  StyledHeaderContent,
  StyledBody,
  StyledSharingBody,
  StyledFooter,
  StyledLinkRow,
  StyledSelectFolderPanel,
  StyledSelectFilePanel,
  StyledFilesList,
  StyledModalRowContainer,
};<|MERGE_RESOLUTION|>--- conflicted
+++ resolved
@@ -965,17 +965,11 @@
   .modal-dialog_file-name {
     border-radius: 3px;
     padding-right: 12px;
-<<<<<<< HEAD
     ${(props) =>
       props.isChecked &&
       `background: ${props.theme.filesPanels.filesList.backgroundColor};`}
-    cursor: ${(props) => (props.needRowSelection ? "pointer" : "default")};
+    cursor: pointer;
     border-bottom: ${(props) => props.theme.filesPanels.filesList.borderBottom};
-=======
-    ${(props) => props.isChecked && `background:#F8F9F9;`}
-    cursor: pointer;
-    border-bottom: 1px solid #eceef1;
->>>>>>> e61a4543
     display: grid;
 
     ${(props) =>
