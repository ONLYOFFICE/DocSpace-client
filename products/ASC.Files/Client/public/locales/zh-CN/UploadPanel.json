<<<<<<< HEAD
﻿{
  "Uploads": "上传"
=======
{
    "Uploads": "上传",
    "EnterPassword": "输入密码",
    "HideInput": "隐藏",
    "Ready": "完成",
    "UploadAndConvert": "上传并转换文件"
>>>>>>> dadf439c
}<|MERGE_RESOLUTION|>--- conflicted
+++ resolved
@@ -1,12 +1,7 @@
-<<<<<<< HEAD
-﻿{
-  "Uploads": "上传"
-=======
 {
     "Uploads": "上传",
     "EnterPassword": "输入密码",
     "HideInput": "隐藏",
     "Ready": "完成",
     "UploadAndConvert": "上传并转换文件"
->>>>>>> dadf439c
 }