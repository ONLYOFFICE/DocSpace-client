﻿// (c) Copyright Ascensio System SIA 2010-2022
//
// This program is a free software product.
// You can redistribute it and/or modify it under the terms
// of the GNU Affero General Public License (AGPL) version 3 as published by the Free Software
// Foundation. In accordance with Section 7(a) of the GNU AGPL its Section 15 shall be amended
// to the effect that Ascensio System SIA expressly excludes the warranty of non-infringement of
// any third-party rights.
//
// This program is distributed WITHOUT ANY WARRANTY, without even the implied warranty
// of MERCHANTABILITY or FITNESS FOR A PARTICULAR  PURPOSE. For details, see
// the GNU AGPL at: http://www.gnu.org/licenses/agpl-3.0.html
//
// You can contact Ascensio System SIA at Lubanas st. 125a-25, Riga, Latvia, EU, LV-1021.
//
// The  interactive user interfaces in modified source and object code versions of the Program must
// display Appropriate Legal Notices, as required under Section 5 of the GNU AGPL version 3.
//
// Pursuant to Section 7(b) of the License you must retain the original Product logo when
// distributing the program. Pursuant to Section 7(e) we decline to grant you any rights under
// trademark law for use of our trademarks.
//
// All the Product's GUI elements, including illustrations and icon sets, as well as technical writing
// content are licensed under the terms of the Creative Commons Attribution-ShareAlike 4.0
// International. See the License terms at http://creativecommons.org/licenses/by-sa/4.0/legalcode

namespace ASC.Files.ThumbnailBuilder;

[Singletone(Additional = typeof(FileConverterQueueExtension))]
internal class FileConverterService<T> : BackgroundService
{
    private readonly IServiceScopeFactory _serviceScopeFactory;
    private readonly int _timerDelay = 1000;
    private readonly ILogger<FileConverterService<T>> _logger;

    public FileConverterService(
        IServiceScopeFactory serviceScopeFactory,
        ILogger<FileConverterService<T>> logger)
    {
        _logger = logger;
        _serviceScopeFactory = serviceScopeFactory;
    }

    protected override async Task ExecuteAsync(CancellationToken stoppingToken)
    {
        _logger.DebugFileConverterServiceRuning();

        stoppingToken.Register(() => _logger.DebugFileConverterServiceStopping());

        while (!stoppingToken.IsCancellationRequested)
        {
            await using var serviceScope = _serviceScopeFactory.CreateAsyncScope();

            var registerInstanceService = serviceScope.ServiceProvider.GetService<IRegisterInstanceManager<FileConverterService<T>>>();

            if (!await registerInstanceService.IsActive(RegisterInstanceWorkerService<FileConverterService<T>>.InstanceId))
            {
                await Task.Delay(1000, stoppingToken);

                continue;
            }

            await ExecuteCheckFileConverterStatus(serviceScope);

            await Task.Delay(_timerDelay, stoppingToken);
        }
    }

    private async Task ExecuteCheckFileConverterStatus(IServiceScope scope)
    {
        TenantManager tenantManager;
        UserManager userManager;
        SecurityContext securityContext;
        IDaoFactory daoFactory;
        FileSecurity fileSecurity;
        PathProvider pathProvider;
        SetupInfo setupInfo;
        FileUtility fileUtility;
        DocumentServiceHelper documentServiceHelper;
        DocumentServiceConnector documentServiceConnector;
        EntryStatusManager entryManager;
        FileConverter fileConverter;
        FileConverterQueue fileConverterQueue;

        var logger = scope.ServiceProvider.GetService<ILogger<FileConverterQueue>>();

        try
        {
            fileConverterQueue = scope.ServiceProvider.GetService<FileConverterQueue>();

<<<<<<< HEAD
            var _conversionQueue = fileConverterQueue.GetAllTask<T>().ToList();

            logger.DebugRunCheckConvertFilesStatus(_conversionQueue.Count);
=======
            var _conversionQueue = fileConverterQueue.GetAllTask().ToList();

            if (_conversionQueue.Count > 0)
            {
                logger.DebugRunCheckConvertFilesStatus(_conversionQueue.Count);
            }
>>>>>>> f548b4f9

            var filesIsConverting = _conversionQueue
                                    .Where(x => string.IsNullOrEmpty(x.Processed))
                                    .ToList();

            foreach (var converter in filesIsConverting)
            {
                converter.Processed = "1";

                var fileId = JsonDocument.Parse(converter.Source).RootElement.GetProperty("id").Deserialize<T>();
                var fileVersion = JsonDocument.Parse(converter.Source).RootElement.GetProperty("version").Deserialize<int>();

                int operationResultProgress;
                var password = converter.Password;

                var commonLinkUtilitySettings = scope.ServiceProvider.GetService<CommonLinkUtilitySettings>();
                commonLinkUtilitySettings.ServerUri = converter.ServerRootPath;

                var scopeClass = scope.ServiceProvider.GetService<FileConverterQueueScope>();
                (_, tenantManager, userManager, securityContext, daoFactory, fileSecurity, pathProvider, setupInfo, fileUtility, documentServiceHelper, documentServiceConnector, entryManager, fileConverter) = scopeClass;

                tenantManager.SetCurrentTenant(converter.TenantId);

                securityContext.AuthenticateMeWithoutCookie(converter.Account);

                var file = await daoFactory.GetFileDao<T>().GetFileAsync(fileId, fileVersion);
                var fileUri = file.Id.ToString();

                string convertedFileUrl;

                try
                {

                    var user = userManager.GetUsers(converter.Account);

                    var culture = string.IsNullOrEmpty(user.CultureName) ? tenantManager.GetCurrentTenant().GetCulture() : CultureInfo.GetCultureInfo(user.CultureName);

                    Thread.CurrentThread.CurrentCulture = culture;
                    Thread.CurrentThread.CurrentUICulture = culture;

                    if (!await fileSecurity.CanReadAsync(file) && file.RootFolderType != FolderType.BUNCH)
                    {
                        //No rights in CRM after upload before attach
                        throw new System.Security.SecurityException(FilesCommonResource.ErrorMassage_SecurityException_ReadFile);
                    }

                    if (file.ContentLength > setupInfo.AvailableFileSize)
                    {
                        throw new Exception(string.Format(FilesCommonResource.ErrorMassage_FileSizeConvert, FileSizeComment.FilesSizeToString(setupInfo.AvailableFileSize)));
                    }

                    fileUri = pathProvider.GetFileStreamUrl(file);

                    var toExtension = fileUtility.GetInternalExtension(file.Title);
                    var fileExtension = file.ConvertedExtension;
                    var docKey = documentServiceHelper.GetDocKey(file);

                    fileUri = documentServiceConnector.ReplaceCommunityAdress(fileUri);
                    (operationResultProgress, convertedFileUrl) = await documentServiceConnector.GetConvertedUriAsync(fileUri, fileExtension, toExtension, docKey, password, CultureInfo.CurrentUICulture.Name, null, null, true);
                }
                catch (Exception exception)
                {
                    var password1 = exception.InnerException is DocumentServiceException documentServiceException
                                          && documentServiceException.Code == DocumentServiceException.ErrorCode.ConvertPassword;

                    logger.ErrorConvertFileWithUrl(file.Id.ToString(), fileUri, exception);

                    var operationResult = converter;

                    if (operationResult.Delete)
                    {
                        _conversionQueue.Remove(operationResult);
                    }
                    else
                    {
                        operationResult.Progress = 100;
                        operationResult.StopDateTime = DateTime.UtcNow;
                        operationResult.Error = exception.Message;

                        if (password1)
                        {
                            operationResult.Result = "password";
                        }
                    }

                    continue;
                }

                operationResultProgress = Math.Min(operationResultProgress, 100);

                if (operationResultProgress < 100)
                {
                    var operationResult = converter;

                    if (DateTime.UtcNow - operationResult.StartDateTime > TimeSpan.FromMinutes(10))
                    {
                        operationResult.StopDateTime = DateTime.UtcNow;
                        operationResult.Error = FilesCommonResource.ErrorMassage_ConvertTimeout;

                        logger.ErrorCheckConvertFilesStatus(file.Id.ToString(), file.ContentLength);
                    }
                    else
                    {
                        operationResult.Processed = "";
                    }

                    operationResult.Progress = operationResultProgress;

                    logger.DebugCheckConvertFilesStatusIterationContinue();

                    continue;
                }

                File<T> newFile = null;

                var operationResultError = string.Empty;

                try
                {
                    newFile = await fileConverter.SaveConvertedFileAsync(file, convertedFileUrl);
                }
                catch (Exception e)
                {
                    operationResultError = e.Message;

                    logger.ErrorOperation(operationResultError, convertedFileUrl, fileUri, e);

                    continue;
                }
                finally
                {
                    var operationResult = converter;

                    if (operationResult.Delete)
                    {
                        _conversionQueue.Remove(operationResult);
                    }
                    else
                    {
                        if (newFile != null)
                        {
                            var folderDao = daoFactory.GetFolderDao<T>();
                            var folder = await folderDao.GetFolderAsync(newFile.ParentId);
                            var folderTitle = await fileSecurity.CanReadAsync(folder) ? folder.Title : null;

                            operationResult.Result = fileConverterQueue.FileJsonSerializerAsync(entryManager, newFile, folderTitle).Result;
                        }

                        operationResult.Progress = 100;
                        operationResult.StopDateTime = DateTime.UtcNow;
                        operationResult.Processed = "1";

                        if (!string.IsNullOrEmpty(operationResultError))
                        {
                            operationResult.Error = operationResultError;
                        }
                    }
                }

                logger.DebugCheckConvertFilesStatusIterationEnd();
            }

            fileConverterQueue.SetAllTask<T>(_conversionQueue);

        }
        catch (Exception exception)
        {
            logger.ErrorWithException(exception);
        }
    }
}

public static class FileConverterQueueExtension
{
    public static void Register(DIHelper services)
    {
        services.TryAdd<FileConverterQueueScope>();
    }
}

[Scope]
public class FileConverterQueueScope
{
    private readonly ILogger _options;
    private readonly TenantManager _tenantManager;
    private readonly UserManager _userManager;
    private readonly SecurityContext _securityContext;
    private readonly IDaoFactory _daoFactory;
    private readonly FileSecurity _fileSecurity;
    private readonly PathProvider _pathProvider;
    private readonly SetupInfo _setupInfo;
    private readonly FileUtility _fileUtility;
    private readonly DocumentServiceHelper _documentServiceHelper;
    private readonly DocumentServiceConnector _documentServiceConnector;
    private readonly EntryStatusManager _entryManager;
    private readonly FileConverter _fileConverter;

    public FileConverterQueueScope(
        ILogger<FileConverterQueueScope> options,
        TenantManager tenantManager,
        UserManager userManager,
        SecurityContext securityContext,
        IDaoFactory daoFactory,
        FileSecurity fileSecurity,
        PathProvider pathProvider,
        SetupInfo setupInfo,
        FileUtility fileUtility,
        DocumentServiceHelper documentServiceHelper,
        DocumentServiceConnector documentServiceConnector,
        EntryStatusManager entryManager,
        FileConverter fileConverter)
    {
        _options = options;
        _tenantManager = tenantManager;
        _userManager = userManager;
        _securityContext = securityContext;
        _daoFactory = daoFactory;
        _fileSecurity = fileSecurity;
        _pathProvider = pathProvider;
        _setupInfo = setupInfo;
        _fileUtility = fileUtility;
        _documentServiceHelper = documentServiceHelper;
        _documentServiceConnector = documentServiceConnector;
        _entryManager = entryManager;
        _fileConverter = fileConverter;
    }


    public void Deconstruct(out ILogger optionsMonitor,
        out TenantManager tenantManager,
        out UserManager userManager,
        out SecurityContext securityContext,
        out IDaoFactory daoFactory,
        out FileSecurity fileSecurity,
        out PathProvider pathProvider,
        out SetupInfo setupInfo,
        out FileUtility fileUtility,
        out DocumentServiceHelper documentServiceHelper,
        out DocumentServiceConnector documentServiceConnector,
        out EntryStatusManager entryManager,
        out FileConverter fileConverter)
    {
        optionsMonitor = _options;
        tenantManager = _tenantManager;
        userManager = _userManager;
        securityContext = _securityContext;
        daoFactory = _daoFactory;
        fileSecurity = _fileSecurity;
        pathProvider = _pathProvider;
        setupInfo = _setupInfo;
        fileUtility = _fileUtility;
        documentServiceHelper = _documentServiceHelper;
        documentServiceConnector = _documentServiceConnector;
        entryManager = _entryManager;
        fileConverter = _fileConverter;
    }

}<|MERGE_RESOLUTION|>--- conflicted
+++ resolved
@@ -88,18 +88,12 @@
         {
             fileConverterQueue = scope.ServiceProvider.GetService<FileConverterQueue>();
 
-<<<<<<< HEAD
             var _conversionQueue = fileConverterQueue.GetAllTask<T>().ToList();
-
-            logger.DebugRunCheckConvertFilesStatus(_conversionQueue.Count);
-=======
-            var _conversionQueue = fileConverterQueue.GetAllTask().ToList();
 
             if (_conversionQueue.Count > 0)
             {
                 logger.DebugRunCheckConvertFilesStatus(_conversionQueue.Count);
             }
->>>>>>> f548b4f9
 
             var filesIsConverting = _conversionQueue
                                     .Where(x => string.IsNullOrEmpty(x.Processed))
