import React, { useEffect } from "react";
import { Router, Switch, Route, Redirect } from "react-router-dom";
import { inject, observer } from "mobx-react";
import NavMenu from "./components/NavMenu";
import Main from "./components/Main";
import PrivateRoute from "@docspace/common/components/PrivateRoute";
import PublicRoute from "@docspace/common/components/PublicRoute";
import ErrorBoundary from "@docspace/common/components/ErrorBoundary";
import Layout from "./components/Layout";
import ScrollToTop from "./components/Layout/ScrollToTop";
import history from "@docspace/common/history";
import Toast from "@docspace/components/toast";
import toastr from "@docspace/components/toast/toastr";
import { getLogoFromPath, updateTempContent } from "@docspace/common/utils";
import { Provider as MobxProvider } from "mobx-react";
import ThemeProvider from "@docspace/components/theme-provider";
import store from "client/store";

import config from "PACKAGE_FILE";
import { I18nextProvider, useTranslation } from "react-i18next";
import i18n from "./i18n";
import AppLoader from "@docspace/common/components/AppLoader";
import Snackbar from "@docspace/components/snackbar";
import moment from "moment";
import ReactSmartBanner from "./components/SmartBanner";
import { useThemeDetector } from "@docspace/common/utils/useThemeDetector";
import { isMobileOnly } from "react-device-detect";
import IndicatorLoader from "./components/IndicatorLoader";
import DialogsWrapper from "./components/dialogs/DialogsWrapper";
import MainBar from "./components/MainBar";
import { Portal } from "@docspace/components";

<<<<<<< HEAD
const Payments = React.lazy(() => import("./pages/Payments"));
=======
>>>>>>> b39b2949
const Error404 = React.lazy(() => import("client/Error404"));
const Error401 = React.lazy(() => import("client/Error401"));
const Files = React.lazy(() => import("./pages/Files")); //import("./components/pages/Home"));

const About = React.lazy(() => import("./pages/About"));
const Wizard = React.lazy(() => import("./pages/Wizard"));
const PortalSettings = React.lazy(() => import("./pages/PortalSettings"));

const Confirm = !IS_PERSONAL && React.lazy(() => import("./pages/Confirm"));
// const MyProfile = React.lazy(() => import("./pages/My"));
const PreparationPortal = React.lazy(() => import("./pages/PreparationPortal"));
const PortalUnavailable = React.lazy(() => import("./pages/PortalUnavailable"));
const FormGallery = React.lazy(() => import("./pages/FormGallery"));

const ErrorUnavailable = React.lazy(() => import("./pages/Errors/Unavailable"));

const PortalSettingsRoute = (props) => (
  <React.Suspense fallback={<AppLoader />}>
    <ErrorBoundary>
      <PortalSettings {...props} />
    </ErrorBoundary>
  </React.Suspense>
);

const Error404Route = (props) => (
  <React.Suspense fallback={<AppLoader />}>
    <ErrorBoundary>
      <Error404 {...props} />
    </ErrorBoundary>
  </React.Suspense>
);

const Error401Route = (props) => (
  <React.Suspense fallback={<AppLoader />}>
    <ErrorBoundary>
      <Error401 {...props} />
    </ErrorBoundary>
  </React.Suspense>
);
const FilesRoute = (props) => (
  <React.Suspense fallback={<AppLoader />}>
    <ErrorBoundary>
      <Files {...props} />
    </ErrorBoundary>
  </React.Suspense>
);

const ConfirmRoute =
  !IS_PERSONAL &&
  ((props) => (
    <React.Suspense fallback={<AppLoader />}>
      <ErrorBoundary>
        <Confirm {...props} />
      </ErrorBoundary>
    </React.Suspense>
  ));

const PreparationPortalRoute = (props) => (
  <React.Suspense fallback={<AppLoader />}>
    <ErrorBoundary>
      <PreparationPortal {...props} />
    </ErrorBoundary>
  </React.Suspense>
);

const PortalUnavailableRoute = (props) => (
  <React.Suspense fallback={<AppLoader />}>
    <ErrorBoundary>
      <PortalUnavailable {...props} />
    </ErrorBoundary>
  </React.Suspense>
);

const AboutRoute = (props) => (
  <React.Suspense fallback={<AppLoader />}>
    <ErrorBoundary>
      <About {...props} />
    </ErrorBoundary>
  </React.Suspense>
);

const WizardRoute = (props) => (
  <React.Suspense fallback={<AppLoader />}>
    <ErrorBoundary>
      <Wizard {...props} />
    </ErrorBoundary>
  </React.Suspense>
);

// const MyProfileRoute = (props) => (
//   <React.Suspense fallback={<AppLoader />}>
//     <ErrorBoundary>
//       <MyProfile {...props} />
//     </ErrorBoundary>
//   </React.Suspense>
// );

const FormGalleryRoute = (props) => (
  <React.Suspense fallback={<AppLoader />}>
    <ErrorBoundary>
      <FormGallery {...props} />
    </ErrorBoundary>
  </React.Suspense>
);

// const RedirectToHome = () => <Redirect to={PROXY_HOMEPAGE_URL} />;

const Shell = ({ items = [], page = "home", ...rest }) => {
  const {
    isLoaded,
    loadBaseInfo,

    isDesktop,
    language,
    FirebaseHelper,
    // personal,
    setCheckedMaintenance,
    socketHelper,
    setPreparationPortalDialogVisible,
    isBase,
    setTheme,
    setMaintenanceExist,
    roomsMode,
    setSnackbarExist,
    userTheme,
    //user,
    whiteLabelLogoUrls,
  } = rest;

  useEffect(() => {
    try {
      loadBaseInfo();
    } catch (err) {
      toastr.error(err);
    }
  }, []);

  useEffect(() => {
    if (!whiteLabelLogoUrls) return;
<<<<<<< HEAD
    const favicon = whiteLabelLogoUrls[2]?.path?.light;

    let link = document.querySelector("link[rel~='icon']");
    if (!link) {
      link = document.createElement("link");
      link.rel = "icon";
      document.getElementsByTagName("head")[0].appendChild(link);
    }
    link.href = favicon;
=======
    const favicon = getLogoFromPath(whiteLabelLogoUrls[2]?.path?.light);

    if (!favicon) return;

    const link = document.querySelector("#favicon-icon");
    link.href = favicon;

    const shortcutIconLink = document.querySelector("#favicon");
    shortcutIconLink.href = favicon;

    const appleIconLink = document.querySelector(
      "link[rel~='apple-touch-icon']"
    );

    if (appleIconLink) appleIconLink.href = favicon;

    const androidIconLink = document.querySelector(
      "link[rel~='android-touch-icon']"
    );
    if (androidIconLink) androidIconLink.href = favicon;
>>>>>>> b39b2949
  }, [whiteLabelLogoUrls]);

  useEffect(() => {
    socketHelper.emit({
      command: "subscribe",
      data: { roomParts: "backup-restore" },
    });
    socketHelper.on("restore-backup", () => {
      setPreparationPortalDialogVisible(true);
    });
  }, [socketHelper]);

  const { t, ready } = useTranslation(["Common", "SmartBanner"]);

  let snackTimer = null;
  let fbInterval = null;
  let lastCampaignStr = null;
  const LS_CAMPAIGN_DATE = "maintenance_to_date";
  const DATE_FORMAT = "YYYY-MM-DD";
  const SNACKBAR_TIMEOUT = 10000;

  const setSnackBarTimer = (campaign) => {
    snackTimer = setTimeout(() => showSnackBar(campaign), SNACKBAR_TIMEOUT);
  };

  const clearSnackBarTimer = () => {
    if (!snackTimer) return;

    clearTimeout(snackTimer);
    snackTimer = null;
  };

  const showSnackBar = (campaign) => {
    clearSnackBarTimer();

    let skipMaintenance;

    const { fromDate, toDate, desktop } = campaign;

    console.log(
      `FB: 'bar/maintenance' desktop=${desktop} fromDate=${fromDate} toDate=${toDate}`
    );

    if (!campaign || !fromDate || !toDate) {
      console.log("Skip snackBar by empty campaign params");
      skipMaintenance = true;
    }

    const to = moment(toDate).local();

    const watchedCampaignDateStr = localStorage.getItem(LS_CAMPAIGN_DATE);

    const campaignDateStr = to.format(DATE_FORMAT);
    if (campaignDateStr == watchedCampaignDateStr) {
      console.log("Skip snackBar by already watched");
      skipMaintenance = true;
    }

    const from = moment(fromDate).local();
    const now = moment();

    if (now.isBefore(from)) {
      setSnackBarTimer(campaign);

      Snackbar.close();
      console.log(`Show snackBar has been delayed for 1 minute`, now);
      skipMaintenance = true;
    }

    if (now.isAfter(to)) {
      console.log("Skip snackBar by current date", now);
      Snackbar.close();
      skipMaintenance = true;
    }

    if (isDesktop && !desktop) {
      console.log("Skip snackBar by desktop", desktop);
      Snackbar.close();
      skipMaintenance = true;
    }

    if (skipMaintenance) {
      setCheckedMaintenance(true);
      return;
    }

    setSnackBarTimer(campaign);

    if (!document.getElementById("main-bar")) return;

    const campaignStr = JSON.stringify(campaign);
    // let skipRender = lastCampaignStr === campaignStr;

    const hasChild = document.getElementById("main-bar").hasChildNodes();

    if (hasChild) return;

    lastCampaignStr = campaignStr;

    const targetDate = to.locale(language).format("LL");

    const barConfig = {
      parentElementId: "main-bar",
      headerText: t("Attention"),
      text: `${t("BarMaintenanceDescription", {
        targetDate: targetDate,
        productName: "ONLYOFFICE Personal",
      })} ${t("BarMaintenanceDisclaimer")}`,
      isMaintenance: true,
      clickAction: () => {
        setMaintenanceExist(false);
        setSnackbarExist(false);
        Snackbar.close();
        localStorage.setItem(LS_CAMPAIGN_DATE, to.format(DATE_FORMAT));
      },
      opacity: 1,
      onLoad: () => {
        setCheckedMaintenance(true);
        setSnackbarExist(true);
        setMaintenanceExist(true);
      },
    };

    Snackbar.show(barConfig);
  };

  const fetchMaintenance = () => {
    try {
      if (!FirebaseHelper.isEnabled) return;

      FirebaseHelper.checkMaintenance()
        .then((campaign) => {
          console.log("checkMaintenance", campaign);
          if (!campaign) {
            setCheckedMaintenance(true);
            clearSnackBarTimer();
            Snackbar.close();
            return;
          }

          setTimeout(() => showSnackBar(campaign), 1000);
        })
        .catch((err) => {
          console.error(err);
        });
    } catch (e) {
      console.log(e);
    }
  };

  const fetchBanners = () => {
    if (!FirebaseHelper.isEnabled) return;

    FirebaseHelper.checkBar()
      .then((bar) => {
        localStorage.setItem("bar", bar);
      })
      .catch((err) => {
        console.log(err);
      });

    FirebaseHelper.checkCampaigns()
      .then((campaigns) => {
        localStorage.setItem("campaigns", campaigns);
      })
      .catch((err) => {
        console.error(err);
      });
  };

  useEffect(() => {
    if (!isLoaded) return;

    updateTempContent();

    if (!FirebaseHelper.isEnabled) {
      setCheckedMaintenance(true);
      localStorage.setItem("campaigns", "");
      return;
    }

    fetchMaintenance();
    fetchBanners();
    fbInterval = setInterval(fetchMaintenance, 60000);
    const bannerInterval = setInterval(fetchBanners, 60000 * 720); // get every 12 hours

    return () => {
      if (fbInterval) {
        clearInterval(fbInterval);
      }
      clearInterval(bannerInterval);
      clearSnackBarTimer();
    };
  }, [isLoaded]);

  useEffect(() => {
    console.log("Current page ", page);
  }, [page]);

  useEffect(() => {
    if (userTheme) setTheme(userTheme);
  }, [userTheme]);

  const pathname = window.location.pathname.toLowerCase();
  const isEditor = pathname.indexOf("doceditor") !== -1;

  const currentTheme = isBase ? "Base" : "Dark";
  const systemTheme = useThemeDetector();
  useEffect(() => {
    if (userTheme === "System" && currentTheme !== systemTheme)
      setTheme(systemTheme);
  }, [systemTheme]);

  const rootElement = document.getElementById("root");

  const toast = isMobileOnly ? (
    <Portal element={<Toast />} appendTo={rootElement} visible={true} />
  ) : (
    <Toast />
  );

  return (
    <Layout>
      <Router history={history}>
        {toast}
        <ReactSmartBanner t={t} ready={ready} />
        {isEditor || !isMobileOnly ? <></> : <NavMenu />}
        {isMobileOnly && <MainBar />}
        <IndicatorLoader />
        <ScrollToTop />
        <DialogsWrapper t={t} />
        <Main isDesktop={isDesktop}>
          {!isMobileOnly && <MainBar />}
          <div className="main-container">
            <Switch>
              <Redirect
                exact
                sensitive
                from="/Products/Files/"
                to="/rooms/shared"
              />
              <PrivateRoute
                exact
                path={[
                  "/",

                  "/rooms/personal",
                  "/rooms/personal/filter",

                  "/rooms/shared",
                  "/rooms/shared/filter",
                  "/rooms/shared/:room",
                  "/rooms/shared/:room/filter",

                  "/rooms/archived",
                  "/rooms/archived/filter",
                  "/rooms/archived/:room",
                  "/rooms/archived/:room/filter",

                  "/files/favorite",
                  "/files/favorite/filter",

                  "/files/recent",
                  "/files/recent/filter",

                  "/files/trash",
                  "/files/trash/filter",

                  "/accounts",
                  "/accounts/filter",

                  "/accounts/create/:type",
                  "/accounts/edit/:userId",
                  "/accounts/view/:userId",
                  "/accounts/view/@self",

                  "/settings",
                  "/settings/common",
                  "/settings/admin",
                  "/products/files",
                  //"/settings/connected-clouds",
                ]}
                component={FilesRoute}
              />
              <PrivateRoute
                path={"/form-gallery/:folderId"}
                component={FormGalleryRoute}
              />
              <PublicRoute exact path={"/wizard"} component={WizardRoute} />
              <PrivateRoute path={"/about"} component={AboutRoute} />
              <Route path={"/confirm"} component={ConfirmRoute} />
              <PrivateRoute
                restricted
                path={"/portal-settings"}
                component={PortalSettingsRoute}
              />
              <PublicRoute
                path={"/preparation-portal"}
                component={PreparationPortalRoute}
              />
              <PrivateRoute
                path={"/portal-unavailable"}
                component={PortalUnavailableRoute}
              />
              <PrivateRoute path={"/error401"} component={Error401Route} />
              <PrivateRoute component={Error404Route} />
            </Switch>
          </div>
        </Main>
      </Router>
    </Layout>
  );
};

const ShellWrapper = inject(({ auth, backup }) => {
  const { init, isLoaded, settingsStore, setProductVersion, language } = auth;

  const {
    personal,
    roomsMode,
    isDesktopClient,
    firebaseHelper,
    setModuleInfo,
    setCheckedMaintenance,
    setMaintenanceExist,
    setSnackbarExist,
    socketHelper,
    setTheme,
    getWhiteLabelLogoUrls,
    whiteLabelLogoUrls,
  } = settingsStore;
  const isBase = settingsStore.theme.isBase;
  const { setPreparationPortalDialogVisible } = backup;

  return {
    loadBaseInfo: async () => {
      await init();

      setModuleInfo(config.homepage, "home");
      setProductVersion(config.version);

      if (isDesktopClient) {
        document.body.classList.add("desktop");
      }
    },
    language,
    isLoaded,

    isDesktop: isDesktopClient,
    FirebaseHelper: firebaseHelper,
    personal,
    setCheckedMaintenance,
    setMaintenanceExist,
    socketHelper,
    setPreparationPortalDialogVisible,
    isBase,
    setTheme,
    roomsMode,
    setSnackbarExist,
    userTheme: isDesktopClient
      ? window.RendererProcessVariable?.theme?.type === "dark"
        ? "Dark"
        : "Base"
      : auth?.userStore?.user?.theme,
    whiteLabelLogoUrls,
  };
})(observer(Shell));

const ThemeProviderWrapper = inject(({ auth }) => {
  const { settingsStore } = auth;

  return { theme: settingsStore.theme };
})(observer(ThemeProvider));

export default () => (
  <MobxProvider {...store}>
    <I18nextProvider i18n={i18n}>
      <ThemeProviderWrapper>
        <ShellWrapper />
      </ThemeProviderWrapper>
    </I18nextProvider>
  </MobxProvider>
);<|MERGE_RESOLUTION|>--- conflicted
+++ resolved
@@ -30,10 +30,6 @@
 import MainBar from "./components/MainBar";
 import { Portal } from "@docspace/components";
 
-<<<<<<< HEAD
-const Payments = React.lazy(() => import("./pages/Payments"));
-=======
->>>>>>> b39b2949
 const Error404 = React.lazy(() => import("client/Error404"));
 const Error401 = React.lazy(() => import("client/Error401"));
 const Files = React.lazy(() => import("./pages/Files")); //import("./components/pages/Home"));
@@ -173,17 +169,6 @@
 
   useEffect(() => {
     if (!whiteLabelLogoUrls) return;
-<<<<<<< HEAD
-    const favicon = whiteLabelLogoUrls[2]?.path?.light;
-
-    let link = document.querySelector("link[rel~='icon']");
-    if (!link) {
-      link = document.createElement("link");
-      link.rel = "icon";
-      document.getElementsByTagName("head")[0].appendChild(link);
-    }
-    link.href = favicon;
-=======
     const favicon = getLogoFromPath(whiteLabelLogoUrls[2]?.path?.light);
 
     if (!favicon) return;
@@ -204,7 +189,6 @@
       "link[rel~='android-touch-icon']"
     );
     if (androidIconLink) androidIconLink.href = favicon;
->>>>>>> b39b2949
   }, [whiteLabelLogoUrls]);
 
   useEffect(() => {
