// (c) Copyright Ascensio System SIA 2009-2025
//
// This program is a free software product.
// You can redistribute it and/or modify it under the terms
// of the GNU Affero General Public License (AGPL) version 3 as published by the Free Software
// Foundation. In accordance with Section 7(a) of the GNU AGPL its Section 15 shall be amended
// to the effect that Ascensio System SIA expressly excludes the warranty of non-infringement of
// any third-party rights.
//
// This program is distributed WITHOUT ANY WARRANTY, without even the implied warranty
// of MERCHANTABILITY or FITNESS FOR A PARTICULAR  PURPOSE. For details, see
// the GNU AGPL at: http://www.gnu.org/licenses/agpl-3.0.html
//
// You can contact Ascensio System SIA at Lubanas st. 125a-25, Riga, Latvia, EU, LV-1021.
//
// The  interactive user interfaces in modified source and object code versions of the Program must
// display Appropriate Legal Notices, as required under Section 5 of the GNU AGPL version 3.
//
// Pursuant to Section 7(b) of the License you must retain the original Product logo when
// distributing the program. Pursuant to Section 7(e) we decline to grant you any rights under
// trademark law for use of our trademarks.
//
// All the Product's GUI elements, including illustrations and icon sets, as well as technical writing
// content are licensed under the terms of the Creative Commons Attribution-ShareAlike 4.0
// International. See the License terms at http://creativecommons.org/licenses/by-sa/4.0/legalcode

<<<<<<< HEAD
import type { TBreadCrumb } from "../components/selector/Selector.types";
import {
  TGetColorTheme,
  TSettings,
  TVersionBuild,
} from "../api/settings/types";
=======
import type { TBreadCrumb } from "@docspace/shared/components/selector/Selector.types";
>>>>>>> 615417bc
import { RoomsType } from "../enums";
import { TTheme, TColorScheme } from "../themes";
import FirebaseHelper from "../utils/firebase";

export type Option = {
  key: string;
  value: string;
  label: string;
};

export type TWeekdaysLabel = Pick<Option, "key" | "label">;

export type TDirectionX = "left" | "right";
export type TDirectionY = "bottom" | "top" | "both";

export type TViewAs = "tile" | "table" | "row" | "settings" | "profile";

export type ProviderType = {
  provider_id: unknown;
  customer_title: string;
};

export type ConnectedThirdPartyAccountType = {
  id: string;
  title: string;
  providerId: string;
  providerKey: string;
};

export type ThirdPartyAccountType = {
  name: string;
  key: string;
  title: string;
  label: string;
  provider_key: string;
  provider_link?: string;
  storageIsConnected: boolean;
  connected: boolean;
  provider_id?: string;
  id?: string;
  disabled: boolean;
  className?: string;
};

export type BackupToPublicRoomOptionType = {
  breadCrumbs: TBreadCrumb[];
  selectedItemId: number | string | undefined;
  onClose: VoidFunction;
  onSelectFolder: (
    folderId: number | string | undefined,
    breadCrumbs: TBreadCrumb[],
  ) => void;
};

export type TSortOrder = "descending" | "ascending";
export type TSortBy =
  | "DateAndTimeCreation"
  | "Tags"
  | "AZ"
  | "Author"
  | "Type"
  | "usedspace"
  | "Size";

export type TTranslation = (
  key: string,
  params?: { [key: string]: string | string[] | number },
) => string;

export type Nullable<T> = T | null;

export type NonFunctionPropertyNames<T, ExcludeTypes> = {
  [K in keyof T]: T[K] extends ExcludeTypes ? never : K;
}[keyof T];

export type NonFunctionProperties<T, ExcludeTypes> = Pick<
  T,
  NonFunctionPropertyNames<T, ExcludeTypes>
>;

export type MergeTypes<T, MergedType> = Omit<T, keyof MergedType> & MergedType;

export type WithFlag<K extends string, V> =
  | ({ [P in K]: true } & V)
  | ({ [P in K]?: undefined } & Partial<Record<keyof V, undefined>>);

export type NonNullableFields<T> = {
  [P in keyof T]: NonNullable<T[P]>;
};

export type TResolver<Res = VoidFunction, Rej = VoidFunction> = {
  resolve: Res;
  reject: Rej;
};

export type TPathParts = {
  id: number;
  title: string;
  roomType?: RoomsType;
};

export type TCreatedBy = {
  avatarSmall: string;
  avatar?: string;
  avatarOriginal?: string;
  avatarMax?: string;
  avatarMedium?: string;
  displayName: string;
  hasAvatar: boolean;
  id: string;
  profileUrl: string;
  isAnonim?: boolean;
};
export type ConnectingStoragesType = {
  id: string;
  className: string;
  providerKey: string;
  isConnected: boolean;
  isOauth: boolean;
  oauthHref: string;
  category: string;
  requiredConnectionUrl: boolean;
  clientId?: string;
};

export type StorageRegionsType = { displayName: string; systemName: string };

export type PropertiesType = { name: string; title: string; value: string };

export type TI18n = {
  language: string;
  changeLanguage: (l: string) => string;
  t: (...key: string[]) => string;
};

export type SelectedStorageType = {
  id: string;
  isSet: boolean;
  title: string;
  properties: PropertiesType[];
  current?: unknown;
};

declare module "styled-components" {
  export interface DefaultTheme extends TTheme {
    currentColorScheme?: TColorScheme;
  }
}

export interface StaticImageData {
  src: string;
  height: number;
  width: number;
  blurDataURL?: string;
  blurWidth?: number;
  blurHeight?: number;
}

declare global {
  interface Window {
    firebaseHelper: FirebaseHelper;
    Asc: unknown;
    zESettings: unknown;
    zE: unknown;
    i18n: {
      loaded: {
        [key: string]: { data: { [key: string]: string }; namespaces: string };
      };
    };
    timezone: string;
    snackbar?: {};
    DocSpace: {
      navigate: (path: string, state?: { [key: string]: unknown }) => void;
      location: Location & { state: unknown };
    };
    logs: {
      socket: string[];
    };
    ClientConfig?: {
      pdfViewerUrl: string;
      wrongPortalNameUrl?: string;
      api: {
        origin?: string;
        prefix?: string;
      };
      proxy: {
        url?: string;
      };
      imageThumbnails?: boolean;
      oauth2: {
        origin: string;
        secret: string;
        apiSystem: string[];
      };
      editor?: {
        requestClose: boolean;
      };
      firebase: {
        fetchTimeoutMillis?: number;
        minimumFetchIntervalMillis?: number;
      };
      campaigns?: string[];
      isFrame?: boolean;
      management: {
        checkDomain?: boolean;
      };
      logs: {
        enableLogs: boolean;
        logsToConsole: boolean;
      };
      loaders: {
        showLoader: boolean;
        showLoaderTime: number;
        loaderTime: number;
      };
    };
    AscDesktopEditor: {
      execCommand: (key: string, value: string) => void;
      cloudCryptoCommand: (
        key: string,
        value: unknown,
        callback: unknown,
      ) => void;
      getViewportSettings?: () => {
        widgetType: "window" | "tab";
        captionHeight: number;
      };
      onViewportSettingsChanged?: VoidFunction;
      attachEvent?: (listener: string, callback: VoidFunction) => void;
    };
    cloudCryptoCommand: (
      type: string,
      params: { [key: string]: string | boolean },
      callback: (obj?: {}) => void,
    ) => void;
    onSystemMessage: (e: {
      type: string;
      opMessage?: string;
      opType: number;
    }) => void;
    RendererProcessVariable: {
      theme?: { id: string; system: string };
    };
    Tiff: new (arg: object) => {
      toDataURL: () => string;
    };
    dataLayer?: Record<string, unknown>[];
    errorOnLoad?: Error;
    authCallback?: (profile: string) => Promise<void>;
  }

  export type ContextMenuModel =
    import("../components/context-menu/ContextMenu.types").ContextMenuModel;

  export type SeparatorType =
    import("../components/context-menu/ContextMenu.types").SeparatorType;
}<|MERGE_RESOLUTION|>--- conflicted
+++ resolved
@@ -24,16 +24,7 @@
 // content are licensed under the terms of the Creative Commons Attribution-ShareAlike 4.0
 // International. See the License terms at http://creativecommons.org/licenses/by-sa/4.0/legalcode
 
-<<<<<<< HEAD
 import type { TBreadCrumb } from "../components/selector/Selector.types";
-import {
-  TGetColorTheme,
-  TSettings,
-  TVersionBuild,
-} from "../api/settings/types";
-=======
-import type { TBreadCrumb } from "@docspace/shared/components/selector/Selector.types";
->>>>>>> 615417bc
 import { RoomsType } from "../enums";
 import { TTheme, TColorScheme } from "../themes";
 import FirebaseHelper from "../utils/firebase";
