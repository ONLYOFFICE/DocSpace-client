--- conflicted
+++ resolved
@@ -160,14 +160,6 @@
     return !!this.user;
   }
 
-<<<<<<< HEAD
-  get userType() {
-    if (this.user?.isOwner) return "owner";
-    if (this.user?.isAdmin) return "admin";
-    if (this.user?.isRoomAdmin) return "roomAdmin";
-    if (this.user?.isCollaborator) return "powerUser";
-    if (this.user?.isVisitor) return "user";
-=======
   get personalQuotaLimitReached() {
     if (!this.user || !this.user.quotaLimit || !this.user.usedSpace)
       return false;
@@ -175,7 +167,14 @@
     if (this.user.quotaLimit === -1) return false;
 
     return +this.user.quotaLimit <= +this.user.usedSpace;
->>>>>>> 1449f5ae
+  }
+
+  get userType() {
+    if (this.user?.isOwner) return "owner";
+    if (this.user?.isAdmin) return "admin";
+    if (this.user?.isRoomAdmin) return "roomAdmin";
+    if (this.user?.isCollaborator) return "powerUser";
+    if (this.user?.isVisitor) return "user";
   }
 }
 
