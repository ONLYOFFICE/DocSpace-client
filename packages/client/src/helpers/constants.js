--- conflicted
+++ resolved
@@ -102,7 +102,6 @@
   icon: EnUSReactSvgUrl,
 };
 
-<<<<<<< HEAD
 /**
  * Enum for sort by field name
  * @readonly
@@ -118,6 +117,5 @@
   Tags: "Tags",
   RoomType: "roomType",
 });
-=======
-export const SSO_LABEL = "SSO";
->>>>>>> 4058e2bd
+
+export const SSO_LABEL = "SSO";