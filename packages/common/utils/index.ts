--- conflicted
+++ resolved
@@ -589,7 +589,6 @@
   return isInstance;
 };
 
-<<<<<<< HEAD
 export const isDefaultRole = (role: RoleQueue): role is RoleDefaultType => {
   return role.type === RoleTypeEnum.Default;
 };
@@ -606,7 +605,7 @@
   if (isDashboard) return `board_${id}`;
 
   return `file_${id}`;
-=======
+};
 export const getFileExtension = (fileTitle: string) => {
   if (!fileTitle) {
     return "";
@@ -633,5 +632,4 @@
       window.matchMedia("(prefers-color-scheme: dark)").matches
     ? ThemeKeys.DarkStr
     : ThemeKeys.BaseStr;
->>>>>>> 0c94da69
 };