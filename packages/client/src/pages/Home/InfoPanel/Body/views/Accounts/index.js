--- conflicted
+++ resolved
@@ -11,33 +11,19 @@
 import { getUserStatus } from "SRC_DIR/helpers/people-helpers";
 import { StyledAccountContent } from "../../styles/accounts";
 
-<<<<<<< HEAD
-const Accounts = ({
+const Accounts = (props) => {
+  const {
   t,
-  selection,
+    infoPanelSelection,
   isOwner,
   isAdmin,
   changeUserType,
   canChangeUserType,
-  setSelection,
+    setInfoPanelSelection,
   getPeopleListItem,
 
   showStorageInfo,
 }) => {
-=======
-const Accounts = (props) => {
-  const {
-    t,
-    infoPanelSelection,
-    isOwner,
-    isAdmin,
-    changeUserType,
-    canChangeUserType,
-    setInfoPanelSelection,
-    getPeopleListItem,
-  } = props;
-
->>>>>>> a8399f3f
   const [statusLabel, setStatusLabel] = React.useState("");
   const [isLoading, setIsLoading] = React.useState(false);
 
@@ -269,12 +255,8 @@
   const { changeType: changeUserType, usersStore } = peopleStore;
   const { canChangeUserType } = accessRightsStore;
 
-<<<<<<< HEAD
-  const { setSelection } = auth.infoPanelStore;
+  const { setInfoPanelSelection } = auth.infoPanelStore;
   const { currentQuotaStore } = auth;
-=======
-  const { setInfoPanelSelection } = auth.infoPanelStore;
->>>>>>> a8399f3f
 
   const { showStorageInfo } = currentQuotaStore;
   return {
@@ -285,12 +267,8 @@
     canChangeUserType,
     loading: usersStore.operationRunning,
     getPeopleListItem: usersStore.getPeopleListItem,
-<<<<<<< HEAD
-    setSelection,
+    setInfoPanelSelection,
     showStorageInfo,
-=======
-    setInfoPanelSelection,
->>>>>>> a8399f3f
   };
 })(
   withTranslation([
