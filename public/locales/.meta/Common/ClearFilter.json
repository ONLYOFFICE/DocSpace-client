{
  "key_path": "ClearFilter",
  "content": "Clear filter",
  "content_en_sha1_hash": "b667d6f9f635decfb59140eb7361aedc90b3b761",
  "created_at": "2025-05-19T21:30:43.475Z",
<<<<<<< HEAD
  "updated_at": "2025-10-03T10:07:11.527Z",
=======
  "updated_at": "2025-10-03T13:19:30.376Z",
>>>>>>> 4e3ade75
  "comment": {
    "text": "The translation key \"ClearFilter\" is used to display a clear filter button or link that resets filters in a search or filtering interface. It appears as a prominent action item on pages like Form Gallery and Contacts Body, where it helps users remove existing filters.",
    "is_auto": true,
    "updated_at": "2025-05-20T09:37:06.689Z"
  },
  "usage": [
    {
      "file_path": "/packages/client/src/components/EmptyContainer/EmptyFilterContainer.js",
      "line_number": 118,
      "context": "const options = [\n {\n key: \"empty-view-filter\",\n to: \"\",\n description: t(\"Common:ClearFilter\"),\n icon: <ClearEmptyFilterSvg />,\n onClick: onResetFilter,\n },\n ];",
      "module": "/packages/client"
    },
    {
      "file_path": "/packages/client/src/pages/FormGallery/Body.js",
      "line_number": 135,
      "context": "isHovered\n type=\"action\"\n fontWeight=\"600\"\n display=\"flex\"\n >\n {t(\"Common:ClearFilter\")}\n </Link>\n </StyledEmptyContainerLinks>\n }\n />\n ) : (",
      "module": "/packages/client"
    },
    {
      "file_path": "/packages/client/src/pages/Home/Section/ContactsBody/EmptyScreen.tsx",
      "line_number": 155,
      "context": "{\n to: \"\",\n className: classNames({\n \"empty-view--margin\": !isEmptyGuests,\n }),\n description: t(\"Common:ClearFilter\"),\n icon: <ClearEmptyFilterSvg />,\n onClick: onResetFilter,\n key: \"empty-view-contacts-clear-filter\",\n },\n ];",
      "module": "/packages/client"
    },
    {
      "file_path": "/packages/client/src/pages/Home/Section/ContactsBody/EmptyScreenGroups.tsx",
      "line_number": 105,
      "context": "const getOptions = () => {\n if (groupsIsFiltered) {\n return [\n {\n to: \"\",\n description: t(\"Common:ClearFilter\"),\n icon: <ClearEmptyFilterSvg />,\n onClick: onResetFilter,\n key: \"empty-view-groups-clear-filter\",\n },\n ];",
      "module": "/packages/client"
    },
    {
      "file_path": "/packages/client/src/pages/PortalSettings/categories/data-import/components/AddEmailsStep/AccountsTable/RowView/index.tsx",
      "line_number": 168,
      "context": "isHovered\n fontWeight=\"600\"\n onClick={onClearFilter}\n dataTestId=\"accounts_clear_filter_link\"\n >\n {t(\"Common:ClearFilter\")}\n </Link>\n </div>\n }\n />\n )}",
      "module": "/packages/client"
    },
    {
      "file_path": "/packages/client/src/pages/PortalSettings/categories/data-import/components/AddEmailsStep/AccountsTable/TableView/index.tsx",
      "line_number": 162,
      "context": "type={LinkType.action}\n isHovered\n fontWeight=\"600\"\n onClick={onClearFilter}\n >\n {t(\"Common:ClearFilter\")}\n </Link>\n </div>\n }\n />\n )}",
      "module": "/packages/client"
    },
    {
      "file_path": "/packages/client/src/pages/PortalSettings/categories/data-import/components/SelectUsersStep/AccountsTable/RowView/index.tsx",
      "line_number": 211,
      "context": "type={LinkType.action}\n isHovered\n fontWeight=\"600\"\n onClick={onClearFilter}\n >\n {t(\"Common:ClearFilter\")}\n </Link>\n </div>\n }\n />\n )}",
      "module": "/packages/client"
    },
    {
      "file_path": "/packages/client/src/pages/PortalSettings/categories/data-import/components/SelectUsersStep/AccountsTable/TableView/index.tsx",
      "line_number": 163,
      "context": "type={LinkType.action}\n isHovered\n fontWeight=\"600\"\n onClick={onClearFilter}\n >\n {t(\"Common:ClearFilter\")}\n </Link>\n </div>\n }\n />\n )}",
      "module": "/packages/client"
    },
    {
      "file_path": "/packages/client/src/pages/PortalSettings/categories/data-import/components/SelectUsersTypeStep/AccountsTable/RowView/index.tsx",
      "line_number": 224,
      "context": "type={LinkType.action}\n isHovered\n fontWeight=\"600\"\n onClick={onClearFilter}\n >\n {t(\"Common:ClearFilter\")}\n </Link>\n </div>\n }\n />\n )}",
      "module": "/packages/client"
    },
    {
      "file_path": "/packages/client/src/pages/PortalSettings/categories/data-import/components/SelectUsersTypeStep/AccountsTable/TableView/index.tsx",
      "line_number": 222,
      "context": "type={LinkType.action}\n isHovered\n fontWeight=\"600\"\n onClick={onClearFilter}\n >\n {t(\"Common:ClearFilter\")}\n </Link>\n </div>\n }\n />\n )}",
      "module": "/packages/client"
    },
    {
      "file_path": "/packages/client/src/pages/PortalSettings/categories/developer-tools/Webhooks/WebhookHistory/sub-components/EmptyFilter.js",
      "line_number": 57,
      "context": "const options = [\n {\n key: \"empty-view-filter\",\n to: \"\",\n description: t(\"Common:ClearFilter\"),\n icon: <ClearEmptyFilterSvg />,\n onClick: clearFilters,\n },\n ];",
      "module": "/packages/client"
    },
    {
      "file_path": "/packages/shared/components/selector/sub-components/EmptyScreen.tsx",
      "line_number": 169,
      "context": "size={12}\n iconName={withSearch ? ClearEmptyFilterSvgUrl : UpSvgUrl}\n isFill\n />\n <Link {...linkStyles}>\n {withSearch ? t(\"Common:ClearFilter\") : t(\"Common:Back\")}\n </Link>\n </div>\n </div>\n ) : null}\n </div>",
      "module": "/packages/shared"
    }
  ],
  "languages": {
    "en": {
      "ai_translated": false,
      "ai_model": null,
      "ai_spell_check_issues": [],
      "approved_at": null
    },
    "ar-SA": {
      "ai_translated": false,
      "ai_model": null,
      "ai_spell_check_issues": [],
      "approved_at": null
    },
    "az": {
      "ai_translated": false,
      "ai_model": null,
      "ai_spell_check_issues": [
        {
          "type": "incorrect_translation",
          "description": "While \"Filtri silin\" is understandable, a more natural and accurate translation of \"Clear filter\" in Azerbaijani would be \"Filtri təmizlə\". \"Silin\" translates to \"delete\" which isn't quite the intended meaning of \"clear\".",
          "suggestion": "Filtri təmizlə"
        }
      ],
      "approved_at": null
    },
    "bg": {
      "ai_translated": false,
      "ai_model": null,
      "ai_spell_check_issues": [],
      "approved_at": null
    },
    "cs": {
      "ai_translated": false,
      "ai_model": null,
      "ai_spell_check_issues": [],
      "approved_at": null
    },
    "de": {
      "ai_translated": false,
      "ai_model": null,
      "ai_spell_check_issues": [],
      "approved_at": null
    },
    "el-GR": {
      "ai_translated": false,
      "ai_model": null,
      "ai_spell_check_issues": [],
      "approved_at": null
    },
    "es": {
      "ai_translated": false,
      "ai_model": null,
      "ai_spell_check_issues": [],
      "approved_at": null
    },
    "fi": {
      "ai_translated": false,
      "ai_model": null,
      "ai_spell_check_issues": [],
      "approved_at": null
    },
    "fr": {
      "ai_translated": false,
      "ai_model": null,
      "ai_spell_check_issues": [],
      "approved_at": null
    },
    "hy-AM": {
      "ai_translated": false,
      "ai_model": null,
      "ai_spell_check_issues": [],
      "approved_at": null
    },
    "it": {
      "ai_translated": false,
      "ai_model": null,
      "ai_spell_check_issues": [],
      "approved_at": null
    },
    "ja-JP": {
      "ai_translated": false,
      "ai_model": null,
      "ai_spell_check_issues": [
        {
          "type": "incorrect_translation",
          "description": "While \"フィルターのクリア\" is understandable, a more natural and common translation of \"Clear filter\" in Japanese would be \"フィルターをクリアする\" or simply \"クリア\". \"クリアする\" implies the action of clearing, which is more aligned with the functionality of a 'Clear Filter' button.",
          "suggestion": "フィルターをクリアする or クリア"
        }
      ],
      "approved_at": null
    },
    "ko-KR": {
      "ai_translated": false,
      "ai_model": null,
      "ai_spell_check_issues": [
        {
          "type": "incorrect_translation",
          "description": "While \"필터 삭제\" is a technically correct translation of \"Clear filter\", it might sound a little abrupt or formal for a user interface element. A more natural and user-friendly translation would be \"필터 지우기\" or \"필터 초기화\".",
          "suggestion": "Consider using \"필터 지우기\" or \"필터 초기화\" for a more natural user experience."
        }
      ],
      "approved_at": null
    },
    "lo-LA": {
      "ai_translated": false,
      "ai_model": null,
      "ai_spell_check_issues": [],
      "approved_at": null
    },
    "lv": {
      "ai_translated": false,
      "ai_model": null,
      "ai_spell_check_issues": [],
      "approved_at": null
    },
    "nl": {
      "ai_translated": false,
      "ai_model": null,
      "ai_spell_check_issues": [],
      "approved_at": null
    },
    "pl": {
      "ai_translated": false,
      "ai_model": null,
      "ai_spell_check_issues": [],
      "approved_at": null
    },
    "pt": {
      "ai_translated": false,
      "ai_model": null,
      "ai_spell_check_issues": [],
      "approved_at": null
    },
    "pt-BR": {
      "ai_translated": false,
      "ai_model": null,
      "ai_spell_check_issues": [
        {
          "type": "incorrect_translation",
          "description": "While \"Filtro limpo\" is understandable, it's not the most natural or common translation for \"Clear filter\" in Brazilian Portuguese. \"Limpar filtro\" or \"Redefinir filtro\" would be more accurate and idiomatic.",
          "suggestion": "Redefinir filtro"
        }
      ],
      "approved_at": null
    },
    "ro": {
      "ai_translated": false,
      "ai_model": null,
      "ai_spell_check_issues": [
        {
          "type": "incorrect_translation",
          "description": "The Romanian translation 'Golire filtru' is not the most natural or accurate translation of 'Clear filter'. While 'golire' means emptying or clearing, it's less commonly used in this context. A better translation would convey the action of removing a filter.",
          "suggestion": "Șterge filtru"
        }
      ],
      "approved_at": null
    },
    "ru": {
      "ai_translated": false,
      "ai_model": null,
      "ai_spell_check_issues": [],
      "approved_at": null
    },
    "si": {
      "ai_translated": false,
      "ai_model": null,
      "ai_spell_check_issues": [
        {
          "type": "incorrect_translation",
          "description": "The translation \"පෙරහන හිස් කරන්න\" (perahana his karan'na) is a literal translation but doesn't quite capture the nuance of 'Clear filter'. While technically correct, it might sound a bit formal or awkward in a user interface context. A more natural translation might be \"පෙරහන් ඉවත් කරන්න\" or \"පෙරහන් පවිත්‍ර කරන්න\".",
          "suggestion": "Consider using \"පෙරහන් ඉවත් කරන්න\" or \"පෙරහන් පවිත්‍ර කරන්න\"."
        }
      ],
      "approved_at": null
    },
    "sk": {
      "ai_translated": false,
      "ai_model": null,
      "ai_spell_check_issues": [],
      "approved_at": null
    },
    "sl": {
      "ai_translated": false,
      "ai_model": null,
      "ai_spell_check_issues": [],
      "approved_at": null
    },
    "sr-Cyrl-RS": {
      "ai_translated": false,
      "ai_model": null,
      "ai_spell_check_issues": [
        {
          "type": "incorrect_translation",
          "description": "While technically correct, \"Обриши филтер\" is a literal translation and sounds less natural in Serbian. A more idiomatic translation would be something like \"Уклони филтер\" or \"Скини филтер\".",
          "suggestion": "Уклони филтер"
        }
      ],
      "approved_at": null
    },
    "sr-Latn-RS": {
      "ai_translated": false,
      "ai_model": null,
      "ai_spell_check_issues": [],
      "approved_at": null
    },
    "tr": {
      "ai_translated": false,
      "ai_model": null,
      "ai_spell_check_issues": [],
      "approved_at": null
    },
    "uk-UA": {
      "ai_translated": false,
      "ai_model": null,
      "ai_spell_check_issues": [],
      "approved_at": null
    },
    "vi": {
      "ai_translated": false,
      "ai_model": null,
      "ai_spell_check_issues": [],
      "approved_at": null
    },
    "zh-CN": {
      "ai_translated": false,
      "ai_model": null,
      "ai_spell_check_issues": [],
      "approved_at": null
    }
  }
}<|MERGE_RESOLUTION|>--- conflicted
+++ resolved
@@ -3,11 +3,7 @@
   "content": "Clear filter",
   "content_en_sha1_hash": "b667d6f9f635decfb59140eb7361aedc90b3b761",
   "created_at": "2025-05-19T21:30:43.475Z",
-<<<<<<< HEAD
-  "updated_at": "2025-10-03T10:07:11.527Z",
-=======
   "updated_at": "2025-10-03T13:19:30.376Z",
->>>>>>> 4e3ade75
   "comment": {
     "text": "The translation key \"ClearFilter\" is used to display a clear filter button or link that resets filters in a search or filtering interface. It appears as a prominent action item on pages like Form Gallery and Contacts Body, where it helps users remove existing filters.",
     "is_auto": true,
