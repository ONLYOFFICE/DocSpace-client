{
  "key_path": "Complete",
  "content": "Complete",
  "content_en_sha1_hash": "1f5a1abf2f08ec18beb2664f458f86e399c233a4",
  "created_at": "2025-05-19T21:30:43.615Z",
<<<<<<< HEAD
  "updated_at": "2025-06-08T12:02:32.885Z",
=======
  "updated_at": "2025-07-10T11:11:07.131Z",
>>>>>>> 4378f47c
  "comment": {
    "text": "This translation key is used to display a status update in the UI, indicating whether a file filling process has completed or stopped. It appears on a status indicator component and is rendered based on the current state of the file filling form status. The translation for this key should reflect the completion of the process.",
    "is_auto": true,
    "updated_at": "2025-05-20T09:37:01.856Z"
  },
  "usage": [
    {
      "file_path": "/packages/shared/components/filling-role-process/sub-components/status-indicator/StatusIndicator.tsx",
      "line_number": 56,
      "context": "<FillingIcon className={styles.fillingIcon} />\n ))}\n <span className={styles.status} data-status={status}>\n {status === FileFillingFormStatus.Stopped\n ? t(\"Common:Stopped\")\n : t(\"Common:Complete\")}\n </span>\n </div>\n );\n };",
      "module": "/packages/shared"
    },
    {
      "file_path": "/packages/shared/utils/index.ts",
      "line_number": 276,
      "context": "case FileFillingFormStatus.InProgress:\n return t(\"Common:InProgress\");\n case FileFillingFormStatus.Stopped:\n return t(\"Common:Stopped\");\n case FileFillingFormStatus.Completed:\n return t(\"Common:Complete\");\n default:\n return \"\";\n }\n };\n export const getFillingStatusTitle = (",
      "module": "/packages/shared"
    }
  ],
  "languages": {
    "en": {
      "ai_translated": false,
      "ai_model": null,
      "ai_spell_check_issues": [],
      "approved_at": null
    },
    "ar-SA": {
      "ai_translated": false,
      "ai_model": null,
      "ai_spell_check_issues": [],
      "approved_at": null
    },
    "az": {
      "ai_translated": false,
      "ai_model": null,
      "ai_spell_check_issues": [],
      "approved_at": null
    },
    "bg": {
      "ai_translated": false,
      "ai_model": null,
      "ai_spell_check_issues": [],
      "approved_at": null
    },
    "cs": {
      "ai_translated": false,
      "ai_model": null,
      "ai_spell_check_issues": [],
      "approved_at": null
    },
    "de": {
      "ai_translated": false,
      "ai_model": null,
      "ai_spell_check_issues": [
        {
          "type": "incorrect_translation",
          "description": "While \"Vervollständigen\" can mean 'to complete,' it primarily translates to 'to complete' in the sense of 'to finish' or 'to fill out.' The English 'Complete' has a broader meaning encompassing 'whole,' 'finished,' or 'total.'  'Fertigstellen' might be a more accurate translation depending on the context.",
          "suggestion": "Consider 'Fertigstellen' as an alternative translation, or provide more context to determine the most suitable German equivalent."
        }
      ],
      "approved_at": null
    },
    "el-GR": {
      "ai_translated": false,
      "ai_model": null,
      "ai_spell_check_issues": [
        {
          "type": "incorrect_translation",
          "description": "The Greek translation \"Ολοκλήρωση\" typically refers to the *process* of completion or the result (completion/accomplishment). The English word \"Complete\" (as an adjective) means finished, whole, or entire. A more accurate translation would depend on the context.  Possible alternatives include:  \"Ολοκληρωμένος\" (completed), \"Πλήρης\" (full/entire), or \"Έτοιμος\" (ready).",
          "suggestion": "Consider 'Ολοκληρωμένος', 'Πλήρης', or 'Έτοιμος' depending on the context."
        }
      ],
      "approved_at": null
    },
    "es": {
      "ai_translated": false,
      "ai_model": null,
      "ai_spell_check_issues": [],
      "approved_at": null
    },
    "fi": {
      "ai_translated": false,
      "ai_model": null,
      "ai_spell_check_issues": [
        {
          "type": "incorrect_translation",
          "description": "While \"Täydennä\" can mean 'complete,' it more accurately translates to 'fill in' or 'supplement'. 'Complete' in the context of a task or project implies finishing it entirely, which isn't perfectly conveyed by 'Täydennä'. A better translation would depend on the specific context, but options like 'Valmis' (ready), 'Viimeistele' (finish), or 'Suorita' (execute) might be more suitable.",
          "suggestion": "Consider 'Valmis', 'Viimeistele', or 'Suorita' depending on the intended nuance."
        }
      ],
      "approved_at": null
    },
    "fr": {
      "ai_translated": false,
      "ai_model": null,
      "ai_spell_check_issues": [
        {
          "type": "incorrect_translation",
          "description": "While \"Remplir\" can mean \"to fill,\" it doesn't perfectly capture the meaning of \"Complete\" in all contexts. \"Complete\" can imply finishing, finalizing, or bringing something to an end. \"Remplir\" more directly relates to filling something up.",
          "suggestion": "Consider alternatives like \"Compléter\", \"Finaliser\", \"Terminer\", or \"Achèvement\" depending on the specific context."
        }
      ],
      "approved_at": null
    },
    "hy-AM": {
      "ai_translated": false,
      "ai_model": null,
      "ai_spell_check_issues": [],
      "approved_at": null
    },
    "it": {
      "ai_translated": false,
      "ai_model": null,
      "ai_spell_check_issues": [],
      "approved_at": null
    },
    "ja-JP": {
      "ai_translated": false,
      "ai_model": null,
      "ai_spell_check_issues": [],
      "approved_at": null
    },
    "ko-KR": {
      "ai_translated": false,
      "ai_model": null,
      "ai_spell_check_issues": [],
      "approved_at": null
    },
    "lo-LA": {
      "ai_translated": false,
      "ai_model": null,
      "ai_spell_check_issues": [],
      "approved_at": null
    },
    "lv": {
      "ai_translated": false,
      "ai_model": null,
      "ai_spell_check_issues": [],
      "approved_at": null
    },
    "nl": {
      "ai_translated": false,
      "ai_model": null,
      "ai_spell_check_issues": [],
      "approved_at": null
    },
    "pl": {
      "ai_translated": false,
      "ai_model": null,
      "ai_spell_check_issues": [],
      "approved_at": null
    },
    "pt": {
      "ai_translated": false,
      "ai_model": null,
      "ai_spell_check_issues": [],
      "approved_at": null
    },
    "pt-BR": {
      "ai_translated": false,
      "ai_model": null,
      "ai_spell_check_issues": [],
      "approved_at": null
    },
    "ro": {
      "ai_translated": false,
      "ai_model": null,
      "ai_spell_check_issues": [
        {
          "type": "incorrect_translation",
          "description": "The Romanian translation \"Completare\" means \"to complete\" or \"completion\", not \"complete\" as an adjective or noun meaning whole or entire. It's a verb or a noun referring to the act of completing.",
          "suggestion": "A more accurate translation could be \"Complet\", \"Întreg\", or \"Total\", depending on the intended meaning of \"Complete\" in the original English context."
        }
      ],
      "approved_at": null
    },
    "ru": {
      "ai_translated": false,
      "ai_model": null,
      "ai_spell_check_issues": [],
      "approved_at": null
    },
    "si": {
      "ai_translated": false,
      "ai_model": null,
      "ai_spell_check_issues": [],
      "approved_at": null
    },
    "sk": {
      "ai_translated": false,
      "ai_model": null,
      "ai_spell_check_issues": [],
      "approved_at": null
    },
    "sl": {
      "ai_translated": false,
      "ai_model": null,
      "ai_spell_check_issues": [],
      "approved_at": null
    },
    "sr-Cyrl-RS": {
      "ai_translated": false,
      "ai_model": null,
      "ai_spell_check_issues": [],
      "approved_at": null
    },
    "sr-Latn-RS": {
      "ai_translated": false,
      "ai_model": null,
      "ai_spell_check_issues": [],
      "approved_at": null
    },
    "tr": {
      "ai_translated": false,
      "ai_model": null,
      "ai_spell_check_issues": [],
      "approved_at": null
    },
    "uk-UA": {
      "ai_translated": false,
      "ai_model": null,
      "ai_spell_check_issues": [],
      "approved_at": null
    },
    "vi": {
      "ai_translated": false,
      "ai_model": null,
      "ai_spell_check_issues": [],
      "approved_at": null
    },
    "zh-CN": {
      "ai_translated": false,
      "ai_model": null,
      "ai_spell_check_issues": [],
      "approved_at": null
    }
  }
}<|MERGE_RESOLUTION|>--- conflicted
+++ resolved
@@ -3,11 +3,7 @@
   "content": "Complete",
   "content_en_sha1_hash": "1f5a1abf2f08ec18beb2664f458f86e399c233a4",
   "created_at": "2025-05-19T21:30:43.615Z",
-<<<<<<< HEAD
-  "updated_at": "2025-06-08T12:02:32.885Z",
-=======
   "updated_at": "2025-07-10T11:11:07.131Z",
->>>>>>> 4378f47c
   "comment": {
     "text": "This translation key is used to display a status update in the UI, indicating whether a file filling process has completed or stopped. It appears on a status indicator component and is rendered based on the current state of the file filling form status. The translation for this key should reflect the completion of the process.",
     "is_auto": true,
@@ -64,8 +60,8 @@
       "ai_spell_check_issues": [
         {
           "type": "incorrect_translation",
-          "description": "While \"Vervollständigen\" can mean 'to complete,' it primarily translates to 'to complete' in the sense of 'to finish' or 'to fill out.' The English 'Complete' has a broader meaning encompassing 'whole,' 'finished,' or 'total.'  'Fertigstellen' might be a more accurate translation depending on the context.",
-          "suggestion": "Consider 'Fertigstellen' as an alternative translation, or provide more context to determine the most suitable German equivalent."
+          "description": "While \"Vervollständigen\" can mean \"to complete\", it's more accurately \"to complete\" in the sense of 'to finish' or 'to fill out'. The English 'Complete' often implies 'whole' or 'entire'. A more accurate translation could be 'vollständig' or 'ganz'.",
+          "suggestion": "vollständig"
         }
       ],
       "approved_at": null
@@ -76,8 +72,8 @@
       "ai_spell_check_issues": [
         {
           "type": "incorrect_translation",
-          "description": "The Greek translation \"Ολοκλήρωση\" typically refers to the *process* of completion or the result (completion/accomplishment). The English word \"Complete\" (as an adjective) means finished, whole, or entire. A more accurate translation would depend on the context.  Possible alternatives include:  \"Ολοκληρωμένος\" (completed), \"Πλήρης\" (full/entire), or \"Έτοιμος\" (ready).",
-          "suggestion": "Consider 'Ολοκληρωμένος', 'Πλήρης', or 'Έτοιμος' depending on the context."
+          "description": "The Greek translation \"Ολοκλήρωση\" (Oloklirwsi) translates to \"Completion\" rather than \"Complete\". While related, it's not a direct equivalent.  \"Ολοκληρωμένο\" (Oloκληρωμένο) would be a more accurate translation of \"Complete\", signifying a state of being complete.",
+          "suggestion": "Ολοκληρωμένο"
         }
       ],
       "approved_at": null
@@ -94,8 +90,8 @@
       "ai_spell_check_issues": [
         {
           "type": "incorrect_translation",
-          "description": "While \"Täydennä\" can mean 'complete,' it more accurately translates to 'fill in' or 'supplement'. 'Complete' in the context of a task or project implies finishing it entirely, which isn't perfectly conveyed by 'Täydennä'. A better translation would depend on the specific context, but options like 'Valmis' (ready), 'Viimeistele' (finish), or 'Suorita' (execute) might be more suitable.",
-          "suggestion": "Consider 'Valmis', 'Viimeistele', or 'Suorita' depending on the intended nuance."
+          "description": "While 'Täydennä' can mean 'complete,' it more accurately translates to 'fill in' or 'complete' in the sense of finishing something incomplete. 'Complete' as in 'finished' or 'whole' would be better translated as 'Valmis' or 'Kokonainen'.",
+          "suggestion": "Consider 'Valmis' or 'Kokonainen' depending on the context of 'Complete'."
         }
       ],
       "approved_at": null
@@ -106,8 +102,8 @@
       "ai_spell_check_issues": [
         {
           "type": "incorrect_translation",
-          "description": "While \"Remplir\" can mean \"to fill,\" it doesn't perfectly capture the meaning of \"Complete\" in all contexts. \"Complete\" can imply finishing, finalizing, or bringing something to an end. \"Remplir\" more directly relates to filling something up.",
-          "suggestion": "Consider alternatives like \"Compléter\", \"Finaliser\", \"Terminer\", or \"Achèvement\" depending on the specific context."
+          "description": "While \"Remplir\" can mean \"to fill\" or \"to complete,\" it's not the most accurate or commonly used translation for \"Complete\" in the context of something being finished or whole. \"Compléter\" or \"Terminer\" would be more appropriate depending on the specific nuance.",
+          "suggestion": "Consider using \"Compléter\" or \"Terminer\"."
         }
       ],
       "approved_at": null
@@ -115,7 +111,13 @@
     "hy-AM": {
       "ai_translated": false,
       "ai_model": null,
-      "ai_spell_check_issues": [],
+      "ai_spell_check_issues": [
+        {
+          "type": "incorrect_translation",
+          "description": "The English word \"Complete\" has multiple possible Armenian translations depending on the context. \"Ավարտել\" (Avar tel) means \"to finish\" or \"to complete an action.\" \"Complete\" can also mean 'whole' or 'entire', which would require a different translation (e.g., ամբողջական - amboghjakan). Without context, it's difficult to definitively say if \"Ավարտել\" is the most appropriate translation, but it's a possibility. More context is needed to confirm.",
+          "suggestion": "Consider the context of 'Complete'. If referring to finishing something, \"Ավարտել\" is acceptable. If meaning 'whole' or 'entire', a different translation like \"ամբողջական\" would be more accurate."
+        }
+      ],
       "approved_at": null
     },
     "it": {
@@ -178,8 +180,8 @@
       "ai_spell_check_issues": [
         {
           "type": "incorrect_translation",
-          "description": "The Romanian translation \"Completare\" means \"to complete\" or \"completion\", not \"complete\" as an adjective or noun meaning whole or entire. It's a verb or a noun referring to the act of completing.",
-          "suggestion": "A more accurate translation could be \"Complet\", \"Întreg\", or \"Total\", depending on the intended meaning of \"Complete\" in the original English context."
+          "description": "The Romanian translation 'Completare' means 'to complete' or 'completing', not 'Complete' which is an adjective meaning 'finished'.",
+          "suggestion": "Consider using 'Complet' which means 'complete' as an adjective."
         }
       ],
       "approved_at": null
@@ -187,7 +189,13 @@
     "ru": {
       "ai_translated": false,
       "ai_model": null,
-      "ai_spell_check_issues": [],
+      "ai_spell_check_issues": [
+        {
+          "type": "incorrect_translation",
+          "description": "While 'Завершить' can mean 'complete,' it more accurately translates to 'to finish' or 'to conclude.' 'Complete' implies a state of being fully finished and encompassing all parts, which 'Завершить' doesn't fully capture. A more nuanced translation might be needed depending on the specific context. Alternatives could include 'Полностью завершить' (completely finish) or 'Окончить' (to end/finish).",
+          "suggestion": "Consider alternatives like 'Полностью завершить' or 'Окончить' depending on the context."
+        }
+      ],
       "approved_at": null
     },
     "si": {
