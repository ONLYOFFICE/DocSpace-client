﻿using JsonConverter = System.Text.Json.Serialization.JsonConverter;

namespace ASC.Api.Core
{
    public abstract class BaseStartup
    {
        public IConfiguration Configuration { get; }
        public IHostEnvironment HostEnvironment { get; }
        public virtual JsonConverter[] Converters { get; }
        public virtual bool AddControllersAsServices { get; } = false;
        public virtual bool ConfirmAddScheme { get; } = false;
        public virtual bool AddAndUseSession { get; } = false;
        protected DIHelper DIHelper { get; }
        protected bool LoadProducts { get; set; } = true;
        protected bool LoadConsumers { get; } = true;

        public BaseStartup(IConfiguration configuration, IHostEnvironment hostEnvironment)
        {
            Configuration = configuration;
            HostEnvironment = hostEnvironment;
            DIHelper = new DIHelper();
            if (bool.TryParse(Configuration["core:products"], out var loadProducts))
            {
                LoadProducts = loadProducts;
            }
        }

        public virtual void ConfigureServices(IServiceCollection services)
        {
            services.AddCustomHealthCheck(Configuration);
            services.AddHttpContextAccessor();
            services.AddMemoryCache();

            if (AddAndUseSession)
                services.AddSession();

            DIHelper.Configure(services);

            Action<JsonOptions> jsonOptions = options =>
                {
                    options.JsonSerializerOptions.WriteIndented = false;
                    options.JsonSerializerOptions.DefaultIgnoreCondition = JsonIgnoreCondition.WhenWritingNull;
                    options.JsonSerializerOptions.Converters.Add(new ApiDateTimeConverter());

                    if (Converters != null)
                    {
                        foreach (var c in Converters)
                        {
                            options.JsonSerializerOptions.Converters.Add(c);
                        }
                    }
                };

            services.AddControllers()
                .AddXmlSerializerFormatters()
                .AddJsonOptions(jsonOptions);

            services.AddSingleton(jsonOptions);

            DIHelper.TryAdd<DisposeMiddleware>();
            DIHelper.TryAdd<CultureMiddleware>();
            DIHelper.TryAdd<IpSecurityFilter>();
            DIHelper.TryAdd<PaymentFilter>();
            DIHelper.TryAdd<ProductSecurityFilter>();
            DIHelper.TryAdd<TenantStatusFilter>();
            DIHelper.TryAdd<ConfirmAuthHandler>();
            DIHelper.TryAdd<CookieAuthHandler>();
            DIHelper.TryAdd<WebhooksGlobalFilterAttribute>();

            var redisConfiguration = Configuration.GetSection("Redis").Get<RedisConfiguration>();
            var kafkaConfiguration = Configuration.GetSection("kafka").Get<KafkaSettings>();

            if (kafkaConfiguration != null)
<<<<<<< HEAD
            {
                DIHelper.TryAdd(typeof(IEventBus<>), typeof(EventBusKafka<>));
            }
            else if (redisConfiguration != null)
            {
                DIHelper.TryAdd(typeof(IEventBus<>), typeof(EventBusRedis<>));
=======
            {
                DIHelper.TryAdd(typeof(ICacheNotify<>), typeof(KafkaCache<>));
            }
            else if (redisConfiguration != null)
            {
                DIHelper.TryAdd(typeof(ICacheNotify<>), typeof(RedisCache<>));
>>>>>>> 8a90ccc3

                services.AddStackExchangeRedisExtensions<NewtonsoftSerializer>(redisConfiguration);
            }
            else
            {
                DIHelper.TryAdd(typeof(IEventBus<>), typeof(EventBusMemoryCache<>));
            }


            DIHelper.TryAdd(typeof(IWebhookPublisher), typeof(WebhookPublisher));

            if (LoadProducts)
            {
                DIHelper.RegisterProducts(Configuration, HostEnvironment.ContentRootPath);
            }

            var builder = services.AddMvcCore(config =>
            {
                config.Conventions.Add(new ControllerNameAttributeConvention());

                var policy = new AuthorizationPolicyBuilder().RequireAuthenticatedUser().Build();

                config.Filters.Add(new AuthorizeFilter(policy));
                config.Filters.Add(new TypeFilterAttribute(typeof(TenantStatusFilter)));
                config.Filters.Add(new TypeFilterAttribute(typeof(PaymentFilter)));
                config.Filters.Add(new TypeFilterAttribute(typeof(IpSecurityFilter)));
                config.Filters.Add(new TypeFilterAttribute(typeof(ProductSecurityFilter)));
                config.Filters.Add(new CustomResponseFilterAttribute());
                config.Filters.Add(new CustomExceptionFilterAttribute());
                config.Filters.Add(new TypeFilterAttribute(typeof(FormatFilter)));
                config.Filters.Add(new TypeFilterAttribute(typeof(WebhooksGlobalFilterAttribute)));

                config.OutputFormatters.RemoveType<XmlSerializerOutputFormatter>();
                config.OutputFormatters.Add(new XmlOutputFormatter());
            });


            var authBuilder = services.AddAuthentication("cookie")
                .AddScheme<AuthenticationSchemeOptions, CookieAuthHandler>("cookie", a => { });

            if (ConfirmAddScheme)
            {
                authBuilder.AddScheme<AuthenticationSchemeOptions, ConfirmAuthHandler>("confirm", a => { });
            }

            services.AddAutoMapper(Assembly.GetAssembly(typeof(MappingProfile)));
        }

        public virtual void Configure(IApplicationBuilder app, IWebHostEnvironment env)
        {
            app.UseForwardedHeaders(new ForwardedHeadersOptions
            {
                ForwardedHeaders = ForwardedHeaders.XForwardedFor | ForwardedHeaders.XForwardedProto
            });

            app.UseRouting();

            if (AddAndUseSession)
                app.UseSession();

            app.UseAuthentication();

            app.UseAuthorization();

            app.UseCultureMiddleware();

            app.UseDisposeMiddleware();

            app.UseEndpoints(endpoints =>
            {
                endpoints.MapControllers();
                endpoints.MapCustom();

                endpoints.MapHealthChecks("/health", new HealthCheckOptions()
                {
                    Predicate = _ => true,
                    ResponseWriter = UIResponseWriter.WriteHealthCheckUIResponse
                });
                endpoints.MapHealthChecks("/liveness", new HealthCheckOptions
                {
                    Predicate = r => r.Name.Contains("self")
                });
            });
        }

        public void ConfigureContainer(ContainerBuilder builder)
        {
            builder.Register(Configuration, LoadProducts, LoadConsumers);
        }
    }

    public static class LogNLogConfigureExtenstion
    {
        public static IHostBuilder ConfigureNLogLogging(this IHostBuilder hostBuilder)
        {
            return hostBuilder.ConfigureLogging((hostBuildexContext, r) =>
            {
                _ = new ConfigureLogNLog(hostBuildexContext.Configuration, new ConfigurationExtension(hostBuildexContext.Configuration), hostBuildexContext.HostingEnvironment);
                r.AddNLog(LogManager.Configuration);
            });
        }
    }
}<|MERGE_RESOLUTION|>--- conflicted
+++ resolved
@@ -1,191 +1,182 @@
-﻿using JsonConverter = System.Text.Json.Serialization.JsonConverter;
-
-namespace ASC.Api.Core
-{
-    public abstract class BaseStartup
-    {
-        public IConfiguration Configuration { get; }
-        public IHostEnvironment HostEnvironment { get; }
-        public virtual JsonConverter[] Converters { get; }
-        public virtual bool AddControllersAsServices { get; } = false;
-        public virtual bool ConfirmAddScheme { get; } = false;
-        public virtual bool AddAndUseSession { get; } = false;
-        protected DIHelper DIHelper { get; }
-        protected bool LoadProducts { get; set; } = true;
-        protected bool LoadConsumers { get; } = true;
-
-        public BaseStartup(IConfiguration configuration, IHostEnvironment hostEnvironment)
-        {
-            Configuration = configuration;
-            HostEnvironment = hostEnvironment;
-            DIHelper = new DIHelper();
-            if (bool.TryParse(Configuration["core:products"], out var loadProducts))
-            {
-                LoadProducts = loadProducts;
-            }
-        }
-
-        public virtual void ConfigureServices(IServiceCollection services)
-        {
-            services.AddCustomHealthCheck(Configuration);
-            services.AddHttpContextAccessor();
-            services.AddMemoryCache();
-
-            if (AddAndUseSession)
-                services.AddSession();
-
-            DIHelper.Configure(services);
-
-            Action<JsonOptions> jsonOptions = options =>
-                {
-                    options.JsonSerializerOptions.WriteIndented = false;
-                    options.JsonSerializerOptions.DefaultIgnoreCondition = JsonIgnoreCondition.WhenWritingNull;
-                    options.JsonSerializerOptions.Converters.Add(new ApiDateTimeConverter());
-
-                    if (Converters != null)
-                    {
-                        foreach (var c in Converters)
-                        {
-                            options.JsonSerializerOptions.Converters.Add(c);
-                        }
-                    }
-                };
-
-            services.AddControllers()
-                .AddXmlSerializerFormatters()
-                .AddJsonOptions(jsonOptions);
-
-            services.AddSingleton(jsonOptions);
-
-            DIHelper.TryAdd<DisposeMiddleware>();
-            DIHelper.TryAdd<CultureMiddleware>();
-            DIHelper.TryAdd<IpSecurityFilter>();
-            DIHelper.TryAdd<PaymentFilter>();
-            DIHelper.TryAdd<ProductSecurityFilter>();
-            DIHelper.TryAdd<TenantStatusFilter>();
-            DIHelper.TryAdd<ConfirmAuthHandler>();
-            DIHelper.TryAdd<CookieAuthHandler>();
-            DIHelper.TryAdd<WebhooksGlobalFilterAttribute>();
-
-            var redisConfiguration = Configuration.GetSection("Redis").Get<RedisConfiguration>();
-            var kafkaConfiguration = Configuration.GetSection("kafka").Get<KafkaSettings>();
-
-            if (kafkaConfiguration != null)
-<<<<<<< HEAD
-            {
-                DIHelper.TryAdd(typeof(IEventBus<>), typeof(EventBusKafka<>));
-            }
-            else if (redisConfiguration != null)
-            {
-                DIHelper.TryAdd(typeof(IEventBus<>), typeof(EventBusRedis<>));
-=======
-            {
-                DIHelper.TryAdd(typeof(ICacheNotify<>), typeof(KafkaCache<>));
-            }
-            else if (redisConfiguration != null)
-            {
-                DIHelper.TryAdd(typeof(ICacheNotify<>), typeof(RedisCache<>));
->>>>>>> 8a90ccc3
-
-                services.AddStackExchangeRedisExtensions<NewtonsoftSerializer>(redisConfiguration);
-            }
-            else
-            {
-                DIHelper.TryAdd(typeof(IEventBus<>), typeof(EventBusMemoryCache<>));
-            }
-
-
-            DIHelper.TryAdd(typeof(IWebhookPublisher), typeof(WebhookPublisher));
-
-            if (LoadProducts)
-            {
-                DIHelper.RegisterProducts(Configuration, HostEnvironment.ContentRootPath);
-            }
-
-            var builder = services.AddMvcCore(config =>
-            {
-                config.Conventions.Add(new ControllerNameAttributeConvention());
-
-                var policy = new AuthorizationPolicyBuilder().RequireAuthenticatedUser().Build();
-
-                config.Filters.Add(new AuthorizeFilter(policy));
-                config.Filters.Add(new TypeFilterAttribute(typeof(TenantStatusFilter)));
-                config.Filters.Add(new TypeFilterAttribute(typeof(PaymentFilter)));
-                config.Filters.Add(new TypeFilterAttribute(typeof(IpSecurityFilter)));
-                config.Filters.Add(new TypeFilterAttribute(typeof(ProductSecurityFilter)));
-                config.Filters.Add(new CustomResponseFilterAttribute());
-                config.Filters.Add(new CustomExceptionFilterAttribute());
-                config.Filters.Add(new TypeFilterAttribute(typeof(FormatFilter)));
-                config.Filters.Add(new TypeFilterAttribute(typeof(WebhooksGlobalFilterAttribute)));
-
-                config.OutputFormatters.RemoveType<XmlSerializerOutputFormatter>();
-                config.OutputFormatters.Add(new XmlOutputFormatter());
-            });
-
-
-            var authBuilder = services.AddAuthentication("cookie")
-                .AddScheme<AuthenticationSchemeOptions, CookieAuthHandler>("cookie", a => { });
-
-            if (ConfirmAddScheme)
-            {
-                authBuilder.AddScheme<AuthenticationSchemeOptions, ConfirmAuthHandler>("confirm", a => { });
-            }
-
-            services.AddAutoMapper(Assembly.GetAssembly(typeof(MappingProfile)));
-        }
-
-        public virtual void Configure(IApplicationBuilder app, IWebHostEnvironment env)
-        {
-            app.UseForwardedHeaders(new ForwardedHeadersOptions
-            {
-                ForwardedHeaders = ForwardedHeaders.XForwardedFor | ForwardedHeaders.XForwardedProto
-            });
-
-            app.UseRouting();
-
-            if (AddAndUseSession)
-                app.UseSession();
-
-            app.UseAuthentication();
-
-            app.UseAuthorization();
-
-            app.UseCultureMiddleware();
-
-            app.UseDisposeMiddleware();
-
-            app.UseEndpoints(endpoints =>
-            {
-                endpoints.MapControllers();
-                endpoints.MapCustom();
-
-                endpoints.MapHealthChecks("/health", new HealthCheckOptions()
-                {
-                    Predicate = _ => true,
-                    ResponseWriter = UIResponseWriter.WriteHealthCheckUIResponse
-                });
-                endpoints.MapHealthChecks("/liveness", new HealthCheckOptions
-                {
-                    Predicate = r => r.Name.Contains("self")
-                });
-            });
-        }
-
-        public void ConfigureContainer(ContainerBuilder builder)
-        {
-            builder.Register(Configuration, LoadProducts, LoadConsumers);
-        }
-    }
-
-    public static class LogNLogConfigureExtenstion
-    {
-        public static IHostBuilder ConfigureNLogLogging(this IHostBuilder hostBuilder)
-        {
-            return hostBuilder.ConfigureLogging((hostBuildexContext, r) =>
-            {
-                _ = new ConfigureLogNLog(hostBuildexContext.Configuration, new ConfigurationExtension(hostBuildexContext.Configuration), hostBuildexContext.HostingEnvironment);
-                r.AddNLog(LogManager.Configuration);
-            });
-        }
-    }
+﻿using JsonConverter = System.Text.Json.Serialization.JsonConverter;
+
+namespace ASC.Api.Core
+{
+    public abstract class BaseStartup
+    {
+        public IConfiguration Configuration { get; }
+        public IHostEnvironment HostEnvironment { get; }
+        public virtual JsonConverter[] Converters { get; }
+        public virtual bool AddControllersAsServices { get; } = false;
+        public virtual bool ConfirmAddScheme { get; } = false;
+        public virtual bool AddAndUseSession { get; } = false;
+        protected DIHelper DIHelper { get; }
+        protected bool LoadProducts { get; set; } = true;
+        protected bool LoadConsumers { get; } = true;
+
+        public BaseStartup(IConfiguration configuration, IHostEnvironment hostEnvironment)
+        {
+            Configuration = configuration;
+            HostEnvironment = hostEnvironment;
+            DIHelper = new DIHelper();
+            if (bool.TryParse(Configuration["core:products"], out var loadProducts))
+            {
+                LoadProducts = loadProducts;
+            }
+        }
+
+        public virtual void ConfigureServices(IServiceCollection services)
+        {
+            services.AddCustomHealthCheck(Configuration);
+            services.AddHttpContextAccessor();
+            services.AddMemoryCache();
+
+            if (AddAndUseSession)
+                services.AddSession();
+
+            DIHelper.Configure(services);
+
+            Action<JsonOptions> jsonOptions = options =>
+                {
+                    options.JsonSerializerOptions.WriteIndented = false;
+                    options.JsonSerializerOptions.DefaultIgnoreCondition = JsonIgnoreCondition.WhenWritingNull;
+                    options.JsonSerializerOptions.Converters.Add(new ApiDateTimeConverter());
+
+                    if (Converters != null)
+                    {
+                        foreach (var c in Converters)
+                        {
+                            options.JsonSerializerOptions.Converters.Add(c);
+                        }
+                    }
+                };
+
+            services.AddControllers()
+                .AddXmlSerializerFormatters()
+                .AddJsonOptions(jsonOptions);
+
+            services.AddSingleton(jsonOptions);
+
+            DIHelper.TryAdd<DisposeMiddleware>();
+            DIHelper.TryAdd<CultureMiddleware>();
+            DIHelper.TryAdd<IpSecurityFilter>();
+            DIHelper.TryAdd<PaymentFilter>();
+            DIHelper.TryAdd<ProductSecurityFilter>();
+            DIHelper.TryAdd<TenantStatusFilter>();
+            DIHelper.TryAdd<ConfirmAuthHandler>();
+            DIHelper.TryAdd<CookieAuthHandler>();
+            DIHelper.TryAdd<WebhooksGlobalFilterAttribute>();
+
+            var redisConfiguration = Configuration.GetSection("Redis").Get<RedisConfiguration>();
+            var kafkaConfiguration = Configuration.GetSection("kafka").Get<KafkaSettings>();
+
+            if (kafkaConfiguration != null)
+            {
+                DIHelper.TryAdd(typeof(IEventBus<>), typeof(EventBusKafka<>));
+            }
+            else if (redisConfiguration != null)
+            {
+                DIHelper.TryAdd(typeof(IEventBus<>), typeof(EventBusRedis<>));
+
+                services.AddStackExchangeRedisExtensions<NewtonsoftSerializer>(redisConfiguration);
+            }
+            else
+            {
+                DIHelper.TryAdd(typeof(IEventBus<>), typeof(EventBusMemoryCache<>));
+            }
+
+
+            DIHelper.TryAdd(typeof(IWebhookPublisher), typeof(WebhookPublisher));
+
+            if (LoadProducts)
+            {
+                DIHelper.RegisterProducts(Configuration, HostEnvironment.ContentRootPath);
+            }
+
+            var builder = services.AddMvcCore(config =>
+            {
+                config.Conventions.Add(new ControllerNameAttributeConvention());
+
+                var policy = new AuthorizationPolicyBuilder().RequireAuthenticatedUser().Build();
+
+                config.Filters.Add(new AuthorizeFilter(policy));
+                config.Filters.Add(new TypeFilterAttribute(typeof(TenantStatusFilter)));
+                config.Filters.Add(new TypeFilterAttribute(typeof(PaymentFilter)));
+                config.Filters.Add(new TypeFilterAttribute(typeof(IpSecurityFilter)));
+                config.Filters.Add(new TypeFilterAttribute(typeof(ProductSecurityFilter)));
+                config.Filters.Add(new CustomResponseFilterAttribute());
+                config.Filters.Add(new CustomExceptionFilterAttribute());
+                config.Filters.Add(new TypeFilterAttribute(typeof(FormatFilter)));
+                config.Filters.Add(new TypeFilterAttribute(typeof(WebhooksGlobalFilterAttribute)));
+
+                config.OutputFormatters.RemoveType<XmlSerializerOutputFormatter>();
+                config.OutputFormatters.Add(new XmlOutputFormatter());
+            });
+
+
+            var authBuilder = services.AddAuthentication("cookie")
+                .AddScheme<AuthenticationSchemeOptions, CookieAuthHandler>("cookie", a => { });
+
+            if (ConfirmAddScheme)
+            {
+                authBuilder.AddScheme<AuthenticationSchemeOptions, ConfirmAuthHandler>("confirm", a => { });
+            }
+
+            services.AddAutoMapper(Assembly.GetAssembly(typeof(MappingProfile)));
+        }
+
+        public virtual void Configure(IApplicationBuilder app, IWebHostEnvironment env)
+        {
+            app.UseForwardedHeaders(new ForwardedHeadersOptions
+            {
+                ForwardedHeaders = ForwardedHeaders.XForwardedFor | ForwardedHeaders.XForwardedProto
+            });
+
+            app.UseRouting();
+
+            if (AddAndUseSession)
+                app.UseSession();
+
+            app.UseAuthentication();
+
+            app.UseAuthorization();
+
+            app.UseCultureMiddleware();
+
+            app.UseDisposeMiddleware();
+
+            app.UseEndpoints(endpoints =>
+            {
+                endpoints.MapControllers();
+                endpoints.MapCustom();
+
+                endpoints.MapHealthChecks("/health", new HealthCheckOptions()
+                {
+                    Predicate = _ => true,
+                    ResponseWriter = UIResponseWriter.WriteHealthCheckUIResponse
+                });
+                endpoints.MapHealthChecks("/liveness", new HealthCheckOptions
+                {
+                    Predicate = r => r.Name.Contains("self")
+                });
+            });
+        }
+
+        public void ConfigureContainer(ContainerBuilder builder)
+        {
+            builder.Register(Configuration, LoadProducts, LoadConsumers);
+        }
+    }
+
+    public static class LogNLogConfigureExtenstion
+    {
+        public static IHostBuilder ConfigureNLogLogging(this IHostBuilder hostBuilder)
+        {
+            return hostBuilder.ConfigureLogging((hostBuildexContext, r) =>
+            {
+                _ = new ConfigureLogNLog(hostBuildexContext.Configuration, new ConfigurationExtension(hostBuildexContext.Configuration), hostBuildexContext.HostingEnvironment);
+                r.AddNLog(LogManager.Configuration);
+            });
+        }
+    }
 }