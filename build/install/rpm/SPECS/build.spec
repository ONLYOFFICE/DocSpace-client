--- conflicted
+++ resolved
@@ -13,9 +13,6 @@
 sed -i "s@var/www@var/www/%{product}@g" config/nginx/*.conf && sed -i "s@var/www@var/www/%{product}@g" config/nginx/includes/*.conf
 
 json -I -f %{_builddir}/%{sourcename}/config/appsettings.services.json -e "this.logPath=\"/var/log/onlyoffice/%{product}\"" -e "this.socket={ 'path': '../ASC.Socket.IO/' }" \
-<<<<<<< HEAD
--e "this.ssoauth={ 'path': '../ASC.SsoAuth/' }" -e "this.core={ 'products': { 'folder': '%{buildpath}/products', 'subfolder': 'server'} }"
-=======
 -e "this.ssoauth={ 'path': '../ASC.SsoAuth/' }" -e "this.core={ 'products': { 'folder': '%{buildpath}/products', 'subfolder': 'server'} }"
 
 find %{_builddir}/%{sourcename}/publish/ \
@@ -24,5 +21,4 @@
 
 find %{_builddir}/%{sourcename}/publish/ \
      %{_builddir}/%{sourcename}/ASC.Migration.Runner \
-     -depth -type f -regex '.*\(so\)$' -exec strip {} \;
->>>>>>> b39b2949
+     -depth -type f -regex '.*\(so\)$' -exec strip {} \;