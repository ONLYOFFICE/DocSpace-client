// (c) Copyright Ascensio System SIA 2009-2024
//
// This program is a free software product.
// You can redistribute it and/or modify it under the terms
// of the GNU Affero General Public License (AGPL) version 3 as published by the Free Software
// Foundation. In accordance with Section 7(a) of the GNU AGPL its Section 15 shall be amended
// to the effect that Ascensio System SIA expressly excludes the warranty of non-infringement of
// any third-party rights.
//
// This program is distributed WITHOUT ANY WARRANTY, without even the implied warranty
// of MERCHANTABILITY or FITNESS FOR A PARTICULAR  PURPOSE. For details, see
// the GNU AGPL at: http://www.gnu.org/licenses/agpl-3.0.html
//
// You can contact Ascensio System SIA at Lubanas st. 125a-25, Riga, Latvia, EU, LV-1021.
//
// The  interactive user interfaces in modified source and object code versions of the Program must
// display Appropriate Legal Notices, as required under Section 5 of the GNU AGPL version 3.
//
// Pursuant to Section 7(b) of the License you must retain the original Product logo when
// distributing the program. Pursuant to Section 7(e) we decline to grant you any rights under
// trademark law for use of our trademarks.
//
// All the Product's GUI elements, including illustrations and icon sets, as well as technical writing
// content are licensed under the terms of the Creative Commons Attribution-ShareAlike 4.0
// International. See the License terms at http://creativecommons.org/licenses/by-sa/4.0/legalcode

import React, { useState, useEffect } from "react";
import { inject, observer } from "mobx-react";
import { useTranslation } from "react-i18next";
import * as Styled from "./index.styled";

import { Link } from "@docspace/shared/components/link";
import { Button } from "@docspace/shared/components/button";
import { InputBlock } from "@docspace/shared/components/input-block";
import { Label } from "@docspace/shared/components/label";
import { Text } from "@docspace/shared/components/text";
import { Checkbox } from "@docspace/shared/components/checkbox";
import { PasswordInput } from "@docspace/shared/components/password-input";
import { toastr } from "@docspace/shared/components/toast";
import { SettingsDSConnectSkeleton } from "@docspace/shared/skeletons/settings";
import { DeviceType } from "@docspace/shared/enums";
import { SaveCancelButtons } from "@docspace/shared/components/save-cancel-buttons";
import { setDocumentTitle } from "SRC_DIR/helpers/utils";

const URL_REGEX = /^https?:\/\/[-a-zA-Z0-9@:%._\+~#=]{1,256}\/?$/;
const DNS_PLACEHOLDER = `${window.location.protocol}//<docspace-dns-name>/`;
const EDITOR_URL_PLACEHOLDER = `${window.location.protocol}//<editors-dns-name>/`;
const AUTHORIZATION_HEADER_INITIAL_STATE = "AuthorizationJwt";

const DocumentService = ({
  getDocumentServiceLocation,
  changeDocumentServiceLocation,
  currentColorScheme,
  integrationSettingsUrl,
  currentDeviceType,
}) => {
  const { t, ready } = useTranslation(["Settings", "Common"]);

  const [isLoading, setIsLoading] = useState(true);
  const [isSaveLoading, setSaveIsLoading] = useState(false);
  const [isResetLoading, setResetIsLoading] = useState(false);

  const [portalUrl, setPortalUrl] = useState("");
  const [portalUrlIsValid, setPortalUrlIsValid] = useState(true);
  const [jwtSecret, setJwtSecret] = useState("");
  const [isDisabledCertificat, setIsDisabledCertificat] = useState(false);
  const [jwtHeader, setJwtHeader] = useState(
    AUTHORIZATION_HEADER_INITIAL_STATE,
  );
  const [docServiceUrl, setDocServiceUrl] = useState("");
  const [docServiceUrlIsValid, setDocServiceUrlIsValid] = useState(true);
  const [internalUrl, setInternalUrl] = useState("");
  const [internalUrlIsValid, setInternalUrlIsValid] = useState(true);

  const [isDefaultSettings, setIsDefaultSettings] = useState(false);
  const [isShowAdvancedSettings, setIsShowAdvancedSettings] = useState(false);

  const [initPortalUrl, setInitPortalUrl] = useState("");
  const [initDocServiceUrl, setInitDocServiceUrl] = useState("");
  const [initInternalUrl, setInitInternalUrl] = useState("");

  useEffect(() => {
    setDocumentTitle(t("DocumentService"));
    setIsLoading(true);
    getDocumentServiceLocation()
      .then((result) => {
        setIsDefaultSettings(result?.isDefault || false);

        setPortalUrl(result?.docServicePortalUrl);
        setInternalUrl(result?.docServiceUrlInternal);
        setDocServiceUrl(result?.docServiceUrl);

        setInitPortalUrl(result?.docServicePortalUrl);
        setInitInternalUrl(result?.docServiceUrlInternal);
        setInitDocServiceUrl(result?.docServiceUrl);
      })
      .catch((error) => toastr.error(error))
      .finally(() => setIsLoading(false));
  }, []);

  const onChangeDocServiceUrl = (e) => {
    setDocServiceUrl(e.target.value);
    if (!e.target.value) setDocServiceUrlIsValid(true);
    else setDocServiceUrlIsValid(URL_REGEX.test(e.target.value));
  };

  const onChangeIsDisabledCertificat = () => {
    setIsDisabledCertificat((prevState) => !prevState);
  };

  const onChangeJwtSecret = (e) => {
    setJwtSecret(e.target.value);
  };

  const onChangeIsShowAdvancedSettings = () => {
    setIsShowAdvancedSettings((prevState) => !prevState);
  };

  const onChangeJwtHeader = (e) => {
    setJwtHeader(e.target.value);
  };

  const onChangeInternalUrl = (e) => {
    setInternalUrl(e.target.value);
    if (!e.target.value) setInternalUrlIsValid(true);
    else setInternalUrlIsValid(URL_REGEX.test(e.target.value));
  };

  const onChangePortalUrl = (e) => {
    setPortalUrl(e.target.value);
    if (!e.target.value) setPortalUrlIsValid(true);
    else setPortalUrlIsValid(URL_REGEX.test(e.target.value));
  };

  const onSubmit = (e) => {
    e.preventDefault();
    setSaveIsLoading(true);

    changeDocumentServiceLocation(
      docServiceUrl,
      jwtSecret,
      isDisabledCertificat,
      jwtHeader,
      internalUrl,
      portalUrl,
    )
      .then((result) => {
        toastr.success(t("Common:ChangesSavedSuccessfully"));

        setIsDefaultSettings(result?.isDefault || false);

        setPortalUrl(result?.docServicePortalUrl);

        setInternalUrl(result?.docServiceUrlInternal);
        setDocServiceUrl(result?.docServiceUrl);

        setInitPortalUrl(result?.docServicePortalUrl);
        setInitInternalUrl(result?.docServiceUrlInternal);
        setInitDocServiceUrl(result?.docServiceUrl);
      })
      .catch((e) => toastr.error(e))
      .finally(() => setSaveIsLoading(false));
  };

  const onReset = () => {
    setDocServiceUrlIsValid(true);
    setInternalUrlIsValid(true);
    setPortalUrlIsValid(true);

    setResetIsLoading(true);
    changeDocumentServiceLocation(null, null, null)
      .then((result) => {
        toastr.success(t("Common:ChangesSavedSuccessfully"));

        setIsDefaultSettings(result?.isDefault || false);

        setPortalUrl(result?.docServicePortalUrl);
        setInternalUrl(result?.docServiceUrlInternal);
        setDocServiceUrl(result?.docServiceUrl);

        setInitPortalUrl(result?.docServicePortalUrl);
        setInitInternalUrl(result?.docServiceUrlInternal);
        setInitDocServiceUrl(result?.docServiceUrl);
      })
      .catch((e) => toastr.error(e))
      .finally(() => setResetIsLoading(false));
  };

  const isFormEmpty = !docServiceUrl && !internalUrl && !portalUrl;
  const allInputsValid =
    docServiceUrlIsValid && internalUrlIsValid && portalUrlIsValid;

  const isValuesInit =
    docServiceUrl == initDocServiceUrl &&
    internalUrl == initInternalUrl &&
    portalUrl == initPortalUrl;

  if (isLoading || !ready) return <SettingsDSConnectSkeleton />;

  const saveButtonDisabled =
    isFormEmpty ||
    isValuesInit ||
    !allInputsValid ||
    isSaveLoading ||
    isResetLoading;

  return (
    <Styled.Location>
      <Styled.LocationHeader>
        <div className="main">
          {t("Settings:DocumentServiceLocationHeaderHelp")}
        </div>

        <Link
          className="third-party-link"
          color={currentColorScheme.main?.accent}
          isHovered
          target="_blank"
          href={integrationSettingsUrl}
        >
          {t("Common:LearnMore")}
        </Link>
      </Styled.LocationHeader>

      <Styled.LocationForm onSubmit={onSubmit}>
        <div className="form-inputs">
          <div className="input-wrapper">
            <Label
              htmlFor="docServiceAdress"
              text={t("Settings:DocumentServiceLocationUrlApi")}
            />
            <InputBlock
              id="docServiceAdress"
              type="text"
              autoComplete="off"
              tabIndex={1}
              scale
              iconButtonClassName={"icon-button"}
              value={docServiceUrl}
              onChange={onChangeDocServiceUrl}
              placeholder={EDITOR_URL_PLACEHOLDER}
              hasError={!docServiceUrlIsValid}
              isDisabled={isSaveLoading || isResetLoading}
            />
            <Text className="subtitle">
              {t("Common:Example", {
                example: EDITOR_URL_PLACEHOLDER,
              })}
            </Text>
<<<<<<< HEAD
            <Checkbox
              id={"isDisabledCertificat"}
              label={t("Settings:DocumentServiceDisableCertificat")}
              className="checkbox"
              isChecked={isDisabledCertificat}
              onChange={onChangeIsDisabledCertificat}
=======
          </div>
          <div className="input-wrapper">
            <Label
              htmlFor="internalAdress"
              text={t("Settings:DocumentServiceLocationUrlInternal", {
                productName: t("Common:ProductName"),
              })}
            />
            <InputBlock
              id="internalAdress"
              type="text"
              autoComplete="off"
              tabIndex={2}
              scale
              iconButtonClassName={"icon-button"}
              value={internalUrl}
              onChange={onChangeInternalUrl}
              placeholder={EDITOR_URL_PLACEHOLDER}
              hasError={!internalUrlIsValid}
>>>>>>> 42da002e
              isDisabled={isSaveLoading || isResetLoading}
            />
          </div>
          <div className="input-wrapper">
<<<<<<< HEAD
            <div className="group-label">
              <Label
                htmlFor="jwtSecret"
                text={t("Settings:DocumentServiceJwtSecret")}
              />
              <Text className="label-subtitle">
                {`(${t("Settings:DocumentServiceJwtSecretSubtitle")})`}
              </Text>
            </div>
            <PasswordInput
              id="jwtSecret"
              type="password"
              simpleView
              tabIndex={2}
=======
            <Label
              htmlFor="portalAdress"
              text={t("Settings:DocumentServiceLocationUrlPortal", {
                productName: t("Common:ProductName"),
              })}
            />
            <InputBlock
              id="portalAdress"
              type="text"
              autoComplete="off"
              tabIndex={3}
>>>>>>> 42da002e
              scale
              inputValue={jwtSecret}
              onChange={onChangeJwtSecret}
              isDisabled={isSaveLoading || isResetLoading}
            />
            <Text className="subtitle">
              {t("Settings:DocumentServiceJwtSecretSubtitle")}
            </Text>
          </div>
        </div>

        <div className="form-inputs">
          <Styled.LocationSubheader>
            {t("Settings:DocumentServiceAdvancedSettings")}
            <Link
              className="third-party-link"
              isHovered
              onClick={onChangeIsShowAdvancedSettings}
            >
              {isShowAdvancedSettings
                ? t("Settings:DocumentServiceShow")
                : t("Settings:DocumentServiceHide")}
            </Link>
          </Styled.LocationSubheader>

          {isShowAdvancedSettings && (
            <>
              <div className="input-wrapper">
                <Label
                  htmlFor="jwtHeader"
                  text={t("Settings:DocumentServiceJwtHeader")}
                />
                <InputBlock
                  id="jwtHeader"
                  type="text"
                  autoComplete="off"
                  tabIndex={3}
                  scale
                  iconButtonClassName={"icon-button"}
                  value={jwtHeader}
                  onChange={onChangeJwtHeader}
                  isDisabled={isSaveLoading || isResetLoading}
                />
                <Text className="subtitle">
                  {t("Settings:DocumentServiceJwtHeaderSubtitle")}
                </Text>
              </div>
              <div className="input-wrapper">
                <Label
                  htmlFor="internalAdress"
                  text={t("Settings:DocumentServiceLocationUrlInternal", {
                    productName: PRODUCT_NAME,
                  })}
                />
                <InputBlock
                  id="internalAdress"
                  type="text"
                  autoComplete="off"
                  tabIndex={4}
                  scale
                  iconButtonClassName={"icon-button"}
                  value={internalUrl}
                  onChange={onChangeInternalUrl}
                  placeholder={EDITOR_URL_PLACEHOLDER}
                  hasError={!internalUrlIsValid}
                  isDisabled={isSaveLoading || isResetLoading}
                />
                <Text className="subtitle">
                  {t("Common:Example", {
                    example: EDITOR_URL_PLACEHOLDER,
                  })}
                </Text>
              </div>
              <div className="input-wrapper">
                <Label
                  htmlFor="portalAdress"
                  text={t("Settings:DocumentServiceLocationUrlPortal", {
                    productName: PRODUCT_NAME,
                  })}
                />
                <InputBlock
                  id="portalAdress"
                  type="text"
                  autoComplete="off"
                  tabIndex={5}
                  scale
                  iconButtonClassName={"icon-button"}
                  value={portalUrl}
                  onChange={onChangePortalUrl}
                  placeholder={DNS_PLACEHOLDER}
                  hasError={!portalUrlIsValid}
                  isDisabled={isSaveLoading || isResetLoading}
                />
                <Text className="subtitle">
                  {t("Common:Example", {
                    example: `${window.location.origin}`,
                  })}
                </Text>
              </div>
            </>
          )}
        </div>

        <SaveCancelButtons
          onSaveClick={onSubmit}
          onCancelClick={onReset}
          saveButtonLabel={t("Common:SaveButton")}
<<<<<<< HEAD
          cancelButtonLabel={t("Common:Reset")}
=======
          cancelButtonLabel={t("Settings:DefaultSettings")}
>>>>>>> 42da002e
          reminderText={t("Settings:YouHaveUnsavedChanges")}
          saveButtonDisabled={saveButtonDisabled}
          disableRestoreToDefault={
            isDefaultSettings || isSaveLoading || isResetLoading
          }
          displaySettings={true}
          isSaving={isSaveLoading || isResetLoading}
          showReminder={!saveButtonDisabled}
        />
      </Styled.LocationForm>
    </Styled.Location>
  );
};

export default inject(({ settingsStore, filesSettingsStore }) => {
  const { currentColorScheme, integrationSettingsUrl, currentDeviceType } =
    settingsStore;
  const { getDocumentServiceLocation, changeDocumentServiceLocation } =
    filesSettingsStore;
  return {
    getDocumentServiceLocation,
    changeDocumentServiceLocation,
    currentColorScheme,
    integrationSettingsUrl,
    currentDeviceType,
  };
})(observer(DocumentService));<|MERGE_RESOLUTION|>--- conflicted
+++ resolved
@@ -247,39 +247,16 @@
                 example: EDITOR_URL_PLACEHOLDER,
               })}
             </Text>
-<<<<<<< HEAD
             <Checkbox
               id={"isDisabledCertificat"}
               label={t("Settings:DocumentServiceDisableCertificat")}
               className="checkbox"
               isChecked={isDisabledCertificat}
               onChange={onChangeIsDisabledCertificat}
-=======
-          </div>
-          <div className="input-wrapper">
-            <Label
-              htmlFor="internalAdress"
-              text={t("Settings:DocumentServiceLocationUrlInternal", {
-                productName: t("Common:ProductName"),
-              })}
-            />
-            <InputBlock
-              id="internalAdress"
-              type="text"
-              autoComplete="off"
-              tabIndex={2}
-              scale
-              iconButtonClassName={"icon-button"}
-              value={internalUrl}
-              onChange={onChangeInternalUrl}
-              placeholder={EDITOR_URL_PLACEHOLDER}
-              hasError={!internalUrlIsValid}
->>>>>>> 42da002e
               isDisabled={isSaveLoading || isResetLoading}
             />
           </div>
           <div className="input-wrapper">
-<<<<<<< HEAD
             <div className="group-label">
               <Label
                 htmlFor="jwtSecret"
@@ -294,19 +271,6 @@
               type="password"
               simpleView
               tabIndex={2}
-=======
-            <Label
-              htmlFor="portalAdress"
-              text={t("Settings:DocumentServiceLocationUrlPortal", {
-                productName: t("Common:ProductName"),
-              })}
-            />
-            <InputBlock
-              id="portalAdress"
-              type="text"
-              autoComplete="off"
-              tabIndex={3}
->>>>>>> 42da002e
               scale
               inputValue={jwtSecret}
               onChange={onChangeJwtSecret}
@@ -414,11 +378,7 @@
           onSaveClick={onSubmit}
           onCancelClick={onReset}
           saveButtonLabel={t("Common:SaveButton")}
-<<<<<<< HEAD
           cancelButtonLabel={t("Common:Reset")}
-=======
-          cancelButtonLabel={t("Settings:DefaultSettings")}
->>>>>>> 42da002e
           reminderText={t("Settings:YouHaveUnsavedChanges")}
           saveButtonDisabled={saveButtonDisabled}
           disableRestoreToDefault={
