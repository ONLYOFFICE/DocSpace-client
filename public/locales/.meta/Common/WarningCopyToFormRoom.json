--- conflicted
+++ resolved
@@ -3,11 +3,7 @@
   "content": "The file cannot be copied to this room. Please try to copy the {{organizationName}} PDF form.",
   "content_en_sha1_hash": "a1c3d143cde07c3cc51c27c08a8705ae800f1435",
   "created_at": "2025-05-19T21:30:49.585Z",
-<<<<<<< HEAD
-  "updated_at": "2025-05-26T07:57:32.170Z",
-=======
   "updated_at": "2025-05-28T09:30:02.128Z",
->>>>>>> 398dda3c
   "comment": {
     "text": "This translation key displays a warning message when attempting to copy a file to a form room. It indicates that the file cannot be copied due to its format (pdf) and suggests copying the organization's pdf form instead. This message appears in the Files Selector component.",
     "is_auto": true,
@@ -37,7 +33,13 @@
     "ar-SA": {
       "ai_translated": false,
       "ai_model": null,
-      "ai_spell_check_issues": [],
+      "ai_spell_check_issues": [
+        {
+          "type": "incorrect_translation",
+          "description": "The phrase \"نسخ نموذج PDF الخاص بـ\" (copy the PDF form belonging to) is a bit clunky. A more natural phrasing would be \"نموذج PDF الخاص بـ\" (the PDF form of) or \"نموذج PDF لـ\" (PDF form for).",
+          "suggestion": "لا يمكن نسخ الملف إلى هذه الغرفة. يُرجى محاولة نسخ نموذج PDF لـ {{organizationName}}."
+        }
+      ],
       "approved_at": null
     },
     "az": {
@@ -64,213 +66,224 @@
       "ai_spell_check_issues": [
         {
           "type": "incorrect_translation",
-          "description": "The phrase 'PDF-Formular' is slightly awkward in German. While technically correct, 'PDF-Formular' is not as natural as simply 'PDF-Form' or, even better, 'das Formular im PDF-Format'. The German translation implies that it's the 'PDF' that is the form, rather than a form *in* PDF format.",
-          "suggestion": "Bitte versuchen Sie, das Formular im PDF-Format {{organizationName}} zu kopieren."
+          "description": "The translation is overly literal and sounds unnatural in German. A more natural phrasing would be something like 'Die Datei lässt sich nicht in diesen Raum kopieren. Versuchen Sie bitte, das PDF-Formular von {{organizationName}} zu kopieren.'",
+          "suggestion": "Die Datei lässt sich nicht in diesen Raum kopieren. Versuchen Sie bitte, das PDF-Formular von {{organizationName}} zu kopieren."
+        }
+      ],
+      "approved_at": null
+    },
+    "el-GR": {
+      "ai_translated": false,
+      "ai_model": null,
+      "ai_spell_check_issues": [
+        {
+          "type": "incorrect_translation",
+          "description": "The word 'διαγραφή' (diagrapi) means 'deletion' or 'erasure', not 'copy'. The intended meaning is 'copy'.",
+          "suggestion": "Δεν είναι δυνατή η αντιγραφή του αρχείου σε αυτό το δωμάτιο. Δοκιμάστε να αντιγράψετε τη φόρμα PDF του {{organizationName}}."
+        }
+      ],
+      "approved_at": null
+    },
+    "es": {
+      "ai_translated": false,
+      "ai_model": null,
+      "ai_spell_check_issues": [
+        {
+          "type": "incorrect_translation",
+          "description": "The word 'sala' translates to 'room' but in this context, 'room' refers to a digital room or repository. A more accurate translation would be 'área', 'espacio', or 'contenedor'.",
+          "suggestion": "El archivo no se puede copiar en esta área/espacio/contenedor. Por favor, intente copiar el formulario PDF de {{organizationName}}."
+        }
+      ],
+      "approved_at": null
+    },
+    "fi": {
+      "ai_translated": false,
+      "ai_model": null,
+      "ai_spell_check_issues": [],
+      "approved_at": null
+    },
+    "fr": {
+      "ai_translated": false,
+      "ai_model": null,
+      "ai_spell_check_issues": [],
+      "approved_at": null
+    },
+    "hy-AM": {
+      "ai_translated": false,
+      "ai_model": null,
+      "ai_spell_check_issues": [
+        {
+          "type": "incorrect_translation",
+          "description": "The phrase \"The file cannot be copied to this room\" is translated as \"Ֆայլը չի կարող պատճենվել այս սենյակում\". While technically correct, a more natural phrasing in Armenian might be \"Ֆայլը չի կարողանում պատճենվել այս սենյակում\" or \"Ֆայլը հնարավոր չէ պատճենել այս սենյակում\".",
+          "suggestion": "Ֆայլը հնարավոր չէ պատճենել այս սենյակում:"
+        }
+      ],
+      "approved_at": null
+    },
+    "it": {
+      "ai_translated": false,
+      "ai_model": null,
+      "ai_spell_check_issues": [
+        {
+          "type": "incorrect_translation",
+          "description": "The English phrase 'Please try to copy the {{organizationName}} PDF form' is translated as 'Si prega di provare a copiare un modulo PDF {{organizationName}} alla volta.' The addition of 'alla volta' (one at a time) changes the meaning.  The original implies trying to copy the form, not necessarily one at a time.",
+          "suggestion": "Si prega di provare a copiare il modulo PDF {{organizationName}}."
+        }
+      ],
+      "approved_at": null
+    },
+    "ja-JP": {
+      "ai_translated": false,
+      "ai_model": null,
+      "ai_spell_check_issues": [],
+      "approved_at": null
+    },
+    "ko-KR": {
+      "ai_translated": false,
+      "ai_model": null,
+      "ai_spell_check_issues": [],
+      "approved_at": null
+    },
+    "lo-LA": {
+      "ai_translated": false,
+      "ai_model": null,
+      "ai_spell_check_issues": [
+        {
+          "type": "incorrect_translation",
+          "description": "The phrase \"ຖ່າຍອອກໄປ\" (thay ok pai) implies copying out of somewhere, which isn't quite the intended meaning. A better phrasing would convey that it cannot be copied *to* the room.",
+          "suggestion": "ເອກະສານນີ້ບໍ່ສາມາດຖ່າຍໃສ່ຫ້ອງນີ້ໄດ້ (eksakan ni bo ma san thai sai hong ni dai)"
+        },
+        {
+          "type": "spelling",
+          "description": "While not strictly incorrect, 'ເອກະສານ' (eksakan) is a more formal term. For a warning message, 'ເອກະສານ' might sound a little stiff.",
+          "suggestion": "ບເອກະສານນີ້ບໍ່ສາມາດຖ່າຍໃສ່ຫ້ອງນີ້ໄດ້ (b eksakan ni bo ma san thai sai hong ni dai)"
+        }
+      ],
+      "approved_at": null
+    },
+    "lv": {
+      "ai_translated": false,
+      "ai_model": null,
+      "ai_spell_check_issues": [],
+      "approved_at": null
+    },
+    "nl": {
+      "ai_translated": false,
+      "ai_model": null,
+      "ai_spell_check_issues": [],
+      "approved_at": null
+    },
+    "pl": {
+      "ai_translated": false,
+      "ai_model": null,
+      "ai_spell_check_issues": [],
+      "approved_at": null
+    },
+    "pt": {
+      "ai_translated": false,
+      "ai_model": null,
+      "ai_spell_check_issues": [
+        {
+          "type": "spelling",
+          "description": "The word 'ficheiro' is a valid Portuguese word but might be better replaced with 'arquivo' for broader understanding and consistency with common usage in this context.",
+          "suggestion": "arquivo"
         },
         {
           "type": "formatting",
-          "description": "While not strictly incorrect, the use of a hyphen in 'PDF-Formular' isn't the most common and fluent way to write this combination of words in German. Consider spacing the words.",
-          "suggestion": "Bitte versuchen Sie, das PDF Formular {{organizationName}} zu kopieren."
-        }
-      ],
-      "approved_at": null
-    },
-    "el-GR": {
-      "ai_translated": false,
-      "ai_model": null,
-      "ai_spell_check_issues": [
-        {
-          "type": "incorrect_translation",
-          "description": "The word 'διαγραφή' (diagrafe) translates to 'deletion' or 'erasing', not 'copying'. The original English says 'copied', implying a copy action. A more accurate translation would be something along the lines of 'αντιγραφή' (antigrafi) which means 'copying'.",
-          "suggestion": "Replace 'διαγραφή' with 'αντιγραφή'."
-        }
-      ],
-      "approved_at": null
-    },
-    "es": {
-      "ai_translated": false,
-      "ai_model": null,
-      "ai_spell_check_issues": [
-        {
-          "type": "incorrect_translation",
-          "description": "The word 'sala' (room) doesn't quite convey the meaning of a digital 'room' or folder/area. It's more literal. A more appropriate term would be something like 'área' or 'espacio'.",
-          "suggestion": "El archivo no se puede copiar en esta área. Por favor, intente copiar el formulario PDF de {{organizationName}}."
-        }
-      ],
-      "approved_at": null
-    },
-    "fi": {
-      "ai_translated": false,
-      "ai_model": null,
-      "ai_spell_check_issues": [],
-      "approved_at": null
-    },
-    "fr": {
-      "ai_translated": false,
-      "ai_model": null,
-      "ai_spell_check_issues": [],
-      "approved_at": null
-    },
-    "hy-AM": {
-      "ai_translated": false,
-      "ai_model": null,
-      "ai_spell_check_issues": [
-        {
-          "type": "incorrect_translation",
-          "description": "The phrase \"The file cannot be copied to this room\" is translated literally as \"Ֆայլը չի կարող պատճենվել այս սենյակում.\" While technically correct, a more natural Armenian phrasing might be 'This file cannot be copied to this room' or 'You cannot copy this file to this room'.",
-          "suggestion": "Consider rephrasing to something like:  'Այս ֆայլը չի կարող պատճենվել այս սենյակում:' (This file cannot be copied to this room) or 'Դուք չեք կարող պատճենել այս ֆայլը այս սենյակում:' (You cannot copy this file to this room)."
-        }
-      ],
-      "approved_at": null
-    },
-    "it": {
-      "ai_translated": false,
-      "ai_model": null,
-      "ai_spell_check_issues": [
-        {
-          "type": "incorrect_translation",
-          "description": "The phrase 'alla volta' (one at a time) is not a direct or accurate translation of the English 'PDF form'. The original English implies a specific form from the organization, not that multiple forms cannot be copied at once.",
-          "suggestion": "Il file non può essere copiato in questa stanza. Si prega di provare a copiare il modulo PDF di {{organizationName}}."
-        }
-      ],
-      "approved_at": null
-    },
-    "ja-JP": {
-      "ai_translated": false,
-      "ai_model": null,
-      "ai_spell_check_issues": [],
-      "approved_at": null
-    },
-    "ko-KR": {
-      "ai_translated": false,
-      "ai_model": null,
-      "ai_spell_check_issues": [],
-      "approved_at": null
-    },
-    "lo-LA": {
+          "description": "The phrase 'formulário PDF {{organizationName}}' lacks proper punctuation. A hyphen should be added after 'PDF' to make it read as 'formulário PDF-{{organizationName}}'.",
+          "suggestion": "formulário PDF-{{organizationName}}"
+        }
+      ],
+      "approved_at": null
+    },
+    "pt-BR": {
+      "ai_translated": false,
+      "ai_model": null,
+      "ai_spell_check_issues": [
+        {
+          "type": "incorrect_translation",
+          "description": "The phrase 'PDF form {{organizationName}} PDF form' is redundant and doesn't accurately reflect the English content. The English content refers to a specific PDF form associated with the organization.",
+          "suggestion": "O arquivo não pode ser copiado para esta sala. Tente copiar o formulário PDF {{organizationName}}."
+        },
+        {
+          "type": "grammar",
+          "description": "The repetition of 'PDF' makes the sentence sound awkward in Portuguese.",
+          "suggestion": "O arquivo não pode ser copiado para esta sala. Tente copiar o formulário PDF {{organizationName}}."
+        }
+      ],
+      "approved_at": null
+    },
+    "ro": {
       "ai_translated": false,
       "ai_model": null,
       "ai_spell_check_issues": [
         {
           "type": "spelling",
-          "description": "The word 'ຖ່າຍ' is used repeatedly and while technically correct for 'copy', it might sound repetitive in Lao. A more natural phrasing might be considered.",
-          "suggestion": "Consider replacing one or more instances of 'ຖ່າຍ' with a synonym like 'ສໍາເນົາ' or 'ເອກະສານ'."
+          "description": "The word 'această' should be 'această'.",
+          "suggestion": "această"
         },
         {
           "type": "grammar",
-          "description": "While not strictly incorrect, the sentence structure 'ເອກະສານນີ້ບໍ່ສາມາດຖ່າຍອອກໄປໃນຫ້ອງນີ້ໄດ້' could be slightly more natural. Placing 'ນີ້' closer to 'ຫ້ອງ' might improve flow.",
-          "suggestion": "Consider rephrasing to 'ເອກະສານນີ້ບໍ່ສາມາດຖ່າຍອອກຈາກຫ້ອງນີ້ໄດ້' or 'ບໍ່ສາມາດຖ່າຍເອກະສານນີ້ອອກຈາກຫ້ອງນີ້ໄດ້'."
-        }
-      ],
-      "approved_at": null
-    },
-    "lv": {
-      "ai_translated": false,
-      "ai_model": null,
-      "ai_spell_check_issues": [],
-      "approved_at": null
-    },
-    "nl": {
-      "ai_translated": false,
-      "ai_model": null,
-      "ai_spell_check_issues": [],
-      "approved_at": null
-    },
-    "pl": {
-      "ai_translated": false,
-      "ai_model": null,
-      "ai_spell_check_issues": [],
-      "approved_at": null
-    },
-    "pt": {
+          "description": "The sentence structure is slightly awkward. 'Încercați să copiați' could be improved.",
+          "suggestion": "Încercați să copiați formularul PDF {{organizationName}}."
+        }
+      ],
+      "approved_at": null
+    },
+    "ru": {
+      "ai_translated": false,
+      "ai_model": null,
+      "ai_spell_check_issues": [
+        {
+          "type": "incorrect_translation",
+          "description": "The phrase \"The file cannot be copied to this room\" is translated accurately, but the overall phrasing feels a bit stiff and unnatural in Russian.  A more natural phrasing might incorporate a more conversational tone.",
+          "suggestion": "Файл не удается скопировать в эту комнату. Пожалуйста, попробуйте скопировать PDF-форму {{organizationName}}."
+        },
+        {
+          "type": "formatting",
+          "description": "While technically correct, the inclusion of a space before the 'PDF-форму' is slightly less common and could be improved.",
+          "suggestion": "Файл не удается скопировать в эту комнату. Пожалуйста, попробуйте скопировать PDF форму {{organizationName}}."
+        }
+      ],
+      "approved_at": null
+    },
+    "si": {
+      "ai_translated": false,
+      "ai_model": null,
+      "ai_spell_check_issues": [],
+      "approved_at": null
+    },
+    "sk": {
+      "ai_translated": false,
+      "ai_model": null,
+      "ai_spell_check_issues": [],
+      "approved_at": null
+    },
+    "sl": {
+      "ai_translated": false,
+      "ai_model": null,
+      "ai_spell_check_issues": [
+        {
+          "type": "incorrect_translation",
+          "description": "The English phrase 'Please try to copy the {{organizationName}} PDF form' is not accurately translated. A more natural Slovenian translation would be 'Poskusite kopirati PDF obrazec {{organizationName}}.' or 'Poskusite posredovati PDF obrazec {{organizationName}}'. The current translation is a bit awkward and uses 'kopirati' twice unnecessarily.",
+          "suggestion": "Poskusite kopirati PDF obrazec {{organizationName}}."
+        }
+      ],
+      "approved_at": null
+    },
+    "sr-Cyrl-RS": {
       "ai_translated": false,
       "ai_model": null,
       "ai_spell_check_issues": [
         {
           "type": "spelling",
-          "description": "The word 'formulário' is correctly spelled but may be better phrased as 'formulário em PDF' for clarity.",
-          "suggestion": "formulário em PDF"
-        },
-        {
-          "type": "incorrect_translation",
-          "description": "While 'formulário' translates to 'form', the original English emphasizes 'PDF form'. The translation doesn't fully convey this nuance.",
-          "suggestion": "Tente copiar o formulário PDF da {{organizationName}}."
-        }
-      ],
-      "approved_at": null
-    },
-    "pt-BR": {
-      "ai_translated": false,
-      "ai_model": null,
-      "ai_spell_check_issues": [
-        {
-          "type": "incorrect_translation",
-          "description": "The phrase 'PDF form {{organizationName}} PDF form' is redundant and doesn't accurately convey the meaning of '{{organizationName}} PDF form'.",
-          "suggestion": "Tente copiar o formulário PDF {{organizationName}}."
-        },
-        {
-          "type": "grammar",
-          "description": "While not strictly incorrect, the phrasing 'formulário em PDF' is less common and slightly awkward. 'Formulário PDF' is more natural.",
-          "suggestion": "Tente copiar o formulário PDF {{organizationName}}."
-        }
-      ],
-      "approved_at": null
-    },
-    "ro": {
-      "ai_translated": false,
-      "ai_model": null,
-      "ai_spell_check_issues": [
-        {
-          "type": "spelling",
-          "description": "The word 'această' should be 'această'. It's a grammatical error due to incorrect case.",
-          "suggestion": "această"
-        }
-      ],
-      "approved_at": null
-    },
-    "ru": {
-      "ai_translated": false,
-      "ai_model": null,
-      "ai_spell_check_issues": [],
-      "approved_at": null
-    },
-    "si": {
-      "ai_translated": false,
-      "ai_model": null,
-      "ai_spell_check_issues": [],
-      "approved_at": null
-    },
-    "sk": {
-      "ai_translated": false,
-      "ai_model": null,
-      "ai_spell_check_issues": [],
-      "approved_at": null
-    },
-    "sl": {
-      "ai_translated": false,
-      "ai_model": null,
-      "ai_spell_check_issues": [
-        {
-          "type": "incorrect_translation",
-          "description": "The phrasing \"Poskusite kopirati obrazec PDF {{organizationName}}\" is not the most natural way to say 'Please try to copy the {{organizationName}} PDF form.' A more accurate translation would be something like 'Poskusite kopirati PDF obrazec {{organizationName}}' or 'Poskusite kopirati {{organizationName}} obrazec v PDF formatu'.",
-          "suggestion": "Poskusite kopirati PDF obrazec {{organizationName}}."
+          "description": "The word 'фајл' (file) is spelled correctly but might be better replaced with 'датутека' to align better with common terminology in formal contexts.",
+          "suggestion": "датутека"
         },
         {
           "type": "formatting",
-          "description": "The placement of 'PDF' feels slightly awkward. It would be more natural to include it before 'obrazec' or at the end of the sentence.",
-          "suggestion": "Poskusite kopirati PDF obrazec {{organizationName}}."
-        }
-      ],
-      "approved_at": null
-    },
-    "sr-Cyrl-RS": {
-      "ai_translated": false,
-      "ai_model": null,
-      "ai_spell_check_issues": [
-        {
-          "type": "spelling",
-          "description": "The word \"собу\" should be \"собу\". While understandable, it's not the most natural-sounding choice. 'Простор' or 'собу' might be more appropriate depending on context.",
-          "suggestion": "Фајл не може бити копиран у ову просторију/собу."
+          "description": "The use of 'PDF образац' is technically correct, but using 'PDF формулар' might be more common and sound more natural.",
+          "suggestion": "PDF формулар"
         }
       ],
       "approved_at": null
@@ -290,13 +303,7 @@
     "uk-UA": {
       "ai_translated": false,
       "ai_model": null,
-      "ai_spell_check_issues": [
-        {
-          "type": "formatting",
-          "description": "The use of 'PDF-форму' is awkward. While technically correct, it's not the most natural way to phrase it in Ukrainian. A more fluent option would be 'PDF-форму від {{organizationName}}' or 'PDF-форму {{organizationName}}'.",
-          "suggestion": "PDF-форму від {{organizationName}}"
-        }
-      ],
+      "ai_spell_check_issues": [],
       "approved_at": null
     },
     "vi": {
