--- conflicted
+++ resolved
@@ -34,25 +34,11 @@
   return (
     <MobxProvider {...loginStore}>
       <SimpleNav {...props} />
-<<<<<<< HEAD
       <Routes>
-        <Route path="/login/error" element={<InvalidRoute />} />
+        <Route path="/login/error" element={<InvalidRoute {...props} />} />
         <Route path="/login/code" element={<CodeLogin {...props} />} />
         <Route path="/login" element={<Login {...props} />} />
       </Routes>
-=======
-      <Switch>
-        <Route path="/login/error">
-          <InvalidRoute {...props} />
-        </Route>
-        <Route path="/login/code">
-          <CodeLogin {...props} />
-        </Route>
-        <Route path="/login">
-          <Login {...props} />
-        </Route>
-      </Switch>
->>>>>>> 4058e2bd
     </MobxProvider>
   );
 };
