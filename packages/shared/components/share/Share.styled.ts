--- conflicted
+++ resolved
@@ -24,13 +24,9 @@
 // content are licensed under the terms of the Creative Commons Attribution-ShareAlike 4.0
 // International. See the License terms at http://creativecommons.org/licenses/by-sa/4.0/legalcode
 
-<<<<<<< HEAD
-import styled from "styled-components";
-import { globalColors } from "../../themes";
-=======
 import styled, { css } from "styled-components";
 import { DropDown } from "../drop-down";
->>>>>>> ef24b67a
+import { globalColors } from "../../themes";
 
 const StyledLinks = styled.div`
   margin-top: 20px;
