{
  "key_path": "DocumentEdited",
  "content": "Cannot perform the action because the document is being edited.",
  "content_en_sha1_hash": "9be506c1a16ad8098b7a66bc532cf3279e05ab0f",
  "created_at": "2025-05-19T21:30:55.469Z",
<<<<<<< HEAD
  "updated_at": "2025-08-29T14:33:38.347Z",
=======
  "updated_at": "2025-09-01T11:05:24.387Z",
>>>>>>> b75318d3
  "comment": {
    "text": "This translation key is used to display an error message when a user attempts to perform an action on a document that is currently being edited. It appears in the UI as an error toast notification. The key should be translated to convey a clear indication of what is preventing the action from being performed, such as \"Cannot edit document while it's being edited.\"",
    "is_auto": true,
    "updated_at": "2025-05-20T09:39:57.817Z"
  },
  "usage": [
    {
      "file_path": "/packages/client/src/store/ContextOptionsStore.js",
      "line_number": 1094,
      "context": "onSelectItem({ id: item.id, isFolder: item.isFolder }, true, false);\n };\n \n onShowEditingToast = (t) => {\n toastr.error(t(\"Files:DocumentEdited\"));\n };\n \n onShowWaitOperationToast = (t) => {\n toastr.warning(t(\"Files:WaitOperation\"));\n };",
      "module": "/packages/client"
    }
  ],
  "languages": {
    "en": {
      "ai_translated": false,
      "ai_model": null,
      "ai_spell_check_issues": [],
      "approved_at": null
    },
    "ar-SA": {
      "ai_translated": false,
      "ai_model": null,
      "ai_spell_check_issues": [],
      "approved_at": null
    },
    "az": {
      "ai_translated": false,
      "ai_model": null,
      "ai_spell_check_issues": [],
      "approved_at": null
    },
    "bg": {
      "ai_translated": false,
      "ai_model": null,
      "ai_spell_check_issues": [],
      "approved_at": null
    },
    "cs": {
      "ai_translated": false,
      "ai_model": null,
      "ai_spell_check_issues": [],
      "approved_at": null
    },
    "de": {
      "ai_translated": false,
      "ai_model": null,
      "ai_spell_check_issues": [],
      "approved_at": null
    },
    "el-GR": {
      "ai_translated": false,
      "ai_model": null,
      "ai_spell_check_issues": [],
      "approved_at": null
    },
    "es": {
      "ai_translated": false,
      "ai_model": null,
      "ai_spell_check_issues": [],
      "approved_at": null
    },
    "fi": {
      "ai_translated": false,
      "ai_model": null,
      "ai_spell_check_issues": [],
      "approved_at": null
    },
    "fr": {
      "ai_translated": false,
      "ai_model": null,
      "ai_spell_check_issues": [],
      "approved_at": null
    },
    "hy-AM": {
      "ai_translated": false,
      "ai_model": null,
      "ai_spell_check_issues": [],
      "approved_at": null
    },
    "it": {
      "ai_translated": false,
      "ai_model": null,
      "ai_spell_check_issues": [],
      "approved_at": null
    },
    "ja-JP": {
      "ai_translated": false,
      "ai_model": null,
      "ai_spell_check_issues": [],
      "approved_at": null
    },
    "ko-KR": {
      "ai_translated": false,
      "ai_model": null,
      "ai_spell_check_issues": [],
      "approved_at": null
    },
    "lo-LA": {
      "ai_translated": false,
      "ai_model": null,
      "ai_spell_check_issues": [],
      "approved_at": null
    },
    "lv": {
      "ai_translated": false,
      "ai_model": null,
      "ai_spell_check_issues": [],
      "approved_at": null
    },
    "nl": {
      "ai_translated": false,
      "ai_model": null,
      "ai_spell_check_issues": [],
      "approved_at": null
    },
    "pl": {
      "ai_translated": false,
      "ai_model": null,
      "ai_spell_check_issues": [],
      "approved_at": null
    },
    "pt": {
      "ai_translated": false,
      "ai_model": null,
      "ai_spell_check_issues": [],
      "approved_at": null
    },
    "pt-BR": {
      "ai_translated": false,
      "ai_model": null,
      "ai_spell_check_issues": [],
      "approved_at": null
    },
    "ro": {
      "ai_translated": false,
      "ai_model": null,
      "ai_spell_check_issues": [],
      "approved_at": null
    },
    "ru": {
      "ai_translated": false,
      "ai_model": null,
      "ai_spell_check_issues": [],
      "approved_at": null
    },
    "si": {
      "ai_translated": false,
      "ai_model": null,
      "ai_spell_check_issues": [
        {
          "type": "incorrect_translation",
          "description": "The translation 'ලේඛනය සංස්කරණය වෙමින් පවතින බැවින් මෙම ක්‍රියාමාර්ගයට ඉඩ නොදේ.' is a literal translation and sounds somewhat unnatural in Sinhala. A more natural phrasing would convey the same meaning.",
          "suggestion": "ලේඛනය සංස්කරණය කිරීම නිසා මෙම ක්‍රියාව කළ නොහැකිය."
        },
        {
          "type": "spelling",
          "description": "While technically not a *misspelling*, 'ක්‍රියාමාර්ගයට' could be more naturally expressed.  'ක්‍රියාව' or 'සිද්ධිය' might be more fitting depending on context, although 'ක්‍රියාව' is generally preferable here.",
          "suggestion": "ක්‍රියාව"
        }
      ],
      "approved_at": null
    },
    "sk": {
      "ai_translated": false,
      "ai_model": null,
      "ai_spell_check_issues": [],
      "approved_at": null
    },
    "sl": {
      "ai_translated": false,
      "ai_model": null,
      "ai_spell_check_issues": [],
      "approved_at": null
    },
    "sr-Cyrl-RS": {
      "ai_translated": false,
      "ai_model": null,
      "ai_spell_check_issues": [
        {
          "type": "incorrect_translation",
          "description": "The Serbian translation 'Немогуће извршити радњу зато што се документ уређује.' is a literal translation that doesn't flow naturally in Serbian. A more natural phrasing would convey the meaning more clearly.",
          "suggestion": "Не можете извршити ову радњу јер се документ уређује."
        }
      ],
      "approved_at": null
    },
    "sr-Latn-RS": {
      "ai_translated": false,
      "ai_model": null,
      "ai_spell_check_issues": [
        {
          "type": "spelling",
          "description": "The word 'Nemoguće' is a colloquial and less formal way of saying 'impossible'. While understandable, it's not ideal for professional communication. A more appropriate word would be 'Nemoguće'.",
          "suggestion": "Nemoguće"
        },
        {
          "type": "grammar",
          "description": "The word 'zato što' is correct, but in this context, 'jer' might flow more naturally.",
          "suggestion": "jer"
        }
      ],
      "approved_at": null
    },
    "tr": {
      "ai_translated": false,
      "ai_model": null,
      "ai_spell_check_issues": [],
      "approved_at": null
    },
    "uk-UA": {
      "ai_translated": false,
      "ai_model": null,
      "ai_spell_check_issues": [],
      "approved_at": null
    },
    "vi": {
      "ai_translated": false,
      "ai_model": null,
      "ai_spell_check_issues": [],
      "approved_at": null
    },
    "zh-CN": {
      "ai_translated": false,
      "ai_model": null,
      "ai_spell_check_issues": [],
      "approved_at": null
    }
  }
}<|MERGE_RESOLUTION|>--- conflicted
+++ resolved
@@ -3,11 +3,7 @@
   "content": "Cannot perform the action because the document is being edited.",
   "content_en_sha1_hash": "9be506c1a16ad8098b7a66bc532cf3279e05ab0f",
   "created_at": "2025-05-19T21:30:55.469Z",
-<<<<<<< HEAD
-  "updated_at": "2025-08-29T14:33:38.347Z",
-=======
   "updated_at": "2025-09-01T11:05:24.387Z",
->>>>>>> b75318d3
   "comment": {
     "text": "This translation key is used to display an error message when a user attempts to perform an action on a document that is currently being edited. It appears in the UI as an error toast notification. The key should be translated to convey a clear indication of what is preventing the action from being performed, such as \"Cannot edit document while it's being edited.\"",
     "is_auto": true,
