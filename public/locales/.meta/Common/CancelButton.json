--- conflicted
+++ resolved
@@ -3,11 +3,7 @@
   "content": "Cancel",
   "content_en_sha1_hash": "77dfd2135f4db726c47299bb55be26f7f4525a46",
   "created_at": "2025-05-19T21:30:43.360Z",
-<<<<<<< HEAD
-  "updated_at": "2025-10-03T10:07:11.414Z",
-=======
   "updated_at": "2025-10-03T13:19:30.392Z",
->>>>>>> 4e3ade75
   "comment": {
     "text": "This translation key is used for the \"Cancel\" button in various UI elements such as dialogs and form buttons. It provides the text to be displayed when a user clicks the cancel action, allowing them to terminate an operation or return to their previous state. This key appears in files such as Dialog.js, QuotaForm, and ShareCollectSelector.",
     "is_auto": true,
@@ -208,7 +204,7 @@
     },
     {
       "file_path": "/packages/client/src/components/dialogs/InviteQuotaWarningDialog/index.js",
-      "line_number": 163,
+      "line_number": 160,
       "context": "scale\n />\n \n <Button\n key=\"CancelButton\"\n label={t(\"Common:CancelButton\")}\n size=\"normal\"\n onClick={onClose}\n scale\n />\n </ModalDialog.Footer>",
       "module": "/packages/client"
     },
