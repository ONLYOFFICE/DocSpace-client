import React from "react";
import styled from "styled-components";
<<<<<<< HEAD
import { Icons } from "@appserver/components";
import ModalDialog from "@appserver/components/src/components/modal-dialog";
import Button from "@appserver/components/src/components/button";
import Text from "@appserver/components/src/components/text";
import Link from "@appserver/components/src/components/link";
import Box from "@appserver/components/src/components/box";
import Row from "@appserver/components/src/components/row";
import RowContainer from "@appserver/components/src/components/row-container";
import { store } from "@appserver/common";
=======
import {
  Box,
  Text,
  Link,
  ModalDialog,
  Button,
  RowContainer,
  Row,
  Icons,
} from "asc-web-components";
>>>>>>> a586f8fe
import { withTranslation } from "react-i18next";
import EmptyFolderContainer from "../../../Home/Section/Body/EmptyFolderContainer";
import { Trans } from "react-i18next";
import { DeleteThirdPartyDialog, ConnectDialog } from "../../../../dialogs";
import { inject, observer } from "mobx-react";

const StyledServicesBlock = styled.div`
  display: grid;
  column-gap: 55px;
  row-gap: 20px;
  justify-content: center;
  align-items: center;
  grid-template-columns: repeat(auto-fill, 158px);
  padding-top: 24px;

  .service-item {
    border: 1px solid #d1d1d1;
    width: 158px;
    height: 40px;

    :hover {
      cursor: pointer;
    }
  }

  img {
    border: 1px solid #d1d1d1;
    width: 158px;
    height: 40px;

    :hover {
      cursor: pointer;
    }
  }

  .service-text {
    display: flex;
    align-items: center;
    justify-content: center;
  }
`;

const ServiceItem = (props) => {
  const { capability, t, ...rest } = props;

  const capabilityName = capability[0];
  const capabilityLink = capability[1] ? capability[1] : "";

  const dataProps = {
    "data-link": capabilityLink,
    "data-title": capabilityName,
  };

  return <img {...dataProps} {...rest} alt="" />;
};

class ConnectClouds extends React.Component {
  constructor(props) {
    super(props);

    this.state = {
      showThirdPartyDialog: props.showThirdPartyPanel,
      showAccountSettingDialog: !!props.connectItem,
      showDeleteDialog: false,
      loginValue: "",
      passwordValue: "",
      folderNameValue: "",
      selectedServiceData: props.connectItem,
      removeItem: null,
    };
  }

  componentDidUpdate(prevProps) {
    const visible = !!this.props.connectItem;
    const prevVisible = !!prevProps.connectItem;

    if (this.props.showThirdPartyPanel !== prevProps.showThirdPartyPanel) {
      this.props.showThirdPartyPanel &&
        this.setState({
          showThirdPartyDialog: true,
        });
    }

    if (visible !== prevVisible) {
      visible &&
        this.setState({
          showAccountSettingDialog: true,
          selectedServiceData: this.props.connectItem,
        });
    }
  }

  showOAuthModal = (token, serviceData) => {
    this.setState({
      showAccountSettingDialog: true,
      selectedServiceData: {
        title: serviceData.title,
        provider_key: serviceData.title,
        link: serviceData.link,
        token,
      },
    });
  };

  onShowService = (e) => {
    console.log("onShowService", e.currentTarget.dataset);
    const selectedServiceData = e.currentTarget.dataset;
    const showAccountSettingDialog = !e.currentTarget.dataset.link;
    if (!showAccountSettingDialog) {
      let authModal = window.open(
        "",
        "Authorization",
        "height=600, width=1020"
      );
      this.props
        .openConnectWindow(selectedServiceData.title, authModal)
        .then((modal) =>
          this.props
            .getOAuthToken(modal)
            .then((token) => this.showOAuthModal(token, selectedServiceData))
        );
    }

    this.setState({
      showThirdPartyDialog: !this.state.showThirdPartyDialog,
      showAccountSettingDialog,
      selectedServiceData,
    });
  };

  onShowThirdPartyDialog = () => {
    this.setState(
      { showThirdPartyDialog: !this.state.showThirdPartyDialog },
      () =>
        this.props.showThirdPartyPanel &&
        this.props.setShowThirdPartyPanel(false)
    );
  };

  onShowAccountSettingDialog = () => {
    this.setState(
      {
        showAccountSettingDialog: !this.state.showAccountSettingDialog,
        selectedServiceData: null,
      },
      () => this.props.connectItem && this.props.setConnectItem(null)
    );
  };

  onDeleteThirdParty = (e) => {
    const { id, title } = e.currentTarget.dataset;
    const removeItem = { id, title };

    this.setState({
      showDeleteDialog: !this.state.showDeleteDialog,
      removeItem,
    });
  };

  onShowDeleteDialog = () => {
    this.setState({ showDeleteDialog: !this.state.showDeleteDialog });
  };

  onChangeThirdPartyInfo = (e) => {
    const key = e.currentTarget.dataset.key;
    const capabilitiesItem = this.props.capabilities.find((x) => x[0] === key);
    const providerItem = this.props.providers.find(
      (x) => x.provider_key === key
    );

    const { corporate, provider_id, customer_title } = providerItem;

    const selectedServiceData = {
      title: capabilitiesItem ? capabilitiesItem[0] : customer_title,
      link: capabilitiesItem ? capabilitiesItem[1] : " ",
      corporate: corporate,
      provider_id: provider_id,
      provider_key: key,
    };
    this.setState({ selectedServiceData, showAccountSettingDialog: true });
  };

  getThirdPartyIcon = (iconName) => {
    switch (iconName) {
      case "Box":
        return <Icons.BoxIcon size="big" />;
      case "DropboxV2":
        return <Icons.DropBoxIcon size="big" />;
      case "GoogleDrive":
        return <Icons.GoogleDriveIcon size="big" />;
      case "OneDrive":
        return <Icons.OneDriveIcon size="big" />;
      case "SharePoint":
        return <Icons.SharePointIcon size="big" />;
      case "kDrive":
        return <Icons.KDriveIcon size="big" />;
      case "Yandex":
        return <Icons.YandexDiskIcon size="big" />;
      /*--------------------------------------------*/
      case "OwnCloud":
        return <Icons.OwnCloudIcon size="big" />;
      case "NextCloud":
        return <Icons.NextCloudIcon size="big" />;
      case "OneDriveForBusiness":
        return <Icons.OneDriveIcon size="big" />;
      case "WebDav":
        return <Icons.WebDavIcon size="big" />;

      default:
        return;
    }
  };

  openLocation = (e) => {
    const {
      myDirectoryFolders,
      commonDirectoryFolders,
      filter,
      fetchFiles,
      setSelectedNode,
      providers,
    } = this.props;
    const provider = e.currentTarget.dataset.providerKey;
    const isCorporate =
      !!providers.length &&
      providers.find((p) => p.provider_key === provider).corporate;
    const dir = isCorporate ? commonDirectoryFolders : myDirectoryFolders;
    const id = dir
      .filter((f) => f.providerKey === provider)
      .map((f) => f.id)
      .join();
    return fetchFiles(id, filter).then(() => setSelectedNode([id]));
  };

  render() {
    const {
      showThirdPartyDialog,
      showAccountSettingDialog,
      showDeleteDialog,
      selectedServiceData,
      removeItem,
    } = this.state;
    const {
      t,
      providers,
      isAdmin,
      googleConnectItem,
      boxConnectItem,
      dropboxConnectItem,
      sharePointConnectItem,
      oneDriveConnectItem,
      nextCloudConnectItem,
      ownCloudConnectItem,
      kDriveConnectItem,
      yandexConnectItem,
      webDavConnectItem,
    } = this.props;

    const linkStyles = {
      isHovered: true,
      type: "action",
      fontWeight: "600",
      color: "#555f65",
      className: "empty-folder_link",
      display: "flex",
    };

    const buttons = (
      <div className="empty-folder_container-links empty-connect_container-links">
        <img
          className="empty-folder_container_plus-image"
          src="images/plus.svg"
          onClick={this.onShowThirdPartyDialog}
          alt="plus_icon"
        />
        <Box className="flex-wrapper_container">
          <Link onClick={this.onShowThirdPartyDialog} {...linkStyles}>
            {t("AddAccount")},
          </Link>
        </Box>
      </div>
    );

    return (
      <>
        {!!providers.length ? (
          <>
            <Button
              size="base"
              onClick={this.onShowThirdPartyDialog}
              label={t("ConnectedCloud")}
              primary
            />
            <RowContainer useReactWindow={false}>
              {providers.map((item, index) => {
                const element = this.getThirdPartyIcon(item.provider_key);
                return (
                  <Row
                    key={index}
                    element={element}
                    contextOptions={[
                      {
                        key: `${index}_change`,
                        "data-key": item.provider_key,
                        label: t("ThirdPartyInfo"),
                        onClick: this.onChangeThirdPartyInfo,
                      },
                      {
                        key: `${index}_delete`,
                        "data-id": item.provider_id,
                        "data-title": item.customer_title,
                        label: t("DeleteThirdParty"),
                        onClick: this.onDeleteThirdParty,
                      },
                    ]}
                  >
                    <Box
                      containerMinWidth="200px"
                      containerWidth="100%"
                      displayProp="flex"
                      flexDirection="row"
                      alignItems="baseline"
                      alignSelf="baseline"
                    >
                      <Text
                        style={{ width: 100 }}
                        as="div"
                        type="page"
                        title={item.provider_key}
                        fontWeight="600"
                        fontSize="15px"
                        color="#333"
                      >
                        {item.provider_key}
                      </Text>
                      <Link
                        type="page"
                        title={item.customer_title}
                        color="#333"
                        fontSize="13px"
                        fontWeight={400}
                        truncate={true}
                        data-provider-key={item.provider_key}
                        onClick={this.openLocation}
                      >
                        {item.customer_title}
                      </Link>
                    </Box>
                  </Row>
                );
              })}
            </RowContainer>
          </>
        ) : (
          <EmptyFolderContainer
            headerText={t("ConnectAccounts")}
            subheadingText={t("ConnectAccountsSubTitle")}
            imageSrc="images/empty_screen.png"
            buttons={buttons}
          />
        )}

        {showThirdPartyDialog && (
          <ModalDialog
            visible={showThirdPartyDialog}
            scale={false}
            displayType="auto"
            zIndex={310}
            onClose={this.onShowThirdPartyDialog}
          >
            <ModalDialog.Header>{t("ConnectingAccount")}</ModalDialog.Header>
            <ModalDialog.Body>
              <Text as="div">
                {t("ConnectDescription")}
                {isAdmin && (
                  <Trans i18nKey="ConnectAdminDescription" ns="Settings">
                    For successful connection enter the necessary data at
                    <Link
                      isHovered
                      href="/settings/integration/third-party-services"
                    >
                      this page
                    </Link>
                  </Trans>
                )}
              </Text>
              <StyledServicesBlock>
                {googleConnectItem && (
                  <ServiceItem
                    capability={googleConnectItem}
                    onClick={this.onShowService}
                    src="images/services/logo_google-drive.svg"
                  />
                )}

                {boxConnectItem && (
                  <ServiceItem
                    capability={boxConnectItem}
                    onClick={this.onShowService}
                    src="images/services/logo_box.svg"
                  />
                )}

                {dropboxConnectItem && (
                  <ServiceItem
                    capability={dropboxConnectItem}
                    onClick={this.onShowService}
                    src="images/services/logo_dropbox.svg"
                  />
                )}

                {sharePointConnectItem && (
                  <ServiceItem
                    capability={sharePointConnectItem}
                    onClick={this.onShowService}
                    src="images/services/logo_sharepoint.svg"
                  />
                )}

                {oneDriveConnectItem && (
                  <ServiceItem
                    capability={oneDriveConnectItem}
                    onClick={this.onShowService}
                    src="images/services/logo_onedrive.svg"
                  />
                )}

                {sharePointConnectItem && (
                  <ServiceItem
                    capability={sharePointConnectItem}
                    onClick={this.onShowService}
                    src="images/services/logo_onedrive-for-business.svg"
                  />
                )}

                {nextCloudConnectItem && (
                  <ServiceItem
                    capability={webDavConnectItem}
                    onClick={this.onShowService}
                    src="images/services/logo_nextcloud.svg"
                  />
                )}

                {ownCloudConnectItem && (
                  <ServiceItem
                    capability={webDavConnectItem}
                    onClick={this.onShowService}
                    src="images/services/logo_owncloud.svg"
                  />
                )}

                {kDriveConnectItem && (
                  <ServiceItem
                    capability={kDriveConnectItem}
                    onClick={this.onShowService}
                    src="images/services/logo_kdrive.svg"
                  />
                )}
                {yandexConnectItem && (
                  <ServiceItem
                    capability={yandexConnectItem}
                    onClick={this.onShowService}
                    src="images/services/logo_yandex_ru.svg"
                  />
                )}
                {webDavConnectItem && (
                  <Text
                    onClick={this.onShowService}
                    className="service-item service-text"
                    data-title={webDavConnectItem[0]}
                  >
                    {t("ConnextOtherAccount")}
                  </Text>
                )}
              </StyledServicesBlock>
            </ModalDialog.Body>
          </ModalDialog>
        )}
        {showAccountSettingDialog && (
          <ConnectDialog
            visible={showAccountSettingDialog}
            onClose={this.onShowAccountSettingDialog}
            item={selectedServiceData}
          />
        )}

        {showDeleteDialog && (
          <DeleteThirdPartyDialog
            onClose={this.onShowDeleteDialog}
            visible={showDeleteDialog}
            removeItem={removeItem}
          />
        )}
      </>
    );
  }
}

export default inject(
  ({ auth, filesStore, settingsStore, treeFoldersStore }) => {
    const {
      providers,
      connectItem,
      capabilities,
      setConnectItem,
      showThirdPartyPanel,
      setShowThirdPartyPanel,
      googleConnectItem,
      boxConnectItem,
      dropboxConnectItem,
      oneDriveConnectItem,
      nextCloudConnectItem,
      kDriveConnectItem,
      yandexConnectItem,
      ownCloudConnectItem,
      webDavConnectItem,
      getOAuthToken,
      openConnectWindow,
    } = settingsStore.thirdPartyStore;
    const { fetchFiles, filter } = filesStore;
    const { setSelectedNode, myFolder, commonFolder } = treeFoldersStore;

    return {
      isAdmin: auth.isAdmin,
      filter,
      providers,
      showThirdPartyPanel,
      connectItem,
      capabilities,
      googleConnectItem,
      boxConnectItem,
      dropboxConnectItem,
      oneDriveConnectItem,
      nextCloudConnectItem,
      kDriveConnectItem,
      yandexConnectItem,
      ownCloudConnectItem,
      webDavConnectItem,
      myDirectoryFolders: myFolder && myFolder.folders,
      commonDirectoryFolders: commonFolder && commonFolder.folders,

      fetchFiles,
      setSelectedNode,
      setConnectItem,
      setShowThirdPartyPanel,
      getOAuthToken,
      openConnectWindow,
    };
  }
)(withTranslation("Settings")(observer(ConnectClouds)));<|MERGE_RESOLUTION|>--- conflicted
+++ resolved
@@ -1,6 +1,5 @@
 import React from "react";
 import styled from "styled-components";
-<<<<<<< HEAD
 import { Icons } from "@appserver/components";
 import ModalDialog from "@appserver/components/src/components/modal-dialog";
 import Button from "@appserver/components/src/components/button";
@@ -9,19 +8,7 @@
 import Box from "@appserver/components/src/components/box";
 import Row from "@appserver/components/src/components/row";
 import RowContainer from "@appserver/components/src/components/row-container";
-import { store } from "@appserver/common";
-=======
-import {
-  Box,
-  Text,
-  Link,
-  ModalDialog,
-  Button,
-  RowContainer,
-  Row,
-  Icons,
-} from "asc-web-components";
->>>>>>> a586f8fe
+
 import { withTranslation } from "react-i18next";
 import EmptyFolderContainer from "../../../Home/Section/Body/EmptyFolderContainer";
 import { Trans } from "react-i18next";
@@ -142,7 +129,7 @@
           this.props
             .getOAuthToken(modal)
             .then((token) => this.showOAuthModal(token, selectedServiceData))
-        );
+      );
     }
 
     this.setState({
@@ -544,7 +531,7 @@
     const { fetchFiles, filter } = filesStore;
     const { setSelectedNode, myFolder, commonFolder } = treeFoldersStore;
 
-    return {
+  return {
       isAdmin: auth.isAdmin,
       filter,
       providers,
@@ -565,8 +552,8 @@
 
       fetchFiles,
       setSelectedNode,
-      setConnectItem,
-      setShowThirdPartyPanel,
+  setConnectItem,
+  setShowThirdPartyPanel,
       getOAuthToken,
       openConnectWindow,
     };
