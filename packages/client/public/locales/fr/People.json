{
  "LblInviteAgain": "Inviter à nouveau",
  "MessageEmailActivationInstuctionsSentOnEmail": "Les instructions d'activation ont été envoyées à l'adresse <1>{{email}}</1>.",
<<<<<<< HEAD
  "NotFoundUsers": "Aucun utilisateur trouvé",
  "NotFoundUsersDescription": "Aucun utilisateur ne correspond à votre recherche. Veuillez ajuster vos paramètres de recherche ou effacer le champ de recherche pour afficher la liste complète des utilisateurs."
=======
  "UserStatus": "Statut"
>>>>>>> ee84c163
}<|MERGE_RESOLUTION|>--- conflicted
+++ resolved
@@ -1,10 +1,5 @@
 {
   "LblInviteAgain": "Inviter à nouveau",
   "MessageEmailActivationInstuctionsSentOnEmail": "Les instructions d'activation ont été envoyées à l'adresse <1>{{email}}</1>.",
-<<<<<<< HEAD
-  "NotFoundUsers": "Aucun utilisateur trouvé",
-  "NotFoundUsersDescription": "Aucun utilisateur ne correspond à votre recherche. Veuillez ajuster vos paramètres de recherche ou effacer le champ de recherche pour afficher la liste complète des utilisateurs."
-=======
   "UserStatus": "Statut"
->>>>>>> ee84c163
 }