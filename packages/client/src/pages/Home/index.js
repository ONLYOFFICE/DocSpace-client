import React from "react";
import { useLocation, Outlet } from "react-router-dom";
import { isMobile } from "react-device-detect";
import { observer, inject } from "mobx-react";
import { withTranslation, Trans } from "react-i18next";
import axios from "axios";

import {
  showLoader,
  hideLoader,
  frameCallbackData,
  frameCallCommand,
  getObjectByLocation,
} from "@docspace/common/utils";

import FilesFilter from "@docspace/common/api/files/filter";
import RoomsFilter from "@docspace/common/api/rooms/filter";
import AccountsFilter from "@docspace/common/api/people/filter";
import { getGroup } from "@docspace/common/api/groups";
import { getUserById } from "@docspace/common/api/people";
import { Events } from "@docspace/common/constants";
import Section from "@docspace/common/components/Section";

import toastr from "@docspace/components/toast/toastr";

import DragTooltip from "SRC_DIR/components/DragTooltip";
import { getCategoryType, setDocumentTitle } from "SRC_DIR/helpers/utils";
import { CategoryType } from "SRC_DIR/helpers/constants";

import {
  SectionFilterContent,
  SectionHeaderContent,
  SectionPagingContent,
} from "./Section";
import AccountsDialogs from "./Section/AccountsBody/Dialogs";

import MediaViewer from "./MediaViewer";
import SelectionArea from "./SelectionArea";
import { InfoPanelBodyContent, InfoPanelHeaderContent } from "./InfoPanel";

<<<<<<< HEAD
const PureHome = (props) => {
  const {
    fetchFiles,
    fetchRooms,
    alreadyFetchingRooms,
    setAlreadyFetchingRooms,
    //homepage,
    setIsLoading,
    setFirstLoad,
    setToPreviewFile,
    playlist,

    getFileInfo,
    gallerySelected,
    setIsUpdatingRowItem,
    setIsPreview,
    selectedFolderStore,
    t,
    startUpload,
    setDragging,
    dragging,
    uploadEmptyFolders,
    disableDrag,
    uploaded,
    converted,
    setUploadPanelVisible,
    clearPrimaryProgressData,
    primaryProgressDataVisible,
    isProgressFinished,
    secondaryProgressDataStoreIcon,
    itemsSelectionLength,
    itemsSelectionTitle,
    setItemsSelectionTitle,
    refreshFiles,
    isHeaderVisible,
    setHeaderVisible,
    setFrameConfig,
    user,
    folders,
    files,
    selection,
    filesList,

    createFile,
    createFolder,
    createRoom,

    setViewAs,
    viewAs,

    firstLoad,

    isPrivacyFolder,
    isRecycleBinFolder,
    isErrorRoomNotAvailable,

    primaryProgressDataPercent,
    primaryProgressDataIcon,
    primaryProgressDataAlert,
    clearUploadedFilesHistory,

    secondaryProgressDataStoreVisible,
    secondaryProgressDataStorePercent,

    secondaryProgressDataStoreAlert,

    tReady,
    isFrame,
    showTitle,
    showFilter,
    frameConfig,
    withPaging,
    isEmptyPage,
    isLoadedEmptyPage,

    setPortalTariff,

    accountsViewAs,
    fetchPeople,
    setSelectedNode,
    onClickBack,
  } = props;

  const location = useLocation();

  const isAccountsPage = location.pathname.includes("accounts");
  const isSettingsPage = location.pathname.includes("settings");

  React.useEffect(() => {
    if (isAccountsPage || isSettingsPage) return;
=======
class PureHome extends React.Component {
  componentDidMount() {
    const {
      fetchFiles,
      fetchRooms,
      alreadyFetchingRooms,
      setAlreadyFetchingRooms,
      //homepage,
      setIsLoading,
      setFirstLoad,
      setToPreviewFile,
      playlist,

      getFileInfo,
      gallerySelected,
      setIsUpdatingRowItem,
      setIsPreview,
      selectedFolderStore,
      removeFirstUrl,
    } = this.props;
>>>>>>> 4058e2bd

    if (!window.location.href.includes("#preview")) {
      // localStorage.removeItem("isFirstUrl");
      // Media viewer
      removeFirstUrl();
    }

    const categoryType = getCategoryType(location);

    let filterObj = null;
    let isRooms = false;

    if (window.location.href.indexOf("/#preview") > 1 && playlist.length < 1) {
      const pathname = window.location.href;
      const fileId = pathname.slice(pathname.indexOf("#preview") + 9);

      setTimeout(() => {
        getFileInfo(fileId)
          .then((data) => {
            const canOpenPlayer =
              data.viewAccessability.ImageView ||
              data.viewAccessability.MediaView;
            const file = { ...data, canOpenPlayer };
            setToPreviewFile(file, true);
            setIsPreview(true);
          })
          .catch((err) => {
            toastr.error(err);
            fetchDefaultFiles();
          });
      }, 1);

      return;
    }

    const isRoomFolder = getObjectByLocation(window.location)?.folder;

    if (
      (categoryType == CategoryType.Shared ||
        categoryType == CategoryType.SharedRoom ||
        categoryType == CategoryType.Archive) &&
      !isRoomFolder
    ) {
      filterObj = RoomsFilter.getFilter(window.location);

      isRooms = true;

      if (!filterObj) {
        setIsLoading(true);
        fetchDefaultRooms();

        return;
      }
    } else {
      filterObj = FilesFilter.getFilter(window.location);

      if (!filterObj) {
        setIsLoading(true);
        fetchDefaultFiles();

        return;
      }
    }

    if (!filterObj) return;

    if (isRooms && alreadyFetchingRooms && selectedFolderStore.title)
      return setAlreadyFetchingRooms(false);

    let dataObj = { filter: filterObj };

    if (filterObj && filterObj.authorType) {
      const authorType = filterObj.authorType;
      const indexOfUnderscore = authorType.indexOf("_");
      const type = authorType.slice(0, indexOfUnderscore);
      const itemId = authorType.slice(indexOfUnderscore + 1);

      if (itemId) {
        dataObj = {
          type,
          itemId,
          filter: filterObj,
        };
      } else {
        filterObj.authorType = null;
        dataObj = { filter: filterObj };
      }
    }

    if (filterObj && filterObj.subjectId) {
      const type = "user";
      const itemId = filterObj.subjectId;

      if (itemId) {
        dataObj = {
          type,
          itemId,
          filter: filterObj,
        };
      } else {
        filterObj.subjectId = null;
        dataObj = { filter: filterObj };
      }
    }

    if (!dataObj) return;

    const { filter, itemId, type } = dataObj;
    const newFilter = filter
      ? filter.clone()
      : isRooms
      ? RoomsFilter.getDefault()
      : FilesFilter.getDefault();
    const requests = [Promise.resolve(newFilter)];

    if (type === "group") {
      requests.push(getGroup(itemId));
    } else if (type === "user") {
      requests.push(getUserById(itemId));
    }

    setIsLoading(true);

    axios
      .all(requests)
      .catch((err) => {
        if (isRooms) {
          Promise.resolve(RoomsFilter.getDefault());
        } else {
          Promise.resolve(FilesFilter.getDefault());
        }

        //console.warn("Filter restored by default", err);
      })
      .then((data) => {
        const filter = data[0];
        const result = data[1];
        if (result) {
          const type = result.displayName ? "user" : "group";
          const selectedItem = {
            key: result.id,
            label: type === "user" ? result.displayName : result.name,
            type,
          };
          if (!isRooms) {
            filter.selectedItem = selectedItem;
          }
        }

        if (filter) {
          if (isRooms) {
            return fetchRooms(null, filter);
          } else {
            const folderId = filter.folder;
            return fetchFiles(folderId, filter);
          }
        }

        return Promise.resolve();
      })
      .then(() => {
        if (gallerySelected) {
          setIsUpdatingRowItem(false);

          const event = new Event(Events.CREATE);

          const payload = {
            extension: "docxf",
            id: -1,
            fromTemplate: true,
            title: gallerySelected.attributes.name_form,
          };

          event.payload = payload;

          window.dispatchEvent(event);
        }
      })
      .finally(() => {
        setIsLoading(false);
        setFirstLoad(false);
        setAlreadyFetchingRooms(false);
      });

    window.addEventListener("message", handleMessage, false);

    return () => {
      window.removeEventListener("message", handleMessage, false);
    };
  }, []);

  const fetchDefaultFiles = () => {
    const filterObj = FilesFilter.getDefault();
    const folderId = filterObj.folder;

    fetchFiles(folderId).finally(() => {
      setIsLoading(false);
      setFirstLoad(false);
    });
  };

  const fetchDefaultRooms = () => {
    fetchRooms().finally(() => {
      setIsLoading(false);
      setFirstLoad(false);
    });
  };

  const onDrop = (files, uploadToFolder) => {
    dragging && setDragging(false);

    if (disableDrag) return;

    const emptyFolders = files.filter((f) => f.isEmptyDirectory);

    if (emptyFolders.length > 0) {
      uploadEmptyFolders(emptyFolders, uploadToFolder).then(() => {
        const onlyFiles = files.filter((f) => !f.isEmptyDirectory);
        if (onlyFiles.length > 0) startUpload(onlyFiles, uploadToFolder, t);
      });
    } else {
      startUpload(files, uploadToFolder, t);
    }
  };

<<<<<<< HEAD
  const showOperationToast = (type, qty, title) => {
=======
  showOperationToast = (type, qty, title) => {
    const { t, refreshFiles } = this.props;
>>>>>>> 4058e2bd
    switch (type) {
      case "move":
        if (qty > 1) {
          return (
            toastr.success(
              <Trans t={t} i18nKey="MoveItems" ns="Files">
                {{ qty }} elements has been moved
              </Trans>
            ),
            refreshFiles()
          );
        }
        return (
          toastr.success(
            <Trans t={t} i18nKey="MoveItem" ns="Files">
              {{ title }} moved
            </Trans>
          ),
          refreshFiles()
        );

      case "duplicate":
        if (qty > 1) {
          return (
            toastr.success(
              <Trans t={t} i18nKey="CopyItems" ns="Files">
                {{ qty }} elements copied
              </Trans>
            ),
            refreshFiles()
          );
        }
        return (
          toastr.success(
            <Trans t={t} i18nKey="CopyItem" ns="Files">
              {{ title }} copied
            </Trans>
          ),
          refreshFiles()
        );

      default:
        break;
    }
  };

  const showUploadPanel = () => {
    setUploadPanelVisible(true);

    if (primaryProgressDataVisible && uploaded && converted)
      clearPrimaryProgressData();
  };
<<<<<<< HEAD
=======
  componentDidUpdate(prevProps) {
    const {
      isProgressFinished,
      secondaryProgressDataStoreIcon,
      itemsSelectionLength,
      itemsSelectionTitle,
      setItemsSelectionTitle,
    } = this.props;
>>>>>>> 4058e2bd

  const prevProps = React.useRef({
    isHeaderVisible: isHeaderVisible,
    isProgressFinished: isProgressFinished,
  });

  React.useEffect(() => {
    if (isHeaderVisible !== prevProps.current.isHeaderVisible) {
      setHeaderVisible(isHeaderVisible);
    }

<<<<<<< HEAD
    if (isProgressFinished !== prevProps.current.isProgressFinished) {
      if (!isAccountsPage && !isSettingsPage) {
        setTimeout(() => {
          refreshFiles();
        }, 100);
      }
    }

=======
>>>>>>> 4058e2bd
    if (
      isProgressFinished &&
      itemsSelectionTitle &&
      isProgressFinished !== prevProps.current.isProgressFinished
    ) {
      showOperationToast(
        secondaryProgressDataStoreIcon,
        itemsSelectionLength,
        itemsSelectionTitle
      );
      setItemsSelectionTitle(null);
    }
  }, [
    isAccountsPage,
    isHeaderVisible,
    setHeaderVisible,
    isProgressFinished,
    refreshFiles,
    itemsSelectionTitle,
    showOperationToast,
    setItemsSelectionTitle,
  ]);

  React.useEffect(() => {
    prevProps.current.isHeaderVisible = isHeaderVisible;
    prevProps.current.isProgressFinished = isProgressFinished;
  }, [isHeaderVisible, isProgressFinished]);

  const handleMessage = async (e) => {
    const eventData = typeof e.data === "string" ? JSON.parse(e.data) : e.data;

    if (eventData.data) {
      const { data, methodName } = eventData.data;

      let res;

      switch (methodName) {
        case "setConfig":
          res = await setFrameConfig(data);
          break;
        case "getFolderInfo":
          res = selectedFolderStore;
          break;
        case "getFolders":
          res = folders;
          break;
        case "getFiles":
          res = files;
          break;
        case "getList":
          res = filesList;
          break;
        case "getSelection":
          res = selection;
          break;
        case "getUserInfo":
          res = user;
          break;
        case "openModal": {
          const { type, options } = data;

          if (type === "CreateFile" || type === "CreateFolder") {
            const item = new Event(Events.CREATE);

            const payload = {
              extension: options,
              id: -1,
            };

            item.payload = payload;

            window.dispatchEvent(item);
          }

          if (type === "CreateRoom") {
            const room = new Event(Events.ROOM_CREATE);

            window.dispatchEvent(room);
          }
          break;
        }
        case "createFile":
          {
            const { folderId, title, templateId, formId } = data;
            res = await createFile(folderId, title, templateId, formId);

            refreshFiles();
          }
          break;
        case "createFolder":
          {
            const { parentFolderId, title } = data;
            res = await createFolder(parentFolderId, title);

            refreshFiles();
          }
          break;
        case "createRoom":
          {
            const { title, type } = data;
            res = await createRoom(title, type);

            refreshFiles();
          }
          break;
        case "setListView":
          {
            setViewAs(data);
          }
          break;
        default:
          res = "Wrong method";
      }

      frameCallbackData(res);
    }
  };

  if (window.parent && !frameConfig && !isAccountsPage && !isSettingsPage) {
    frameCallCommand("setConfig");
  }

  React.useEffect(() => {
    window.addEventListener("popstate", onClickBack);

    return () => {
      window.removeEventListener("popstate", onClickBack);
    };
  }, []);

  React.useEffect(() => {
    if (!isAccountsPage) return;
    if (location.pathname.indexOf("/accounts/filter") > -1) {
      setSelectedNode(["accounts", "filter"]);

      const newFilter = AccountsFilter.getFilter(location);
      //console.log("PEOPLE URL changed", pathname, newFilter);
      fetchPeople(newFilter, true).catch((err) => {
        if (err?.response?.status === 402) setPortalTariff();
      });
    }
  }, [isAccountsPage, location, setSelectedNode]);

  React.useEffect(() => {
    if (!isSettingsPage) return;
    setDocumentTitle(t("Common:Settings"));
  }, [t, tReady, isSettingsPage]);

  let sectionProps = {};

  if (isSettingsPage) {
    sectionProps.isInfoPanelAvailable = false;
    sectionProps.viewAs = "settings";
  } else {
    sectionProps = {
      withPaging,
      withBodyScroll: true,
      withBodyAutoFocus: !isMobile,
      firstLoad,
      isLoaded: !firstLoad,
      viewAs: accountsViewAs,
    };

    if (!isAccountsPage) {
      sectionProps.dragging = dragging;
      sectionProps.uploadFiles = true;
      sectionProps.onDrop =
        isRecycleBinFolder || isPrivacyFolder ? null : onDrop;

      sectionProps.clearUploadedFilesHistory = clearUploadedFilesHistory;
      sectionProps.viewAs = viewAs;
      sectionProps.hideAside =
        primaryProgressDataVisible || secondaryProgressDataStoreVisible;
      sectionProps.isHeaderVisible = isHeaderVisible;

      sectionProps.isEmptyPage = isEmptyPage;
    }
  }

  sectionProps.onOpenUploadPanel = showUploadPanel;
  sectionProps.showPrimaryProgressBar = primaryProgressDataVisible;
  sectionProps.primaryProgressBarValue = primaryProgressDataPercent;
  sectionProps.primaryProgressBarIcon = primaryProgressDataIcon;
  sectionProps.showPrimaryButtonAlert = primaryProgressDataAlert;
  sectionProps.showSecondaryProgressBar = secondaryProgressDataStoreVisible;
  sectionProps.secondaryProgressBarValue = secondaryProgressDataStorePercent;
  sectionProps.secondaryProgressBarIcon = secondaryProgressDataStoreIcon;
  sectionProps.showSecondaryButtonAlert = secondaryProgressDataStoreAlert;

  return (
    <>
      {isSettingsPage ? (
        <></>
      ) : isAccountsPage ? (
        <AccountsDialogs />
      ) : (
        <>
          <DragTooltip />
          <SelectionArea />
        </>
      )}
      <MediaViewer />
      <Section {...sectionProps}>
        {(!isErrorRoomNotAvailable || isAccountsPage || isSettingsPage) && (
          <Section.SectionHeader>
            {isFrame ? (
              showTitle && <SectionHeaderContent />
            ) : (
              <SectionHeaderContent />
            )}
          </Section.SectionHeader>
        )}

        {((!isEmptyPage && !isErrorRoomNotAvailable) || isAccountsPage) &&
          !isSettingsPage && (
            <Section.SectionFilter>
              {isFrame ? (
                showFilter && <SectionFilterContent />
              ) : (
                <SectionFilterContent />
              )}
            </Section.SectionFilter>
          )}

        <Section.SectionBody>
          <Outlet />
        </Section.SectionBody>

        <Section.InfoPanelHeader>
          <InfoPanelHeaderContent />
        </Section.InfoPanelHeader>
        <Section.InfoPanelBody>
          <InfoPanelBodyContent />
        </Section.InfoPanelBody>

        {withPaging && !isSettingsPage && (
          <Section.SectionPaging>
            <SectionPagingContent tReady={tReady} />
          </Section.SectionPaging>
        )}
      </Section>
    </>
  );
};

const Home = withTranslation(["Files", "People"])(PureHome);

export default inject(
  ({
    auth,
    filesStore,
    uploadDataStore,
    treeFoldersStore,
    mediaViewerDataStore,
    peopleStore,
    filesActionsStore,
    oformsStore,
  }) => {
    const {
      secondaryProgressDataStore,
      primaryProgressDataStore,
      clearUploadedFilesHistory,
    } = uploadDataStore;
    const {
      firstLoad,
      setFirstLoad,
      fetchFiles,
      fetchRooms,
      alreadyFetchingRooms,
      setAlreadyFetchingRooms,
      selection,
      dragging,
      setDragging,
      setIsLoading,
      isLoading,
      viewAs,
      getFileInfo,
      setIsUpdatingRowItem,

      folders,
      files,
      filesList,
      selectedFolderStore,
      createFile,
      createFolder,
      createRoom,
      refreshFiles,
      setViewAs,
      isEmptyPage,
      isLoadedEmptyPage,
      disableDrag,
      isErrorRoomNotAvailable,
      setIsPreview,
    } = filesStore;

    const { gallerySelected } = oformsStore;

    const {
      isRecycleBinFolder,
      isPrivacyFolder,

      expandedKeys,
      setExpandedKeys,
      isRoomsFolder,
      isArchiveFolder,
      setSelectedNode,
    } = treeFoldersStore;

    const {
      visible: primaryProgressDataVisible,
      percent: primaryProgressDataPercent,
      icon: primaryProgressDataIcon,
      alert: primaryProgressDataAlert,
      clearPrimaryProgressData,
    } = primaryProgressDataStore;

    const {
      visible: secondaryProgressDataStoreVisible,
      percent: secondaryProgressDataStorePercent,
      icon: secondaryProgressDataStoreIcon,
      alert: secondaryProgressDataStoreAlert,
      isSecondaryProgressFinished: isProgressFinished,
      itemsSelectionLength,
      itemsSelectionTitle,
      setItemsSelectionTitle,
    } = secondaryProgressDataStore;

    const { setUploadPanelVisible, startUpload, uploaded, converted } =
      uploadDataStore;

    const { uploadEmptyFolders, onClickBack } = filesActionsStore;

    const selectionLength = isProgressFinished ? selection.length : null;
    const selectionTitle = isProgressFinished
      ? filesStore.selectionTitle
      : null;

    const { setToPreviewFile, playlist, removeFirstUrl } = mediaViewerDataStore;

    const { settingsStore, currentTariffStatusStore } = auth;

    const { setPortalTariff } = currentTariffStatusStore;

    const {
      isHeaderVisible,
      setHeaderVisible,
      setFrameConfig,
      frameConfig,
      isFrame,
      withPaging,
      showCatalog,
    } = settingsStore;

    const {
      usersStore,

      viewAs: accountsViewAs,
    } = peopleStore;

    const { getUsersList: fetchPeople } = usersStore;

    if (!firstLoad) {
      if (isLoading) {
        showLoader();
      } else {
        hideLoader();
      }
    }

    return {
      //homepage: config.homepage,
      firstLoad,
      dragging,
      viewAs,
      uploaded,
      converted,
      isRecycleBinFolder,
      isPrivacyFolder,
      isVisitor: auth.userStore.user.isVisitor,

      primaryProgressDataVisible,
      primaryProgressDataPercent,
      primaryProgressDataIcon,
      primaryProgressDataAlert,
      clearPrimaryProgressData,

      clearUploadedFilesHistory,

      secondaryProgressDataStoreVisible,
      secondaryProgressDataStorePercent,
      secondaryProgressDataStoreIcon,
      secondaryProgressDataStoreAlert,

      selectionLength,
      isProgressFinished,
      selectionTitle,

      itemsSelectionLength,
      setItemsSelectionTitle,
      itemsSelectionTitle,
      isErrorRoomNotAvailable,
      isRoomsFolder,
      isArchiveFolder,

      disableDrag,

      setExpandedKeys,
      setFirstLoad,
      setDragging,
      setIsLoading,
      fetchFiles,
      fetchRooms,
      alreadyFetchingRooms,
      setAlreadyFetchingRooms,
      setUploadPanelVisible,
      startUpload,
      uploadEmptyFolders,
      isHeaderVisible,
      setHeaderVisible,
      setToPreviewFile,
      setIsPreview,
      playlist,
      removeFirstUrl,

      getFileInfo,
      gallerySelected,
      setIsUpdatingRowItem,

      setFrameConfig,
      frameConfig,
      isFrame,
      showTitle: frameConfig?.showTitle,
      showFilter: frameConfig?.showFilter,
      user: auth.userStore.user,
      folders,
      files,
      selection,
      filesList,
      selectedFolderStore,
      createFile,
      createFolder,
      createRoom,
      refreshFiles,
      setViewAs,
      withPaging,
      isEmptyPage,
      isLoadedEmptyPage,
      setPortalTariff,

      accountsViewAs,
      fetchPeople,
      setSelectedNode,
      onClickBack,
    };
  }
)(observer(Home));<|MERGE_RESOLUTION|>--- conflicted
+++ resolved
@@ -38,7 +38,6 @@
 import SelectionArea from "./SelectionArea";
 import { InfoPanelBodyContent, InfoPanelHeaderContent } from "./InfoPanel";
 
-<<<<<<< HEAD
 const PureHome = (props) => {
   const {
     fetchFiles,
@@ -81,6 +80,7 @@
     files,
     selection,
     filesList,
+    removeFirstUrl,
 
     createFile,
     createFolder,
@@ -129,28 +129,6 @@
 
   React.useEffect(() => {
     if (isAccountsPage || isSettingsPage) return;
-=======
-class PureHome extends React.Component {
-  componentDidMount() {
-    const {
-      fetchFiles,
-      fetchRooms,
-      alreadyFetchingRooms,
-      setAlreadyFetchingRooms,
-      //homepage,
-      setIsLoading,
-      setFirstLoad,
-      setToPreviewFile,
-      playlist,
-
-      getFileInfo,
-      gallerySelected,
-      setIsUpdatingRowItem,
-      setIsPreview,
-      selectedFolderStore,
-      removeFirstUrl,
-    } = this.props;
->>>>>>> 4058e2bd
 
     if (!window.location.href.includes("#preview")) {
       // localStorage.removeItem("isFirstUrl");
@@ -376,12 +354,7 @@
     }
   };
 
-<<<<<<< HEAD
   const showOperationToast = (type, qty, title) => {
-=======
-  showOperationToast = (type, qty, title) => {
-    const { t, refreshFiles } = this.props;
->>>>>>> 4058e2bd
     switch (type) {
       case "move":
         if (qty > 1) {
@@ -434,17 +407,6 @@
     if (primaryProgressDataVisible && uploaded && converted)
       clearPrimaryProgressData();
   };
-<<<<<<< HEAD
-=======
-  componentDidUpdate(prevProps) {
-    const {
-      isProgressFinished,
-      secondaryProgressDataStoreIcon,
-      itemsSelectionLength,
-      itemsSelectionTitle,
-      setItemsSelectionTitle,
-    } = this.props;
->>>>>>> 4058e2bd
 
   const prevProps = React.useRef({
     isHeaderVisible: isHeaderVisible,
@@ -456,17 +418,6 @@
       setHeaderVisible(isHeaderVisible);
     }
 
-<<<<<<< HEAD
-    if (isProgressFinished !== prevProps.current.isProgressFinished) {
-      if (!isAccountsPage && !isSettingsPage) {
-        setTimeout(() => {
-          refreshFiles();
-        }, 100);
-      }
-    }
-
-=======
->>>>>>> 4058e2bd
     if (
       isProgressFinished &&
       itemsSelectionTitle &&
