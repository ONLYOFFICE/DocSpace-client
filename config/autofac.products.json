--- conflicted
+++ resolved
@@ -1,53 +1,50 @@
-{
-  "components": [
-    {
-      "type": "ASC.People.PeopleProduct, ASC.People",
-      "services": [
-        {
-          "type": "ASC.Web.Core.IWebItem, ASC.Web.Core"
-        }
-      ],
-<<<<<<< HEAD
-	  "instanceScope": "singleinstance"
-    },
-	{
-      "type": "ASC.Calendar.CalendarProduct, ASC.Calendar",
-=======
-	  "instanceScope": "InstancePerLifetimeScope"
-    },
-    {
-      "type": "ASC.Files.ApiProductEntryPoint, ASC.Files",
->>>>>>> c3f27278
-      "services": [
-        {
-          "type": "ASC.Web.Core.IWebItem, ASC.Web.Core"
-        }
-      ],
-<<<<<<< HEAD
-	  "instanceScope": "singleinstance"
-    },
-    
-=======
-	  "instanceScope": "InstancePerLifetimeScope"
-    },
-    {
-      "type": "ASC.Projects.Configuration.ProductEntryPoint, ASC.Projects",
-      "services": [
-        {
-          "type": "ASC.Web.Core.IWebItem, ASC.Web.Core"
-        }
-      ],
-	  "instanceScope": "InstancePerLifetimeScope"
-    },
-    {
-      "type": "ASC.CRM.Configuration.ProductEntryPoint, ASC.CRM",
-      "services": [
-        {
-          "type": "ASC.Web.Core.IWebItem, ASC.Web.Core"
-        }
-      ],
-	  "instanceScope": "InstancePerLifetimeScope"
-    }
->>>>>>> c3f27278
-  ]
-}
+{
+  "components": [
+    {
+      "type": "ASC.People.PeopleProduct, ASC.People",
+      "services": [
+        {
+          "type": "ASC.Web.Core.IWebItem, ASC.Web.Core"
+        }
+      ],
+	  "instanceScope": "InstancePerLifetimeScope"
+    },
+    {
+      "type": "ASC.Files.ApiProductEntryPoint, ASC.Files",
+      "services": [
+        {
+          "type": "ASC.Web.Core.IWebItem, ASC.Web.Core"
+        }
+      ],
+	  "instanceScope": "InstancePerLifetimeScope"
+    },
+    {
+      "type": "ASC.Projects.Configuration.ProductEntryPoint, ASC.Projects",
+      "services": [
+        {
+          "type": "ASC.Web.Core.IWebItem, ASC.Web.Core"
+        }
+      ],
+	  "instanceScope": "InstancePerLifetimeScope"
+    },
+    {
+      "type": "ASC.CRM.Configuration.ProductEntryPoint, ASC.CRM",
+      "services": [
+        {
+          "type": "ASC.Web.Core.IWebItem, ASC.Web.Core"
+        }
+      ],
+	  "instanceScope": "InstancePerLifetimeScope"
+    },
+	{
+      "type": "ASC.Calendar.CalendarProduct, ASC.Calendar",
+      "services": [
+        {
+          "type": "ASC.Web.Core.IWebItem, ASC.Web.Core"
+        }
+      ],
+	  "instanceScope": "singleinstance"
+    },
+    
+  ]
+}