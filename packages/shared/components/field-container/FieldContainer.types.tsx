--- conflicted
+++ resolved
@@ -72,9 +72,6 @@
   tooltipMaxWidth?: string;
   /** Additional CSS class for tooltip */
   tooltipClass?: string;
-<<<<<<< HEAD
-};
-=======
+
   testId?: string;
-}
->>>>>>> acbe9980
+};