--- conflicted
+++ resolved
@@ -12,13 +12,6 @@
   "NotNeedSettings": "Not need enter settings",
   "PluginSamples": "Plugin samples",
   "PluginSDK": "Plugin SDK",
-<<<<<<< HEAD
   "PluginSDKDescription": "Using Plugin SDK you can extend your DocSpace functionality, connect the third-party services or enhance the existing user experience. Here you can find the plugin samples with code source available on GitHub.",
-  "PluginSDKInstruction": "Click the button for the detailed instructions on how to create your own plugins.",
-  "PluginsHelp": "Plugins allow you to extend the functionality of DocSpace",
-  "UploadPlugin": "Upload plugin"
-=======
-  "PluginSDKDescription": "Using Plugin SDK you can extend your DocSpace functionality, connect the third-party services or enhance the existing user experience. Here you can find the plugin samples with code source available on GitHub. ",
   "PluginSDKInstruction": "Click the button for the detailed instructions on how to create your own plugins."
->>>>>>> e998e52e
 }