{
  "key_path": "MyFilesSection",
  "content": "My Documents",
  "content_en_sha1_hash": "687c82861c956e47456186f6522cfc8dbadb8ef6",
  "created_at": "2025-05-19T21:30:46.695Z",
<<<<<<< HEAD
  "updated_at": "2025-08-29T14:33:37.931Z",
=======
  "updated_at": "2025-09-01T11:05:24.096Z",
>>>>>>> b75318d3
  "comment": {
    "text": "This translation key is used to display the text \"My Documents\" in a button within a file management component. It appears as part of a link that navigates to a personal section of documents, and its purpose is to provide a clear label for users.",
    "is_auto": true,
    "updated_at": "2025-05-20T09:35:24.847Z"
  },
  "usage": [
    {
      "file_path": "/packages/client/src/components/EmptyContainer/RootFolderContainer.js",
      "line_number": 220,
      "context": "iconName={PersonSvgUrl}\n isFill\n />\n <Link onClick={onGoToPersonal} {...linkStyles}>\n {t(\"Files:GoToSection\", {\n sectionName: t(\"Common:MyFilesSection\"),\n })}\n </Link>\n </div>\n );",
      "module": "/packages/client"
    },
    {
      "file_path": "/packages/client/src/components/EmptyContainer/RootFolderContainer.js",
      "line_number": 220,
      "context": "iconName={PersonSvgUrl}\n isFill\n />\n <Link onClick={onGoToPersonal} {...linkStyles}>\n {t(\"Files:GoToSection\", {\n sectionName: t(\"Common:MyFilesSection\"),\n })}\n </Link>\n </div>\n );",
      "module": "/packages/client"
    },
    {
      "file_path": "/packages/client/src/components/EmptyContainer/sub-components/EmptyViewContainer/EmptyViewContainer.helpers.tsx",
      "line_number": 207,
      "context": "const uploadAllFromDocSpace = createUploadFromDocSpace(\n t(\"EmptyView:UploadFromPortalTitle\", {\n productName: t(\"Common:ProductName\"),\n }),\n t(\"EmptyView:SectionsUploadDescription\", {\n sectionNameFirst: t(\"Common:MyFilesSection\"),\n sectionNameSecond: t(\"Common:Rooms\"),\n }),\n // TODO: need fix selector\n FilesSelectorFilterTypes.ALL,\n );",
      "module": "/packages/client"
    },
    {
      "file_path": "/packages/client/src/components/EmptyContainer/sub-components/EmptyViewContainer/EmptyViewContainer.helpers.tsx",
      "line_number": 207,
      "context": "const uploadAllFromDocSpace = createUploadFromDocSpace(\n t(\"EmptyView:UploadFromPortalTitle\", {\n productName: t(\"Common:ProductName\"),\n }),\n t(\"EmptyView:SectionsUploadDescription\", {\n sectionNameFirst: t(\"Common:MyFilesSection\"),\n sectionNameSecond: t(\"Common:Rooms\"),\n }),\n // TODO: need fix selector\n FilesSelectorFilterTypes.ALL,\n );",
      "module": "/packages/client"
    },
    {
      "file_path": "/packages/client/src/components/dialogs/ChangeUserTypeDialog/index.tsx",
      "line_number": 111,
      "context": "const isSingleUser = userNames.length === 1;\n const translationValues = {\n userName: isSingleUser ? userNames[0] : undefined,\n membersSection: t(\"Common:Members\"),\n documentsSection: t(\"Common:MyFilesSection\"),\n productName: t(\"Common:ProductName\"),\n secondType,\n };\n const translationKey = getChangeTypeKey(\n toType,",
      "module": "/packages/client"
    },
    {
      "file_path": "/packages/client/src/components/dialogs/ChangeUserTypeDialog/index.tsx",
      "line_number": 111,
      "context": "const isSingleUser = userNames.length === 1;\n const translationValues = {\n userName: isSingleUser ? userNames[0] : undefined,\n membersSection: t(\"Common:Members\"),\n documentsSection: t(\"Common:MyFilesSection\"),\n productName: t(\"Common:ProductName\"),\n secondType,\n };\n const translationKey = getChangeTypeKey(\n toType,",
      "module": "/packages/client"
    },
    {
      "file_path": "/packages/client/src/components/dialogs/ChangeUserTypeDialog/index.tsx",
      "line_number": 111,
      "context": "const isSingleUser = userNames.length === 1;\n const translationValues = {\n userName: isSingleUser ? userNames[0] : undefined,\n membersSection: t(\"Common:Members\"),\n documentsSection: t(\"Common:MyFilesSection\"),\n productName: t(\"Common:ProductName\"),\n secondType,\n };\n const translationKey = getChangeTypeKey(\n toType,",
      "module": "/packages/client"
    },
    {
      "file_path": "/packages/client/src/components/dialogs/ConvertDialog/index.js",
      "line_number": 100,
      "context": "const convertSingleFile = !!convertItem;\n const sortedFolder = isRecentFolder || isFavoritesFolder || isShareFolder;\n \n if (convertSingleFile && sortedFolder) {\n rootFolderTitle = isShareFolder\n ? t(\"Common:MyFilesSection\")\n : rootFoldersTitles[convertItem.rootFolderType]?.title;\n }\n \n const [hideMessage, setHideMessage] = useState(false);\n const [selectedOptionType, setSelectedOptionType] = useState(",
      "module": "/packages/client"
    },
    {
      "file_path": "/packages/client/src/components/dialogs/DeleteProfileEverDialog/sub-components/BodyComponent.tsx",
      "line_number": 61,
      "context": "users,\n onlyOneUser,\n onlyGuests,\n }: BodyComponentProps) => {\n const warningMessageMyDocuments = t(\"UserFilesRemovalScope\", {\n sectionNameFirst: t(\"Common:MyFilesSection\"),\n sectionNameSecond: t(\"Common:TrashSection\"),\n });\n \n const warningMessageReassign = onlyGuests ? (\n t(\"DeleteReqassignDescriptionGuest\", {",
      "module": "/packages/client"
    },
    {
      "file_path": "/packages/client/src/components/dialogs/DeleteProfileEverDialog/sub-components/BodyComponent.tsx",
      "line_number": 61,
      "context": "users,\n onlyOneUser,\n onlyGuests,\n }: BodyComponentProps) => {\n const warningMessageMyDocuments = t(\"UserFilesRemovalScope\", {\n sectionNameFirst: t(\"Common:MyFilesSection\"),\n sectionNameSecond: t(\"Common:TrashSection\"),\n });\n \n const warningMessageReassign = onlyGuests ? (\n t(\"DeleteReqassignDescriptionGuest\", {",
      "module": "/packages/client"
    },
    {
      "file_path": "/packages/client/src/components/dialogs/EmptyTrashDialog/index.js",
      "line_number": 54,
      "context": "const onClose = () => setEmptyTrashDialogVisible(false);\n \n const sectionName = isArchiveFolder\n ? t(\"Common:Archive\")\n : isPersonalReadOnly\n ? t(\"Common:MyFilesSection\")\n : t(\"Common:TrashSection\");\n \n const onEmptyTrash = () => {\n onClose();",
      "module": "/packages/client"
    },
    {
      "file_path": "/packages/client/src/components/dialogs/ReducedRightsDialog/index.tsx",
      "line_number": 61,
      "context": "<StyledText>\n <Trans\n t={t}\n ns=\"Files\"\n i18nKey=\"PersonalContentRemovalNotice\"\n values={{ sectionName: t(\"Common:MyFilesSection\") }}\n components={{ 1: <span style={{ fontWeight: 600 }} /> }}\n />\n </StyledText>\n <StyledText>\n {t(\"Common:ForQuestionsContactPortalAdmin\", {",
      "module": "/packages/client"
    },
    {
      "file_path": "/packages/client/src/components/dialogs/ReducedRightsDialog/index.tsx",
      "line_number": 61,
      "context": "<StyledText>\n <Trans\n t={t}\n ns=\"Files\"\n i18nKey=\"PersonalContentRemovalNotice\"\n values={{ sectionName: t(\"Common:MyFilesSection\") }}\n components={{ 1: <span style={{ fontWeight: 600 }} /> }}\n />\n </StyledText>\n <StyledText>\n {t(\"Common:ForQuestionsContactPortalAdmin\", {",
      "module": "/packages/client"
    },
    {
      "file_path": "/packages/client/src/helpers/toast-helpers.tsx",
      "line_number": 46,
      "context": "const toastMessage = (\n <Trans\n t={t as TFunction}\n i18nKey=\"FileExportDestination\"\n ns=\"Files\"\n values={{ fileName, sectionName: t(\"Common:MyFilesSection\") }}\n components={{\n 1: (\n <Link\n tag=\"a\"\n href={fileUrl}",
      "module": "/packages/client"
    },
    {
      "file_path": "/packages/client/src/pages/Home/InfoPanel/Body/views/History/hooks/useFeedTranslation.tsx",
      "line_number": 325,
      "context": "return t(\"InfoPanel:RoomFromArchiveRestore\", {\n sectionName: t(\"Common:Archive\"),\n });\n case FeedActionKeys.RoomIndexExportSaved:\n return t(\"InfoPanel:RoomIndexExportLocation\", {\n sectionName: t(\"Common:MyFilesSection\"),\n });\n case FeedActionKeys.FormSubmit:\n return t(\"InfoPanel:FilledOutForm\");\n case FeedActionKeys.FormOpenedForFilling:\n return t(\"InfoPanel:StartedFillingItOut\");",
      "module": "/packages/client"
    },
    {
      "file_path": "/packages/client/src/pages/Home/InfoPanel/Body/views/History/useFeedTranslation.tsx",
      "line_number": 303,
      "context": "return t(\"InfoPanel:RoomFromArchiveRestore\", {\n sectionName: t(\"Common:Archive\"),\n });\n case FeedActionKeys.RoomIndexExportSaved:\n return t(\"InfoPanel:RoomIndexExportLocation\", {\n sectionName: t(\"Common:MyFilesSection\"),\n });\n case FeedActionKeys.FormSubmit:\n return t(\"InfoPanel:FilledOutForm\");\n case FeedActionKeys.FormOpenedForFilling:\n return t(\"InfoPanel:StartedFillingItOut\");",
      "module": "/packages/client"
    },
    {
      "file_path": "/packages/client/src/pages/PortalSettings/categories/data-import/components/ImportStep.tsx",
      "line_number": 143,
      "context": "<ImportSection\n isChecked={importOptions.importPersonalFiles}\n onChange={(e) => onChange(e, \"importPersonalFiles\")}\n sectionName={t(\"Settings:PersonalFiles\")}\n description={t(\"Settings:ImportFilesLocation\", {\n sectionName: t(\"Common:MyFilesSection\"),\n })}\n exportSection={{\n sectionName: personalExportDetails.name,\n workspace: serviceName,\n sectionIcon: personalExportDetails.icon,",
      "module": "/packages/client"
    },
    {
      "file_path": "/packages/client/src/pages/PortalSettings/categories/data-import/components/ImportStep.tsx",
      "line_number": 143,
      "context": "<ImportSection\n isChecked={importOptions.importPersonalFiles}\n onChange={(e) => onChange(e, \"importPersonalFiles\")}\n sectionName={t(\"Settings:PersonalFiles\")}\n description={t(\"Settings:ImportFilesLocation\", {\n sectionName: t(\"Common:MyFilesSection\"),\n })}\n exportSection={{\n sectionName: personalExportDetails.name,\n workspace: serviceName,\n sectionIcon: personalExportDetails.icon,",
      "module": "/packages/client"
    },
    {
      "file_path": "/packages/client/src/pages/PortalSettings/categories/payments/Wallet/TransactionHistory.tsx",
      "line_number": 378,
      "context": "scale={isMobile}\n testId=\"download_report_button\"\n />\n <Text as=\"span\" className={styles.downloadReportDescription}>\n {t(\"Settings:ReportSaveLocation\", {\n sectionName: t(\"Common:MyFilesSection\"),\n })}\n </Text>\n </div>\n </>\n ) : null}",
      "module": "/packages/client"
    },
    {
      "file_path": "/packages/client/src/pages/PortalSettings/categories/security/audit-trail/index.js",
      "line_number": 145,
      "context": "lifetime={securityLifetime.auditTrailLifeTime}\n setLifetimeAuditSettings={setLifetimeAuditSettings}\n content={getContent()}\n downloadReport={t(\"DownloadReportBtnText\")}\n downloadReportDescription={t(\"ReportSaveLocation\", {\n sectionName: t(\"Common:MyFilesSection\"),\n })}\n getReport={getAuditTrailReport}\n isSettingNotPaid={!isAuditAvailable}\n isLoadingDownloadReport={isLoadingDownloadReport}\n />",
      "module": "/packages/client"
    },
    {
      "file_path": "/packages/client/src/pages/PortalSettings/categories/security/login-history/index.js",
      "line_number": 101,
      "context": "securityLifetime={securityLifetime}\n setLifetimeAuditSettings={setLifetimeAuditSettings}\n content={getContent()}\n downloadReport={t(\"DownloadReportBtnText\")}\n downloadReportDescription={t(\"ReportSaveLocation\", {\n sectionName: t(\"Common:MyFilesSection\"),\n })}\n getReport={getLoginHistoryReport}\n isSettingNotPaid={!isAuditAvailable}\n tfaEnabled={tfaEnabled}\n currentColorScheme={currentColorScheme}",
      "module": "/packages/client"
    },
    {
      "file_path": "/packages/client/src/pages/PortalSettings/categories/services/sub-components/Backup/BackupServiceDialog.tsx",
      "line_number": 95,
      "context": "},\n {\n id: \"backup-room\",\n title: t(\"Common:RoomsModule\"),\n description: t(\"BackupRoomDescription\", {\n sectionName: t(\"Common:MyFilesSection\"),\n }),\n icon: <ServiceIcon />,\n },\n {\n id: \"third-party-resource\",",
      "module": "/packages/client"
    },
    {
      "file_path": "/packages/client/src/pages/PortalSettings/categories/storage-management/sub-components/MobileQuotas.js",
      "line_number": 61,
      "context": "title={t(\"QuotaPerUser\")}\n onClickLink={onClickLink}\n url=\"/portal-settings/management/disk-space/quota-per-user\"\n subtitle={t(\"UserDefaultQuotaDescription\", {\n productName: t(\"Common:ProductName\"),\n sectionName: t(\"Common:MyFilesSection\"),\n })}\n isDisabled={isDisabled}\n />\n </StyledBaseQuotaComponent>\n );",
      "module": "/packages/client"
    },
    {
      "file_path": "/packages/client/src/pages/PortalSettings/categories/storage-management/sub-components/QuotaPerItem.js",
      "line_number": 113,
      "context": "/>\n <Text className=\"toggle_label\" fontSize=\"12px\">\n {type === \"user\"\n ? t(\"UserDefaultQuotaDescription\", {\n productName: t(\"Common:ProductName\"),\n sectionName: t(\"Common:MyFilesSection\"),\n })\n : t(\"SetDefaultRoomQuota\", {\n productName: t(\"Common:ProductName\"),\n })}\n </Text>",
      "module": "/packages/client"
    },
    {
      "file_path": "/packages/client/src/store/ContextOptionsStore.js",
<<<<<<< HEAD
      "line_number": 1457,
=======
      "line_number": 1526,
>>>>>>> b75318d3
      "context": "},\n {\n id: \"header_option_empty-section\",\n key: \"empty-section\",\n label: t(\"Files:EmptySection\", {\n sectionName: t(\"Common:MyFilesSection\"),\n }),\n onClick: this.onEmptyPersonalAction,\n icon: ClearTrashReactSvgUrl,\n disabled: false,\n },",
      "module": "/packages/client"
    },
    {
      "file_path": "/packages/client/src/store/TreeFoldersStore.js",
      "line_number": 67,
      "context": "const treeFolders = await getFoldersTree();\n \n treeFolders.forEach((folder) => {\n switch (folder.rootFolderType) {\n case FolderType.USER:\n folder.title = i18n.t(\"Common:MyFilesSection\");\n break;\n case FolderType.Rooms:\n folder.title = i18n.t(\"Common:Rooms\");\n break;\n case FolderType.Archive:",
      "module": "/packages/client"
    },
    {
      "file_path": "/packages/shared/components/guidance/configs/form-filling.ts",
      "line_number": 90,
      "context": "{\n id: 5,\n header: t(\"FormFillingTipsDialog:HeaderUploading\"),\n description: t(\"FormFillingTipsDialog:DescriptionUploading\", {\n productName: t(\"Common:ProductName\"),\n sectionName: t(\"Common:MyFilesSection\"),\n }),\n key: \"form-filling-uploading\",\n placement: \"side\",\n position: [\n {",
      "module": "/packages/shared"
    },
    {
      "file_path": "/packages/shared/pages/backup/auto-backup/index.tsx",
      "line_number": 507,
      "context": "styles.backupDescription,\n \"backup-description\",\n )}\n >\n {t(\"Common:RoomsModuleDescription\", {\n roomName: t(\"Common:MyFilesSection\"),\n })}\n </Text>\n {isCheckedDocuments ? (\n <RoomsModule\n settingsFileSelector={settingsFileSelector}",
      "module": "/packages/shared"
    },
    {
      "file_path": "/packages/shared/pages/backup/manual-backup/index.tsx",
      "line_number": 498,
      "context": "\"backup-description module-documents\",\n { [styles.disabled]: additionalDisabled },\n )}\n >\n {t(\"Common:RoomsModuleDescription\", {\n roomName: t(\"Common:MyFilesSection\"),\n })}\n </Text>\n {isCheckedDocuments ? (\n <RoomsModule\n newPath={newPath}",
      "module": "/packages/shared"
    },
    {
      "file_path": "/packages/shared/utils/common.ts",
      "line_number": 1275,
      "context": "t: TTranslation,\n ) => {\n if (isPortalAdmin)\n return t(\"Common:RolePortalAdminDescription\", {\n productName: t(\"Common:ProductName\"),\n sectionName: t(\"Common:MyFilesSection\"),\n });\n \n if (isRoomAdmin)\n return t(\"Common:RoleRoomAdminDescription\", {\n sectionName: t(\"Common:MyFilesSection\"),",
      "module": "/packages/shared"
    },
    {
      "file_path": "/packages/shared/utils/common.ts",
      "line_number": 1275,
      "context": "t: TTranslation,\n ) => {\n if (isPortalAdmin)\n return t(\"Common:RolePortalAdminDescription\", {\n productName: t(\"Common:ProductName\"),\n sectionName: t(\"Common:MyFilesSection\"),\n });\n \n if (isRoomAdmin)\n return t(\"Common:RoleRoomAdminDescription\", {\n sectionName: t(\"Common:MyFilesSection\"),",
      "module": "/packages/shared"
    },
    {
      "file_path": "/packages/shared/utils/getAccessOptions.ts",
      "line_number": 56,
      "context": "switch (roomType) {\n case RoomsType.FormRoom:\n return t(\"Common:RoleRoomAdminFormRoomDescription\");\n case None:\n return t(\"Common:RoleRoomAdminDescription\", {\n sectionName: t(\"Common:MyFilesSection\"),\n });\n default:\n return t(\"Common:RoleRoomManagerDescription\");\n }\n };",
      "module": "/packages/shared"
    },
    {
      "file_path": "/packages/shared/utils/getAccessOptions.ts",
      "line_number": 56,
      "context": "switch (roomType) {\n case RoomsType.FormRoom:\n return t(\"Common:RoleRoomAdminFormRoomDescription\");\n case None:\n return t(\"Common:RoleRoomAdminDescription\", {\n sectionName: t(\"Common:MyFilesSection\"),\n });\n default:\n return t(\"Common:RoleRoomManagerDescription\");\n }\n };",
      "module": "/packages/shared"
    }
  ],
  "languages": {
    "en": {
      "ai_translated": false,
      "ai_model": null,
      "ai_spell_check_issues": [],
      "approved_at": null
    },
    "ar-SA": {
      "ai_translated": false,
      "ai_model": null,
      "ai_spell_check_issues": [],
      "approved_at": null
    },
    "az": {
      "ai_translated": false,
      "ai_model": null,
      "ai_spell_check_issues": [],
      "approved_at": null
    },
    "bg": {
      "ai_translated": false,
      "ai_model": null,
      "ai_spell_check_issues": [],
      "approved_at": null
    },
    "cs": {
      "ai_translated": false,
      "ai_model": null,
      "ai_spell_check_issues": [],
      "approved_at": null
    },
    "de": {
      "ai_translated": false,
      "ai_model": null,
      "ai_spell_check_issues": [],
      "approved_at": null
    },
    "el-GR": {
      "ai_translated": false,
      "ai_model": null,
      "ai_spell_check_issues": [
        {
          "type": "incorrect_translation",
          "description": "The Greek translation 'Τα έγγραφά' is incomplete. It translates to 'The documents' but lacks the necessary article for a proper translation of 'Documents' in this context.",
          "suggestion": "Έγγραφα"
        }
      ],
      "approved_at": null
    },
    "es": {
      "ai_translated": false,
      "ai_model": null,
      "ai_spell_check_issues": [],
      "approved_at": null
    },
    "fi": {
      "ai_translated": false,
      "ai_model": null,
      "ai_spell_check_issues": [],
      "approved_at": null
    },
    "fr": {
      "ai_translated": false,
      "ai_model": null,
      "ai_spell_check_issues": [],
      "approved_at": null
    },
    "hy-AM": {
      "ai_translated": false,
      "ai_model": null,
      "ai_spell_check_issues": [],
      "approved_at": null
    },
    "it": {
      "ai_translated": false,
      "ai_model": null,
      "ai_spell_check_issues": [],
      "approved_at": null
    },
    "ja-JP": {
      "ai_translated": false,
      "ai_model": null,
      "ai_spell_check_issues": [],
      "approved_at": null
    },
    "ko-KR": {
      "ai_translated": false,
      "ai_model": null,
      "ai_spell_check_issues": [],
      "approved_at": null
    },
    "lo-LA": {
      "ai_translated": false,
      "ai_model": null,
      "ai_spell_check_issues": [],
      "approved_at": null
    },
    "lv": {
      "ai_translated": false,
      "ai_model": null,
      "ai_spell_check_issues": [],
      "approved_at": null
    },
    "nl": {
      "ai_translated": false,
      "ai_model": null,
      "ai_spell_check_issues": [],
      "approved_at": null
    },
    "pl": {
      "ai_translated": false,
      "ai_model": null,
      "ai_spell_check_issues": [],
      "approved_at": null
    },
    "pt": {
      "ai_translated": false,
      "ai_model": null,
      "ai_spell_check_issues": [],
      "approved_at": null
    },
    "pt-BR": {
      "ai_translated": false,
      "ai_model": null,
      "ai_spell_check_issues": [],
      "approved_at": null
    },
    "ro": {
      "ai_translated": false,
      "ai_model": null,
      "ai_spell_check_issues": [
        {
          "type": "incorrect_translation",
          "description": "The Romanian translation 'Documentele' is the plural form of 'Document'. The English content 'Documents' is already plural. The singular form 'Documentul' would be more appropriate to match the singular English original.",
          "suggestion": "Documentul"
        }
      ],
      "approved_at": null
    },
    "ru": {
      "ai_translated": false,
      "ai_model": null,
      "ai_spell_check_issues": [],
      "approved_at": null
    },
    "si": {
      "ai_translated": false,
      "ai_model": null,
      "ai_spell_check_issues": [
        {
          "type": "incorrect_translation",
          "description": "While 'ලේඛන' (lekhana) can translate to 'documents,' it's a more formal or general term. 'Documents' in the context of a file section often implies a collection of files, so a more appropriate translation might be something like 'ගොණු' (gonu) which specifically refers to files, or a more descriptive phrase.",
          "suggestion": "Consider 'ගොණු' (gonu) or 'ලේඛන ගොණු' (lekhana gonu) for a more accurate translation depending on the specific context."
        }
      ],
      "approved_at": null
    },
    "sk": {
      "ai_translated": false,
      "ai_model": null,
      "ai_spell_check_issues": [],
      "approved_at": null
    },
    "sl": {
      "ai_translated": false,
      "ai_model": null,
      "ai_spell_check_issues": [],
      "approved_at": null
    },
    "sr-Cyrl-RS": {
      "ai_translated": false,
      "ai_model": null,
      "ai_spell_check_issues": [],
      "approved_at": null
    },
    "sr-Latn-RS": {
      "ai_translated": false,
      "ai_model": null,
      "ai_spell_check_issues": [],
      "approved_at": null
    },
    "tr": {
      "ai_translated": false,
      "ai_model": null,
      "ai_spell_check_issues": [],
      "approved_at": null
    },
    "uk-UA": {
      "ai_translated": false,
      "ai_model": null,
      "ai_spell_check_issues": [],
      "approved_at": null
    },
    "vi": {
      "ai_translated": false,
      "ai_model": null,
      "ai_spell_check_issues": [],
      "approved_at": null
    },
    "zh-CN": {
      "ai_translated": false,
      "ai_model": null,
      "ai_spell_check_issues": [],
      "approved_at": null
    }
  }
}<|MERGE_RESOLUTION|>--- conflicted
+++ resolved
@@ -1,15 +1,11 @@
 {
   "key_path": "MyFilesSection",
-  "content": "My Documents",
+  "content": "Documents",
   "content_en_sha1_hash": "687c82861c956e47456186f6522cfc8dbadb8ef6",
   "created_at": "2025-05-19T21:30:46.695Z",
-<<<<<<< HEAD
-  "updated_at": "2025-08-29T14:33:37.931Z",
-=======
   "updated_at": "2025-09-01T11:05:24.096Z",
->>>>>>> b75318d3
   "comment": {
-    "text": "This translation key is used to display the text \"My Documents\" in a button within a file management component. It appears as part of a link that navigates to a personal section of documents, and its purpose is to provide a clear label for users.",
+    "text": "This translation key is used to display the text \"Documents\" in a button within a file management component. It appears as part of a link that navigates to a personal section of documents, and its purpose is to provide a clear label for users.",
     "is_auto": true,
     "updated_at": "2025-05-20T09:35:24.847Z"
   },
@@ -160,11 +156,7 @@
     },
     {
       "file_path": "/packages/client/src/store/ContextOptionsStore.js",
-<<<<<<< HEAD
-      "line_number": 1457,
-=======
       "line_number": 1526,
->>>>>>> b75318d3
       "context": "},\n {\n id: \"header_option_empty-section\",\n key: \"empty-section\",\n label: t(\"Files:EmptySection\", {\n sectionName: t(\"Common:MyFilesSection\"),\n }),\n onClick: this.onEmptyPersonalAction,\n icon: ClearTrashReactSvgUrl,\n disabled: false,\n },",
       "module": "/packages/client"
     },
@@ -194,13 +186,13 @@
     },
     {
       "file_path": "/packages/shared/utils/common.ts",
-      "line_number": 1275,
+      "line_number": 1274,
       "context": "t: TTranslation,\n ) => {\n if (isPortalAdmin)\n return t(\"Common:RolePortalAdminDescription\", {\n productName: t(\"Common:ProductName\"),\n sectionName: t(\"Common:MyFilesSection\"),\n });\n \n if (isRoomAdmin)\n return t(\"Common:RoleRoomAdminDescription\", {\n sectionName: t(\"Common:MyFilesSection\"),",
       "module": "/packages/shared"
     },
     {
       "file_path": "/packages/shared/utils/common.ts",
-      "line_number": 1275,
+      "line_number": 1274,
       "context": "t: TTranslation,\n ) => {\n if (isPortalAdmin)\n return t(\"Common:RolePortalAdminDescription\", {\n productName: t(\"Common:ProductName\"),\n sectionName: t(\"Common:MyFilesSection\"),\n });\n \n if (isRoomAdmin)\n return t(\"Common:RoleRoomAdminDescription\", {\n sectionName: t(\"Common:MyFilesSection\"),",
       "module": "/packages/shared"
     },
