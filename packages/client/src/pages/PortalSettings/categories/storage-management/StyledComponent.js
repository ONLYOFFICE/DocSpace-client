// (c) Copyright Ascensio System SIA 2009-2024
//
// This program is a free software product.
// You can redistribute it and/or modify it under the terms
// of the GNU Affero General Public License (AGPL) version 3 as published by the Free Software
// Foundation. In accordance with Section 7(a) of the GNU AGPL its Section 15 shall be amended
// to the effect that Ascensio System SIA expressly excludes the warranty of non-infringement of
// any third-party rights.
//
// This program is distributed WITHOUT ANY WARRANTY, without even the implied warranty
// of MERCHANTABILITY or FITNESS FOR A PARTICULAR  PURPOSE. For details, see
// the GNU AGPL at: http://www.gnu.org/licenses/agpl-3.0.html
//
// You can contact Ascensio System SIA at Lubanas st. 125a-25, Riga, Latvia, EU, LV-1021.
//
// The  interactive user interfaces in modified source and object code versions of the Program must
// display Appropriate Legal Notices, as required under Section 5 of the GNU AGPL version 3.
//
// Pursuant to Section 7(b) of the License you must retain the original Product logo when
// distributing the program. Pursuant to Section 7(e) we decline to grant you any rights under
// trademark law for use of our trademarks.
//
// All the Product's GUI elements, including illustrations and icon sets, as well as technical writing
// content are licensed under the terms of the Creative Commons Attribution-ShareAlike 4.0
// International. See the License terms at http://creativecommons.org/licenses/by-sa/4.0/legalcode

import styled from "styled-components";

import { Row } from "@docspace/shared/components/row";
import { Text } from "@docspace/shared/components/text";
import { mobile } from "@docspace/shared/utils";

const StyledBaseQuotaComponent = styled.div`
  .quotas_description {
    margin-bottom: 20px;
  }

  .paid-badge {
    cursor: auto;
  }

  .toggle-container {
    margin-bottom: 32px;
    .quotas_toggle-button {
      position: static;
    }

    .toggle_label {
      margin-top: 10px;
      margin-bottom: 16px;

      ${(props) =>
        props.isDisabled && `color: ${props.theme.text.disableColor}`};
    }
  }
  .category-item-description {
    color: ${(props) =>
      props.theme.client.settings.storageManagement.descriptionColor};
  }
`;

const StyledMainTitle = styled(Text)`
  margin-bottom: 16px;
`;
const StyledDiscSpaceUsedComponent = styled.div`
  margin-top: 16px;

  .disk-space_title {
    color: ${(props) =>
      props.theme.client.settings.storageManagement.grayBackgroundText};
  }
  .disk-space_link {
    text-decoration: underline;
  }
  .button-container {
    display: flex;
    gap: 16px;
    margin-top: 16px;
    .text-container {
      display: grid;
      min-height: 35px;
      .last-update {
        color: ${(props) =>
          props.theme.client.settings.storageManagement.descriptionColor};
      }
    }

    @media ${mobile} {
      flex-direction: column;
    }
  }

  .disk-space_content {
    display: grid;
    grid-template-columns: 1fr 16px;
    background: ${(props) =>
      props.theme.client.settings.payment.backgroundColor};
    padding: 12px 16px;
    border-radius: 6px;

    .disk-space_size-info {
      display: flex;
      flex-wrap: wrap;
      gap: 8px;
      margin-inline-end: 8px;
      p {
        margin-inline-end: 16px;
      }
    }
    .disk-space_icon {
      display: flex;
      align-items: center;
    }
  }
`;

const StyledDiagramComponent = styled.div`
  .diagram_slider,
  .diagram_description {
    margin-top: 16px;
  }
  .diagram_slider {
    width: 100%;
    max-width: ${(props) => props.maxWidth}px;
    display: flex;
    background: ${(props) =>
      props.theme.client.settings.payment.backgroundColor};
    border-radius: 29px;
  }
  .diagram_description {
    display: flex;

    flex-wrap: wrap;

    .diagram_folder-tag {
      display: flex;
      margin-inline-end: 24px;
      padding-bottom: 8px;

      .tag_text {
        margin-inline-start: 4px;
      }
    }

    @media ${mobile} {
      flex-direction: column;
    }
  }
`;

const StyledFolderTagSection = styled.div`
  height: 12px;
  ${(props) =>
    props.width !== 0 &&
    `border-inline-end: 1px solid ${props.theme.client.settings.payment.backgroundColor}`};
  background: ${(props) => props.color};
  width: ${(props) => props.width + "%"};

  &:first-of-type {
    border-start-start-radius: 46px;
<<<<<<< HEAD
    border-start-end-radius: 0;
    border-end-end-radius: 0;
=======
>>>>>>> 671842b5
    border-end-start-radius: 46px;
  }
`;

const StyledFolderTagColor = styled.div`
  margin: auto 0;

  width: 12px;
  height: 12px;
  background: ${(props) => props.color};
  border-radius: 50%;
  margin-inline-end: 4px;
`;

const StyledStatistics = styled.div`
  max-width: 700px;

  .paid-badge {
    cursor: auto;
  }

  .statistics-description {
    margin-bottom: 20px;
  }
  .statistics-container {
    margin-bottom: 40px;
  }
  .item-statistic {
    margin-bottom: 4px;
  }

  .button-element {
    margin-top: 20px;
  }
`;

const StyledDivider = styled.div`
  height: 1px;
  width: 100%;
  background-color: #ddd;
  margin: 28px 0 28px;
`;

const StyledSimpleFilesRow = styled(Row)`
  .row_content {
    gap: 12px;
    align-items: center;
    height: 56px;
    .row_name {
      width: 100%;
      overflow: hidden;

      p {
        white-space: nowrap;
        overflow: hidden;
        text-overflow: ellipsis;
      }
    }

    .user-icon {
      .react-svg-icon {
        height: 32px;
        border-radius: 50%;
      }
    }
  }
`;

const StyledMainInfo = styled.div`
  display: flex;
  flex-wrap: wrap;
  background: ${(props) => props.theme.client.settings.payment.backgroundColor};
  border-radius: 6px;

  column-gap: 24px;
  row-gap: 12px;
  padding: 12px;
  p {
    color: ${(props) =>
      props.theme.client.settings.storageManagement.grayBackgroundText};
  }
`;

const StyledBody = styled.div`
  max-width: 660px;

  .title-container {
    display: flex;
    align-items: flex-start;
    gap: 4px;
  }
`;

export {
  StyledBody,
  StyledBaseQuotaComponent,
  StyledDiscSpaceUsedComponent,
  StyledFolderTagSection,
  StyledFolderTagColor,
  StyledDiagramComponent,
  StyledStatistics,
  StyledDivider,
  StyledSimpleFilesRow,
  StyledMainInfo,
  StyledMainTitle,
};<|MERGE_RESOLUTION|>--- conflicted
+++ resolved
@@ -158,11 +158,6 @@
 
   &:first-of-type {
     border-start-start-radius: 46px;
-<<<<<<< HEAD
-    border-start-end-radius: 0;
-    border-end-end-radius: 0;
-=======
->>>>>>> 671842b5
     border-end-start-radius: 46px;
   }
 `;
