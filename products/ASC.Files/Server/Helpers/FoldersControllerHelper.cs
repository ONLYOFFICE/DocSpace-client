// (c) Copyright Ascensio System SIA 2010-2022
//
// This program is a free software product.
// You can redistribute it and/or modify it under the terms
// of the GNU Affero General Public License (AGPL) version 3 as published by the Free Software
// Foundation. In accordance with Section 7(a) of the GNU AGPL its Section 15 shall be amended
// to the effect that Ascensio System SIA expressly excludes the warranty of non-infringement of
// any third-party rights.
//
// This program is distributed WITHOUT ANY WARRANTY, without even the implied warranty
// of MERCHANTABILITY or FITNESS FOR A PARTICULAR  PURPOSE. For details, see
// the GNU AGPL at: http://www.gnu.org/licenses/agpl-3.0.html
//
// You can contact Ascensio System SIA at Lubanas st. 125a-25, Riga, Latvia, EU, LV-1021.
//
// The  interactive user interfaces in modified source and object code versions of the Program must
// display Appropriate Legal Notices, as required under Section 5 of the GNU AGPL version 3.
//
// Pursuant to Section 7(b) of the License you must retain the original Product logo when
// distributing the program. Pursuant to Section 7(e) we decline to grant you any rights under
// trademark law for use of our trademarks.
//
// All the Product's GUI elements, including illustrations and icon sets, as well as technical writing
// content are licensed under the terms of the Creative Commons Attribution-ShareAlike 4.0
// International. See the License terms at http://creativecommons.org/licenses/by-sa/4.0/legalcode


using ASC.Files.Core.Core.Entries;

namespace ASC.Files.Helpers;

public class FoldersControllerHelper : FilesHelperBase
{
    private readonly UserManager _userManager;
    private readonly SecurityContext _securityContext;
    private readonly GlobalFolderHelper _globalFolderHelper;
    private readonly CoreBaseSettings _coreBaseSettings;
    private readonly FileUtility _fileUtility;

    public FoldersControllerHelper(
        FilesSettingsHelper filesSettingsHelper,
        FileUploader fileUploader,
        SocketManager socketManager,
        FileDtoHelper fileDtoHelper,
        ApiContext apiContext,
        FileStorageService fileStorageService,
        FolderContentDtoHelper folderContentDtoHelper,
        IHttpContextAccessor httpContextAccessor,
        FolderDtoHelper folderDtoHelper,
        UserManager userManager,
        SecurityContext securityContext,
        GlobalFolderHelper globalFolderHelper,
        CoreBaseSettings coreBaseSettings,
        FileUtility fileUtility)
        : base(
            filesSettingsHelper,
            fileUploader,
            socketManager,
            fileDtoHelper,
            apiContext,
            fileStorageService,
            folderContentDtoHelper,
            httpContextAccessor,
            folderDtoHelper)
    {
        _globalFolderHelper = globalFolderHelper;
        _coreBaseSettings = coreBaseSettings;
        _fileUtility = fileUtility;
        _securityContext = securityContext;
        _userManager = userManager;
    }

    public async Task<FolderDto<T>> CreateFolderAsync<T>(T folderId, string title)
    {
        var folder = await _fileStorageService.CreateNewFolderAsync(folderId, title);

        return await _folderDtoHelper.GetAsync(folder);
    }

<<<<<<< HEAD
    public async Task<FolderDto<T>> CreateBoardAsync<T>(T folderId, Dictionary<int, Guid> boardRoles)
    {
        var folder = await _fileStorageService.CreateNewBoardAsync(folderId, boardRoles);

        return await _folderDtoHelper.GetAsync(folder);
    }

    public async Task<FolderContentDto<T>> GetFolderAsync<T>(T folderId, Guid? userIdOrGroupId, FilterType? filterType, T roomId, bool? searchInContent, bool? withSubFolders, bool? excludeSubject)
=======
    public async Task<FolderContentDto<T>> GetFolderAsync<T>(T folderId, Guid? userIdOrGroupId, FilterType? filterType, T roomId, bool? searchInContent, bool? withSubFolders, bool? excludeSubject, ApplyFilterOption? applyFilterOption)
>>>>>>> 2be4b96a
    {
        var folderContentWrapper = await ToFolderContentWrapperAsync(folderId, userIdOrGroupId ?? Guid.Empty, filterType ?? FilterType.None, roomId, searchInContent ?? false, withSubFolders ?? false, excludeSubject ?? false, applyFilterOption ?? ApplyFilterOption.All);

        return folderContentWrapper.NotFoundIfNull();
    }

    public async Task<FolderDto<T>> GetFolderInfoAsync<T>(T folderId)
    {
        var folder = await _fileStorageService.GetFolderAsync(folderId).NotFoundIfNull("Folder not found");

        return await _folderDtoHelper.GetAsync(folder);
    }

    public async IAsyncEnumerable<int> GetRootFoldersIdsAsync(bool withoutTrash, bool withoutAdditionalFolder)
    {
        var user = await _userManager.GetUsersAsync(_securityContext.CurrentAccount.ID);
        var IsUser = await _userManager.IsUserAsync(user);
        var IsOutsider = await _userManager.IsOutsiderAsync(user);

        if (IsOutsider)
        {
            withoutTrash = true;
            withoutAdditionalFolder = true;
        }

        if (!IsUser)
        {
            yield return await _globalFolderHelper.FolderMyAsync;
        }

        if (_coreBaseSettings.DisableDocSpace)
        {
            if (!_coreBaseSettings.Personal &&
                !await _userManager.IsOutsiderAsync(user))
            {
                yield return await _globalFolderHelper.FolderShareAsync;
            }

            if (!withoutAdditionalFolder)
            {
                if (_filesSettingsHelper.FavoritesSection)
                {
                    yield return await _globalFolderHelper.FolderFavoritesAsync;
                }

                if (_filesSettingsHelper.RecentSection)
                {
                    yield return await _globalFolderHelper.FolderRecentAsync;
                }

                if (!IsUser &&
                    !_coreBaseSettings.Personal &&
                    PrivacyRoomSettings.IsAvailable())
                {
                    yield return await _globalFolderHelper.FolderPrivacyAsync;
                }
            }

            if (!_coreBaseSettings.Personal)
            {
                yield return await _globalFolderHelper.FolderCommonAsync;
            }

            if (!IsUser &&
                !withoutAdditionalFolder &&
                _fileUtility.ExtsWebTemplate.Count > 0 &&
                _filesSettingsHelper.TemplatesSection)
            {
                yield return await _globalFolderHelper.FolderTemplatesAsync;
            }
        }

        if (!withoutTrash && !IsUser)
        {
            yield return (int)await _globalFolderHelper.FolderTrashAsync;
        }

        if (!_coreBaseSettings.DisableDocSpace)
        {
            yield return await _globalFolderHelper.FolderVirtualRoomsAsync;
            yield return await _globalFolderHelper.FolderArchiveAsync;
        }
    }

    public async Task<FolderDto<T>> RenameFolderAsync<T>(T folderId, string title)
    {
        var folder = await _fileStorageService.FolderRenameAsync(folderId, title);

        return await _folderDtoHelper.GetAsync(folder);
    }

    private async Task<FolderContentDto<T>> ToFolderContentWrapperAsync<T>(T folderId, Guid userIdOrGroupId, FilterType filterType, T roomId, bool searchInContent, bool withSubFolders, bool excludeSubject, ApplyFilterOption applyFilterOption)
    {
        OrderBy orderBy = null;
        if (SortedByTypeExtensions.TryParse(_apiContext.SortBy, true, out var sortBy))
        {
            orderBy = new OrderBy(sortBy, !_apiContext.SortDescending);
        }

        var startIndex = Convert.ToInt32(_apiContext.StartIndex);
        var items = await _fileStorageService.GetFolderItemsAsync(folderId, startIndex, Convert.ToInt32(_apiContext.Count), filterType, filterType == FilterType.ByUser, userIdOrGroupId.ToString(), _apiContext.FilterValue, searchInContent, withSubFolders, orderBy, excludeSubject: excludeSubject,
            roomId: roomId, applyFilterOption: applyFilterOption);

        return await _folderContentDtoHelper.GetAsync(items, startIndex);
    }
}<|MERGE_RESOLUTION|>--- conflicted
+++ resolved
@@ -1,197 +1,193 @@
-// (c) Copyright Ascensio System SIA 2010-2022
-//
-// This program is a free software product.
-// You can redistribute it and/or modify it under the terms
-// of the GNU Affero General Public License (AGPL) version 3 as published by the Free Software
-// Foundation. In accordance with Section 7(a) of the GNU AGPL its Section 15 shall be amended
-// to the effect that Ascensio System SIA expressly excludes the warranty of non-infringement of
-// any third-party rights.
-//
-// This program is distributed WITHOUT ANY WARRANTY, without even the implied warranty
-// of MERCHANTABILITY or FITNESS FOR A PARTICULAR  PURPOSE. For details, see
-// the GNU AGPL at: http://www.gnu.org/licenses/agpl-3.0.html
-//
-// You can contact Ascensio System SIA at Lubanas st. 125a-25, Riga, Latvia, EU, LV-1021.
-//
-// The  interactive user interfaces in modified source and object code versions of the Program must
-// display Appropriate Legal Notices, as required under Section 5 of the GNU AGPL version 3.
-//
-// Pursuant to Section 7(b) of the License you must retain the original Product logo when
-// distributing the program. Pursuant to Section 7(e) we decline to grant you any rights under
-// trademark law for use of our trademarks.
-//
-// All the Product's GUI elements, including illustrations and icon sets, as well as technical writing
-// content are licensed under the terms of the Creative Commons Attribution-ShareAlike 4.0
-// International. See the License terms at http://creativecommons.org/licenses/by-sa/4.0/legalcode
-
-
-using ASC.Files.Core.Core.Entries;
-
-namespace ASC.Files.Helpers;
-
-public class FoldersControllerHelper : FilesHelperBase
-{
-    private readonly UserManager _userManager;
-    private readonly SecurityContext _securityContext;
-    private readonly GlobalFolderHelper _globalFolderHelper;
-    private readonly CoreBaseSettings _coreBaseSettings;
-    private readonly FileUtility _fileUtility;
-
-    public FoldersControllerHelper(
-        FilesSettingsHelper filesSettingsHelper,
-        FileUploader fileUploader,
-        SocketManager socketManager,
-        FileDtoHelper fileDtoHelper,
-        ApiContext apiContext,
-        FileStorageService fileStorageService,
-        FolderContentDtoHelper folderContentDtoHelper,
-        IHttpContextAccessor httpContextAccessor,
-        FolderDtoHelper folderDtoHelper,
-        UserManager userManager,
-        SecurityContext securityContext,
-        GlobalFolderHelper globalFolderHelper,
-        CoreBaseSettings coreBaseSettings,
-        FileUtility fileUtility)
-        : base(
-            filesSettingsHelper,
-            fileUploader,
-            socketManager,
-            fileDtoHelper,
-            apiContext,
-            fileStorageService,
-            folderContentDtoHelper,
-            httpContextAccessor,
-            folderDtoHelper)
-    {
-        _globalFolderHelper = globalFolderHelper;
-        _coreBaseSettings = coreBaseSettings;
-        _fileUtility = fileUtility;
-        _securityContext = securityContext;
-        _userManager = userManager;
-    }
-
-    public async Task<FolderDto<T>> CreateFolderAsync<T>(T folderId, string title)
-    {
-        var folder = await _fileStorageService.CreateNewFolderAsync(folderId, title);
-
-        return await _folderDtoHelper.GetAsync(folder);
-    }
-
-<<<<<<< HEAD
-    public async Task<FolderDto<T>> CreateBoardAsync<T>(T folderId, Dictionary<int, Guid> boardRoles)
-    {
-        var folder = await _fileStorageService.CreateNewBoardAsync(folderId, boardRoles);
-
-        return await _folderDtoHelper.GetAsync(folder);
-    }
-
-    public async Task<FolderContentDto<T>> GetFolderAsync<T>(T folderId, Guid? userIdOrGroupId, FilterType? filterType, T roomId, bool? searchInContent, bool? withSubFolders, bool? excludeSubject)
-=======
-    public async Task<FolderContentDto<T>> GetFolderAsync<T>(T folderId, Guid? userIdOrGroupId, FilterType? filterType, T roomId, bool? searchInContent, bool? withSubFolders, bool? excludeSubject, ApplyFilterOption? applyFilterOption)
->>>>>>> 2be4b96a
-    {
-        var folderContentWrapper = await ToFolderContentWrapperAsync(folderId, userIdOrGroupId ?? Guid.Empty, filterType ?? FilterType.None, roomId, searchInContent ?? false, withSubFolders ?? false, excludeSubject ?? false, applyFilterOption ?? ApplyFilterOption.All);
-
-        return folderContentWrapper.NotFoundIfNull();
-    }
-
-    public async Task<FolderDto<T>> GetFolderInfoAsync<T>(T folderId)
-    {
-        var folder = await _fileStorageService.GetFolderAsync(folderId).NotFoundIfNull("Folder not found");
-
-        return await _folderDtoHelper.GetAsync(folder);
-    }
-
-    public async IAsyncEnumerable<int> GetRootFoldersIdsAsync(bool withoutTrash, bool withoutAdditionalFolder)
-    {
-        var user = await _userManager.GetUsersAsync(_securityContext.CurrentAccount.ID);
-        var IsUser = await _userManager.IsUserAsync(user);
-        var IsOutsider = await _userManager.IsOutsiderAsync(user);
-
-        if (IsOutsider)
-        {
-            withoutTrash = true;
-            withoutAdditionalFolder = true;
-        }
-
-        if (!IsUser)
-        {
-            yield return await _globalFolderHelper.FolderMyAsync;
-        }
-
-        if (_coreBaseSettings.DisableDocSpace)
-        {
-            if (!_coreBaseSettings.Personal &&
-                !await _userManager.IsOutsiderAsync(user))
-            {
-                yield return await _globalFolderHelper.FolderShareAsync;
-            }
-
-            if (!withoutAdditionalFolder)
-            {
-                if (_filesSettingsHelper.FavoritesSection)
-                {
-                    yield return await _globalFolderHelper.FolderFavoritesAsync;
-                }
-
-                if (_filesSettingsHelper.RecentSection)
-                {
-                    yield return await _globalFolderHelper.FolderRecentAsync;
-                }
-
-                if (!IsUser &&
-                    !_coreBaseSettings.Personal &&
-                    PrivacyRoomSettings.IsAvailable())
-                {
-                    yield return await _globalFolderHelper.FolderPrivacyAsync;
-                }
-            }
-
-            if (!_coreBaseSettings.Personal)
-            {
-                yield return await _globalFolderHelper.FolderCommonAsync;
-            }
-
-            if (!IsUser &&
-                !withoutAdditionalFolder &&
-                _fileUtility.ExtsWebTemplate.Count > 0 &&
-                _filesSettingsHelper.TemplatesSection)
-            {
-                yield return await _globalFolderHelper.FolderTemplatesAsync;
-            }
-        }
-
-        if (!withoutTrash && !IsUser)
-        {
-            yield return (int)await _globalFolderHelper.FolderTrashAsync;
-        }
-
-        if (!_coreBaseSettings.DisableDocSpace)
-        {
-            yield return await _globalFolderHelper.FolderVirtualRoomsAsync;
-            yield return await _globalFolderHelper.FolderArchiveAsync;
-        }
-    }
-
-    public async Task<FolderDto<T>> RenameFolderAsync<T>(T folderId, string title)
-    {
-        var folder = await _fileStorageService.FolderRenameAsync(folderId, title);
-
-        return await _folderDtoHelper.GetAsync(folder);
-    }
-
-    private async Task<FolderContentDto<T>> ToFolderContentWrapperAsync<T>(T folderId, Guid userIdOrGroupId, FilterType filterType, T roomId, bool searchInContent, bool withSubFolders, bool excludeSubject, ApplyFilterOption applyFilterOption)
-    {
-        OrderBy orderBy = null;
-        if (SortedByTypeExtensions.TryParse(_apiContext.SortBy, true, out var sortBy))
-        {
-            orderBy = new OrderBy(sortBy, !_apiContext.SortDescending);
-        }
-
-        var startIndex = Convert.ToInt32(_apiContext.StartIndex);
-        var items = await _fileStorageService.GetFolderItemsAsync(folderId, startIndex, Convert.ToInt32(_apiContext.Count), filterType, filterType == FilterType.ByUser, userIdOrGroupId.ToString(), _apiContext.FilterValue, searchInContent, withSubFolders, orderBy, excludeSubject: excludeSubject,
-            roomId: roomId, applyFilterOption: applyFilterOption);
-
-        return await _folderContentDtoHelper.GetAsync(items, startIndex);
-    }
+// (c) Copyright Ascensio System SIA 2010-2022
+//
+// This program is a free software product.
+// You can redistribute it and/or modify it under the terms
+// of the GNU Affero General Public License (AGPL) version 3 as published by the Free Software
+// Foundation. In accordance with Section 7(a) of the GNU AGPL its Section 15 shall be amended
+// to the effect that Ascensio System SIA expressly excludes the warranty of non-infringement of
+// any third-party rights.
+//
+// This program is distributed WITHOUT ANY WARRANTY, without even the implied warranty
+// of MERCHANTABILITY or FITNESS FOR A PARTICULAR  PURPOSE. For details, see
+// the GNU AGPL at: http://www.gnu.org/licenses/agpl-3.0.html
+//
+// You can contact Ascensio System SIA at Lubanas st. 125a-25, Riga, Latvia, EU, LV-1021.
+//
+// The  interactive user interfaces in modified source and object code versions of the Program must
+// display Appropriate Legal Notices, as required under Section 5 of the GNU AGPL version 3.
+//
+// Pursuant to Section 7(b) of the License you must retain the original Product logo when
+// distributing the program. Pursuant to Section 7(e) we decline to grant you any rights under
+// trademark law for use of our trademarks.
+//
+// All the Product's GUI elements, including illustrations and icon sets, as well as technical writing
+// content are licensed under the terms of the Creative Commons Attribution-ShareAlike 4.0
+// International. See the License terms at http://creativecommons.org/licenses/by-sa/4.0/legalcode
+
+
+using ASC.Files.Core.Core.Entries;
+
+namespace ASC.Files.Helpers;
+
+public class FoldersControllerHelper : FilesHelperBase
+{
+    private readonly UserManager _userManager;
+    private readonly SecurityContext _securityContext;
+    private readonly GlobalFolderHelper _globalFolderHelper;
+    private readonly CoreBaseSettings _coreBaseSettings;
+    private readonly FileUtility _fileUtility;
+
+    public FoldersControllerHelper(
+        FilesSettingsHelper filesSettingsHelper,
+        FileUploader fileUploader,
+        SocketManager socketManager,
+        FileDtoHelper fileDtoHelper,
+        ApiContext apiContext,
+        FileStorageService fileStorageService,
+        FolderContentDtoHelper folderContentDtoHelper,
+        IHttpContextAccessor httpContextAccessor,
+        FolderDtoHelper folderDtoHelper,
+        UserManager userManager,
+        SecurityContext securityContext,
+        GlobalFolderHelper globalFolderHelper,
+        CoreBaseSettings coreBaseSettings,
+        FileUtility fileUtility)
+        : base(
+            filesSettingsHelper,
+            fileUploader,
+            socketManager,
+            fileDtoHelper,
+            apiContext,
+            fileStorageService,
+            folderContentDtoHelper,
+            httpContextAccessor,
+            folderDtoHelper)
+    {
+        _globalFolderHelper = globalFolderHelper;
+        _coreBaseSettings = coreBaseSettings;
+        _fileUtility = fileUtility;
+        _securityContext = securityContext;
+        _userManager = userManager;
+    }
+
+    public async Task<FolderDto<T>> CreateFolderAsync<T>(T folderId, string title)
+    {
+        var folder = await _fileStorageService.CreateNewFolderAsync(folderId, title);
+
+        return await _folderDtoHelper.GetAsync(folder);
+    }
+
+    public async Task<FolderDto<T>> CreateBoardAsync<T>(T folderId, Dictionary<int, Guid> boardRoles)
+    {
+        var folder = await _fileStorageService.CreateNewBoardAsync(folderId, boardRoles);
+
+        return await _folderDtoHelper.GetAsync(folder);
+    }
+
+    public async Task<FolderContentDto<T>> GetFolderAsync<T>(T folderId, Guid? userIdOrGroupId, FilterType? filterType, T roomId, bool? searchInContent, bool? withSubFolders, bool? excludeSubject)
+    {
+        var folderContentWrapper = await ToFolderContentWrapperAsync(folderId, userIdOrGroupId ?? Guid.Empty, filterType ?? FilterType.None, roomId, searchInContent ?? false, withSubFolders ?? false, excludeSubject ?? false, applyFilterOption ?? ApplyFilterOption.All);
+
+        return folderContentWrapper.NotFoundIfNull();
+    }
+
+    public async Task<FolderDto<T>> GetFolderInfoAsync<T>(T folderId)
+    {
+        var folder = await _fileStorageService.GetFolderAsync(folderId).NotFoundIfNull("Folder not found");
+
+        return await _folderDtoHelper.GetAsync(folder);
+    }
+
+    public async IAsyncEnumerable<int> GetRootFoldersIdsAsync(bool withoutTrash, bool withoutAdditionalFolder)
+    {
+        var user = await _userManager.GetUsersAsync(_securityContext.CurrentAccount.ID);
+        var IsUser = await _userManager.IsUserAsync(user);
+        var IsOutsider = await _userManager.IsOutsiderAsync(user);
+
+        if (IsOutsider)
+        {
+            withoutTrash = true;
+            withoutAdditionalFolder = true;
+        }
+
+        if (!IsUser)
+        {
+            yield return await _globalFolderHelper.FolderMyAsync;
+        }
+
+        if (_coreBaseSettings.DisableDocSpace)
+        {
+            if (!_coreBaseSettings.Personal &&
+                !await _userManager.IsOutsiderAsync(user))
+            {
+                yield return await _globalFolderHelper.FolderShareAsync;
+            }
+
+            if (!withoutAdditionalFolder)
+            {
+                if (_filesSettingsHelper.FavoritesSection)
+                {
+                    yield return await _globalFolderHelper.FolderFavoritesAsync;
+                }
+
+                if (_filesSettingsHelper.RecentSection)
+                {
+                    yield return await _globalFolderHelper.FolderRecentAsync;
+                }
+
+                if (!IsUser &&
+                    !_coreBaseSettings.Personal &&
+                    PrivacyRoomSettings.IsAvailable())
+                {
+                    yield return await _globalFolderHelper.FolderPrivacyAsync;
+                }
+            }
+
+            if (!_coreBaseSettings.Personal)
+            {
+                yield return await _globalFolderHelper.FolderCommonAsync;
+            }
+
+            if (!IsUser &&
+                !withoutAdditionalFolder &&
+                _fileUtility.ExtsWebTemplate.Count > 0 &&
+                _filesSettingsHelper.TemplatesSection)
+            {
+                yield return await _globalFolderHelper.FolderTemplatesAsync;
+            }
+        }
+
+        if (!withoutTrash && !IsUser)
+        {
+            yield return (int)await _globalFolderHelper.FolderTrashAsync;
+        }
+
+        if (!_coreBaseSettings.DisableDocSpace)
+        {
+            yield return await _globalFolderHelper.FolderVirtualRoomsAsync;
+            yield return await _globalFolderHelper.FolderArchiveAsync;
+        }
+    }
+
+    public async Task<FolderDto<T>> RenameFolderAsync<T>(T folderId, string title)
+    {
+        var folder = await _fileStorageService.FolderRenameAsync(folderId, title);
+
+        return await _folderDtoHelper.GetAsync(folder);
+    }
+
+    private async Task<FolderContentDto<T>> ToFolderContentWrapperAsync<T>(T folderId, Guid userIdOrGroupId, FilterType filterType, T roomId, bool searchInContent, bool withSubFolders, bool excludeSubject, ApplyFilterOption applyFilterOption)
+    {
+        OrderBy orderBy = null;
+        if (SortedByTypeExtensions.TryParse(_apiContext.SortBy, true, out var sortBy))
+        {
+            orderBy = new OrderBy(sortBy, !_apiContext.SortDescending);
+        }
+
+        var startIndex = Convert.ToInt32(_apiContext.StartIndex);
+        var items = await _fileStorageService.GetFolderItemsAsync(folderId, startIndex, Convert.ToInt32(_apiContext.Count), filterType, filterType == FilterType.ByUser, userIdOrGroupId.ToString(), _apiContext.FilterValue, searchInContent, withSubFolders, orderBy, excludeSubject: excludeSubject,
+            roomId: roomId, applyFilterOption: applyFilterOption);
+
+        return await _folderContentDtoHelper.GetAsync(items, startIndex);
+    }
 }