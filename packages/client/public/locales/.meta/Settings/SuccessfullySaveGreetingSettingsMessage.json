--- conflicted
+++ resolved
@@ -3,11 +3,7 @@
   "content": "Welcome Page settings have been successfully saved",
   "content_en_sha1_hash": "9423c52b478ba171e34c7255eaa0faeb80e5c709",
   "created_at": "2025-05-19T21:30:52.827Z",
-<<<<<<< HEAD
-  "updated_at": "2025-10-03T10:07:11.677Z",
-=======
   "updated_at": "2025-10-03T13:19:30.540Z",
->>>>>>> 4e3ade75
   "comment": {
     "text": "The \"SuccessfullySaveGreetingSettingsMessage\" translation key is used to display a success message after saving welcome page settings. It appears when the user clicks a button or submits form data in the Portal Settings categories common/Customization/welcome-page-settings.js file. This message informs the user that their changes have been successfully saved.",
     "is_auto": true,
