--- conflicted
+++ resolved
@@ -1,163 +1,159 @@
-// (c) Copyright Ascensio System SIA 2010-2022
-//
-// This program is a free software product.
-// You can redistribute it and/or modify it under the terms
-// of the GNU Affero General Public License (AGPL) version 3 as published by the Free Software
-// Foundation. In accordance with Section 7(a) of the GNU AGPL its Section 15 shall be amended
-// to the effect that Ascensio System SIA expressly excludes the warranty of non-infringement of
-// any third-party rights.
-//
-// This program is distributed WITHOUT ANY WARRANTY, without even the implied warranty
-// of MERCHANTABILITY or FITNESS FOR A PARTICULAR  PURPOSE. For details, see
-// the GNU AGPL at: http://www.gnu.org/licenses/agpl-3.0.html
-//
-// You can contact Ascensio System SIA at Lubanas st. 125a-25, Riga, Latvia, EU, LV-1021.
-//
-// The  interactive user interfaces in modified source and object code versions of the Program must
-// display Appropriate Legal Notices, as required under Section 5 of the GNU AGPL version 3.
-//
-// Pursuant to Section 7(b) of the License you must retain the original Product logo when
-// distributing the program. Pursuant to Section 7(e) we decline to grant you any rights under
-// trademark law for use of our trademarks.
-//
-// All the Product's GUI elements, including illustrations and icon sets, as well as technical writing
-// content are licensed under the terms of the Creative Commons Attribution-ShareAlike 4.0
-// International. See the License terms at http://creativecommons.org/licenses/by-sa/4.0/legalcode
-
-namespace ASC.Web.Files.Services.WCFService.FileOperations;
-
-class FileMarkAsReadOperationData<T> : FileOperationData<T>
-{
-    public IDictionary<string, StringValues> Headers { get; }
-
-    public FileMarkAsReadOperationData(IEnumerable<T> folders, IEnumerable<T> files, Tenant tenant, IDictionary<string, StringValues> headers, ExternalShareData externalShareData, 
-        bool holdResult = true) : base(folders, files, tenant, externalShareData, holdResult)
-    {
-        Headers = headers;
-    }
-}
-
-[Transient]
-class FileMarkAsReadOperation : ComposeFileOperation<FileMarkAsReadOperationData<string>, FileMarkAsReadOperationData<int>>
-{
-    public FileMarkAsReadOperation(IServiceProvider serviceProvider, FileOperation<FileMarkAsReadOperationData<string>, string> f1, FileOperation<FileMarkAsReadOperationData<int>, int> f2)
-        : base(serviceProvider, f1, f2)
-    {
-        this[OpType] = (int)FileOperationType.MarkAsRead;
-    }
-}
-
-class FileMarkAsReadOperation<T> : FileOperation<FileMarkAsReadOperationData<T>, T>
-{
-    private readonly IDictionary<string, StringValues> _headers;
-
-    public FileMarkAsReadOperation(IServiceProvider serviceProvider, FileMarkAsReadOperationData<T> fileOperationData)
-        : base(serviceProvider, fileOperationData)
-    {
-        _headers = fileOperationData.Headers;
-        this[OpType] = (int)FileOperationType.MarkAsRead;
-    }
-
-    protected override int InitTotalProgressSteps()
-    {
-        return Files.Count + Folders.Count;
-    }
-
-    protected override async Task DoJob(IServiceScope scope)
-    {
-        var scopeClass = scope.ServiceProvider.GetService<FileMarkAsReadOperationScope>();
-        var filesMessageService = scope.ServiceProvider.GetRequiredService<FilesMessageService>();
-        var (fileMarker, globalFolder, daoFactory, settingsManager) = scopeClass;
+// (c) Copyright Ascensio System SIA 2010-2022
+//
+// This program is a free software product.
+// You can redistribute it and/or modify it under the terms
+// of the GNU Affero General Public License (AGPL) version 3 as published by the Free Software
+// Foundation. In accordance with Section 7(a) of the GNU AGPL its Section 15 shall be amended
+// to the effect that Ascensio System SIA expressly excludes the warranty of non-infringement of
+// any third-party rights.
+//
+// This program is distributed WITHOUT ANY WARRANTY, without even the implied warranty
+// of MERCHANTABILITY or FITNESS FOR A PARTICULAR  PURPOSE. For details, see
+// the GNU AGPL at: http://www.gnu.org/licenses/agpl-3.0.html
+//
+// You can contact Ascensio System SIA at Lubanas st. 125a-25, Riga, Latvia, EU, LV-1021.
+//
+// The  interactive user interfaces in modified source and object code versions of the Program must
+// display Appropriate Legal Notices, as required under Section 5 of the GNU AGPL version 3.
+//
+// Pursuant to Section 7(b) of the License you must retain the original Product logo when
+// distributing the program. Pursuant to Section 7(e) we decline to grant you any rights under
+// trademark law for use of our trademarks.
+//
+// All the Product's GUI elements, including illustrations and icon sets, as well as technical writing
+// content are licensed under the terms of the Creative Commons Attribution-ShareAlike 4.0
+// International. See the License terms at http://creativecommons.org/licenses/by-sa/4.0/legalcode
+
+namespace ASC.Web.Files.Services.WCFService.FileOperations;
+
+class FileMarkAsReadOperationData<T> : FileOperationData<T>
+{
+    public IDictionary<string, StringValues> Headers { get; }
+
+    public FileMarkAsReadOperationData(IEnumerable<T> folders, IEnumerable<T> files, Tenant tenant, IDictionary<string, StringValues> headers, ExternalShareData externalShareData, 
+        bool holdResult = true) : base(folders, files, tenant, externalShareData, holdResult)
+    {
+        Headers = headers;
+    }
+}
+
+[Transient]
+class FileMarkAsReadOperation : ComposeFileOperation<FileMarkAsReadOperationData<string>, FileMarkAsReadOperationData<int>>
+{
+    public FileMarkAsReadOperation(IServiceProvider serviceProvider, FileOperation<FileMarkAsReadOperationData<string>, string> f1, FileOperation<FileMarkAsReadOperationData<int>, int> f2)
+        : base(serviceProvider, f1, f2)
+    {
+        this[OpType] = (int)FileOperationType.MarkAsRead;
+    }
+}
+
+class FileMarkAsReadOperation<T> : FileOperation<FileMarkAsReadOperationData<T>, T>
+{
+    private readonly IDictionary<string, StringValues> _headers;
+
+    public FileMarkAsReadOperation(IServiceProvider serviceProvider, FileMarkAsReadOperationData<T> fileOperationData)
+        : base(serviceProvider, fileOperationData)
+    {
+        _headers = fileOperationData.Headers;
+        this[OpType] = (int)FileOperationType.MarkAsRead;
+    }
+
+    protected override int InitTotalProgressSteps()
+    {
+        return Files.Count + Folders.Count;
+    }
+
+    protected override async Task DoJob(IServiceScope scope)
+    {
+        var scopeClass = scope.ServiceProvider.GetService<FileMarkAsReadOperationScope>();
+        var filesMessageService = scope.ServiceProvider.GetRequiredService<FilesMessageService>();
+        var (fileMarker, globalFolder, daoFactory, settingsManager) = scopeClass;
         var entries = Enumerable.Empty<FileEntry<T>>();
-        if (Folders.Count > 0)
-        {
+        if (Folders.Count > 0)
+        {
             entries = entries.Concat(await FolderDao.GetFoldersAsync(Folders).ToListAsync());
+        }
+        if (Files.Count > 0)
+        {
+            entries = entries.Concat(await FileDao.GetFilesAsync(Files).ToListAsync());
+        }
+
+        foreach (var entry in entries)
+        {
+            CancellationToken.ThrowIfCancellationRequested();
+
+            await fileMarker.RemoveMarkAsNewAsync(entry, ((IAccount)(_principal ?? CustomSynchronizationContext.CurrentContext.CurrentPrincipal).Identity).ID);
+
+            if (entry.FileEntryType == FileEntryType.File)
+            {
+                ProcessedFile(((File<T>)entry).Id);
+                _ = filesMessageService.SendAsync(entry, _headers, MessageAction.FileMarkedAsRead, entry.Title);
+            }
+            else
+            {
+                ProcessedFolder(((Folder<T>)entry).Id);
+                _ = filesMessageService.SendAsync(entry, _headers, MessageAction.FolderMarkedAsRead, entry.Title);
+            }
+
+            ProgressStep();
         }
-        if (Files.Count > 0)
-        {
-            entries = entries.Concat(await FileDao.GetFilesAsync(Files).ToListAsync());
-        }
-
-        foreach (var entry in entries)
-        {
-            CancellationToken.ThrowIfCancellationRequested();
-
-<<<<<<< HEAD
-            await fileMarker.RemoveMarkAsNewAsync(entry, ((IAccount)(_principal ?? Thread.CurrentPrincipal).Identity).ID);
-=======
-            await fileMarker.RemoveMarkAsNewAsync(entry, ((IAccount)(_principal ?? CustomSynchronizationContext.CurrentContext.CurrentPrincipal).Identity).ID);
->>>>>>> 28b56972
-
-            if (entry.FileEntryType == FileEntryType.File)
-            {
-                ProcessedFile(((File<T>)entry).Id);
-                _ = filesMessageService.SendAsync(entry, _headers, MessageAction.FileMarkedAsRead, entry.Title);
-            }
-            else
-            {
-                ProcessedFolder(((Folder<T>)entry).Id);
-                _ = filesMessageService.SendAsync(entry, _headers, MessageAction.FolderMarkedAsRead, entry.Title);
-            }
-
-            ProgressStep();
-        }
-
-
-        var rootIds = new List<int>
-            {
-                await globalFolder.GetFolderMyAsync(fileMarker, daoFactory),
-                await globalFolder.GetFolderCommonAsync(fileMarker, daoFactory),
-                await globalFolder.GetFolderShareAsync(daoFactory),
-                await globalFolder.GetFolderProjectsAsync(daoFactory),
-                await globalFolder.GetFolderVirtualRoomsAsync(daoFactory),
-            };
-
-        if (await PrivacyRoomSettings.GetEnabledAsync(settingsManager))
-        {
-            rootIds.Add(await globalFolder.GetFolderPrivacyAsync(daoFactory));
-        }
-
-        var newrootfolder = new List<string>();
-
-        foreach (var r in rootIds.Where(id => id != 0))
-        {
-            var item = new KeyValuePair<int, int>(r, await fileMarker.GetRootFoldersIdMarkedAsNewAsync(r));
-            newrootfolder.Add($"new_{{\"key\"? \"{item.Key}\", \"value\"? \"{item.Value}\"}}");
-        }
-
-        this[Res] += string.Join(SplitChar, newrootfolder.ToArray());
-    }
-}
-
-[Scope]
-public class FileMarkAsReadOperationScope
-{
-    private readonly FileMarker _fileMarker;
-    private readonly GlobalFolder _globalFolder;
-    private readonly IDaoFactory _daoFactory;
-    private readonly SettingsManager _settingsManager;
-
-    public FileMarkAsReadOperationScope(
-        FileMarker fileMarker,
-        GlobalFolder globalFolder,
-        IDaoFactory daoFactory,
-        SettingsManager settingsManager)
-    {
-        _fileMarker = fileMarker;
-        _globalFolder = globalFolder;
-        _daoFactory = daoFactory;
-        _settingsManager = settingsManager;
-    }
-
-    public void Deconstruct(
-        out FileMarker fileMarker,
-        out GlobalFolder globalFolder,
-        out IDaoFactory daoFactory,
-        out SettingsManager settingsManager)
-    {
-        fileMarker = _fileMarker;
-        globalFolder = _globalFolder;
-        daoFactory = _daoFactory;
-        settingsManager = _settingsManager;
-    }
-}
+
+
+        var rootIds = new List<int>
+            {
+                await globalFolder.GetFolderMyAsync(fileMarker, daoFactory),
+                await globalFolder.GetFolderCommonAsync(fileMarker, daoFactory),
+                await globalFolder.GetFolderShareAsync(daoFactory),
+                await globalFolder.GetFolderProjectsAsync(daoFactory),
+                await globalFolder.GetFolderVirtualRoomsAsync(daoFactory),
+            };
+
+        if (await PrivacyRoomSettings.GetEnabledAsync(settingsManager))
+        {
+            rootIds.Add(await globalFolder.GetFolderPrivacyAsync(daoFactory));
+        }
+
+        var newrootfolder = new List<string>();
+
+        foreach (var r in rootIds.Where(id => id != 0))
+        {
+            var item = new KeyValuePair<int, int>(r, await fileMarker.GetRootFoldersIdMarkedAsNewAsync(r));
+            newrootfolder.Add($"new_{{\"key\"? \"{item.Key}\", \"value\"? \"{item.Value}\"}}");
+        }
+
+        this[Res] += string.Join(SplitChar, newrootfolder.ToArray());
+    }
+}
+
+[Scope]
+public class FileMarkAsReadOperationScope
+{
+    private readonly FileMarker _fileMarker;
+    private readonly GlobalFolder _globalFolder;
+    private readonly IDaoFactory _daoFactory;
+    private readonly SettingsManager _settingsManager;
+
+    public FileMarkAsReadOperationScope(
+        FileMarker fileMarker,
+        GlobalFolder globalFolder,
+        IDaoFactory daoFactory,
+        SettingsManager settingsManager)
+    {
+        _fileMarker = fileMarker;
+        _globalFolder = globalFolder;
+        _daoFactory = daoFactory;
+        _settingsManager = settingsManager;
+    }
+
+    public void Deconstruct(
+        out FileMarker fileMarker,
+        out GlobalFolder globalFolder,
+        out IDaoFactory daoFactory,
+        out SettingsManager settingsManager)
+    {
+        fileMarker = _fileMarker;
+        globalFolder = _globalFolder;
+        daoFactory = _daoFactory;
+        settingsManager = _settingsManager;
+    }
+}