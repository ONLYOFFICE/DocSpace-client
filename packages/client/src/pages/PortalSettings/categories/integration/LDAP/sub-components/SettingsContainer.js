--- conflicted
+++ resolved
@@ -129,11 +129,10 @@
   return <>{renderBody()}</>;
 };
 
-<<<<<<< HEAD
 export const SettingsContainerSection = inject(
   ({ settingsStore, currentQuotaStore, ldapStore }) => {
     const { isLdapAvailable } = currentQuotaStore;
-    const { currentDeviceType, theme } = settingsStore;
+    const { currentDeviceType } = settingsStore;
     const { isSettingsShown, isCertificateDialogVisible, isLoaded, load } =
       ldapStore;
 
@@ -143,29 +142,9 @@
       isLdapAvailable,
       isSettingsShown,
       isMobileView,
-      theme,
       isCertificateDialogVisible,
       isLoaded,
       load,
     };
   },
-)(observer(SettingsContainer));
-=======
-export default inject(({ settingsStore, currentQuotaStore, ldapStore }) => {
-  const { isLdapAvailable } = currentQuotaStore;
-  const { currentDeviceType } = settingsStore;
-  const { isSettingsShown, isCertificateDialogVisible, isLoaded, load } =
-    ldapStore;
-
-  const isMobileView = currentDeviceType === DeviceType.mobile;
-
-  return {
-    isLdapAvailable,
-    isSettingsShown,
-    isMobileView,
-    isCertificateDialogVisible,
-    isLoaded,
-    load,
-  };
-})(observer(SettingsContainer));
->>>>>>> 925cc648
+)(observer(SettingsContainer));