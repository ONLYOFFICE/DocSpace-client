// (c) Copyright Ascensio System SIA 2009-2024
//
// This program is a free software product.
// You can redistribute it and/or modify it under the terms
// of the GNU Affero General Public License (AGPL) version 3 as published by the Free Software
// Foundation. In accordance with Section 7(a) of the GNU AGPL its Section 15 shall be amended
// to the effect that Ascensio System SIA expressly excludes the warranty of non-infringement of
// any third-party rights.
//
// This program is distributed WITHOUT ANY WARRANTY, without even the implied warranty
// of MERCHANTABILITY or FITNESS FOR A PARTICULAR  PURPOSE. For details, see
// the GNU AGPL at: http://www.gnu.org/licenses/agpl-3.0.html
//
// You can contact Ascensio System SIA at Lubanas st. 125a-25, Riga, Latvia, EU, LV-1021.
//
// The  interactive user interfaces in modified source and object code versions of the Program must
// display Appropriate Legal Notices, as required under Section 5 of the GNU AGPL version 3.
//
// Pursuant to Section 7(b) of the License you must retain the original Product logo when
// distributing the program. Pursuant to Section 7(e) we decline to grant you any rights under
// trademark law for use of our trademarks.
//
// All the Product's GUI elements, including illustrations and icon sets, as well as technical writing
// content are licensed under the terms of the Creative Commons Attribution-ShareAlike 4.0
// International. See the License terms at http://creativecommons.org/licenses/by-sa/4.0/legalcode

import React from "react";
import { inject, observer } from "mobx-react";
import { withTranslation } from "react-i18next";
import { useNavigate, useLocation } from "react-router-dom";

import { DeviceType } from "@docspace/shared/enums";
import { getCatalogIconUrlByType } from "@docspace/shared/utils/catalogIconHelper";

import { isArrayEqual } from "@docspace/shared/utils";
import { openingNewTab } from "@docspace/shared/utils/openingNewTab";

import withLoading from "SRC_DIR/HOCs/withLoading";

import {
  //getKeyByLink,
  settingsTree,
  getSelectedLinkByKey,
  //selectKeyOfTreeElement,
  getCurrentSettingsCategory,
} from "../../../utils";

import { ArticleItem } from "@docspace/shared/components/article-item";
import { ArticleFolderLoader } from "@docspace/shared/skeletons/article";

const ArticleBodyContent = (props) => {
  const {
    t,
    tReady,
    setIsLoadedArticleBody,
    toggleArticleOpen,
    showText,
    isNotPaidPeriod,
    isOwner,
    isLoadedArticleBody,
    standalone,
    isEnterprise,
    isCommunity,
    currentDeviceType,
    isProfileLoading,
    limitedAccessSpace,
    currentColorScheme,
  } = props;

  const [selectedKeys, setSelectedKeys] = React.useState([]);

  const prevLocation = React.useRef(null);

  const navigate = useNavigate();
  const location = useLocation();

  // React.useEffect(() => {
  //   // prevLocation.current = location;
  // }, [location]);

  React.useEffect(() => {
    const locationPathname = location.pathname;

    const resultPath = locationPathname;
    const arrayOfParams = resultPath.split("/");
    arrayOfParams.splice(0, 2);

    let link = "";
    const selectedItem = arrayOfParams[arrayOfParams.length - 1];
    if (
      selectedItem === "owner" ||
      selectedItem === "admins" ||
      selectedItem === "modules"
    ) {
      link = `/${resultPath}`;
    } else if (selectedItem === "accessrights") {
      link = `/${resultPath}/owner`;
    }

    const CurrentSettingsCategoryKey = getCurrentSettingsCategory(
      arrayOfParams,
      settingsTree,
    );

    if (link === "") {
      link = getSelectedLinkByKey(CurrentSettingsCategoryKey, settingsTree);
    }

    setSelectedKeys([CurrentSettingsCategoryKey]);
  }, []);

  React.useEffect(() => {
    if (tReady && !isProfileLoading) setIsLoadedArticleBody(true);

    if (
      !prevLocation.current ||
      prevLocation.current.pathname !== location.pathname
    ) {
      prevLocation.current = location;

      if (location.pathname.includes("customization")) {
        setSelectedKeys(["0-0"]);
      }

      if (location.pathname.includes("security")) {
        setSelectedKeys(["1-0"]);
      }

      if (location.pathname.includes("backup")) {
        setSelectedKeys(["2-0"]);
      }

      if (location.pathname.includes("restore")) {
        setSelectedKeys(["3-0"]);
      }

      if (location.pathname.includes("integration")) {
        setSelectedKeys(["4-0"]);
      }

      if (location.pathname.includes("data-import")) {
        setSelectedKeys(["5-0"]);
      }

      if (
        location.pathname.includes("management") &&
        !location.pathname.includes("profile")
      ) {
        setSelectedKeys(["6-0"]);
      }

      if (location.pathname.includes("developer")) {
        setSelectedKeys(["7-0"]);
      }

      if (location.pathname.includes("delete-data")) {
        setSelectedKeys(["8-0"]);
      }

      if (location.pathname.includes("payments")) {
        setSelectedKeys(["9-0"]);
      }

      if (location.pathname.includes("bonus")) {
        setSelectedKeys(["10-0"]);
      }
    }
  }, [
    tReady,
    isProfileLoading,
    setIsLoadedArticleBody,
    location.pathname,
    selectedKeys,
  ]);

  const onSelect = (value, e) => {
    if (isArrayEqual([value], selectedKeys)) {
      return;
    }

    const settingsPath = `/portal-settings${getSelectedLinkByKey(
      value + "-0",
      settingsTree,
    )}`;

    if (openingNewTab(settingsPath, e)) return;
    // setSelectedKeys([value + "-0"]);

    if (currentDeviceType === DeviceType.mobile) {
      toggleArticleOpen();
    }

    if (settingsPath === location.pathname) return;

    navigate(`${settingsPath}`);
  };

  const mapKeys = (tKey) => {
    switch (tKey) {
      case "AccessRights":
        return t("Common:AccessRights");
      case "Customization":
        return t("Customization");
      case "SettingsGeneral":
        return t("SettingsGeneral");
      case "StudioTimeLanguageSettings":
        return t("StudioTimeLanguageSettings");
      case "CustomTitlesWelcome":
        return t("CustomTitlesWelcome");
      case "ManagementCategorySecurity":
        return t("ManagementCategorySecurity");
      case "PortalAccess":
        return t("PortalAccess");
      case "TwoFactorAuth":
        return t("TwoFactorAuth");
      case "ManagementCategoryIntegration":
        return t("ManagementCategoryIntegration");
      case "ThirdPartyAuthorization":
        return t("ThirdPartyAuthorization");
      case "Migration":
        return t("Migration");
      case "Backup":
        return t("Backup");
      case "Common:PaymentsTitle":
        return t("Common:PaymentsTitle");
      case "ManagementCategoryDataManagement":
        return t("ManagementCategoryDataManagement");
      case "LdapSettings":
        return t("Ldap:LdapSettings");
      case "LdapSyncTitle":
        return t("Ldap:LdapSyncTitle");
      case "RestoreBackup":
        return t("RestoreBackup");
      case "PortalDeletion":
        return t("PortalDeletion");
      case "Common:DeveloperTools":
        return t("Common:DeveloperTools");
      case "Common:Bonus":
        return t("Common:Bonus");
      case "Common:FreeProFeatures":
        return "Common:FreeProFeatures";
      case "DataImport":
        return t("DataImport");
      case "ImportFromGoogle":
        return t("ImportFromGoogle");
      case "ImportFromNextcloud":
        return t("ImportFromNextcloud");
      case "ImportFromOnlyoffice":
        return t("ImportFromOnlyoffice");
      case "StorageManagement":
        return t("StorageManagement");
      default:
        throw new Error("Unexpected translation key");
    }
  };

  const catalogItems = () => {
    const items = [];

    let resultTree = [...settingsTree];

    if (isNotPaidPeriod) {
      resultTree = [...settingsTree].filter((e) => {
        return (
          e.tKey === "Backup" ||
          e.tKey === "Common:PaymentsTitle" ||
          (isOwner && e.tKey === "PortalDeletion")
        );
      });
    }

    if (standalone) {
      const deletionTKey = isCommunity
        ? "Common:PaymentsTitle"
        : "Common:Bonus";

      const index = resultTree.findIndex((el) => el.tKey === deletionTKey);

      if (index !== -1) {
        resultTree.splice(index, 1);
      }
    } else {
      const index = resultTree.findIndex((n) => n.tKey === "Common:Bonus");
      if (index !== -1) {
        resultTree.splice(index, 1);
      }
    }

    if (!isOwner) {
      const index = resultTree.findIndex((n) => n.tKey === "PortalDeletion");
      if (index !== -1) {
        resultTree.splice(index, 1);
      }
    }

    if (selectedKeys.length === 0) return <></>;

    resultTree.map((item) => {
      const icon = getCatalogIconUrlByType(item.type, {
        isSettingsCatalog: true,
      });

      const patternSearching = selectedKeys[0].split("-");
      const selectedKey = patternSearching[0];

      items.push(
        <ArticleItem
          key={item.key}
          id={item.key}
          icon={icon}
          showText={showText}
          text={mapKeys(item.tKey)}
          value={item.link}
          isActive={item.key === selectedKey}
          onClick={(e) => onSelect(item.key, e)}
          folderId={item.id}
          style={{
            marginTop: `${item.key.includes(9) ? "16px" : "0"}`,
          }}
          $currentColorScheme={currentColorScheme}
        />,
      );
    });

    return items;
  };

  const items = catalogItems();

  return !isLoadedArticleBody || isProfileLoading ? (
    <ArticleFolderLoader />
  ) : (
    <>{items}</>
  );
};

export default inject(
  ({
    authStore,
    settingsStore,
    common,
    clientLoadingStore,
    userStore,
    currentTariffStatusStore,
  }) => {
    const { isLoadedArticleBody, setIsLoadedArticleBody } = common;
    const { isEnterprise, isCommunity } = authStore;
    const { isNotPaidPeriod } = currentTariffStatusStore;
    const { user } = userStore;
    const { isOwner } = user;
    const {
      standalone,
      showText,
      toggleArticleOpen,
      currentDeviceType,
      limitedAccessSpace,
      currentColorScheme,
    } = settingsStore;

    const isProfileLoading =
      window.location.pathname.includes("profile") &&
      clientLoadingStore.showProfileLoader &&
      !isLoadedArticleBody;

    return {
      standalone,
      isEnterprise,
      showText,
      toggleArticleOpen,
      isLoadedArticleBody,
      setIsLoadedArticleBody,
      isNotPaidPeriod,
      isOwner,
      isCommunity,
      currentDeviceType,
      isProfileLoading,
      limitedAccessSpace,
      currentColorScheme,
    };
  },
)(
  withLoading(
<<<<<<< HEAD
    withTranslation(["Settings", "Common", "Ldap"])(
      observer(ArticleBodyContent)
    )
  )
=======
    withTranslation(["Settings", "Common"])(observer(ArticleBodyContent)),
  ),
>>>>>>> 64915a1b
);<|MERGE_RESOLUTION|>--- conflicted
+++ resolved
@@ -380,13 +380,8 @@
   },
 )(
   withLoading(
-<<<<<<< HEAD
     withTranslation(["Settings", "Common", "Ldap"])(
-      observer(ArticleBodyContent)
-    )
-  )
-=======
-    withTranslation(["Settings", "Common"])(observer(ArticleBodyContent)),
+      observer(ArticleBodyContent),
+    ),
   ),
->>>>>>> 64915a1b
 );