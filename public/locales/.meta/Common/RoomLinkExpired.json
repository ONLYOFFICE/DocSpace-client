{
  "key_path": "RoomLinkExpired",
  "content": "The room link you are trying to open does not exist or has expired.",
  "content_en_sha1_hash": "c16f473a9fbf86a65ac485294a575a3b10d7278a",
  "created_at": "2025-05-19T21:30:48.190Z",
<<<<<<< HEAD
  "updated_at": "2025-06-18T17:11:42.419Z",
=======
  "updated_at": "2025-06-26T19:00:18.183Z",
>>>>>>> 0de93b01
  "comment": {
    "text": "The translation key \"RoomLinkExpired\" is used to display a message indicating that a room link has expired or does not exist. It appears in an error message when trying to open an external item, and serves as a fallback for cases where the item is locked or unavailable.",
    "is_auto": true,
    "updated_at": "2025-05-20T09:34:31.449Z"
  },
  "usage": [
    {
      "file_path": "/packages/client/src/pages/Home/InfoPanel/Body/views/NoItem/ExpiredItem.tsx",
      "line_number": 88,
      "context": "size={HeadingSize.xsmall}\n >\n {t(\"Common:RoomNotAvailable\")}\n </Heading>\n <Text className=\"expired-text\" textAlign=\"center\">\n {t(\"Common:RoomLinkExpired\")}\n </Text>\n </div>\n </StyledNoItemContainer>\n );\n };",
      "module": "/packages/client"
    },
    {
      "file_path": "/packages/client/src/store/ContextOptionsStore.js",
      "line_number": 242,
      "context": "onOpenFolder = async (item, t) => {\n const { isExpiredLinkAsync } = this.filesActionsStore;\n \n if (item.external && (item.expired || (await isExpiredLinkAsync(item))))\n return toastr.error(\n t(\"Common:RoomLinkExpired\"),\n t(\"Common:RoomNotAvailable\"),\n );\n \n if (isLockedSharedRoom(item))\n return this.dialogsStore.setPasswordEntryDialog(true, item);",
      "module": "/packages/client"
    },
    {
      "file_path": "/packages/client/src/store/ContextOptionsStore.js",
      "line_number": 242,
      "context": "onOpenFolder = async (item, t) => {\n const { isExpiredLinkAsync } = this.filesActionsStore;\n \n if (item.external && (item.expired || (await isExpiredLinkAsync(item))))\n return toastr.error(\n t(\"Common:RoomLinkExpired\"),\n t(\"Common:RoomNotAvailable\"),\n );\n \n if (isLockedSharedRoom(item))\n return this.dialogsStore.setPasswordEntryDialog(true, item);",
      "module": "/packages/client"
    },
    {
      "file_path": "/packages/client/src/store/FilesActionsStore.js",
<<<<<<< HEAD
      "line_number": 2617,
=======
      "line_number": 2621,
>>>>>>> 0de93b01
      "context": "if (\n item.external &&\n (item.expired || (await this.isExpiredLinkAsync(item)))\n )\n return toastr.error(\n t(\"Common:RoomLinkExpired\"),\n t(\"Common:RoomNotAvailable\"),\n );\n \n if (isLockedSharedRoom(item))\n return this.dialogsStore.setPasswordEntryDialog(true, item);",
      "module": "/packages/client"
    }
  ],
  "languages": {
    "en": {
      "ai_translated": false,
      "ai_model": null,
      "ai_spell_check_issues": [],
      "approved_at": null
    },
    "ar-SA": {
      "ai_translated": false,
      "ai_model": null,
      "ai_spell_check_issues": [],
      "approved_at": null
    },
    "az": {
      "ai_translated": false,
      "ai_model": null,
      "ai_spell_check_issues": [
        {
          "type": "incorrect_translation",
          "description": "The translation \"Açmağa çalışdığınız otaq linki mövcud deyil və ya vaxtı keçib\" is not the most natural or accurate rendering of 'The room link you are trying to open does not exist or has expired.' The phrasing 'Açmağa çalışdığınız' (Trying to open) is a bit clunky. A more natural phrasing would be something like 'Daxil olmağa cəhd etdiyiniz otaq linki...' or 'Açmaq istədiyiniz otaq linki...'",
          "suggestion": "Daxil olmağa cəhd etdiyiniz otaq linki mövcud deyil və ya vaxtı keçib."
        },
        {
          "type": "spelling",
          "description": "The word 'vaxtı' should be 'vaxtı keçib' for better grammatical accuracy.",
          "suggestion": "vaxtı keçib"
        }
      ],
      "approved_at": null
    },
    "bg": {
      "ai_translated": false,
      "ai_model": null,
      "ai_spell_check_issues": [],
      "approved_at": null
    },
    "cs": {
      "ai_translated": false,
      "ai_model": null,
      "ai_spell_check_issues": [
        {
          "type": "incorrect_translation",
          "description": "The translation 'Odkaz na místnost, který se snažíte otevřít, neexistuje nebo jeho platnost vypršela.' is overly literal and slightly awkward in Czech. A more natural phrasing would be closer to 'The room link you are trying to open is invalid or has expired.'",
          "suggestion": "Odkaz na místnost, který se snažíte otevřít, je neplatný nebo vypršel."
        }
      ],
      "approved_at": null
    },
    "de": {
      "ai_translated": false,
      "ai_model": null,
      "ai_spell_check_issues": [],
      "approved_at": null
    },
    "el-GR": {
      "ai_translated": false,
      "ai_model": null,
      "ai_spell_check_issues": [],
      "approved_at": null
    },
    "es": {
      "ai_translated": false,
      "ai_model": null,
      "ai_spell_check_issues": [],
      "approved_at": null
    },
    "fi": {
      "ai_translated": false,
      "ai_model": null,
      "ai_spell_check_issues": [
        {
          "type": "incorrect_translation",
          "description": "The translation is technically correct but lacks the natural flow of Finnish. 'Huoneen linkki, jota yrität avata' is a bit clunky. A more natural phrasing would be 'Yrität avata huoneen linkkiä...'",
          "suggestion": "Yrität avata huoneen linkkiä, joka ei ole olemassa tai on vanhentunut."
        }
      ],
      "approved_at": null
    },
    "fr": {
      "ai_translated": false,
      "ai_model": null,
      "ai_spell_check_issues": [],
      "approved_at": null
    },
    "hy-AM": {
      "ai_translated": false,
      "ai_model": null,
      "ai_spell_check_issues": [],
      "approved_at": null
    },
    "it": {
      "ai_translated": false,
      "ai_model": null,
      "ai_spell_check_issues": [],
      "approved_at": null
    },
    "ja-JP": {
      "ai_translated": false,
      "ai_model": null,
      "ai_spell_check_issues": [
        {
          "type": "incorrect_translation",
          "description": "The translation '開こうとしているルームリンクは存在しないか、または期限切れです。' is technically correct but sounds a bit formal and robotic for a user-facing error message. A more natural phrasing would be more user-friendly.",
          "suggestion": "ルームリンクがありません、または有効期限切れです。"
        },
        {
          "type": "formatting",
          "description": "The use of 'か、または' creates a slightly stilted feel. It's grammatically correct but less common in modern Japanese, especially in user interface text.",
          "suggestion": "ルームリンクがありません、または有効期限切れです。"
        }
      ],
      "approved_at": null
    },
    "ko-KR": {
      "ai_translated": false,
      "ai_model": null,
      "ai_spell_check_issues": [],
      "approved_at": null
    },
    "lo-LA": {
      "ai_translated": false,
      "ai_model": null,
      "ai_spell_check_issues": [],
      "approved_at": null
    },
    "lv": {
      "ai_translated": false,
      "ai_model": null,
      "ai_spell_check_issues": [
        {
          "type": "incorrect_translation",
          "description": "The phrase 'mēģināt atvērt' (trying to open) is a bit verbose and less natural in this context. A more direct translation would be better.",
          "suggestion": "Consider using a more direct phrasing like 'ko mēģināt lietot' (trying to use) or simply stating 'atvērt' (to open)."
        }
      ],
      "approved_at": null
    },
    "nl": {
      "ai_translated": false,
      "ai_model": null,
      "ai_spell_check_issues": [],
      "approved_at": null
    },
    "pl": {
      "ai_translated": false,
      "ai_model": null,
      "ai_spell_check_issues": [
        {
          "type": "incorrect_translation",
          "description": "The translation 'Link do pokoju, który próbujesz otworzyć, nie istnieje lub wygasł' is technically correct but sounds a bit clunky and formal. A more natural and user-friendly phrasing would be better.",
          "suggestion": "Link do pokoju, który chcesz otworzyć, nie istnieje lub przestał działać."
        },
        {
          "type": "formatting",
          "description": "The use of 'który chcesz otworzyć' could be improved for flow.  While 'który próbujesz otworzyć' is not incorrect, 'który chcesz otworzyć' reads more smoothly.",
          "suggestion": "Consider replacing 'który próbujesz otworzyć' with 'który chcesz otworzyć'."
        }
      ],
      "approved_at": null
    },
    "pt": {
      "ai_translated": false,
      "ai_model": null,
      "ai_spell_check_issues": [],
      "approved_at": null
    },
    "pt-BR": {
      "ai_translated": false,
      "ai_model": null,
      "ai_spell_check_issues": [],
      "approved_at": null
    },
    "ro": {
      "ai_translated": false,
      "ai_model": null,
      "ai_spell_check_issues": [
        {
          "type": "incorrect_translation",
          "description": "The word 'Lunk-ul' is a misspelling and mistranslation of 'room link'. It should be 'Link-ul'.",
          "suggestion": "Link-ul de sală pe care încercați să-l deschideți"
        },
        {
          "type": "spelling",
          "description": "The word 'Lunk-ul' contains a spelling error.",
          "suggestion": "Link-ul"
        },
        {
          "type": "incorrect_translation",
          "description": "While 'a expirat' is correct for 'has expired', the entire phrase 'Link-ul de sală pe care încercați să-l deschideți nu există sau a expirat' sounds clunky and unnatural in Romanian. A more natural translation would rephrase the structure.",
          "suggestion": "Link-ul către sală pe care încercați să-l accesați nu mai este valid sau a expirat."
        }
      ],
      "approved_at": null
    },
    "ru": {
      "ai_translated": false,
      "ai_model": null,
      "ai_spell_check_issues": [],
      "approved_at": null
    },
    "si": {
      "ai_translated": false,
      "ai_model": null,
      "ai_spell_check_issues": [
        {
          "type": "spelling",
          "description": "The word 'නොපවතී' (nopavatī) is technically correct, but 'තියංගිලා' (thiyangīla) or 'අහෝසි' (ahōsi) might sound more natural in this context, especially for a user facing message.",
          "suggestion": "Consider replacing 'නොපවතී' with 'තියංගිලා' or 'අහෝසි'."
        },
        {
          "type": "grammar",
          "description": "While grammatically correct, the sentence structure could be slightly more conversational.  The order 'The room link... does not exist or has expired' feels a bit formal in Sinhala.",
          "suggestion": "Consider rephrasing to something like 'ඔබ විවෘත කිරීමට උත්සාහ කරන කාමර සබැඳිය අවසානයේදී අහෝසි වී ඇත' (oba vivrutha karamaru udasahakara kamar sabandiya awasanayedi ahōsi vī ath)."
        }
      ],
      "approved_at": null
    },
    "sk": {
      "ai_translated": false,
      "ai_model": null,
      "ai_spell_check_issues": [],
      "approved_at": null
    },
    "sl": {
      "ai_translated": false,
      "ai_model": null,
      "ai_spell_check_issues": [],
      "approved_at": null
    },
    "sr-Cyrl-RS": {
      "ai_translated": false,
      "ai_model": null,
      "ai_spell_check_issues": [
        {
          "type": "spelling",
          "description": "The word 'собе' should be 'собе' instead of 'собе'.",
          "suggestion": "Линк собе који покушавате да отворите не постоји или је истекао."
        }
      ],
      "approved_at": null
    },
    "sr-Latn-RS": {
      "ai_translated": false,
      "ai_model": null,
      "ai_spell_check_issues": [
        {
          "type": "incorrect_translation",
          "description": "The translation 'Link sobe koji pokušavate da otvorite ne postoji ili je istekao.' is not the most natural or accurate rendering of 'The room link you are trying to open does not exist or has expired.'  'Sobe' implies rooms, when it should refer to a link.",
          "suggestion": "Link koji pokušavate da otvorite ne postoji ili je istekao."
        }
      ],
      "approved_at": null
    },
    "tr": {
      "ai_translated": false,
      "ai_model": null,
      "ai_spell_check_issues": [
        {
          "type": "incorrect_translation",
          "description": "The translation \"Açmaya çalıştığınız oda bağlantısı mevcut değil veya süresi dolmuş.\" is a generally accurate translation, but 'açmaya çalıştığınız' (that you are trying to open) is a bit verbose. A more natural phrasing would be 'Açtığınız oda bağlantısı...'.",
          "suggestion": "Açtığınız oda bağlantısı mevcut değil veya süresi dolmuş."
        }
      ],
      "approved_at": null
    },
    "uk-UA": {
      "ai_translated": false,
      "ai_model": null,
      "ai_spell_check_issues": [],
      "approved_at": null
    },
    "vi": {
      "ai_translated": false,
      "ai_model": null,
      "ai_spell_check_issues": [],
      "approved_at": null
    },
    "zh-CN": {
      "ai_translated": false,
      "ai_model": null,
      "ai_spell_check_issues": [],
      "approved_at": null
    }
  }
}<|MERGE_RESOLUTION|>--- conflicted
+++ resolved
@@ -3,11 +3,7 @@
   "content": "The room link you are trying to open does not exist or has expired.",
   "content_en_sha1_hash": "c16f473a9fbf86a65ac485294a575a3b10d7278a",
   "created_at": "2025-05-19T21:30:48.190Z",
-<<<<<<< HEAD
-  "updated_at": "2025-06-18T17:11:42.419Z",
-=======
   "updated_at": "2025-06-26T19:00:18.183Z",
->>>>>>> 0de93b01
   "comment": {
     "text": "The translation key \"RoomLinkExpired\" is used to display a message indicating that a room link has expired or does not exist. It appears in an error message when trying to open an external item, and serves as a fallback for cases where the item is locked or unavailable.",
     "is_auto": true,
@@ -34,11 +30,7 @@
     },
     {
       "file_path": "/packages/client/src/store/FilesActionsStore.js",
-<<<<<<< HEAD
-      "line_number": 2617,
-=======
       "line_number": 2621,
->>>>>>> 0de93b01
       "context": "if (\n item.external &&\n (item.expired || (await this.isExpiredLinkAsync(item)))\n )\n return toastr.error(\n t(\"Common:RoomLinkExpired\"),\n t(\"Common:RoomNotAvailable\"),\n );\n \n if (isLockedSharedRoom(item))\n return this.dialogsStore.setPasswordEntryDialog(true, item);",
       "module": "/packages/client"
     }
@@ -62,13 +54,13 @@
       "ai_spell_check_issues": [
         {
           "type": "incorrect_translation",
-          "description": "The translation \"Açmağa çalışdığınız otaq linki mövcud deyil və ya vaxtı keçib\" is not the most natural or accurate rendering of 'The room link you are trying to open does not exist or has expired.' The phrasing 'Açmağa çalışdığınız' (Trying to open) is a bit clunky. A more natural phrasing would be something like 'Daxil olmağa cəhd etdiyiniz otaq linki...' or 'Açmaq istədiyiniz otaq linki...'",
-          "suggestion": "Daxil olmağa cəhd etdiyiniz otaq linki mövcud deyil və ya vaxtı keçib."
-        },
-        {
-          "type": "spelling",
-          "description": "The word 'vaxtı' should be 'vaxtı keçib' for better grammatical accuracy.",
-          "suggestion": "vaxtı keçib"
+          "description": "The translation 'Açmağa çalışdığınız otaq linki mövcud deyil və ya vaxtı keçib' is a literal translation and doesn't flow naturally in Azerbaijani. 'Açmağa çalışdığınız' is unnecessarily verbose. 'Vaxtı keçib' is a common expression but 'expired' could be better conveyed.",
+          "suggestion": "Cəhd etdiyiniz otaq linki mövcud deyil və ya keçmişdir."
+        },
+        {
+          "type": "formatting",
+          "description": "The sentence uses 'və ya' (and or) which can be softened or rephrased for better flow in Azerbaijani.",
+          "suggestion": "Cəhd etdiyiniz otaq linki mövcud deyil ya da keçmişdir."
         }
       ],
       "approved_at": null
@@ -85,8 +77,8 @@
       "ai_spell_check_issues": [
         {
           "type": "incorrect_translation",
-          "description": "The translation 'Odkaz na místnost, který se snažíte otevřít, neexistuje nebo jeho platnost vypršela.' is overly literal and slightly awkward in Czech. A more natural phrasing would be closer to 'The room link you are trying to open is invalid or has expired.'",
-          "suggestion": "Odkaz na místnost, který se snažíte otevřít, je neplatný nebo vypršel."
+          "description": "The translation \"Odkaz na místnost, který se snažíte otevřít, neexistuje nebo jeho platnost vypršela\" is a bit literal and overly verbose. A more natural and concise translation would improve user experience. \"The link to the room you're trying to open doesn't exist or has expired\" is the English phrasing.  The Czech phrasing is more like 'The link to the room, which you are trying to open, does not exist or its validity has expired.'",
+          "suggestion": "Zkratit na: 'Odkaz na místnost neexistuje nebo vypršel.' (The room link doesn't exist or has expired.)"
         }
       ],
       "approved_at": null
@@ -112,13 +104,7 @@
     "fi": {
       "ai_translated": false,
       "ai_model": null,
-      "ai_spell_check_issues": [
-        {
-          "type": "incorrect_translation",
-          "description": "The translation is technically correct but lacks the natural flow of Finnish. 'Huoneen linkki, jota yrität avata' is a bit clunky. A more natural phrasing would be 'Yrität avata huoneen linkkiä...'",
-          "suggestion": "Yrität avata huoneen linkkiä, joka ei ole olemassa tai on vanhentunut."
-        }
-      ],
+      "ai_spell_check_issues": [],
       "approved_at": null
     },
     "fr": {
@@ -130,7 +116,13 @@
     "hy-AM": {
       "ai_translated": false,
       "ai_model": null,
-      "ai_spell_check_issues": [],
+      "ai_spell_check_issues": [
+        {
+          "type": "spelling",
+          "description": "The word 'է' appears twice. It should only appear once.",
+          "suggestion": "Remove the second instance of 'է'."
+        }
+      ],
       "approved_at": null
     },
     "it": {
@@ -145,13 +137,8 @@
       "ai_spell_check_issues": [
         {
           "type": "incorrect_translation",
-          "description": "The translation '開こうとしているルームリンクは存在しないか、または期限切れです。' is technically correct but sounds a bit formal and robotic for a user-facing error message. A more natural phrasing would be more user-friendly.",
-          "suggestion": "ルームリンクがありません、または有効期限切れです。"
-        },
-        {
-          "type": "formatting",
-          "description": "The use of 'か、または' creates a slightly stilted feel. It's grammatically correct but less common in modern Japanese, especially in user interface text.",
-          "suggestion": "ルームリンクがありません、または有効期限切れです。"
+          "description": "The translation \"開こうとしているルームリンクは存在しないか、または期限切れです。\" is a literal translation but sounds somewhat unnatural in Japanese. A more natural phrasing would be something along the lines of \"お試し中のルームリンクは存在しないか、有効期限切れです。\" or \"アクセスしようとしているルームリンクは存在しないか、期限切れです。\"",
+          "suggestion": "お試し中のルームリンクは存在しないか、有効期限切れです。"
         }
       ],
       "approved_at": null
@@ -165,19 +152,19 @@
     "lo-LA": {
       "ai_translated": false,
       "ai_model": null,
-      "ai_spell_check_issues": [],
+      "ai_spell_check_issues": [
+        {
+          "type": "spelling",
+          "description": "The word 'ໝົດ' is technically correct, but 'ສິ້ນສຸດ' is more commonly used to describe expiration in a formal context like this.",
+          "suggestion": "ລິ້ງຂອງຫ້ອງຖ້າທ່ານພະຍາຍາມເປີດນັ້ນບໍ່ມີຢູ່ ຫຼືສິ້ນສຸດເວລາແລ້ວ។"
+        }
+      ],
       "approved_at": null
     },
     "lv": {
       "ai_translated": false,
       "ai_model": null,
-      "ai_spell_check_issues": [
-        {
-          "type": "incorrect_translation",
-          "description": "The phrase 'mēģināt atvērt' (trying to open) is a bit verbose and less natural in this context. A more direct translation would be better.",
-          "suggestion": "Consider using a more direct phrasing like 'ko mēģināt lietot' (trying to use) or simply stating 'atvērt' (to open)."
-        }
-      ],
+      "ai_spell_check_issues": [],
       "approved_at": null
     },
     "nl": {
@@ -189,18 +176,7 @@
     "pl": {
       "ai_translated": false,
       "ai_model": null,
-      "ai_spell_check_issues": [
-        {
-          "type": "incorrect_translation",
-          "description": "The translation 'Link do pokoju, który próbujesz otworzyć, nie istnieje lub wygasł' is technically correct but sounds a bit clunky and formal. A more natural and user-friendly phrasing would be better.",
-          "suggestion": "Link do pokoju, który chcesz otworzyć, nie istnieje lub przestał działać."
-        },
-        {
-          "type": "formatting",
-          "description": "The use of 'który chcesz otworzyć' could be improved for flow.  While 'który próbujesz otworzyć' is not incorrect, 'który chcesz otworzyć' reads more smoothly.",
-          "suggestion": "Consider replacing 'który próbujesz otworzyć' with 'który chcesz otworzyć'."
-        }
-      ],
+      "ai_spell_check_issues": [],
       "approved_at": null
     },
     "pt": {
@@ -221,18 +197,18 @@
       "ai_spell_check_issues": [
         {
           "type": "incorrect_translation",
-          "description": "The word 'Lunk-ul' is a misspelling and mistranslation of 'room link'. It should be 'Link-ul'.",
-          "suggestion": "Link-ul de sală pe care încercați să-l deschideți"
-        },
-        {
-          "type": "spelling",
-          "description": "The word 'Lunk-ul' contains a spelling error.",
-          "suggestion": "Link-ul"
-        },
-        {
-          "type": "incorrect_translation",
-          "description": "While 'a expirat' is correct for 'has expired', the entire phrase 'Link-ul de sală pe care încercați să-l deschideți nu există sau a expirat' sounds clunky and unnatural in Romanian. A more natural translation would rephrase the structure.",
-          "suggestion": "Link-ul către sală pe care încercați să-l accesați nu mai este valid sau a expirat."
+          "description": "The word \"Lunk-ul\" is a misspelling and incorrect translation of \"room\".  It appears to be a phonetic approximation, but doesn't accurately convey the meaning.",
+          "suggestion": "The correct translation for 'room' in this context should be 'camera' or 'sala'."
+        },
+        {
+          "type": "spelling",
+          "description": "The word \"Lunk-ul\" appears to be a misspelling. It's not a standard Romanian word.",
+          "suggestion": "sala"
+        },
+        {
+          "type": "incorrect_translation",
+          "description": "The entire phrase is awkwardly translated. It lacks fluency and sounds unnatural in Romanian.",
+          "suggestion": "O legătură către sală pe care încercați să o deschideți nu există sau a expirat."
         }
       ],
       "approved_at": null
@@ -249,13 +225,8 @@
       "ai_spell_check_issues": [
         {
           "type": "spelling",
-          "description": "The word 'නොපවතී' (nopavatī) is technically correct, but 'තියංගිලා' (thiyangīla) or 'අහෝසි' (ahōsi) might sound more natural in this context, especially for a user facing message.",
-          "suggestion": "Consider replacing 'නොපවතී' with 'තියංගිලා' or 'අහෝසි'."
-        },
-        {
-          "type": "grammar",
-          "description": "While grammatically correct, the sentence structure could be slightly more conversational.  The order 'The room link... does not exist or has expired' feels a bit formal in Sinhala.",
-          "suggestion": "Consider rephrasing to something like 'ඔබ විවෘත කිරීමට උත්සාහ කරන කාමර සබැඳිය අවසානයේදී අහෝසි වී ඇත' (oba vivrutha karamaru udasahakara kamar sabandiya awasanayedi ahōsi vī ath)."
+          "description": "The word 'කල්' can also be written as 'වස'.",
+          "suggestion": "ඔබ විවෘත කිරීමට උත්සාහ කරන කාමර සබැඳිය නොපවතී හෝ වස ඉකුත් වී ඇත."
         }
       ],
       "approved_at": null
@@ -278,8 +249,18 @@
       "ai_spell_check_issues": [
         {
           "type": "spelling",
-          "description": "The word 'собе' should be 'собе' instead of 'собе'.",
-          "suggestion": "Линк собе који покушавате да отворите не постоји или је истекао."
+          "description": "The word 'собе' is likely a typo and should be 'собе'.",
+          "suggestion": "собе"
+        },
+        {
+          "type": "incorrect_translation",
+          "description": "While understandable, 'Линк собе' is not the most natural translation of 'Room Link'.  A more accurate translation would be 'Веза за собу'.",
+          "suggestion": "Веза за собу"
+        },
+        {
+          "type": "grammatical",
+          "description": "The phrase 'Линк собе који покушавате да отворите' is grammatically correct but could be slightly more fluid. Consider restructuring.",
+          "suggestion": "Линк за собу коју покушавате да отворите"
         }
       ],
       "approved_at": null
@@ -290,7 +271,7 @@
       "ai_spell_check_issues": [
         {
           "type": "incorrect_translation",
-          "description": "The translation 'Link sobe koji pokušavate da otvorite ne postoji ili je istekao.' is not the most natural or accurate rendering of 'The room link you are trying to open does not exist or has expired.'  'Sobe' implies rooms, when it should refer to a link.",
+          "description": "The translation 'Link sobe koji pokušavate da otvorite ne postoji ili je istekao.' is not a direct or natural translation of 'The room link you are trying to open does not exist or has expired.' 'Sobe' means 'rooms', but the English refers to a link.",
           "suggestion": "Link koji pokušavate da otvorite ne postoji ili je istekao."
         }
       ],
@@ -299,13 +280,7 @@
     "tr": {
       "ai_translated": false,
       "ai_model": null,
-      "ai_spell_check_issues": [
-        {
-          "type": "incorrect_translation",
-          "description": "The translation \"Açmaya çalıştığınız oda bağlantısı mevcut değil veya süresi dolmuş.\" is a generally accurate translation, but 'açmaya çalıştığınız' (that you are trying to open) is a bit verbose. A more natural phrasing would be 'Açtığınız oda bağlantısı...'.",
-          "suggestion": "Açtığınız oda bağlantısı mevcut değil veya süresi dolmuş."
-        }
-      ],
+      "ai_spell_check_issues": [],
       "approved_at": null
     },
     "uk-UA": {
