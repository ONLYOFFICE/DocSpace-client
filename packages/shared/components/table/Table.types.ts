--- conflicted
+++ resolved
@@ -92,11 +92,8 @@
   style?: React.CSSProperties;
   title?: string;
   getContextModel: () => ContextMenuModel[];
-<<<<<<< HEAD
   onClick?: (e: React.MouseEvent) => void;
-=======
-  badgeUrl: string;
->>>>>>> f9da8c09
+  badgeUrl?: string;
 }
 
 export interface TableCellProps {
