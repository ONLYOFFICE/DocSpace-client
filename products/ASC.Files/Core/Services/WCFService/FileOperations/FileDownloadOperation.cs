// (c) Copyright Ascensio System SIA 2010-2022
//
// This program is a free software product.
// You can redistribute it and/or modify it under the terms
// of the GNU Affero General Public License (AGPL) version 3 as published by the Free Software
// Foundation. In accordance with Section 7(a) of the GNU AGPL its Section 15 shall be amended
// to the effect that Ascensio System SIA expressly excludes the warranty of non-infringement of
// any third-party rights.
//
// This program is distributed WITHOUT ANY WARRANTY, without even the implied warranty
// of MERCHANTABILITY or FITNESS FOR A PARTICULAR  PURPOSE. For details, see
// the GNU AGPL at: http://www.gnu.org/licenses/agpl-3.0.html
//
// You can contact Ascensio System SIA at Lubanas st. 125a-25, Riga, Latvia, EU, LV-1021.
//
// The  interactive user interfaces in modified source and object code versions of the Program must
// display Appropriate Legal Notices, as required under Section 5 of the GNU AGPL version 3.
//
// Pursuant to Section 7(b) of the License you must retain the original Product logo when
// distributing the program. Pursuant to Section 7(e) we decline to grant you any rights under
// trademark law for use of our trademarks.
//
// All the Product's GUI elements, including illustrations and icon sets, as well as technical writing
// content are licensed under the terms of the Creative Commons Attribution-ShareAlike 4.0
// International. See the License terms at http://creativecommons.org/licenses/by-sa/4.0/legalcode

namespace ASC.Web.Files.Services.WCFService.FileOperations;

internal class FileDownloadOperationData<T> : FileOperationData<T>
{
    public Dictionary<T, string> FilesDownload { get; }
    public IDictionary<string, StringValues> Headers { get; }

    public FileDownloadOperationData(Dictionary<T, string> folders, Dictionary<T, string> files, Tenant tenant, IDictionary<string, StringValues> headers, bool holdResult = true)
        : base(folders.Select(f => f.Key).ToList(), files.Select(f => f.Key).ToList(), tenant, holdResult)
    {
        FilesDownload = files;
        Headers = headers;
    }
}

[Transient]
class FileDownloadOperation : ComposeFileOperation<FileDownloadOperationData<string>, FileDownloadOperationData<int>>
{
    public FileDownloadOperation(IServiceProvider serviceProvider, TempStream tempStream, FileOperation<FileDownloadOperationData<string>, string> f1, FileOperation<FileDownloadOperationData<int>, int> f2)
        : base(serviceProvider, f1, f2)
    {
        _tempStream = tempStream;
    }

    public override FileOperationType OperationType => FileOperationType.Download;

    private readonly TempStream _tempStream;

    public override async Task RunJobAsync(DistributedTask distributedTask, CancellationToken cancellationToken)
    {
        await base.RunJobAsync(distributedTask, cancellationToken);

        using var scope = ThirdPartyOperation.CreateScope();
        var tenantManager = scope.ServiceProvider.GetRequiredService<TenantManager>();
        var instanceCrypto = scope.ServiceProvider.GetRequiredService<InstanceCrypto>();
        var daoFactory = scope.ServiceProvider.GetRequiredService<IDaoFactory>();
        var scopeClass = scope.ServiceProvider.GetService<FileDownloadOperationScope>();
        var (globalStore, filesLinkUtility, _, _, _) = scopeClass;
        var stream = _tempStream.Create();

        var thirdPartyOperation = ThirdPartyOperation as FileDownloadOperation<string>;
        var daoOperation = DaoOperation as FileDownloadOperation<int>;
        await thirdPartyOperation.CompressToZipAsync(stream, scope);
        await daoOperation.CompressToZipAsync(stream, scope);

        if (stream != null)
        {
            var archiveExtension = "";

            using (var zip = scope.ServiceProvider.GetService<CompressToArchive>())
            {
                archiveExtension = zip.ArchiveExtension;
            }

            stream.Position = 0;

            string fileName;

            var thidpartyFolderOnly = thirdPartyOperation.Folders.Count == 1 && thirdPartyOperation.Files.Count == 0;
            var daoFolderOnly = daoOperation.Folders.Count == 1 && daoOperation.Files.Count == 0;
            if ((thidpartyFolderOnly || daoFolderOnly) && (thidpartyFolderOnly != daoFolderOnly))
            {
                if (thidpartyFolderOnly)
                {
                    fileName = string.Format(@"{0}{1}", (await daoFactory.GetFolderDao<string>().GetFolderAsync(thirdPartyOperation.Folders[0])).Title, archiveExtension);
                }
                else
                {
                    fileName = string.Format(@"{0}{1}", (await daoFactory.GetFolderDao<int>().GetFolderAsync(daoOperation.Folders[0])).Title, archiveExtension);
                }
            }
            else
            {
                fileName = string.Format(@"{0}-{1}-{2}{3}", tenantManager.GetCurrentTenant().Alias.ToLower(), FileConstant.DownloadTitle, DateTime.UtcNow.ToString("yyyy-MM-dd"), archiveExtension);
            }

            var store = globalStore.GetStore();
            var path = string.Format(@"{0}\{1}", ((IAccount)Thread.CurrentPrincipal.Identity).ID, fileName);

            if (await store.IsFileAsync(FileConstant.StorageDomainTmp, path))
            {
                await store.DeleteAsync(FileConstant.StorageDomainTmp, path);
            }

            await store.SaveAsync(
                FileConstant.StorageDomainTmp,
                path,
                stream,
                MimeMapping.GetMimeMapping(path),
                "attachment; filename=\"" + Uri.EscapeDataString(fileName) + "\"");

            Result = $"{filesLinkUtility.FileHandlerPath}?{FilesLinkUtility.Action}=bulk&filename={Uri.EscapeDataString(instanceCrypto.Encrypt(fileName))}";
        }

<<<<<<< HEAD
        FillDistributedTask();
        _taskInfo.PublishChanges();
    }

    public override void PublishChanges(DistributedTask task)
    {
        var thirdpartyTask = ThirdPartyOperation.GetDistributedTask();
        var daoTask = DaoOperation.GetDistributedTask();

        var error1 = thirdpartyTask[Err];
        var error2 = daoTask[Err];

        if (!string.IsNullOrEmpty(error1))
        {
            Error = error1;
=======
        private TempStream TempStream { get; }

        public override async Task RunJobAsync(DistributedTask distributedTask, CancellationToken cancellationToken)
        {
            await base.RunJobAsync(distributedTask, cancellationToken);

            using var scope = ThirdPartyOperation.CreateScope();
            var scopeClass = scope.ServiceProvider.GetService<FileDownloadOperationScope>();
            var (globalStore, filesLinkUtility, _, _, _) = scopeClass;
            var stream = TempStream.Create();

            await (ThirdPartyOperation as FileDownloadOperation<string>).CompressToZipAsync(stream, scope);
            await (DaoOperation as FileDownloadOperation<int>).CompressToZipAsync(stream, scope);

            if (stream != null)
            {
                var archiveExtension = "";

                using (var zip = scope.ServiceProvider.GetService<CompressToArchive>())
                {
                    archiveExtension = zip.ArchiveExtension;
                }

                stream.Position = 0;
                string fileName = FileConstant.DownloadTitle + archiveExtension;
                var store = globalStore.GetStore();
                var path = string.Format(@"{0}\{1}", ((IAccount)principal.Identity).ID, fileName);

                if (await store.IsFileAsync(FileConstant.StorageDomainTmp, path))
                {
                    await store.DeleteAsync(FileConstant.StorageDomainTmp, path);
                }

                await store.SaveAsync(
                    FileConstant.StorageDomainTmp,
                    path,
                    stream,
                    MimeMapping.GetMimeMapping(path),
                    "attachment; filename=\"" + fileName + "\"");
                Result = string.Format("{0}?{1}=bulk&ext={2}", filesLinkUtility.FileHandlerPath, FilesLinkUtility.Action, archiveExtension);
            }

            FillDistributedTask();
            TaskInfo.PublishChanges();
>>>>>>> 2479448c
        }
        else if (!string.IsNullOrEmpty(error2))
        {
            Error = error2;
        }

        _successProcessed = thirdpartyTask[Process] + daoTask[Process];

<<<<<<< HEAD
        var progressSteps = ThirdPartyOperation.Total + DaoOperation.Total + 1;

        var progress = (int)(_successProcessed / (double)progressSteps * 100);

        base.FillDistributedTask();

        _taskInfo[Progress] = progress;
        _taskInfo.PublishChanges();
    }
}

class FileDownloadOperation<T> : FileOperation<FileDownloadOperationData<T>, T>
{
    private readonly Dictionary<T, string> _files;
    private readonly IDictionary<string, StringValues> _headers;
    private readonly ItemNameValueCollection<T> _entriesPathId;
    public override FileOperationType OperationType => FileOperationType.Download;

    public FileDownloadOperation(IServiceProvider serviceProvider, FileDownloadOperationData<T> fileDownloadOperationData)
        : base(serviceProvider, fileDownloadOperationData)
    {
        _files = fileDownloadOperationData.FilesDownload;
        _headers = fileDownloadOperationData.Headers;
    }

    protected override async Task DoAsync(IServiceScope scope)
    {
        if (Files.Count == 0 && Folders.Count == 0)
        {
            return;
=======
        public override void PublishChanges(DistributedTask task)
        {
            var thirdpartyTask = ThirdPartyOperation.GetDistributedTask();
            var daoTask = DaoOperation.GetDistributedTask();

            var error1 = thirdpartyTask.GetProperty<string>(ERROR);
            var error2 = daoTask.GetProperty<string>(ERROR);

            if (!string.IsNullOrEmpty(error1))
            {
                Error = error1;
            }
            else if (!string.IsNullOrEmpty(error2))
            {
                Error = error2;
            }

            var finished1 = thirdpartyTask.GetProperty<bool?>(FINISHED);
            var finished2 = daoTask.GetProperty<bool?>(FINISHED);

            if (finished1 != null && finished2 != null)
            {
                TaskInfo.SetProperty(FINISHED, finished1);
            }

            successProcessed = thirdpartyTask.GetProperty<int>(PROCESSED) + daoTask.GetProperty<int>(PROCESSED);

            var progressSteps = ThirdPartyOperation.Total + DaoOperation.Total + 1;

            var progress = (int)(successProcessed / (double)progressSteps * 100);

            base.FillDistributedTask();

            TaskInfo.SetProperty(PROGRESS, progress);
            TaskInfo.PublishChanges();
        }
    }

    class FileDownloadOperation<T> : FileOperation<FileDownloadOperationData<T>, T>
    {
        private readonly Dictionary<T, string> _files;
        private readonly IDictionary<string, StringValues> headers;
        private ItemNameValueCollection<T> _entriesPathId;
        public override FileOperationType OperationType
        {
            get { return FileOperationType.Download; }
        }

        public FileDownloadOperation(IServiceProvider serviceProvider, FileDownloadOperationData<T> fileDownloadOperationData)
            : base(serviceProvider, fileDownloadOperationData)
        {
            _files = fileDownloadOperationData.FilesDownload;
            headers = fileDownloadOperationData.Headers;
>>>>>>> 2479448c
        }

        var (entriesPathId, filesForSend, folderForSend) = await GetEntriesPathIdAsync(scope);

        if (_entriesPathId == null || _entriesPathId.Count == 0)
        {
            if (Files.Count > 0)
            {
                throw new FileNotFoundException(FilesCommonResource.ErrorMassage_FileNotFound);
            }

            throw new DirectoryNotFoundException(FilesCommonResource.ErrorMassage_FolderNotFound);
        }

        Total = entriesPathId.Count + 1;

        ReplaceLongPath(_entriesPathId);

        Total = _entriesPathId.Count;

        _taskInfo.PublishChanges();

        var filesMessageService = _serviceProvider.GetRequiredService<FilesMessageService>();
        foreach (var file in filesForSend)
        {
            var key = file.Id;
            if (_files.ContainsKey(key) && !string.IsNullOrEmpty(_files[key]))
            {
                filesMessageService.Send(file, _headers, MessageAction.FileDownloadedAs, file.Title, _files[key]);
            }
            else
            {
                filesMessageService.Send(file, _headers, MessageAction.FileDownloaded, file.Title);
            }
        }

        foreach (var folder in folderForSend)
        {
            filesMessageService.Send(folder, _headers, MessageAction.FolderDownloaded, folder.Title);
        }
    }

    private async Task<ItemNameValueCollection<T>> ExecPathFromFileAsync(IServiceScope scope, File<T> file, string path)
    {
        var fileMarker = scope.ServiceProvider.GetService<FileMarker>();
        await fileMarker.RemoveMarkAsNewAsync(file);

        var title = file.Title;

        if (_files.TryGetValue(file.Id, out var convertToExt))
        {
            if (!string.IsNullOrEmpty(convertToExt))
            {
                title = FileUtility.ReplaceFileExtension(title, convertToExt);
            }
        }

        var entriesPathId = new ItemNameValueCollection<T>();
        entriesPathId.Add(path + title, file.Id);

        return entriesPathId;
    }

    private async Task<(ItemNameValueCollection<T>, IEnumerable<File<T>>, IEnumerable<Folder<T>>)> GetEntriesPathIdAsync(IServiceScope scope)
    {
        var fileMarker = scope.ServiceProvider.GetService<FileMarker>();
        var entriesPathId = new ItemNameValueCollection<T>();
        IEnumerable<File<T>> filesForSend = new List<File<T>>();
        IEnumerable<Folder<T>> folderForSend = new List<Folder<T>>();

        if (0 < Files.Count)
        {
            filesForSend = await FilesSecurity.FilterDownloadAsync(await FileDao.GetFilesAsync(Files).ToListAsync());

            foreach (var file in filesForSend)
            {
                entriesPathId.Add(await ExecPathFromFileAsync(scope, file, string.Empty));
            }
        }
        if (0 < Folders.Count)
        {
            folderForSend = await FolderDao.GetFoldersAsync(Folders).ToListAsync();
            folderForSend = await FilesSecurity.FilterDownloadAsync(folderForSend);

            foreach (var folder in folderForSend)
            {
                await fileMarker.RemoveMarkAsNewAsync(folder);
            }

            var filesInFolder = await GetFilesInFoldersAsync(scope, folderForSend.Select(x => x.Id), string.Empty);
            entriesPathId.Add(filesInFolder);
        }

        if (Folders.Count == 1 && Files.Count == 0)
        {
            var entriesPathIdWithoutRoot = new ItemNameValueCollection<T>();

            foreach (var path in entriesPathId.AllKeys)
            {
                entriesPathIdWithoutRoot.Add(path.Remove(0, path.IndexOf('/') + 1), entriesPathId[path]);
            }

            return (entriesPathIdWithoutRoot, filesForSend, folderForSend);
        }

        return (entriesPathId, filesForSend, folderForSend);
    }

    private async Task<ItemNameValueCollection<T>> GetFilesInFoldersAsync(IServiceScope scope, IEnumerable<T> folderIds, string path)
    {
        var fileMarker = scope.ServiceProvider.GetService<FileMarker>();

        CancellationToken.ThrowIfCancellationRequested();

        var entriesPathId = new ItemNameValueCollection<T>();
        foreach (var folderId in folderIds)
        {
            CancellationToken.ThrowIfCancellationRequested();

            var folder = await FolderDao.GetFolderAsync(folderId);
            if (folder == null || !await FilesSecurity.CanDownloadAsync(folder))
            {
                continue;
            }

            var folderPath = path + folder.Title + "/";

            var files = await FileDao.GetFilesAsync(folder.Id, null, FilterType.None, false, Guid.Empty, string.Empty, true).ToListAsync();
            var filteredFiles = await FilesSecurity.FilterDownloadAsync(files);
            files = filteredFiles.ToList();

            foreach (var file in filteredFiles)
            {
                entriesPathId.Add(await ExecPathFromFileAsync(scope, file, folderPath));
            }

            await fileMarker.RemoveMarkAsNewAsync(folder);

            var nestedFolders = await FolderDao.GetFoldersAsync(folder.Id).ToListAsync();
            var filteredNestedFolders = await FilesSecurity.FilterDownloadAsync(nestedFolders);
            nestedFolders = filteredNestedFolders.ToList();
            if (files.Count == 0 && nestedFolders.Count == 0)
            {
                entriesPathId.Add(folderPath, default(T));
            }

            var filesInFolder = await GetFilesInFoldersAsync(scope, nestedFolders.ConvertAll(f => f.Id), folderPath);
            entriesPathId.Add(filesInFolder);
        }

        return entriesPathId;
    }

    internal async Task CompressToZipAsync(Stream stream, IServiceScope scope)
    {
        if (_entriesPathId == null)
        {
            return;
        }

        var scopeClass = scope.ServiceProvider.GetService<FileDownloadOperationScope>();
        var (_, _, _, fileConverter, filesMessageService) = scopeClass;
        var FileDao = scope.ServiceProvider.GetService<IFileDao<T>>();

        using (var compressTo = scope.ServiceProvider.GetService<CompressToArchive>())
        {
            compressTo.SetStream(stream);

            foreach (var path in _entriesPathId.AllKeys)
            {
                if (string.IsNullOrEmpty(path))
                {
                    ProgressStep();
                    continue;
                }

                var counter = 0;
                foreach (var entryId in _entriesPathId[path])
                {
                    if (CancellationToken.IsCancellationRequested)
                    {
                        CancellationToken.ThrowIfCancellationRequested();
                    }

                    var newtitle = path;

                    File<T> file = null;
                    var convertToExt = string.Empty;

                    if (!Equals(entryId, default(T)))
                    {
                        await FileDao.InvalidateCacheAsync(entryId);
                        file = await FileDao.GetFileAsync(entryId);

                        if (file == null)
                        {
                            Error = FilesCommonResource.ErrorMassage_FileNotFound;
                            continue;
                        }

                        if (_files.TryGetValue(file.Id, out convertToExt))
                        {
                            if (!string.IsNullOrEmpty(convertToExt))
                            {
                                newtitle = FileUtility.ReplaceFileExtension(path, convertToExt);
                            }
                        }
                    }

                    if (0 < counter)
                    {
                        var suffix = " (" + counter + ")";

                        if (!Equals(entryId, default(T)))
                        {
                            newtitle = newtitle.IndexOf('.') > 0 ? newtitle.Insert(newtitle.LastIndexOf('.'), suffix) : newtitle + suffix;
                        }
                        else
                        {
                            break;
                        }
                    }

                    if (!Equals(entryId, default(T)) && file != null)
                    {
                        compressTo.CreateEntry(newtitle, file.ModifiedOn);
                        try
                        {
                            if (fileConverter.EnableConvert(file, convertToExt))
                            {
                                //Take from converter
                                using (var readStream = await fileConverter.ExecAsync(file, convertToExt))
                                {
                                    compressTo.PutStream(readStream);
                                }
                            }
                            else
                            {
                                using (var readStream = await FileDao.GetFileStreamAsync(file))
                                {
                                    compressTo.PutStream(readStream);
                                }
                            }
                        }
                        catch (Exception ex)
                        {
                            Error = ex.Message;

                            Logger.ErrorWithException(ex);
                        }
                    }
                    else
                    {
                        compressTo.CreateEntry(newtitle);
                        compressTo.PutNextEntry();
                    }

                    compressTo.CloseEntry();
                    counter++;

                    if (!Equals(entryId, default(T)) && file != null)
                    {
                        ProcessedFile(entryId);
                    }
                    else
                    {
                        ProcessedFolder(default(T));
                    }
                }

                ProgressStep();
            }
        }
    }

    private void ReplaceLongPath(ItemNameValueCollection<T> entriesPathId)
    {
        foreach (var path in new List<string>(entriesPathId.AllKeys))
        {
            CancellationToken.ThrowIfCancellationRequested();

            if (200 >= path.Length || 0 >= path.IndexOf('/'))
            {
                continue;
            }

            var ids = entriesPathId[path];
            entriesPathId.Remove(path);

            var newtitle = "LONG_FOLDER_NAME" + path.Substring(path.LastIndexOf('/'));
            entriesPathId.Add(newtitle, ids);
        }
    }
}

internal class ItemNameValueCollection<T>
{
    private readonly Dictionary<string, List<T>> _dic = new Dictionary<string, List<T>>();


    public IEnumerable<string> AllKeys => _dic.Keys;

    public IEnumerable<T> this[string name] => _dic[name].ToArray();

    public int Count => _dic.Count;

    public void Add(string name, T value)
    {
        if (!_dic.ContainsKey(name))
        {
            _dic.Add(name, new List<T>());
        }

        _dic[name].Add(value);
    }

    public void Add(ItemNameValueCollection<T> collection)
    {
        foreach (var key in collection.AllKeys)
        {
            foreach (var value in collection[key])
            {
                Add(key, value);
            }
        }
    }

    public void Add(string name, IEnumerable<T> values)
    {
        if (!_dic.ContainsKey(name))
        {
            _dic.Add(name, new List<T>());
        }

        _dic[name].AddRange(values);
    }

    public void Remove(string name)
    {
        _dic.Remove(name);
    }
}

[Scope]
public class FileDownloadOperationScope
{
    private readonly GlobalStore _globalStore;
    private readonly FilesLinkUtility _filesLinkUtility;
    private readonly SetupInfo _setupInfo;
    private readonly FileConverter _fileConverter;
    private readonly FilesMessageService _filesMessageService;

    public FileDownloadOperationScope(
        GlobalStore globalStore,
        FilesLinkUtility filesLinkUtility,
        SetupInfo setupInfo,
        FileConverter fileConverter,
        FilesMessageService filesMessageService)
    {
        _globalStore = globalStore;
        _filesLinkUtility = filesLinkUtility;
        _setupInfo = setupInfo;
        _fileConverter = fileConverter;
        _filesMessageService = filesMessageService;
    }

    public void Deconstruct(out GlobalStore globalStore, out FilesLinkUtility filesLinkUtility, out SetupInfo setupInfo, out FileConverter fileConverter, out FilesMessageService filesMessageService)
    {
        globalStore = _globalStore;
        filesLinkUtility = _filesLinkUtility;
        setupInfo = _setupInfo;
        fileConverter = _fileConverter;
        filesMessageService = _filesMessageService;
    }
}<|MERGE_RESOLUTION|>--- conflicted
+++ resolved
@@ -1,651 +1,556 @@
-// (c) Copyright Ascensio System SIA 2010-2022
-//
-// This program is a free software product.
-// You can redistribute it and/or modify it under the terms
-// of the GNU Affero General Public License (AGPL) version 3 as published by the Free Software
-// Foundation. In accordance with Section 7(a) of the GNU AGPL its Section 15 shall be amended
-// to the effect that Ascensio System SIA expressly excludes the warranty of non-infringement of
-// any third-party rights.
-//
-// This program is distributed WITHOUT ANY WARRANTY, without even the implied warranty
-// of MERCHANTABILITY or FITNESS FOR A PARTICULAR  PURPOSE. For details, see
-// the GNU AGPL at: http://www.gnu.org/licenses/agpl-3.0.html
-//
-// You can contact Ascensio System SIA at Lubanas st. 125a-25, Riga, Latvia, EU, LV-1021.
-//
-// The  interactive user interfaces in modified source and object code versions of the Program must
-// display Appropriate Legal Notices, as required under Section 5 of the GNU AGPL version 3.
-//
-// Pursuant to Section 7(b) of the License you must retain the original Product logo when
-// distributing the program. Pursuant to Section 7(e) we decline to grant you any rights under
-// trademark law for use of our trademarks.
-//
-// All the Product's GUI elements, including illustrations and icon sets, as well as technical writing
-// content are licensed under the terms of the Creative Commons Attribution-ShareAlike 4.0
-// International. See the License terms at http://creativecommons.org/licenses/by-sa/4.0/legalcode
-
-namespace ASC.Web.Files.Services.WCFService.FileOperations;
-
-internal class FileDownloadOperationData<T> : FileOperationData<T>
-{
-    public Dictionary<T, string> FilesDownload { get; }
-    public IDictionary<string, StringValues> Headers { get; }
-
-    public FileDownloadOperationData(Dictionary<T, string> folders, Dictionary<T, string> files, Tenant tenant, IDictionary<string, StringValues> headers, bool holdResult = true)
-        : base(folders.Select(f => f.Key).ToList(), files.Select(f => f.Key).ToList(), tenant, holdResult)
-    {
-        FilesDownload = files;
-        Headers = headers;
-    }
-}
-
-[Transient]
-class FileDownloadOperation : ComposeFileOperation<FileDownloadOperationData<string>, FileDownloadOperationData<int>>
-{
-    public FileDownloadOperation(IServiceProvider serviceProvider, TempStream tempStream, FileOperation<FileDownloadOperationData<string>, string> f1, FileOperation<FileDownloadOperationData<int>, int> f2)
-        : base(serviceProvider, f1, f2)
-    {
-        _tempStream = tempStream;
-    }
-
-    public override FileOperationType OperationType => FileOperationType.Download;
-
-    private readonly TempStream _tempStream;
-
-    public override async Task RunJobAsync(DistributedTask distributedTask, CancellationToken cancellationToken)
-    {
-        await base.RunJobAsync(distributedTask, cancellationToken);
-
-        using var scope = ThirdPartyOperation.CreateScope();
-        var tenantManager = scope.ServiceProvider.GetRequiredService<TenantManager>();
-        var instanceCrypto = scope.ServiceProvider.GetRequiredService<InstanceCrypto>();
-        var daoFactory = scope.ServiceProvider.GetRequiredService<IDaoFactory>();
-        var scopeClass = scope.ServiceProvider.GetService<FileDownloadOperationScope>();
-        var (globalStore, filesLinkUtility, _, _, _) = scopeClass;
-        var stream = _tempStream.Create();
-
-        var thirdPartyOperation = ThirdPartyOperation as FileDownloadOperation<string>;
-        var daoOperation = DaoOperation as FileDownloadOperation<int>;
-        await thirdPartyOperation.CompressToZipAsync(stream, scope);
-        await daoOperation.CompressToZipAsync(stream, scope);
-
-        if (stream != null)
-        {
-            var archiveExtension = "";
-
-            using (var zip = scope.ServiceProvider.GetService<CompressToArchive>())
-            {
-                archiveExtension = zip.ArchiveExtension;
-            }
-
-            stream.Position = 0;
-
-            string fileName;
-
-            var thidpartyFolderOnly = thirdPartyOperation.Folders.Count == 1 && thirdPartyOperation.Files.Count == 0;
-            var daoFolderOnly = daoOperation.Folders.Count == 1 && daoOperation.Files.Count == 0;
-            if ((thidpartyFolderOnly || daoFolderOnly) && (thidpartyFolderOnly != daoFolderOnly))
-            {
-                if (thidpartyFolderOnly)
-                {
-                    fileName = string.Format(@"{0}{1}", (await daoFactory.GetFolderDao<string>().GetFolderAsync(thirdPartyOperation.Folders[0])).Title, archiveExtension);
-                }
-                else
-                {
-                    fileName = string.Format(@"{0}{1}", (await daoFactory.GetFolderDao<int>().GetFolderAsync(daoOperation.Folders[0])).Title, archiveExtension);
-                }
-            }
-            else
-            {
-                fileName = string.Format(@"{0}-{1}-{2}{3}", tenantManager.GetCurrentTenant().Alias.ToLower(), FileConstant.DownloadTitle, DateTime.UtcNow.ToString("yyyy-MM-dd"), archiveExtension);
-            }
-
-            var store = globalStore.GetStore();
-            var path = string.Format(@"{0}\{1}", ((IAccount)Thread.CurrentPrincipal.Identity).ID, fileName);
-
-            if (await store.IsFileAsync(FileConstant.StorageDomainTmp, path))
-            {
-                await store.DeleteAsync(FileConstant.StorageDomainTmp, path);
-            }
-
-            await store.SaveAsync(
-                FileConstant.StorageDomainTmp,
-                path,
-                stream,
-                MimeMapping.GetMimeMapping(path),
-                "attachment; filename=\"" + Uri.EscapeDataString(fileName) + "\"");
-
-            Result = $"{filesLinkUtility.FileHandlerPath}?{FilesLinkUtility.Action}=bulk&filename={Uri.EscapeDataString(instanceCrypto.Encrypt(fileName))}";
-        }
-
-<<<<<<< HEAD
-        FillDistributedTask();
-        _taskInfo.PublishChanges();
-    }
-
-    public override void PublishChanges(DistributedTask task)
-    {
-        var thirdpartyTask = ThirdPartyOperation.GetDistributedTask();
-        var daoTask = DaoOperation.GetDistributedTask();
-
-        var error1 = thirdpartyTask[Err];
-        var error2 = daoTask[Err];
-
-        if (!string.IsNullOrEmpty(error1))
-        {
-            Error = error1;
-=======
-        private TempStream TempStream { get; }
-
-        public override async Task RunJobAsync(DistributedTask distributedTask, CancellationToken cancellationToken)
-        {
-            await base.RunJobAsync(distributedTask, cancellationToken);
-
-            using var scope = ThirdPartyOperation.CreateScope();
-            var scopeClass = scope.ServiceProvider.GetService<FileDownloadOperationScope>();
-            var (globalStore, filesLinkUtility, _, _, _) = scopeClass;
-            var stream = TempStream.Create();
-
-            await (ThirdPartyOperation as FileDownloadOperation<string>).CompressToZipAsync(stream, scope);
-            await (DaoOperation as FileDownloadOperation<int>).CompressToZipAsync(stream, scope);
-
-            if (stream != null)
-            {
-                var archiveExtension = "";
-
-                using (var zip = scope.ServiceProvider.GetService<CompressToArchive>())
-                {
-                    archiveExtension = zip.ArchiveExtension;
-                }
-
-                stream.Position = 0;
-                string fileName = FileConstant.DownloadTitle + archiveExtension;
-                var store = globalStore.GetStore();
-                var path = string.Format(@"{0}\{1}", ((IAccount)principal.Identity).ID, fileName);
-
-                if (await store.IsFileAsync(FileConstant.StorageDomainTmp, path))
-                {
-                    await store.DeleteAsync(FileConstant.StorageDomainTmp, path);
-                }
-
-                await store.SaveAsync(
-                    FileConstant.StorageDomainTmp,
-                    path,
-                    stream,
-                    MimeMapping.GetMimeMapping(path),
-                    "attachment; filename=\"" + fileName + "\"");
-                Result = string.Format("{0}?{1}=bulk&ext={2}", filesLinkUtility.FileHandlerPath, FilesLinkUtility.Action, archiveExtension);
-            }
-
-            FillDistributedTask();
-            TaskInfo.PublishChanges();
->>>>>>> 2479448c
-        }
-        else if (!string.IsNullOrEmpty(error2))
-        {
-            Error = error2;
-        }
-
+// (c) Copyright Ascensio System SIA 2010-2022
+//
+// This program is a free software product.
+// You can redistribute it and/or modify it under the terms
+// of the GNU Affero General Public License (AGPL) version 3 as published by the Free Software
+// Foundation. In accordance with Section 7(a) of the GNU AGPL its Section 15 shall be amended
+// to the effect that Ascensio System SIA expressly excludes the warranty of non-infringement of
+// any third-party rights.
+//
+// This program is distributed WITHOUT ANY WARRANTY, without even the implied warranty
+// of MERCHANTABILITY or FITNESS FOR A PARTICULAR  PURPOSE. For details, see
+// the GNU AGPL at: http://www.gnu.org/licenses/agpl-3.0.html
+//
+// You can contact Ascensio System SIA at Lubanas st. 125a-25, Riga, Latvia, EU, LV-1021.
+//
+// The  interactive user interfaces in modified source and object code versions of the Program must
+// display Appropriate Legal Notices, as required under Section 5 of the GNU AGPL version 3.
+//
+// Pursuant to Section 7(b) of the License you must retain the original Product logo when
+// distributing the program. Pursuant to Section 7(e) we decline to grant you any rights under
+// trademark law for use of our trademarks.
+//
+// All the Product's GUI elements, including illustrations and icon sets, as well as technical writing
+// content are licensed under the terms of the Creative Commons Attribution-ShareAlike 4.0
+// International. See the License terms at http://creativecommons.org/licenses/by-sa/4.0/legalcode
+
+namespace ASC.Web.Files.Services.WCFService.FileOperations;
+
+internal class FileDownloadOperationData<T> : FileOperationData<T>
+{
+    public Dictionary<T, string> FilesDownload { get; }
+    public IDictionary<string, StringValues> Headers { get; }
+
+    public FileDownloadOperationData(Dictionary<T, string> folders, Dictionary<T, string> files, Tenant tenant, IDictionary<string, StringValues> headers, bool holdResult = true)
+        : base(folders.Select(f => f.Key).ToList(), files.Select(f => f.Key).ToList(), tenant, holdResult)
+    {
+        FilesDownload = files;
+        Headers = headers;
+    }
+}
+
+[Transient]
+class FileDownloadOperation : ComposeFileOperation<FileDownloadOperationData<string>, FileDownloadOperationData<int>>
+{
+    public FileDownloadOperation(IServiceProvider serviceProvider, TempStream tempStream, FileOperation<FileDownloadOperationData<string>, string> f1, FileOperation<FileDownloadOperationData<int>, int> f2)
+        : base(serviceProvider, f1, f2)
+    {
+        _tempStream = tempStream;
+    }
+
+    public override FileOperationType OperationType => FileOperationType.Download;
+
+    private readonly TempStream _tempStream;
+
+    public override async Task RunJobAsync(DistributedTask distributedTask, CancellationToken cancellationToken)
+    {
+        await base.RunJobAsync(distributedTask, cancellationToken);
+
+        using var scope = ThirdPartyOperation.CreateScope();
+        var tenantManager = scope.ServiceProvider.GetRequiredService<TenantManager>();
+        var instanceCrypto = scope.ServiceProvider.GetRequiredService<InstanceCrypto>();
+        var daoFactory = scope.ServiceProvider.GetRequiredService<IDaoFactory>();
+        var scopeClass = scope.ServiceProvider.GetService<FileDownloadOperationScope>();
+        var (globalStore, filesLinkUtility, _, _, _) = scopeClass;
+        var stream = _tempStream.Create();
+
+        var thirdPartyOperation = ThirdPartyOperation as FileDownloadOperation<string>;
+        var daoOperation = DaoOperation as FileDownloadOperation<int>;
+        await thirdPartyOperation.CompressToZipAsync(stream, scope);
+        await daoOperation.CompressToZipAsync(stream, scope);
+
+        if (stream != null)
+        {
+            var archiveExtension = "";
+
+            using (var zip = scope.ServiceProvider.GetService<CompressToArchive>())
+            {
+                archiveExtension = zip.ArchiveExtension;
+            }
+
+            stream.Position = 0;
+
+            string fileName;
+
+            var thidpartyFolderOnly = thirdPartyOperation.Folders.Count == 1 && thirdPartyOperation.Files.Count == 0;
+            var daoFolderOnly = daoOperation.Folders.Count == 1 && daoOperation.Files.Count == 0;
+            if ((thidpartyFolderOnly || daoFolderOnly) && (thidpartyFolderOnly != daoFolderOnly))
+            {
+                if (thidpartyFolderOnly)
+                {
+                    fileName = string.Format(@"{0}{1}", (await daoFactory.GetFolderDao<string>().GetFolderAsync(thirdPartyOperation.Folders[0])).Title, archiveExtension);
+                }
+                else
+                {
+                    fileName = string.Format(@"{0}{1}", (await daoFactory.GetFolderDao<int>().GetFolderAsync(daoOperation.Folders[0])).Title, archiveExtension);
+                }
+            }
+            else
+            {
+                fileName = string.Format(@"{0}-{1}-{2}{3}", tenantManager.GetCurrentTenant().Alias.ToLower(), FileConstant.DownloadTitle, DateTime.UtcNow.ToString("yyyy-MM-dd"), archiveExtension);
+            }
+
+            var store = globalStore.GetStore();
+            var path = string.Format(@"{0}\{1}", ((IAccount)_principal.Identity).ID, fileName);
+
+            if (await store.IsFileAsync(FileConstant.StorageDomainTmp, path))
+            {
+                await store.DeleteAsync(FileConstant.StorageDomainTmp, path);
+            }
+
+            await store.SaveAsync(
+                FileConstant.StorageDomainTmp,
+                path,
+                stream,
+                MimeMapping.GetMimeMapping(path),
+                "attachment; filename=\"" + Uri.EscapeDataString(fileName) + "\"");
+
+            Result = $"{filesLinkUtility.FileHandlerPath}?{FilesLinkUtility.Action}=bulk&filename={Uri.EscapeDataString(instanceCrypto.Encrypt(fileName))}";
+        }
+
+        FillDistributedTask();
+        _taskInfo.PublishChanges();
+    }
+
+    public override void PublishChanges(DistributedTask task)
+    {
+        var thirdpartyTask = ThirdPartyOperation.GetDistributedTask();
+        var daoTask = DaoOperation.GetDistributedTask();
+
+        var error1 = thirdpartyTask[Err];
+        var error2 = daoTask[Err];
+
+        if (!string.IsNullOrEmpty(error1))
+        {
+            Error = error1;
+        }
+        else if (!string.IsNullOrEmpty(error2))
+        {
+            Error = error2;
+        }
+
+        var finished1 = thirdpartyTask[Finish];
+        var finished2 = daoTask[Finish];
+
+        if (finished1 != null && finished2 != null)
+        {
+            _taskInfo.SetProperty(Finish, finished1);
+        }
+
         _successProcessed = thirdpartyTask[Process] + daoTask[Process];
-
-<<<<<<< HEAD
-        var progressSteps = ThirdPartyOperation.Total + DaoOperation.Total + 1;
-
-        var progress = (int)(_successProcessed / (double)progressSteps * 100);
-
-        base.FillDistributedTask();
-
-        _taskInfo[Progress] = progress;
-        _taskInfo.PublishChanges();
-    }
-}
-
-class FileDownloadOperation<T> : FileOperation<FileDownloadOperationData<T>, T>
-{
-    private readonly Dictionary<T, string> _files;
-    private readonly IDictionary<string, StringValues> _headers;
-    private readonly ItemNameValueCollection<T> _entriesPathId;
-    public override FileOperationType OperationType => FileOperationType.Download;
-
-    public FileDownloadOperation(IServiceProvider serviceProvider, FileDownloadOperationData<T> fileDownloadOperationData)
-        : base(serviceProvider, fileDownloadOperationData)
-    {
-        _files = fileDownloadOperationData.FilesDownload;
-        _headers = fileDownloadOperationData.Headers;
-    }
-
-    protected override async Task DoAsync(IServiceScope scope)
-    {
-        if (Files.Count == 0 && Folders.Count == 0)
-        {
-            return;
-=======
-        public override void PublishChanges(DistributedTask task)
-        {
-            var thirdpartyTask = ThirdPartyOperation.GetDistributedTask();
-            var daoTask = DaoOperation.GetDistributedTask();
-
-            var error1 = thirdpartyTask.GetProperty<string>(ERROR);
-            var error2 = daoTask.GetProperty<string>(ERROR);
-
-            if (!string.IsNullOrEmpty(error1))
-            {
-                Error = error1;
-            }
-            else if (!string.IsNullOrEmpty(error2))
-            {
-                Error = error2;
-            }
-
-            var finished1 = thirdpartyTask.GetProperty<bool?>(FINISHED);
-            var finished2 = daoTask.GetProperty<bool?>(FINISHED);
-
-            if (finished1 != null && finished2 != null)
-            {
-                TaskInfo.SetProperty(FINISHED, finished1);
-            }
-
-            successProcessed = thirdpartyTask.GetProperty<int>(PROCESSED) + daoTask.GetProperty<int>(PROCESSED);
-
-            var progressSteps = ThirdPartyOperation.Total + DaoOperation.Total + 1;
-
-            var progress = (int)(successProcessed / (double)progressSteps * 100);
-
-            base.FillDistributedTask();
-
-            TaskInfo.SetProperty(PROGRESS, progress);
-            TaskInfo.PublishChanges();
-        }
-    }
-
-    class FileDownloadOperation<T> : FileOperation<FileDownloadOperationData<T>, T>
-    {
-        private readonly Dictionary<T, string> _files;
-        private readonly IDictionary<string, StringValues> headers;
-        private ItemNameValueCollection<T> _entriesPathId;
-        public override FileOperationType OperationType
-        {
-            get { return FileOperationType.Download; }
-        }
-
-        public FileDownloadOperation(IServiceProvider serviceProvider, FileDownloadOperationData<T> fileDownloadOperationData)
-            : base(serviceProvider, fileDownloadOperationData)
-        {
-            _files = fileDownloadOperationData.FilesDownload;
-            headers = fileDownloadOperationData.Headers;
->>>>>>> 2479448c
-        }
-
-        var (entriesPathId, filesForSend, folderForSend) = await GetEntriesPathIdAsync(scope);
-
-        if (_entriesPathId == null || _entriesPathId.Count == 0)
-        {
-            if (Files.Count > 0)
-            {
-                throw new FileNotFoundException(FilesCommonResource.ErrorMassage_FileNotFound);
-            }
-
-            throw new DirectoryNotFoundException(FilesCommonResource.ErrorMassage_FolderNotFound);
-        }
-
-        Total = entriesPathId.Count + 1;
-
-        ReplaceLongPath(_entriesPathId);
-
-        Total = _entriesPathId.Count;
-
-        _taskInfo.PublishChanges();
-
-        var filesMessageService = _serviceProvider.GetRequiredService<FilesMessageService>();
-        foreach (var file in filesForSend)
-        {
-            var key = file.Id;
-            if (_files.ContainsKey(key) && !string.IsNullOrEmpty(_files[key]))
-            {
-                filesMessageService.Send(file, _headers, MessageAction.FileDownloadedAs, file.Title, _files[key]);
-            }
-            else
-            {
-                filesMessageService.Send(file, _headers, MessageAction.FileDownloaded, file.Title);
-            }
-        }
-
-        foreach (var folder in folderForSend)
-        {
-            filesMessageService.Send(folder, _headers, MessageAction.FolderDownloaded, folder.Title);
-        }
-    }
-
-    private async Task<ItemNameValueCollection<T>> ExecPathFromFileAsync(IServiceScope scope, File<T> file, string path)
-    {
-        var fileMarker = scope.ServiceProvider.GetService<FileMarker>();
-        await fileMarker.RemoveMarkAsNewAsync(file);
-
-        var title = file.Title;
-
-        if (_files.TryGetValue(file.Id, out var convertToExt))
-        {
-            if (!string.IsNullOrEmpty(convertToExt))
-            {
-                title = FileUtility.ReplaceFileExtension(title, convertToExt);
-            }
-        }
-
-        var entriesPathId = new ItemNameValueCollection<T>();
-        entriesPathId.Add(path + title, file.Id);
-
-        return entriesPathId;
-    }
-
-    private async Task<(ItemNameValueCollection<T>, IEnumerable<File<T>>, IEnumerable<Folder<T>>)> GetEntriesPathIdAsync(IServiceScope scope)
-    {
-        var fileMarker = scope.ServiceProvider.GetService<FileMarker>();
-        var entriesPathId = new ItemNameValueCollection<T>();
-        IEnumerable<File<T>> filesForSend = new List<File<T>>();
-        IEnumerable<Folder<T>> folderForSend = new List<Folder<T>>();
-
-        if (0 < Files.Count)
-        {
-            filesForSend = await FilesSecurity.FilterDownloadAsync(await FileDao.GetFilesAsync(Files).ToListAsync());
-
-            foreach (var file in filesForSend)
-            {
-                entriesPathId.Add(await ExecPathFromFileAsync(scope, file, string.Empty));
-            }
-        }
-        if (0 < Folders.Count)
-        {
-            folderForSend = await FolderDao.GetFoldersAsync(Folders).ToListAsync();
-            folderForSend = await FilesSecurity.FilterDownloadAsync(folderForSend);
-
-            foreach (var folder in folderForSend)
-            {
-                await fileMarker.RemoveMarkAsNewAsync(folder);
-            }
-
-            var filesInFolder = await GetFilesInFoldersAsync(scope, folderForSend.Select(x => x.Id), string.Empty);
-            entriesPathId.Add(filesInFolder);
-        }
-
-        if (Folders.Count == 1 && Files.Count == 0)
-        {
-            var entriesPathIdWithoutRoot = new ItemNameValueCollection<T>();
-
-            foreach (var path in entriesPathId.AllKeys)
-            {
-                entriesPathIdWithoutRoot.Add(path.Remove(0, path.IndexOf('/') + 1), entriesPathId[path]);
-            }
-
-            return (entriesPathIdWithoutRoot, filesForSend, folderForSend);
-        }
-
-        return (entriesPathId, filesForSend, folderForSend);
-    }
-
-    private async Task<ItemNameValueCollection<T>> GetFilesInFoldersAsync(IServiceScope scope, IEnumerable<T> folderIds, string path)
-    {
-        var fileMarker = scope.ServiceProvider.GetService<FileMarker>();
-
-        CancellationToken.ThrowIfCancellationRequested();
-
-        var entriesPathId = new ItemNameValueCollection<T>();
-        foreach (var folderId in folderIds)
-        {
-            CancellationToken.ThrowIfCancellationRequested();
-
-            var folder = await FolderDao.GetFolderAsync(folderId);
-            if (folder == null || !await FilesSecurity.CanDownloadAsync(folder))
-            {
-                continue;
-            }
-
-            var folderPath = path + folder.Title + "/";
-
-            var files = await FileDao.GetFilesAsync(folder.Id, null, FilterType.None, false, Guid.Empty, string.Empty, true).ToListAsync();
-            var filteredFiles = await FilesSecurity.FilterDownloadAsync(files);
-            files = filteredFiles.ToList();
-
-            foreach (var file in filteredFiles)
-            {
-                entriesPathId.Add(await ExecPathFromFileAsync(scope, file, folderPath));
-            }
-
-            await fileMarker.RemoveMarkAsNewAsync(folder);
-
-            var nestedFolders = await FolderDao.GetFoldersAsync(folder.Id).ToListAsync();
-            var filteredNestedFolders = await FilesSecurity.FilterDownloadAsync(nestedFolders);
-            nestedFolders = filteredNestedFolders.ToList();
-            if (files.Count == 0 && nestedFolders.Count == 0)
-            {
-                entriesPathId.Add(folderPath, default(T));
-            }
-
-            var filesInFolder = await GetFilesInFoldersAsync(scope, nestedFolders.ConvertAll(f => f.Id), folderPath);
-            entriesPathId.Add(filesInFolder);
-        }
-
-        return entriesPathId;
-    }
-
-    internal async Task CompressToZipAsync(Stream stream, IServiceScope scope)
-    {
-        if (_entriesPathId == null)
-        {
-            return;
-        }
-
-        var scopeClass = scope.ServiceProvider.GetService<FileDownloadOperationScope>();
-        var (_, _, _, fileConverter, filesMessageService) = scopeClass;
-        var FileDao = scope.ServiceProvider.GetService<IFileDao<T>>();
-
-        using (var compressTo = scope.ServiceProvider.GetService<CompressToArchive>())
-        {
-            compressTo.SetStream(stream);
-
-            foreach (var path in _entriesPathId.AllKeys)
-            {
-                if (string.IsNullOrEmpty(path))
-                {
-                    ProgressStep();
-                    continue;
-                }
-
-                var counter = 0;
-                foreach (var entryId in _entriesPathId[path])
-                {
-                    if (CancellationToken.IsCancellationRequested)
-                    {
-                        CancellationToken.ThrowIfCancellationRequested();
-                    }
-
-                    var newtitle = path;
-
-                    File<T> file = null;
-                    var convertToExt = string.Empty;
-
-                    if (!Equals(entryId, default(T)))
-                    {
-                        await FileDao.InvalidateCacheAsync(entryId);
-                        file = await FileDao.GetFileAsync(entryId);
-
-                        if (file == null)
-                        {
-                            Error = FilesCommonResource.ErrorMassage_FileNotFound;
-                            continue;
-                        }
-
-                        if (_files.TryGetValue(file.Id, out convertToExt))
-                        {
-                            if (!string.IsNullOrEmpty(convertToExt))
-                            {
-                                newtitle = FileUtility.ReplaceFileExtension(path, convertToExt);
-                            }
-                        }
-                    }
-
-                    if (0 < counter)
-                    {
-                        var suffix = " (" + counter + ")";
-
-                        if (!Equals(entryId, default(T)))
-                        {
-                            newtitle = newtitle.IndexOf('.') > 0 ? newtitle.Insert(newtitle.LastIndexOf('.'), suffix) : newtitle + suffix;
-                        }
-                        else
-                        {
-                            break;
-                        }
-                    }
-
-                    if (!Equals(entryId, default(T)) && file != null)
-                    {
-                        compressTo.CreateEntry(newtitle, file.ModifiedOn);
-                        try
-                        {
-                            if (fileConverter.EnableConvert(file, convertToExt))
-                            {
-                                //Take from converter
-                                using (var readStream = await fileConverter.ExecAsync(file, convertToExt))
-                                {
-                                    compressTo.PutStream(readStream);
-                                }
-                            }
-                            else
-                            {
-                                using (var readStream = await FileDao.GetFileStreamAsync(file))
-                                {
-                                    compressTo.PutStream(readStream);
-                                }
-                            }
-                        }
-                        catch (Exception ex)
-                        {
-                            Error = ex.Message;
-
-                            Logger.ErrorWithException(ex);
-                        }
-                    }
-                    else
-                    {
-                        compressTo.CreateEntry(newtitle);
-                        compressTo.PutNextEntry();
-                    }
-
-                    compressTo.CloseEntry();
-                    counter++;
-
-                    if (!Equals(entryId, default(T)) && file != null)
-                    {
-                        ProcessedFile(entryId);
-                    }
-                    else
-                    {
-                        ProcessedFolder(default(T));
-                    }
-                }
-
-                ProgressStep();
-            }
-        }
-    }
-
-    private void ReplaceLongPath(ItemNameValueCollection<T> entriesPathId)
-    {
-        foreach (var path in new List<string>(entriesPathId.AllKeys))
-        {
-            CancellationToken.ThrowIfCancellationRequested();
-
-            if (200 >= path.Length || 0 >= path.IndexOf('/'))
-            {
-                continue;
-            }
-
-            var ids = entriesPathId[path];
-            entriesPathId.Remove(path);
-
-            var newtitle = "LONG_FOLDER_NAME" + path.Substring(path.LastIndexOf('/'));
-            entriesPathId.Add(newtitle, ids);
-        }
-    }
-}
-
-internal class ItemNameValueCollection<T>
-{
-    private readonly Dictionary<string, List<T>> _dic = new Dictionary<string, List<T>>();
-
-
-    public IEnumerable<string> AllKeys => _dic.Keys;
-
-    public IEnumerable<T> this[string name] => _dic[name].ToArray();
-
-    public int Count => _dic.Count;
-
-    public void Add(string name, T value)
-    {
-        if (!_dic.ContainsKey(name))
-        {
-            _dic.Add(name, new List<T>());
-        }
-
-        _dic[name].Add(value);
-    }
-
-    public void Add(ItemNameValueCollection<T> collection)
-    {
-        foreach (var key in collection.AllKeys)
-        {
-            foreach (var value in collection[key])
-            {
-                Add(key, value);
-            }
-        }
-    }
-
-    public void Add(string name, IEnumerable<T> values)
-    {
-        if (!_dic.ContainsKey(name))
-        {
-            _dic.Add(name, new List<T>());
-        }
-
-        _dic[name].AddRange(values);
-    }
-
-    public void Remove(string name)
-    {
-        _dic.Remove(name);
-    }
-}
-
-[Scope]
-public class FileDownloadOperationScope
-{
-    private readonly GlobalStore _globalStore;
-    private readonly FilesLinkUtility _filesLinkUtility;
-    private readonly SetupInfo _setupInfo;
-    private readonly FileConverter _fileConverter;
-    private readonly FilesMessageService _filesMessageService;
-
-    public FileDownloadOperationScope(
-        GlobalStore globalStore,
-        FilesLinkUtility filesLinkUtility,
-        SetupInfo setupInfo,
-        FileConverter fileConverter,
-        FilesMessageService filesMessageService)
-    {
-        _globalStore = globalStore;
-        _filesLinkUtility = filesLinkUtility;
-        _setupInfo = setupInfo;
-        _fileConverter = fileConverter;
-        _filesMessageService = filesMessageService;
-    }
-
-    public void Deconstruct(out GlobalStore globalStore, out FilesLinkUtility filesLinkUtility, out SetupInfo setupInfo, out FileConverter fileConverter, out FilesMessageService filesMessageService)
-    {
-        globalStore = _globalStore;
-        filesLinkUtility = _filesLinkUtility;
-        setupInfo = _setupInfo;
-        fileConverter = _fileConverter;
-        filesMessageService = _filesMessageService;
-    }
+
+        var progressSteps = ThirdPartyOperation.Total + DaoOperation.Total + 1;
+
+        var progress = (int)(_successProcessed / (double)progressSteps * 100);
+
+        base.FillDistributedTask();
+
+        _taskInfo[Progress] = progress;
+        _taskInfo.PublishChanges();
+    }
+}
+
+class FileDownloadOperation<T> : FileOperation<FileDownloadOperationData<T>, T>
+{
+    private readonly Dictionary<T, string> _files;
+    private readonly IDictionary<string, StringValues> _headers;
+    private readonly ItemNameValueCollection<T> _entriesPathId;
+    public override FileOperationType OperationType => FileOperationType.Download;
+
+    public FileDownloadOperation(IServiceProvider serviceProvider, FileDownloadOperationData<T> fileDownloadOperationData)
+        : base(serviceProvider, fileDownloadOperationData)
+    {
+        _files = fileDownloadOperationData.FilesDownload;
+        _headers = fileDownloadOperationData.Headers;
+    }
+
+    protected override async Task DoAsync(IServiceScope scope)
+    {
+        if (Files.Count == 0 && Folders.Count == 0)
+        {
+            return;
+        }
+
+        var (entriesPathId, filesForSend, folderForSend) = await GetEntriesPathIdAsync(scope);
+
+        if (_entriesPathId == null || _entriesPathId.Count == 0)
+        {
+            if (Files.Count > 0)
+            {
+                throw new FileNotFoundException(FilesCommonResource.ErrorMassage_FileNotFound);
+            }
+
+            throw new DirectoryNotFoundException(FilesCommonResource.ErrorMassage_FolderNotFound);
+        }
+
+        Total = entriesPathId.Count + 1;
+
+        ReplaceLongPath(_entriesPathId);
+
+        Total = _entriesPathId.Count;
+
+        _taskInfo.PublishChanges();
+
+        var filesMessageService = _serviceProvider.GetRequiredService<FilesMessageService>();
+        foreach (var file in filesForSend)
+        {
+            var key = file.Id;
+            if (_files.ContainsKey(key) && !string.IsNullOrEmpty(_files[key]))
+            {
+                filesMessageService.Send(file, _headers, MessageAction.FileDownloadedAs, file.Title, _files[key]);
+            }
+            else
+            {
+                filesMessageService.Send(file, _headers, MessageAction.FileDownloaded, file.Title);
+            }
+        }
+
+        foreach (var folder in folderForSend)
+        {
+            filesMessageService.Send(folder, _headers, MessageAction.FolderDownloaded, folder.Title);
+        }
+    }
+
+    private async Task<ItemNameValueCollection<T>> ExecPathFromFileAsync(IServiceScope scope, File<T> file, string path)
+    {
+        var fileMarker = scope.ServiceProvider.GetService<FileMarker>();
+        await fileMarker.RemoveMarkAsNewAsync(file);
+
+        var title = file.Title;
+
+        if (_files.TryGetValue(file.Id, out var convertToExt))
+        {
+            if (!string.IsNullOrEmpty(convertToExt))
+            {
+                title = FileUtility.ReplaceFileExtension(title, convertToExt);
+            }
+        }
+
+        var entriesPathId = new ItemNameValueCollection<T>();
+        entriesPathId.Add(path + title, file.Id);
+
+        return entriesPathId;
+    }
+
+    private async Task<(ItemNameValueCollection<T>, IEnumerable<File<T>>, IEnumerable<Folder<T>>)> GetEntriesPathIdAsync(IServiceScope scope)
+    {
+        var fileMarker = scope.ServiceProvider.GetService<FileMarker>();
+        var entriesPathId = new ItemNameValueCollection<T>();
+        IEnumerable<File<T>> filesForSend = new List<File<T>>();
+        IEnumerable<Folder<T>> folderForSend = new List<Folder<T>>();
+
+        if (0 < Files.Count)
+        {
+            filesForSend = await FilesSecurity.FilterDownloadAsync(await FileDao.GetFilesAsync(Files).ToListAsync());
+
+            foreach (var file in filesForSend)
+            {
+                entriesPathId.Add(await ExecPathFromFileAsync(scope, file, string.Empty));
+            }
+        }
+        if (0 < Folders.Count)
+        {
+            folderForSend = await FolderDao.GetFoldersAsync(Folders).ToListAsync();
+            folderForSend = await FilesSecurity.FilterDownloadAsync(folderForSend);
+
+            foreach (var folder in folderForSend)
+            {
+                await fileMarker.RemoveMarkAsNewAsync(folder);
+            }
+
+            var filesInFolder = await GetFilesInFoldersAsync(scope, folderForSend.Select(x => x.Id), string.Empty);
+            entriesPathId.Add(filesInFolder);
+        }
+
+        if (Folders.Count == 1 && Files.Count == 0)
+        {
+            var entriesPathIdWithoutRoot = new ItemNameValueCollection<T>();
+
+            foreach (var path in entriesPathId.AllKeys)
+            {
+                entriesPathIdWithoutRoot.Add(path.Remove(0, path.IndexOf('/') + 1), entriesPathId[path]);
+            }
+
+            return (entriesPathIdWithoutRoot, filesForSend, folderForSend);
+        }
+
+        return (entriesPathId, filesForSend, folderForSend);
+    }
+
+    private async Task<ItemNameValueCollection<T>> GetFilesInFoldersAsync(IServiceScope scope, IEnumerable<T> folderIds, string path)
+    {
+        var fileMarker = scope.ServiceProvider.GetService<FileMarker>();
+
+        CancellationToken.ThrowIfCancellationRequested();
+
+        var entriesPathId = new ItemNameValueCollection<T>();
+        foreach (var folderId in folderIds)
+        {
+            CancellationToken.ThrowIfCancellationRequested();
+
+            var folder = await FolderDao.GetFolderAsync(folderId);
+            if (folder == null || !await FilesSecurity.CanDownloadAsync(folder))
+            {
+                continue;
+            }
+
+            var folderPath = path + folder.Title + "/";
+
+            var files = await FileDao.GetFilesAsync(folder.Id, null, FilterType.None, false, Guid.Empty, string.Empty, true).ToListAsync();
+            var filteredFiles = await FilesSecurity.FilterDownloadAsync(files);
+            files = filteredFiles.ToList();
+
+            foreach (var file in filteredFiles)
+            {
+                entriesPathId.Add(await ExecPathFromFileAsync(scope, file, folderPath));
+            }
+
+            await fileMarker.RemoveMarkAsNewAsync(folder);
+
+            var nestedFolders = await FolderDao.GetFoldersAsync(folder.Id).ToListAsync();
+            var filteredNestedFolders = await FilesSecurity.FilterDownloadAsync(nestedFolders);
+            nestedFolders = filteredNestedFolders.ToList();
+            if (files.Count == 0 && nestedFolders.Count == 0)
+            {
+                entriesPathId.Add(folderPath, default(T));
+            }
+
+            var filesInFolder = await GetFilesInFoldersAsync(scope, nestedFolders.ConvertAll(f => f.Id), folderPath);
+            entriesPathId.Add(filesInFolder);
+        }
+
+        return entriesPathId;
+    }
+
+    internal async Task CompressToZipAsync(Stream stream, IServiceScope scope)
+    {
+        if (_entriesPathId == null)
+        {
+            return;
+        }
+
+        var scopeClass = scope.ServiceProvider.GetService<FileDownloadOperationScope>();
+        var (_, _, _, fileConverter, filesMessageService) = scopeClass;
+        var FileDao = scope.ServiceProvider.GetService<IFileDao<T>>();
+
+        using (var compressTo = scope.ServiceProvider.GetService<CompressToArchive>())
+        {
+            compressTo.SetStream(stream);
+
+            foreach (var path in _entriesPathId.AllKeys)
+            {
+                if (string.IsNullOrEmpty(path))
+                {
+                    ProgressStep();
+                    continue;
+                }
+
+                var counter = 0;
+                foreach (var entryId in _entriesPathId[path])
+                {
+                    if (CancellationToken.IsCancellationRequested)
+                    {
+                        CancellationToken.ThrowIfCancellationRequested();
+                    }
+
+                    var newtitle = path;
+
+                    File<T> file = null;
+                    var convertToExt = string.Empty;
+
+                    if (!Equals(entryId, default(T)))
+                    {
+                        await FileDao.InvalidateCacheAsync(entryId);
+                        file = await FileDao.GetFileAsync(entryId);
+
+                        if (file == null)
+                        {
+                            Error = FilesCommonResource.ErrorMassage_FileNotFound;
+                            continue;
+                        }
+
+                        if (_files.TryGetValue(file.Id, out convertToExt))
+                        {
+                            if (!string.IsNullOrEmpty(convertToExt))
+                            {
+                                newtitle = FileUtility.ReplaceFileExtension(path, convertToExt);
+                            }
+                        }
+                    }
+
+                    if (0 < counter)
+                    {
+                        var suffix = " (" + counter + ")";
+
+                        if (!Equals(entryId, default(T)))
+                        {
+                            newtitle = newtitle.IndexOf('.') > 0 ? newtitle.Insert(newtitle.LastIndexOf('.'), suffix) : newtitle + suffix;
+                        }
+                        else
+                        {
+                            break;
+                        }
+                    }
+
+                    if (!Equals(entryId, default(T)) && file != null)
+                    {
+                        compressTo.CreateEntry(newtitle, file.ModifiedOn);
+                        try
+                        {
+                            if (fileConverter.EnableConvert(file, convertToExt))
+                            {
+                                //Take from converter
+                                using (var readStream = await fileConverter.ExecAsync(file, convertToExt))
+                                {
+                                    compressTo.PutStream(readStream);
+                                }
+                            }
+                            else
+                            {
+                                using (var readStream = await FileDao.GetFileStreamAsync(file))
+                                {
+                                    compressTo.PutStream(readStream);
+                                }
+                            }
+                        }
+                        catch (Exception ex)
+                        {
+                            Error = ex.Message;
+
+                            Logger.ErrorWithException(ex);
+                        }
+                    }
+                    else
+                    {
+                        compressTo.CreateEntry(newtitle);
+                        compressTo.PutNextEntry();
+                    }
+
+                    compressTo.CloseEntry();
+                    counter++;
+
+                    if (!Equals(entryId, default(T)) && file != null)
+                    {
+                        ProcessedFile(entryId);
+                    }
+                    else
+                    {
+                        ProcessedFolder(default(T));
+                    }
+                }
+
+                ProgressStep();
+            }
+        }
+    }
+
+    private void ReplaceLongPath(ItemNameValueCollection<T> entriesPathId)
+    {
+        foreach (var path in new List<string>(entriesPathId.AllKeys))
+        {
+            CancellationToken.ThrowIfCancellationRequested();
+
+            if (200 >= path.Length || 0 >= path.IndexOf('/'))
+            {
+                continue;
+            }
+
+            var ids = entriesPathId[path];
+            entriesPathId.Remove(path);
+
+            var newtitle = "LONG_FOLDER_NAME" + path.Substring(path.LastIndexOf('/'));
+            entriesPathId.Add(newtitle, ids);
+        }
+    }
+}
+
+internal class ItemNameValueCollection<T>
+{
+    private readonly Dictionary<string, List<T>> _dic = new Dictionary<string, List<T>>();
+
+
+    public IEnumerable<string> AllKeys => _dic.Keys;
+
+    public IEnumerable<T> this[string name] => _dic[name].ToArray();
+
+    public int Count => _dic.Count;
+
+    public void Add(string name, T value)
+    {
+        if (!_dic.ContainsKey(name))
+        {
+            _dic.Add(name, new List<T>());
+        }
+
+        _dic[name].Add(value);
+    }
+
+    public void Add(ItemNameValueCollection<T> collection)
+    {
+        foreach (var key in collection.AllKeys)
+        {
+            foreach (var value in collection[key])
+            {
+                Add(key, value);
+            }
+        }
+    }
+
+    public void Add(string name, IEnumerable<T> values)
+    {
+        if (!_dic.ContainsKey(name))
+        {
+            _dic.Add(name, new List<T>());
+        }
+
+        _dic[name].AddRange(values);
+    }
+
+    public void Remove(string name)
+    {
+        _dic.Remove(name);
+    }
+}
+
+[Scope]
+public class FileDownloadOperationScope
+{
+    private readonly GlobalStore _globalStore;
+    private readonly FilesLinkUtility _filesLinkUtility;
+    private readonly SetupInfo _setupInfo;
+    private readonly FileConverter _fileConverter;
+    private readonly FilesMessageService _filesMessageService;
+
+    public FileDownloadOperationScope(
+        GlobalStore globalStore,
+        FilesLinkUtility filesLinkUtility,
+        SetupInfo setupInfo,
+        FileConverter fileConverter,
+        FilesMessageService filesMessageService)
+    {
+        _globalStore = globalStore;
+        _filesLinkUtility = filesLinkUtility;
+        _setupInfo = setupInfo;
+        _fileConverter = fileConverter;
+        _filesMessageService = filesMessageService;
+    }
+
+    public void Deconstruct(out GlobalStore globalStore, out FilesLinkUtility filesLinkUtility, out SetupInfo setupInfo, out FileConverter fileConverter, out FilesMessageService filesMessageService)
+    {
+        globalStore = _globalStore;
+        filesLinkUtility = _filesLinkUtility;
+        setupInfo = _setupInfo;
+        fileConverter = _fileConverter;
+        filesMessageService = _filesMessageService;
+    }
 }