/*
 *
 * (c) Copyright Ascensio System Limited 2010-2020
 *
 * This program is freeware. You can redistribute it and/or modify it under the terms of the GNU 
 * General Public License (GPL) version 3 as published by the Free Software Foundation (https://www.gnu.org/copyleft/gpl.html). 
 * In accordance with Section 7(a) of the GNU GPL its Section 15 shall be amended to the effect that 
 * Ascensio System SIA expressly excludes the warranty of non-infringement of any third-party rights.
 *
 * THIS PROGRAM IS DISTRIBUTED WITHOUT ANY WARRANTY; WITHOUT EVEN THE IMPLIED WARRANTY OF MERCHANTABILITY OR
 * FITNESS FOR A PARTICULAR PURPOSE. For more details, see GNU GPL at https://www.gnu.org/copyleft/gpl.html
 *
 * You can contact Ascensio System SIA by email at sales@onlyoffice.com
 *
 * The interactive user interfaces in modified source and object code versions of ONLYOFFICE must display 
 * Appropriate Legal Notices, as required under Section 5 of the GNU GPL version 3.
 *
 * Pursuant to Section 7 § 3(b) of the GNU GPL you must retain the original ONLYOFFICE logo which contains 
 * relevant author attributions when distributing the software. If the display of the logo in its graphic 
 * form is not reasonably feasible for technical reasons, you must include the words "Powered by ONLYOFFICE" 
 * in every copy of the program you distribute. 
 * Pursuant to Section 7 § 3(e) we decline to grant you any rights under trademark law for use of our trademarks.
 *
*/


using System;
using System.Collections.Generic;
using System.IO;
using System.Linq;
using System.Threading;

using ASC.Common;
using ASC.Common.Caching;
using ASC.Common.Logging;
using ASC.Common.Threading.Progress;
using ASC.Core;
using ASC.Core.Billing;
using ASC.Core.Tenants;
using ASC.Data.Backup.Contracts;
using ASC.Data.Backup.EF.Model;
using ASC.Data.Backup.Storage;
using ASC.Data.Backup.Tasks;
using ASC.Data.Backup.Tasks.Modules;
using ASC.Data.Backup.Utils;
using ASC.Data.Storage;

using Microsoft.Extensions.DependencyInjection;
using Microsoft.Extensions.Options;

using Newtonsoft.Json;

namespace ASC.Data.Backup.Service
{
    public class BackupWorker
    {
        private ILog Log { get; set; }
        private ProgressQueue<BaseBackupProgressItem> ProgressQueue { get; set; }
        internal string TempFolder { get; set; }
        private string CurrentRegion { get; set; }
        private Dictionary<string, string> ConfigPaths { get; set; }
        private int Limit { get; set; }
        private string UpgradesPath { get; set; }
        private ICacheNotify<BackupProgress> CacheBackupProgress { get; }
        private FactoryProgressItem FactoryProgressItem { get; set; }

        public BackupWorker(
            IOptionsMonitor<ILog> options,
            ICacheNotify<BackupProgress> cacheBackupProgress,
            ProgressQueueOptionsManager<BaseBackupProgressItem> progressQueue,
            FactoryProgressItem factoryProgressItem)
        {
            Log = options.CurrentValue;
            ProgressQueue = progressQueue.Value;
            CacheBackupProgress = cacheBackupProgress;
            FactoryProgressItem = factoryProgressItem;
        }

        public void Start(BackupSettings settings)
        {
            TempFolder = PathHelper.ToRootedPath(settings.TempFolder);
            if (!Directory.Exists(TempFolder))
            {
                Directory.CreateDirectory(TempFolder);
            }

            Limit = settings.Limit;
            UpgradesPath = settings.UpgradesPath;
            CurrentRegion = settings.WebConfigs.CurrentRegion;
            ConfigPaths = settings.WebConfigs.Elements.ToDictionary(el => el.Region, el => PathHelper.ToRootedConfigPath(el.Path));
            ConfigPaths[CurrentRegion] = PathHelper.ToRootedConfigPath(settings.WebConfigs.CurrentPath);

            var invalidConfigPath = ConfigPaths.Values.FirstOrDefault(path => !File.Exists(path));
            if (invalidConfigPath != null)
            {
                Log.WarnFormat("Configuration file {0} not found", invalidConfigPath);
            }
        }

        public void Stop()
        {
            if (ProgressQueue != null)
            {
                ProgressQueue.Terminate();
                ProgressQueue = null;
            }
        }

        public BackupProgress StartBackup(StartBackupRequest request)
        {
            lock (ProgressQueue.SynchRoot)
            {
                var item = ProgressQueue.GetItems().OfType<BackupProgressItem>().FirstOrDefault(t => t.TenantId == request.TenantId);
                if (item != null && item.IsCompleted)
                {
                    ProgressQueue.Remove(item);
                    item = null;
                }
                if (item == null)
                {
                    item = FactoryProgressItem.CreateBackupProgressItem(request, false, TempFolder, Limit, CurrentRegion, ConfigPaths);
                    ProgressQueue.Add(item);
                }

                var progress = ToBackupProgress(item);

                PublishProgress(progress);

                return progress;
            }
        }

        public void StartScheduledBackup(BackupSchedule schedule)
        {
            lock (ProgressQueue.SynchRoot)
            {
                var item = ProgressQueue.GetItems().OfType<BackupProgressItem>().FirstOrDefault(t => t.TenantId == schedule.TenantId);
                if (item != null && item.IsCompleted)
                {
                    ProgressQueue.Remove(item);
                    item = null;
                }
                if (item == null)
                {
                    item = FactoryProgressItem.CreateBackupProgressItem(schedule, false, TempFolder, Limit, CurrentRegion, ConfigPaths);
                    ProgressQueue.Add(item);
                }
            }
        }

        public BackupProgress GetBackupProgress(int tenantId)
        {
            lock (ProgressQueue.SynchRoot)
            {
                return ToBackupProgress(ProgressQueue.GetItems().OfType<BackupProgressItem>().FirstOrDefault(t => t.TenantId == tenantId));
            }
        }

        public void ResetBackupError(int tenantId)
        {
            lock (ProgressQueue.SynchRoot)
            {
                var progress = ProgressQueue.GetItems().OfType<BackupProgressItem>().FirstOrDefault(t => t.TenantId == tenantId);
                if (progress != null)
                {
                    progress.Error = null;
                }
            }
        }

        public void ResetRestoreError(int tenantId)
        {
            lock (ProgressQueue.SynchRoot)
            {
                var progress = ProgressQueue.GetItems().OfType<RestoreProgressItem>().FirstOrDefault(t => t.TenantId == tenantId);
                if (progress != null)
                {
                    progress.Error = null;
                }
            }
        }

        public BackupProgress StartRestore(StartRestoreRequest request)
        {
            lock (ProgressQueue.SynchRoot)
            {
                var item = ProgressQueue.GetItems().OfType<RestoreProgressItem>().FirstOrDefault(t => t.TenantId == request.TenantId);
                if (item != null && item.IsCompleted)
                {
                    ProgressQueue.Remove(item);
                    item = null;
                }
                if (item == null)
                {
                    item = FactoryProgressItem.CreateRestoreProgressItem(request, TempFolder, UpgradesPath, CurrentRegion, ConfigPaths);
                    ProgressQueue.Add(item);
                }
                return ToBackupProgress(item);
            }
        }

        public BackupProgress StartTransfer(int tenantId, string targetRegion, bool transferMail, bool notify)
        {
            lock (ProgressQueue.SynchRoot)
            {
                var item = ProgressQueue.GetItems().OfType<TransferProgressItem>().FirstOrDefault(t => t.TenantId == tenantId);
                if (item != null && item.IsCompleted)
                {
                    ProgressQueue.Remove(item);
                    item = null;
                }

                if (item == null)
                {
                    item = FactoryProgressItem.CreateTransferProgressItem(targetRegion, transferMail, tenantId, TempFolder, Limit, notify, CurrentRegion, ConfigPaths);
                    ProgressQueue.Add(item);
                }

                return ToBackupProgress(item);
            }
        }

        private BackupProgress ToBackupProgress(BaseBackupProgressItem progressItem)
        {
            if (progressItem == null)
            {
                return null;
            }
            var progress = new BackupProgress
            {
                IsCompleted = progressItem.IsCompleted,
                Progress = (int)progressItem.Percentage,
                Error = progressItem.Error != null ? ((Exception)progressItem.Error).Message : "",
                TenantId = progressItem.TenantId,
                BackupProgressEnum = progressItem.BackupProgressItemEnum.Convert()
            };

            if (progressItem is BackupProgressItem backupProgressItem && backupProgressItem.Link != null)
            {
                progress.Link = backupProgressItem.Link;
            }
            else
            {
                if (progressItem is TransferProgressItem transferProgressItem && transferProgressItem.Link != null)
                {
                    progress.Link = transferProgressItem.Link;
                }
            }

            return progress;
        }


        internal void PublishProgress(BaseBackupProgressItem progress)
        {
            PublishProgress(ToBackupProgress(progress));
        }

        internal void PublishProgress(BackupProgress progress)
        {
            CacheBackupProgress.Publish(progress, CacheNotifyAction.InsertOrUpdate);
        }
    }

    public enum BackupProgressItemEnum
    {
        Backup,
        Restore,
        Transfer
    }

    public static class BackupProgressItemEnumConverter
    {
        public static BackupProgressEnum Convert(this BackupProgressItemEnum backupProgressItemEnum) =>
            backupProgressItemEnum switch
            {
                BackupProgressItemEnum.Backup => BackupProgressEnum.Backup,
                BackupProgressItemEnum.Restore => BackupProgressEnum.Restore,
                BackupProgressItemEnum.Transfer => BackupProgressEnum.Transfer,
                _ => BackupProgressEnum.Backup
            };
    }

    public abstract class BaseBackupProgressItem : IProgressItem
    {
        public object Id { get; set; }

        public object Status { get; set; }

        public object Error { get; set; }

        public double Percentage { get; set; }

        public bool IsCompleted { get; set; }

        public int TenantId { get; set; }

        public abstract BackupProgressItemEnum BackupProgressItemEnum { get; }

        public abstract object Clone();

        public abstract void RunJob();
    }

    public class BackupProgressItem : BaseBackupProgressItem
    {
        private const string ArchiveFormat = "tar.gz";

        public override BackupProgressItemEnum BackupProgressItemEnum { get => BackupProgressItemEnum.Backup; }

        private bool IsScheduled { get; set; }
        private Guid UserId { get; set; }
        private BackupStorageType StorageType { get; set; }
        private string StorageBasePath { get; set; }
        public bool BackupMail { get; set; }
        public Dictionary<string, string> StorageParams { get; set; }
        public string Link { get; private set; }
        public string TempFolder { get; set; }
        private string CurrentRegion { get; set; }
        private Dictionary<string, string> ConfigPaths { get; set; }
        private int Limit { get; set; }
        private ILog Log { get; set; }
        private IServiceProvider ServiceProvider { get; set; }

        public BackupProgressItem(IServiceProvider serviceProvider, IOptionsMonitor<ILog> options)
        {
            Id = Guid.NewGuid();

            Log = options.CurrentValue;
            ServiceProvider = serviceProvider;

        }

        public void Init(BackupSchedule schedule, bool isScheduled, string tempFolder, int limit, string currentRegion, Dictionary<string, string> configPaths)
        {
            UserId = Guid.Empty;
            TenantId = schedule.TenantId;
            StorageType = schedule.StorageType;
            StorageBasePath = schedule.StorageBasePath;
            BackupMail = schedule.BackupMail;
            StorageParams = JsonConvert.DeserializeObject<Dictionary<string, string>>(schedule.StorageParams);
            IsScheduled = isScheduled;
            TempFolder = tempFolder;
            Limit = limit;
            CurrentRegion = currentRegion;
            ConfigPaths = configPaths;
        }

        public void Init(StartBackupRequest request, bool isScheduled, string tempFolder, int limit, string currentRegion, Dictionary<string, string> configPaths)
        {
            UserId = request.UserId;
            TenantId = request.TenantId;
            StorageType = request.StorageType;
            StorageBasePath = request.StorageBasePath;
            BackupMail = request.BackupMail;
            StorageParams = request.StorageParams.ToDictionary(r => r.Key, r => r.Value);
            IsScheduled = isScheduled;
            TempFolder = tempFolder;
            Limit = limit;
            CurrentRegion = currentRegion;
            ConfigPaths = configPaths;
        }

        public override void RunJob()
        {
            if (ThreadPriority.BelowNormal < Thread.CurrentThread.Priority)
            {
                Thread.CurrentThread.Priority = ThreadPriority.BelowNormal;
            }

            using var scope = ServiceProvider.CreateScope();
            var scopeClass = scope.ServiceProvider.GetService<Scope>();


            var tenant = scopeClass.TenantManager.GetTenant(TenantId);
            var backupName = string.Format("{0}_{1:yyyy-MM-dd_HH-mm-ss}.{2}", tenant.TenantAlias, DateTime.UtcNow, ArchiveFormat);
            var tempFile = Path.Combine(TempFolder, backupName);
            var storagePath = tempFile;
            try
            {
                var backupTask = scopeClass.BackupPortalTask;

                backupTask.Init(TenantId, ConfigPaths[CurrentRegion], tempFile, Limit);
                if (!BackupMail)
                {
                    backupTask.IgnoreModule(ModuleName.Mail);
                }
                backupTask.IgnoreTable("tenants_tariff");
                backupTask.ProgressChanged += (sender, args) =>
                {
                    Percentage = 0.9 * args.Progress;
                    scopeClass.BackupWorker.PublishProgress(this);
                };

                backupTask.RunJob();

                var backupStorage = scopeClass.BackupStorageFactory.GetBackupStorage(StorageType, TenantId, StorageParams);
                if (backupStorage != null)
                {
                    storagePath = backupStorage.Upload(StorageBasePath, tempFile, UserId);
                    Link = backupStorage.GetPublicLink(storagePath);
                }

                var repo = scopeClass.BackupRepository;
                repo.SaveBackupRecord(
                    new BackupRecord
                    {
                        Id = (Guid)Id,
                        TenantId = TenantId,
                        IsScheduled = IsScheduled,
                        Name = Path.GetFileName(tempFile),
                        StorageType = StorageType,
                        StorageBasePath = StorageBasePath,
                        StoragePath = storagePath,
                        CreatedOn = DateTime.UtcNow,
                        ExpiresOn = StorageType == BackupStorageType.DataStore ? DateTime.UtcNow.AddDays(1) : DateTime.MinValue,
                        StorageParams = JsonConvert.SerializeObject(StorageParams)
                    });

                Percentage = 100;

                if (UserId != Guid.Empty && !IsScheduled)
                {
                    scopeClass.NotifyHelper.SendAboutBackupCompleted(UserId);
                }

                IsCompleted = true;
                scopeClass.BackupWorker.PublishProgress(this);
            }
            catch (Exception error)
            {
                Log.ErrorFormat("RunJob - Params: {0}, Error = {1}", new { Id, Tenant = TenantId, File = tempFile, BasePath = StorageBasePath, }, error);
                Error = error;
                IsCompleted = true;
            }
            finally
            {
                try
                {
                    scopeClass.BackupWorker.PublishProgress(this);
                }
                catch (Exception error)
                {
                    Log.Error("publish", error);
                }

                try
                {
                    if (!(storagePath == tempFile && StorageType == BackupStorageType.Local))
                    {
                        File.Delete(tempFile);
                    }
                }
                catch (Exception error)
                {
                    Log.Error("can't delete file: {0}", error);
                }
            }
        }

        public override object Clone()
        {
            return MemberwiseClone();
        }
    }

    public class RestoreProgressItem : BaseBackupProgressItem
    {
        public override BackupProgressItemEnum BackupProgressItemEnum { get => BackupProgressItemEnum.Restore; }
        public BackupStorageType StorageType { get; set; }
        public string StoragePath { get; set; }
        public bool Notify { get; set; }
        public Dictionary<string, string> StorageParams { get; set; }
        public string TempFolder { get; set; }
        private string CurrentRegion { get; set; }
        private string UpgradesPath { get; set; }
        private Dictionary<string, string> ConfigPaths { get; set; }
        private ILog Log { get; set; }
        private IServiceProvider ServiceProvider { get; set; }

        public RestoreProgressItem(
            IOptionsMonitor<ILog> options,
            IServiceProvider serviceProvider)
        {
            Log = options.CurrentValue;
            ServiceProvider = serviceProvider;
        }
        public void Init(StartRestoreRequest request, string tempFolder, string upgradesPath, string currentRegion, Dictionary<string, string> configPaths)
        {
            Id = Guid.NewGuid();
            TenantId = request.TenantId;
            Notify = request.NotifyAfterCompletion;
            StoragePath = request.FilePathOrId;
            StorageType = (BackupStorageType)request.StorageType;
            TempFolder = tempFolder;
            UpgradesPath = upgradesPath;
            CurrentRegion = currentRegion;
            ConfigPaths = configPaths;
        }

        public override void RunJob()
        {
            using var scope = ServiceProvider.CreateScope();
            var scopeClass = scope.ServiceProvider.GetService<Scope>();

            Tenant tenant = null;
            var tempFile = PathHelper.GetTempFileName(TempFolder);
            try
            {
                tenant = scopeClass.TenantManager.GetTenant(TenantId);
                scopeClass.NotifyHelper.SendAboutRestoreStarted(tenant, Notify);
                var storage = scopeClass.BackupStorageFactory.GetBackupStorage(StorageType, TenantId, StorageParams);
                storage.Download(StoragePath, tempFile);

                Percentage = 10;

                tenant.SetStatus(TenantStatus.Restoring);
                scopeClass.TenantManager.SaveTenant(tenant);

                var columnMapper = new ColumnMapper();
                columnMapper.SetMapping("tenants_tenants", "alias", tenant.TenantAlias, ((Guid)Id).ToString("N"));
                columnMapper.Commit();

                var restoreTask = scopeClass.RestorePortalTask;
                restoreTask.Init(ConfigPaths[CurrentRegion], tempFile, TenantId, columnMapper, UpgradesPath);
                restoreTask.ProgressChanged += (sender, args) =>
                {
                    Percentage = Percentage = (10d + 0.65 * args.Progress);
                    scopeClass.BackupWorker.PublishProgress(this);
                };
                restoreTask.RunJob();

                Tenant restoredTenant = null;

                if (restoreTask.Dump)
                {
                    if (Notify)
                    {
                        AscCacheNotify.OnClearCache();
                        var tenants = scopeClass.TenantManager.GetTenants();
                        foreach (var t in tenants)
                        {
                            scopeClass.NotifyHelper.SendAboutRestoreCompleted(t, Notify);
                        }
                    }
                }
                else
                {
                    scopeClass.TenantManager.RemoveTenant(tenant.TenantId);

                    restoredTenant = scopeClass.TenantManager.GetTenant(columnMapper.GetTenantMapping());
                    restoredTenant.SetStatus(TenantStatus.Active);
                    restoredTenant.TenantAlias = tenant.TenantAlias;
                    restoredTenant.PaymentId = string.Empty;
                    if (string.IsNullOrEmpty(restoredTenant.MappedDomain) && !string.IsNullOrEmpty(tenant.MappedDomain))
                    {
                        restoredTenant.MappedDomain = tenant.MappedDomain;
                    }
                    scopeClass.TenantManager.SaveTenant(restoredTenant);

                    // sleep until tenants cache expires
                    Thread.Sleep(TimeSpan.FromMinutes(2));

                    scopeClass.NotifyHelper.SendAboutRestoreCompleted(restoredTenant, Notify);
                }

                Percentage = 75;

                scopeClass.BackupWorker.PublishProgress(this);

                File.Delete(tempFile);

                Percentage = 100;
                scopeClass.BackupWorker.PublishProgress(this);
            }
            catch (Exception error)
            {
                Log.Error(error);
                Error = error;

                if (tenant != null)
                {
                    tenant.SetStatus(TenantStatus.Active);
                    scopeClass.TenantManager.SaveTenant(tenant);
                }
            }
            finally
            {
                try
                {
                    scopeClass.BackupWorker.PublishProgress(this);
                }
                catch (Exception error)
                {
                    Log.Error("publish", error);
                }

                if (File.Exists(tempFile))
                {
                    File.Delete(tempFile);
                }
                IsCompleted = true;
            }
        }

        public override object Clone()
        {
            return MemberwiseClone();
        }


    }

    public class TransferProgressItem : BaseBackupProgressItem
    {
        public override BackupProgressItemEnum BackupProgressItemEnum { get => BackupProgressItemEnum.Transfer; }
        public string TargetRegion { get; set; }
        public bool TransferMail { get; set; }
        public bool Notify { get; set; }

        public string Link { get; set; }
        public string TempFolder { get; set; }
        public Dictionary<string, string> ConfigPaths { get; set; }
        public string CurrentRegion { get; set; }
        public int Limit { get; set; }
        public ILog Log { get; set; }
        private IServiceProvider ServiceProvider { get; set; }


        public TransferProgressItem(
            IOptionsMonitor<ILog> options,
            IServiceProvider serviceProvider
            )
        {
            Log = options.CurrentValue;
            ServiceProvider = serviceProvider;
        }
        public void Init(
            string targetRegion,
            bool transferMail,
            int tenantId,
            string tempFolder,
            int limit,
            bool notify,
            string currentRegion,
            Dictionary<string, string> configPaths)
        {
            Id = Guid.NewGuid();
            TenantId = tenantId;
            TargetRegion = targetRegion;
            TransferMail = transferMail;
            Notify = notify;
            TempFolder = tempFolder;
            ConfigPaths = configPaths;
            CurrentRegion = currentRegion;
            Limit = limit;

        }

        public override void RunJob()
        {
            using var scope = ServiceProvider.CreateScope();
            var scopeClass = scope.ServiceProvider.GetService<Scope>();

            var tempFile = PathHelper.GetTempFileName(TempFolder);
            var tenant = scopeClass.TenantManager.GetTenant(TenantId);
            var alias = tenant.TenantAlias;

            try
            {
                scopeClass.NotifyHelper.SendAboutTransferStart(tenant, TargetRegion, Notify);
                var transferProgressItem = scopeClass.TransferPortalTask;
                transferProgressItem.Init(TenantId, ConfigPaths[CurrentRegion], ConfigPaths[TargetRegion], Limit, TempFolder);
                transferProgressItem.ProgressChanged += (sender, args) =>
                {
                    Percentage = args.Progress;
                    scopeClass.BackupWorker.PublishProgress(this);
                };
                if (!TransferMail)
                {
                    transferProgressItem.IgnoreModule(ModuleName.Mail);
                }
                transferProgressItem.RunJob();

                Link = GetLink(alias, false);
                scopeClass.NotifyHelper.SendAboutTransferComplete(tenant, TargetRegion, Link, !Notify);
                scopeClass.BackupWorker.PublishProgress(this);
            }
            catch (Exception error)
            {
                Log.Error(error);
                Error = error;

                Link = GetLink(alias, true);
                scopeClass.NotifyHelper.SendAboutTransferError(tenant, TargetRegion, Link, !Notify);
            }
            finally
            {
                try
                {
                    scopeClass.BackupWorker.PublishProgress(this);
                }
                catch (Exception error)
                {
                    Log.Error("publish", error);
                }

                if (File.Exists(tempFile))
                {
                    File.Delete(tempFile);
                }
                IsCompleted = true;
            }
        }

        private string GetLink(string alias, bool isErrorLink)
        {
            return "http://" + alias + "." + ConfigurationProvider.Open(ConfigPaths[isErrorLink ? CurrentRegion : TargetRegion]).AppSettings.Settings["core:base-domain"].Value;
        }

        public override object Clone()
        {
            return MemberwiseClone();
        }
    }

    public class FactoryProgressItem
    {
<<<<<<< HEAD
        public BackupProgressItem BackupProgressItem { get; set; }
        public RestoreProgressItem RestoreProgressItem { get; set; }
        public TransferProgressItem TransferProgressItem { get; set; }
=======
        private IServiceProvider ServiceProvider { get; set; }
>>>>>>> 6897cd21

        public FactoryProgressItem(
            BackupProgressItem backupProgressItem,
            RestoreProgressItem restoreProgressItem,
            TransferProgressItem transferProgressItem
            )
        {
            BackupProgressItem = backupProgressItem;
            RestoreProgressItem = restoreProgressItem;
            TransferProgressItem = transferProgressItem;
        }

        public BackupProgressItem CreateBackupProgressItem(
            StartBackupRequest request,
            bool isScheduled,
            string tempFolder,
            int limit,
            string currentRegion,
            Dictionary<string, string> configPaths)
        {

            BackupProgressItem.Init(request, isScheduled, tempFolder, limit, currentRegion, configPaths);
            return BackupProgressItem;
        }

        public BackupProgressItem CreateBackupProgressItem(
            BackupSchedule schedule,
            bool isScheduled,
            string tempFolder,
            int limit,
            string currentRegion,
            Dictionary<string, string> configPaths
            )
        {

            BackupProgressItem.Init(schedule, isScheduled, tempFolder, limit, currentRegion, configPaths);
            return BackupProgressItem;
        }
        public RestoreProgressItem CreateRestoreProgressItem(
            StartRestoreRequest request,
            string tempFolder,
            string upgradesPath,
            string currentRegion,
            Dictionary<string, string> configPaths
            )
        {

            RestoreProgressItem.Init(request, tempFolder, upgradesPath, currentRegion, configPaths);
            return RestoreProgressItem;
        }

        public TransferProgressItem CreateTransferProgressItem(
            string targetRegion,
            bool transferMail,
            int tenantId,
            string tempFolder,
            int limit,
            bool notify,
            string currentRegion,
            Dictionary<string, string> configPaths
            )
        {
            TransferProgressItem.Init(targetRegion, transferMail, tenantId, tempFolder, limit, notify, currentRegion, configPaths);
            return TransferProgressItem;
        }
    }
    internal class Scope
    {
        internal TenantManager TenantManager { get; }
        internal BackupStorageFactory BackupStorageFactory { get; }
        internal NotifyHelper NotifyHelper { get; }
        internal BackupRepository BackupRepository { get; }
        internal BackupWorker BackupWorker { get; }
        internal BackupPortalTask BackupPortalTask { get; }
        internal RestorePortalTask RestorePortalTask { get; }
        internal TransferPortalTask TransferPortalTask { get; }

        public Scope(TenantManager tenantManager,
            BackupStorageFactory backupStorageFactory,
            NotifyHelper notifyHelper,
            BackupRepository backupRepository,
            BackupWorker backupWorker,
            BackupPortalTask backupPortalTask,
            RestorePortalTask restorePortalTask,
            TransferPortalTask transferPortalTask)
        {
            TenantManager = tenantManager;
            BackupStorageFactory = backupStorageFactory;
            NotifyHelper = notifyHelper;
            BackupRepository = backupRepository;
            BackupWorker = backupWorker;
            BackupPortalTask = backupPortalTask;
            RestorePortalTask = restorePortalTask;
            TransferPortalTask = transferPortalTask;
        }
    }
    public static class BackupWorkerExtension
    {
        public static DIHelper AddBackupWorkerService(this DIHelper services)
        {
            services.TryAddSingleton<BackupWorker>();
            services.TryAddSingleton<FactoryProgressItem>();
            services.TryAddTransient<BackupProgressItem>();
            services.TryAddTransient<TransferProgressItem>();
            services.TryAddTransient<RestoreProgressItem>();


            services.TryAddSingleton<ProgressQueueOptionsManager<BaseBackupProgressItem>>();
            services.TryAddSingleton<ProgressQueue<BaseBackupProgressItem>>();
            services.AddSingleton<IPostConfigureOptions<ProgressQueue<BaseBackupProgressItem>>, ConfigureProgressQueue<BaseBackupProgressItem>>();

            return services
                .AddTenantManagerService()
                .AddCoreBaseSettingsService()
                .AddStorageFactoryService()
                .AddStorageFactoryConfigService()
                .AddLicenseReaderService()
                .AddNotifyHelperService()
                .AddBackupPortalTaskService()
                .AddDbFactoryService()
                .AddRestorePortalTaskService();
        }
    }
}
<|MERGE_RESOLUTION|>--- conflicted
+++ resolved
@@ -1,859 +1,829 @@
-/*
- *
- * (c) Copyright Ascensio System Limited 2010-2020
- *
- * This program is freeware. You can redistribute it and/or modify it under the terms of the GNU 
- * General Public License (GPL) version 3 as published by the Free Software Foundation (https://www.gnu.org/copyleft/gpl.html). 
- * In accordance with Section 7(a) of the GNU GPL its Section 15 shall be amended to the effect that 
- * Ascensio System SIA expressly excludes the warranty of non-infringement of any third-party rights.
- *
- * THIS PROGRAM IS DISTRIBUTED WITHOUT ANY WARRANTY; WITHOUT EVEN THE IMPLIED WARRANTY OF MERCHANTABILITY OR
- * FITNESS FOR A PARTICULAR PURPOSE. For more details, see GNU GPL at https://www.gnu.org/copyleft/gpl.html
- *
- * You can contact Ascensio System SIA by email at sales@onlyoffice.com
- *
- * The interactive user interfaces in modified source and object code versions of ONLYOFFICE must display 
- * Appropriate Legal Notices, as required under Section 5 of the GNU GPL version 3.
- *
- * Pursuant to Section 7 § 3(b) of the GNU GPL you must retain the original ONLYOFFICE logo which contains 
- * relevant author attributions when distributing the software. If the display of the logo in its graphic 
- * form is not reasonably feasible for technical reasons, you must include the words "Powered by ONLYOFFICE" 
- * in every copy of the program you distribute. 
- * Pursuant to Section 7 § 3(e) we decline to grant you any rights under trademark law for use of our trademarks.
- *
-*/
-
-
-using System;
-using System.Collections.Generic;
-using System.IO;
-using System.Linq;
-using System.Threading;
-
-using ASC.Common;
-using ASC.Common.Caching;
-using ASC.Common.Logging;
-using ASC.Common.Threading.Progress;
-using ASC.Core;
-using ASC.Core.Billing;
-using ASC.Core.Tenants;
-using ASC.Data.Backup.Contracts;
-using ASC.Data.Backup.EF.Model;
-using ASC.Data.Backup.Storage;
-using ASC.Data.Backup.Tasks;
-using ASC.Data.Backup.Tasks.Modules;
-using ASC.Data.Backup.Utils;
-using ASC.Data.Storage;
-
-using Microsoft.Extensions.DependencyInjection;
-using Microsoft.Extensions.Options;
-
-using Newtonsoft.Json;
-
-namespace ASC.Data.Backup.Service
-{
-    public class BackupWorker
-    {
-        private ILog Log { get; set; }
-        private ProgressQueue<BaseBackupProgressItem> ProgressQueue { get; set; }
-        internal string TempFolder { get; set; }
-        private string CurrentRegion { get; set; }
-        private Dictionary<string, string> ConfigPaths { get; set; }
-        private int Limit { get; set; }
-        private string UpgradesPath { get; set; }
-        private ICacheNotify<BackupProgress> CacheBackupProgress { get; }
-        private FactoryProgressItem FactoryProgressItem { get; set; }
-
-        public BackupWorker(
-            IOptionsMonitor<ILog> options,
-            ICacheNotify<BackupProgress> cacheBackupProgress,
-            ProgressQueueOptionsManager<BaseBackupProgressItem> progressQueue,
-            FactoryProgressItem factoryProgressItem)
-        {
-            Log = options.CurrentValue;
-            ProgressQueue = progressQueue.Value;
-            CacheBackupProgress = cacheBackupProgress;
-            FactoryProgressItem = factoryProgressItem;
-        }
-
-        public void Start(BackupSettings settings)
-        {
-            TempFolder = PathHelper.ToRootedPath(settings.TempFolder);
-            if (!Directory.Exists(TempFolder))
-            {
-                Directory.CreateDirectory(TempFolder);
-            }
-
-            Limit = settings.Limit;
-            UpgradesPath = settings.UpgradesPath;
-            CurrentRegion = settings.WebConfigs.CurrentRegion;
-            ConfigPaths = settings.WebConfigs.Elements.ToDictionary(el => el.Region, el => PathHelper.ToRootedConfigPath(el.Path));
-            ConfigPaths[CurrentRegion] = PathHelper.ToRootedConfigPath(settings.WebConfigs.CurrentPath);
-
-            var invalidConfigPath = ConfigPaths.Values.FirstOrDefault(path => !File.Exists(path));
-            if (invalidConfigPath != null)
-            {
-                Log.WarnFormat("Configuration file {0} not found", invalidConfigPath);
-            }
-        }
-
-        public void Stop()
-        {
-            if (ProgressQueue != null)
-            {
-                ProgressQueue.Terminate();
-                ProgressQueue = null;
-            }
-        }
-
-        public BackupProgress StartBackup(StartBackupRequest request)
-        {
-            lock (ProgressQueue.SynchRoot)
-            {
-                var item = ProgressQueue.GetItems().OfType<BackupProgressItem>().FirstOrDefault(t => t.TenantId == request.TenantId);
-                if (item != null && item.IsCompleted)
-                {
-                    ProgressQueue.Remove(item);
-                    item = null;
-                }
-                if (item == null)
-                {
-                    item = FactoryProgressItem.CreateBackupProgressItem(request, false, TempFolder, Limit, CurrentRegion, ConfigPaths);
-                    ProgressQueue.Add(item);
-                }
-
-                var progress = ToBackupProgress(item);
-
-                PublishProgress(progress);
-
-                return progress;
-            }
-        }
-
-        public void StartScheduledBackup(BackupSchedule schedule)
-        {
-            lock (ProgressQueue.SynchRoot)
-            {
-                var item = ProgressQueue.GetItems().OfType<BackupProgressItem>().FirstOrDefault(t => t.TenantId == schedule.TenantId);
-                if (item != null && item.IsCompleted)
-                {
-                    ProgressQueue.Remove(item);
-                    item = null;
-                }
-                if (item == null)
-                {
-                    item = FactoryProgressItem.CreateBackupProgressItem(schedule, false, TempFolder, Limit, CurrentRegion, ConfigPaths);
-                    ProgressQueue.Add(item);
-                }
-            }
-        }
-
-        public BackupProgress GetBackupProgress(int tenantId)
-        {
-            lock (ProgressQueue.SynchRoot)
-            {
-                return ToBackupProgress(ProgressQueue.GetItems().OfType<BackupProgressItem>().FirstOrDefault(t => t.TenantId == tenantId));
-            }
-        }
-
-        public void ResetBackupError(int tenantId)
-        {
-            lock (ProgressQueue.SynchRoot)
-            {
-                var progress = ProgressQueue.GetItems().OfType<BackupProgressItem>().FirstOrDefault(t => t.TenantId == tenantId);
-                if (progress != null)
-                {
-                    progress.Error = null;
-                }
-            }
-        }
-
-        public void ResetRestoreError(int tenantId)
-        {
-            lock (ProgressQueue.SynchRoot)
-            {
-                var progress = ProgressQueue.GetItems().OfType<RestoreProgressItem>().FirstOrDefault(t => t.TenantId == tenantId);
-                if (progress != null)
-                {
-                    progress.Error = null;
-                }
-            }
-        }
-
-        public BackupProgress StartRestore(StartRestoreRequest request)
-        {
-            lock (ProgressQueue.SynchRoot)
-            {
-                var item = ProgressQueue.GetItems().OfType<RestoreProgressItem>().FirstOrDefault(t => t.TenantId == request.TenantId);
-                if (item != null && item.IsCompleted)
-                {
-                    ProgressQueue.Remove(item);
-                    item = null;
-                }
-                if (item == null)
-                {
-                    item = FactoryProgressItem.CreateRestoreProgressItem(request, TempFolder, UpgradesPath, CurrentRegion, ConfigPaths);
-                    ProgressQueue.Add(item);
-                }
-                return ToBackupProgress(item);
-            }
-        }
-
-        public BackupProgress StartTransfer(int tenantId, string targetRegion, bool transferMail, bool notify)
-        {
-            lock (ProgressQueue.SynchRoot)
-            {
-                var item = ProgressQueue.GetItems().OfType<TransferProgressItem>().FirstOrDefault(t => t.TenantId == tenantId);
-                if (item != null && item.IsCompleted)
-                {
-                    ProgressQueue.Remove(item);
-                    item = null;
-                }
-
-                if (item == null)
-                {
-                    item = FactoryProgressItem.CreateTransferProgressItem(targetRegion, transferMail, tenantId, TempFolder, Limit, notify, CurrentRegion, ConfigPaths);
-                    ProgressQueue.Add(item);
-                }
-
-                return ToBackupProgress(item);
-            }
-        }
-
-        private BackupProgress ToBackupProgress(BaseBackupProgressItem progressItem)
-        {
-            if (progressItem == null)
-            {
-                return null;
-            }
-            var progress = new BackupProgress
-            {
-                IsCompleted = progressItem.IsCompleted,
-                Progress = (int)progressItem.Percentage,
-                Error = progressItem.Error != null ? ((Exception)progressItem.Error).Message : "",
-                TenantId = progressItem.TenantId,
-                BackupProgressEnum = progressItem.BackupProgressItemEnum.Convert()
-            };
-
-            if (progressItem is BackupProgressItem backupProgressItem && backupProgressItem.Link != null)
-            {
-                progress.Link = backupProgressItem.Link;
-            }
-            else
-            {
-                if (progressItem is TransferProgressItem transferProgressItem && transferProgressItem.Link != null)
-                {
-                    progress.Link = transferProgressItem.Link;
-                }
-            }
-
-            return progress;
-        }
-
-
-        internal void PublishProgress(BaseBackupProgressItem progress)
-        {
-            PublishProgress(ToBackupProgress(progress));
-        }
-
-        internal void PublishProgress(BackupProgress progress)
-        {
-            CacheBackupProgress.Publish(progress, CacheNotifyAction.InsertOrUpdate);
-        }
-    }
-
-    public enum BackupProgressItemEnum
-    {
-        Backup,
-        Restore,
-        Transfer
-    }
-
-    public static class BackupProgressItemEnumConverter
-    {
-        public static BackupProgressEnum Convert(this BackupProgressItemEnum backupProgressItemEnum) =>
-            backupProgressItemEnum switch
-            {
-                BackupProgressItemEnum.Backup => BackupProgressEnum.Backup,
-                BackupProgressItemEnum.Restore => BackupProgressEnum.Restore,
-                BackupProgressItemEnum.Transfer => BackupProgressEnum.Transfer,
-                _ => BackupProgressEnum.Backup
-            };
-    }
-
-    public abstract class BaseBackupProgressItem : IProgressItem
-    {
-        public object Id { get; set; }
-
-        public object Status { get; set; }
-
-        public object Error { get; set; }
-
-        public double Percentage { get; set; }
-
-        public bool IsCompleted { get; set; }
-
-        public int TenantId { get; set; }
-
-        public abstract BackupProgressItemEnum BackupProgressItemEnum { get; }
-
-        public abstract object Clone();
-
-        public abstract void RunJob();
-    }
-
-    public class BackupProgressItem : BaseBackupProgressItem
-    {
-        private const string ArchiveFormat = "tar.gz";
-
-        public override BackupProgressItemEnum BackupProgressItemEnum { get => BackupProgressItemEnum.Backup; }
-
-        private bool IsScheduled { get; set; }
-        private Guid UserId { get; set; }
-        private BackupStorageType StorageType { get; set; }
-        private string StorageBasePath { get; set; }
-        public bool BackupMail { get; set; }
-        public Dictionary<string, string> StorageParams { get; set; }
-        public string Link { get; private set; }
-        public string TempFolder { get; set; }
-        private string CurrentRegion { get; set; }
-        private Dictionary<string, string> ConfigPaths { get; set; }
-        private int Limit { get; set; }
-        private ILog Log { get; set; }
-        private IServiceProvider ServiceProvider { get; set; }
-
-        public BackupProgressItem(IServiceProvider serviceProvider, IOptionsMonitor<ILog> options)
-        {
-            Id = Guid.NewGuid();
-
-            Log = options.CurrentValue;
-            ServiceProvider = serviceProvider;
-
-        }
-
-        public void Init(BackupSchedule schedule, bool isScheduled, string tempFolder, int limit, string currentRegion, Dictionary<string, string> configPaths)
-        {
-            UserId = Guid.Empty;
-            TenantId = schedule.TenantId;
-            StorageType = schedule.StorageType;
-            StorageBasePath = schedule.StorageBasePath;
-            BackupMail = schedule.BackupMail;
-            StorageParams = JsonConvert.DeserializeObject<Dictionary<string, string>>(schedule.StorageParams);
-            IsScheduled = isScheduled;
-            TempFolder = tempFolder;
-            Limit = limit;
-            CurrentRegion = currentRegion;
-            ConfigPaths = configPaths;
-        }
-
-        public void Init(StartBackupRequest request, bool isScheduled, string tempFolder, int limit, string currentRegion, Dictionary<string, string> configPaths)
-        {
-            UserId = request.UserId;
-            TenantId = request.TenantId;
-            StorageType = request.StorageType;
-            StorageBasePath = request.StorageBasePath;
-            BackupMail = request.BackupMail;
-            StorageParams = request.StorageParams.ToDictionary(r => r.Key, r => r.Value);
-            IsScheduled = isScheduled;
-            TempFolder = tempFolder;
-            Limit = limit;
-            CurrentRegion = currentRegion;
-            ConfigPaths = configPaths;
-        }
-
-        public override void RunJob()
-        {
-            if (ThreadPriority.BelowNormal < Thread.CurrentThread.Priority)
-            {
-                Thread.CurrentThread.Priority = ThreadPriority.BelowNormal;
-            }
-
-            using var scope = ServiceProvider.CreateScope();
-            var scopeClass = scope.ServiceProvider.GetService<Scope>();
-
-
-            var tenant = scopeClass.TenantManager.GetTenant(TenantId);
-            var backupName = string.Format("{0}_{1:yyyy-MM-dd_HH-mm-ss}.{2}", tenant.TenantAlias, DateTime.UtcNow, ArchiveFormat);
-            var tempFile = Path.Combine(TempFolder, backupName);
-            var storagePath = tempFile;
-            try
-            {
-                var backupTask = scopeClass.BackupPortalTask;
-
-                backupTask.Init(TenantId, ConfigPaths[CurrentRegion], tempFile, Limit);
-                if (!BackupMail)
-                {
-                    backupTask.IgnoreModule(ModuleName.Mail);
-                }
-                backupTask.IgnoreTable("tenants_tariff");
-                backupTask.ProgressChanged += (sender, args) =>
-                {
-                    Percentage = 0.9 * args.Progress;
-                    scopeClass.BackupWorker.PublishProgress(this);
-                };
-
-                backupTask.RunJob();
-
-                var backupStorage = scopeClass.BackupStorageFactory.GetBackupStorage(StorageType, TenantId, StorageParams);
-                if (backupStorage != null)
-                {
-                    storagePath = backupStorage.Upload(StorageBasePath, tempFile, UserId);
-                    Link = backupStorage.GetPublicLink(storagePath);
-                }
-
-                var repo = scopeClass.BackupRepository;
-                repo.SaveBackupRecord(
-                    new BackupRecord
-                    {
-                        Id = (Guid)Id,
-                        TenantId = TenantId,
-                        IsScheduled = IsScheduled,
-                        Name = Path.GetFileName(tempFile),
-                        StorageType = StorageType,
-                        StorageBasePath = StorageBasePath,
-                        StoragePath = storagePath,
-                        CreatedOn = DateTime.UtcNow,
-                        ExpiresOn = StorageType == BackupStorageType.DataStore ? DateTime.UtcNow.AddDays(1) : DateTime.MinValue,
-                        StorageParams = JsonConvert.SerializeObject(StorageParams)
-                    });
-
-                Percentage = 100;
-
-                if (UserId != Guid.Empty && !IsScheduled)
-                {
-                    scopeClass.NotifyHelper.SendAboutBackupCompleted(UserId);
-                }
-
-                IsCompleted = true;
-                scopeClass.BackupWorker.PublishProgress(this);
-            }
-            catch (Exception error)
-            {
-                Log.ErrorFormat("RunJob - Params: {0}, Error = {1}", new { Id, Tenant = TenantId, File = tempFile, BasePath = StorageBasePath, }, error);
-                Error = error;
-                IsCompleted = true;
-            }
-            finally
-            {
-                try
-                {
-                    scopeClass.BackupWorker.PublishProgress(this);
-                }
-                catch (Exception error)
-                {
-                    Log.Error("publish", error);
-                }
-
-                try
-                {
-                    if (!(storagePath == tempFile && StorageType == BackupStorageType.Local))
-                    {
-                        File.Delete(tempFile);
-                    }
-                }
-                catch (Exception error)
-                {
-                    Log.Error("can't delete file: {0}", error);
-                }
-            }
-        }
-
-        public override object Clone()
-        {
-            return MemberwiseClone();
-        }
-    }
-
-    public class RestoreProgressItem : BaseBackupProgressItem
-    {
-        public override BackupProgressItemEnum BackupProgressItemEnum { get => BackupProgressItemEnum.Restore; }
-        public BackupStorageType StorageType { get; set; }
-        public string StoragePath { get; set; }
-        public bool Notify { get; set; }
-        public Dictionary<string, string> StorageParams { get; set; }
-        public string TempFolder { get; set; }
-        private string CurrentRegion { get; set; }
-        private string UpgradesPath { get; set; }
-        private Dictionary<string, string> ConfigPaths { get; set; }
-        private ILog Log { get; set; }
-        private IServiceProvider ServiceProvider { get; set; }
-
-        public RestoreProgressItem(
-            IOptionsMonitor<ILog> options,
-            IServiceProvider serviceProvider)
-        {
-            Log = options.CurrentValue;
-            ServiceProvider = serviceProvider;
-        }
-        public void Init(StartRestoreRequest request, string tempFolder, string upgradesPath, string currentRegion, Dictionary<string, string> configPaths)
-        {
-            Id = Guid.NewGuid();
-            TenantId = request.TenantId;
-            Notify = request.NotifyAfterCompletion;
-            StoragePath = request.FilePathOrId;
-            StorageType = (BackupStorageType)request.StorageType;
-            TempFolder = tempFolder;
-            UpgradesPath = upgradesPath;
-            CurrentRegion = currentRegion;
-            ConfigPaths = configPaths;
-        }
-
-        public override void RunJob()
-        {
-            using var scope = ServiceProvider.CreateScope();
-            var scopeClass = scope.ServiceProvider.GetService<Scope>();
-
-            Tenant tenant = null;
-            var tempFile = PathHelper.GetTempFileName(TempFolder);
-            try
-            {
-                tenant = scopeClass.TenantManager.GetTenant(TenantId);
-                scopeClass.NotifyHelper.SendAboutRestoreStarted(tenant, Notify);
-                var storage = scopeClass.BackupStorageFactory.GetBackupStorage(StorageType, TenantId, StorageParams);
-                storage.Download(StoragePath, tempFile);
-
-                Percentage = 10;
-
-                tenant.SetStatus(TenantStatus.Restoring);
-                scopeClass.TenantManager.SaveTenant(tenant);
-
-                var columnMapper = new ColumnMapper();
-                columnMapper.SetMapping("tenants_tenants", "alias", tenant.TenantAlias, ((Guid)Id).ToString("N"));
-                columnMapper.Commit();
-
-                var restoreTask = scopeClass.RestorePortalTask;
-                restoreTask.Init(ConfigPaths[CurrentRegion], tempFile, TenantId, columnMapper, UpgradesPath);
-                restoreTask.ProgressChanged += (sender, args) =>
-                {
-                    Percentage = Percentage = (10d + 0.65 * args.Progress);
-                    scopeClass.BackupWorker.PublishProgress(this);
-                };
-                restoreTask.RunJob();
-
-                Tenant restoredTenant = null;
-
-                if (restoreTask.Dump)
-                {
-                    if (Notify)
-                    {
-                        AscCacheNotify.OnClearCache();
-                        var tenants = scopeClass.TenantManager.GetTenants();
-                        foreach (var t in tenants)
-                        {
-                            scopeClass.NotifyHelper.SendAboutRestoreCompleted(t, Notify);
-                        }
-                    }
-                }
-                else
-                {
-                    scopeClass.TenantManager.RemoveTenant(tenant.TenantId);
-
-                    restoredTenant = scopeClass.TenantManager.GetTenant(columnMapper.GetTenantMapping());
-                    restoredTenant.SetStatus(TenantStatus.Active);
-                    restoredTenant.TenantAlias = tenant.TenantAlias;
-                    restoredTenant.PaymentId = string.Empty;
-                    if (string.IsNullOrEmpty(restoredTenant.MappedDomain) && !string.IsNullOrEmpty(tenant.MappedDomain))
-                    {
-                        restoredTenant.MappedDomain = tenant.MappedDomain;
-                    }
-                    scopeClass.TenantManager.SaveTenant(restoredTenant);
-
-                    // sleep until tenants cache expires
-                    Thread.Sleep(TimeSpan.FromMinutes(2));
-
-                    scopeClass.NotifyHelper.SendAboutRestoreCompleted(restoredTenant, Notify);
-                }
-
-                Percentage = 75;
-
-                scopeClass.BackupWorker.PublishProgress(this);
-
-                File.Delete(tempFile);
-
-                Percentage = 100;
-                scopeClass.BackupWorker.PublishProgress(this);
-            }
-            catch (Exception error)
-            {
-                Log.Error(error);
-                Error = error;
-
-                if (tenant != null)
-                {
-                    tenant.SetStatus(TenantStatus.Active);
-                    scopeClass.TenantManager.SaveTenant(tenant);
-                }
-            }
-            finally
-            {
-                try
-                {
-                    scopeClass.BackupWorker.PublishProgress(this);
-                }
-                catch (Exception error)
-                {
-                    Log.Error("publish", error);
-                }
-
-                if (File.Exists(tempFile))
-                {
-                    File.Delete(tempFile);
-                }
-                IsCompleted = true;
-            }
-        }
-
-        public override object Clone()
-        {
-            return MemberwiseClone();
-        }
-
-
-    }
-
-    public class TransferProgressItem : BaseBackupProgressItem
-    {
-        public override BackupProgressItemEnum BackupProgressItemEnum { get => BackupProgressItemEnum.Transfer; }
-        public string TargetRegion { get; set; }
-        public bool TransferMail { get; set; }
-        public bool Notify { get; set; }
-
-        public string Link { get; set; }
-        public string TempFolder { get; set; }
-        public Dictionary<string, string> ConfigPaths { get; set; }
-        public string CurrentRegion { get; set; }
-        public int Limit { get; set; }
-        public ILog Log { get; set; }
-        private IServiceProvider ServiceProvider { get; set; }
-
-
-        public TransferProgressItem(
-            IOptionsMonitor<ILog> options,
-            IServiceProvider serviceProvider
-            )
-        {
-            Log = options.CurrentValue;
-            ServiceProvider = serviceProvider;
-        }
-        public void Init(
-            string targetRegion,
-            bool transferMail,
-            int tenantId,
-            string tempFolder,
-            int limit,
-            bool notify,
-            string currentRegion,
-            Dictionary<string, string> configPaths)
-        {
-            Id = Guid.NewGuid();
-            TenantId = tenantId;
-            TargetRegion = targetRegion;
-            TransferMail = transferMail;
-            Notify = notify;
-            TempFolder = tempFolder;
-            ConfigPaths = configPaths;
-            CurrentRegion = currentRegion;
-            Limit = limit;
-
-        }
-
-        public override void RunJob()
-        {
-            using var scope = ServiceProvider.CreateScope();
-            var scopeClass = scope.ServiceProvider.GetService<Scope>();
-
-            var tempFile = PathHelper.GetTempFileName(TempFolder);
-            var tenant = scopeClass.TenantManager.GetTenant(TenantId);
-            var alias = tenant.TenantAlias;
-
-            try
-            {
-                scopeClass.NotifyHelper.SendAboutTransferStart(tenant, TargetRegion, Notify);
-                var transferProgressItem = scopeClass.TransferPortalTask;
-                transferProgressItem.Init(TenantId, ConfigPaths[CurrentRegion], ConfigPaths[TargetRegion], Limit, TempFolder);
-                transferProgressItem.ProgressChanged += (sender, args) =>
-                {
-                    Percentage = args.Progress;
-                    scopeClass.BackupWorker.PublishProgress(this);
-                };
-                if (!TransferMail)
-                {
-                    transferProgressItem.IgnoreModule(ModuleName.Mail);
-                }
-                transferProgressItem.RunJob();
-
-                Link = GetLink(alias, false);
-                scopeClass.NotifyHelper.SendAboutTransferComplete(tenant, TargetRegion, Link, !Notify);
-                scopeClass.BackupWorker.PublishProgress(this);
-            }
-            catch (Exception error)
-            {
-                Log.Error(error);
-                Error = error;
-
-                Link = GetLink(alias, true);
-                scopeClass.NotifyHelper.SendAboutTransferError(tenant, TargetRegion, Link, !Notify);
-            }
-            finally
-            {
-                try
-                {
-                    scopeClass.BackupWorker.PublishProgress(this);
-                }
-                catch (Exception error)
-                {
-                    Log.Error("publish", error);
-                }
-
-                if (File.Exists(tempFile))
-                {
-                    File.Delete(tempFile);
-                }
-                IsCompleted = true;
-            }
-        }
-
-        private string GetLink(string alias, bool isErrorLink)
-        {
-            return "http://" + alias + "." + ConfigurationProvider.Open(ConfigPaths[isErrorLink ? CurrentRegion : TargetRegion]).AppSettings.Settings["core:base-domain"].Value;
-        }
-
-        public override object Clone()
-        {
-            return MemberwiseClone();
-        }
-    }
-
-    public class FactoryProgressItem
-    {
-<<<<<<< HEAD
-        public BackupProgressItem BackupProgressItem { get; set; }
-        public RestoreProgressItem RestoreProgressItem { get; set; }
-        public TransferProgressItem TransferProgressItem { get; set; }
-=======
-        private IServiceProvider ServiceProvider { get; set; }
->>>>>>> 6897cd21
-
-        public FactoryProgressItem(
-            BackupProgressItem backupProgressItem,
-            RestoreProgressItem restoreProgressItem,
-            TransferProgressItem transferProgressItem
-            )
-        {
-            BackupProgressItem = backupProgressItem;
-            RestoreProgressItem = restoreProgressItem;
-            TransferProgressItem = transferProgressItem;
-        }
-
-        public BackupProgressItem CreateBackupProgressItem(
-            StartBackupRequest request,
-            bool isScheduled,
-            string tempFolder,
-            int limit,
-            string currentRegion,
-            Dictionary<string, string> configPaths)
-        {
-
-            BackupProgressItem.Init(request, isScheduled, tempFolder, limit, currentRegion, configPaths);
-            return BackupProgressItem;
-        }
-
-        public BackupProgressItem CreateBackupProgressItem(
-            BackupSchedule schedule,
-            bool isScheduled,
-            string tempFolder,
-            int limit,
-            string currentRegion,
-            Dictionary<string, string> configPaths
-            )
-        {
-
-            BackupProgressItem.Init(schedule, isScheduled, tempFolder, limit, currentRegion, configPaths);
-            return BackupProgressItem;
-        }
-        public RestoreProgressItem CreateRestoreProgressItem(
-            StartRestoreRequest request,
-            string tempFolder,
-            string upgradesPath,
-            string currentRegion,
-            Dictionary<string, string> configPaths
-            )
-        {
-
-            RestoreProgressItem.Init(request, tempFolder, upgradesPath, currentRegion, configPaths);
-            return RestoreProgressItem;
-        }
-
-        public TransferProgressItem CreateTransferProgressItem(
-            string targetRegion,
-            bool transferMail,
-            int tenantId,
-            string tempFolder,
-            int limit,
-            bool notify,
-            string currentRegion,
-            Dictionary<string, string> configPaths
-            )
-        {
-            TransferProgressItem.Init(targetRegion, transferMail, tenantId, tempFolder, limit, notify, currentRegion, configPaths);
-            return TransferProgressItem;
-        }
-    }
-    internal class Scope
-    {
-        internal TenantManager TenantManager { get; }
-        internal BackupStorageFactory BackupStorageFactory { get; }
-        internal NotifyHelper NotifyHelper { get; }
-        internal BackupRepository BackupRepository { get; }
-        internal BackupWorker BackupWorker { get; }
-        internal BackupPortalTask BackupPortalTask { get; }
-        internal RestorePortalTask RestorePortalTask { get; }
-        internal TransferPortalTask TransferPortalTask { get; }
-
-        public Scope(TenantManager tenantManager,
-            BackupStorageFactory backupStorageFactory,
-            NotifyHelper notifyHelper,
-            BackupRepository backupRepository,
-            BackupWorker backupWorker,
-            BackupPortalTask backupPortalTask,
-            RestorePortalTask restorePortalTask,
-            TransferPortalTask transferPortalTask)
-        {
-            TenantManager = tenantManager;
-            BackupStorageFactory = backupStorageFactory;
-            NotifyHelper = notifyHelper;
-            BackupRepository = backupRepository;
-            BackupWorker = backupWorker;
-            BackupPortalTask = backupPortalTask;
-            RestorePortalTask = restorePortalTask;
-            TransferPortalTask = transferPortalTask;
-        }
-    }
-    public static class BackupWorkerExtension
-    {
-        public static DIHelper AddBackupWorkerService(this DIHelper services)
-        {
-            services.TryAddSingleton<BackupWorker>();
-            services.TryAddSingleton<FactoryProgressItem>();
-            services.TryAddTransient<BackupProgressItem>();
-            services.TryAddTransient<TransferProgressItem>();
-            services.TryAddTransient<RestoreProgressItem>();
-
-
-            services.TryAddSingleton<ProgressQueueOptionsManager<BaseBackupProgressItem>>();
-            services.TryAddSingleton<ProgressQueue<BaseBackupProgressItem>>();
-            services.AddSingleton<IPostConfigureOptions<ProgressQueue<BaseBackupProgressItem>>, ConfigureProgressQueue<BaseBackupProgressItem>>();
-
-            return services
-                .AddTenantManagerService()
-                .AddCoreBaseSettingsService()
-                .AddStorageFactoryService()
-                .AddStorageFactoryConfigService()
-                .AddLicenseReaderService()
-                .AddNotifyHelperService()
-                .AddBackupPortalTaskService()
-                .AddDbFactoryService()
-                .AddRestorePortalTaskService();
-        }
-    }
-}
+/*
+ *
+ * (c) Copyright Ascensio System Limited 2010-2020
+ *
+ * This program is freeware. You can redistribute it and/or modify it under the terms of the GNU 
+ * General Public License (GPL) version 3 as published by the Free Software Foundation (https://www.gnu.org/copyleft/gpl.html). 
+ * In accordance with Section 7(a) of the GNU GPL its Section 15 shall be amended to the effect that 
+ * Ascensio System SIA expressly excludes the warranty of non-infringement of any third-party rights.
+ *
+ * THIS PROGRAM IS DISTRIBUTED WITHOUT ANY WARRANTY; WITHOUT EVEN THE IMPLIED WARRANTY OF MERCHANTABILITY OR
+ * FITNESS FOR A PARTICULAR PURPOSE. For more details, see GNU GPL at https://www.gnu.org/copyleft/gpl.html
+ *
+ * You can contact Ascensio System SIA by email at sales@onlyoffice.com
+ *
+ * The interactive user interfaces in modified source and object code versions of ONLYOFFICE must display 
+ * Appropriate Legal Notices, as required under Section 5 of the GNU GPL version 3.
+ *
+ * Pursuant to Section 7 § 3(b) of the GNU GPL you must retain the original ONLYOFFICE logo which contains 
+ * relevant author attributions when distributing the software. If the display of the logo in its graphic 
+ * form is not reasonably feasible for technical reasons, you must include the words "Powered by ONLYOFFICE" 
+ * in every copy of the program you distribute. 
+ * Pursuant to Section 7 § 3(e) we decline to grant you any rights under trademark law for use of our trademarks.
+ *
+*/
+
+
+using System;
+using System.Collections.Generic;
+using System.IO;
+using System.Linq;
+using System.Threading;
+
+using ASC.Common;
+using ASC.Common.Caching;
+using ASC.Common.Logging;
+using ASC.Common.Threading.Progress;
+using ASC.Core;
+using ASC.Core.Billing;
+using ASC.Core.Tenants;
+using ASC.Data.Backup.Contracts;
+using ASC.Data.Backup.EF.Model;
+using ASC.Data.Backup.Storage;
+using ASC.Data.Backup.Tasks;
+using ASC.Data.Backup.Tasks.Modules;
+using ASC.Data.Backup.Utils;
+using ASC.Data.Storage;
+
+using Microsoft.Extensions.DependencyInjection;
+using Microsoft.Extensions.Options;
+
+using Newtonsoft.Json;
+
+namespace ASC.Data.Backup.Service
+{
+    public class BackupWorker
+    {
+        private ILog Log { get; set; }
+        private ProgressQueue<BaseBackupProgressItem> ProgressQueue { get; set; }
+        internal string TempFolder { get; set; }
+        private string CurrentRegion { get; set; }
+        private Dictionary<string, string> ConfigPaths { get; set; }
+        private int Limit { get; set; }
+        private string UpgradesPath { get; set; }
+        private ICacheNotify<BackupProgress> CacheBackupProgress { get; }
+        private FactoryProgressItem FactoryProgressItem { get; set; }
+
+        public BackupWorker(
+            IOptionsMonitor<ILog> options,
+            ICacheNotify<BackupProgress> cacheBackupProgress,
+            ProgressQueueOptionsManager<BaseBackupProgressItem> progressQueue,
+            FactoryProgressItem factoryProgressItem)
+        {
+            Log = options.CurrentValue;
+            ProgressQueue = progressQueue.Value;
+            CacheBackupProgress = cacheBackupProgress;
+            FactoryProgressItem = factoryProgressItem;
+        }
+
+        public void Start(BackupSettings settings)
+        {
+            TempFolder = PathHelper.ToRootedPath(settings.TempFolder);
+            if (!Directory.Exists(TempFolder))
+            {
+                Directory.CreateDirectory(TempFolder);
+            }
+
+            Limit = settings.Limit;
+            UpgradesPath = settings.UpgradesPath;
+            CurrentRegion = settings.WebConfigs.CurrentRegion;
+            ConfigPaths = settings.WebConfigs.Elements.ToDictionary(el => el.Region, el => PathHelper.ToRootedConfigPath(el.Path));
+            ConfigPaths[CurrentRegion] = PathHelper.ToRootedConfigPath(settings.WebConfigs.CurrentPath);
+
+            var invalidConfigPath = ConfigPaths.Values.FirstOrDefault(path => !File.Exists(path));
+            if (invalidConfigPath != null)
+            {
+                Log.WarnFormat("Configuration file {0} not found", invalidConfigPath);
+            }
+        }
+
+        public void Stop()
+        {
+            if (ProgressQueue != null)
+            {
+                ProgressQueue.Terminate();
+                ProgressQueue = null;
+            }
+        }
+
+        public BackupProgress StartBackup(StartBackupRequest request)
+        {
+            lock (ProgressQueue.SynchRoot)
+            {
+                var item = ProgressQueue.GetItems().OfType<BackupProgressItem>().FirstOrDefault(t => t.TenantId == request.TenantId);
+                if (item != null && item.IsCompleted)
+                {
+                    ProgressQueue.Remove(item);
+                    item = null;
+                }
+                if (item == null)
+                {
+                    item = FactoryProgressItem.CreateBackupProgressItem(request, false, TempFolder, Limit, CurrentRegion, ConfigPaths);
+                    ProgressQueue.Add(item);
+                }
+
+                var progress = ToBackupProgress(item);
+
+                PublishProgress(progress);
+
+                return progress;
+            }
+        }
+
+        public void StartScheduledBackup(BackupSchedule schedule)
+        {
+            lock (ProgressQueue.SynchRoot)
+            {
+                var item = ProgressQueue.GetItems().OfType<BackupProgressItem>().FirstOrDefault(t => t.TenantId == schedule.TenantId);
+                if (item != null && item.IsCompleted)
+                {
+                    ProgressQueue.Remove(item);
+                    item = null;
+                }
+                if (item == null)
+                {
+                    item = FactoryProgressItem.CreateBackupProgressItem(schedule, false, TempFolder, Limit, CurrentRegion, ConfigPaths);
+                    ProgressQueue.Add(item);
+                }
+            }
+        }
+
+        public BackupProgress GetBackupProgress(int tenantId)
+        {
+            lock (ProgressQueue.SynchRoot)
+            {
+                return ToBackupProgress(ProgressQueue.GetItems().OfType<BackupProgressItem>().FirstOrDefault(t => t.TenantId == tenantId));
+            }
+        }
+
+        public void ResetBackupError(int tenantId)
+        {
+            lock (ProgressQueue.SynchRoot)
+            {
+                var progress = ProgressQueue.GetItems().OfType<BackupProgressItem>().FirstOrDefault(t => t.TenantId == tenantId);
+                if (progress != null)
+                {
+                    progress.Error = null;
+                }
+            }
+        }
+
+        public void ResetRestoreError(int tenantId)
+        {
+            lock (ProgressQueue.SynchRoot)
+            {
+                var progress = ProgressQueue.GetItems().OfType<RestoreProgressItem>().FirstOrDefault(t => t.TenantId == tenantId);
+                if (progress != null)
+                {
+                    progress.Error = null;
+                }
+            }
+        }
+
+        public BackupProgress StartRestore(StartRestoreRequest request)
+        {
+            lock (ProgressQueue.SynchRoot)
+            {
+                var item = ProgressQueue.GetItems().OfType<RestoreProgressItem>().FirstOrDefault(t => t.TenantId == request.TenantId);
+                if (item != null && item.IsCompleted)
+                {
+                    ProgressQueue.Remove(item);
+                    item = null;
+                }
+                if (item == null)
+                {
+                    item = FactoryProgressItem.CreateRestoreProgressItem(request, TempFolder, UpgradesPath, CurrentRegion, ConfigPaths);
+                    ProgressQueue.Add(item);
+                }
+                return ToBackupProgress(item);
+            }
+        }
+
+        public BackupProgress StartTransfer(int tenantId, string targetRegion, bool transferMail, bool notify)
+        {
+            lock (ProgressQueue.SynchRoot)
+            {
+                var item = ProgressQueue.GetItems().OfType<TransferProgressItem>().FirstOrDefault(t => t.TenantId == tenantId);
+                if (item != null && item.IsCompleted)
+                {
+                    ProgressQueue.Remove(item);
+                    item = null;
+                }
+
+                if (item == null)
+                {
+                    item = FactoryProgressItem.CreateTransferProgressItem(targetRegion, transferMail, tenantId, TempFolder, Limit, notify, CurrentRegion, ConfigPaths);
+                    ProgressQueue.Add(item);
+                }
+
+                return ToBackupProgress(item);
+            }
+        }
+
+        private BackupProgress ToBackupProgress(BaseBackupProgressItem progressItem)
+        {
+            if (progressItem == null)
+            {
+                return null;
+            }
+            var progress = new BackupProgress
+            {
+                IsCompleted = progressItem.IsCompleted,
+                Progress = (int)progressItem.Percentage,
+                Error = progressItem.Error != null ? ((Exception)progressItem.Error).Message : "",
+                TenantId = progressItem.TenantId,
+                BackupProgressEnum = progressItem.BackupProgressItemEnum.Convert()
+            };
+
+            if (progressItem is BackupProgressItem backupProgressItem && backupProgressItem.Link != null)
+            {
+                progress.Link = backupProgressItem.Link;
+            }
+            else
+            {
+                if (progressItem is TransferProgressItem transferProgressItem && transferProgressItem.Link != null)
+                {
+                    progress.Link = transferProgressItem.Link;
+                }
+            }
+
+            return progress;
+        }
+
+
+        internal void PublishProgress(BaseBackupProgressItem progress)
+        {
+            PublishProgress(ToBackupProgress(progress));
+        }
+
+        internal void PublishProgress(BackupProgress progress)
+        {
+            CacheBackupProgress.Publish(progress, CacheNotifyAction.InsertOrUpdate);
+        }
+    }
+
+    public enum BackupProgressItemEnum
+    {
+        Backup,
+        Restore,
+        Transfer
+    }
+
+    public static class BackupProgressItemEnumConverter
+    {
+        public static BackupProgressEnum Convert(this BackupProgressItemEnum backupProgressItemEnum) =>
+            backupProgressItemEnum switch
+            {
+                BackupProgressItemEnum.Backup => BackupProgressEnum.Backup,
+                BackupProgressItemEnum.Restore => BackupProgressEnum.Restore,
+                BackupProgressItemEnum.Transfer => BackupProgressEnum.Transfer,
+                _ => BackupProgressEnum.Backup
+            };
+    }
+
+    public abstract class BaseBackupProgressItem : IProgressItem
+    {
+        public object Id { get; set; }
+
+        public object Status { get; set; }
+
+        public object Error { get; set; }
+
+        public double Percentage { get; set; }
+
+        public bool IsCompleted { get; set; }
+
+        public int TenantId { get; set; }
+
+        public abstract BackupProgressItemEnum BackupProgressItemEnum { get; }
+
+        public abstract object Clone();
+
+        public abstract void RunJob();
+    }
+
+    public class BackupProgressItem : BaseBackupProgressItem
+    {
+        private const string ArchiveFormat = "tar.gz";
+
+        public override BackupProgressItemEnum BackupProgressItemEnum { get => BackupProgressItemEnum.Backup; }
+
+        private bool IsScheduled { get; set; }
+        private Guid UserId { get; set; }
+        private BackupStorageType StorageType { get; set; }
+        private string StorageBasePath { get; set; }
+        public bool BackupMail { get; set; }
+        public Dictionary<string, string> StorageParams { get; set; }
+        public string Link { get; private set; }
+        public string TempFolder { get; set; }
+        private string CurrentRegion { get; set; }
+        private Dictionary<string, string> ConfigPaths { get; set; }
+        private int Limit { get; set; }
+        private ILog Log { get; set; }
+        private IServiceProvider ServiceProvider { get; set; }
+
+        public BackupProgressItem(IServiceProvider serviceProvider, IOptionsMonitor<ILog> options)
+        {
+            Id = Guid.NewGuid();
+
+            Log = options.CurrentValue;
+            ServiceProvider = serviceProvider;
+
+        }
+
+        public void Init(BackupSchedule schedule, bool isScheduled, string tempFolder, int limit, string currentRegion, Dictionary<string, string> configPaths)
+        {
+            UserId = Guid.Empty;
+            TenantId = schedule.TenantId;
+            StorageType = schedule.StorageType;
+            StorageBasePath = schedule.StorageBasePath;
+            BackupMail = schedule.BackupMail;
+            StorageParams = JsonConvert.DeserializeObject<Dictionary<string, string>>(schedule.StorageParams);
+            IsScheduled = isScheduled;
+            TempFolder = tempFolder;
+            Limit = limit;
+            CurrentRegion = currentRegion;
+            ConfigPaths = configPaths;
+        }
+
+        public void Init(StartBackupRequest request, bool isScheduled, string tempFolder, int limit, string currentRegion, Dictionary<string, string> configPaths)
+        {
+            UserId = request.UserId;
+            TenantId = request.TenantId;
+            StorageType = request.StorageType;
+            StorageBasePath = request.StorageBasePath;
+            BackupMail = request.BackupMail;
+            StorageParams = request.StorageParams.ToDictionary(r => r.Key, r => r.Value);
+            IsScheduled = isScheduled;
+            TempFolder = tempFolder;
+            Limit = limit;
+            CurrentRegion = currentRegion;
+            ConfigPaths = configPaths;
+        }
+
+        public override void RunJob()
+        {
+            if (ThreadPriority.BelowNormal < Thread.CurrentThread.Priority)
+            {
+                Thread.CurrentThread.Priority = ThreadPriority.BelowNormal;
+            }
+
+            using var scope = ServiceProvider.CreateScope();
+            var tenantManager = scope.ServiceProvider.GetService<TenantManager>();
+            var backupStorageFactory = scope.ServiceProvider.GetService<BackupStorageFactory>();
+            var backupRepository = scope.ServiceProvider.GetService<BackupRepository>();
+            var notifyHelper = scope.ServiceProvider.GetService<NotifyHelper>();
+            var backupWorker = scope.ServiceProvider.GetService<BackupWorker>();
+
+
+            var tenant = tenantManager.GetTenant(TenantId);
+            var backupName = string.Format("{0}_{1:yyyy-MM-dd_HH-mm-ss}.{2}", tenant.TenantAlias, DateTime.UtcNow, ArchiveFormat);
+            var tempFile = Path.Combine(TempFolder, backupName);
+            var storagePath = tempFile;
+            try
+            {
+                var backupTask = scope.ServiceProvider.GetService<BackupPortalTask>();
+
+                backupTask.Init(TenantId, ConfigPaths[CurrentRegion], tempFile, Limit);
+                if (!BackupMail)
+                {
+                    backupTask.IgnoreModule(ModuleName.Mail);
+                }
+                backupTask.IgnoreTable("tenants_tariff");
+                backupTask.ProgressChanged += (sender, args) =>
+                {
+                    Percentage = 0.9 * args.Progress;
+                    backupWorker.PublishProgress(this);
+                };
+
+                backupTask.RunJob();
+
+                var backupStorage = backupStorageFactory.GetBackupStorage(StorageType, TenantId, StorageParams);
+                if (backupStorage != null)
+                {
+                    storagePath = backupStorage.Upload(StorageBasePath, tempFile, UserId);
+                    Link = backupStorage.GetPublicLink(storagePath);
+                }
+
+                var repo = backupRepository;
+                repo.SaveBackupRecord(
+                    new BackupRecord
+                    {
+                        Id = (Guid)Id,
+                        TenantId = TenantId,
+                        IsScheduled = IsScheduled,
+                        Name = Path.GetFileName(tempFile),
+                        StorageType = StorageType,
+                        StorageBasePath = StorageBasePath,
+                        StoragePath = storagePath,
+                        CreatedOn = DateTime.UtcNow,
+                        ExpiresOn = StorageType == BackupStorageType.DataStore ? DateTime.UtcNow.AddDays(1) : DateTime.MinValue,
+                        StorageParams = JsonConvert.SerializeObject(StorageParams)
+                    });
+
+                Percentage = 100;
+
+                if (UserId != Guid.Empty && !IsScheduled)
+                {
+                    notifyHelper.SendAboutBackupCompleted(UserId);
+                }
+
+                IsCompleted = true;
+                backupWorker.PublishProgress(this);
+            }
+            catch (Exception error)
+            {
+                Log.ErrorFormat("RunJob - Params: {0}, Error = {1}", new { Id, Tenant = TenantId, File = tempFile, BasePath = StorageBasePath, }, error);
+                Error = error;
+                IsCompleted = true;
+            }
+            finally
+            {
+                try
+                {
+                    backupWorker.PublishProgress(this);
+                }
+                catch (Exception error)
+                {
+                    Log.Error("publish", error);
+                }
+
+                try
+                {
+                    if (!(storagePath == tempFile && StorageType == BackupStorageType.Local))
+                    {
+                        File.Delete(tempFile);
+                    }
+                }
+                catch (Exception error)
+                {
+                    Log.Error("can't delete file: {0}", error);
+                }
+            }
+        }
+
+        public override object Clone()
+        {
+            return MemberwiseClone();
+        }
+    }
+
+    public class RestoreProgressItem : BaseBackupProgressItem
+    {
+        public override BackupProgressItemEnum BackupProgressItemEnum { get => BackupProgressItemEnum.Restore; }
+        public BackupStorageType StorageType { get; set; }
+        public string StoragePath { get; set; }
+        public bool Notify { get; set; }
+        public Dictionary<string, string> StorageParams { get; set; }
+        public string TempFolder { get; set; }
+        private string CurrentRegion { get; set; }
+        private string UpgradesPath { get; set; }
+        private Dictionary<string, string> ConfigPaths { get; set; }
+        private ILog Log { get; set; }
+        private IServiceProvider ServiceProvider { get; set; }
+
+        public RestoreProgressItem(
+            IOptionsMonitor<ILog> options,
+            IServiceProvider serviceProvider)
+        {
+            Log = options.CurrentValue;
+            ServiceProvider = serviceProvider;
+        }
+        public void Init(StartRestoreRequest request, string tempFolder, string upgradesPath, string currentRegion, Dictionary<string, string> configPaths)
+        {
+            Id = Guid.NewGuid();
+            TenantId = request.TenantId;
+            Notify = request.NotifyAfterCompletion;
+            StoragePath = request.FilePathOrId;
+            StorageType = (BackupStorageType)request.StorageType;
+            TempFolder = tempFolder;
+            UpgradesPath = upgradesPath;
+            CurrentRegion = currentRegion;
+            ConfigPaths = configPaths;
+        }
+
+        public override void RunJob()
+        {
+            using var scope = ServiceProvider.CreateScope();
+            var tenantManager = scope.ServiceProvider.GetService<TenantManager>();
+            var backupStorageFactory = scope.ServiceProvider.GetService<BackupStorageFactory>();
+            var notifyHelper = scope.ServiceProvider.GetService<NotifyHelper>();
+            var backupWorker = scope.ServiceProvider.GetService<BackupWorker>();
+
+            Tenant tenant = null;
+            var tempFile = PathHelper.GetTempFileName(TempFolder);
+            try
+            {
+                tenant = tenantManager.GetTenant(TenantId);
+                notifyHelper.SendAboutRestoreStarted(tenant, Notify);
+                var storage = backupStorageFactory.GetBackupStorage(StorageType, TenantId, StorageParams);
+                storage.Download(StoragePath, tempFile);
+
+                Percentage = 10;
+
+                tenant.SetStatus(TenantStatus.Restoring);
+                tenantManager.SaveTenant(tenant);
+
+                var columnMapper = new ColumnMapper();
+                columnMapper.SetMapping("tenants_tenants", "alias", tenant.TenantAlias, ((Guid)Id).ToString("N"));
+                columnMapper.Commit();
+
+                var restoreTask = scope.ServiceProvider.GetService<RestorePortalTask>();
+                restoreTask.Init(ConfigPaths[CurrentRegion], tempFile, TenantId, columnMapper, UpgradesPath);
+                restoreTask.ProgressChanged += (sender, args) =>
+                {
+                    Percentage = Percentage = (10d + 0.65 * args.Progress);
+                    backupWorker.PublishProgress(this);
+                };
+                restoreTask.RunJob();
+
+                Tenant restoredTenant = null;
+
+                if (restoreTask.Dump)
+                {
+                    if (Notify)
+                    {
+                        AscCacheNotify.OnClearCache();
+                        var tenants = tenantManager.GetTenants();
+                        foreach (var t in tenants)
+                        {
+                            notifyHelper.SendAboutRestoreCompleted(t, Notify);
+                        }
+                    }
+                }
+                else
+                {
+                    tenantManager.RemoveTenant(tenant.TenantId);
+
+                    restoredTenant = tenantManager.GetTenant(columnMapper.GetTenantMapping());
+                    restoredTenant.SetStatus(TenantStatus.Active);
+                    restoredTenant.TenantAlias = tenant.TenantAlias;
+                    restoredTenant.PaymentId = string.Empty;
+                    if (string.IsNullOrEmpty(restoredTenant.MappedDomain) && !string.IsNullOrEmpty(tenant.MappedDomain))
+                    {
+                        restoredTenant.MappedDomain = tenant.MappedDomain;
+                    }
+                    tenantManager.SaveTenant(restoredTenant);
+
+                    // sleep until tenants cache expires
+                    Thread.Sleep(TimeSpan.FromMinutes(2));
+
+                    notifyHelper.SendAboutRestoreCompleted(restoredTenant, Notify);
+                }
+
+                Percentage = 75;
+
+                backupWorker.PublishProgress(this);
+
+                File.Delete(tempFile);
+
+                Percentage = 100;
+                backupWorker.PublishProgress(this);
+            }
+            catch (Exception error)
+            {
+                Log.Error(error);
+                Error = error;
+
+                if (tenant != null)
+                {
+                    tenant.SetStatus(TenantStatus.Active);
+                    tenantManager.SaveTenant(tenant);
+                }
+            }
+            finally
+            {
+                try
+                {
+                    backupWorker.PublishProgress(this);
+                }
+                catch (Exception error)
+                {
+                    Log.Error("publish", error);
+                }
+
+                if (File.Exists(tempFile))
+                {
+                    File.Delete(tempFile);
+                }
+                IsCompleted = true;
+            }
+        }
+
+        public override object Clone()
+        {
+            return MemberwiseClone();
+        }
+
+
+    }
+
+    public class TransferProgressItem : BaseBackupProgressItem
+    {
+        public override BackupProgressItemEnum BackupProgressItemEnum { get => BackupProgressItemEnum.Transfer; }
+        public string TargetRegion { get; set; }
+        public bool TransferMail { get; set; }
+        public bool Notify { get; set; }
+
+        public string Link { get; set; }
+        public string TempFolder { get; set; }
+        public Dictionary<string, string> ConfigPaths { get; set; }
+        public string CurrentRegion { get; set; }
+        public int Limit { get; set; }
+        public ILog Log { get; set; }
+        private IServiceProvider ServiceProvider { get; set; }
+
+
+        public TransferProgressItem(
+            IOptionsMonitor<ILog> options,
+            IServiceProvider serviceProvider
+            )
+        {
+            Log = options.CurrentValue;
+            ServiceProvider = serviceProvider;
+        }
+        public void Init(
+            string targetRegion,
+            bool transferMail,
+            int tenantId,
+            string tempFolder,
+            int limit,
+            bool notify,
+            string currentRegion,
+            Dictionary<string, string> configPaths)
+        {
+            Id = Guid.NewGuid();
+            TenantId = tenantId;
+            TargetRegion = targetRegion;
+            TransferMail = transferMail;
+            Notify = notify;
+            TempFolder = tempFolder;
+            ConfigPaths = configPaths;
+            CurrentRegion = currentRegion;
+            Limit = limit;
+
+        }
+
+        public override void RunJob()
+        {
+            using var scope = ServiceProvider.CreateScope();
+            var tenantManager = scope.ServiceProvider.GetService<TenantManager>();
+            var notifyHelper = scope.ServiceProvider.GetService<NotifyHelper>();
+            var backupWorker = scope.ServiceProvider.GetService<BackupWorker>();
+
+            var tempFile = PathHelper.GetTempFileName(TempFolder);
+            var tenant = tenantManager.GetTenant(TenantId);
+            var alias = tenant.TenantAlias;
+
+            try
+            {
+                notifyHelper.SendAboutTransferStart(tenant, TargetRegion, Notify);
+                var transferProgressItem = scope.ServiceProvider.GetService<TransferPortalTask>();
+                transferProgressItem.Init(TenantId, ConfigPaths[CurrentRegion], ConfigPaths[TargetRegion], Limit, TempFolder);
+                transferProgressItem.ProgressChanged += (sender, args) =>
+                {
+                    Percentage = args.Progress;
+                    backupWorker.PublishProgress(this);
+                };
+                if (!TransferMail)
+                {
+                    transferProgressItem.IgnoreModule(ModuleName.Mail);
+                }
+                transferProgressItem.RunJob();
+
+                Link = GetLink(alias, false);
+                notifyHelper.SendAboutTransferComplete(tenant, TargetRegion, Link, !Notify);
+                backupWorker.PublishProgress(this);
+            }
+            catch (Exception error)
+            {
+                Log.Error(error);
+                Error = error;
+
+                Link = GetLink(alias, true);
+                notifyHelper.SendAboutTransferError(tenant, TargetRegion, Link, !Notify);
+            }
+            finally
+            {
+                try
+                {
+                    backupWorker.PublishProgress(this);
+                }
+                catch (Exception error)
+                {
+                    Log.Error("publish", error);
+                }
+
+                if (File.Exists(tempFile))
+                {
+                    File.Delete(tempFile);
+                }
+                IsCompleted = true;
+            }
+        }
+
+        private string GetLink(string alias, bool isErrorLink)
+        {
+            return "http://" + alias + "." + ConfigurationProvider.Open(ConfigPaths[isErrorLink ? CurrentRegion : TargetRegion]).AppSettings.Settings["core:base-domain"].Value;
+        }
+
+        public override object Clone()
+        {
+            return MemberwiseClone();
+        }
+    }
+
+    public class FactoryProgressItem
+    {
+        private IServiceProvider ServiceProvider { get; set; }
+
+        public FactoryProgressItem(
+            IServiceProvider serviceProvider
+            )
+        {
+            ServiceProvider = serviceProvider;
+        }
+
+        public BackupProgressItem CreateBackupProgressItem(
+            StartBackupRequest request,
+            bool isScheduled,
+            string tempFolder,
+            int limit,
+            string currentRegion,
+            Dictionary<string, string> configPaths)
+        {
+            var item = ServiceProvider.GetService<BackupProgressItem>();
+            item.Init(request, isScheduled, tempFolder, limit, currentRegion, configPaths);
+            return item;
+        }
+
+        public BackupProgressItem CreateBackupProgressItem(
+            BackupSchedule schedule,
+            bool isScheduled,
+            string tempFolder,
+            int limit,
+            string currentRegion,
+            Dictionary<string, string> configPaths
+            )
+        {
+            var item = ServiceProvider.GetService<BackupProgressItem>();
+            item.Init(schedule, isScheduled, tempFolder, limit, currentRegion, configPaths);
+            return item;
+        }
+        public RestoreProgressItem CreateRestoreProgressItem(
+            StartRestoreRequest request,
+            string tempFolder,
+            string upgradesPath,
+            string currentRegion,
+            Dictionary<string, string> configPaths
+            )
+        {
+            var item = ServiceProvider.GetService<RestoreProgressItem>();
+            item.Init(request, tempFolder, upgradesPath, currentRegion, configPaths);
+            return item;
+        }
+
+        public TransferProgressItem CreateTransferProgressItem(
+            string targetRegion,
+            bool transferMail,
+            int tenantId,
+            string tempFolder,
+            int limit,
+            bool notify,
+            string currentRegion,
+            Dictionary<string, string> configPaths
+            )
+        {
+            var item = ServiceProvider.GetService<TransferProgressItem>();
+            item.Init(targetRegion, transferMail, tenantId, tempFolder, limit, notify, currentRegion, configPaths);
+            return item;
+        }
+    }
+    public static class BackupWorkerExtension
+    {
+        public static DIHelper AddBackupWorkerService(this DIHelper services)
+        {
+            services.TryAddSingleton<BackupWorker>();
+            services.TryAddSingleton<FactoryProgressItem>();
+            services.TryAddTransient<BackupProgressItem>();
+            services.TryAddTransient<TransferProgressItem>();
+            services.TryAddTransient<RestoreProgressItem>();
+
+
+            services.TryAddSingleton<ProgressQueueOptionsManager<BaseBackupProgressItem>>();
+            services.TryAddSingleton<ProgressQueue<BaseBackupProgressItem>>();
+            services.AddSingleton<IPostConfigureOptions<ProgressQueue<BaseBackupProgressItem>>, ConfigureProgressQueue<BaseBackupProgressItem>>();
+
+            return services
+                .AddTenantManagerService()
+                .AddCoreBaseSettingsService()
+                .AddStorageFactoryService()
+                .AddStorageFactoryConfigService()
+                .AddLicenseReaderService()
+                .AddNotifyHelperService()
+                .AddBackupPortalTaskService()
+                .AddDbFactoryService()
+                .AddRestorePortalTaskService();
+        }
+    }
+}