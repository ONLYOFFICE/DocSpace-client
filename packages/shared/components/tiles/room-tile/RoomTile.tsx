--- conflicted
+++ resolved
@@ -27,17 +27,9 @@
 import classNames from "classnames";
 import React, { useRef, useState } from "react";
 import { useTranslation } from "react-i18next";
-<<<<<<< HEAD
 
-import { Tags } from "@docspace/shared/components/tags";
-import { TagType } from "@docspace/shared/components/tags/Tags.types";
-
-=======
 import { Tags } from "../../tags";
-import { classNames } from "../../../utils";
 import { TagType } from "../../tags/Tags.types";
-import { RoomTileProps, RoomItem } from "./RoomTile.types";
->>>>>>> c557d7ff
 import { BaseTile } from "../base-tile/BaseTile";
 import { TileItem } from "../tile-container/TileContainer.types";
 
