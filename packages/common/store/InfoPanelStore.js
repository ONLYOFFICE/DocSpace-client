import { makeAutoObservable } from "mobx";

import { getUserById } from "@docspace/shared/api/people";
import { getUserRole } from "@docspace/shared/utils/common";
import { combineUrl } from "@docspace/shared/utils/combineUrl";
import { FolderType, ShareAccessRights } from "@docspace/shared/enums";
import config from "PACKAGE_FILE";
import Filter from "@docspace/shared/api/people/filter";
import { getRoomInfo } from "@docspace/shared/api/rooms";

const observedKeys = [
  "id",
  "title",
  "thumbnailStatus",
  "thumbnailUrl",
  "version",
  "comment",
  "roomType",
  "rootFolderId",
];

const infoMembers = "info_members";
const infoHistory = "info_history";
// const infoDetails = "info_details";

class InfoPanelStore {
  isVisible = false;
  isMobileHidden = false;

  selection = null;
  selectionHistory = null;
  selectionParentRoom = null;
  selectionHistory = null;

  roomsView = infoMembers;
  fileView = infoHistory;

  updateRoomMembers = null;
  isScrollLocked = false;
  historyWithFileList = false;

  authStore = null;
  settingsStore = null;
  peopleStore = null;
  filesStore = null;
  selectedFolderStore = null;
  treeFoldersStore = null;
  membersList = null;

  constructor() {
    makeAutoObservable(this);
  }

  // Setters

  setIsVisible = (bool) => {
    this.setView(infoMembers);
    this.isVisible = bool;
    this.isScrollLocked = false;
  };

  setIsMobileHidden = (bool) => (this.isMobileHidden = bool);

  setSelection = (selection) => {
    if (this.getIsAccounts() && (!selection.email || !selection.displayName)) {
      this.selection = selection.length
        ? selection
        : { isSelectedFolder: true };
      return;
    }
    this.selection = selection;
    this.isScrollLocked = false;
  };

  setSelectionParentRoom = (obj) => (this.selectionParentRoom = obj);
  setSelectionHistory = (obj) => (this.selectionHistory = obj);

  setSelectionHistory = (obj) => {
    this.selectionHistory = obj;
    this.historyWithFileList = this.selection.isFolder || this.selection.isRoom;
  };

  resetView = () => {
    this.roomsView = infoMembers;
    this.fileView = infoHistory;
  };

  setView = (view) => {
    this.roomsView = view;
    this.fileView = view === infoMembers ? infoHistory : view;
    this.isScrollLocked = false;
    if (view !== infoMembers) this.setMembersList(null);
  };

  setUpdateRoomMembers = (updateRoomMembers) => {
    this.setMembersList(null);
    this.updateRoomMembers = updateRoomMembers;
  };

  setIsScrollLocked = (isScrollLocked) => {
    this.isScrollLocked = isScrollLocked;
  };

  // Selection helpers //

  getSelectedItems = () => {
    const {
      selection: filesStoreSelection,
      bufferSelection: filesStoreBufferSelection,
    } = this.filesStore;

    const {
      selection: peopleStoreSelection,
      bufferSelection: peopleStoreBufferSelection,
    } = this.peopleStore.selectionStore;
    return this.getIsAccounts()
      ? peopleStoreSelection.length
        ? [...peopleStoreSelection]
        : peopleStoreBufferSelection
          ? [peopleStoreBufferSelection]
          : []
      : filesStoreSelection?.length > 0
        ? [...filesStoreSelection]
        : filesStoreBufferSelection
          ? [filesStoreBufferSelection]
          : [];
  };

  getSelectedFolder = () => {
    const selectedFolderStore = { ...this.selectedFolderStore };

    return {
      ...selectedFolderStore,
      isFolder: true,
      isRoom: !!this.selectedFolderStore.roomType,
    };
  };

  calculateSelection = (
    props = { selectedItems: [], selectedFolder: null }
  ) => {
    const selectedItems = props.selectedItems.length
      ? props.selectedItems
      : this.getSelectedItems();

    const selectedFolder = props.selectedFolder
      ? props.selectedFolder
      : this.getSelectedFolder();

    return selectedItems.length === 0
      ? this.normalizeSelection({
          ...selectedFolder,
          isSelectedFolder: true,
          isSelectedItem: false,
        })
      : selectedItems.length === 1
        ? this.normalizeSelection({
            ...selectedItems[0],
            isSelectedFolder: false,
            isSelectedItem: true,
          })
        : [...Array(selectedItems.length).keys()];
  };

  normalizeSelection = (selection) => {
    const isContextMenuSelection = selection.isContextMenuSelection;
    return {
      ...selection,
      isRoom: selection.isRoom || !!selection.roomType,
      icon: this.getInfoPanelItemIcon(selection, 32),
      isContextMenuSelection: false,
      wasContextMenuSelection: !!isContextMenuSelection,
      canCopyPublicLink:
        selection.access === ShareAccessRights.RoomManager ||
        selection.access === ShareAccessRights.None,
    };
  };

  reloadSelection = () => {
    this.setSelection(this.calculateSelection());
  };

  updateRoomLogoCacheBreaker = () => {
    const logo = this.selection.logo;
    this.setSelection({
      ...this.selection,
      logo: {
        small: logo.small.split("?")[0] + "?" + new Date().getTime(),
        medium: logo.medium.split("?")[0] + "?" + new Date().getTime(),
        large: logo.large.split("?")[0] + "?" + new Date().getTime(),
        original: logo.original.split("?")[0] + "?" + new Date().getTime(),
      },
    });
  };

  reloadSelectionParentRoom = async () => {
    if (!this.getIsRooms) return;

    const currentFolderRoomId =
      this.selectedFolderStore.pathParts &&
      this.selectedFolderStore.pathParts[1]?.id;
    // const prevRoomId = this.selectionParentRoom?.id;

    // if (!currentFolderRoomId || currentFolderRoomId === prevRoomId) return;
    if (!currentFolderRoomId) return;

    const newSelectionParentRoom = await getRoomInfo(currentFolderRoomId);

    // if (prevRoomId === newSelectionParentRoom.id) return;

    const roomIndex = this.selectedFolderStore.navigationPath.findIndex(
      (f) => f.id === currentFolderRoomId
    );
    if (roomIndex > -1) {
      this.selectedFolderStore.navigationPath[roomIndex].title =
        newSelectionParentRoom.title;
    }

    this.setSelectionParentRoom(
      this.normalizeSelection(newSelectionParentRoom)
    );
  };

  isItemChanged = (oldItem, newItem) => {
    for (let i = 0; i < observedKeys.length; i++) {
      const value = observedKeys[i];
      if (oldItem[value] !== newItem[value]) return true;
    }
    return false;
  };

  // Icon helpers //

  getInfoPanelItemIcon = (item, size) => {
    return item.isRoom || !!item.roomType
      ? item.rootFolderType === FolderType.Archive
        ? item.logo && item.logo.medium
        : this.settingsStore.getIcon(
<<<<<<< HEAD
              size,
              null,
              null,
              null,
              item.roomType,
              true
            )
          ? item.logo.medium
          : item.icon
            ? item.icon
            : this.settingsStore.getIcon(size, null, null, null, item.roomType)
=======
            size,
            null,
            null,
            null,
            item.roomType,
            true
          )
        ? item.logo?.medium
        : item.icon
        ? item.icon
        : this.settingsStore.getIcon(size, null, null, null, item.roomType)
>>>>>>> c965ee91
      : item.isFolder
        ? this.settingsStore.getFolderIcon(item.providerKey, size)
        : this.settingsStore.getIcon(size, item.fileExst || ".file");
  };

  // User link actions //

  openUser = async (user, navigate) => {
    if (user.id === this.authStore.userStore.user.id) {
      this.openSelfProfile();
      return;
    }

    const fetchedUser = await this.fetchUser(user.id);
    this.openAccountsWithSelectedUser(fetchedUser, navigate);
  };

  openSelfProfile = () => {
    this.peopleStore.profileActionsStore.onProfileClick();
  };

  openAccountsWithSelectedUser = async (user, navigate) => {
    const path = [
      window.DocSpaceConfig?.proxy?.url,
      config.homepage,
      "/accounts",
    ];

    const newFilter = Filter.getDefault();
    newFilter.page = 0;
    newFilter.search = user.email;
    newFilter.selectUserId = user.id;
    path.push(`filter?${newFilter.toUrlParams()}`);

    this.selectedFolderStore.setSelectedFolder(null);
    this.treeFoldersStore.setSelectedNode(["accounts"]);
    navigate(combineUrl(...path), { state: { user } });
  };

  fetchUser = async (userId) => {
    const { getStatusType, getUserContextOptions } =
      this.peopleStore.usersStore;

    const fetchedUser = await getUserById(userId);
    fetchedUser.role = getUserRole(fetchedUser);
    fetchedUser.statusType = getStatusType(fetchedUser);
    fetchedUser.options = getUserContextOptions(
      false,
      fetchedUser.isOwner,
      fetchedUser.statusType,
      fetchedUser.status
    );

    return fetchedUser;
  };

  // Routing helpers //

  getCanDisplay = () => {
    const pathname = window.location.pathname.toLowerCase();
    const isFiles = this.getIsFiles(pathname);
    const isRooms = this.getIsRooms(pathname);
    const isAccounts = this.getIsAccounts(pathname);
    const isGallery = this.getIsGallery(pathname);
    return isRooms || isFiles || isGallery || isAccounts;
  };

  getIsFiles = (givenPathName) => {
    const pathname = givenPathName || window.location.pathname.toLowerCase();
    return (
      pathname.indexOf("files") !== -1 || pathname.indexOf("personal") !== -1
    );
  };

  getIsRooms = (givenPathName) => {
    const pathname = givenPathName || window.location.pathname.toLowerCase();
    return (
      pathname.indexOf("rooms") !== -1 && !(pathname.indexOf("personal") !== -1)
    );
  };

  getIsAccounts = (givenPathName) => {
    const pathname = givenPathName || window.location.pathname.toLowerCase();
    return (
      pathname.indexOf("accounts") !== -1 && !(pathname.indexOf("view") !== -1)
    );
  };

  getIsGallery = (givenPathName) => {
    const pathname = givenPathName || window.location.pathname.toLowerCase();
    return pathname.indexOf("form-gallery") !== -1;
  };

  getIsTrash = (givenPathName) => {
    const pathname = givenPathName || window.location.pathname.toLowerCase();
    return pathname.indexOf("files/trash") !== -1;
  };

  setMembersList = (membersList) => {
    this.membersList = membersList;
  };
}

export default InfoPanelStore;<|MERGE_RESOLUTION|>--- conflicted
+++ resolved
@@ -236,7 +236,6 @@
       ? item.rootFolderType === FolderType.Archive
         ? item.logo && item.logo.medium
         : this.settingsStore.getIcon(
-<<<<<<< HEAD
               size,
               null,
               null,
@@ -244,23 +243,10 @@
               item.roomType,
               true
             )
-          ? item.logo.medium
+          ? item.logo?.medium
           : item.icon
             ? item.icon
             : this.settingsStore.getIcon(size, null, null, null, item.roomType)
-=======
-            size,
-            null,
-            null,
-            null,
-            item.roomType,
-            true
-          )
-        ? item.logo?.medium
-        : item.icon
-        ? item.icon
-        : this.settingsStore.getIcon(size, null, null, null, item.roomType)
->>>>>>> c965ee91
       : item.isFolder
         ? this.settingsStore.getFolderIcon(item.providerKey, size)
         : this.settingsStore.getIcon(size, item.fileExst || ".file");
