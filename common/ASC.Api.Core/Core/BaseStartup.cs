﻿using JsonConverter = System.Text.Json.Serialization.JsonConverter;

<<<<<<< HEAD
namespace ASC.Api.Core;

public abstract class BaseStartup
{
    public IConfiguration Configuration { get; }
    public IHostEnvironment HostEnvironment { get; }
    public virtual JsonConverter[] Converters { get; }
    public virtual bool AddControllersAsServices { get; } = false;
    public virtual bool ConfirmAddScheme { get; } = false;
    public virtual bool AddAndUseSession { get; } = false;
    protected DIHelper DIHelper { get; }
    protected bool LoadProducts { get; set; } = true;
    protected bool LoadConsumers { get; } = true;

    public BaseStartup(IConfiguration configuration, IHostEnvironment hostEnvironment)
    {
        Configuration = configuration;
        HostEnvironment = hostEnvironment;
        DIHelper = new DIHelper();

        if (bool.TryParse(Configuration["core:products"], out var loadProducts))
            LoadProducts = loadProducts;
    }
=======
namespace ASC.Api.Core
{
    public abstract class BaseStartup
    {
        public IConfiguration Configuration { get; }
        public IHostEnvironment HostEnvironment { get; }
        public virtual JsonConverter[] Converters { get; }
        public virtual bool AddControllersAsServices { get; } = false;
        public virtual bool ConfirmAddScheme { get; } = false;
        public virtual bool AddAndUseSession { get; } = false;
        protected DIHelper DIHelper { get; }
        protected bool LoadProducts { get; set; } = true;
        protected bool LoadConsumers { get; } = true;

        public BaseStartup(IConfiguration configuration, IHostEnvironment hostEnvironment)
        {
            Configuration = configuration;
            HostEnvironment = hostEnvironment;
            DIHelper = new DIHelper();
            if (bool.TryParse(Configuration["core:products"], out var loadProducts))
            {
                LoadProducts = loadProducts;
            }
        }

        public virtual void ConfigureServices(IServiceCollection services)
        {
            services.AddCustomHealthCheck(Configuration);
            services.AddHttpContextAccessor();
            services.AddMemoryCache();
>>>>>>> 8a90ccc3

    public virtual void ConfigureServices(IServiceCollection services)
    {
        services.AddCustomHealthCheck(Configuration);
        services.AddHttpContextAccessor();
        services.AddMemoryCache();

<<<<<<< HEAD
        if (AddAndUseSession)
            services.AddSession();
=======
            DIHelper.Configure(services);

            Action<JsonOptions> jsonOptions = options =>
                {
                    options.JsonSerializerOptions.WriteIndented = false;
                    options.JsonSerializerOptions.DefaultIgnoreCondition = JsonIgnoreCondition.WhenWritingNull;
                    options.JsonSerializerOptions.Converters.Add(new ApiDateTimeConverter());

                    if (Converters != null)
                    {
                        foreach (var c in Converters)
                        {
                            options.JsonSerializerOptions.Converters.Add(c);
                        }
                    }
                };

            services.AddControllers()
                .AddXmlSerializerFormatters()
                .AddJsonOptions(jsonOptions);

            services.AddSingleton(jsonOptions);

            DIHelper.TryAdd<DisposeMiddleware>();
            DIHelper.TryAdd<CultureMiddleware>();
            DIHelper.TryAdd<IpSecurityFilter>();
            DIHelper.TryAdd<PaymentFilter>();
            DIHelper.TryAdd<ProductSecurityFilter>();
            DIHelper.TryAdd<TenantStatusFilter>();
            DIHelper.TryAdd<ConfirmAuthHandler>();
            DIHelper.TryAdd<CookieAuthHandler>();
            DIHelper.TryAdd<WebhooksGlobalFilterAttribute>();

            var redisConfiguration = Configuration.GetSection("Redis").Get<RedisConfiguration>();
            var kafkaConfiguration = Configuration.GetSection("kafka").Get<KafkaSettings>();

            if (kafkaConfiguration != null)
            {
                DIHelper.TryAdd(typeof(ICacheNotify<>), typeof(KafkaCache<>));
            }
            else if (redisConfiguration != null)
            {
                DIHelper.TryAdd(typeof(ICacheNotify<>), typeof(RedisCache<>));

                services.AddStackExchangeRedisExtensions<NewtonsoftSerializer>(redisConfiguration);
            }
            else
            {
                DIHelper.TryAdd(typeof(ICacheNotify<>), typeof(MemoryCacheNotify<>));
            }
>>>>>>> 8a90ccc3

        DIHelper.Configure(services);

        Action<JsonOptions> jsonOptions = options =>
        {
            options.JsonSerializerOptions.WriteIndented = false;
            options.JsonSerializerOptions.DefaultIgnoreCondition = JsonIgnoreCondition.WhenWritingNull;
            options.JsonSerializerOptions.Converters.Add(new ApiDateTimeConverter());

            if (Converters != null)
            {
                foreach (var c in Converters)
                {
                    options.JsonSerializerOptions.Converters.Add(c);
                }
            }
<<<<<<< HEAD
        };
=======

            var builder = services.AddMvcCore(config =>
            {
                config.Conventions.Add(new ControllerNameAttributeConvention());

                var policy = new AuthorizationPolicyBuilder().RequireAuthenticatedUser().Build();

                config.Filters.Add(new AuthorizeFilter(policy));
                config.Filters.Add(new TypeFilterAttribute(typeof(TenantStatusFilter)));
                config.Filters.Add(new TypeFilterAttribute(typeof(PaymentFilter)));
                config.Filters.Add(new TypeFilterAttribute(typeof(IpSecurityFilter)));
                config.Filters.Add(new TypeFilterAttribute(typeof(ProductSecurityFilter)));
                config.Filters.Add(new CustomResponseFilterAttribute());
                config.Filters.Add(new CustomExceptionFilterAttribute());
                config.Filters.Add(new TypeFilterAttribute(typeof(FormatFilter)));
                config.Filters.Add(new TypeFilterAttribute(typeof(WebhooksGlobalFilterAttribute)));

                config.OutputFormatters.RemoveType<XmlSerializerOutputFormatter>();
                config.OutputFormatters.Add(new XmlOutputFormatter());
            });
>>>>>>> 8a90ccc3

        services.AddControllers()
            .AddXmlSerializerFormatters()
            .AddJsonOptions(jsonOptions);

<<<<<<< HEAD
        services.AddSingleton(jsonOptions);

        DIHelper.TryAdd<DisposeMiddleware>();
        DIHelper.TryAdd<CultureMiddleware>();
        DIHelper.TryAdd<IpSecurityFilter>();
        DIHelper.TryAdd<PaymentFilter>();
        DIHelper.TryAdd<ProductSecurityFilter>();
        DIHelper.TryAdd<TenantStatusFilter>();
        DIHelper.TryAdd<ConfirmAuthHandler>();
        DIHelper.TryAdd<CookieAuthHandler>();
        DIHelper.TryAdd<WebhooksGlobalFilterAttribute>();

        var redisConfiguration = Configuration.GetSection("Redis").Get<RedisConfiguration>();
        var kafkaConfiguration = Configuration.GetSection("kafka").Get<KafkaSettings>();

        if (kafkaConfiguration != null)
            DIHelper.TryAdd(typeof(ICacheNotify<>), typeof(KafkaCache<>));

        else if (redisConfiguration != null)
        {
            DIHelper.TryAdd(typeof(ICacheNotify<>), typeof(RedisCache<>));

            services.AddStackExchangeRedisExtensions<NewtonsoftSerializer>(redisConfiguration);
=======
            var authBuilder = services.AddAuthentication("cookie")
                .AddScheme<AuthenticationSchemeOptions, CookieAuthHandler>("cookie", a => { });

            if (ConfirmAddScheme)
            {
                authBuilder.AddScheme<AuthenticationSchemeOptions, ConfirmAuthHandler>("confirm", a => { });
            }

            services.AddAutoMapper(Assembly.GetAssembly(typeof(MappingProfile)));
        }

        public virtual void Configure(IApplicationBuilder app, IWebHostEnvironment env)
        {
            app.UseForwardedHeaders(new ForwardedHeadersOptions
            {
                ForwardedHeaders = ForwardedHeaders.XForwardedFor | ForwardedHeaders.XForwardedProto
            });

            app.UseRouting();

            if (AddAndUseSession)
                app.UseSession();

            app.UseAuthentication();

            app.UseAuthorization();

            app.UseCultureMiddleware();

            app.UseDisposeMiddleware();

            app.UseEndpoints(endpoints =>
            {
                endpoints.MapControllers();
                endpoints.MapCustom();

                endpoints.MapHealthChecks("/health", new HealthCheckOptions()
                {
                    Predicate = _ => true,
                    ResponseWriter = UIResponseWriter.WriteHealthCheckUIResponse
                });
                endpoints.MapHealthChecks("/liveness", new HealthCheckOptions
                {
                    Predicate = r => r.Name.Contains("self")
                });
            });
>>>>>>> 8a90ccc3
        }
        else
            DIHelper.TryAdd(typeof(ICacheNotify<>), typeof(MemoryCacheNotify<>));

        DIHelper.TryAdd(typeof(IWebhookPublisher), typeof(WebhookPublisher));

        if (LoadProducts)
            DIHelper.RegisterProducts(Configuration, HostEnvironment.ContentRootPath);

        var builder = services.AddMvcCore(config =>
        {
<<<<<<< HEAD
            config.Conventions.Add(new ControllerNameAttributeConvention());

            var policy = new AuthorizationPolicyBuilder().RequireAuthenticatedUser().Build();

            config.Filters.Add(new AuthorizeFilter(policy));
            config.Filters.Add(new TypeFilterAttribute(typeof(TenantStatusFilter)));
            config.Filters.Add(new TypeFilterAttribute(typeof(PaymentFilter)));
            config.Filters.Add(new TypeFilterAttribute(typeof(IpSecurityFilter)));
            config.Filters.Add(new TypeFilterAttribute(typeof(ProductSecurityFilter)));
            config.Filters.Add(new CustomResponseFilterAttribute());
            config.Filters.Add(new CustomExceptionFilterAttribute());
            config.Filters.Add(new TypeFilterAttribute(typeof(FormatFilter)));
            config.Filters.Add(new TypeFilterAttribute(typeof(WebhooksGlobalFilterAttribute)));

            config.OutputFormatters.RemoveType<XmlSerializerOutputFormatter>();
            config.OutputFormatters.Add(new XmlOutputFormatter());
        });


        var authBuilder = services.AddAuthentication("cookie")
            .AddScheme<AuthenticationSchemeOptions, CookieAuthHandler>("cookie", a => { });

        if (ConfirmAddScheme)
            authBuilder.AddScheme<AuthenticationSchemeOptions, ConfirmAuthHandler>("confirm", a => { });

        services.AddAutoMapper(Assembly.GetAssembly(typeof(MappingProfile)));
=======
            builder.Register(Configuration, LoadProducts, LoadConsumers);
        }
>>>>>>> 8a90ccc3
    }

    public virtual void Configure(IApplicationBuilder app, IWebHostEnvironment env)
    {
        app.UseForwardedHeaders(new ForwardedHeadersOptions
        {
            ForwardedHeaders = ForwardedHeaders.XForwardedFor | ForwardedHeaders.XForwardedProto
        });

        app.UseRouting();

        if (AddAndUseSession)
            app.UseSession();

        app.UseAuthentication();

        app.UseAuthorization();

        app.UseCultureMiddleware();

        app.UseDisposeMiddleware();

        app.UseEndpoints(endpoints =>
        {
            endpoints.MapControllers();
            endpoints.MapCustom();

            endpoints.MapHealthChecks("/health", new HealthCheckOptions()
            {
                Predicate = _ => true,
                ResponseWriter = UIResponseWriter.WriteHealthCheckUIResponse
            });
<<<<<<< HEAD
            endpoints.MapHealthChecks("/liveness", new HealthCheckOptions
            {
                Predicate = r => r.Name.Contains("self")
            });
        });
    }

    public void ConfigureContainer(ContainerBuilder builder)
    {
        builder.Register(Configuration, LoadProducts, LoadConsumers);
    }
}

public static class LogNLogConfigureExtenstion
{
    public static IHostBuilder ConfigureNLogLogging(this IHostBuilder hostBuilder)
    {
        return hostBuilder.ConfigureLogging((hostBuildexContext, r) =>
        {
            _ = new ConfigureLogNLog(hostBuildexContext.Configuration, new ConfigurationExtension(hostBuildexContext.Configuration), hostBuildexContext.HostingEnvironment);
            r.AddNLog(LogManager.Configuration);
        });
=======
        }
>>>>>>> 8a90ccc3
    }
}<|MERGE_RESOLUTION|>--- conflicted
+++ resolved
@@ -1,339 +1,172 @@
-﻿using JsonConverter = System.Text.Json.Serialization.JsonConverter;
+﻿using JsonConverter = System.Text.Json.Serialization.JsonConverter;
+
+namespace ASC.Api.Core;
+
+public abstract class BaseStartup
+{
+    public IConfiguration Configuration { get; }
+    public IHostEnvironment HostEnvironment { get; }
+    public virtual JsonConverter[] Converters { get; }
+    public virtual bool AddControllersAsServices { get; } = false;
+    public virtual bool ConfirmAddScheme { get; } = false;
+    public virtual bool AddAndUseSession { get; } = false;
+    protected DIHelper DIHelper { get; }
+    protected bool LoadProducts { get; set; } = true;
+    protected bool LoadConsumers { get; } = true;
 
-<<<<<<< HEAD
-namespace ASC.Api.Core;
+    public BaseStartup(IConfiguration configuration, IHostEnvironment hostEnvironment)
+    {
+        Configuration = configuration;
+        HostEnvironment = hostEnvironment;
+        DIHelper = new DIHelper();
+
+        if (bool.TryParse(Configuration["core:products"], out var loadProducts))
+            LoadProducts = loadProducts;
+    }
+
+    public virtual void ConfigureServices(IServiceCollection services)
+    {
+        services.AddCustomHealthCheck(Configuration);
+        services.AddHttpContextAccessor();
+        services.AddMemoryCache();
+
+        if (AddAndUseSession)
+            services.AddSession();
+
+        DIHelper.Configure(services);
 
-public abstract class BaseStartup
-{
-    public IConfiguration Configuration { get; }
-    public IHostEnvironment HostEnvironment { get; }
-    public virtual JsonConverter[] Converters { get; }
-    public virtual bool AddControllersAsServices { get; } = false;
-    public virtual bool ConfirmAddScheme { get; } = false;
-    public virtual bool AddAndUseSession { get; } = false;
-    protected DIHelper DIHelper { get; }
-    protected bool LoadProducts { get; set; } = true;
-    protected bool LoadConsumers { get; } = true;
+        Action<JsonOptions> jsonOptions = options =>
+        {
+            options.JsonSerializerOptions.WriteIndented = false;
+            options.JsonSerializerOptions.DefaultIgnoreCondition = JsonIgnoreCondition.WhenWritingNull;
+            options.JsonSerializerOptions.Converters.Add(new ApiDateTimeConverter());
+
+            if (Converters != null)
+            {
+                foreach (var c in Converters)
+                {
+                    options.JsonSerializerOptions.Converters.Add(c);
+                }
+            }
+        };
+
+        services.AddControllers()
+            .AddXmlSerializerFormatters()
+            .AddJsonOptions(jsonOptions);
+
+        services.AddSingleton(jsonOptions);
+
+        DIHelper.TryAdd<DisposeMiddleware>();
+        DIHelper.TryAdd<CultureMiddleware>();
+        DIHelper.TryAdd<IpSecurityFilter>();
+        DIHelper.TryAdd<PaymentFilter>();
+        DIHelper.TryAdd<ProductSecurityFilter>();
+        DIHelper.TryAdd<TenantStatusFilter>();
+        DIHelper.TryAdd<ConfirmAuthHandler>();
+        DIHelper.TryAdd<CookieAuthHandler>();
+        DIHelper.TryAdd<WebhooksGlobalFilterAttribute>();
+
+        var redisConfiguration = Configuration.GetSection("Redis").Get<RedisConfiguration>();
+        var kafkaConfiguration = Configuration.GetSection("kafka").Get<KafkaSettings>();
+
+        if (kafkaConfiguration != null)
+            DIHelper.TryAdd(typeof(ICacheNotify<>), typeof(KafkaCache<>));
+
+        else if (redisConfiguration != null)
+        {
+            DIHelper.TryAdd(typeof(ICacheNotify<>), typeof(RedisCache<>));
+
+            services.AddStackExchangeRedisExtensions<NewtonsoftSerializer>(redisConfiguration);
+        }
+        else
+            DIHelper.TryAdd(typeof(ICacheNotify<>), typeof(MemoryCacheNotify<>));
+
+        DIHelper.TryAdd(typeof(IWebhookPublisher), typeof(WebhookPublisher));
+
+        if (LoadProducts)
+            DIHelper.RegisterProducts(Configuration, HostEnvironment.ContentRootPath);
 
-    public BaseStartup(IConfiguration configuration, IHostEnvironment hostEnvironment)
-    {
-        Configuration = configuration;
-        HostEnvironment = hostEnvironment;
-        DIHelper = new DIHelper();
+        var builder = services.AddMvcCore(config =>
+        {
+            config.Conventions.Add(new ControllerNameAttributeConvention());
+
+            var policy = new AuthorizationPolicyBuilder().RequireAuthenticatedUser().Build();
+
+            config.Filters.Add(new AuthorizeFilter(policy));
+            config.Filters.Add(new TypeFilterAttribute(typeof(TenantStatusFilter)));
+            config.Filters.Add(new TypeFilterAttribute(typeof(PaymentFilter)));
+            config.Filters.Add(new TypeFilterAttribute(typeof(IpSecurityFilter)));
+            config.Filters.Add(new TypeFilterAttribute(typeof(ProductSecurityFilter)));
+            config.Filters.Add(new CustomResponseFilterAttribute());
+            config.Filters.Add(new CustomExceptionFilterAttribute());
+            config.Filters.Add(new TypeFilterAttribute(typeof(FormatFilter)));
+            config.Filters.Add(new TypeFilterAttribute(typeof(WebhooksGlobalFilterAttribute)));
 
-        if (bool.TryParse(Configuration["core:products"], out var loadProducts))
-            LoadProducts = loadProducts;
-    }
-=======
-namespace ASC.Api.Core
-{
-    public abstract class BaseStartup
-    {
-        public IConfiguration Configuration { get; }
-        public IHostEnvironment HostEnvironment { get; }
-        public virtual JsonConverter[] Converters { get; }
-        public virtual bool AddControllersAsServices { get; } = false;
-        public virtual bool ConfirmAddScheme { get; } = false;
-        public virtual bool AddAndUseSession { get; } = false;
-        protected DIHelper DIHelper { get; }
-        protected bool LoadProducts { get; set; } = true;
-        protected bool LoadConsumers { get; } = true;
+            config.OutputFormatters.RemoveType<XmlSerializerOutputFormatter>();
+            config.OutputFormatters.Add(new XmlOutputFormatter());
+        });
+
+
+        var authBuilder = services.AddAuthentication("cookie")
+            .AddScheme<AuthenticationSchemeOptions, CookieAuthHandler>("cookie", a => { });
 
-        public BaseStartup(IConfiguration configuration, IHostEnvironment hostEnvironment)
-        {
-            Configuration = configuration;
-            HostEnvironment = hostEnvironment;
-            DIHelper = new DIHelper();
-            if (bool.TryParse(Configuration["core:products"], out var loadProducts))
-            {
-                LoadProducts = loadProducts;
-            }
-        }
+        if (ConfirmAddScheme)
+            authBuilder.AddScheme<AuthenticationSchemeOptions, ConfirmAuthHandler>("confirm", a => { });
 
-        public virtual void ConfigureServices(IServiceCollection services)
-        {
-            services.AddCustomHealthCheck(Configuration);
-            services.AddHttpContextAccessor();
-            services.AddMemoryCache();
->>>>>>> 8a90ccc3
+        services.AddAutoMapper(Assembly.GetAssembly(typeof(MappingProfile)));
+    }
 
-    public virtual void ConfigureServices(IServiceCollection services)
-    {
-        services.AddCustomHealthCheck(Configuration);
-        services.AddHttpContextAccessor();
-        services.AddMemoryCache();
+    public virtual void Configure(IApplicationBuilder app, IWebHostEnvironment env)
+    {
+        app.UseForwardedHeaders(new ForwardedHeadersOptions
+        {
+            ForwardedHeaders = ForwardedHeaders.XForwardedFor | ForwardedHeaders.XForwardedProto
+        });
 
-<<<<<<< HEAD
-        if (AddAndUseSession)
-            services.AddSession();
-=======
-            DIHelper.Configure(services);
+        app.UseRouting();
+
+        if (AddAndUseSession)
+            app.UseSession();
 
-            Action<JsonOptions> jsonOptions = options =>
-                {
-                    options.JsonSerializerOptions.WriteIndented = false;
-                    options.JsonSerializerOptions.DefaultIgnoreCondition = JsonIgnoreCondition.WhenWritingNull;
-                    options.JsonSerializerOptions.Converters.Add(new ApiDateTimeConverter());
+        app.UseAuthentication();
 
-                    if (Converters != null)
-                    {
-                        foreach (var c in Converters)
-                        {
-                            options.JsonSerializerOptions.Converters.Add(c);
-                        }
-                    }
-                };
+        app.UseAuthorization();
 
-            services.AddControllers()
-                .AddXmlSerializerFormatters()
-                .AddJsonOptions(jsonOptions);
+        app.UseCultureMiddleware();
 
-            services.AddSingleton(jsonOptions);
+        app.UseDisposeMiddleware();
 
-            DIHelper.TryAdd<DisposeMiddleware>();
-            DIHelper.TryAdd<CultureMiddleware>();
-            DIHelper.TryAdd<IpSecurityFilter>();
-            DIHelper.TryAdd<PaymentFilter>();
-            DIHelper.TryAdd<ProductSecurityFilter>();
-            DIHelper.TryAdd<TenantStatusFilter>();
-            DIHelper.TryAdd<ConfirmAuthHandler>();
-            DIHelper.TryAdd<CookieAuthHandler>();
-            DIHelper.TryAdd<WebhooksGlobalFilterAttribute>();
-
-            var redisConfiguration = Configuration.GetSection("Redis").Get<RedisConfiguration>();
-            var kafkaConfiguration = Configuration.GetSection("kafka").Get<KafkaSettings>();
-
-            if (kafkaConfiguration != null)
-            {
-                DIHelper.TryAdd(typeof(ICacheNotify<>), typeof(KafkaCache<>));
-            }
-            else if (redisConfiguration != null)
-            {
-                DIHelper.TryAdd(typeof(ICacheNotify<>), typeof(RedisCache<>));
-
-                services.AddStackExchangeRedisExtensions<NewtonsoftSerializer>(redisConfiguration);
-            }
-            else
-            {
-                DIHelper.TryAdd(typeof(ICacheNotify<>), typeof(MemoryCacheNotify<>));
-            }
->>>>>>> 8a90ccc3
-
-        DIHelper.Configure(services);
-
-        Action<JsonOptions> jsonOptions = options =>
-        {
-            options.JsonSerializerOptions.WriteIndented = false;
-            options.JsonSerializerOptions.DefaultIgnoreCondition = JsonIgnoreCondition.WhenWritingNull;
-            options.JsonSerializerOptions.Converters.Add(new ApiDateTimeConverter());
-
-            if (Converters != null)
-            {
-                foreach (var c in Converters)
-                {
-                    options.JsonSerializerOptions.Converters.Add(c);
-                }
-            }
-<<<<<<< HEAD
-        };
-=======
-
-            var builder = services.AddMvcCore(config =>
-            {
-                config.Conventions.Add(new ControllerNameAttributeConvention());
-
-                var policy = new AuthorizationPolicyBuilder().RequireAuthenticatedUser().Build();
-
-                config.Filters.Add(new AuthorizeFilter(policy));
-                config.Filters.Add(new TypeFilterAttribute(typeof(TenantStatusFilter)));
-                config.Filters.Add(new TypeFilterAttribute(typeof(PaymentFilter)));
-                config.Filters.Add(new TypeFilterAttribute(typeof(IpSecurityFilter)));
-                config.Filters.Add(new TypeFilterAttribute(typeof(ProductSecurityFilter)));
-                config.Filters.Add(new CustomResponseFilterAttribute());
-                config.Filters.Add(new CustomExceptionFilterAttribute());
-                config.Filters.Add(new TypeFilterAttribute(typeof(FormatFilter)));
-                config.Filters.Add(new TypeFilterAttribute(typeof(WebhooksGlobalFilterAttribute)));
-
-                config.OutputFormatters.RemoveType<XmlSerializerOutputFormatter>();
-                config.OutputFormatters.Add(new XmlOutputFormatter());
-            });
->>>>>>> 8a90ccc3
-
-        services.AddControllers()
-            .AddXmlSerializerFormatters()
-            .AddJsonOptions(jsonOptions);
-
-<<<<<<< HEAD
-        services.AddSingleton(jsonOptions);
-
-        DIHelper.TryAdd<DisposeMiddleware>();
-        DIHelper.TryAdd<CultureMiddleware>();
-        DIHelper.TryAdd<IpSecurityFilter>();
-        DIHelper.TryAdd<PaymentFilter>();
-        DIHelper.TryAdd<ProductSecurityFilter>();
-        DIHelper.TryAdd<TenantStatusFilter>();
-        DIHelper.TryAdd<ConfirmAuthHandler>();
-        DIHelper.TryAdd<CookieAuthHandler>();
-        DIHelper.TryAdd<WebhooksGlobalFilterAttribute>();
-
-        var redisConfiguration = Configuration.GetSection("Redis").Get<RedisConfiguration>();
-        var kafkaConfiguration = Configuration.GetSection("kafka").Get<KafkaSettings>();
-
-        if (kafkaConfiguration != null)
-            DIHelper.TryAdd(typeof(ICacheNotify<>), typeof(KafkaCache<>));
-
-        else if (redisConfiguration != null)
-        {
-            DIHelper.TryAdd(typeof(ICacheNotify<>), typeof(RedisCache<>));
-
-            services.AddStackExchangeRedisExtensions<NewtonsoftSerializer>(redisConfiguration);
-=======
-            var authBuilder = services.AddAuthentication("cookie")
-                .AddScheme<AuthenticationSchemeOptions, CookieAuthHandler>("cookie", a => { });
-
-            if (ConfirmAddScheme)
-            {
-                authBuilder.AddScheme<AuthenticationSchemeOptions, ConfirmAuthHandler>("confirm", a => { });
-            }
-
-            services.AddAutoMapper(Assembly.GetAssembly(typeof(MappingProfile)));
-        }
-
-        public virtual void Configure(IApplicationBuilder app, IWebHostEnvironment env)
-        {
-            app.UseForwardedHeaders(new ForwardedHeadersOptions
-            {
-                ForwardedHeaders = ForwardedHeaders.XForwardedFor | ForwardedHeaders.XForwardedProto
-            });
-
-            app.UseRouting();
-
-            if (AddAndUseSession)
-                app.UseSession();
-
-            app.UseAuthentication();
-
-            app.UseAuthorization();
-
-            app.UseCultureMiddleware();
-
-            app.UseDisposeMiddleware();
-
-            app.UseEndpoints(endpoints =>
-            {
-                endpoints.MapControllers();
-                endpoints.MapCustom();
-
-                endpoints.MapHealthChecks("/health", new HealthCheckOptions()
-                {
-                    Predicate = _ => true,
-                    ResponseWriter = UIResponseWriter.WriteHealthCheckUIResponse
-                });
-                endpoints.MapHealthChecks("/liveness", new HealthCheckOptions
-                {
-                    Predicate = r => r.Name.Contains("self")
-                });
-            });
->>>>>>> 8a90ccc3
-        }
-        else
-            DIHelper.TryAdd(typeof(ICacheNotify<>), typeof(MemoryCacheNotify<>));
-
-        DIHelper.TryAdd(typeof(IWebhookPublisher), typeof(WebhookPublisher));
-
-        if (LoadProducts)
-            DIHelper.RegisterProducts(Configuration, HostEnvironment.ContentRootPath);
-
-        var builder = services.AddMvcCore(config =>
-        {
-<<<<<<< HEAD
-            config.Conventions.Add(new ControllerNameAttributeConvention());
-
-            var policy = new AuthorizationPolicyBuilder().RequireAuthenticatedUser().Build();
-
-            config.Filters.Add(new AuthorizeFilter(policy));
-            config.Filters.Add(new TypeFilterAttribute(typeof(TenantStatusFilter)));
-            config.Filters.Add(new TypeFilterAttribute(typeof(PaymentFilter)));
-            config.Filters.Add(new TypeFilterAttribute(typeof(IpSecurityFilter)));
-            config.Filters.Add(new TypeFilterAttribute(typeof(ProductSecurityFilter)));
-            config.Filters.Add(new CustomResponseFilterAttribute());
-            config.Filters.Add(new CustomExceptionFilterAttribute());
-            config.Filters.Add(new TypeFilterAttribute(typeof(FormatFilter)));
-            config.Filters.Add(new TypeFilterAttribute(typeof(WebhooksGlobalFilterAttribute)));
-
-            config.OutputFormatters.RemoveType<XmlSerializerOutputFormatter>();
-            config.OutputFormatters.Add(new XmlOutputFormatter());
-        });
-
-
-        var authBuilder = services.AddAuthentication("cookie")
-            .AddScheme<AuthenticationSchemeOptions, CookieAuthHandler>("cookie", a => { });
-
-        if (ConfirmAddScheme)
-            authBuilder.AddScheme<AuthenticationSchemeOptions, ConfirmAuthHandler>("confirm", a => { });
-
-        services.AddAutoMapper(Assembly.GetAssembly(typeof(MappingProfile)));
-=======
-            builder.Register(Configuration, LoadProducts, LoadConsumers);
-        }
->>>>>>> 8a90ccc3
-    }
-
-    public virtual void Configure(IApplicationBuilder app, IWebHostEnvironment env)
-    {
-        app.UseForwardedHeaders(new ForwardedHeadersOptions
-        {
-            ForwardedHeaders = ForwardedHeaders.XForwardedFor | ForwardedHeaders.XForwardedProto
-        });
-
-        app.UseRouting();
-
-        if (AddAndUseSession)
-            app.UseSession();
-
-        app.UseAuthentication();
-
-        app.UseAuthorization();
-
-        app.UseCultureMiddleware();
-
-        app.UseDisposeMiddleware();
-
-        app.UseEndpoints(endpoints =>
-        {
-            endpoints.MapControllers();
-            endpoints.MapCustom();
-
-            endpoints.MapHealthChecks("/health", new HealthCheckOptions()
-            {
-                Predicate = _ => true,
-                ResponseWriter = UIResponseWriter.WriteHealthCheckUIResponse
-            });
-<<<<<<< HEAD
-            endpoints.MapHealthChecks("/liveness", new HealthCheckOptions
-            {
-                Predicate = r => r.Name.Contains("self")
-            });
-        });
-    }
-
-    public void ConfigureContainer(ContainerBuilder builder)
-    {
-        builder.Register(Configuration, LoadProducts, LoadConsumers);
-    }
-}
-
-public static class LogNLogConfigureExtenstion
-{
-    public static IHostBuilder ConfigureNLogLogging(this IHostBuilder hostBuilder)
-    {
-        return hostBuilder.ConfigureLogging((hostBuildexContext, r) =>
-        {
-            _ = new ConfigureLogNLog(hostBuildexContext.Configuration, new ConfigurationExtension(hostBuildexContext.Configuration), hostBuildexContext.HostingEnvironment);
-            r.AddNLog(LogManager.Configuration);
-        });
-=======
-        }
->>>>>>> 8a90ccc3
-    }
+        app.UseEndpoints(endpoints =>
+        {
+            endpoints.MapControllers();
+            endpoints.MapCustom();
+
+            endpoints.MapHealthChecks("/health", new HealthCheckOptions()
+            {
+                Predicate = _ => true,
+                ResponseWriter = UIResponseWriter.WriteHealthCheckUIResponse
+            });
+            endpoints.MapHealthChecks("/liveness", new HealthCheckOptions
+            {
+                Predicate = r => r.Name.Contains("self")
+            });
+        });
+    }
+
+    public void ConfigureContainer(ContainerBuilder builder)
+    {
+        builder.Register(Configuration, LoadProducts, LoadConsumers);
+    }
+}
+
+public static class LogNLogConfigureExtenstion
+{
+    public static IHostBuilder ConfigureNLogLogging(this IHostBuilder hostBuilder)
+    {
+        return hostBuilder.ConfigureLogging((hostBuildexContext, r) =>
+        {
+            _ = new ConfigureLogNLog(hostBuildexContext.Configuration, new ConfigurationExtension(hostBuildexContext.Configuration), hostBuildexContext.HostingEnvironment);
+            r.AddNLog(LogManager.Configuration);
+        });
+    }
 }