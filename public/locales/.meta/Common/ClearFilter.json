{
  "key_path": "ClearFilter",
  "content": "Clear filter",
  "content_en_sha1_hash": "b667d6f9f635decfb59140eb7361aedc90b3b761",
  "created_at": "2025-05-19T21:30:43.475Z",
<<<<<<< HEAD
  "updated_at": "2025-05-26T07:57:32.147Z",
=======
  "updated_at": "2025-06-26T19:00:18.114Z",
>>>>>>> 0de93b01
  "comment": {
    "text": "The translation key \"ClearFilter\" is used to display a clear filter button or link that resets filters in a search or filtering interface. It appears as a prominent action item on pages like Form Gallery and Contacts Body, where it helps users remove existing filters.",
    "is_auto": true,
    "updated_at": "2025-05-20T09:37:06.689Z"
  },
  "usage": [
    {
      "file_path": "/packages/client/src/components/EmptyContainer/EmptyFilterContainer.js",
      "line_number": 117,
      "context": "const options = [\n {\n key: \"empty-view-filter\",\n to: \"\",\n description: t(\"Common:ClearFilter\"),\n icon: <ClearEmptyFilterSvg />,\n onClick: onResetFilter,\n },\n ];",
      "module": "/packages/client"
    },
    {
      "file_path": "/packages/client/src/pages/FormGallery/Body.js",
      "line_number": 133,
      "context": "isHovered\n type=\"action\"\n fontWeight=\"600\"\n display=\"flex\"\n >\n {t(\"Common:ClearFilter\")}\n </Link>\n </StyledEmptyContainerLinks>\n }\n />\n ) : (",
      "module": "/packages/client"
    },
    {
      "file_path": "/packages/client/src/pages/Home/Section/ContactsBody/EmptyScreen.tsx",
      "line_number": 155,
      "context": "{\n to: \"\",\n className: classNames({\n \"empty-view--margin\": !isEmptyGuests,\n }),\n description: t(\"Common:ClearFilter\"),\n icon: <ClearEmptyFilterSvg />,\n onClick: onResetFilter,\n key: \"empty-view-contacts-clear-filter\",\n },\n ];",
      "module": "/packages/client"
    },
    {
      "file_path": "/packages/client/src/pages/Home/Section/ContactsBody/EmptyScreenGroups.tsx",
      "line_number": 105,
      "context": "const getOptions = () => {\n if (groupsIsFiltered) {\n return [\n {\n to: \"\",\n description: t(\"Common:ClearFilter\"),\n icon: <ClearEmptyFilterSvg />,\n onClick: onResetFilter,\n key: \"empty-view-groups-clear-filter\",\n },\n ];",
      "module": "/packages/client"
    },
    {
      "file_path": "/packages/client/src/pages/PortalSettings/categories/data-import/components/AddEmailsStep/AccountsTable/RowView/index.tsx",
      "line_number": 159,
      "context": "type={LinkType.action}\n isHovered\n fontWeight=\"600\"\n onClick={onClearFilter}\n >\n {t(\"Common:ClearFilter\")}\n </Link>\n </div>\n }\n />\n )}",
      "module": "/packages/client"
    },
    {
      "file_path": "/packages/client/src/pages/PortalSettings/categories/data-import/components/AddEmailsStep/AccountsTable/TableView/index.tsx",
      "line_number": 152,
      "context": "type={LinkType.action}\n isHovered\n fontWeight=\"600\"\n onClick={onClearFilter}\n >\n {t(\"Common:ClearFilter\")}\n </Link>\n </div>\n }\n />\n )}",
      "module": "/packages/client"
    },
    {
      "file_path": "/packages/client/src/pages/PortalSettings/categories/data-import/components/SelectUsersStep/AccountsTable/RowView/index.tsx",
      "line_number": 206,
      "context": "type={LinkType.action}\n isHovered\n fontWeight=\"600\"\n onClick={onClearFilter}\n >\n {t(\"Common:ClearFilter\")}\n </Link>\n </div>\n }\n />\n )}",
      "module": "/packages/client"
    },
    {
      "file_path": "/packages/client/src/pages/PortalSettings/categories/data-import/components/SelectUsersStep/AccountsTable/TableView/index.tsx",
      "line_number": 147,
      "context": "type={LinkType.action}\n isHovered\n fontWeight=\"600\"\n onClick={onClearFilter}\n >\n {t(\"Common:ClearFilter\")}\n </Link>\n </div>\n }\n />\n )}",
      "module": "/packages/client"
    },
    {
      "file_path": "/packages/client/src/pages/PortalSettings/categories/data-import/components/SelectUsersTypeStep/AccountsTable/RowView/index.tsx",
      "line_number": 215,
      "context": "type={LinkType.action}\n isHovered\n fontWeight=\"600\"\n onClick={onClearFilter}\n >\n {t(\"Common:ClearFilter\")}\n </Link>\n </div>\n }\n />\n )}",
      "module": "/packages/client"
    },
    {
      "file_path": "/packages/client/src/pages/PortalSettings/categories/data-import/components/SelectUsersTypeStep/AccountsTable/TableView/index.tsx",
      "line_number": 215,
      "context": "type={LinkType.action}\n isHovered\n fontWeight=\"600\"\n onClick={onClearFilter}\n >\n {t(\"Common:ClearFilter\")}\n </Link>\n </div>\n }\n />\n )}",
      "module": "/packages/client"
    },
    {
      "file_path": "/packages/client/src/pages/PortalSettings/categories/developer-tools/Webhooks/WebhookHistory/sub-components/EmptyFilter.js",
      "line_number": 110,
      "context": "{t(\"NoResultsMatched\")}\n </Text>\n <span className=\"clearFilter\" onClick={clearFilters}>\n <img\n src={ClearEmptyFilterIcon}\n alt={t(\"ClearFilter\")}\n className=\"clearFilterIcon\"\n />\n <Link\n color={theme.isBase ? globalColors.lightGrayDark : \"inherit\"}\n isHovered",
      "module": "/packages/client"
    },
    {
      "file_path": "/packages/client/src/pages/PortalSettings/categories/developer-tools/Webhooks/WebhookHistory/sub-components/EmptyFilter.js",
      "line_number": 119,
      "context": "color={theme.isBase ? globalColors.lightGrayDark : \"inherit\"}\n isHovered\n fontWeight={600}\n type=\"action\"\n >\n {t(\"Common:ClearFilter\")}\n </Link>\n </span>\n </div>\n </EmptyFilterContent>\n </EmptyFilterWrapper>",
      "module": "/packages/client"
    },
    {
      "file_path": "/packages/shared/components/selector/sub-components/EmptyScreen.tsx",
      "line_number": 170,
      "context": "size={12}\n iconName={withSearch ? ClearEmptyFilterSvgUrl : UpSvgUrl}\n isFill\n />\n <Link {...linkStyles}>\n {withSearch ? t(\"Common:ClearFilter\") : t(\"Common:Back\")}\n </Link>\n </div>\n </div>\n ) : null}\n </div>",
      "module": "/packages/shared"
    }
  ],
  "languages": {
    "en": {
      "ai_translated": false,
      "ai_model": null,
      "ai_spell_check_issues": [],
      "approved_at": null
    },
    "ar-SA": {
      "ai_translated": false,
      "ai_model": null,
      "ai_spell_check_issues": [],
      "approved_at": null
    },
    "az": {
      "ai_translated": false,
      "ai_model": null,
      "ai_spell_check_issues": [
        {
          "type": "incorrect_translation",
          "description": "The translation \"Filtri silin\" is a literal translation, but a more natural and idiomatic way to say \"Clear filter\" in Azerbaijani would be \"Filtri təmizlə\". \"Silin\" means 'delete' while \"təmizlə\" means 'clean' or 'clear'.",
          "suggestion": "Filtri təmizlə"
        }
      ],
      "approved_at": null
    },
    "bg": {
      "ai_translated": false,
      "ai_model": null,
      "ai_spell_check_issues": [],
      "approved_at": null
    },
    "cs": {
      "ai_translated": false,
      "ai_model": null,
      "ai_spell_check_issues": [],
      "approved_at": null
    },
    "de": {
      "ai_translated": false,
      "ai_model": null,
      "ai_spell_check_issues": [],
      "approved_at": null
    },
    "el-GR": {
      "ai_translated": false,
      "ai_model": null,
      "ai_spell_check_issues": [],
      "approved_at": null
    },
    "es": {
      "ai_translated": false,
      "ai_model": null,
      "ai_spell_check_issues": [],
      "approved_at": null
    },
    "fi": {
      "ai_translated": false,
      "ai_model": null,
      "ai_spell_check_issues": [],
      "approved_at": null
    },
    "fr": {
      "ai_translated": false,
      "ai_model": null,
      "ai_spell_check_issues": [],
      "approved_at": null
    },
    "hy-AM": {
      "ai_translated": false,
      "ai_model": null,
      "ai_spell_check_issues": [],
      "approved_at": null
    },
    "it": {
      "ai_translated": false,
      "ai_model": null,
      "ai_spell_check_issues": [],
      "approved_at": null
    },
    "ja-JP": {
      "ai_translated": false,
      "ai_model": null,
      "ai_spell_check_issues": [
        {
          "type": "incorrect_translation",
          "description": "The Japanese translation \"フィルターのクリア\" is a literal translation and not the most natural phrasing for a button or label. While understandable, a more idiomatic translation would improve user experience.",
          "suggestion": "検討: 「フィルタをクリア」「クリア」, or a more context-specific alternative depending on the platform and user base."
        }
      ],
      "approved_at": null
    },
    "ko-KR": {
      "ai_translated": false,
      "ai_model": null,
      "ai_spell_check_issues": [
        {
          "type": "incorrect_translation",
          "description": "While \"필터 삭제\" is a possible translation for \"Clear filter\", it's a bit more literal and might sound less natural in some contexts. A more common and user-friendly translation would be \"필터 초기화\" (filter initialization) or \"필터 지우기\" (erase filter).",
          "suggestion": "필터 초기화 or 필터 지우기"
        }
      ],
      "approved_at": null
    },
    "lo-LA": {
      "ai_translated": false,
      "ai_model": null,
      "ai_spell_check_issues": [],
      "approved_at": null
    },
    "lv": {
      "ai_translated": false,
      "ai_model": null,
      "ai_spell_check_issues": [],
      "approved_at": null
    },
    "nl": {
      "ai_translated": false,
      "ai_model": null,
      "ai_spell_check_issues": [],
      "approved_at": null
    },
    "pl": {
      "ai_translated": false,
      "ai_model": null,
      "ai_spell_check_issues": [],
      "approved_at": null
    },
    "pt": {
      "ai_translated": false,
      "ai_model": null,
      "ai_spell_check_issues": [],
      "approved_at": null
    },
    "pt-BR": {
      "ai_translated": false,
      "ai_model": null,
      "ai_spell_check_issues": [
        {
          "type": "incorrect_translation",
          "description": "The translation \"Filtro limpo\" is a literal translation of \"filter clean\" and doesn't convey the intended meaning of \"clear filter\" in a user interface context. It's awkward and not idiomatic Portuguese.",
          "suggestion": "Limpar filtro"
        },
        {
          "type": "incorrect_translation",
          "description": "While 'Limpar filtro' is an improvement, a more natural and widely used phrase would be 'Remover filtro'.",
          "suggestion": "Remover filtro"
        }
      ],
      "approved_at": null
    },
    "ro": {
      "ai_translated": false,
      "ai_model": null,
      "ai_spell_check_issues": [
        {
          "type": "incorrect_translation",
          "description": "The translation 'Golire filtru' doesn't accurately convey the meaning of 'Clear filter'. 'Golire' means 'to glorify' or 'to praise', which is not the intended meaning. The correct translation would be something like 'Șterge filtru' or 'Resetează filtru'.",
          "suggestion": "Șterge filtru"
        }
      ],
      "approved_at": null
    },
    "ru": {
      "ai_translated": false,
      "ai_model": null,
      "ai_spell_check_issues": [],
      "approved_at": null
    },
    "si": {
      "ai_translated": false,
      "ai_model": null,
      "ai_spell_check_issues": [
        {
          "type": "incorrect_translation",
          "description": "The Sinhala translation \"පෙරහන හිස් කරන්න\" is not the most natural or accurate translation of \"Clear filter\". \"පෙරහන\" can mean \"prejudice\" or \"bias\", and while it could be interpreted as 'filter' in certain contexts, it's not the standard term. A better translation would be something along the lines of \"පෙරහන් ඉවත් කරන්න\" or \"පෙරහන් ක්ෂේත්‍රය මකන්න\".",
          "suggestion": "පෙරහන් ඉවත් කරන්න"
        }
      ],
      "approved_at": null
    },
    "sk": {
      "ai_translated": false,
      "ai_model": null,
      "ai_spell_check_issues": [],
      "approved_at": null
    },
    "sl": {
      "ai_translated": false,
      "ai_model": null,
      "ai_spell_check_issues": [],
      "approved_at": null
    },
    "sr-Cyrl-RS": {
      "ai_translated": false,
      "ai_model": null,
      "ai_spell_check_issues": [
        {
          "type": "incorrect_translation",
          "description": "While \"Обриши филтер\" is understandable, a more natural and accurate translation of \"Clear filter\" in Serbian (Cyrillic) would be \"Избриши филтер\" or \"Очисти филтер\". \"Обриши\" implies wiping or scrubbing, which isn't the intended meaning of 'clear' in this context.",
          "suggestion": "Избриши филтер"
        }
      ],
      "approved_at": null
    },
    "sr-Latn-RS": {
      "ai_translated": false,
      "ai_model": null,
      "ai_spell_check_issues": [],
      "approved_at": null
    },
    "tr": {
      "ai_translated": false,
      "ai_model": null,
      "ai_spell_check_issues": [],
      "approved_at": null
    },
    "uk-UA": {
      "ai_translated": false,
      "ai_model": null,
      "ai_spell_check_issues": [],
      "approved_at": null
    },
    "vi": {
      "ai_translated": false,
      "ai_model": null,
      "ai_spell_check_issues": [],
      "approved_at": null
    },
    "zh-CN": {
      "ai_translated": false,
      "ai_model": null,
      "ai_spell_check_issues": [],
      "approved_at": null
    }
  }
}<|MERGE_RESOLUTION|>--- conflicted
+++ resolved
@@ -3,11 +3,7 @@
   "content": "Clear filter",
   "content_en_sha1_hash": "b667d6f9f635decfb59140eb7361aedc90b3b761",
   "created_at": "2025-05-19T21:30:43.475Z",
-<<<<<<< HEAD
-  "updated_at": "2025-05-26T07:57:32.147Z",
-=======
   "updated_at": "2025-06-26T19:00:18.114Z",
->>>>>>> 0de93b01
   "comment": {
     "text": "The translation key \"ClearFilter\" is used to display a clear filter button or link that resets filters in a search or filtering interface. It appears as a prominent action item on pages like Form Gallery and Contacts Body, where it helps users remove existing filters.",
     "is_auto": true,
@@ -112,7 +108,7 @@
       "ai_spell_check_issues": [
         {
           "type": "incorrect_translation",
-          "description": "The translation \"Filtri silin\" is a literal translation, but a more natural and idiomatic way to say \"Clear filter\" in Azerbaijani would be \"Filtri təmizlə\". \"Silin\" means 'delete' while \"təmizlə\" means 'clean' or 'clear'.",
+          "description": "While \"Filtri silin\" is understandable, a more natural and accurate translation of \"Clear filter\" in Azerbaijani would be \"Filtri təmizlə\". \"Silin\" translates to \"delete\" which isn't quite the intended meaning of \"clear\".",
           "suggestion": "Filtri təmizlə"
         }
       ],
@@ -178,8 +174,8 @@
       "ai_spell_check_issues": [
         {
           "type": "incorrect_translation",
-          "description": "The Japanese translation \"フィルターのクリア\" is a literal translation and not the most natural phrasing for a button or label. While understandable, a more idiomatic translation would improve user experience.",
-          "suggestion": "検討: 「フィルタをクリア」「クリア」, or a more context-specific alternative depending on the platform and user base."
+          "description": "While \"フィルターのクリア\" is understandable, a more natural and common translation of \"Clear filter\" in Japanese would be \"フィルターをクリアする\" or simply \"クリア\". \"クリアする\" implies the action of clearing, which is more aligned with the functionality of a 'Clear Filter' button.",
+          "suggestion": "フィルターをクリアする or クリア"
         }
       ],
       "approved_at": null
@@ -190,8 +186,8 @@
       "ai_spell_check_issues": [
         {
           "type": "incorrect_translation",
-          "description": "While \"필터 삭제\" is a possible translation for \"Clear filter\", it's a bit more literal and might sound less natural in some contexts. A more common and user-friendly translation would be \"필터 초기화\" (filter initialization) or \"필터 지우기\" (erase filter).",
-          "suggestion": "필터 초기화 or 필터 지우기"
+          "description": "While \"필터 삭제\" is a technically correct translation of \"Clear filter\", it might sound a little abrupt or formal for a user interface element. A more natural and user-friendly translation would be \"필터 지우기\" or \"필터 초기화\".",
+          "suggestion": "Consider using \"필터 지우기\" or \"필터 초기화\" for a more natural user experience."
         }
       ],
       "approved_at": null
@@ -232,13 +228,8 @@
       "ai_spell_check_issues": [
         {
           "type": "incorrect_translation",
-          "description": "The translation \"Filtro limpo\" is a literal translation of \"filter clean\" and doesn't convey the intended meaning of \"clear filter\" in a user interface context. It's awkward and not idiomatic Portuguese.",
-          "suggestion": "Limpar filtro"
-        },
-        {
-          "type": "incorrect_translation",
-          "description": "While 'Limpar filtro' is an improvement, a more natural and widely used phrase would be 'Remover filtro'.",
-          "suggestion": "Remover filtro"
+          "description": "While \"Filtro limpo\" is understandable, it's not the most natural or common translation for \"Clear filter\" in Brazilian Portuguese. \"Limpar filtro\" or \"Redefinir filtro\" would be more accurate and idiomatic.",
+          "suggestion": "Redefinir filtro"
         }
       ],
       "approved_at": null
@@ -249,7 +240,7 @@
       "ai_spell_check_issues": [
         {
           "type": "incorrect_translation",
-          "description": "The translation 'Golire filtru' doesn't accurately convey the meaning of 'Clear filter'. 'Golire' means 'to glorify' or 'to praise', which is not the intended meaning. The correct translation would be something like 'Șterge filtru' or 'Resetează filtru'.",
+          "description": "The Romanian translation 'Golire filtru' is not the most natural or accurate translation of 'Clear filter'. While 'golire' means emptying or clearing, it's less commonly used in this context. A better translation would convey the action of removing a filter.",
           "suggestion": "Șterge filtru"
         }
       ],
@@ -267,8 +258,8 @@
       "ai_spell_check_issues": [
         {
           "type": "incorrect_translation",
-          "description": "The Sinhala translation \"පෙරහන හිස් කරන්න\" is not the most natural or accurate translation of \"Clear filter\". \"පෙරහන\" can mean \"prejudice\" or \"bias\", and while it could be interpreted as 'filter' in certain contexts, it's not the standard term. A better translation would be something along the lines of \"පෙරහන් ඉවත් කරන්න\" or \"පෙරහන් ක්ෂේත්‍රය මකන්න\".",
-          "suggestion": "පෙරහන් ඉවත් කරන්න"
+          "description": "The translation \"පෙරහන හිස් කරන්න\" (perahana his karan'na) is a literal translation but doesn't quite capture the nuance of 'Clear filter'. While technically correct, it might sound a bit formal or awkward in a user interface context. A more natural translation might be \"පෙරහන් ඉවත් කරන්න\" or \"පෙරහන් පවිත්‍ර කරන්න\".",
+          "suggestion": "Consider using \"පෙරහන් ඉවත් කරන්න\" or \"පෙරහන් පවිත්‍ර කරන්න\"."
         }
       ],
       "approved_at": null
@@ -291,8 +282,8 @@
       "ai_spell_check_issues": [
         {
           "type": "incorrect_translation",
-          "description": "While \"Обриши филтер\" is understandable, a more natural and accurate translation of \"Clear filter\" in Serbian (Cyrillic) would be \"Избриши филтер\" or \"Очисти филтер\". \"Обриши\" implies wiping or scrubbing, which isn't the intended meaning of 'clear' in this context.",
-          "suggestion": "Избриши филтер"
+          "description": "While technically correct, \"Обриши филтер\" is a literal translation and sounds less natural in Serbian. A more idiomatic translation would be something like \"Уклони филтер\" or \"Скини филтер\".",
+          "suggestion": "Уклони филтер"
         }
       ],
       "approved_at": null
