import React from "react";
import styled, { css } from "styled-components";
import { withTranslation } from "react-i18next";
import DragAndDrop from "@appserver/components/drag-and-drop";
import Row from "@appserver/components/row";
import FilesRowContent from "./FilesRowContent";
import { withRouter } from "react-router-dom";
import { isTablet } from "react-device-detect";

import withFileActions from "../../../../../HOCs/withFileActions";
import withContextOptions from "../../../../../HOCs/withContextOptions";
import withQuickButtons from "../../../../../HOCs/withQuickButtons";
import ItemIcon from "../../../../../components/ItemIcon";
import marginStyles from "./CommonStyles";

const checkedStyle = css`
  background: #f3f4f4;
  ${marginStyles}
`;

const draggingStyle = css`
  background: #f8f7bf;
  &:hover {
    background: #efefb2;
  }
  ${marginStyles}
`;

const StyledWrapper = styled.div`
  .files-item {
    border-left: none;
    border-right: none;
    margin-left: 0;
  }
`;

const StyledSimpleFilesRow = styled(Row)`
  ${(props) => (props.checked || props.isActive) && checkedStyle};
  ${(props) => props.dragging && draggingStyle}
  position: unset;
  cursor: ${(props) =>
    !props.isThirdPartyFolder &&
    (props.checked || props.isActive) &&
    "url(/static/images/cursor.palm.react.svg), auto"};
  ${(props) =>
    props.inProgress &&
    css`
      pointer-events: none;
      /* cursor: wait; */
    `}

  margin-top: -2px;

  ${(props) =>
    !props.contextOptions &&
    `
    & > div:last-child {
        width: 0px;
      }
  `}

  -webkit-tap-highlight-color: rgba(0, 0, 0, 0);

  .styled-element {
    height: 32px;
    margin-right: 7px;
  }

  .row_context-menu-wrapper {
    width: fit-content;
    justify-content: space-between;
    flex: 1 1 auto;
  }

  .row_content {
    max-width: min-content;
    min-width: inherit;
  }

  .badges {
    display: flex;
    align-items: center;
    margin-top: 2px;
    margin-bottom: 26px;
  }

  .badge {
    margin-right: 8px;
  }

  .badge:last-child {
    margin-right: 0px;
  }

  .lock-file {
    cursor: ${(props) => (props.withAccess ? "pointer" : "default")};
    svg {
      height: 12px;
    }
  }

  .favorite {
    cursor: pointer;
    margin-top: 1px;
  }

  .expandButton {
    margin-left: 12px;
    padding-top: 7px;
  }

  ${(props) =>
    ((props.sectionWidth <= 1024 && props.sectionWidth > 500) || isTablet) &&
    `
    .row_context-menu-wrapper{
      width: min-content;
      justify-content: space-between;
      flex: 0 1 auto;
    } 

    .row_content {
      max-width: none;
      min-width: 0;
    } 

    .badges {
      margin-bottom: 0px;
    }

    .badge {
      margin-right: 24px;
    }

    .lock-file{
      svg {
        height: 16px;
      }
    }

    .expandButton {
      padding-top: 0px;
    }
  `}
`;

const SimpleFilesRow = (props) => {
  const {
    item,
    sectionWidth,
    dragging,
    onContentFileSelect,
    fileContextClick,
    onDrop,
    onMouseDown,
    className,
    isDragging,
    value,
    quickButtonsComponent,
    displayShareButton,
    isPrivacy,
    contextOptionsProps,
    checkedProps,
    onFilesClick,
    onMouseClick,
    isEdit,
    isActive,
<<<<<<< HEAD
    isAdmin,
=======
    inProgress,
>>>>>>> dadf439c
  } = props;

  const withAccess = isAdmin || item.access === 0;

  const element = (
    <ItemIcon id={item.id} icon={item.icon} fileExst={item.fileExst} />
  );

  return (
    <StyledWrapper
      className={`row-wrapper ${
        checkedProps || isActive ? "row-selected" : ""
      }`}
    >
      <DragAndDrop
        data-title={item.title}
        value={value}
        className={`files-item ${className}`}
        onDrop={onDrop}
        onMouseDown={onMouseDown}
        dragging={dragging && isDragging}
      >
        <StyledSimpleFilesRow
          key={item.id}
          data={item}
          isEdit={isEdit}
          element={element}
          sectionWidth={sectionWidth}
          contentElement={quickButtonsComponent}
          onSelect={onContentFileSelect}
          rowContextClick={fileContextClick}
          isPrivacy={isPrivacy}
          onClick={onMouseClick}
          onDoubleClick={onFilesClick}
          checked={checkedProps}
          {...contextOptionsProps}
          contextButtonSpacerWidth={displayShareButton}
          dragging={dragging && isDragging}
          isActive={isActive}
          inProgress={inProgress}
          isThirdPartyFolder={item.isThirdPartyFolder}
<<<<<<< HEAD
          withAccess={withAccess}
=======
          className="files-row"
>>>>>>> dadf439c
        >
          <FilesRowContent
            item={item}
            sectionWidth={sectionWidth}
            onFilesClick={onFilesClick}
          />
        </StyledSimpleFilesRow>
      </DragAndDrop>
    </StyledWrapper>
  );
};

export default withTranslation(["Home", "Translations"])(
  withFileActions(
    withRouter(withContextOptions(withQuickButtons(SimpleFilesRow)))
  )
);<|MERGE_RESOLUTION|>--- conflicted
+++ resolved
@@ -164,11 +164,8 @@
     onMouseClick,
     isEdit,
     isActive,
-<<<<<<< HEAD
+    inProgress,
     isAdmin,
-=======
-    inProgress,
->>>>>>> dadf439c
   } = props;
 
   const withAccess = isAdmin || item.access === 0;
@@ -210,11 +207,8 @@
           isActive={isActive}
           inProgress={inProgress}
           isThirdPartyFolder={item.isThirdPartyFolder}
-<<<<<<< HEAD
+          className="files-row"
           withAccess={withAccess}
-=======
-          className="files-row"
->>>>>>> dadf439c
         >
           <FilesRowContent
             item={item}
