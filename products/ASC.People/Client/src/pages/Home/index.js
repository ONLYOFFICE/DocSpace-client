--- conflicted
+++ resolved
@@ -25,34 +25,23 @@
 import { withTranslation } from "react-i18next";
 import Dialogs from "./Section/Body/Dialogs"; //TODO: Move dialogs to another folder
 
-<<<<<<< HEAD
-const Home = ({
+const PureHome = ({
   isAdmin,
-=======
-const PureHome = ({
->>>>>>> b7b59072
   isLoading,
   history,
   getUsersList,
   setIsLoading,
   setIsRefresh,
   selectedGroup,
-<<<<<<< HEAD
+  tReady,
   showCatalog,
   firstLoad,
   setFirstLoad,
-=======
-  tReady,
->>>>>>> b7b59072
   viewAs,
 }) => {
   const { location } = history;
   const { pathname } = location;
-<<<<<<< HEAD
-  // console.log('People Home render');
-=======
   //console.log("People Home render");
->>>>>>> b7b59072
 
   useEffect(() => {
     if (pathname.indexOf("/people/filter") > -1) {
@@ -144,15 +133,11 @@
   isLoading: PropTypes.bool,
 };
 
-<<<<<<< HEAD
+const Home = withTranslation("Home")(PureHome);
+
 export default inject(({ auth, peopleStore }) => {
   const { settingsStore } = auth;
   const { showCatalog } = settingsStore;
-=======
-const Home = withTranslation("Home")(PureHome);
-
-export default inject(({ peopleStore }) => {
->>>>>>> b7b59072
   const { usersStore, selectedGroupStore, loadingStore, viewAs } = peopleStore;
   const { getUsersList } = usersStore;
   const { selectedGroup } = selectedGroupStore;
