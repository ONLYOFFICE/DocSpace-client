--- conflicted
+++ resolved
@@ -1,12 +1,4 @@
-<<<<<<< HEAD
-{
-  "kafka": {
-    "BootstrapServers": ""
-  }
-}
-=======
 {
 	"kafka": {
 	}
-}
->>>>>>> 95086e5d
+}