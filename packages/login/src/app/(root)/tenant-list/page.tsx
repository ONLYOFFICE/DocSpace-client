--- conflicted
+++ resolved
@@ -40,16 +40,9 @@
 }) {
   logger.info("Tenant list page");
 
-<<<<<<< HEAD
-  const searchParams = await props.searchParams;
-=======
-export default async function Page(props: {
-  searchParams: Promise<{ [key: string]: string }>;
-}) {
   const { searchParams: sp } = props;
   const searchParams = await sp;
 
->>>>>>> 552ccf3f
   const settings = await getSettings();
 
   // const { portals } = JSON.parse(searchParams.portals);
