// (c) Copyright Ascensio System SIA 2009-2024
//
// This program is a free software product.
// You can redistribute it and/or modify it under the terms
// of the GNU Affero General Public License (AGPL) version 3 as published by the Free Software
// Foundation. In accordance with Section 7(a) of the GNU AGPL its Section 15 shall be amended
// to the effect that Ascensio System SIA expressly excludes the warranty of non-infringement of
// any third-party rights.
//
// This program is distributed WITHOUT ANY WARRANTY, without even the implied warranty
// of MERCHANTABILITY or FITNESS FOR A PARTICULAR  PURPOSE. For details, see
// the GNU AGPL at: http://www.gnu.org/licenses/agpl-3.0.html
//
// You can contact Ascensio System SIA at Lubanas st. 125a-25, Riga, Latvia, EU, LV-1021.
//
// The  interactive user interfaces in modified source and object code versions of the Program must
// display Appropriate Legal Notices, as required under Section 5 of the GNU AGPL version 3.
//
// Pursuant to Section 7(b) of the License you must retain the original Product logo when
// distributing the program. Pursuant to Section 7(e) we decline to grant you any rights under
// trademark law for use of our trademarks.
//
// All the Product's GUI elements, including illustrations and icon sets, as well as technical writing
// content are licensed under the terms of the Creative Commons Attribution-ShareAlike 4.0
// International. See the License terms at http://creativecommons.org/licenses/by-sa/4.0/legalcode

import React from "react";
<<<<<<< HEAD
import { Text } from "../text";
import { Button, ButtonSize } from "../button";

=======
import classNames from "classnames";
import { Text } from "../text";
import { Button, ButtonSize } from "../button";
import { Heading } from "../heading";
>>>>>>> 2ab40e4f
import PortalLogo from "../portal-logo/PortalLogo";
import { Scrollbar } from "../scrollbar";

import type { ErrorContainerProps } from "./ErrorContainer.types";
import styles from "./ErrorContainer.module.scss";

const ErrorContainer = (props: ErrorContainerProps) => {
  const {
    headerText,
    bodyText,
    buttonText,
    onClickButton,
    children,
    customizedBodyText,
    isPrimaryButton = true,
    isEditor = false,
    className,
    ...rest
  } = props;

  return (
    <Scrollbar style={{ height: "100dvh" }}>
      <div
        {...rest}
        className={classNames(
          styles.container,
          { [styles.isEditor]: isEditor },
          className,
        )}
        data-testid="ErrorContainer"
      >
        <PortalLogo isResizable />
        <div id="container-inner">
          <svg
            id="background"
            width="753"
            height="361"
            viewBox="0 0 753 361"
            fill="none"
            xmlns="http://www.w3.org/2000/svg"
          >
            <path
              d="M605.159 329.5L502.298 335.217C254.439 335.217 356.184 345.596 268.916 345.596C179.954 345.596 145.188 350.392 79.3741 349.916C17.1668 345.596 -36.4313 231.143 31.8546 171.934C109.509 90.4003 120.656 5.02279e-06 254.764 0C357.493 -3.84752e-06 383.499 65.6633 577.897 46.6555C712.51 33.4934 779.566 260.925 742.919 335.217C713.53 394.796 605.159 329.5 605.159 329.5Z"
              fill="#E9F7FF"
            />
          </svg>
          <svg
            id="birds"
            width="263"
            height="123"
            viewBox="0 0 263 123"
            fill="none"
            xmlns="http://www.w3.org/2000/svg"
          >
            <path
              d="M53.0374 0C52.4644 0 52 0.457978 52 1.02292C52 1.58787 52.4644 2.04584 53.0374 2.04584C57.1445 2.04584 60.1955 5.68928 61.3682 9.2816C61.5035 9.70858 61.9047 10 62.3585 10C62.8124 10 63.2137 9.70875 63.3489 9.28152L63.3492 9.28052C64.4188 5.99204 67.0823 2.04584 70.9626 2.04584C71.5356 2.04584 72 1.58787 72 1.02292C72 0.457978 71.5356 0 70.9626 0C66.9479 0 64.0346 3.08772 62.3445 6.38386C60.4819 2.8992 57.243 0 53.0374 0Z"
              fill="#BADAF4"
            />
            <path
              d="M27.193 29C26.5341 29 26 29.5496 26 30.2275C26 30.9054 26.5341 31.455 27.193 31.455C31.9162 31.455 35.4248 35.8271 36.7734 40.1379C36.929 40.6503 37.3905 41 37.9123 41C38.4343 41 38.8957 40.6505 39.0512 40.1378L39.0516 40.1366C40.2816 36.1905 43.3447 31.455 47.807 31.455C48.4659 31.455 49 30.9054 49 30.2275C49 29.5496 48.4659 29 47.807 29C43.1901 29 39.8397 32.7053 37.8962 36.6606C35.7542 32.479 32.0294 29 27.193 29Z"
              fill="#BADAF4"
            />
            <path
              d="M0 6.97439C0 6.43625 0.473705 6 1.05805 6C3.80222 6 5.62553 7.54675 6.702 8.93327C6.89487 9.18168 7.06749 9.4293 7.22099 9.66845C7.36273 9.43672 7.52095 9.19713 7.6963 8.95671C8.68661 7.59887 10.39 6 12.9419 6C13.5263 6 14 6.43625 14 6.97439C14 7.51254 13.5263 7.94879 12.9419 7.94879C11.4534 7.94879 10.3046 8.87553 9.45294 10.0433C9.03994 10.6096 8.73563 11.1828 8.53414 11.6183C8.43406 11.8346 8.361 12.0133 8.31384 12.1353C8.2903 12.1962 8.27331 12.2428 8.26273 12.2725L8.25168 12.3041L8.25017 12.3084C8.1147 12.7189 7.70352 13 7.23768 13C6.77235 13 6.36174 12.72 6.22581 12.3103L6.22539 12.3091C6.22529 12.3088 6.22518 12.3084 7.23768 12.0256L6.22539 12.3091L6.22407 12.3052L6.21337 12.2749C6.203 12.246 6.18614 12.2004 6.16254 12.1403C6.11528 12.0201 6.04139 11.8434 5.93891 11.6292C5.73262 11.198 5.41731 10.6292 4.98064 10.0667C4.09627 8.92764 2.82976 7.94879 1.05805 7.94879C0.473705 7.94879 0 7.51254 0 6.97439Z"
              fill="#BADAF4"
            />
            <path
              d="M250.058 116C249.474 116 249 116.436 249 116.974C249 117.513 249.474 117.949 250.058 117.949C251.83 117.949 253.096 118.928 253.981 120.067C254.417 120.629 254.733 121.198 254.939 121.629C255.041 121.843 255.115 122.02 255.163 122.14C255.176 122.174 255.187 122.203 255.196 122.228C255.203 122.246 255.209 122.262 255.213 122.275L255.224 122.305L255.225 122.308L256.238 122.026C255.225 122.308 255.225 122.308 255.225 122.308L255.226 122.31"
              fill="#BADAF4"
            />
            <path
              d="M250.058 116C252.802 116 254.626 117.547 255.702 118.933L250.058 116Z"
              fill="#BADAF4"
            />
            <path
              d="M255.702 118.933C255.895 119.182 256.068 119.429 256.221 119.668L255.702 118.933Z"
              fill="#BADAF4"
            />
            <path
              d="M256.221 119.668C256.363 119.437 256.521 119.197 256.696 118.957L256.221 119.668Z"
              fill="#BADAF4"
            />
            <path
              d="M256.696 118.957C257.687 117.599 259.39 116 261.942 116L256.696 118.957Z"
              fill="#BADAF4"
            />
            <path
              d="M261.942 116C262.526 116 263 116.436 263 116.974L261.942 116Z"
              fill="#BADAF4"
            />
            <path
              d="M263 116.974C263 117.513 262.526 117.949 261.942 117.949L263 116.974Z"
              fill="#BADAF4"
            />
            <path
              d="M261.942 117.949C260.453 117.949 259.305 118.876 258.453 120.043L261.942 117.949Z"
              fill="#BADAF4"
            />
            <path
              d="M258.453 120.043C258.04 120.61 257.736 121.183 257.534 121.618L258.453 120.043Z"
              fill="#BADAF4"
            />
            <path
              d="M257.534 121.618C257.434 121.835 257.361 122.013 257.314 122.135L257.534 121.618Z"
              fill="#BADAF4"
            />
            <path
              d="M257.314 122.135C257.29 122.196 257.273 122.243 257.263 122.272L257.314 122.135Z"
              fill="#BADAF4"
            />
            <path
              d="M257.263 122.272L257.252 122.304L257.263 122.272Z"
              fill="#BADAF4"
            />
            <path
              d="M257.252 122.304L257.25 122.308L257.252 122.304Z"
              fill="#BADAF4"
            />
            <path
              d="M257.25 122.308C257.115 122.719 256.704 123 256.238 123L257.25 122.308Z"
              fill="#BADAF4"
            />
            <path
              d="M256.238 123C255.772 123 255.362 122.719 255.226 122.31L256.238 123Z"
              fill="#BADAF4"
            />
            <path
              d="M255.226 122.31C255.226 122.31 255.226 122.31 255.226 122.31V122.31Z"
              fill="#BADAF4"
            />
          </svg>
          <svg
            id="mountain-left"
            width="191"
            height="130"
            viewBox="0 0 191 130"
            fill="none"
            xmlns="http://www.w3.org/2000/svg"
          >
            <path
              fillRule="evenodd"
              clipRule="evenodd"
              d="M100.787 5.63419L179.184 110.875C181.935 114.568 190.942 119.551 190.942 119.551C190.942 119.551 148.016 118.255 88.8323 126.895C29.6489 135.535 0 119.234 0 119.234C0 119.234 3.8778 114.47 6.75659 110.778L88.8323 5.53793C91.5955 1.99477 98.1152 2.04727 100.787 5.63419Z"
              fill="#E1C6C6"
            />
            <path
              fillRule="evenodd"
              clipRule="evenodd"
              d="M95.5 5.53794C121 36.912 127.5 87.412 159 119.234C159 119.234 148.016 118.255 88.8323 126.895C29.6489 135.535 0 119.234 0 119.234C0 119.234 3.8778 114.47 6.75659 110.778L88.8323 5.53794C91.5955 1.99478 92.828 1.95102 95.5 5.53794Z"
              fill="#E6CECE"
            />
            <path
              d="M108.5 33.912C113 28.412 120.893 33.1437 120 30.912C119 28.412 110.66 17.004 108.5 14.412L99.5 3.41202C95.5 -1.08798 90 0.412003 85 7.41202L78.5 15.912C74.5 20.9261 66.5 32.912 66.5 32.912C77.5 22.912 82.1015 32.5223 87 27.912C95.5 19.912 102.003 41.8522 108.5 33.912Z"
              fill="white"
            />
          </svg>
          <svg
            id="mountain-right"
            width="230"
            height="162"
            viewBox="0 0 230 162"
            fill="none"
            xmlns="http://www.w3.org/2000/svg"
          >
            <path
              fillRule="evenodd"
              clipRule="evenodd"
              d="M129.056 6.27931L222.861 131.807C226.153 136.213 229.641 144.1 229.641 144.1C229.641 144.1 208.905 171.748 121.642 156.196C34.3791 140.644 0.251465 156.196 0.251465 156.196C0.251465 156.196 13.0994 136.095 16.544 131.692L114.751 6.16449C118.058 1.93832 125.859 2.00093 129.056 6.27931Z"
              fill="#B59C9C"
            />
            <path
              fillRule="evenodd"
              clipRule="evenodd"
              d="M129.056 6.27931C143.5 57.412 184.124 100.94 206 150.412C206 150.412 208.905 171.748 121.642 156.196C34.3791 140.644 0.251465 156.196 0.251465 156.196C0.251465 156.196 13.0994 136.095 16.544 131.692L114.751 6.16449C118.058 1.93832 125.859 2.00093 129.056 6.27931Z"
              fill="#BCA7A7"
            />
            <path
              d="M109 39.912C105.361 43.8211 104 29.9121 95.5 28.912C95.5 28.912 96.2357 26.3398 98.1979 23.9575L114.845 3.03197C117.929 -0.71246 124.826 -0.603776 127.724 3.23494L145.223 26.4121C146.136 27.6214 151.854 34.2395 151.018 35.484C144 35.484 138.674 23.9041 132 31.412C124 40.412 122.5 25.412 109 39.912Z"
              fill="white"
            />
          </svg>
          <svg
            id="mountain-center"
            width="364"
            height="242"
            viewBox="0 0 364 242"
            fill="none"
            xmlns="http://www.w3.org/2000/svg"
          >
            <path
              fillRule="evenodd"
              clipRule="evenodd"
              d="M196.843 8.54528L345.932 200.731C351.165 207.476 363.298 222.596 363.298 222.596C363.298 222.596 293.315 257.164 180.564 230.372C67.8133 203.579 5.17395 215.997 5.17395 215.997C5.17395 215.997 12.5485 207.296 18.0231 200.555L174.108 8.36949C179.363 1.89911 191.762 1.99498 196.843 8.54528Z"
              fill="#FAE0D2"
            />
            <path
              fillRule="evenodd"
              clipRule="evenodd"
              d="M192 5.77758C251.837 82.912 281 186.912 333.923 232.532C333.923 232.532 270.851 252.836 174.108 232.532C77.3655 212.228 0.854004 219.14 0.854004 219.14C58.5157 151.11 117.888 75.0012 174.108 5.77758C179.363 -0.6928 186.919 -0.772726 192 5.77758Z"
              fill="#FFE9DD"
            />
            <path
              d="M147.732 91.7013C137.365 88.6773 149.808 61.2481 120 72.912C112.211 69.8585 151.512 30.5027 168.9 9.16558C177.108 -0.263733 185.748 -4.83696 196.98 7.46215C213.582 28.4184 249.705 64.8585 245.5 71.412C223.9 62.3926 252.154 99.9491 217.284 78.6262C204.756 70.9655 202.164 59.7336 196.98 59.7336C191.796 59.7336 186.18 76.1494 173.652 76.1494C161.124 76.1494 158.1 94.7252 147.732 91.7013Z"
              fill="white"
            />
          </svg>
          <svg
            id="white-cloud-behind"
            width="63"
            height="27"
            viewBox="0 0 63 27"
            fill="none"
            xmlns="http://www.w3.org/2000/svg"
          >
            <path
              fillRule="evenodd"
              clipRule="evenodd"
              d="M62.0283 26.8523H1.63598C1.08018 25.5954 0.771484 24.2047 0.771484 22.7419C0.771484 17.8782 4.18439 13.8116 8.74599 12.8063C10.407 5.47421 16.9629 0 24.7974 0C30.5416 0 35.5985 2.94278 38.5427 7.40298C40.0926 6.52762 41.883 6.02808 43.79 6.02808C49.6918 6.02808 54.4762 10.8124 54.4762 16.7142C54.4762 17.3503 54.4206 17.9734 54.314 18.579C54.5181 18.5615 54.7246 18.5526 54.9332 18.5526C58.8995 18.5526 62.1148 21.768 62.1148 25.7343C62.1148 26.1146 62.0853 26.488 62.0283 26.8523Z"
              fill="white"
            />
          </svg>
          <svg
            id="white-cloud-center"
            width="74"
            height="33"
            viewBox="0 0 74 33"
            fill="none"
            xmlns="http://www.w3.org/2000/svg"
          >
            <path
              fillRule="evenodd"
              clipRule="evenodd"
              d="M73.3357 32.1895H1.03496C0.369565 30.6847 0 29.0198 0 27.2686C0 21.4458 4.08587 16.5773 9.54695 15.3738C11.5355 6.59599 19.3841 0.0423584 28.7634 0.0423584C35.6403 0.0423584 41.6943 3.5654 45.219 8.90507C47.0746 7.8571 49.218 7.25906 51.5011 7.25906C58.5666 7.25906 64.2943 12.9868 64.2943 20.0523C64.2943 20.8138 64.2278 21.5598 64.1002 22.2847C64.3445 22.2639 64.5918 22.2532 64.8415 22.2532C69.5899 22.2532 73.4392 26.1026 73.4392 30.851C73.4392 31.3063 73.4038 31.7533 73.3357 32.1895Z"
              fill="white"
            />
          </svg>
          <svg
            id="white-cloud-left"
            width="180"
            height="80"
            viewBox="0 0 180 80"
            fill="none"
            xmlns="http://www.w3.org/2000/svg"
          >
            <path
              fillRule="evenodd"
              clipRule="evenodd"
              d="M178.952 79.5991H3.02637C1.08826 75.6491 0 71.2064 0 66.5096C0 50.0768 13.3215 36.7553 29.7543 36.7553C31.2286 36.7553 32.6778 36.8625 34.0946 37.0696C39.0926 15.8192 58.1735 0 80.9492 0C103.664 0 122.703 15.7345 127.763 36.8987C138.074 38.9576 146.476 46.3064 150.02 55.9956C152.586 54.8778 155.42 54.2579 158.398 54.2579C169.998 54.2579 179.401 63.6613 179.401 75.2609C179.401 76.7482 179.246 78.1993 178.952 79.5991Z"
              fill="white"
            />
          </svg>
          <svg
            id="white-cloud-right"
            width="160"
            height="70"
            viewBox="0 0 160 70"
            fill="none"
            xmlns="http://www.w3.org/2000/svg"
          >
            <path
              fillRule="evenodd"
              clipRule="evenodd"
              d="M159.613 69.9674H2.25259C0.80436 66.6922 0 63.0686 0 59.2571C0 46.584 8.89278 35.9879 20.7787 33.3685C25.1067 14.2638 42.189 0 62.6028 0C77.5701 0 90.7464 7.6678 98.4179 19.2894C102.457 17.0086 107.122 15.707 112.091 15.707C127.468 15.707 139.935 28.1732 139.935 43.5511C139.935 45.2085 139.79 46.8321 139.512 48.4099C140.044 48.3645 140.582 48.3413 141.126 48.3413C151.46 48.3413 159.838 56.7193 159.838 67.0541C159.838 68.0451 159.761 69.0181 159.613 69.9674Z"
              fill="white"
            />
          </svg>
          <svg
            id="blue-cloud-left"
            width="63"
            height="24"
            viewBox="0 0 63 24"
            fill="none"
            xmlns="http://www.w3.org/2000/svg"
          >
            <path
              fillRule="evenodd"
              clipRule="evenodd"
              d="M62.1979 23.7708H0C0.135632 10.6194 10.8389 0 24.0224 0C32.5025 0 39.9564 4.3938 44.2317 11.029C45.7258 10.4393 47.3539 10.1152 49.0576 10.1152C56.3201 10.1152 62.2074 16.0026 62.2074 23.265C62.2074 23.4344 62.2042 23.603 62.1979 23.7708Z"
              fill="#D0E7F9"
            />
          </svg>
          <svg
            id="blue-cloud-right"
            width="85"
            height="33"
            viewBox="0 0 85 33"
            fill="none"
            xmlns="http://www.w3.org/2000/svg"
          >
            <path
              fillRule="evenodd"
              clipRule="evenodd"
              d="M0.011907 32.1712H84.4586C83.3204 14.213 68.3946 0 50.1493 0C37.9859 0 27.2979 6.31668 21.1866 15.8486C19.6727 15.3875 18.0658 15.1394 16.401 15.1394C7.34299 15.1394 0 22.4824 0 31.5404C0 31.7516 0.00399277 31.9619 0.011907 32.1712Z"
              fill="#D0E7F9"
            />
          </svg>
          <svg
            id="baloon"
            width="92"
            height="139"
            viewBox="0 0 92 139"
            fill="none"
            xmlns="http://www.w3.org/2000/svg"
          >
            <path
              d="M4.75806 61.9671L46.4736 135.739M46.4736 135.739L22.9019 80.111M46.4736 135.739L27.6538 37.7754M46.4736 135.739L65.2374 37.7754M46.4736 135.739L70.4214 80.111M46.4736 135.739L88.5652 61.9671M46.4736 135.739V56.3512"
              stroke="#CBE4F6"
            />
            <path
              d="M40.1818 126.334H52.2776V135.43C52.2776 137.087 50.9345 138.43 49.2776 138.43H43.1818C41.5249 138.43 40.1818 137.087 40.1818 135.43V126.334Z"
              fill="#BCA7A7"
            />
            <rect
              x="39.3177"
              y="125.47"
              width="13.8239"
              height="1.72798"
              fill="#CBE4F6"
            />
            <rect
              x="41.9097"
              y="128.926"
              width="1.72798"
              height="6.91193"
              fill="#E1C6C6"
            />
            <rect
              x="45.3657"
              y="128.926"
              width="1.72798"
              height="6.91193"
              fill="#E1C6C6"
            />
            <rect
              x="48.8217"
              y="128.926"
              width="1.72798"
              height="6.91193"
              fill="#E1C6C6"
            />
            <circle cx="46" cy="46" r="46" fill="#D0E7F9" />
            <ellipse cx="46" cy="46" rx="30" ry="46" fill="#E9F7FF" />
            <ellipse cx="46" cy="46" rx="12" ry="46" fill="#D0E7F9" />
          </svg>
        </div>
        {headerText ? (
          <Heading id="header" type="header">
            {headerText}
          </Heading>
        ) : null}
        {bodyText ? <Text id="text">{bodyText}</Text> : null}
        {customizedBodyText ? (
          <Text id="customized-text" fontWeight={600} fontSize="13px">
            {customizedBodyText}
          </Text>
        ) : null}
        {buttonText && onClickButton ? (
          <div id="button-container">
            <Button
              id="button"
              scale
              label={buttonText}
              onClick={onClickButton}
              size={ButtonSize.normal}
              primary={isPrimaryButton}
            />
          </div>
        ) : null}
        {children}
      </div>
    </Scrollbar>
  );
};

export default ErrorContainer;<|MERGE_RESOLUTION|>--- conflicted
+++ resolved
@@ -25,16 +25,10 @@
 // International. See the License terms at http://creativecommons.org/licenses/by-sa/4.0/legalcode
 
 import React from "react";
-<<<<<<< HEAD
-import { Text } from "../text";
-import { Button, ButtonSize } from "../button";
-
-=======
 import classNames from "classnames";
 import { Text } from "../text";
 import { Button, ButtonSize } from "../button";
 import { Heading } from "../heading";
->>>>>>> 2ab40e4f
 import PortalLogo from "../portal-logo/PortalLogo";
 import { Scrollbar } from "../scrollbar";
 
