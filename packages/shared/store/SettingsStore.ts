/* eslint-disable no-underscore-dangle */
/* eslint-disable prefer-regex-literals */
import { makeAutoObservable, runInAction } from "mobx";

import { TFrameConfig } from "../types/Frame";
import api from "../api";
import { TFolder } from "../api/files/types";
import {
  TAdditionalResources,
  TCompanyInfo,
  TCustomSchema,
  TDomainValidator,
  TFirebaseSettings,
  TFormGallery,
  TGetColorTheme,
  TLoginSettings,
  TMailDomainSettings,
  TPasswordHash,
  TPasswordSettings,
  TSettings,
  TTimeZone,
  TVersionBuild,
} from "../api/settings/types";
import { TUser } from "../api/people/types";
import { size as deviceSize, isTablet, getSystemTheme } from "../utils";
import {
  frameCallEvent,
  getShowText,
  initArticleAlertsData,
  isPublicRoom,
} from "../utils/common";
import { setCookie, getCookie } from "../utils/cookie";
import { combineUrl } from "../utils/combineUrl";
import FirebaseHelper from "../utils/firebase";
import SocketIOHelper from "../utils/socket";
import { TWhiteLabel } from "../utils/whiteLabelHelper";
import { ThemeKeys, TenantStatus, DeviceType, ArticleAlerts } from "../enums";
import {
  LANGUAGE,
  COOKIE_EXPIRATION_YEAR,
  MEDIA_VIEW_URL,
  WRONG_PORTAL_NAME_URL,
} from "../constants";
import { Dark, Base, TColorScheme } from "../themes";
import { toastr } from "../components/toast";
import { TData } from "../components/toast/Toast.type";
import { version } from "../package.json";
import { Nullable } from "../types";

// import { getFromLocalStorage } from "@docspace/client/src/pages/PortalSettings/utils";

const themes = {
  Dark,
  Base,
};

const isDesktopEditors = window.AscDesktopEditor !== undefined;
const systemTheme = getSystemTheme();

class SettingsStore {
  isLoading = false;

  interfaceDirection = "";

  isLoaded = false;

  isBurgerLoading = true;

  checkedMaintenance = false;

  maintenanceExist = false;

  snackbarExist = false;

  currentProductId = "";

  culture = "en";

  cultures: string[] = [];

  theme = themes[systemTheme];

  trustedDomains: string[] = [];

  trustedDomainsType = 0;

  ipRestrictionEnable = false;

  ipRestrictions: string[] = [];

  sessionLifetime = 1440;

  enabledSessionLifetime = false;

  timezone = "UTC";

  timezones: TTimeZone[] = [];

  tenantAlias = "";

  utcOffset = "00:00:00";

  utcHoursOffset = 0;

  defaultPage = "/";

  homepage = "";

  datePattern = "M/d/yyyy";

  datePatternJQ = "00/00/0000";

  dateTimePattern = "dddd, MMMM d, yyyy h:mm:ss tt";

  datepicker = {
    datePattern: "mm/dd/yy",
    dateTimePattern: "DD, mm dd, yy h:mm:ss tt",
    timePattern: "h:mm tt",
  };

  organizationName = "ONLYOFFICE";

  greetingSettings = "Web Office Applications";

  enableAdmMess = false;

  enabledJoin = false;

  urlLicense = "https://gnu.org/licenses/gpl-3.0.html";

  urlSupport = "https://helpdesk.onlyoffice.com/";

  forumLink = null;

  formGallery: TFormGallery = {
    url: "",
    ext: ".oform",
    uploadUrl: "",
    uploadExt: ".docxf",
    path: "",
    domain: "",
    uploadPath: "",
    uploadDomain: "",
    uploadDashboard: "",
  };

  logoUrl: Nullable<TWhiteLabel> = null;

  isDesktopClient = isDesktopEditors;

  isDesktopClientInit = false;

  // isDesktopEncryption: desktopEncryption;
  isEncryptionSupport = false;

  encryptionKeys: { [key: string]: string | boolean } = {};

  personal = false;

  docSpace = true;

  roomsMode = false;

  isHeaderVisible = false;

  isTabletView = false;

  showText = getShowText();

  articleOpen = false;

  isMobileArticle = false;

  folderPath: TFolder[] = [];

  hashSettings: Nullable<TPasswordHash> = null;

  title = "";

  ownerId = "";

  nameSchemaId = null;

  owner: Nullable<TUser> = null;

  wizardToken = null;

  limitedAccessSpace = null;

  passwordSettings: TPasswordSettings | null = null;

  hasShortenService = false;

  withPaging = false;

  customSchemaList: TCustomSchema[] = [];

  firebase: TFirebaseSettings = {
    apiKey: "",
    authDomain: "",
    projectId: "",
    storageBucket: "",
    messagingSenderId: "",
    appId: "",
    measurementId: "",
    databaseURL: "",
  };

  version = "";

  buildVersionInfo = {
    docspace: version,
    documentServer: "6.4.1",
  };

  debugInfo = false;

  socketUrl = "";

  folderFormValidation = new RegExp('[*+:"<>?|\\\\/]', "gim");

  tenantStatus: TenantStatus | null = null;

  helpLink = null;

  apiDocsLink = null;

  bookTrainingEmail = null;

  hotkeyPanelVisible = false;

  frameConfig: TFrameConfig | null = null;

  appearanceTheme: TColorScheme[] = [];

  selectedThemeId: number | null = null;

  currentColorScheme: Nullable<TColorScheme> = null;

  enablePlugins = false;

  pluginOptions = { upload: false, delete: false };

  domainValidator: TDomainValidator | null = null;

  additionalResourcesData: Nullable<TAdditionalResources> = null;

  additionalResourcesIsDefault = true;

  companyInfoSettingsData: Nullable<TCompanyInfo> = null;

  companyInfoSettingsIsDefault = true;

  whiteLabelLogoUrls: TWhiteLabel[] = [];

  standalone = false;

  mainBarVisible = false;

  zendeskKey = null;

  legalTerms = null;

  baseDomain: string | null = null;

  portals: string[] = [];

  domain = null;

  documentationEmail = null;

  articleAlertsData = initArticleAlertsData();

  cspDomains: string[] = [];

  publicRoomKey = "";

  numberAttempt: number | null = null;

  blockingTime: number | null = null;

  checkPeriod: number | null = null;

  userNameRegex = "";

  windowWidth = window.innerWidth;

  constructor() {
    makeAutoObservable(this);
  }

  setTenantStatus = (tenantStatus: TenantStatus) => {
    this.tenantStatus = tenantStatus;
  };

  get docspaceSettingsUrl() {
    return `${this.helpLink}/administration/docspace-settings.aspx`;
  }

  get integrationSettingsUrl() {
    return `${this.helpLink}/administration/docspace-settings.aspx#AdjustingIntegrationSettings_block`;
  }

  get docuSignUrl() {
    return `${this.helpLink}/administration/connect-docusign-docspace.aspx`;
  }

  get dropboxUrl() {
    return `${this.helpLink}/administration/connect-dropbox-docspace.aspx`;
  }

  get boxUrl() {
    return `${this.helpLink}/administration/connect-box-docspace.aspx`;
  }

  get mailRuUrl() {
    return `${this.helpLink}/administration/connect-mail-ru-docspace.aspx`;
  }

  get oneDriveUrl() {
    return `${this.helpLink}/administration/connect-onedrive-docspace.aspx`;
  }

  get microsoftUrl() {
    return `${this.helpLink}/administration/connect-microsoft-docspace.aspx`;
  }

  get googleUrl() {
    return `${this.helpLink}/administration/connect-google-docspace.aspx`;
  }

  get facebookUrl() {
    return `${this.helpLink}/administration/connect-facebook-docspace.aspx`;
  }

  get linkedinUrl() {
    return `${this.helpLink}/administration/connect-linkedin-docspace.aspx`;
  }

  get clickatellUrl() {
    return `${this.helpLink}/administration/connect-clickatell-docspace.aspx`;
  }

  get smsclUrl() {
    return `${this.helpLink}/administration/connect-smsc-docspace.aspx`;
  }

  get firebaseUrl() {
    return `${this.helpLink}/administration/connect-firebase-docspace.aspx`;
  }

  get appleIDUrl() {
    return `${this.helpLink}/administration/connect-apple-docspace.aspx`;
  }

  get telegramUrl() {
    return `${this.helpLink}/administration/connect-telegram-docspace.aspx`;
  }

  get wordpressUrl() {
    return `${this.helpLink}/administration/connect-wordpress-docspace.aspx`;
  }

  get awsUrl() {
    return `${this.helpLink}/administration/connect-amazon-docspace.aspx`;
  }

  get googleCloudUrl() {
    return `${this.helpLink}/administration/connect-google-cloud-storage-docspace.aspx`;
  }

  get rackspaceUrl() {
    return `${this.helpLink}/administration/connect-rackspace-docspace.aspx`;
  }

  get selectelUrl() {
    return `${this.helpLink}/administration/connect-selectel-docspace.aspx`;
  }

  get yandexUrl() {
    return `${this.helpLink}/administration/connect-yandex-docspace.aspx`;
  }

  get vkUrl() {
    return `${this.helpLink}/administration/connect-vk-docspace.aspx`;
  }

  get languageAndTimeZoneSettingsUrl() {
    return `${this.helpLink}/administration/docspace-settings.aspx#DocSpacelanguage`;
  }

  get welcomePageSettingsUrl() {
    return `${this.helpLink}/administration/docspace-settings.aspx#DocSpacetitle`;
  }

  get dnsSettingsUrl() {
    return `${this.helpLink}/administration/docspace-settings.aspx#alternativeurl`;
  }

  get renamingSettingsUrl() {
    return `${this.helpLink}/administration/docspace-settings.aspx#DocSpacerenaming`;
  }

  get passwordStrengthSettingsUrl() {
    return `${this.helpLink}/administration/docspace-settings.aspx#passwordstrength`;
  }

  get tfaSettingsUrl() {
    return `${this.helpLink}/administration/docspace-two-factor-authentication.aspx`;
  }

  get trustedMailDomainSettingsUrl() {
    return `${this.helpLink}/administration/docspace-settings.aspx#TrustedDomain`;
  }

  get ipSettingsUrl() {
    return `${this.helpLink}/administration/docspace-settings.aspx#ipsecurity`;
  }

  get bruteForceProtectionUrl() {
    return `${this.helpLink}/administration/configuration.aspx#loginsettings`;
  }

  get administratorMessageSettingsUrl() {
    return `${this.helpLink}/administration/docspace-settings.aspx#administratormessage`;
  }

  get lifetimeSettingsUrl() {
    return `${this.helpLink}/administration/docspace-settings.aspx#sessionlifetime`;
  }

  get dataBackupUrl() {
    return `${this.helpLink}/administration/docspace-settings.aspx#CreatingBackup_block`;
  }

  get automaticBackupUrl() {
    return `${this.helpLink}/administration/docspace-settings.aspx#AutoBackup`;
  }

  get webhooksGuideUrl() {
    return `${this.helpLink}/administration/docspace-webhooks.aspx`;
  }

  get dataReassignmentUrl() {
    return `${this.helpLink}/userguides/docspace-managing-users.aspx`;
  }

  get sdkLink() {
    return `${this.apiDocsLink}/docspace/jssdk/`;
  }

  get apiBasicLink() {
    return `${this.apiDocsLink}/docspace/basic`;
  }

  get wizardCompleted() {
    return this.isLoaded && !this.wizardToken;
  }

  setIsDesktopClientInit = (isDesktopClientInit: boolean) => {
    this.isDesktopClientInit = isDesktopClientInit;
  };

  setMainBarVisible = (visible: boolean) => {
    this.mainBarVisible = visible;
  };

  setValue = <T>(key: keyof SettingsStore, value: T) => {
    if (key in this)
      // @ts-expect-error is always writable property
      this[key] = value;
  };

  setCheckedMaintenance = (checkedMaintenance: boolean) => {
    this.checkedMaintenance = checkedMaintenance;
  };

  setMaintenanceExist = (maintenanceExist: boolean) => {
    this.maintenanceExist = maintenanceExist;
  };

  setSnackbarExist = (snackbar: boolean) => {
    this.snackbarExist = snackbar;
  };

  setDefaultPage = (defaultPage: string) => {
    this.defaultPage = defaultPage;
  };

  setPortalDomain = (domain: string) => {
    this.baseDomain = domain;
  };

  setPortals = (portals: string[]) => {
    this.portals = portals;
  };

  setGreetingSettings = (greetingSettings: string) => {
    this.greetingSettings = greetingSettings;
  };

  getSettings = async () => {
    let newSettings: Nullable<TSettings> = null;

    if (window?.__ASC_INITIAL_EDITOR_STATE__?.portalSettings)
      newSettings = window.__ASC_INITIAL_EDITOR_STATE__.portalSettings;
    else newSettings = await api.settings.getSettings(true);

    if (window.AscDesktopEditor !== undefined || this.personal) {
      const dp = combineUrl(window.DocSpaceConfig?.proxy?.url, MEDIA_VIEW_URL);
      this.setDefaultPage(dp);
    }

    if (!newSettings) return;

    Object.keys(newSettings).forEach((forEachKey) => {
      const key = forEachKey as keyof TSettings;
      if (key in this && newSettings) {
        this.setValue(
          key as keyof SettingsStore,
          key === "defaultPage"
            ? combineUrl(window.DocSpaceConfig?.proxy?.url, newSettings[key])
            : newSettings[key],
        );
        if (key === "culture") {
          if (newSettings?.wizardToken) return;
          const language = getCookie(LANGUAGE);
          if (!language || language === "undefined") {
            setCookie(LANGUAGE, newSettings[key], {
              "max-age": COOKIE_EXPIRATION_YEAR,
            });
          }
        }
      } else if (key === "passwordHash" && newSettings) {
        this.setValue("hashSettings", newSettings[key]);
      }
    });

    this.setGreetingSettings(newSettings.greetingSettings);

    return newSettings;
  };

  getFolderPath = async (id: number) => {
    this.folderPath = await api.files.getFolderPath(id);
  };

  getCustomSchemaList = async () => {
    this.customSchemaList = await api.settings.getCustomSchemaList();
  };

  getPortalSettings = async () => {
    const origSettings = await this.getSettings().catch((err) => {
      if (err?.response?.status === 404) {
        // portal not found
        const url = new URL(WRONG_PORTAL_NAME_URL);
        url.searchParams.append("url", window.location.hostname);
        url.searchParams.append("ref", window.location.href);
        return window.location.replace(url);
      }

      if (err?.response?.status === 403) {
        // access to the portal is restricted
        window.DocSpace.navigate("/access-restricted", {
          state: { isRestrictionError: true },
          replace: true,
        });
      }
    });

    if (origSettings?.plugins?.enabled) {
      this.enablePlugins = origSettings.plugins.enabled;

      this.pluginOptions = {
        upload: origSettings.plugins.upload,
        delete: origSettings.plugins.delete,
      };
    }

    if (origSettings?.tenantAlias) {
      this.setTenantAlias(origSettings.tenantAlias);
    }

    if (origSettings?.domainValidator) {
      this.domainValidator = origSettings.domainValidator;
    }
  };

  get isPortalDeactivate() {
    return this.tenantStatus === TenantStatus.PortalDeactivate;
  }

  init = async () => {
    this.setIsLoading(true);
    const requests = [];

    requests.push(
      this.getPortalSettings(),
      this.getAppearanceTheme(),
      this.getWhiteLabelLogoUrls(),
    );

    await Promise.all(requests);

    if (!this.isPortalDeactivate) {
      await this.getBuildVersionInfo();
    }

    this.setIsLoading(false);
    this.setIsLoaded(true);
  };

  setRoomsMode = (mode: boolean) => {
    this.roomsMode = mode;
  };

  setIsLoading = (isLoading: boolean) => {
    this.isLoading = isLoading;
  };

  setIsLoaded = (isLoaded: boolean) => {
    this.isLoaded = isLoaded;
  };

  setCultures = (cultures: string[]) => {
    this.cultures = cultures;
  };

  setAdditionalResourcesData = (data: TAdditionalResources) => {
    this.additionalResourcesData = data;
  };

  setAdditionalResourcesIsDefault = (additionalResourcesIsDefault: boolean) => {
    this.additionalResourcesIsDefault = additionalResourcesIsDefault;
  };

  getAdditionalResources = async () => {
    const res = await api.settings.getAdditionalResources();

    this.setAdditionalResourcesData(res);
    this.setAdditionalResourcesIsDefault(res.isDefault);
  };

  getPortalCultures = async () => {
    const cultures = await api.settings.getPortalCultures();
    this.setCultures(cultures);
  };

  setIsEncryptionSupport = (isEncryptionSupport: boolean) => {
    this.isEncryptionSupport = isEncryptionSupport;
  };

  getIsEncryptionSupport = async () => {
    const isEncryptionSupport = await api.files.getIsEncryptionSupport();
    this.setIsEncryptionSupport(isEncryptionSupport);
  };

  updateEncryptionKeys = (encryptionKeys: {
    [key: string]: string | boolean;
  }) => {
    this.encryptionKeys = encryptionKeys ?? {};
  };

  setEncryptionKeys = async (keys: { [key: string]: string | boolean }) => {
    await api.files.setEncryptionKeys(keys);
    this.updateEncryptionKeys(keys);
  };

  setCompanyInfoSettingsData = (data: TCompanyInfo) => {
    this.companyInfoSettingsData = data;
  };

  setCompanyInfoSettingsIsDefault = (companyInfoSettingsIsDefault: boolean) => {
    this.companyInfoSettingsIsDefault = companyInfoSettingsIsDefault;
  };

  setLogoUrl = (url: TWhiteLabel[]) => {
    this.logoUrl = url[0];
  };

  setLogoUrls = (urls: TWhiteLabel[]) => {
    this.whiteLabelLogoUrls = urls;
  };

  getCompanyInfoSettings = async () => {
    const res = await api.settings.getCompanyInfoSettings();

    this.setCompanyInfoSettingsData(res);
    this.setCompanyInfoSettingsIsDefault(res.isDefault);
  };

  getWhiteLabelLogoUrls = async () => {
    const res = await api.settings.getLogoUrls();

    this.setLogoUrls(Object.values(res));
    this.setLogoUrl(Object.values(res));
  };

  getDomainName = async () => {
    const res = await api.management.getDomainName();
    const { settings } = res;
    this.setPortalDomain(settings);
    return settings;
  };

  getAllPortals = async () => {
    const res = await api.management.getAllPortals();
    this.setPortals(res.tenants);
    return res;
  };

  getPortals = async () => {
    await this.getAllPortals();
  };

  getEncryptionKeys = async () => {
    const encryptionKeys = await api.files.getEncryptionKeys();
    this.updateEncryptionKeys(encryptionKeys);
  };

  setModuleInfo = (homepage: string, productId: string) => {
    if (this.homepage === homepage || this.currentProductId === productId)
      return;

    // console.log(`setModuleInfo('${homepage}', '${productId}')`);

    this.homepage = homepage;
    this.setCurrentProductId(productId);

    const baseElm = document.getElementsByTagName("base");
    if (baseElm && baseElm.length === 1) {
      const baseUrl = homepage
        ? homepage[homepage.length - 1] === "/"
          ? homepage
          : `${homepage}/`
        : "/";

      baseElm[0].setAttribute("href", baseUrl);
    }
  };

  setCurrentProductId = (currentProductId: string) => {
    this.currentProductId = currentProductId;
  };

  setPortalOwner = (owner: TUser) => {
    this.owner = owner;
  };

  getPortalOwner = async () => {
    const owner = await api.people.getUserById(this.ownerId);

    this.setPortalOwner(owner);
    return owner;
  };

  setWizardComplete = () => {
    this.wizardToken = null;
  };

  setPasswordSettings = (passwordSettings: TPasswordSettings) => {
    this.passwordSettings = passwordSettings;
  };

  getPortalPasswordSettings = async (confirmKey = null) => {
    const settings = await api.settings.getPortalPasswordSettings(confirmKey);
    this.setPasswordSettings(settings);
  };

  setPortalPasswordSettings = async (
    minLength: number,
    upperCase: boolean,
    digits: boolean,
    specSymbols: boolean,
  ) => {
    const settings = await api.settings.setPortalPasswordSettings(
      minLength,
      upperCase,
      digits,
      specSymbols,
    );
    this.setPasswordSettings(settings);
  };

  setTimezones = (timezones: TTimeZone[]) => {
    this.timezones = timezones;
  };

  getPortalTimezones = async (token = undefined) => {
    const timezones = await api.settings.getPortalTimezones(token);
    this.setTimezones(timezones);
    return timezones;
  };

  setHeaderVisible = (isHeaderVisible: boolean) => {
    this.isHeaderVisible = isHeaderVisible;
  };

  setIsTabletView = (isTabletView: boolean) => {
    this.isTabletView = isTabletView;
  };

  setShowText = (showText: boolean) => {
    this.showText = showText;
  };

  toggleShowText = () => {
    const reverseValue = !this.showText;

    localStorage.setItem("showArticle", `${reverseValue}`);

    this.showText = reverseValue;
  };

  setArticleOpen = (articleOpen: boolean) => {
    this.articleOpen = articleOpen;
  };

  toggleArticleOpen = () => {
    this.articleOpen = !this.articleOpen;
  };

  setIsMobileArticle = (isMobileArticle: boolean) => {
    this.isMobileArticle = isMobileArticle;
  };

  get firebaseHelper() {
    window.firebaseHelper = new FirebaseHelper(this.firebase);
    return window.firebaseHelper;
  }

  setPublicRoomKey = (key: string) => {
    this.publicRoomKey = key;
  };

  get socketHelper() {
    const socketUrl =
      isPublicRoom() && !this.publicRoomKey ? "" : this.socketUrl;

    return new SocketIOHelper(socketUrl, this.publicRoomKey);
  }

  getBuildVersionInfo = async () => {
    let versionInfo = null;
    if (window?.__ASC_INITIAL_EDITOR_STATE__?.versionInfo)
      versionInfo = window.__ASC_INITIAL_EDITOR_STATE__.versionInfo;
    else versionInfo = await api.settings.getBuildVersion();
    this.setBuildVersionInfo(versionInfo);
  };

  setBuildVersionInfo = (versionInfo: TVersionBuild) => {
    this.buildVersionInfo = {
      ...this.buildVersionInfo,
      docspace: version,
      ...versionInfo,
    };

    if (!this.buildVersionInfo.documentServer)
      this.buildVersionInfo.documentServer = "6.4.1";
  };

  setTheme = (key: ThemeKeys) => {
    let theme: null | ThemeKeys.BaseStr | ThemeKeys.DarkStr = null;
    switch (key) {
      case ThemeKeys.Base:
      case ThemeKeys.BaseStr:
        theme = ThemeKeys.BaseStr;
        break;
      case ThemeKeys.Dark:
      case ThemeKeys.DarkStr:
        theme = ThemeKeys.DarkStr;
        break;
      case ThemeKeys.System:
      case ThemeKeys.SystemStr:
      default:
        theme =
          window.matchMedia &&
          window.matchMedia("(prefers-color-scheme: dark)").matches
            ? ThemeKeys.DarkStr
            : ThemeKeys.BaseStr;
        theme = getSystemTheme();
    }

    this.theme = themes[theme];
  };

  setMailDomainSettings = async (data: TMailDomainSettings) => {
    const res = await api.settings.setMailDomainSettings(data);
    this.trustedDomainsType = data.type;
    this.trustedDomains = data.domains;
    return res;
  };

  setTenantAlias = (tenantAlias: string) => {
    this.tenantAlias = tenantAlias;
  };

  getIpRestrictions = async () => {
    const res = await api.settings.getIpRestrictions();
    this.ipRestrictions = res?.map((el) => el.ip);
  };

  setIpRestrictions = async (ips: string[]) => {
    const data = {
      IpRestrictions: ips,
    };
    const res = await api.settings.setIpRestrictions(data);
    this.ipRestrictions = res?.map((el) => el.ip);
  };

  getIpRestrictionsEnable = async () => {
    const res = await api.settings.getIpRestrictionsEnable();
    this.ipRestrictionEnable = res.enable;
  };

  setIpRestrictionsEnable = async (enable: boolean) => {
    const data = {
      enable,
    };
    const res = await api.settings.setIpRestrictionsEnable(data);
    this.ipRestrictionEnable = res.enable;
  };

  setMessageSettings = async (turnOn: boolean) => {
    await api.settings.setMessageSettings(turnOn);
    this.enableAdmMess = turnOn;
  };

  getSessionLifetime = async () => {
    const res = await api.settings.getCookieSettings();

    this.enabledSessionLifetime = res.enabled;
    this.sessionLifetime = res.lifeTime;
  };

  setSessionLifetimeSettings = async (lifeTime: number, enabled: boolean) => {
    const res = await api.settings.setCookieSettings(lifeTime, enabled);

    this.enabledSessionLifetime = enabled;
    this.sessionLifetime = lifeTime;

    return res;
  };

  setBruteForceProtectionSettings = (settings: TLoginSettings) => {
    this.numberAttempt = settings.attemptCount;
    this.blockingTime = settings.blockTime;
    this.checkPeriod = settings.checkPeriod;
  };

  getBruteForceProtection = async () => {
    const res = await api.settings.getBruteForceProtection();

    this.setBruteForceProtectionSettings(res);
  };

  setIsBurgerLoading = (isBurgerLoading: boolean) => {
    this.isBurgerLoading = isBurgerLoading;
  };

  setHotkeyPanelVisible = (hotkeyPanelVisible: boolean) => {
    this.hotkeyPanelVisible = hotkeyPanelVisible;
  };

  setFrameConfig = async (frameConfig: TFrameConfig) => {
    runInAction(() => {
      this.frameConfig = frameConfig;
    });

<<<<<<< HEAD
    // eslint-disable-next-line no-extra-boolean-cast
    if (!!frameConfig) {
=======
    if (frameConfig) {
>>>>>>> b727e32e
      frameCallEvent({
        event: "onAppReady",
        data: { frameId: frameConfig.frameId },
      });
    }
    return frameConfig;
  };

  get isFrame() {
    // console.log("get isFrame:", this.frameConfig?.name === window.name);
    return this.frameConfig?.name === window.name;
  }

  setAppearanceTheme = (theme: TColorScheme[]) => {
    this.appearanceTheme = theme;
  };

  setSelectThemeId = (selected: number) => {
    this.selectedThemeId = selected;
  };

  setCurrentColorScheme = (currentColorScheme: TColorScheme) => {
    this.currentColorScheme = currentColorScheme;
  };

  getAppearanceTheme = async () => {
    let res: Nullable<TGetColorTheme> = null;
    if (window?.__ASC_INITIAL_EDITOR_STATE__?.appearanceTheme)
      res = window.__ASC_INITIAL_EDITOR_STATE__.appearanceTheme;
    else res = await api.settings.getAppearanceTheme();

    const currentColorScheme = res.themes.find((theme) => {
      return res && res.selected === theme.id;
    });

    this.setAppearanceTheme(res.themes);
    this.setSelectThemeId(res.selected);
    if (currentColorScheme) this.setCurrentColorScheme(currentColorScheme);
  };

  updateArticleAlertsData = ({
    current,
    available,
  }: {
    current: ArticleAlerts;
    available: ArticleAlerts[];
  }) => {
    this.articleAlertsData = {
      current: current || this.articleAlertsData.current,
      available: available || this.articleAlertsData.available,
    };
    localStorage.setItem(
      "articleAlertsData",
      JSON.stringify(this.articleAlertsData),
    );
  };

  incrementIndexOfArticleAlertsData = () => {
    const { current, available } = this.articleAlertsData;
    if (!available.length) return;

    let next = null;
    const indexOfCurrent = available.indexOf(current);
    if (indexOfCurrent + 1 === available.length) next = available[0];
    else next = available[indexOfCurrent + 1];

    if (next) this.updateArticleAlertsData({ current: next, available });
  };

  removeAlertFromArticleAlertsData = (alertToRemove: ArticleAlerts) => {
    const { current, available } = this.articleAlertsData;
    const filteredAvailable = available.filter(
      (alert) => alert !== alertToRemove,
    );
    this.updateArticleAlertsData({ current, available: filteredAvailable });
  };

  setInterfaceDirection = (direction: string) => {
    this.interfaceDirection = direction;
    localStorage.setItem("interfaceDirection", direction);
  };

  setCSPDomains = (domains: string[]) => {
    this.cspDomains = domains;
  };

  getCSPSettings = async () => {
    const { domains } = await api.settings.getCSPSettings();

    this.setCSPDomains(domains || []);

    return domains;
  };

  setCSPSettings = async (data: string[]) => {
    try {
      const { domains } = await api.settings.setCSPSettings(data);

      this.setCSPDomains(domains);

      return domains;
    } catch (e) {
      toastr.error(e as TData);
    }
  };

  setWindowWidth = (width: number) => {
    if (width <= deviceSize.mobile && this.windowWidth <= deviceSize.mobile)
      return;

    if (isTablet(width) && isTablet(this.windowWidth)) return;

    if (width > deviceSize.desktop && this.windowWidth > deviceSize.desktop)
      return;

    this.windowWidth = width;
  };

  get currentDeviceType() {
    if (this.windowWidth <= deviceSize.mobile) return DeviceType.mobile;

    if (isTablet(this.windowWidth)) return DeviceType.tablet;

    return DeviceType.desktop;
  }

  get enablePortalRename() {
    return (
      !this.standalone || (this.standalone && this.baseDomain !== "localhost")
    );
  }
}

export { SettingsStore };<|MERGE_RESOLUTION|>--- conflicted
+++ resolved
@@ -967,12 +967,7 @@
       this.frameConfig = frameConfig;
     });
 
-<<<<<<< HEAD
-    // eslint-disable-next-line no-extra-boolean-cast
-    if (!!frameConfig) {
-=======
     if (frameConfig) {
->>>>>>> b727e32e
       frameCallEvent({
         event: "onAppReady",
         data: { frameId: frameConfig.frameId },
