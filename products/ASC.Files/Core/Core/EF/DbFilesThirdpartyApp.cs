--- conflicted
+++ resolved
@@ -33,15 +33,9 @@
     {
         public static ModelBuilderWrapper AddDbDbFilesThirdpartyApp(this ModelBuilderWrapper modelBuilder)
         {
-<<<<<<< HEAD
-            _ = modelBuilder.Entity<DbFilesThirdpartyApp>()
-                .HasKey(c => new { c.UserId, c.App });
-
-=======
             modelBuilder
                 .Add(MySqlAddDbFilesThirdpartyApp, Provider.MySql)
                 .Add(PgSqlAddDbFilesThirdpartyApp, Provider.Postgre);
->>>>>>> 43a085eb
             return modelBuilder;
         }
         public static void MySqlAddDbFilesThirdpartyApp(this ModelBuilder modelBuilder)
@@ -79,7 +73,7 @@
                     .HasCharSet("utf8")
                     .HasCollation("utf8_general_ci");
             });
-        }
+    }
         public static void PgSqlAddDbFilesThirdpartyApp(this ModelBuilder modelBuilder)
         {
             modelBuilder.Entity<DbFilesThirdpartyApp>(entity =>
