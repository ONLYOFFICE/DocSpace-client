import { makeAutoObservable, runInAction } from "mobx";
import api from "../api";
import { setWithCredentialsStatus } from "../api/client";

import SettingsStore from "./SettingsStore";
import BannerStore from "./BannerStore";
import UserStore from "./UserStore";
import TfaStore from "./TfaStore";
import InfoPanelStore from "./InfoPanelStore";
import { logout as logoutDesktop, desktopConstants } from "../desktop";
import { isAdmin, setCookie, getCookie } from "../utils";
import CurrentQuotasStore from "./CurrentQuotaStore";
import CurrentTariffStatusStore from "./CurrentTariffStatusStore";
import PaymentQuotasStore from "./PaymentQuotasStore";

import { LANGUAGE, COOKIE_EXPIRATION_YEAR, TenantStatus } from "../constants";

class AuthStore {
  userStore = null;

  settingsStore = null;
  tfaStore = null;
  infoPanelStore = null;

  isLoading = false;
  version = null;

  providers = [];
  capabilities = [];
  isInit = false;

  isLogout = false;
  isUpdatingTariff = false;

  constructor() {
    this.userStore = new UserStore();

    this.settingsStore = new SettingsStore();
    this.tfaStore = new TfaStore();
    this.infoPanelStore = new InfoPanelStore();
    this.currentQuotaStore = new CurrentQuotasStore();
    this.currentTariffStatusStore = new CurrentTariffStatusStore();
    this.paymentQuotasStore = new PaymentQuotasStore();
    this.bannerStore = new BannerStore();

    makeAutoObservable(this);

    const { socketHelper } = this.settingsStore;

    socketHelper.on("s:change-quota-used-value", ({ featureId, value }) => {
      console.log(`[WS] change-quota-used-value ${featureId}:${value}`);

      runInAction(() => {
        this.currentQuotaStore.updateQuotaUsedValue(featureId, value);
      });
    });

    socketHelper.on("s:change-quota-feature-value", ({ featureId, value }) => {
      console.log(`[WS] change-quota-feature-value ${featureId}:${value}`);

      runInAction(() => {
        if (featureId === "free") {
          this.updateTariff();
          return;
        }

        this.currentQuotaStore.updateQuotaFeatureValue(featureId, value);
      });
    });
  }

  setIsUpdatingTariff = (isUpdatingTariff) => {
    this.isUpdatingTariff = isUpdatingTariff;
  };

  updateTariff = async () => {
    this.setIsUpdatingTariff(true);

    await this.currentQuotaStore.setPortalQuota();
    await this.currentTariffStatusStore.setPortalTariff();
    await this.currentTariffStatusStore.setPayerInfo();

    this.setIsUpdatingTariff(false);
  };
  init = async (skipRequest = false) => {
    if (this.isInit) return;
    this.isInit = true;

    this.skipRequest = skipRequest;

    await this.settingsStore.init();

    const requests = [];

<<<<<<< HEAD
    if (
      this.settingsStore.isLoaded &&
      this.settingsStore.socketUrl &&
      !this.settingsStore.isPublicRoom
    ) {
      requests.push(this.userStore.init());
=======
    if (this.settingsStore.isLoaded && this.settingsStore.socketUrl) {
      requests.push(
        this.userStore.init().then(() => {
          if (
            this.isQuotaAvailable &&
            this.settingsStore.tenantStatus !== TenantStatus.PortalRestore
          ) {
            this.currentQuotaStore.init();
            this.currentTariffStatusStore.init();
          }
        })
      );
>>>>>>> bbaffad9
    } else {
      this.userStore.setIsLoaded(true);
    }

    if (this.isAuthenticated && !skipRequest) {
      this.settingsStore.tenantStatus !== TenantStatus.PortalRestore &&
        requests.push(this.settingsStore.getAdditionalResources());

      if (!this.settingsStore.passwordSettings) {
        if (this.settingsStore.tenantStatus !== TenantStatus.PortalRestore) {
          requests.push(
            this.settingsStore.getPortalPasswordSettings(),
            this.settingsStore.getCompanyInfoSettings()
          );
        }
      }
    }

    return Promise.all(requests);
  };

  setLanguage() {
    if (this.userStore.user?.cultureName) {
      getCookie(LANGUAGE) !== this.userStore.user.cultureName &&
        setCookie(LANGUAGE, this.userStore.user.cultureName, {
          "max-age": COOKIE_EXPIRATION_YEAR,
        });
    } else {
      setCookie(LANGUAGE, this.settingsStore.culture || "en-US", {
        "max-age": COOKIE_EXPIRATION_YEAR,
      });
    }
  }

  get isLoaded() {
    let success = false;
    if (this.isAuthenticated) {
      success = this.userStore.isLoaded && this.settingsStore.isLoaded;

      success && this.setLanguage();
    } else {
      success = this.settingsStore.isLoaded;
    }

    return success;
  }

  get language() {
    return (
      (this.userStore.user && this.userStore.user.cultureName) ||
      this.settingsStore.culture ||
      "en"
    );
  }

  get languageBaseName() {
    try {
      const intl = new Intl.Locale(this.language);
      return intl.minimize().baseName;
    } catch {
      return "en";
    }
  }

  get isAdmin() {
    const { user } = this.userStore;
    const { currentProductId } = this.settingsStore;

    if (!user || !user.id) return false;

    return isAdmin(user, currentProductId);
  }

  get isRoomAdmin() {
    const { user } = this.userStore;

    if (!user) return false;

    return (
      !user.isAdmin && !user.isOwner && !user.isVisitor && !user.isCollaborator
    );
  }

  get isQuotaAvailable() {
    const { user } = this.userStore;

    if (!user) return false;

    return user.isOwner || user.isAdmin || this.isRoomAdmin;
  }

  get isPaymentPageAvailable() {
    const { user } = this.userStore;

    if (!user) return false;

    return user.isOwner || user.isAdmin;
  }

  get isTeamTrainingAlertAvailable() {
    const { user } = this.userStore;

    if (!user) return false;

    return (
      !!this.settingsStore.bookTrainingEmail &&
      (user.isOwner || user.isAdmin || this.isRoomAdmin)
    );
  }

  get isLiveChatAvailable() {
    const { user } = this.userStore;

    if (!user) return false;

    return (
      !!this.settingsStore.zendeskKey &&
      (user.isOwner || user.isAdmin || this.isRoomAdmin)
    );
  }

  login = async (user, hash, session = true) => {
    try {
      const response = await api.user.login(user, hash, session);

      if (!response || (!response.token && !response.tfa))
        throw response.error.message;

      if (response.tfa && response.confirmUrl) {
        const url = response.confirmUrl.replace(window.location.origin, "");
        return Promise.resolve({ url, user, hash });
      }

      setWithCredentialsStatus(true);

      this.reset();

      this.init();

      return Promise.resolve({ url: this.settingsStore.defaultPage });
    } catch (e) {
      return Promise.reject(e);
    }
  };

  loginWithCode = async (userName, passwordHash, code) => {
    await this.tfaStore.loginWithCode(userName, passwordHash, code);
    setWithCredentialsStatus(true);

    this.reset();

    this.init();

    return Promise.resolve(this.settingsStore.defaultPage);
  };

  thirdPartyLogin = async (SerializedProfile) => {
    try {
      const response = await api.user.thirdPartyLogin(SerializedProfile);

      if (!response || !response.token) throw new Error("Empty API response");

      setWithCredentialsStatus(true);

      this.reset();

      this.init();

      return Promise.resolve(this.settingsStore.defaultPage);
    } catch (e) {
      return Promise.reject(e);
    }
  };

  reset = (skipUser = false) => {
    this.isInit = false;
    this.skipModules = false;
    if (!skipUser) {
      this.userStore = new UserStore();
    }

    this.settingsStore = new SettingsStore();
  };

  logout = async () => {
    await api.user.logout();

    this.isLogout = true;
    //console.log("Logout response ", response);

    setWithCredentialsStatus(false);

    const { isDesktopClient: isDesktop, personal } = this.settingsStore;

    isDesktop && logoutDesktop();

    this.reset(true);
    this.userStore.setUser(null);
    this.init();
  };

  get isAuthenticated() {
    return (
      this.settingsStore.isLoaded &&
      !!this.settingsStore.socketUrl &&
      !this.settingsStore.isPublicRoom
      //|| //this.userStore.isAuthenticated
    );
  }

  getEncryptionAccess = (fileId) => {
    return api.files
      .getEncryptionAccess(fileId)
      .then((keys) => {
        return Promise.resolve(keys);
      })
      .catch((err) => console.error(err));
  };

  replaceFileStream = (fileId, file, encrypted, forcesave) => {
    return api.files.updateFileStream(file, fileId, encrypted, forcesave);
  };

  setEncryptionAccess = (file) => {
    return this.getEncryptionAccess(file.id).then((keys) => {
      return new Promise((resolve, reject) => {
        try {
          window.AscDesktopEditor.cloudCryptoCommand(
            "share",
            {
              cryptoEngineId: desktopConstants.cryptoEngineId,
              file: [file.viewUrl],
              keys: keys,
            },
            (obj) => {
              let resFile = null;
              if (obj.isCrypto) {
                let bytes = obj.bytes;
                let filename = "temp_name";
                resFile = new File([bytes], filename);
              }
              resolve(resFile);
            }
          );
        } catch (e) {
          reject(e);
        }
      });
    });
  };

  setDocumentTitle = (subTitle = null) => {
    let title;

    const currentModule = this.settingsStore.product;
    const organizationName = this.settingsStore.organizationName;

    if (subTitle) {
      if (this.isAuthenticated && currentModule) {
        title = subTitle + " - " + currentModule.title;
      } else {
        title = subTitle + " - " + organizationName;
      }
    } else if (currentModule && organizationName) {
      title = currentModule.title + " - " + organizationName;
    } else {
      title = organizationName;
    }

    document.title = title;
  };

  setProductVersion = (version) => {
    this.version = version;
  };

  setProviders = (providers) => {
    this.providers = providers;
  };

  setCapabilities = (capabilities) => {
    this.capabilities = capabilities;
  };

  getOforms = (filter) => {
    const culture =
      this.userStore.user.cultureName || this.settingsStore.culture;

    const formName = "&fields[0]=name_form";
    const updatedAt = "&fields[1]=updatedAt";
    const size = "&fields[2]=file_size";
    const filePages = "&fields[3]=file_pages";
    const cardPrewiew = "&populate[card_prewiew][fields][4]=url";
    const templateImage = "&populate[template_image][fields][5]=formats";

    const fields = `${formName}${updatedAt}${size}${filePages}${cardPrewiew}${templateImage}`;

    const params = `?${filter.toUrlParams()}${fields}`;

    const promise = new Promise(async (resolve, reject) => {
      let oforms = await api.settings.getOforms(
        `${this.settingsStore.urlOforms}${params}&locale=${culture}`
      );

      if (!oforms?.data?.data.length) {
        oforms = await api.settings.getOforms(
          `${this.settingsStore.urlOforms}${params}&locale=en`
        );
      }

      resolve(oforms);
    });

    return promise;
  };

  getAuthProviders = async () => {
    const providers = await api.settings.getAuthProviders();
    if (providers) this.setProviders(providers);
  };

  getCapabilities = async () => {
    const capabilities = await api.settings.getCapabilities();
    if (capabilities) this.setCapabilities(capabilities);
  };
}

export default new AuthStore();<|MERGE_RESOLUTION|>--- conflicted
+++ resolved
@@ -92,15 +92,11 @@
 
     const requests = [];
 
-<<<<<<< HEAD
     if (
       this.settingsStore.isLoaded &&
       this.settingsStore.socketUrl &&
       !this.settingsStore.isPublicRoom
     ) {
-      requests.push(this.userStore.init());
-=======
-    if (this.settingsStore.isLoaded && this.settingsStore.socketUrl) {
       requests.push(
         this.userStore.init().then(() => {
           if (
@@ -112,7 +108,6 @@
           }
         })
       );
->>>>>>> bbaffad9
     } else {
       this.userStore.setIsLoaded(true);
     }
