import React from "react";
import { Row, LinkWithDropdown, ToggleButton } from "@appserver/components";
import { StyledLinkRow } from "../StyledPanels";
import AccessComboBox from "./AccessComboBox";
import constants from "@appserver/common/src/constants";
import AccessEditIcon from "../../../../public/images/access.edit.react.svg";

const { ShareAccessRights } = constants;

class LinkRow extends React.Component {
  onToggleButtonChange = () => {
    const { onToggleLink, item } = this.props;

    onToggleLink(item);
  };

  render() {
    const {
      linkText,
      options,
      index,
      t,
      item,
      withToggle,
      externalAccessOptions,
      onChangeItemAccess,
      isLoading,
    } = this.props;

    const isChecked = item.access !== ShareAccessRights.DenyAccess;
    const disableLink = withToggle ? !isChecked : false;
    const isDisabled = isLoading || disableLink;

    return (
      <StyledLinkRow withToggle={withToggle} isDisabled={isDisabled}>
        <Row
          className="link-row"
          key={`${linkText}-key_${index}`}
          element={
            withToggle ? (
              <AccessComboBox
                t={t}
                access={item.access}
                directionX="left"
                accessOptions={externalAccessOptions}
                onAccessChange={onChangeItemAccess}
                itemId={item.sharedTo.id}
                isDisabled={isDisabled}
              />
            ) : (
<<<<<<< HEAD
              <Icons.InvitationLinkIcon
=======
              <AccessEditIcon
>>>>>>> 782e069f
                size="medium"
                className="sharing_panel-owner-icon"
                isfill={true}
                color="#A3A9AE"
              />
            )
          }
          contextButtonSpacerWidth="0px"
        >
          <>
            <LinkWithDropdown
              className="sharing_panel-link"
              color="#333"
              dropdownType="alwaysDashed"
              data={options}
              fontSize="14px"
              fontWeight={600}
              isDisabled={isDisabled}
            >
              {t(linkText)}
            </LinkWithDropdown>
            {withToggle && (
              <div>
                <ToggleButton
                  isChecked={isChecked}
                  onChange={this.onToggleButtonChange}
                  isDisabled={isLoading}
                />
              </div>
            )}
          </>
        </Row>
      </StyledLinkRow>
    );
  }
}

export default LinkRow;<|MERGE_RESOLUTION|>--- conflicted
+++ resolved
@@ -48,11 +48,7 @@
                 isDisabled={isDisabled}
               />
             ) : (
-<<<<<<< HEAD
-              <Icons.InvitationLinkIcon
-=======
               <AccessEditIcon
->>>>>>> 782e069f
                 size="medium"
                 className="sharing_panel-owner-icon"
                 isfill={true}
