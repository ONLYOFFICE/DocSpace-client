// (c) Copyright Ascensio System SIA 2009-2024
//
// This program is a free software product.
// You can redistribute it and/or modify it under the terms
// of the GNU Affero General Public License (AGPL) version 3 as published by the Free Software
// Foundation. In accordance with Section 7(a) of the GNU AGPL its Section 15 shall be amended
// to the effect that Ascensio System SIA expressly excludes the warranty of non-infringement of
// any third-party rights.
//
// This program is distributed WITHOUT ANY WARRANTY, without even the implied warranty
// of MERCHANTABILITY or FITNESS FOR A PARTICULAR  PURPOSE. For details, see
// the GNU AGPL at: http://www.gnu.org/licenses/agpl-3.0.html
//
// You can contact Ascensio System SIA at Lubanas st. 125a-25, Riga, Latvia, EU, LV-1021.
//
// The  interactive user interfaces in modified source and object code versions of the Program must
// display Appropriate Legal Notices, as required under Section 5 of the GNU AGPL version 3.
//
// Pursuant to Section 7(b) of the License you must retain the original Product logo when
// distributing the program. Pursuant to Section 7(e) we decline to grant you any rights under
// trademark law for use of our trademarks.
//
// All the Product's GUI elements, including illustrations and icon sets, as well as technical writing
// content are licensed under the terms of the Creative Commons Attribution-ShareAlike 4.0
// International. See the License terms at http://creativecommons.org/licenses/by-sa/4.0/legalcode

import styled, { css } from "styled-components";
import { ModalDialog } from "@docspace/shared/components/modal-dialog";

const StyledModalDialog = styled(ModalDialog)`
  .modal-header {
    margin: 0;
  }
`;

const StyledBody = styled.div`
  .embedding-panel_header-link {
    margin: 10px 0 2px;
  }

  .embedding-panel_combo-box {
    margin-bottom: 6px;
  }

  .embedding-panel_banner {
    display: flex;
<<<<<<< HEAD
    .embedding-panel_link {
      box-sizing: border-box;

      ${(props) =>
        props.theme.interfaceDirection === "rtl"
          ? css`
              margin-left: 8px;
            `
          : css`
              margin-right: 8px;
            `}

      border: ${(props) => props.theme.filesPanels.embedding.border};
      border-radius: 16px;
      line-height: 20px;
      padding: 3px 15px;

      text-decoration: none;
=======
    padding: 12px 16px;
    gap: 16px;
    margin: 0px -16px 12px;
    background-color: ${(props) => props.theme.infoBlock.background};

    .embedding-panel_banner-close-icon {
      min-width: 12px;
      min-height: 12px;
      margin-left: auto;
>>>>>>> 425c4623
    }
  }

<<<<<<< HEAD
    .embedding-panel_link_active {
      color: ${(props) => props.theme.filesPanels.embedding.linkColor};
      background: ${(props) =>
        props.theme.filesPanels.embedding.linkBackground};
=======
  .embedding-panel_body {
    .embedding-panel_description {
      color: ${({ theme }) => theme.embeddingPanel.descriptionTextColor};
      margin: 18px 0;
>>>>>>> 425c4623
    }

    .embedding-panel_bar {
      .embedding-panel_bar-header {
        display: flex;
        align-items: center;
        gap: 4px;
      }

      .header-icon {
        svg path {
          fill: ${({ theme }) => theme.embeddingPanel.iconColor};
        }
      }
    }

    .embedding-panel_header-text {
      margin: 16px 0;
    }

    .embedding-panel_checkbox-container {
      display: flex;
      flex-direction: column;
      gap: 10px;

      .embedding-panel_checkbox-element {
        display: inline-flex;
        align-items: center;
        gap: 4px;
      }
    }

    .embedding-panel_inputs-container {
      display: flex;
      margin-bottom: 20px;
      gap: 8px;

      .embedding-panel_block {
        width: 100%;

        .embedding-panel_size-block {
          display: flex;
          align-items: center;
          height: 32px;
        }
      }

      .embedding-panel_input {
        ${(props) =>
          props.theme.interfaceDirection === "rtl"
            ? css`
                margin-left: 8px;
              `
            : css`
                margin-right: 8px;
              `}
        width: 94px;
      }
    }
  }

  .embedding-panel_code-container {
    margin-top: 16px;
    -webkit-tap-highlight-color: rgba(0, 0, 0, 0);
  }

  .embedding-panel_text {
    padding: 0px 0 4px 0;
  }

  .embedding-panel_copy-icon {
    position: absolute;
    z-index: 1;
    margin: 8px;
    ${(props) =>
      props.theme.interfaceDirection === "rtl"
        ? css`
            left: 16px;
          `
        : css`
            right: 16px;
          `}
  }

  .embedding-panel_preview-button {
    margin-top: auto;
  }
`;

export { StyledModalDialog, StyledBody };<|MERGE_RESOLUTION|>--- conflicted
+++ resolved
@@ -44,26 +44,6 @@
 
   .embedding-panel_banner {
     display: flex;
-<<<<<<< HEAD
-    .embedding-panel_link {
-      box-sizing: border-box;
-
-      ${(props) =>
-        props.theme.interfaceDirection === "rtl"
-          ? css`
-              margin-left: 8px;
-            `
-          : css`
-              margin-right: 8px;
-            `}
-
-      border: ${(props) => props.theme.filesPanels.embedding.border};
-      border-radius: 16px;
-      line-height: 20px;
-      padding: 3px 15px;
-
-      text-decoration: none;
-=======
     padding: 12px 16px;
     gap: 16px;
     margin: 0px -16px 12px;
@@ -73,21 +53,13 @@
       min-width: 12px;
       min-height: 12px;
       margin-left: auto;
->>>>>>> 425c4623
     }
   }
 
-<<<<<<< HEAD
-    .embedding-panel_link_active {
-      color: ${(props) => props.theme.filesPanels.embedding.linkColor};
-      background: ${(props) =>
-        props.theme.filesPanels.embedding.linkBackground};
-=======
   .embedding-panel_body {
     .embedding-panel_description {
       color: ${({ theme }) => theme.embeddingPanel.descriptionTextColor};
       margin: 18px 0;
->>>>>>> 425c4623
     }
 
     .embedding-panel_bar {
