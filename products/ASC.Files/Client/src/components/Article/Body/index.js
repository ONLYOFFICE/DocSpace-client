import React from "react";

import toastr from "studio/toastr";
import Loaders from "@appserver/common/components/Loaders";
import TreeFolders from "./TreeFolders";
import TreeSettings from "./TreeSettings";
import isEmpty from "lodash/isEmpty";
import { setDocumentTitle } from "../../../helpers/utils";
import ThirdPartyList from "./ThirdPartyList";
import DownloadAppList from "./DownloadAppList";
import Banner from "./Banner";
import { inject, observer } from "mobx-react";
import { withRouter } from "react-router-dom";
import config from "../../../../package.json";
import { combineUrl } from "@appserver/common/utils";
import { AppServerConfig } from "@appserver/common/constants";
import FilesFilter from "@appserver/common/api/files/filter";
import { isDesktop, isTablet } from "react-device-detect";

class ArticleBodyContent extends React.Component {
  onSelect = (data, e) => {
    const {
      setIsLoading,
      setSelectedNode,
      fetchFiles,
      homepage,
      history,
      hideArticle,
    } = this.props;

    setSelectedNode(data);
    setIsLoading(true);
    hideArticle(false);

    // const selectedFolderTitle =
    //   (e.node && e.node.props && e.node.props.title) || null;

    // selectedFolderTitle
    //   ? setDocumentTitle(selectedFolderTitle)
    //   : setDocumentTitle();

    if (window.location.pathname.indexOf("/filter") > 0) {
      fetchFiles(data[0])
        .catch((err) => toastr.error(err))
        .finally(() => setIsLoading(false));
    } else {
      const newFilter = FilesFilter.getDefault();
      newFilter.folder = data[0];
      const urlFilter = newFilter.toUrlParams();
      history.push(
        combineUrl(AppServerConfig.proxyURL, homepage, `/filter?${urlFilter}`)
      );
    }
    //}
  };

  onShowNewFilesPanel = (folderId) => {
    this.props.setNewFilesPanelVisible(true, [folderId]);
  };

  render() {
    const {
      treeFolders,
      onTreeDrop,
      enableThirdParty,
      isVisitor,
      personal,
      FirebaseHelper,
    } = this.props;

    //console.log("Article Body render");

    const campaigns = (localStorage.getItem("campaigns") || "")
      .split(",")
      .filter((campaign) => campaign.length > 0);

    return isEmpty(treeFolders) ? (
      <Loaders.TreeFolders />
    ) : (
      <>
        <TreeFolders
          useDefaultSelectedKeys
          onSelect={this.onSelect}
          data={treeFolders}
          onBadgeClick={this.onShowNewFilesPanel}
          onTreeDrop={onTreeDrop}
        />
        {!personal && <TreeSettings />}
        {enableThirdParty && !isVisitor && <ThirdPartyList />}
        <DownloadAppList />
        {(isDesktop || isTablet) && personal && campaigns.length > 0 && (
          <Banner FirebaseHelper={FirebaseHelper} />
        )}
      </>
    );
  }
}

export default inject(
  ({
    auth,
    filesStore,
    treeFoldersStore,
    selectedFolderStore,
    dialogsStore,
    settingsStore,
  }) => {
    const { fetchFiles, setIsLoading } = filesStore;
    const { treeFolders, setSelectedNode, setTreeFolders } = treeFoldersStore;

    const { setNewFilesPanelVisible } = dialogsStore;

    const { personal, hideArticle } = auth.settingsStore;

    const selectedFolderTitle = selectedFolderStore.title;

    selectedFolderTitle
      ? setDocumentTitle(selectedFolderTitle)
      : setDocumentTitle();

    return {
      treeFolders,
      enableThirdParty: settingsStore.enableThirdParty,
      isVisitor: auth.userStore.user.isVisitor,
      homepage: config.homepage,
      personal,

      setIsLoading,
      fetchFiles,
      setSelectedNode,
      setTreeFolders,
      setNewFilesPanelVisible,
<<<<<<< HEAD

      homepage: config.homepage,

      personal,
      FirebaseHelper: auth.settingsStore.firebaseHelper,
=======
      hideArticle,
>>>>>>> 43ee204e
    };
  }
)(observer(withRouter(ArticleBodyContent)));<|MERGE_RESOLUTION|>--- conflicted
+++ resolved
@@ -12,7 +12,7 @@
 import { inject, observer } from "mobx-react";
 import { withRouter } from "react-router-dom";
 import config from "../../../../package.json";
-import { combineUrl } from "@appserver/common/utils";
+import { clickBackdrop, combineUrl } from "@appserver/common/utils";
 import { AppServerConfig } from "@appserver/common/constants";
 import FilesFilter from "@appserver/common/api/files/filter";
 import { isDesktop, isTablet } from "react-device-detect";
@@ -130,15 +130,8 @@
       setSelectedNode,
       setTreeFolders,
       setNewFilesPanelVisible,
-<<<<<<< HEAD
-
-      homepage: config.homepage,
-
-      personal,
+      hideArticle,
       FirebaseHelper: auth.settingsStore.firebaseHelper,
-=======
-      hideArticle,
->>>>>>> 43ee204e
     };
   }
 )(observer(withRouter(ArticleBodyContent)));