--- conflicted
+++ resolved
@@ -3,11 +3,7 @@
   "content": "Files",
   "content_en_sha1_hash": "6ce6c512ea433a7fc5c8841628e7696cd0ff7f2b",
   "created_at": "2025-05-19T21:30:45.269Z",
-<<<<<<< HEAD
-  "updated_at": "2025-06-08T12:02:32.580Z",
-=======
   "updated_at": "2025-07-10T11:11:06.760Z",
->>>>>>> 4378f47c
   "comment": {
     "text": "This translation key \"Files\" is used to display the English text for a file-related feature or action in the UI, such as an upload button. It appears on screens like the Home page and File management pages, indicating the number of files or folders available.",
     "is_auto": true,
@@ -34,37 +30,32 @@
     },
     {
       "file_path": "/packages/client/src/pages/Home/Section/Filter/index.js",
-      "line_number": 608,
+      "line_number": 611,
       "context": "break;\n case FilterType.MediaOnly.toString():\n label = t(\"Common:Media\");\n break;\n case FilterType.FilesOnly.toString():\n label = t(\"Common:Files\");\n break;\n case FilterType.PDFForm.toString():\n label = getManyPDFTitle(t, true);\n break;\n case FilterType.Pdf.toString():",
       "module": "/packages/client"
     },
     {
       "file_path": "/packages/client/src/pages/Home/Section/Filter/index.js",
-      "line_number": 608,
+      "line_number": 611,
       "context": "break;\n case FilterType.MediaOnly.toString():\n label = t(\"Common:Media\");\n break;\n case FilterType.FilesOnly.toString():\n label = t(\"Common:Files\");\n break;\n case FilterType.PDFForm.toString():\n label = getManyPDFTitle(t, true);\n break;\n case FilterType.Pdf.toString():",
       "module": "/packages/client"
     },
     {
       "file_path": "/packages/client/src/pages/PortalSettings/categories/developer-tools/JavascriptSDK/presets/FileSelector.js",
-      "line_number": 137,
+      "line_number": 141,
       "context": "key: FilterType.MediaOnly,\n label: t(`Common:Media`),\n },\n {\n key: FilterType.FilesOnly,\n label: t(`Common:Files`),\n },\n ];\n \n const [version, onSetVersion] = useState(sdkVersion[200]);",
       "module": "/packages/client"
     },
     {
       "file_path": "/packages/client/src/pages/PortalSettings/categories/developer-tools/JavascriptSDK/sub-components/FilterBlock.js",
-      "line_number": 138,
-      "context": "];\n \n const filterOptions = [\n {\n key: \"filter-type-all\",\n label: t(\"Common:Files\"),\n typeKey: FilterType.FilesOnly,\n },\n {\n key: \"filter-type-documents\",\n label: t(\"Common:Documents\"),",
+      "line_number": 143,
+      "context": "label: t(\"Common:Folders\"),\n typeKey: FilterType.FoldersOnly,\n },\n {\n key: \"filter-type-all\",\n label: t(\"Common:Files\"),\n typeKey: FilterType.FilesOnly,\n },\n {\n key: \"filter-type-documents\",\n label: t(\"Common:Documents\"),",
       "module": "/packages/client"
     },
     {
       "file_path": "/packages/shared/utils/index.ts",
-<<<<<<< HEAD
-      "line_number": 359,
-      "context": "case FilterType.MediaOnly:\n return t(\"Common:Media\");\n case FilterType.ArchiveOnly:\n return t(\"Common:Archives\");\n case FilterType.FilesOnly:\n return t(\"Common:Files\");\n \n case `room-${RoomsType.CustomRoom}`:\n return t(\"Common:CustomRooms\");\n case `room-${RoomsType.EditingRoom}`:\n return t(\"Common:CollaborationRooms\");",
-=======
       "line_number": 361,
       "context": "case FilterType.MediaOnly:\n return t(\"Common:Media\");\n case FilterType.ArchiveOnly:\n return t(\"Common:Archives\");\n case FilterType.FilesOnly:\n return t(\"Common:Files\");\n case FilterType.DiagramsOnly:\n return t(\"Common:Diagrams\");\n \n case `room-${RoomsType.CustomRoom}`:\n return t(\"Common:CustomRooms\");",
->>>>>>> 4378f47c
       "module": "/packages/shared"
     }
   ],
@@ -141,8 +132,8 @@
       "ai_spell_check_issues": [
         {
           "type": "incorrect_translation",
-          "description": "The singular form \"File\" is used to translate the English plural \"Files\". The correct Italian translation should be the plural form \"Archivi\".",
-          "suggestion": "Archivi"
+          "description": "The singular form \"File\" is used for the English plural \"Files\". This doesn't accurately convey the meaning.",
+          "suggestion": "Files"
         }
       ],
       "approved_at": null
@@ -231,8 +222,8 @@
       "ai_spell_check_issues": [
         {
           "type": "incorrect_translation",
-          "description": "The Serbian (Cyrillic) translation \"Датотеке\" is the plural form of 'file'. The English word 'Files' is generally used as a plural, but the singular 'File' is also common. However, given the key name 'Common:Files', the best translation is the singular form.",
-          "suggestion": "Фaјл"
+          "description": "The Serbian (Cyrillic) translation \"Датотеке\" is the plural form of \"file\" (datoteka). The English content \"Files\" is already plural. Therefore, the singular form \"Датотека\" would be more appropriate.",
+          "suggestion": "Датотека"
         }
       ],
       "approved_at": null
