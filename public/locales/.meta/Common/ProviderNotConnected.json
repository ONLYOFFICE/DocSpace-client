{
  "key_path": "ProviderNotConnected",
  "content": "Provider is not connected to your account",
  "content_en_sha1_hash": "ed6647eb55027d0d5abf74e208b43017b22a7669",
  "created_at": "2025-05-19T21:30:47.595Z",
<<<<<<< HEAD
  "updated_at": "2025-05-26T07:57:32.874Z",
=======
  "updated_at": "2025-05-28T09:30:02.891Z",
>>>>>>> 398dda3c
  "comment": {
    "text": "The \"ProviderNotConnected\" translation key is used to display an error message when a user attempts to log in but their account provider is not connected. This message is typically displayed in a login form dialog or notification. The message informs the user that they must reconnect their provider to access their account.",
    "is_auto": true,
    "updated_at": "2025-05-20T09:34:53.156Z"
  },
  "usage": [
    {
      "file_path": "/packages/login/src/components/LoginForm/index.tsx",
<<<<<<< HEAD
      "line_number": 194,
=======
      "line_number": 193,
>>>>>>> 398dda3c
      "context": "} else {\n window.location.replace(\"/\");\n }\n } catch (e) {\n toastr.error(\n t(\"Common:ProviderNotConnected\"),\n t(\"Common:ProviderLoginError\"),\n );\n }\n },\n [t, referenceUrl, currentCulture, isPublicAuth],",
      "module": "/packages/login"
    }
  ],
  "languages": {
    "en": {
      "ai_translated": false,
      "ai_model": null,
      "ai_spell_check_issues": [],
      "approved_at": null
    },
    "ar-SA": {
      "ai_translated": false,
      "ai_model": null,
      "ai_spell_check_issues": [],
      "approved_at": null
    },
    "az": {
      "ai_translated": false,
      "ai_model": null,
      "ai_spell_check_issues": [
        {
          "type": "incorrect_translation",
          "description": "The translation 'Provayder sizin hesabınızla əlaqəli deyil' is a literal translation and doesn't convey the intended meaning of 'Provider is not connected to your account' as naturally as possible in Azerbaijani. It reads a bit awkward.",
          "suggestion": "Consider a more natural phrasing like 'Provayder hesabınızla birləşdirilmayıb' or 'Provayder hesabınıza qoşulmayıb'."
        }
      ],
      "approved_at": null
    },
    "bg": {
      "ai_translated": false,
      "ai_model": null,
      "ai_spell_check_issues": [
        {
          "type": "incorrect_translation",
          "description": "The translation 'Доставчикът не е свързан към профила Ви' is a bit literal. A more natural translation would be 'Provider is not linked to your account' or 'Provider is not associated with your account'. While technically correct, it lacks the fluency of a localized message.",
          "suggestion": "Доставчикът не е свързан с вашия профил"
        }
      ],
      "approved_at": null
    },
    "cs": {
      "ai_translated": false,
      "ai_model": null,
      "ai_spell_check_issues": [],
      "approved_at": null
    },
    "de": {
      "ai_translated": false,
      "ai_model": null,
      "ai_spell_check_issues": [],
      "approved_at": null
    },
    "el-GR": {
      "ai_translated": false,
      "ai_model": null,
      "ai_spell_check_issues": [],
      "approved_at": null
    },
    "es": {
      "ai_translated": false,
      "ai_model": null,
      "ai_spell_check_issues": [],
      "approved_at": null
    },
    "fi": {
      "ai_translated": false,
      "ai_model": null,
      "ai_spell_check_issues": [
        {
          "type": "incorrect_translation",
          "description": "The translation 'Palveluntarjoajaa ei ole yhdistetty tiliisi' is not the most natural or accurate rendering of 'Provider is not connected to your account'. A more idiomatic translation would be 'Palveluntarjoaja ei ole yhdistettynä tilillesi' or 'Palveluntarjoaja ei ole kytkettynä tilillesi'.",
          "suggestion": "Palveluntarjoaja ei ole yhdistettynä tilillesi"
        }
      ],
      "approved_at": null
    },
    "fr": {
      "ai_translated": false,
      "ai_model": null,
      "ai_spell_check_issues": [],
      "approved_at": null
    },
    "hy-AM": {
      "ai_translated": false,
      "ai_model": null,
      "ai_spell_check_issues": [
        {
          "type": "incorrect_translation",
          "description": "The Armenian translation 'Մատակարարը միացված չէ ձեր հաշվին' is a literal translation but doesn't convey the intended meaning as naturally as it could in Armenian. A more natural phrasing would emphasize the lack of connection.",
          "suggestion": "Մատակարարը չի միացած ձեր հաշվին (Matakarat’ar ch’i miatsadz dzer hashvin) - Provider is not linked to your account."
        }
      ],
      "approved_at": null
    },
    "it": {
      "ai_translated": false,
      "ai_model": null,
      "ai_spell_check_issues": [],
      "approved_at": null
    },
    "ja-JP": {
      "ai_translated": false,
      "ai_model": null,
      "ai_spell_check_issues": [
        {
          "type": "incorrect_translation",
          "description": "The translation is overly formal and literal. A more natural Japanese phrasing would be preferable. \"プロバイダーがお客様のアカウントに接続されていない場合\" is a very direct translation and sounds stiff.",
          "suggestion": "プロバイダーがアカウントに接続されていません"
        },
        {
          "type": "formatting",
          "description": "The use of 'お客様' (customer) is appropriate but slightly formal for many contexts. Depending on the target audience, a less formal term might be better.",
          "suggestion": "プロバイダーがアカウントに接続されていません (Consider replacing 'お客様' with a less formal equivalent, if appropriate)"
        }
      ],
      "approved_at": null
    },
    "ko-KR": {
      "ai_translated": false,
      "ai_model": null,
      "ai_spell_check_issues": [],
      "approved_at": null
    },
    "lo-LA": {
      "ai_translated": false,
      "ai_model": null,
      "ai_spell_check_issues": [],
      "approved_at": null
    },
    "lv": {
      "ai_translated": false,
      "ai_model": null,
      "ai_spell_check_issues": [],
      "approved_at": null
    },
    "nl": {
      "ai_translated": false,
      "ai_model": null,
      "ai_spell_check_issues": [],
      "approved_at": null
    },
    "pl": {
      "ai_translated": false,
      "ai_model": null,
      "ai_spell_check_issues": [],
      "approved_at": null
    },
    "pt": {
      "ai_translated": false,
      "ai_model": null,
      "ai_spell_check_issues": [
        {
          "type": "incorrect_translation",
          "description": "The translation 'O fornecedor não está ligado à sua conta' is a literal translation of 'connected' which doesn't accurately convey the intended meaning. 'Ligado' means 'connected' in the sense of being physically linked. The intended meaning is that the provider is not linked or associated with the user's account.",
          "suggestion": "O fornecedor não está vinculado à sua conta"
        }
      ],
      "approved_at": null
    },
    "pt-BR": {
      "ai_translated": false,
      "ai_model": null,
      "ai_spell_check_issues": [],
      "approved_at": null
    },
    "ro": {
      "ai_translated": false,
      "ai_model": null,
      "ai_spell_check_issues": [],
      "approved_at": null
    },
    "ru": {
      "ai_translated": false,
      "ai_model": null,
      "ai_spell_check_issues": [],
      "approved_at": null
    },
    "si": {
      "ai_translated": false,
      "ai_model": null,
      "ai_spell_check_issues": [],
      "approved_at": null
    },
    "sk": {
      "ai_translated": false,
      "ai_model": null,
      "ai_spell_check_issues": [],
      "approved_at": null
    },
    "sl": {
      "ai_translated": false,
      "ai_model": null,
      "ai_spell_check_issues": [],
      "approved_at": null
    },
    "sr-Cyrl-RS": {
      "ai_translated": false,
      "ai_model": null,
      "ai_spell_check_issues": [
        {
          "type": "incorrect_translation",
          "description": "The translation 'Провајдер није повезан на ваш налог' is a literal translation and not the most natural way to express the meaning in Serbian. While technically correct, it sounds awkward.",
          "suggestion": "Провајдер није повезан са вашим налогом"
        }
      ],
      "approved_at": null
    },
    "sr-Latn-RS": {
      "ai_translated": false,
      "ai_model": null,
      "ai_spell_check_issues": [
        {
          "type": "incorrect_translation",
          "description": "The translation \"Provajder nije povezan na vaš nalog\" is not the most natural or accurate translation of \"Provider is not connected to your account.\" A more idiomatic translation would be something like \"Davalac usluga nije povezan na vaš nalog\" or \"Provođač nije povezan sa vašim nalogom.\"",
          "suggestion": "Davalac usluga nije povezan na vaš nalog"
        }
      ],
      "approved_at": null
    },
    "tr": {
      "ai_translated": false,
      "ai_model": null,
      "ai_spell_check_issues": [
        {
          "type": "incorrect_translation",
          "description": "The Turkish translation 'Sağlayıcı hesabınıza bağlı değil' is a literal translation that doesn't quite convey the intended meaning. 'Connected' in this context implies an active connection or authorization. A more natural and accurate translation would emphasize this active state.",
          "suggestion": "Sağlayıcı hesabınıza bağlanmadı veya bağlantısı kesildi."
        }
      ],
      "approved_at": null
    },
    "uk-UA": {
      "ai_translated": false,
      "ai_model": null,
      "ai_spell_check_issues": [],
      "approved_at": null
    },
    "vi": {
      "ai_translated": false,
      "ai_model": null,
      "ai_spell_check_issues": [],
      "approved_at": null
    },
    "zh-CN": {
      "ai_translated": false,
      "ai_model": null,
      "ai_spell_check_issues": [],
      "approved_at": null
    }
  }
}<|MERGE_RESOLUTION|>--- conflicted
+++ resolved
@@ -3,11 +3,7 @@
   "content": "Provider is not connected to your account",
   "content_en_sha1_hash": "ed6647eb55027d0d5abf74e208b43017b22a7669",
   "created_at": "2025-05-19T21:30:47.595Z",
-<<<<<<< HEAD
-  "updated_at": "2025-05-26T07:57:32.874Z",
-=======
   "updated_at": "2025-05-28T09:30:02.891Z",
->>>>>>> 398dda3c
   "comment": {
     "text": "The \"ProviderNotConnected\" translation key is used to display an error message when a user attempts to log in but their account provider is not connected. This message is typically displayed in a login form dialog or notification. The message informs the user that they must reconnect their provider to access their account.",
     "is_auto": true,
@@ -16,11 +12,7 @@
   "usage": [
     {
       "file_path": "/packages/login/src/components/LoginForm/index.tsx",
-<<<<<<< HEAD
-      "line_number": 194,
-=======
       "line_number": 193,
->>>>>>> 398dda3c
       "context": "} else {\n window.location.replace(\"/\");\n }\n } catch (e) {\n toastr.error(\n t(\"Common:ProviderNotConnected\"),\n t(\"Common:ProviderLoginError\"),\n );\n }\n },\n [t, referenceUrl, currentCulture, isPublicAuth],",
       "module": "/packages/login"
     }
@@ -44,8 +36,13 @@
       "ai_spell_check_issues": [
         {
           "type": "incorrect_translation",
-          "description": "The translation 'Provayder sizin hesabınızla əlaqəli deyil' is a literal translation and doesn't convey the intended meaning of 'Provider is not connected to your account' as naturally as possible in Azerbaijani. It reads a bit awkward.",
-          "suggestion": "Consider a more natural phrasing like 'Provayder hesabınızla birləşdirilmayıb' or 'Provayder hesabınıza qoşulmayıb'."
+          "description": "The translation 'Provayder sizin hesabınızla əlaqəli deyil' is not the most natural or accurate translation of 'Provider is not connected to your account.' While understandable, 'əlaqəli deyil' (not related) doesn't fully convey the meaning of a connection being absent.",
+          "suggestion": "Provayder hesabınızla bağlı deyil"
+        },
+        {
+          "type": "spelling",
+          "description": "The word 'Provayder' appears to be a transliteration of 'Provider'.",
+          "suggestion": "Provider"
         }
       ],
       "approved_at": null
@@ -53,13 +50,7 @@
     "bg": {
       "ai_translated": false,
       "ai_model": null,
-      "ai_spell_check_issues": [
-        {
-          "type": "incorrect_translation",
-          "description": "The translation 'Доставчикът не е свързан към профила Ви' is a bit literal. A more natural translation would be 'Provider is not linked to your account' or 'Provider is not associated with your account'. While technically correct, it lacks the fluency of a localized message.",
-          "suggestion": "Доставчикът не е свързан с вашия профил"
-        }
-      ],
+      "ai_spell_check_issues": [],
       "approved_at": null
     },
     "cs": {
@@ -92,8 +83,8 @@
       "ai_spell_check_issues": [
         {
           "type": "incorrect_translation",
-          "description": "The translation 'Palveluntarjoajaa ei ole yhdistetty tiliisi' is not the most natural or accurate rendering of 'Provider is not connected to your account'. A more idiomatic translation would be 'Palveluntarjoaja ei ole yhdistettynä tilillesi' or 'Palveluntarjoaja ei ole kytkettynä tilillesi'.",
-          "suggestion": "Palveluntarjoaja ei ole yhdistettynä tilillesi"
+          "description": "The translation 'Palveluntarjoajaa ei ole yhdistetty tiliisi' is a literal translation and sounds unnatural in Finnish. A more natural phrasing would be closer to 'Palveluntarjoaja ei ole yhdistettynä tiliisi' or 'Palveluntarjoaja ei ole kytketty tiliisi'.",
+          "suggestion": "Palveluntarjoaja ei ole yhdistettynä tiliisi"
         }
       ],
       "approved_at": null
@@ -110,8 +101,8 @@
       "ai_spell_check_issues": [
         {
           "type": "incorrect_translation",
-          "description": "The Armenian translation 'Մատակարարը միացված չէ ձեր հաշվին' is a literal translation but doesn't convey the intended meaning as naturally as it could in Armenian. A more natural phrasing would emphasize the lack of connection.",
-          "suggestion": "Մատակարարը չի միացած ձեր հաշվին (Matakarat’ar ch’i miatsadz dzer hashvin) - Provider is not linked to your account."
+          "description": "The translation 'Մատակարարը միացված չէ ձեր հաշվին' while technically correct, is a bit literal. A more natural Armenian phrasing would better convey the meaning of 'Provider is not connected to your account'.",
+          "suggestion": "Մատակարարը չի միացած ձեր հաշվին (Matak’araru chi miatsadz dzer hashvin) or Մատակարարը հաշվին չի միացած (Matak’araru hashvin chi miatsadz)"
         }
       ],
       "approved_at": null
@@ -128,13 +119,13 @@
       "ai_spell_check_issues": [
         {
           "type": "incorrect_translation",
-          "description": "The translation is overly formal and literal. A more natural Japanese phrasing would be preferable. \"プロバイダーがお客様のアカウントに接続されていない場合\" is a very direct translation and sounds stiff.",
+          "description": "The translation is overly formal and literal. It doesn't convey the same natural flow as the English original. 'お客様のアカウントに接続されていない場合' (Okyakusama no akanto ni setsuzukotte inai baai) is very stiff.",
           "suggestion": "プロバイダーがアカウントに接続されていません"
         },
         {
           "type": "formatting",
-          "description": "The use of 'お客様' (customer) is appropriate but slightly formal for many contexts. Depending on the target audience, a less formal term might be better.",
-          "suggestion": "プロバイダーがアカウントに接続されていません (Consider replacing 'お客様' with a less formal equivalent, if appropriate)"
+          "description": "The phrase 'お客様のアカウントに接続されていない場合' is a full sentence construction when a simpler phrasing would be more appropriate for a UI message. It adds unnecessary complexity.",
+          "suggestion": "プロバイダーがアカウントに接続されていません"
         }
       ],
       "approved_at": null
@@ -175,8 +166,8 @@
       "ai_spell_check_issues": [
         {
           "type": "incorrect_translation",
-          "description": "The translation 'O fornecedor não está ligado à sua conta' is a literal translation of 'connected' which doesn't accurately convey the intended meaning. 'Ligado' means 'connected' in the sense of being physically linked. The intended meaning is that the provider is not linked or associated with the user's account.",
-          "suggestion": "O fornecedor não está vinculado à sua conta"
+          "description": "The translation 'O fornecedor não está ligado à sua conta' is not an accurate translation of 'Provider is not connected to your account'. 'Ligado' means 'connected' in the sense of 'turned on' or 'attached,' not the intended meaning of a service being connected to an account.",
+          "suggestion": "O fornecedor não está conectado à sua conta"
         }
       ],
       "approved_at": null
@@ -223,7 +214,7 @@
       "ai_spell_check_issues": [
         {
           "type": "incorrect_translation",
-          "description": "The translation 'Провајдер није повезан на ваш налог' is a literal translation and not the most natural way to express the meaning in Serbian. While technically correct, it sounds awkward.",
+          "description": "The translation 'Провајдер није повезан на ваш налог' is not the most natural or accurate translation of 'Provider is not connected to your account.' A more appropriate translation would convey the provider's lack of connection to the user's account.",
           "suggestion": "Провајдер није повезан са вашим налогом"
         }
       ],
@@ -235,8 +226,8 @@
       "ai_spell_check_issues": [
         {
           "type": "incorrect_translation",
-          "description": "The translation \"Provajder nije povezan na vaš nalog\" is not the most natural or accurate translation of \"Provider is not connected to your account.\" A more idiomatic translation would be something like \"Davalac usluga nije povezan na vaš nalog\" or \"Provođač nije povezan sa vašim nalogom.\"",
-          "suggestion": "Davalac usluga nije povezan na vaš nalog"
+          "description": "The translation 'Provajder nije povezan na vaš nalog' is a literal translation but doesn't quite convey the intended meaning. 'Connected to your account' implies an active connection.  A more natural Serbian translation would emphasize the absence of a connection.",
+          "suggestion": "Provajder nije povezan sa vašim nalogom"
         }
       ],
       "approved_at": null
@@ -244,13 +235,7 @@
     "tr": {
       "ai_translated": false,
       "ai_model": null,
-      "ai_spell_check_issues": [
-        {
-          "type": "incorrect_translation",
-          "description": "The Turkish translation 'Sağlayıcı hesabınıza bağlı değil' is a literal translation that doesn't quite convey the intended meaning. 'Connected' in this context implies an active connection or authorization. A more natural and accurate translation would emphasize this active state.",
-          "suggestion": "Sağlayıcı hesabınıza bağlanmadı veya bağlantısı kesildi."
-        }
-      ],
+      "ai_spell_check_issues": [],
       "approved_at": null
     },
     "uk-UA": {
