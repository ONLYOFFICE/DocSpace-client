--- conflicted
+++ resolved
@@ -1139,12 +1139,9 @@
                 showRootFolderTitle={insideTheRoom}
                 currentDeviceType={currentDeviceType}
                 isFrame={isFrame}
-<<<<<<< HEAD
                 navigationButtonLabel={navigationButtonLabel}
                 onNavigationButtonClick={onNavigationButtonClick}
-=======
                 tariffBar={<TariffBar />}
->>>>>>> 14f7b06e
               />
             </div>
           )}
