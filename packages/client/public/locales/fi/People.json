--- conflicted
+++ resolved
@@ -1,10 +1,5 @@
 {
   "LblInviteAgain": "Kutsu uudelleen",
   "MessageEmailActivationInstuctionsSentOnEmail": "Sähköpostin aktivointiohjeet on lähetetty sähköpostiosoitteeseen <1>{{email}}</1>.",
-<<<<<<< HEAD
-  "NotFoundUsers": "Käyttäjiä ei löytynyt",
-  "NotFoundUsersDescription": "Yksikään käyttäjä ei vastaa hakuasi. Ole hyvä ja muokkaa hakuparametrejäsi tai tyhjennä hakukenttä nähdäksesi täyden listan käyttäjistä."
-=======
   "UserStatus": "Tila"
->>>>>>> ee84c163
 }