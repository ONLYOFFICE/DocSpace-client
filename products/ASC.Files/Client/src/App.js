--- conflicted
+++ resolved
@@ -45,11 +45,7 @@
   isDesktopClient,
   getIsLoaded,
 } = commonStore.auth.selectors;
-<<<<<<< HEAD
-//const { userStore } = commonStore;
-=======
 const { userStore, settingsStore } = commonStore;
->>>>>>> f8e6a724
 
 class App extends React.Component {
   constructor(props) {
@@ -63,13 +59,8 @@
   componentDidMount() {
     const {
       setModuleInfo,
-<<<<<<< HEAD
       getUser,
       getPortalSettings,
-=======
-      //getUser,
-      //getPortalSettings,
->>>>>>> f8e6a724
       //getModules,
       getPortalCultures,
       fetchTreeFolders,
@@ -98,7 +89,7 @@
       const requests = [getUser()];
       if (!this.isEditor) {
         requests.push(
-          //getPortalSettings(),
+          getPortalSettings(),
           //getModules(),
           getPortalCultures(),
           fetchTreeFolders()
@@ -241,7 +232,6 @@
   };
 };
 
-<<<<<<< HEAD
 // const AppWrapper = observer((props) => {
 //   useEffect(() => {
 //     userStore.setCurrentUser();
@@ -256,30 +246,12 @@
   mapStateToProps,
   mapDispatchToProps
 )(
-  inject(({ userStore }) => ({
+  inject(({ userStore, settingsStore }) => ({
     user: userStore.user,
     isAuthenticated: userStore.isAuthenticated,
     getUser: userStore.setCurrentUser,
+    homepage: settingsStore.settings.homepage || config.homepage,
+    encryptionKeys: settingsStore.settings.encryptionKeys,
+    getPortalSettings: settingsStore.getPortalSettings
   }))(observer(App))
-);
-=======
-const AppWrapper = observer((props) => {
-  useEffect(() => {
-    userStore.setCurrentUser();
-    settingsStore.getPortalSettings();
-  }, []);
-
-  const { homepage, encryptionKeys } = settingsStore.settings;
-
-  return (
-    <App
-      homepage={homepage || config.homepage}
-      encryptionKeys={encryptionKeys}
-      user={userStore.user}
-      {...props}
-    />
-  );
-});
-
-export default connect(mapStateToProps, mapDispatchToProps)(AppWrapper);
->>>>>>> f8e6a724
+);