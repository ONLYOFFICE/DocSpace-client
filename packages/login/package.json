{
  "name": "@docspace/login",
  "version": "3.2.0",
  "private": true,
  "scripts": {
<<<<<<< HEAD
    "build:translations": "node ./scripts/buildTranslations.js",
    "build": "next build",
    "start": "NODE_ENV=development node server.js",
=======
    "build": "node ./scripts/buildTranslations.js && next build",
    "start": "node ./scripts/buildTranslations.js && NODE_ENV=development PORT=5011 node server.js",
>>>>>>> b3a3ef7e
    "start-prod": "NODE_ENV=production node server.js",
    "start:internal": "NODE_ENV=development API_HOST=http://127.0.0.1 node server.js",
    "start-prod:internal": "NODE_ENV=production API_HOST=http://127.0.0.1 node server.js",
    "lint": "next lint --max-warnings=0",
    "clean": "shx rm -rf .next",
<<<<<<< HEAD
    "deploy": "shx --silent mkdir -p ../../../publish/web/login && shx --silent mkdir -p ../../../publish/web/login/.next && shx --silent mkdir -p ../../../publish/web/login/node_modules && shx --silent mkdir -p ../../../publish/web/login/.next/static && shx cp -r .next/standalone/node_modules/* ../../../publish/web/login/node_modules && shx cp -r .next/static/* ../../../publish/web/login/.next/static    && shx cp -r .next/standalone/packages/login/.next/* ../../../publish/web/login/.next &&  shx cp -f server.prod.js ../../../publish/web/login/server.js",
    "test:build": "E2E_TEST=true pnpm run build:translations && pnpm run build",
=======
    "deploy": "shx --silent mkdir -p ../../../publish/web/login && shx --silent mkdir -p ../../../publish/web/login/.next && shx --silent mkdir -p ../../../publish/web/login/node_modules && shx --silent mkdir -p ../../../publish/web/login/.next/static && shx cp -r .next/standalone/node_modules/* ../../../publish/web/login/node_modules && shx cp -r .next/static/* ../../../publish/web/login/.next/static    && shx cp -r .next/standalone/packages/login/.next/* ../../../publish/web/login/.next &&  shx cp -f server.prod.js ../../../publish/web/login/server.js && shx cp -f logger.mjs ../../../publish/web/login/logger.mjs && shx --silent mkdir -p ../../../publish/web/login/config && shx cp -r config/* ../../../publish/web/login/config",
    "test:build": "node ./scripts/buildTranslations.js && E2E_TEST=true next build",
>>>>>>> b3a3ef7e
    "test:start": "PORT=5111 NODE_ENV=production E2E_TEST=true node server.js",
    "test:e2e:docker:build": "docker-compose build",
    "test:e2e:docker:start": "docker-compose run --rm tests-local npx playwright test",
    "test:e2e:docker:clear": "docker rmi tests"
  },
  "dependencies": {
    "@docspace/shared": "workspace:*",
    "csvjson-json_beautifier": "5.0.4",
    "@hcaptcha/react-hcaptcha": "1.11.0",
<<<<<<< HEAD
    "crypto-js": "4.2.0",
    "i18next": "23.7.19",
    "next": "14.2.23",
    "react-device-detect": "2.2.3",
    "react-dom": "18.3.1",
    "react-google-recaptcha": "3.1.0",
    "react-i18next": "14.0.1",
    "react-toastify": "10.0.6",
    "resize-image": "0.1.0",
    "react": "18.3.1",
    "styled-components": "5.3.11",
    "ts-pattern": "5.5.0"
  },
  "devDependencies": {
    "@babel/core": "7.25.8",
    "@playwright/test": "1.48.0",
    "@svgr/webpack": "5.5.0",
    "@types/crypto-js": "4.2.2",
    "@types/node": "20.17.14",
    "@types/react-dom": "18.3.1",
=======
    "csvjson-json_beautifier": "^5.0.4",
    "date-and-time": "3.6.0",
    "i18next": "20.6.1",
    "nconf": "0.12.1",
    "next": "15.3.2",
    "react": "19.1.0",
    "react-dom": "19.1.0",
    "react-google-recaptcha": "3.1.0",
    "react-hcaptcha": "0.1.1",
    "react-i18next": "13.5.0",
    "resize-image": "^0.1.0",
    "sass": "1.79.5",
    "styled-components": "5.3.11",
    "winston": "3.17.0",
    "winston-cloudwatch": "6.3.0",
    "winston-daily-rotate-file": "5.0.0"
  },
  "devDependencies": {
    "@aws-sdk/client-cloudwatch-logs": "3.816.0",
    "@svgr/webpack": "8.1.0",
    "@types/nconf": "^0",
    "@types/node": "22.7.5",
    "@types/react": "19.1.4",
    "@types/react-dom": "19.1.5",
>>>>>>> b3a3ef7e
    "@types/react-google-recaptcha": "2.1.9",
    "@types/react": "18.3.11",
    "@types/styled-components": "5.1.34",
    "babel-plugin-styled-components": "2.1.4",
<<<<<<< HEAD
    "eslint-config-next": "14.2.15",
    "eslint": "8.57.1",
=======
    "eslint": "8.57.1",
    "eslint-config-next": "15.3.2",
>>>>>>> b3a3ef7e
    "prettier": "3.3.3",
    "sass": "1.79.5",
    "shx": "0.3.4",
    "terser-webpack-plugin": "5.3.10",
    "typescript": "5.6.3"
  },
<<<<<<< HEAD
  "nx": {
    "targets": {
      "build": {
        "dependsOn": [
          "build:translations"
        ]
      },
      "start": {
        "dependsOn": [
          "build"
        ]
      },
      "start-prod": {
        "dependsOn": [
          "build"
        ]
      },
      "start:internal": {
        "dependsOn": [
          "build"
        ]
      },
      "start-prod:internal": {
        "dependsOn": [
          "build"
        ]
      },
      "deploy": {
        "dependsOn": [
          "build"
        ]
      }
    }
=======
  "resolutions": {
    "@types/react": "19.1.4",
    "@types/react-dom": "19.1.5"
>>>>>>> b3a3ef7e
  }
}<|MERGE_RESOLUTION|>--- conflicted
+++ resolved
@@ -3,26 +3,16 @@
   "version": "3.2.0",
   "private": true,
   "scripts": {
-<<<<<<< HEAD
     "build:translations": "node ./scripts/buildTranslations.js",
     "build": "next build",
-    "start": "NODE_ENV=development node server.js",
-=======
-    "build": "node ./scripts/buildTranslations.js && next build",
-    "start": "node ./scripts/buildTranslations.js && NODE_ENV=development PORT=5011 node server.js",
->>>>>>> b3a3ef7e
+    "start": "NODE_ENV=development PORT=5011 node server.js",
     "start-prod": "NODE_ENV=production node server.js",
     "start:internal": "NODE_ENV=development API_HOST=http://127.0.0.1 node server.js",
     "start-prod:internal": "NODE_ENV=production API_HOST=http://127.0.0.1 node server.js",
     "lint": "next lint --max-warnings=0",
     "clean": "shx rm -rf .next",
-<<<<<<< HEAD
-    "deploy": "shx --silent mkdir -p ../../../publish/web/login && shx --silent mkdir -p ../../../publish/web/login/.next && shx --silent mkdir -p ../../../publish/web/login/node_modules && shx --silent mkdir -p ../../../publish/web/login/.next/static && shx cp -r .next/standalone/node_modules/* ../../../publish/web/login/node_modules && shx cp -r .next/static/* ../../../publish/web/login/.next/static    && shx cp -r .next/standalone/packages/login/.next/* ../../../publish/web/login/.next &&  shx cp -f server.prod.js ../../../publish/web/login/server.js",
+    "deploy": "shx --silent mkdir -p ../../../publish/web/login && shx --silent mkdir -p ../../../publish/web/login/.next && shx --silent mkdir -p ../../../publish/web/login/node_modules && shx --silent mkdir -p ../../../publish/web/login/.next/static && shx cp -r .next/standalone/node_modules/* ../../../publish/web/login/node_modules && shx cp -r .next/static/* ../../../publish/web/login/.next/static    && shx cp -r .next/standalone/packages/login/.next/* ../../../publish/web/login/.next &&  shx cp -f server.prod.js ../../../publish/web/login/server.js && shx cp -f logger.mjs ../../../publish/web/login/logger.mjs && shx --silent mkdir -p ../../../publish/web/login/config && shx cp -r config/* ../../../publish/web/login/config",
     "test:build": "E2E_TEST=true pnpm run build:translations && pnpm run build",
-=======
-    "deploy": "shx --silent mkdir -p ../../../publish/web/login && shx --silent mkdir -p ../../../publish/web/login/.next && shx --silent mkdir -p ../../../publish/web/login/node_modules && shx --silent mkdir -p ../../../publish/web/login/.next/static && shx cp -r .next/standalone/node_modules/* ../../../publish/web/login/node_modules && shx cp -r .next/static/* ../../../publish/web/login/.next/static    && shx cp -r .next/standalone/packages/login/.next/* ../../../publish/web/login/.next &&  shx cp -f server.prod.js ../../../publish/web/login/server.js && shx cp -f logger.mjs ../../../publish/web/login/logger.mjs && shx --silent mkdir -p ../../../publish/web/login/config && shx cp -r config/* ../../../publish/web/login/config",
-    "test:build": "node ./scripts/buildTranslations.js && E2E_TEST=true next build",
->>>>>>> b3a3ef7e
     "test:start": "PORT=5111 NODE_ENV=production E2E_TEST=true node server.js",
     "test:e2e:docker:build": "docker-compose build",
     "test:e2e:docker:start": "docker-compose run --rm tests-local npx playwright test",
@@ -30,40 +20,21 @@
   },
   "dependencies": {
     "@docspace/shared": "workspace:*",
-    "csvjson-json_beautifier": "5.0.4",
+    "csvjson-json_beautifier": "^5.0.4",
     "@hcaptcha/react-hcaptcha": "1.11.0",
-<<<<<<< HEAD
     "crypto-js": "4.2.0",
     "i18next": "23.7.19",
-    "next": "14.2.23",
     "react-device-detect": "2.2.3",
-    "react-dom": "18.3.1",
-    "react-google-recaptcha": "3.1.0",
     "react-i18next": "14.0.1",
     "react-toastify": "10.0.6",
-    "resize-image": "0.1.0",
-    "react": "18.3.1",
-    "styled-components": "5.3.11",
-    "ts-pattern": "5.5.0"
-  },
-  "devDependencies": {
-    "@babel/core": "7.25.8",
-    "@playwright/test": "1.48.0",
-    "@svgr/webpack": "5.5.0",
-    "@types/crypto-js": "4.2.2",
-    "@types/node": "20.17.14",
-    "@types/react-dom": "18.3.1",
-=======
-    "csvjson-json_beautifier": "^5.0.4",
+    "ts-pattern": "5.5.0",
     "date-and-time": "3.6.0",
-    "i18next": "20.6.1",
     "nconf": "0.12.1",
     "next": "15.3.2",
     "react": "19.1.0",
     "react-dom": "19.1.0",
     "react-google-recaptcha": "3.1.0",
     "react-hcaptcha": "0.1.1",
-    "react-i18next": "13.5.0",
     "resize-image": "^0.1.0",
     "sass": "1.79.5",
     "styled-components": "5.3.11",
@@ -72,31 +43,26 @@
     "winston-daily-rotate-file": "5.0.0"
   },
   "devDependencies": {
+    "@babel/core": "7.25.8",
+    "@playwright/test": "1.48.0",
+    "@types/crypto-js": "4.2.2",
     "@aws-sdk/client-cloudwatch-logs": "3.816.0",
     "@svgr/webpack": "8.1.0",
     "@types/nconf": "^0",
     "@types/node": "22.7.5",
     "@types/react": "19.1.4",
     "@types/react-dom": "19.1.5",
->>>>>>> b3a3ef7e
     "@types/react-google-recaptcha": "2.1.9",
-    "@types/react": "18.3.11",
     "@types/styled-components": "5.1.34",
     "babel-plugin-styled-components": "2.1.4",
-<<<<<<< HEAD
-    "eslint-config-next": "14.2.15",
-    "eslint": "8.57.1",
-=======
     "eslint": "8.57.1",
     "eslint-config-next": "15.3.2",
->>>>>>> b3a3ef7e
     "prettier": "3.3.3",
     "sass": "1.79.5",
     "shx": "0.3.4",
     "terser-webpack-plugin": "5.3.10",
     "typescript": "5.6.3"
   },
-<<<<<<< HEAD
   "nx": {
     "targets": {
       "build": {
@@ -130,10 +96,9 @@
         ]
       }
     }
-=======
+  },
   "resolutions": {
     "@types/react": "19.1.4",
     "@types/react-dom": "19.1.5"
->>>>>>> b3a3ef7e
   }
 }