--- conflicted
+++ resolved
@@ -2181,6 +2181,7 @@
     infoPanelStore,
     userStore,
     settingsStore,
+	currentQuotaStore
   }) => {
     const {
       filter,
@@ -2200,7 +2201,6 @@
       setRoomsFilter,
     } = filesStore;
 
-    const { currentQuotaStore } = auth;
 
     const { providers } = thirdPartyStore;
 
@@ -2219,12 +2219,8 @@
 
     const isRooms = isRoomsFolder || isArchiveFolder;
 
-<<<<<<< HEAD
-    const { isVisible: infoPanelVisible } = auth.infoPanelStore;
+    const { isVisible: infoPanelVisible } = infoPanelStore;
     const { showStorageInfo, isDefaultRoomsQuotaSet } = currentQuotaStore;
-=======
-    const { isVisible: infoPanelVisible } = infoPanelStore;
->>>>>>> cef218c4
 
     const {
       filterStore,
