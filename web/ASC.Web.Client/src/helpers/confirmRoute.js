--- conflicted
+++ resolved
@@ -3,16 +3,12 @@
 import { ValidationResult } from "./../helpers/constants";
 import { connect } from "react-redux";
 import { withRouter } from "react-router";
-<<<<<<< HEAD
 import Loader from "@appserver/components/src/components/loader";
 import PageLayout from "@appserver/common/src/components/PageLayout";
 import api from "@appserver/common/src/api";
 import constants from "@appserver/common/src/constants";
 import utils from "@appserver/common/src/utils";
-=======
-import { api, utils, PageLayout, store } from "asc-web-common";
-const { isAuthenticated } = store.auth.selectors;
->>>>>>> 543f5a82
+import { isAuthenticated } from "@appserver/common/src/store/auth/selectors";
 const { checkConfirmLink } = api.user;
 const { getObjectByLocation } = utils;
 
