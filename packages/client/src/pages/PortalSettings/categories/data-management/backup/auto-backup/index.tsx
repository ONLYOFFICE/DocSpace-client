// (c) Copyright Ascensio System SIA 2009-2024
//
// This program is a free software product.
// You can redistribute it and/or modify it under the terms
// of the GNU Affero General Public License (AGPL) version 3 as published by the Free Software
// Foundation. In accordance with Section 7(a) of the GNU AGPL its Section 15 shall be amended
// to the effect that Ascensio System SIA expressly excludes the warranty of non-infringement of
// any third-party rights.
//
// This program is distributed WITHOUT ANY WARRANTY, without even the implied warranty
// of MERCHANTABILITY or FITNESS FOR A PARTICULAR  PURPOSE. For details, see
// the GNU AGPL at: http://www.gnu.org/licenses/agpl-3.0.html
//
// You can contact Ascensio System SIA at Lubanas st. 125a-25, Riga, Latvia, EU, LV-1021.
//
// The  interactive user interfaces in modified source and object code versions of the Program must
// display Appropriate Legal Notices, as required under Section 5 of the GNU AGPL version 3.
//
// Pursuant to Section 7(b) of the License you must retain the original Product logo when
// distributing the program. Pursuant to Section 7(e) we decline to grant you any rights under
// trademark law for use of our trademarks.
//
// All the Product's GUI elements, including illustrations and icon sets, as well as technical writing
// content are licensed under the terms of the Creative Commons Attribution-ShareAlike 4.0
// International. See the License terms at http://creativecommons.org/licenses/by-sa/4.0/legalcode

import { useEffect } from "react";
import { observer, inject } from "mobx-react";
import { useTranslation } from "react-i18next";

import AutomaticBackup from "@docspace/shared/pages/backup/auto-backup";

import { useUnmount } from "@docspace/shared/hooks/useUnmount";

import type { ThirdPartyAccountType } from "@docspace/shared/types";
import type { TColorScheme } from "@docspace/shared/themes";

import { setDocumentTitle } from "SRC_DIR/helpers/utils";
import type {
  ExternalAutoBackupWrapperProps,
  AutoBackupWrapperProps,
} from "./AutoBackup.types";

const AutoBackupWrapper = ({
  setConnectedThirdPartyAccount,
  setBackupSchedule,
  setThirdPartyStorage,
  setDefaultOptions,
  resetDownloadingProgress,
  setErrorInformation,
  setIsInited,
  isInitialLoading,
  isEmptyContentBeforeLoader,
  isInitialError,
  isBackupPaid,
  ...props
}: AutoBackupWrapperProps) => {
  const { t, ready } = useTranslation(["Settings", "Common"]);

  useUnmount(() => {
    resetDownloadingProgress();
    props.setterSelectedEnableSchedule(false);
    props.toDefault();
    setIsInited(false);
  });

  useEffect(() => {
    if (ready) setDocumentTitle(t("Common:DataBackup"));
  }, [t, ready]);

  return (
    <AutomaticBackup
      setDefaultOptions={setDefaultOptions}
      setBackupSchedule={setBackupSchedule}
      setThirdPartyStorage={setThirdPartyStorage}
      setConnectedThirdPartyAccount={setConnectedThirdPartyAccount}
      isInitialLoading={isInitialLoading}
      isEmptyContentBeforeLoader={isEmptyContentBeforeLoader}
      setErrorInformation={setErrorInformation}
      isInitialError={isInitialError}
      isBackupPaid={isBackupPaid}
      {...props}
    />
  );
};

export default inject(
  ({
    backup,
    authStore,
    settingsStore,
    filesSettingsStore,
    filesSelectorInput,
    thirdPartyStore,
    dialogsStore,
<<<<<<< HEAD
  }: TStore) => {
=======
    currentQuotaStore,
    clientLoadingStore,
  }) => {
>>>>>>> e7431986
    const language = authStore.language;

    const { getIcon, filesSettings } = filesSettingsStore;

    const settingsFileSelector = { getIcon, filesSettings };
    const {
      openConnectWindow,
      setThirdPartyProviders,
      providers,
      deleteThirdParty,
    } = thirdPartyStore;

    const { isBackupPaid } = currentQuotaStore;
    const { automaticBackupUrl, currentColorScheme } = settingsStore;

    const {
      basePath,
      newPath,
      resetNewFolderPath,
      updateBaseFolderPath,
      toDefault: toDefaultFileSelector,
      isErrorPath,
      setBasePath,
      setNewPath,
    } = filesSelectorInput;

    const {
      removeItem: storeItem,
      connectDialogVisible,
      deleteThirdPartyDialogVisible,
      setConnectDialogVisible,
      setDeleteThirdPartyDialogVisible,
    } = dialogsStore;

    const {
      errorInformation,
      setDefaultOptions,
      setErrorInformation,
      resetDownloadingProgress,
      setThirdPartyStorage,
      setBackupSchedule,
      getProgress,
      setStorageRegions,
      setConnectedThirdPartyAccount,
      seStorageType,
      setSelectedEnableSchedule,
      toDefault,
      selectedStorageType,
      selectedFolderId,
      isFormReady,
      selectedMaxCopiesNumber,
      selectedPeriodNumber,
      selectedWeekday,
      selectedHour,
      selectedMonthDay,
      selectedStorageId,
      selectedEnableSchedule,
      setSelectedFolder,
      getStorageParams,
      deleteSchedule,
      downloadingProgress,
      isBackupProgressVisible,
      isChanged,
      isThirdStorageChanged,
      defaultStorageType,
      defaultFolderId,
      connectedThirdPartyAccount,
      selectedPeriodLabel,
      selectedWeekdayLabel,

      setMaxCopies,
      setPeriod,
      setWeekday,
      setMonthNumber,
      setTime,
      setStorageId,
      thirdPartyStorage,
      defaultStorageId,
      setCompletedFormFields,
      errorsFieldsBeforeSafe,
      formSettings,
      addValueInFormSettings,
      setRequiredFormSettings,
      setIsThirdStorageChanged,
      storageRegions,
      defaultFormSettings,
      deleteValueFormSetting,
      clearLocalStorage,
      setSelectedThirdPartyAccount,
      isTheSameThirdPartyAccount,
      selectedThirdPartyAccount,
      accounts,
      setThirdPartyAccountsInfo,
      setDownloadingProgress,
      setTemporaryLink,

      setIsBackupProgressVisible,
      backupProgressError,
      setBackupProgressError,
      setterSelectedEnableSchedule,
      backupPageEnable,

      setIsInited,
      setDefaultFolderId,

      isEmptyContentBeforeLoader,
      isInitialError,
    } = backup;

    const { showPortalSettingsLoader } = clientLoadingStore;

    const isEnableAuto = backupPageEnable ?? false;

    const defaultRegion =
      defaultFormSettings && "region" in defaultFormSettings
        ? (defaultFormSettings.region as string)
        : "";

    const removeItem = (selectedThirdPartyAccount ??
      storeItem ??
      {}) as ThirdPartyAccountType;

    return {
      removeItem,
      settingsFileSelector,
      isEnableAuto,
      // authStore
      language,
      // backup
      setDefaultOptions,
      setThirdPartyStorage,
      setBackupSchedule,
      getProgress,
      setStorageRegions,
      setConnectedThirdPartyAccount,
      seStorageType,
      setSelectedEnableSchedule,
      setterSelectedEnableSchedule,
      toDefault,
      selectedStorageType,
      selectedFolderId,
      isFormReady,
      selectedMaxCopiesNumber,
      selectedPeriodNumber,
      selectedWeekday,
      selectedHour,
      selectedMonthDay,
      selectedStorageId,
      selectedEnableSchedule,
      setSelectedFolder,
      getStorageParams,
      deleteSchedule,
      downloadingProgress,
      isBackupProgressVisible,
      isChanged,
      isThirdStorageChanged,
      defaultStorageType,
      defaultFolderId,
      connectedThirdPartyAccount,
      selectedPeriodLabel,
      selectedWeekdayLabel,
      errorInformation,
      resetDownloadingProgress,
      setDownloadingProgress,
      setTemporaryLink,
      setMaxCopies,
      setPeriod,
      setWeekday,
      setMonthNumber,
      setTime,
      setStorageId,
      setErrorInformation,
      thirdPartyStorage,
      defaultStorageId,
      setCompletedFormFields,
      errorsFieldsBeforeSafe,
      formSettings,
      addValueInFormSettings,
      setRequiredFormSettings,
      setIsThirdStorageChanged,
      storageRegions,
      defaultRegion,
      deleteValueFormSetting,
      clearLocalStorage,
      setSelectedThirdPartyAccount,
      isTheSameThirdPartyAccount,
      selectedThirdPartyAccount,
      accounts,
      setThirdPartyAccountsInfo,
      setIsBackupProgressVisible,
      backupProgressError,
      setBackupProgressError,
      isEmptyContentBeforeLoader,
      isInitialError,

      // settingsStore
      automaticBackupUrl,
      currentColorScheme: currentColorScheme as TColorScheme,

      // filesSelectorInput
      newPath,
      basePath,
      resetNewFolderPath,
      updateBaseFolderPath,
      toDefaultFileSelector,
      isErrorPath,
      setBasePath,
      setNewPath,

      // thirdPartyStore
      openConnectWindow,
      setThirdPartyProviders,
      providers,
      deleteThirdParty,

      // dialogsStore
      connectDialogVisible,
      deleteThirdPartyDialogVisible,
      setConnectDialogVisible,
      setDeleteThirdPartyDialogVisible,
      setIsInited,
      setDefaultFolderId,
      isBackupPaid,

      // clientLoadingStore
      isInitialLoading: showPortalSettingsLoader,
    };
  },
)(observer(AutoBackupWrapper as React.FC<ExternalAutoBackupWrapperProps>));<|MERGE_RESOLUTION|>--- conflicted
+++ resolved
@@ -93,13 +93,9 @@
     filesSelectorInput,
     thirdPartyStore,
     dialogsStore,
-<<<<<<< HEAD
-  }: TStore) => {
-=======
     currentQuotaStore,
     clientLoadingStore,
-  }) => {
->>>>>>> e7431986
+  }: TStore) => {
     const language = authStore.language;
 
     const { getIcon, filesSettings } = filesSettingsStore;
