--- conflicted
+++ resolved
@@ -196,11 +196,8 @@
   "RecoverDescribeYourProblemPlaceholder": "Նկարագրեք ձեր խնդիրը",
   "RecoverTitle": "Մատչման վերականգնում",
   "RegistrationEmail": "Ձեր գրանցման էլ․ հասցեն",
-<<<<<<< HEAD
   "Remember": "Հիշել ինձ",
-=======
   "Rename": "Վերանվանել",
->>>>>>> 8b82a9f2
   "RepeatInvitation": "Կրկնել հրավերը",
   "RequiredField": "Պարտադիր դաշտ",
   "ResetApplication": "Վերականգնել հավելվածը",
