--- conflicted
+++ resolved
@@ -125,13 +125,10 @@
   position = (event) => {
     if (event) {
       const rects = this.props.containerRef?.current.getBoundingClientRect();
-<<<<<<< HEAD
-      let left = rects ? rects.left - this.props.leftOffset : event.pageX + 1;
+      let left = rects
+        ? rects.left - this.props.leftOffset - this.props.rightOffset
+        : event.pageX + 1;
       let top = rects ? rects.top - this.props.topOffset : event.pageY + 1;
-=======
-      let left = rects ? rects.left - this.props.leftOffset - this.props.rightOffset : event.pageX + 1;
-      let top = rects ? rects.top : event.pageY + 1;
->>>>>>> 21f8f74f
       let width = this.menuRef.current.offsetParent
         ? this.menuRef.current.offsetWidth
         : DomHelpers.getHiddenElementOuterWidth(this.menuRef.current);
@@ -488,11 +485,8 @@
   scaled: false,
   containerRef: null,
   leftOffset: 0,
-<<<<<<< HEAD
   topOffset: 0,
-=======
   rightOffset: 0,
->>>>>>> 21f8f74f
   fillIcon: true,
 };
 
