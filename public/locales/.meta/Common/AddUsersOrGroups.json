--- conflicted
+++ resolved
@@ -3,11 +3,7 @@
   "content": "Add users or groups",
   "content_en_sha1_hash": "343fc186f903e7448069e75bcbbdc0f190703881",
   "created_at": "2025-09-23T07:24:16.805Z",
-<<<<<<< HEAD
-  "updated_at": "2025-10-03T10:07:11.966Z",
-=======
   "updated_at": "2025-10-03T13:19:30.774Z",
->>>>>>> 4e3ade75
   "comment": {
     "text": "This text appears on a button that allows users to add users or groups. It's used to initiate the process of adding new members to a shared resource. Translators should ensure the wording accurately reflects the action of adding users or groups.",
     "is_auto": true,
@@ -16,11 +12,7 @@
   "usage": [
     {
       "file_path": "/packages/shared/components/share/hooks/useMembers.tsx",
-<<<<<<< HEAD
-      "line_number": 219,
-=======
       "line_number": 221,
->>>>>>> 4e3ade75
       "context": "content: [\n <ShareHeader key=\"header-users\" title={t(\"Common:ShareForUsers\")} />,\n <CreateButton\n key=\"create-block\"\n onClick={onAdded}\n title={t(\"Common:AddUsersOrGroups\")}\n />,\n ],\n headersCount: 2,\n };\n }",
       "module": "/packages/shared"
     }
