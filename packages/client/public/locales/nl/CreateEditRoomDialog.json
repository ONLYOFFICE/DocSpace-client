--- conflicted
+++ resolved
@@ -19,11 +19,5 @@
   "ThirdPartyStorageDescription": "Gebruik diensten van derden als gegevensopslag voor deze ruimte. Een nieuwe map voor het opslaan van de gegevens van deze kamer wordt aangemaakt in de aangesloten opslagruimte.",
   "ThirdPartyStorageNoStorageAlert": "Daarvoor moet u de betreffende dienst aansluiten in de sectie \"Integratie\". Anders is de verbinding niet mogelijk.",
   "ThirdPartyStoragePermanentSettingDescription": "Bestanden worden opgeslagen in een externe opslag {{thirdpartyTitle}} in de map \"{{thirdpartyFolderName}}\".\n<strong>{{thirdpartyPath}}</strong>",
-<<<<<<< HEAD
-  "ThirdPartyStorageRoomAdminNoStorageAlert": "Om een externe opslag aan te sluiten, moet u de overeenkomstige dienst toevoegen in het gedeelte Integratie van de {{portalName}} instellingen. Neem contact op met de eigenaar of beheerder van {{portalName}} om de integratie in te schakelen.",
-  "ViewOnlyRoomDescription": "Alle voorbereide documenten, rapporten, documentatie en andere bestanden ter inzage delen.",
-  "ViewOnlyRoomTitle": "Alleen-kijken kamer"
-=======
-  "ThirdPartyStorageRoomAdminNoStorageAlert": "Om een externe opslag aan te sluiten, moet u de overeenkomstige dienst toevoegen in het gedeelte Integratie van de DocSpace instellingen. Neem contact op met de eigenaar of beheerder van DocSpace om de integratie in te schakelen."
->>>>>>> 5349164d
+  "ThirdPartyStorageRoomAdminNoStorageAlert": "Om een externe opslag aan te sluiten, moet u de overeenkomstige dienst toevoegen in het gedeelte Integratie van de {{portalName}} instellingen. Neem contact op met de eigenaar of beheerder van {{portalName}} om de integratie in te schakelen."
 }