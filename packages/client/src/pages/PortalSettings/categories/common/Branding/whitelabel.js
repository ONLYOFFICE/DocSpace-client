--- conflicted
+++ resolved
@@ -38,13 +38,10 @@
     defaultWhiteLabelLogoUrls,
     getWhiteLabelLogoText,
     initSettings,
-<<<<<<< HEAD
     logoUrlsWhiteLabel,
     setLogoUrlsWhiteLabel,
     defaultLogoTextWhiteLabel,
-=======
     enableRestoreButton,
->>>>>>> d59eb9a4
   } = props;
   const navigate = useNavigate();
   const location = useLocation();
@@ -496,14 +493,11 @@
     getWhiteLabelLogoText,
     restoreWhiteLabelSettings,
     initSettings,
-<<<<<<< HEAD
     saveWhiteLabelSettings,
     logoUrlsWhiteLabel,
     setLogoUrlsWhiteLabel,
     defaultLogoTextWhiteLabel,
-=======
     enableRestoreButton,
->>>>>>> d59eb9a4
   } = common;
 
   const { whiteLabelLogoUrls: defaultWhiteLabelLogoUrls } = auth.settingsStore;
@@ -519,12 +513,9 @@
     defaultWhiteLabelLogoUrls,
     isSettingPaid: isBrandingAndCustomizationAvailable,
     initSettings,
-<<<<<<< HEAD
     logoUrlsWhiteLabel,
     setLogoUrlsWhiteLabel,
     defaultLogoTextWhiteLabel,
-=======
     enableRestoreButton,
->>>>>>> d59eb9a4
   };
 })(withTranslation(["Settings", "Profile", "Common"])(observer(WhiteLabel)));