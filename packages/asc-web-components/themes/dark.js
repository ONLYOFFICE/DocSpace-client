--- conflicted
+++ resolved
@@ -1299,7 +1299,7 @@
   dropDown: {
     fontWeight: "600",
     fontSize: "13px",
-    zIndex: "200",
+    zIndex: "400",
     background: black,
     borderRadius: "6px",
     boxShadow:
@@ -1471,7 +1471,6 @@
   //   hoverBackgroundColor: grayLight,
   //   noHoverBackgroundColor: white,
 
-<<<<<<< HEAD
   //   header: {
   //     color: gray,
   //     hoverCursor: "default",
@@ -1496,16 +1495,6 @@
   //   },
 
   //   tablet: { lineHeight: "36px" },
-=======
-  dropDown: {
-    fontWeight: "600",
-    fontSize: "13px",
-    zIndex: "400",
-    background: white,
-    borderRadius: "6px",
-    boxShadow: "0px 5px 20px rgba(0, 0, 0, 0.13)",
-  },
->>>>>>> b7b59072
 
   comboBox: {
     padding: "6px 0px",
