import { makeAutoObservable } from "mobx";
import api from "@appserver/common/api";
import {
  FolderType,
  FilterType,
  FileType,
  FileAction,
  AppServerConfig,
  FileStatus,
} from "@appserver/common/constants";
import history from "@appserver/common/history";
import { loopTreeFolders } from "../helpers/files-helpers";
import config from "../../package.json";
import { combineUrl } from "@appserver/common/utils";
import { updateTempContent } from "@appserver/common/utils";
import { thumbnailStatuses } from "../helpers/constants";
import { isMobile } from "react-device-detect";
import { openDocEditor as openEditor } from "../helpers/utils";
import toastr from "studio/toastr";

const { FilesFilter } = api;
const storageViewAs = localStorage.getItem("viewAs");

class FilesStore {
  authStore;
  settingsStore;
  userStore;
  fileActionStore;
  selectedFolderStore;
  treeFoldersStore;
  filesSettingsStore;

  isLoaded = false;
  isLoading = false;
  viewAs =
    isMobile && storageViewAs !== "tile" ? "row" : storageViewAs || "table";
  dragging = false;
  privacyInstructions = "https://www.onlyoffice.com/private-rooms.aspx";
  isInit = false;
  isUpdatingRowItem = false;
  passwordEntryProcess = false;

  tooltipPageX = 0;
  tooltipPageY = 0;
  startDrag = false;

  firstLoad = true;
  files = [];
  folders = [];
  selection = [];
  bufferSelection = null;
  selected = "close";
  filter = FilesFilter.getDefault(); //TODO: FILTER
  loadTimeout = null;
<<<<<<< HEAD
  hotkeyCaret = null;
  hotkeyCaretStart = null;
=======
  activeFiles = [];
  activeFolders = [];

  firstElemChecked = false;

  isPrevSettingsModule = false;
>>>>>>> 3d95de76

  constructor(
    authStore,
    settingsStore,
    userStore,
    fileActionStore,
    selectedFolderStore,
    treeFoldersStore,
    filesSettingsStore
  ) {
    const pathname = window.location.pathname.toLowerCase();
    this.isEditor = pathname.indexOf("doceditor") !== -1;

    makeAutoObservable(this);
    this.authStore = authStore;
    this.settingsStore = settingsStore;
    this.userStore = userStore;
    this.fileActionStore = fileActionStore;
    this.selectedFolderStore = selectedFolderStore;
    this.treeFoldersStore = treeFoldersStore;
    this.filesSettingsStore = filesSettingsStore;

    const { socketHelper } = authStore.settingsStore;

    socketHelper.on("s:modify-folder", async (opt) => {
      //console.log("Call s:modify-folder", opt);

      if (this.isLoading) return;

      switch (opt?.cmd) {
        case "create":
          if (opt?.type == "file" && opt?.id) {
            const foundIndex = this.files.findIndex((x) => x.id === opt?.id);
            if (foundIndex > -1) return;

            const file = JSON.parse(opt?.data);

            const newFiles = [file, ...this.files];

            if (newFiles.length > this.filter.pageCount) {
              newFiles.pop(); // Remove last
            }

            this.setFiles(newFiles);
          }
          break;
        case "delete":
          if (opt?.type == "file" && opt?.id) {
            const foundIndex = this.files.findIndex((x) => x.id === opt?.id);
            if (foundIndex == -1) return;

            this.setFiles(
              this.files.filter((_, index) => {
                return index !== foundIndex;
              })
            );
          }
          break;
      }
    });

    socketHelper.on("refresh-folder", (id) => {
      if (!id || this.isLoading) return;

      //console.log(
      //  `selected folder id ${this.selectedFolderStore.id} an changed folder id ${id}`
      //);

      if (this.selectedFolderStore.id == id) {
        this.fetchFiles(id, this.filter);
      }
    });

    //WAIT FOR RESPONSES OF EDITING FILE
    socketHelper.on("s:start-edit-file", (id) => {
      //console.log(`Call s:start-edit-file (id=${id})`);
      const foundIndex = this.files.findIndex((x) => x.id === id);
      if (foundIndex == -1) return;

      this.updateFileStatus(
        foundIndex,
        this.files[foundIndex].fileStatus | FileStatus.IsEditing
      );
    });

    socketHelper.on("s:stop-edit-file", (id, data) => {
      //console.log(`Call s:stop-edit-file (id=${id})`);
      const foundIndex = this.files.findIndex((x) => x.id === id);
      if (foundIndex == -1) return;

      let file;

      if (data) {
        file = JSON.parse(data);
        console.log(`socket stop-edit-file (id=${id}`, file);
      }

      this.updateFileStatus(
        foundIndex,
        this.files[foundIndex].fileStatus & ~FileStatus.IsEditing,
        file
      );
    });
  }

  setIsPrevSettingsModule = (isSettings) => {
    this.isPrevSettingsModule = isSettings;
  };

  addActiveItems = (files, folders) => {
    if (folders && folders.length) {
      if (!this.activeFolders.length) {
        this.setActiveFolders(folders);
      } else {
        folders.map((item) => this.activeFolders.push(item));
      }
    }

    if (files && files.length) {
      if (!this.activeFiles.length) {
        this.setActiveFiles(files);
      } else {
        files.map((item) => this.activeFiles.push(item));
      }
    }
  };

  setActiveFiles = (activeFiles) => {
    this.activeFiles = activeFiles;
  };

  setActiveFolders = (activeFolders) => {
    this.activeFolders = activeFolders;
  };

  setIsLoaded = (isLoaded) => {
    this.isLoaded = isLoaded;
  };

  setViewAs = (viewAs) => {
    this.viewAs = viewAs;
    localStorage.setItem("viewAs", viewAs);
  };

  setDragging = (dragging) => {
    this.dragging = dragging;
  };

  setIsLoading = (isLoading) => {
    this.isLoading = isLoading;
  };

  setTooltipPosition = (tooltipPageX, tooltipPageY) => {
    this.tooltipPageX = tooltipPageX;
    this.tooltipPageY = tooltipPageY;
  };

  setStartDrag = (startDrag) => {
    this.selection = this.selection.filter(
      (x) => !x.providerKey || x.id !== x.rootFolderId
    ); // removed root thirdparty folders
    this.startDrag = startDrag;
  };

  get tooltipOptions() {
    if (!this.dragging) return null;

    const selectionLength = this.selection.length;
    const elementTitle = selectionLength && this.selection[0].title;
    const singleElement = selectionLength === 1;
    const filesCount = singleElement ? elementTitle : selectionLength;
    const { isShareFolder, isCommonFolder } = this.treeFoldersStore;

    let operationName;

    if (this.authStore.isAdmin && isShareFolder) {
      operationName = "copy";
    } else if (!this.authStore.isAdmin && (isShareFolder || isCommonFolder)) {
      operationName = "copy";
    } else {
      operationName = "move";
    }

    return {
      filesCount,
      operationName,
    };
  }

  initFiles = () => {
    if (this.isInit) return;

    const { isAuthenticated, settingsStore } = this.authStore;
    const { getFilesSettings } = this.filesSettingsStore;

    const {
      getPortalCultures,
      getIsEncryptionSupport,
      getEncryptionKeys,
      setModuleInfo,
    } = this.settingsStore;
    const { isDesktopClient } = settingsStore;

    setModuleInfo(config.homepage, config.id);

    const requests = [];

    updateTempContent();
    if (!isAuthenticated) {
      return this.setIsLoaded(true);
    } else {
      updateTempContent(isAuthenticated);
    }

    if (!this.isEditor) {
      requests.push(
        getPortalCultures(),
        this.treeFoldersStore.fetchTreeFolders()
      );

      if (isDesktopClient) {
        requests.push(getIsEncryptionSupport(), getEncryptionKeys());
      }
    }
    requests.push(getFilesSettings());

    return Promise.all(requests).then(() => (this.isInit = true));
  };

  setFirstLoad = (firstLoad) => {
    this.firstLoad = firstLoad;
  };

  setFiles = (files) => {
    const { socketHelper } = this.settingsStore;
    if (files.length === 0 && this.files.length === 0) return;

    if (this.files?.length > 0) {
      socketHelper.emit({
        command: "unsubscribe",
        data: this.files.map((f) => `FILE-${f.id}`),
      });
    }

    this.files = files;

    if (this.files?.length > 0) {
      socketHelper.emit({
        command: "subscribe",
        data: this.files.map((f) => `FILE-${f.id}`),
      });
    }
  };

  setFolders = (folders) => {
    if (folders.length === 0 && this.folders.length === 0) return;
    this.folders = folders;
  };

  updateFileStatus = (index, status, file) => {
    if (index < 0) return;

    if (file) {
      this.files[index] = file;
    }

    this.files[index].fileStatus = status;
  };

  setFile = (file) => {
    const index = this.files.findIndex((x) => x.id === file.id);
    if (index !== -1) this.files[index] = file;
  };

  setFolder = (folder) => {
    const index = this.folders.findIndex((x) => x.id === folder.id);
    if (index !== -1) this.folders[index] = folder;
  };

  getFilesChecked = (file, selected) => {
    if (!file.parentId) {
      if (this.activeFiles.includes(file.id)) return false;
    } else {
      if (this.activeFolders.includes(file.id)) return false;
    }

    const type = file.fileType;
    switch (selected) {
      case "all":
        return true;
      case FilterType.FoldersOnly.toString():
        return file.parentId;
      case FilterType.DocumentsOnly.toString():
        return type === FileType.Document;
      case FilterType.PresentationsOnly.toString():
        return type === FileType.Presentation;
      case FilterType.SpreadsheetsOnly.toString():
        return type === FileType.Spreadsheet;
      case FilterType.ImagesOnly.toString():
        return type === FileType.Image;
      case FilterType.MediaOnly.toString():
        return type === FileType.Video || type === FileType.Audio;
      case FilterType.ArchiveOnly.toString():
        return type === FileType.Archive;
      case FilterType.FilesOnly.toString():
        return type || !file.parentId;
      default:
        return false;
    }
  };

  getFilesBySelected = (files, selected) => {
    let newSelection = [];
    files.forEach((file) => {
      const checked = this.getFilesChecked(file, selected);

      if (checked) newSelection.push(file);
    });

    return newSelection;
  };

  setSelected = (selected) => {
    if (selected === "close" || selected === "none")
      this.setBufferSelection(null);

    this.selected = selected;
    const files = this.files.concat(this.folders);
    this.selection = this.getFilesBySelected(files, selected);
  };

  setHotkeyCaret = (hotkeyCaret) => {
    if (hotkeyCaret) {
      this.hotkeyCaret = hotkeyCaret;
    } else if (this.hotkeyCaret) {
      this.hotkeyCaret = hotkeyCaret;
    }
  };

  setHotkeyCaretStart = (hotkeyCaretStart) => {
    this.hotkeyCaretStart = hotkeyCaretStart;
  };

  setSelection = (selection) => {
    this.selection = selection;
  };

  setBufferSelection = (bufferSelection) => {
    this.bufferSelection = bufferSelection;
  };

  //TODO: FILTER
  setFilesFilter = (filter, isPrefSettings) => {
    const key = `UserFilter=${this.userStore.user.id}`;
    const value = `${filter.sortBy},${filter.pageCount},${filter.sortOrder}`;
    localStorage.setItem(key, value);

    !isPrefSettings && this.setFilterUrl(filter);
    this.filter = filter;
  };

  setFilter = (filter) => {
    this.filter = filter;
  };

  setFilesOwner = (folderIds, fileIds, ownerId) => {
    return api.files.setFileOwner(folderIds, fileIds, ownerId);
  };

  setFilterUrl = (filter) => {
    const urlFilter = filter.toUrlParams();
    history.push(
      combineUrl(
        AppServerConfig.proxyURL,
        config.homepage,
        `/filter?${urlFilter}`
      )
    );
  };

  isEmptyLastPageAfterOperation = (newSelection) => {
    const selection =
      newSelection || this.selection?.length || [this.bufferSelection].length;

    return (
      selection &&
      this.filter.page > 0 &&
      !this.filter.hasNext() &&
      selection === this.files.length + this.folders.length
    );
  };

  resetFilterPage = () => {
    let newFilter;
    newFilter = this.filter.clone();
    newFilter.page--;

    return newFilter;
  };

  fetchFiles = (
    folderId,
    filter,
    clearFilter = true,
    withSubfolders = false
  ) => {
    const {
      treeFolders,
      setSelectedNode,
      getSubfolders,
      selectedTreeNode,
    } = this.treeFoldersStore;
    const { id } = this.selectedFolderStore;

    const isPrefSettings = isNaN(+selectedTreeNode) && !id;
    isPrefSettings && this.setIsPrevSettingsModule(true);

    const filterData = filter ? filter.clone() : FilesFilter.getDefault();
    filterData.folder = folderId;

    const filterStorageItem = localStorage.getItem(
      `UserFilter=${this.userStore.user.id}`
    );

    if (filterStorageItem && !filter) {
      const splitFilter = filterStorageItem.split(",");

      filterData.sortBy = splitFilter[0];
      filterData.pageCount = +splitFilter[1];
      filterData.sortOrder = splitFilter[2];
    }

    setSelectedNode([folderId + ""]);

    //TODO: fix @my
    let requestCounter = 1;
    const request = () =>
      api.files
        .getFolder(folderId, filterData)
        .then(async (data) => {
          const isRecycleBinFolder =
            data.current.rootFolderType === FolderType.TRASH;

          !isRecycleBinFolder && this.checkUpdateNode(data, folderId);

          filterData.total = data.total;

          if (data.total > 0) {
            const lastPage = filterData.getLastPage();

            if (filterData.page > lastPage) {
              filterData.page = lastPage;

              return this.fetchFiles(
                folderId,
                filterData,
                clearFilter,
                withSubfolders
              );
            }
          }

          if (!isRecycleBinFolder && withSubfolders) {
            const path = data.pathParts.slice(0);
            const foldersCount = data.current.foldersCount;
            const subfolders = await getSubfolders(folderId);
            loopTreeFolders(path, treeFolders, subfolders, foldersCount);
          }

          const isPrivacyFolder =
            data.current.rootFolderType === FolderType.Privacy;

          this.setFilesFilter(filterData, isPrefSettings); //TODO: FILTER
          this.setFolders(isPrivacyFolder && isMobile ? [] : data.folders);
          this.setFiles(isPrivacyFolder && isMobile ? [] : data.files);

          if (clearFilter) {
            this.fileActionStore.setAction({ type: null });
            this.setSelected("close");
          }

          this.selectedFolderStore.setSelectedFolder({
            folders: data.folders,
            ...data.current,
            pathParts: data.pathParts,
            ...{ new: data.new },
          });

          const selectedFolder = {
            selectedFolder: { ...this.selectedFolderStore },
          };
          this.viewAs === "tile" && this.createThumbnails();
          return Promise.resolve(selectedFolder);
        })
        .catch((err) => {
          toastr.error(err);
          if (!requestCounter) return;
          requestCounter--;

          if (folderId === "@my" /*  && !this.isInit */) {
            setTimeout(() => {
              return request();
            }, 5000);
          } else {
            this.treeFoldersStore.fetchTreeFolders();
            return this.fetchFiles(
              this.userStore.user.isVisitor ? "@common" : "@my"
            );
          }
        });

    return request();
  };

  checkUpdateNode = async (data, folderId) => {
    const { treeFolders, getSubfolders } = this.treeFoldersStore;
    const { pathParts, current } = data;

    if (current.parentId === 0) return;

    const somePath = pathParts.slice(0);
    const path = pathParts.slice(0);
    let newItems = treeFolders;

    while (somePath.length !== 1) {
      const folderItem = newItems.find((x) => x.id === somePath[0]);
      newItems = folderItem?.folders
        ? folderItem.folders
        : somePath.length > 1
        ? []
        : null;
      if (!newItems) {
        return;
      }

      somePath.shift();
    }

    if (!newItems.find((x) => x.id == folderId)) {
      path.splice(pathParts.length - 1, 1);
      const subfolders = await getSubfolders(current.parentId);
      loopTreeFolders(path, treeFolders, subfolders, 0);
    }
  };

  isFileSelected = (fileId, parentId) => {
    const item = this.selection.find(
      (x) => x.id === fileId && x.parentId === parentId
    );

    return item !== undefined;
  };

  selectFile = (file) => {
    const { id, parentId } = file;
    const isFileSelected = this.isFileSelected(id, parentId);
    if (!isFileSelected) this.selection.push(file);
  };

  deselectFile = (file) => {
    const { id, parentId } = file;
    const isFileSelected = this.isFileSelected(id, parentId);
    if (isFileSelected)
      this.selection = this.selection.filter((x) => x.id !== id);
  };

  removeOptions = (options, toRemoveArray) =>
    options.filter((o) => !toRemoveArray.includes(o));

  getFilesContextOptions = (item, canOpenPlayer) => {
    const isVisitor =
      (this.userStore.user && this.userStore.user.isVisitor) || false;
    const isFile = !!item.fileExst || item.contentLength;
    const isFavorite =
      (item.fileStatus & FileStatus.IsFavorite) === FileStatus.IsFavorite;
    const isFullAccess = item.access < 2;
    const withoutShare = false; //TODO: need this prop
    const isThirdPartyItem = !!item.providerKey;
    const hasNew =
      item.new > 0 || (item.fileStatus & FileStatus.IsNew) === FileStatus.IsNew;
    const canConvert = false; //TODO: fix of added convert check;
    const isEncrypted = item.encrypted;
    const isDocuSign = false; //TODO: need this prop;
    const isEditing =
      (item.fileStatus & FileStatus.IsEditing) === FileStatus.IsEditing;
    const isFileOwner = item.createdBy.id === this.userStore.user.id;

    const {
      isRecycleBinFolder,
      isPrivacyFolder,
      isRecentFolder,
      isCommon,
      isShare,
      isFavoritesFolder,
      isShareFolder,
      isMy,
    } = this.treeFoldersStore;

    const {
      canWebEdit,
      canViewedDocs,
      canFormFillingDocs,
    } = this.filesSettingsStore;

    const isThirdPartyFolder =
      item.providerKey && item.id === item.rootFolderId;
    const isShareItem = isShare(item.rootFolderType);
    const isCommonFolder = isCommon(item.rootFolderType);
    const isMyFolder = isMy(item.rootFolderType);

    const { personal } = this.settingsStore;
    const { isDesktopClient } = this.authStore.settingsStore;

    if (isFile) {
      const shouldFillForm = canFormFillingDocs(item.fileExst);
      const shouldEdit = !shouldFillForm && canWebEdit(item.fileExst);
      const shouldView = canViewedDocs(item.fileExst);
      const isMasterForm = item.fileExst === ".docxf";

      let fileOptions = [
        //"open",
        "fill-form",
        "edit",
        "preview",
        "view",
        "make-form",
        "separator0",
        "sharing-settings",
        "external-link",
        "owner-change",
        "link-for-portal-users",
        "send-by-email",
        "docu-sign",
        "version", //category
        "finalize-version",
        "show-version-history",
        "block-unblock-version", //need split
        "separator1",
        "open-location",
        "mark-read",
        "mark-as-favorite",
        "remove-from-favorites",
        "download",
        "download-as",
        "convert",
        "move", //category
        "move-to",
        "copy-to",
        "copy",
        "restore",
        "rename",
        "separator2",
        "unsubscribe",
        "delete",
      ];

      if (!isMasterForm)
        fileOptions = this.removeOptions(fileOptions, ["make-form"]);

      if (!shouldFillForm)
        fileOptions = this.removeOptions(fileOptions, ["fill-form"]);

      if (personal) {
        fileOptions = this.removeOptions(fileOptions, [
          "owner-change",
          "link-for-portal-users",
          "docu-sign",
          "mark-read",
          "unsubscribe",
        ]);

        if (!shouldEdit && !shouldView) {
          fileOptions = this.removeOptions(fileOptions, ["sharing-settings"]);
        }
      }

      if (!this.canConvertSelected) {
        fileOptions = this.removeOptions(fileOptions, ["download-as"]);
      }

      if (!canConvert || isEncrypted) {
        fileOptions = this.removeOptions(fileOptions, ["convert"]);
      }

      if (!canOpenPlayer) {
        fileOptions = this.removeOptions(fileOptions, ["view"]);
      } else {
        fileOptions = this.removeOptions(fileOptions, ["edit", "preview"]);
      }

      if (!isDocuSign) {
        fileOptions = this.removeOptions(fileOptions, ["docu-sign"]);
      }

      if (isEditing) {
        fileOptions = this.removeOptions(fileOptions, [
          "finalize-version",
          "move-to",
          "separator2",
          "delete",
        ]);
        if (isThirdPartyFolder) {
          fileOptions = this.removeOptions(fileOptions, ["rename"]);
        }
      }

      if (isFavorite) {
        fileOptions = this.removeOptions(fileOptions, ["mark-as-favorite"]);
      } else {
        fileOptions = this.removeOptions(fileOptions, [
          "remove-from-favorites",
        ]);

        if (isFavoritesFolder) {
          fileOptions = this.removeOptions(fileOptions, ["mark-as-favorite"]);
        }
      }

      if (isFavoritesFolder) {
        fileOptions = this.removeOptions(fileOptions, [
          "move-to",
          "delete",
          "copy",
        ]);

        if (!isFavorite) {
          fileOptions = this.removeOptions(fileOptions, ["separator2"]);
        }
      }

      if (isEncrypted) {
        fileOptions = this.removeOptions(fileOptions, [
          "open",
          "edit",
          "make-form",
          "link-for-portal-users",
          "external-link",
          "send-by-email",
          "block-unblock-version", //need split
          "version", //category
          "finalize-version",
          "copy-to",
          "copy",
          "mark-as-favorite",
        ]);
      }

      if (isRecentFolder) {
        fileOptions = this.removeOptions(fileOptions, ["delete"]);

        if (!isFavorite) {
          fileOptions = this.removeOptions(fileOptions, ["separator2"]);
        }
      }

      if (isFavoritesFolder || isRecentFolder) {
        fileOptions = this.removeOptions(fileOptions, [
          "make-form",
          "copy",
          "move-to",
          //"sharing-settings",
          "unsubscribe",
          "separator2",
        ]);
      }

      if (isRecycleBinFolder) {
        fileOptions = this.removeOptions(fileOptions, [
          "fill-form",
          "open",
          "open-location",
          "view",
          "preview",
          "edit",
          "make-form",
          "link-for-portal-users",
          "sharing-settings",
          "external-link",
          "send-by-email",
          "block-unblock-version", //need split
          "version", //category
          "finalize-version",
          "show-version-history",
          "move", //category
          "move-to",
          "copy-to",
          "copy",
          "mark-read",
          "mark-as-favorite",
          "remove-from-favorites",
          "rename",
          "separator0",
          "separator1",
        ]);
      } else {
        fileOptions = this.removeOptions(fileOptions, ["restore"]);
      }

      if (!isFullAccess) {
        fileOptions = this.removeOptions(fileOptions, [
          "finalize-version",
          "rename",
          "block-unblock-version",
          "copy",
          "sharing-settings",
        ]);
      }

      if (isVisitor) {
        fileOptions = this.removeOptions(fileOptions, [
          "block-unblock-version",
          "finalize-version",
          "mark-as-favorite",
          "remove-from-favorites",
        ]);

        if (!isFullAccess) {
          fileOptions = this.removeOptions(fileOptions, ["rename"]);
        }
      }

      if (!this.canShareOwnerChange(item)) {
        fileOptions = this.removeOptions(fileOptions, ["owner-change"]);
      }

      if (isThirdPartyItem) {
        fileOptions = this.removeOptions(fileOptions, [
          "owner-change",
          "finalize-version",
          "copy",
        ]);
      }

      if (isCommonFolder) {
        if (!this.userAccess) {
          fileOptions = this.removeOptions(fileOptions, [
            "owner-change",
            "move-to",
            "delete",
            "copy",
            "separator2",
          ]);
          if (!isFavorite) {
            fileOptions = this.removeOptions(fileOptions, ["separator2"]);
          }
        }
      }

      if (withoutShare) {
        fileOptions = this.removeOptions(fileOptions, [
          "sharing-settings",
          "external-link",
        ]);
      }

      if (!hasNew) {
        fileOptions = this.removeOptions(fileOptions, ["mark-read"]);
      }

      if (
        !(
          isRecentFolder ||
          isFavoritesFolder ||
          (isMyFolder && (this.filterType || this.filterSearch))
        )
      ) {
        fileOptions = this.removeOptions(fileOptions, ["open-location"]);
      }

      if (isShareItem) {
        if (!isFullAccess) {
          fileOptions = this.removeOptions(fileOptions, ["edit"]);
        }

        if (isShareFolder) {
          fileOptions = this.removeOptions(fileOptions, [
            "copy",
            "move-to",
            "delete",
          ]);
        }
      } else if (!isEncrypted) {
        fileOptions = this.removeOptions(fileOptions, ["unsubscribe"]);
      }

      if (isPrivacyFolder) {
        fileOptions = this.removeOptions(fileOptions, [
          "preview",
          "view",
          "separator0",
          "copy",
          "download-as",
        ]);

        if (!isDesktopClient) {
          fileOptions = this.removeOptions(fileOptions, ["sharing-settings"]);
        }

        fileOptions = this.removeOptions(
          fileOptions,
          isFileOwner ? ["unsubscribe"] : ["move-to", "delete"]
        );
      }

      if (!shouldEdit && !shouldView && !fileOptions.includes("view")) {
        fileOptions = this.removeOptions(fileOptions, [
          "edit",
          "preview",
          "separator0",
        ]);
      }

      if (!shouldEdit && shouldView) {
        fileOptions = this.removeOptions(fileOptions, ["edit"]);
      }

      return fileOptions;
    } else {
      let folderOptions = [
        "open",
        "separator0",
        "sharing-settings",
        "owner-change",
        "link-for-portal-users",
        "separator1",
        "open-location",
        "download",
        "move", //category
        "move-to",
        "copy-to",
        "mark-read",
        "restore",
        "rename",
        "change-thirdparty-info",
        "separator2",
        "unsubscribe",
        "delete",
      ];

      if (personal) {
        folderOptions = this.removeOptions(folderOptions, [
          "sharing-settings",
          "owner-change",
          "link-for-portal-users",
          "separator1",
          "docu-sign",
          "mark-read",
          "unsubscribe",
        ]);
      }

      if (isPrivacyFolder) {
        folderOptions = this.removeOptions(folderOptions, [
          "sharing-settings",
          "copy",
          "copy-to",
        ]);

        if (!isDesktopClient) {
          folderOptions = this.removeOptions(folderOptions, ["rename"]);
        }
      }

      if (isShareItem) {
        if (isShareFolder) {
          folderOptions = this.removeOptions(folderOptions, [
            "move-to",
            "delete",
          ]);
        }
      } else {
        folderOptions = this.removeOptions(folderOptions, ["unsubscribe"]);
      }

      if (isRecycleBinFolder) {
        folderOptions = this.removeOptions(folderOptions, [
          "open",
          "link-for-portal-users",
          "sharing-settings",
          "move",
          "move-to",
          "copy-to",
          "mark-read",
          "rename",
          "separator0",
          "separator1",
        ]);
      } else {
        folderOptions = this.removeOptions(folderOptions, ["restore"]);
      }

      if (!isFullAccess) {
        //TODO: if added Projects, add project folder check
        folderOptions = this.removeOptions(folderOptions, [
          "rename",
          "change-thirdparty-info",
        ]);
      }

      if (!this.canShareOwnerChange(item)) {
        folderOptions = this.removeOptions(folderOptions, ["owner-change"]);
      }

      if (!isFullAccess) {
        folderOptions = this.removeOptions(folderOptions, [
          "owner-change",
          "move-to",
          "delete",
          "change-thirdparty-info",
        ]);

        if (!isShareItem) {
          folderOptions = this.removeOptions(folderOptions, ["separator2"]);
        }

        if (isVisitor) {
          folderOptions = this.removeOptions(folderOptions, ["rename"]);
        }
      }

      if (withoutShare) {
        folderOptions = this.removeOptions(folderOptions, ["sharing-settings"]);
      }

      if (!hasNew) {
        folderOptions = this.removeOptions(folderOptions, ["mark-read"]);
      }

      if (isThirdPartyFolder) {
        folderOptions = this.removeOptions(folderOptions, ["move-to"]);

        if (isDesktopClient) {
          folderOptions = this.removeOptions(folderOptions, [
            "separator2",
            "delete",
          ]);
        }
      } else {
        folderOptions = this.removeOptions(folderOptions, [
          "change-thirdparty-info",
        ]);
      }

      if (isThirdPartyItem) {
        folderOptions = this.removeOptions(folderOptions, ["owner-change"]);

        if (isShareFolder) {
          folderOptions = this.removeOptions(folderOptions, [
            "change-thirdparty-info",
          ]);
        } else {
          if (isDesktopClient) {
            folderOptions = this.removeOptions(folderOptions, [
              "change-thirdparty-info",
            ]);
          }

          folderOptions = this.removeOptions(folderOptions, ["remove"]);

          if (!item) {
            //For damaged items
            folderOptions = this.removeOptions(folderOptions, [
              "open",
              "download",
              "copy-to",
              "rename",
            ]);
          }
        }
      } else {
        folderOptions = this.removeOptions(folderOptions, [
          "change-thirdparty-info",
        ]);
      }

      if (!(isMyFolder && (this.filterType || this.filterSearch))) {
        folderOptions = this.removeOptions(folderOptions, ["open-location"]);
      }

      return folderOptions;
    }
  };

  addFileToRecentlyViewed = (fileId) => {
    if (this.treeFoldersStore.isPrivacyFolder) return Promise.resolve();
    return api.files.addFileToRecentlyViewed(fileId);
  };

  createFile = (folderId, title, templateId) => {
    return api.files.createFile(folderId, title, templateId).then((file) => {
      return Promise.resolve(file);
    });
  };

  createFolder(parentFolderId, title) {
    return api.files.createFolder(parentFolderId, title);
  }

  setFile = (file) => {
    const fileIndex = this.files.findIndex((f) => f.id === file.id);
    if (fileIndex !== -1) this.files[fileIndex] = file;
  };

  setFolder = (folder) => {
    const folderIndex = this.folders.findIndex((f) => f.id === folder.id);
    if (folderIndex !== -1) this.folders[folderIndex] = folder;
  };

  updateFolderBadge = (id, count) => {
    const folder = this.folders.find((x) => x.id === id);
    if (folder) folder.new -= count;
  };

  updateFileBadge = (id) => {
    const file = this.files.find((x) => x.id === id);
    if (file) file.fileStatus = file.fileStatus & ~FileStatus.IsEditing;
  };

  updateFilesBadge = () => {
    for (let file of this.files) {
      file.fileStatus = file.fileStatus & ~FileStatus.IsEditing;
    }
  };

  updateFoldersBadge = () => {
    for (let folder of this.folders) {
      folder.new = 0;
    }
  };

  updateFile = (fileId, title) => {
    return api.files
      .updateFile(fileId, title)
      .then((file) => this.setFile(file));
  };

  renameFolder = (folderId, title) => {
    return api.files.renameFolder(folderId, title).then((folder) => {
      this.setFolder(folder);
    });
  };

  getFilesCount = () => {
    const { filesCount, foldersCount } = this.selectedFolderStore;
    return filesCount + this.folders ? this.folders.length : foldersCount;
  };

  getServiceFilesCount = () => {
    const filesLength = this.files ? this.files.length : 0;
    const foldersLength = this.folders ? this.folders.length : 0;
    return filesLength + foldersLength;
  };

  canShareOwnerChange = (item) => {
    const userId = this.userStore.user && this.userStore.user.id;

    if (item.providerKey || !this.hasCommonFolder) {
      return false;
    } else if (this.authStore.isAdmin) {
      return true;
    } else if (item.createdBy.id === userId) {
      return true;
    } else {
      return false;
    }
  };

  get canShare() {
    const folderType = this.selectedFolderStore.rootFolderType;
    const isVisitor =
      (this.userStore.user && this.userStore.user.isVisitor) || false;

    if (isVisitor) {
      return false;
    }

    switch (folderType) {
      case FolderType.USER:
        return true;
      case FolderType.SHARE:
        return true;
      case FolderType.COMMON:
        return this.authStore.isAdmin;
      case FolderType.TRASH:
        return false;
      case FolderType.Favorites:
        return true; // false;
      case FolderType.Recent:
        return true; //false;
      case FolderType.Privacy:
        return true;
      default:
        return false;
    }
  }

  get currentFilesCount() {
    const serviceFilesCount = this.getServiceFilesCount();
    const filesCount = this.getFilesCount();
    return this.selectedFolderStore.providerItem
      ? serviceFilesCount
      : filesCount;
  }

  get iconOfDraggedFile() {
    const { getIcon } = this.filesSettingsStore;

    if (this.selection.length === 1) {
      return getIcon(
        24,
        this.selection[0].fileExst,
        this.selection[0].providerKey
      );
    }
    return null;
  }

  get isHeaderVisible() {
    return this.selection.length > 0;
  }

  get isHeaderIndeterminate() {
    const items = [...this.files, ...this.folders];
    return this.isHeaderVisible && this.selection.length
      ? this.selection.length < items.length
      : false;
  }

  get isHeaderChecked() {
    const items = [...this.files, ...this.folders];
    return this.isHeaderVisible && this.selection.length === items.length;
  }

  get hasCommonFolder() {
    return (
      this.treeFoldersStore.commonFolder &&
      this.selectedFolderStore.pathParts &&
      this.treeFoldersStore.commonFolder.id ===
        this.selectedFolderStore.pathParts[0]
    );
  }

  setFirsElemChecked = (checked) => {
    this.firstElemChecked = checked;
  };

  get canCreate() {
    switch (this.selectedFolderStore.rootFolderType) {
      case FolderType.USER:
        return true;
      case FolderType.SHARE:
        const canCreateInSharedFolder = this.selectedFolderStore.access === 1;
        return (
          !this.selectedFolderStore.isRootFolder && canCreateInSharedFolder
        );
      case FolderType.Privacy:
        return (
          this.authStore.settingsStore.isDesktopClient &&
          this.settingsStore.isEncryptionSupport
        );
      case FolderType.COMMON:
        return this.authStore.isAdmin;
      case FolderType.TRASH:
      default:
        return false;
    }
  }

  onCreateAddTempItem = (items) => {
    const { getFileIcon, getFolderIcon } = this.filesSettingsStore;
    const { extension, title } = this.fileActionStore;

    if (items.length && items[0].id === -1) return; //TODO: if change media collection from state remove this;

    const iconSize = this.viewAs === "tile" && isMobile ? 32 : 24;
    const icon = extension
      ? getFileIcon(`.${extension}`, iconSize)
      : getFolderIcon(null, iconSize);

    items.unshift({
      id: -1,
      title: title,
      parentId: this.selectedFolderStore.id,
      fileExst: extension,
      icon,
    });
  };

  get filterType() {
    return this.filter.filterType;
  }

  get filterSearch() {
    return this.filter.search;
  }

  get filesList() {
    const { getIcon } = this.filesSettingsStore;
    //return [...this.folders, ...this.files];

    const items = [...this.folders, ...this.files];
    const newItem = items.map((item) => {
      const {
        access,
        comment,
        contentLength,
        created,
        createdBy,
        encrypted,
        fileExst,
        filesCount,
        fileStatus,
        fileType,
        folderId,
        foldersCount,
        id,
        locked,
        parentId,
        pureContentLength,
        rootFolderType,
        rootFolderId,
        shared,
        title,
        updated,
        updatedBy,
        version,
        versionGroup,
        viewUrl,
        webUrl,
        providerKey,
        thumbnailUrl,
        thumbnailStatus,
        canShare,
        canEdit,
      } = item;

      const { canConvert, isMediaOrImage } = this.filesSettingsStore;

      const canOpenPlayer = isMediaOrImage(item.fileExst);

      const previewUrl = canOpenPlayer
        ? combineUrl(
            AppServerConfig.proxyURL,
            config.homepage,
            `/#preview/${id}`
          )
        : null;
      const contextOptions = this.getFilesContextOptions(item, canOpenPlayer);
      const isThirdPartyFolder = providerKey && id === rootFolderId;

      const iconSize = this.viewAs === "table" ? 24 : 32;
      const icon = getIcon(iconSize, fileExst, providerKey, contentLength);

      let isFolder = false;
      this.folders.map((x) => {
        if (x.id === item.id) isFolder = true;
      });

      const { isRecycleBinFolder } = this.treeFoldersStore;

      const folderUrl = isFolder
        ? combineUrl(
            AppServerConfig.proxyURL,
            config.homepage,
            `/filter?folder=${id}`
          )
        : null;

      const needConvert = canConvert(fileExst);
      const isEditing =
        (item.fileStatus & FileStatus.IsEditing) === FileStatus.IsEditing;

      const docUrl = combineUrl(
        AppServerConfig.proxyURL,
        config.homepage,
        `/doceditor?fileId=${id}${needConvert ? "&action=view" : ""}`
      );

      const href = isRecycleBinFolder
        ? null
        : previewUrl
        ? previewUrl
        : !isFolder
        ? docUrl
        : folderUrl;

      return {
        access,
        //checked,
        comment,
        contentLength,
        contextOptions,
        created,
        createdBy,
        encrypted,
        fileExst,
        filesCount,
        fileStatus,
        fileType,
        folderId,
        foldersCount,
        icon,
        id,
        isFolder,
        locked,
        new: item.new,
        parentId,
        pureContentLength,
        rootFolderType,
        rootFolderId,
        //selectedItem,
        shared,
        title,
        updated,
        updatedBy,
        version,
        versionGroup,
        viewUrl,
        webUrl,
        providerKey,
        canOpenPlayer,
        //canShare,
        canShare,
        canEdit,
        thumbnailUrl,
        thumbnailStatus,
        previewUrl,
        folderUrl,
        href,
        isThirdPartyFolder,
        isEditing,
      };
    });

    if (this.fileActionStore.type === FileAction.Create) {
      this.onCreateAddTempItem(newItem);
    }

    return newItem;
  }

  get cbMenuItems() {
    const {
      isImage,
      isVideo,
      isDocument,
      isPresentation,
      isSpreadsheet,
      isArchive,
    } = this.filesSettingsStore;

    let cbMenu = ["all"];
    const filesItems = [...this.files, ...this.folders];

    if (this.folders.length) cbMenu.push(FilterType.FoldersOnly);
    for (let item of filesItems) {
      if (isDocument(item.fileExst)) cbMenu.push(FilterType.DocumentsOnly);
      else if (isPresentation(item.fileExst))
        cbMenu.push(FilterType.PresentationsOnly);
      else if (isSpreadsheet(item.fileExst))
        cbMenu.push(FilterType.SpreadsheetsOnly);
      else if (isImage(item.fileExst)) cbMenu.push(FilterType.ImagesOnly);
      else if (isVideo(item.fileExst)) cbMenu.push(FilterType.MediaOnly);
      else if (isArchive(item.fileExst)) cbMenu.push(FilterType.ArchiveOnly);
    }

    const hasFiles = cbMenu.some(
      (elem) => elem !== "all" && elem !== FilterType.FoldersOnly
    );

    if (hasFiles) cbMenu.push(FilterType.FilesOnly);

    cbMenu = cbMenu.filter((item, index) => cbMenu.indexOf(item) === index);

    return cbMenu;
  }

  getCheckboxItemLabel = (t, key) => {
    switch (key) {
      case "all":
        return t("All");
      case FilterType.FoldersOnly:
        return t("Translations:Folders");
      case FilterType.DocumentsOnly:
        return t("Common:Documents");
      case FilterType.PresentationsOnly:
        return t("Translations:Presentations");
      case FilterType.SpreadsheetsOnly:
        return t("Translations:Spreadsheets");
      case FilterType.ImagesOnly:
        return t("Images");
      case FilterType.MediaOnly:
        return t("Media");
      case FilterType.ArchiveOnly:
        return t("Archives");
      case FilterType.FilesOnly:
        return t("AllFiles");

      default:
        return "";
    }
  };

  get sortedFiles() {
    const {
      extsConvertible,
      isSpreadsheet,
      isPresentation,
      isDocument,
    } = this.filesSettingsStore;

    let sortedFiles = {
      documents: [],
      spreadsheets: [],
      presentations: [],
      other: [],
    };

    const selection = this.selection.length
      ? this.selection
      : this.bufferSelection
      ? [this.bufferSelection]
      : [];

    for (let item of selection) {
      item.checked = true;
      item.format = null;

      const canConvert = extsConvertible[item.fileExst];

      if (item.fileExst && canConvert) {
        if (isSpreadsheet(item.fileExst)) {
          sortedFiles.spreadsheets.push(item);
        } else if (isPresentation(item.fileExst)) {
          sortedFiles.presentations.push(item);
        } else if (isDocument(item.fileExst)) {
          sortedFiles.documents.push(item);
        } else {
          sortedFiles.other.push(item);
        }
      } else {
        sortedFiles.other.push(item);
      }
    }

    return sortedFiles;
  }

  get userAccess() {
    switch (this.selectedFolderStore.rootFolderType) {
      case FolderType.USER:
        return true;
      case FolderType.SHARE:
        return false;
      case FolderType.COMMON:
        return (
          this.authStore.isAdmin ||
          this.selection.some((x) => x.access === 0 || x.access === 1)
        );
      case FolderType.Privacy:
        return true;
      case FolderType.TRASH:
        return true;
      default:
        return false;
    }
  }

  get isAccessedSelected() {
    return (
      this.selection.length &&
      this.selection.every((x) => x.access === 1 || x.access === 0)
    );
  }

  get isThirdPartyRootSelection() {
    const withProvider = this.selection.find((x) => x.providerKey);
    return withProvider && withProvider.rootFolderId === withProvider.id;
  }

  get isThirdPartySelection() {
    const withProvider = this.selection.find((x) => x.providerKey);
    return !!withProvider;
  }

  get canConvertSelected() {
    const { extsConvertible } = this.filesSettingsStore;

    const selection = this.selection.length
      ? this.selection
      : this.bufferSelection
      ? [this.bufferSelection]
      : [];

    return selection.some((selected) => {
      if (selected.isFolder === true || !selected.fileExst) return false;
      const array = extsConvertible[selected.fileExst];
      return array;
    });
  }

  get isViewedSelected() {
    const { canViewedDocs } = this.filesSettingsStore;

    return this.selection.some((selected) => {
      if (selected.isFolder === true || !selected.fileExst) return false;
      return canViewedDocs(selected.fileExst);
    });
  }

  get isMediaSelected() {
    const { isMediaOrImage } = this.filesSettingsStore;

    return this.selection.some((selected) => {
      if (selected.isFolder === true || !selected.fileExst) return false;
      return isMediaOrImage(selected.fileExst);
    });
  }

  get selectionTitle() {
    if (this.selection.length === 0) {
      if (this.bufferSelection) {
        return this.bufferSelection.title;
      }
      return null;
    }
    return this.selection.find((el) => el.title).title;
  }

  get hasSelection() {
    return !!this.selection.length;
  }

  get isEmptyFilesList() {
    const filesList = [...this.files, ...this.folders];
    return filesList.length <= 0;
  }

  get allFilesIsEditing() {
    const hasFolders = this.selection.find(
      (x) => !x.fileExst || !x.contentLength
    );
    if (!hasFolders) {
      return this.selection.every((x) => x.isEditing);
    }
    return false;
  }

  getOptions = (selection, externalAccess = false) => {
    const {
      canWebEdit,
      canWebComment,
      canWebReview,
      canFormFillingDocs,
      canWebFilterEditing,
      canConvert,
    } = this.filesSettingsStore;

    if (selection[0].encrypted) {
      return ["FullAccess", "DenyAccess"];
    }

    let AccessOptions = [];

    AccessOptions.push("ReadOnly", "DenyAccess");

    const webEdit = selection.find((x) => canWebEdit(x.fileExst));

    const webComment = selection.find((x) => canWebComment(x.fileExst));

    const webReview = selection.find((x) => canWebReview(x.fileExst));

    const formFillingDocs = selection.find((x) =>
      canFormFillingDocs(x.fileExst)
    );

    const webFilter = selection.find((x) => canWebFilterEditing(x.fileExst));

    const webNeedConvert = selection.find((x) => canConvert(x.fileExst));

    if ((webEdit && !webNeedConvert) || !externalAccess)
      AccessOptions.push("FullAccess");

    if (webComment) AccessOptions.push("Comment");
    if (webReview) AccessOptions.push("Review");
    if (formFillingDocs && !externalAccess) AccessOptions.push("FormFilling");
    if (webFilter) AccessOptions.push("FilterEditing");

    return AccessOptions;
  };

  getAccessOption = (selection) => {
    return this.getOptions(selection);
  };

  getExternalAccessOption = (selection) => {
    return this.getOptions(selection, true);
  };

  setSelections = (items) => {
    if (!items.length && !this.selection.length) return;

    //if (items.length !== this.selection.length) {
    const newSelection = [];

    for (let item of items) {
      const value = item.getAttribute("value");
      const splitValue = value && value.split("_");

      const fileType = splitValue[0];
      // const id =
      //   splitValue[splitValue.length - 1] === "draggable"
      //     ? splitValue.slice(1, -1).join("_")
      //     : splitValue.slice(1, -1).join("_");

      const id = splitValue.slice(1, -1).join("_");

      if (fileType === "file") {
        this.activeFiles.findIndex((f) => f == id) === -1 &&
          //newSelection.push(this.files.find((f) => f.id == id));
          newSelection.push(
            this.filesList.find((f) => f.id == id && !f.isFolder)
          );
      } else if (this.activeFolders.findIndex((f) => f == id) === -1) {
        //const selectableFolder = this.folders.find((f) => f.id == id);
        const selectableFolder = this.filesList.find(
          (f) => f.id == id && f.isFolder
        );
        selectableFolder.isFolder = true;
        newSelection.push(selectableFolder);
      }
    }

    //this.selected === "close" && this.setSelected("none");

    //need fo table view
    const clearSelection = Object.values(
      newSelection.reduce((item, n) => ((item[n.id] = n), item), {})
    );

    this.setSelection(clearSelection);
    //}
  };

  getShareUsers(folderIds, fileIds) {
    return api.files.getShareFiles(fileIds, folderIds);
  }

  setShareFiles = (
    folderIds,
    fileIds,
    share,
    notify,
    sharingMessage,
    externalAccess,
    ownerId
  ) => {
    let externalAccessRequest = [];
    if (fileIds.length === 1 && externalAccess !== null) {
      externalAccessRequest = fileIds.map((id) =>
        api.files.setExternalAccess(id, externalAccess)
      );
    }

    const ownerChangeRequest = ownerId
      ? [this.setFilesOwner(folderIds, fileIds, ownerId)]
      : [];

    const shareRequest = !!share.length
      ? [
          api.files.setShareFiles(
            fileIds,
            folderIds,
            share,
            notify,
            sharingMessage
          ),
        ]
      : [];

    const requests = [
      ...ownerChangeRequest,
      ...shareRequest,
      ...externalAccessRequest,
    ];

    return Promise.all(requests);
  };

  markItemAsFavorite = (id) => api.files.markAsFavorite(id);

  removeItemFromFavorite = (id) => api.files.removeFromFavorite(id);

  fetchFavoritesFolder = async (folderId) => {
    const favoritesFolder = await api.files.getFolder(folderId);
    this.setFolders(favoritesFolder.folders);
    this.setFiles(favoritesFolder.files);

    this.selectedFolderStore.setSelectedFolder({
      folders: favoritesFolder.folders,
      ...favoritesFolder.current,
      pathParts: favoritesFolder.pathParts,
    });
  };

  getFileInfo = async (id) => {
    const fileInfo = await api.files.getFileInfo(id);
    this.setFile(fileInfo);
    return fileInfo;
  };

  openDocEditor = (id, providerKey = null, tab = null, url = null) => {
    return openEditor(id, providerKey, tab, url);
  };

  getFolderInfo = async (id) => {
    const folderInfo = await api.files.getFolderInfo(id);
    this.setFolder(folderInfo);
    return folderInfo;
  };

  openDocEditor = (id, providerKey = null, tab = null, url = null) => {
    const isPrivacy = this.treeFoldersStore.isPrivacyFolder;
    return openEditor(id, providerKey, tab, url, isPrivacy);
  };

  createThumbnails = () => {
    const filesList = [...this.files, this.folders];
    const fileIds = [];

    filesList.map((file) => {
      const { thumbnailStatus } = file;

      if (thumbnailStatus === thumbnailStatuses.WAITING) fileIds.push(file.id);
    });

    if (fileIds.length) return api.files.createThumbnails(fileIds);
  };

  setIsUpdatingRowItem = (updating) => {
    this.isUpdatingRowItem = updating;
  };

  setPasswordEntryProcess = (process) => {
    this.passwordEntryProcess = process;
  };
}

export default FilesStore;<|MERGE_RESOLUTION|>--- conflicted
+++ resolved
@@ -52,17 +52,14 @@
   selected = "close";
   filter = FilesFilter.getDefault(); //TODO: FILTER
   loadTimeout = null;
-<<<<<<< HEAD
   hotkeyCaret = null;
   hotkeyCaretStart = null;
-=======
   activeFiles = [];
   activeFolders = [];
 
   firstElemChecked = false;
 
   isPrevSettingsModule = false;
->>>>>>> 3d95de76
 
   constructor(
     authStore,
