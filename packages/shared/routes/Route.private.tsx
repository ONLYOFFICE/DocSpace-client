--- conflicted
+++ resolved
@@ -170,13 +170,11 @@
 
     const isAboutPage = location.pathname.includes("about");
 
-<<<<<<< HEAD
+    console.log("isAuthenticated", isAuthenticated);
+
     if (location.pathname === "/shared/invalid-link") {
       return children;
     }
-=======
-    console.log("isAuthenticated", isAuthenticated);
->>>>>>> a4a3ce1d
 
     if (isLoaded && !isAuthenticated) {
       if (isPortalDeactivate) {
