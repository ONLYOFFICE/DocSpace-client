--- conflicted
+++ resolved
@@ -18,14 +18,11 @@
 
   position: relative;
   outline: 0;
-<<<<<<< HEAD
+  -webkit-tap-highlight-color: rgba(0, 0, 0, 0);
   
   .dropdown-container {
     padding: ${props => props.advancedOptions && `6px 0px`};
   }
-=======
-  -webkit-tap-highlight-color: rgba(0, 0, 0, 0);
->>>>>>> 7c031b50
 `;
 
 class ComboBox extends React.Component {
