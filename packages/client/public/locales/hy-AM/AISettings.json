--- conflicted
+++ resolved
@@ -17,41 +17,20 @@
   "HeaderValue": "Վերնագրի արժեքը",
   "IntegrationName": "Ինտեգրացիայի անունը",
   "IntegrationURL": "Ինտեգրացիայի URL",
-<<<<<<< HEAD
-=======
   "KnowledgeDisabledSuccess": "Գիտելիքների բազան հաջողությամբ անջատված է",
   "KnowledgeEnabledSuccess": "Գիտելիքների բազան հաջողությամբ միացված է",
   "KnowledgeKeyDescription": "Մուտքագրեք ձեր գիտելիքների բազայի մատակարարից ստացված API բանալին",
   "KnowledgeSettingsDescription": "Միացրեք գիտելիքների բազա ԱԲ գործակալների համար: Համակարգը կցուցադրի ձեր փաստաթղթերը՝ օգտագործելով {{modelName}} մոդելը՝ ձեր տվյալների միջոցով հարցաշարային որոնումն աջակցելու համար: Այս գործառույթը կենտրոնանում է համապատասխան տեղեկատվություն գտնելու վրա, բայց չի ստեղծում ամփոփումներ կամ չի կատարում գլոբալ վերլուծություն:",
-  "MCPProductDescription": "{{organizationName}} {{productName}} MCP սերվերը հեշտացնում է արհեստական ​​բանականության վրա հիմնված աշխատանքային հոսքերը՝ ինտեգրելով իրավագիտության մագիստրոսները արտաքին համակարգերի հետ՝ արդյունավետ և անվտանգ փաստաթղթերի կառավարման համար։",
-  "MCPServer": "MCP Սրեվեր",
   "MCPServerAdvancedSettingsHint": "Օգտագործեք այս բաժինը՝ լրացուցիչ HTTP վերնագրեր, ինչպիսիք են լիազորման տոկենները, փոխանցելու համար։",
   "MCPServerDescriptionHint": "Գրեք ինտեգրման նպատակի համառոտ բացատրությունը",
-  "MCPServerIntegrationURLHint": "Մուտքագրեք ձեր ծառայության կողմից տրամադրված MCP սերվերի հասցեն",
-  "MCPSettingsDescription": "Այս բաժինը թույլ է տալիս կառավարել MCP սերվերները սենյակների ներսում ԱԲ զրույցների համար: Դուք կարող եք միացնել համակարգի MCP սերվերները կամ ավելացնել ձեր ընկերության կարիքները բավարարելու համար նախատեսվածները: Միացնելուց հետո այս սերվերները հասանելի կլինեն այլ օգտատերերի համար՝ իրենց առաջադրանքները կատարելու համար:",
-  "MCPSettingTitle": "MCP սերվերներ",
->>>>>>> e3d98a5e
   "Provider": "Պրովայդեր",
   "ProviderKey": "Բանալի",
-<<<<<<< HEAD
-=======
   "ProviderKeyInputHint": "Մուտքագրեք ձեր ԱԲ մատակարարի վահանակից ստեղծված API բանալին",
   "ProviderNameInputHint": "Օգտագործեք ցանկացած անուն, որը ձեզ համար հարմար է՝ այս կապը նույնականացնելու համար",
-  "ProviderRemovedSuccess": "Պրովայդերը հաջողությամբ հեռացվեց",
-  "ProviderUnavailableError": "ԱԲ մատակարարը հասանելի չէ",
-  "ProviderUpdatedSuccess": "Պրովայդերը հաջողությամբ թարմացվեց",
->>>>>>> e3d98a5e
   "ProviderURL": "URL",
   "ProviderURLInputHint": "Մուտքագրեք ձեր ԱԲ ծառայության կողմից տրամադրված API վերջնակետի URL-ը",
   "ResetKnowledgeDescription": "Այս գործողությունը կհեռացնի կարգավորված API բանալին և կանջատի գիտելիքների բազայի փաստաթղթերի ինդեքսավորումը: Գիտելիքների բազայում նոր փաստաթղթեր ավելացնելը և դրանց հետ աշխատելը անհասանելի կլինի մինչև նոր բանալի չտրամադրվի:",
   "ResetProviderKeyDescription": "API բանալին պահպանվելուց հետո ցուցադրվում է միայն մեկ անգամ, ապա թաքցվում է անվտանգության նկատառումներից ելնելով։ Եթե այն վերակայվի, պետք է տրամադրվի նոր բանալի, հակառակ դեպքում ԱԲ ֆունկցիաները, այդ թվում՝ չատը, անհասանելի կլինեն։",
-<<<<<<< HEAD
-=======
-  "ResetWebSearchDescription": "Այս գործողությունը կհեռացնի կարգավորված API բանալին և կանջատի վեբ որոնման ինտեգրացիան: ԱԲ չատերը այլևս չեն կարողանա մուտք գործել ինտերնետից իրական ժամանակի տեղեկատվության, մինչև նոր բանալի չավելացվի:",
-  "Search": "Web Որոնում",
-  "SearchDescription": "Միացրեք վեբ որոնողական համակարգ՝ ԱԲ չատերը ինտերնետից իրական ժամանակի տեղեկատվությամբ բարելավելու համար: Կարգավորելուց հետո այն հասանելի կլինի {{productName}}-ի բոլոր օգտատերերի համար:",
-  "SearchEngine": "Վեբ Որոնողական Համակարգ",
->>>>>>> e3d98a5e
   "ServerAddedSuccess": "Սերվերը հաջողությամբ ավելացվեց",
   "ServerDisabledSuccess": "Սերվերը հաջողությամբ անջատվեց",
   "ServerEnabledSuccess": "Սերվերը հաջողությամբ միացված է",
@@ -59,12 +38,8 @@
   "ServerUpdatedSuccess": "Սերվերը հաջողությամբ թարմացված է",
   "ServiceIcon": "Սերվերի նշան",
   "SystemMCPListTitle": "Սիստեմ",
-<<<<<<< HEAD
-=======
-  "ToUseAddProvider": "{{value}}-ն օգտագործելու համար համոզվեք, որ նախ միացրել եք առնվազն մեկ պրովայդեր։",
   "WebSearchDisabledSuccess": "Վեբ որոնումը հաջողությամբ անջատված է",
   "WebSearchEnabledSuccess": "Վեբ որոնումը հաջողությամբ միացված է",
   "WebSearchKeyDescription": "Մուտքագրեք ձեր վեբ որոնման մատակարարից ստացված API բանալին",
->>>>>>> e3d98a5e
   "WebSearchKeyHiddenDescription": "API բանալին պահպանվելուց հետո ցուցադրվում է միայն մեկ անգամ, ապա թաքցվում է անվտանգության նկատառումներից ելնելով։"
 }