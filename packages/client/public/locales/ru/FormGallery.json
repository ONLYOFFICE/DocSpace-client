--- conflicted
+++ resolved
@@ -3,7 +3,6 @@
   "GalleryEmptyScreenDescription": "Выберите шаблон формы, чтобы просмотреть подробности",
   "GalleryEmptyScreenHeader": "Не удалось загрузить шаблоны форм",
   "TemplateInfo": "Информация шаблона",
-<<<<<<< HEAD
 
   "Categories": "Категории",
   "ViewAllTemplates": "Все шаблоны",
@@ -12,12 +11,10 @@
   "PopularCompilations": "Популярные подборки",
 
   "Free": "Бесплатно",
-  "SuggestChanges": "Предложить изменения"
-=======
+  "SuggestChanges": "Предложить изменения",
   "SubmitToGalleryBlockHeader": "Галерея Форм ONLYOFFICE",
   "SubmitToGalleryBlockBody": "Присылайте свои шаблоны, чтобы поделиться ими с сообществом ONLYOFFICE.",
   "SubmitToGalleryDialogMainInfo": "Отправьте свою форму в общедоступную галерею, чтобы другие могли использовать ее в своей работе. Как только форма пройдет модерацию, вы будете уведомлены и вознаграждены за свой вклад.",
   "SubmitToGalleryDialogGuideInfo": "Узнайте как создавать идеальные формы и увеличить свои шансы получить одобрение из нашего <1>руководства</1>.",
   "SelectForm": "Выбрать форму"
->>>>>>> 6ebebe8a
 }