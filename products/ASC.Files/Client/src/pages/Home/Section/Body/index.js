--- conflicted
+++ resolved
@@ -64,19 +64,13 @@
 
   const onMouseDown = (e) => {
     if (
-<<<<<<< HEAD
-      e.target.closest(".scroll-body") &&
-      !e.target.closest(".files-item") &&
-      !e.target.closest(".not-selectable") &&
-      !e.target.closest(".table-container_group-menu")
-=======
       (e.target.closest(".scroll-body") &&
         !e.target.closest(".files-item") &&
-        !e.target.closest(".not-selectable")) ||
+        !e.target.closest(".not-selectable") &&
+      !e.target.closest(".table-container_group-menu")) ||
       e.target.closest(".files-main-button") ||
       e.target.closest(".add-button") ||
       e.target.closest(".search-input-block")
->>>>>>> dadf439c
     ) {
       setSelection([]);
       setBufferSelection(null);
