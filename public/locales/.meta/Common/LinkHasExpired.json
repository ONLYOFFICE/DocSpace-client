--- conflicted
+++ resolved
@@ -3,11 +3,7 @@
   "content": "The link you followed has expired.",
   "content_en_sha1_hash": "6adda4f7fd5f80e95e77211ab0f5b7ab26d04a11",
   "created_at": "2025-05-19T21:30:46.189Z",
-<<<<<<< HEAD
-  "updated_at": "2025-05-26T07:57:32.964Z",
-=======
   "updated_at": "2025-05-28T09:30:02.982Z",
->>>>>>> 398dda3c
   "comment": {
     "text": "This translation key is used for displaying a message when a shared link has expired. It appears on an error page and is selected as the fallback option if another error message is not applicable. Translators should provide a clear and concise phrase to convey this status in their native language.",
     "is_auto": true,
@@ -34,8 +30,8 @@
       "ai_spell_check_issues": [
         {
           "type": "incorrect_translation",
-          "description": "The translation 'انتهت صلاحية الرابط الذي تحاول فتحه' (Intahat salahiyat ar-rabit alladhi tahawil iftitah) literally translates to 'The validity of the link you are trying to open has ended.' While understandable, it's slightly less natural than a more direct phrasing.",
-          "suggestion": "انتهى صلاحية الرابط الذي قمت بفتحه"
+          "description": "The translation 'انتهت صلاحية الرابط الذي تحاول فتحه' literally translates to 'The validity of the link you are trying to open has expired.' While understandable, it's less natural than a more direct equivalent. A more natural phrasing would convey that the link itself has expired, not just that the user is trying to open it.",
+          "suggestion": "انتهت صلاحية الرابط."
         }
       ],
       "approved_at": null
@@ -76,7 +72,7 @@
       "ai_spell_check_issues": [
         {
           "type": "incorrect_translation",
-          "description": "While technically correct, the translation 'El enlace que usted ha seguido ha expirado' sounds overly formal and stilted for a typical user experience. The use of 'usted' is not always appropriate for this kind of message.",
+          "description": "While grammatically correct, the translation \"El enlace que usted ha seguido ha expirado\" is overly formal for a user-facing message. Using \"usted\" is not common in many Spanish-speaking regions and creates a distance between the message and the user.",
           "suggestion": "El enlace que seguiste ha expirado."
         }
       ],
@@ -97,7 +93,13 @@
     "hy-AM": {
       "ai_translated": false,
       "ai_model": null,
-      "ai_spell_check_issues": [],
+      "ai_spell_check_issues": [
+        {
+          "type": "incorrect_translation",
+          "description": "While technically correct, the translation 'Ձեր հետևած հղումը ժամկետանց է:' is a bit literal and sounds somewhat formal for a typical user-facing message. A more natural-sounding translation would better reflect the English's clarity and user-friendliness.",
+          "suggestion": "Ձեր սեղմած հղումը դադարել է գործողությունից: (Tser segmad hghumu dadarel et grodotsn): - 'The link you clicked has expired.'"
+        }
+      ],
       "approved_at": null
     },
     "it": {
@@ -130,8 +132,13 @@
       "ai_spell_check_issues": [
         {
           "type": "incorrect_translation",
-          "description": "The translation 'Saitei, kurai sekojāt, ir beidzies derīguma termiņš' is overly literal and sounds awkward in Latvian. While technically correct, it's not how a native speaker would phrase this. 'Derīguma termiņš' refers to expiry dates on products, not links.",
-          "suggestion": "A more natural translation would be 'Izbeidzies saites derīgums.' or 'Saites derīgums ir beidzies.'"
+          "description": "The translation 'Saitei, kurai sekojāt, ir beidzies derīguma termiņš' is a bit too literal and formal for a user-facing message. It conveys the meaning, but it doesn't sound natural in Latvian in this context. 'Derīguma termiņš' refers more to a product's expiration date, not a temporary link.",
+          "suggestion": "Saite, kurai sekojāt, vairs nav derīga."
+        },
+        {
+          "type": "incorrect_translation",
+          "description": "The use of 'sekojāt' implies the user actively followed the link. While technically correct, a simpler phrasing might be more user-friendly.",
+          "suggestion": "Saite, kuru izmantojāt, vairs nav derīga."
         }
       ],
       "approved_at": null
@@ -148,8 +155,8 @@
       "ai_spell_check_issues": [
         {
           "type": "incorrect_translation",
-          "description": "While 'Dany link wygasł' is understandable, a more natural and accurate translation of 'The link you followed has expired' would be 'Ten link, którego użyłeś/aś, wygasł.' or 'Link, który śledziłeś/aś, wygasł.'. 'Dany' implies a specific, already known link, whereas the English implies a link the user clicked.",
-          "suggestion": "Ten link, którego użyłeś/aś, wygasł."
+          "description": "While 'Dany link wygasł' is grammatically correct, a more natural and commonly used translation for 'The link you followed has expired' would be 'Ten link wygasł.' 'Dany' implies a specific, previously mentioned link, which isn't necessarily the case.",
+          "suggestion": "Ten link wygasł."
         }
       ],
       "approved_at": null
@@ -181,13 +188,7 @@
     "si": {
       "ai_translated": false,
       "ai_model": null,
-      "ai_spell_check_issues": [
-        {
-          "type": "spelling",
-          "description": "The word 'අනුගමනය' (anugamanaya) can be improved. While technically correct, 'පාවිච්චි කළ' (pāvichi kaḷa) might be a more natural phrasing in this context.",
-          "suggestion": "ඔබ පාවිච්චි කළ සබැඳිය කල් ඉකුත් වී ඇත."
-        }
-      ],
+      "ai_spell_check_issues": [],
       "approved_at": null
     },
     "sk": {
@@ -196,8 +197,8 @@
       "ai_spell_check_issues": [
         {
           "type": "incorrect_translation",
-          "description": "The translation 'Odkaz, ktorý používate, je neplatný' doesn't fully convey the meaning of 'The link you followed has expired.' 'Neplatný' means 'invalid' which isn't exactly the same as 'expired'. An expired link still technically exists, it just can't be used anymore.",
-          "suggestion": "Odkaz, ktorý ste otvorili, vypršal."
+          "description": "The Slovak translation 'Odkaz, ktorý používate, je neplatný' doesn't accurately convey the meaning of 'The link you followed has expired.' While 'neplatný' (invalid) is close, 'expired' implies a time limit, which isn't explicitly communicated. A better translation would convey the sense of time passing and the link no longer being active.",
+          "suggestion": "Odkaz, ktorý ste sledovali, vypršal."
         }
       ],
       "approved_at": null
@@ -244,13 +245,8 @@
       "ai_spell_check_issues": [
         {
           "type": "incorrect_translation",
-          "description": "The translation \"您关注的链接已过期\" focuses on 'followed' as '关注' (to follow/pay attention to), which doesn't fully capture the meaning of 'expired' in the context of a link. It's more about the link's validity having passed.",
-          "suggestion": "您点击的链接已过期 (Nín diǎnjí de liánjìe yǐ guòqí) - 'The link you clicked has expired.'"
-        },
-        {
-          "type": "incorrect_translation",
-          "description": "The current translation could be interpreted as the user *choosing* to follow the link, whereas the English implies the link's validity has ended regardless of user action.",
-          "suggestion": "您使用的链接已过期。(Nín shǐyòng de liánjìe yǐ guòqí) - 'The link you used has expired.'"
+          "description": "The translation \"您关注的链接已过期\" emphasizes 'you followed' ('您关注的'), which doesn't directly convey the meaning of 'expired' as in the original English. A more accurate translation would focus on the link's state of expiration.",
+          "suggestion": "您点击的链接已过期。"
         }
       ],
       "approved_at": null
