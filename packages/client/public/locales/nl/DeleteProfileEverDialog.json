--- conflicted
+++ resolved
@@ -1,10 +1,7 @@
 {
-<<<<<<< HEAD
+  "DeleteGroupUsersSuccessMessage": "Gebruikers zijn met succes verwijderd.",
   "DeleteMyDocumentsUser": "Alle persoonlijke bestanden en mappen in Mijn documenten van deze gebruiker worden definitief verwijderd.",
   "DeleteReassignDescriptionUser": "{{warningMessageMyDocuments}} Kamers aangemaakt door deze gebruiker en documenten opgeslagen in deze kamers worden automatisch toegewezen aan een beheerder die gaat verwijderen: <strong>{{userPerformedDeletion}} ({{userYou}})</strong>. Gegevens handmatig opnieuw toewijzen om een andere bestemmingsgebruiker te kiezen om opnieuw toe te wijzen.",
-=======
-  "DeleteGroupUsersSuccessMessage": "Gebruikers zijn met succes verwijderd.",
->>>>>>> 7657988e
   "DeleteUser": "Gebruiker verwijderen",
   "DeleteUserMessage": "{{userCaption}} <strong>{{user}}</strong> zal worden verwijderd. Deze actie kan niet ongedaan worden gemaakt.",
   "ReassignDataToAnotherUser": "Gegevens opnieuw toewijzen aan een andere gebruiker",
