import React from 'react';
import { inject, observer, Provider as MobxProvider } from 'mobx-react';
import { I18nextProvider } from 'react-i18next';
import { withTranslation } from 'react-i18next';
import PropTypes from 'prop-types';
import throttle from 'lodash/throttle';

import { getCommonThirdPartyList } from '@appserver/common/api/settings';
import {
  getCommonFolderList,
  getFolder,
  getFolderPath,
  getFoldersTree,
<<<<<<< HEAD
} from '@appserver/common/api/files';

import SelectFolderInput from '../SelectFolderInput';
import i18n from './i18n';
import SelectFolderDialogAsideView from './AsideView';
import SelectFolderDialogModalView from './ModalView';
import stores from '../../../store/index';
import utils from '@appserver/components/utils';
import { FolderType } from '@appserver/common/constants';
import { isArrayEqual } from '@appserver/components/utils/array';
import store from 'studio/store';
import toastr from 'studio/toastr';
=======
} from "@appserver/common/api/files";

import SelectFolderInput from "../SelectFolderInput";
import i18n from "./i18n";
import SelectFolderDialogAsideView from "./AsideView";
import SelectFolderDialogModalView from "./ModalView";
import stores from "../../../store/index";
import utils from "@appserver/components/utils";
import { FolderType } from "@appserver/common/constants";
import { isArrayEqual } from "@appserver/components/utils/array";
import store from "studio/store";
import toastr from "studio/toastr";
import {
  exceptSortedByTagsFolders,
  exceptPrivacyTrashFolders,
} from "./ExceptionFoldersConstants";
>>>>>>> 9d43cb07

const { auth: authStore } = store;

const { desktop } = utils.device;

let pathName = '';
let folderList;

<<<<<<< HEAD
const exceptSortedByTagsFolders = [FolderType.Recent, FolderType.TRASH, FolderType.Favorites];

const exceptTrashFolder = [FolderType.TRASH];
=======
>>>>>>> 9d43cb07
class SelectFolderModalDialog extends React.Component {
  constructor(props) {
    super(props);
    const {
      isSetFolderImmediately,
      id,
      displayType,
      selectionButtonPrimary,
      t,
    } = this.props;

    const isNeedFolder = id ? true : isSetFolderImmediately;
    this.buttonName = selectionButtonPrimary
      ? t("Common:Select")
      : t("Common:SaveButton");

    this.state = {
      isLoadingData: false,
      isLoading: false,
      isAvailable: true,
      certainFolders: true,
      folderId: '',
      displayType: displayType || this.getDisplayType(),
      isSetFolderImmediately: isNeedFolder,
      canCreate: true,
    };
    this.throttledResize = throttle(this.setDisplayType, 300);
<<<<<<< HEAD
    this.folderTitle = '';
=======
    this.folderTitle = "";
    this.noTreeSwitcher = false;
>>>>>>> 9d43cb07
  }

  componentDidMount() {
    const { onSetLoadingData, onSetLoadingInput, displayType } = this.props;

    authStore.init(true); // it will work if authStore is not initialized

    !displayType && window.addEventListener('resize', this.throttledResize);
    this.setState({ isLoadingData: true }, function () {
      onSetLoadingData && onSetLoadingData(true);
      onSetLoadingInput && onSetLoadingInput(true);
      this.trySwitch();
    });
  }

  componentDidUpdate(prevProps) {
    const {
      storeFolderId,
      canCreate,
      showButtons,
      selectionButtonPrimary,
    } = this.props;

    if (
      showButtons &&
      !selectionButtonPrimary &&
      storeFolderId !== prevProps.storeFolderId
    ) {
      this.setState({
        canCreate: canCreate,
        isLoading: false,
      });
    }
  }
  trySwitch = async () => {
    const {
      folderPath,
      onSelectFolder,
      onSetBaseFolderPath,
      foldersType,
      id,
      selectedFolderId,
    } = this.props;

    switch (foldersType) {
      case 'exceptSortedByTags':
        try {
          const foldersTree = await getFoldersTree();
<<<<<<< HEAD
          folderList = SelectFolderDialog.convertFolders(foldersTree, exceptSortedByTagsFolders);
=======

          [folderList, this.noTreeSwitcher] = SelectFolderDialog.convertFolders(
            foldersTree,
            exceptSortedByTagsFolders
          );
>>>>>>> 9d43cb07
          this.setBaseSettings();
        } catch (err) {
          console.error('error', err);
          this.loadersCompletes();
        }
        break;
<<<<<<< HEAD
      case 'exceptTrashFolder':
        try {
          const foldersTree = await getFoldersTree();
          folderList = SelectFolderDialog.convertFolders(foldersTree, exceptTrashFolder);
=======
      case "exceptPrivacyTrashFolders":
        try {
          const foldersTree = await getFoldersTree();
          [folderList, this.noTreeSwitcher] = SelectFolderDialog.convertFolders(
            foldersTree,
            exceptPrivacyTrashFolders
          );
>>>>>>> 9d43cb07
          this.setBaseSettings();
        } catch (err) {
          console.error(err);
          this.loadersCompletes();
        }
        break;
<<<<<<< HEAD
      case 'common':
=======

      case "common":
>>>>>>> 9d43cb07
        try {
          folderList = await SelectFolderDialog.getCommonFolders();
          folderPath.length === 0 &&
            !selectedFolderId &&
            onSelectFolder &&
            onSelectFolder(`${id ? id : folderList[0].id}`);

          this.setState({
            folderId: `${selectedFolderId ? selectedFolderId : id ? id : folderList[0].id}`,
          });

          !id &&
            !selectedFolderId &&
            onSetBaseFolderPath &&
            onSetBaseFolderPath(folderList[0].title);

          this.setFolderInfo();
        } catch (err) {
          console.error(err);
          this.loadersCompletes();
        }

        break;

      case 'third-party':
        try {
          folderList = await SelectFolderDialog.getCommonThirdPartyList();

          this.setBaseSettings();
        } catch (err) {
          console.error(err);

          this.loadersCompletes();
        }
        break;
    }
  };

  loadersCompletes = () => {
    const {
      onSetLoadingData,

      onSetLoadingInput,
    } = this.props;

    onSetLoadingData && onSetLoadingData(false);
    onSetLoadingInput && onSetLoadingInput(false);

    this.setState({
      isLoadingData: false,
    });
  };
  setBaseSettings = async () => {
    const { isSetFolderImmediately } = this.state;
    const { onSelectFolder, onSetBaseFolderPath, id, selectedFolderId, showButtons } = this.props;

    if (folderList.length === 0) {
      this.setState({ isAvailable: false });
      onSelectFolder(null);
      this.loadersCompletes();
      return;
    }

    !id && showButtons && this.setFolderToTree(folderList[0].id);

    isSetFolderImmediately &&
      !selectedFolderId &&
      onSelectFolder &&
      onSelectFolder(`${selectedFolderId ? selectedFolderId : id ? id : folderList[0].id}`);

    isSetFolderImmediately &&
      this.setState({
        folderId: `${selectedFolderId ? selectedFolderId : id ? id : folderList[0].id}`,
      });

    if (onSetBaseFolderPath) {
      try {
        this.folderTitle = await SelectFolderDialog.getFolderPath(id ? id : folderList[0].id);

        !id && !selectedFolderId && isSetFolderImmediately && onSetBaseFolderPath(this.folderTitle);
      } catch (err) {
        console.error(err);
      }
    }

    this.setFolderInfo();
  };

  setFolderInfo = () => {
    const {
      id,
      onSetFileName,
      fileName,
      selectedFolderId,
      dialogWithFiles,
      onSetBaseFolderPath,
    } = this.props;

    fileName && onSetFileName && onSetFileName(fileName);

    if (!id && !selectedFolderId) {
      this.loadersCompletes();
      return;
    }

    if (selectedFolderId) {
      onSetBaseFolderPath ? this.setBaseFolderPath(selectedFolderId) : this.loadersCompletes();
    }

    if (id && !selectedFolderId) {
      if (!dialogWithFiles) this.setSelectedFolder(id);
      else {
        this.setBaseFolderPath(id);
      }
    }
  };

  setBaseFolderPath = () => {
    const { onSetBaseFolderPath, selectedFolderId } = this.props;

    SelectFolderDialog.getFolderPath(selectedFolderId)
      .then((folderPath) => (this.folderTitle = folderPath))
      .then(() => onSetBaseFolderPath(this.folderTitle))
      .catch((error) => console.log('error', error))
      .finally(() => {
        this.loadersCompletes();
      });
  };
  setSelectedFolder = async (id) => {
    const { onSetBaseFolderPath } = this.props;

    let folder,
      folderPath,
      requests = [];

    requests.push(getFolder(id));

    if (onSetBaseFolderPath) {
      requests.push(getFolderPath(id));
    }

    try {
      [folder, folderPath] = await Promise.all(requests);
    } catch (e) {
      console.error(e);
    }

    folder && this.setFolderObjectToTree(id, folder);

    if (onSetBaseFolderPath && folderPath) {
      this.folderTitle = SelectFolderInput.setFullFolderPath(folderPath);
      onSetBaseFolderPath(this.folderTitle);
    }

    this.loadersCompletes();
  };

  setFolderToTree = (id) => {
    getFolder(id)
      .then((data) => {
        this.setFolderObjectToTree(id, data);
      })
      .catch((error) => console.log('error', error));
  };

  setFolderObjectToTree = (id, data) => {
<<<<<<< HEAD
    const { setSelectedNode, setSelectedFolder } = this.props;

    setSelectedNode([id + '']);

    const newPathParts = SelectFolderDialog.convertPathParts(data.pathParts);
    setSelectedFolder({
      folders: data.folders,
      ...data.current,
      pathParts: newPathParts,
      ...{ new: data.new },
    });
=======
    const {
      setSelectedNode,
      setSelectedFolder,
      selectionButtonPrimary,
      //setExpandedPanelKeys
    } = this.props;
    if (!selectionButtonPrimary) {
      //TODO:  it need for canCreate function now, will need when passed the folder id - need to come up with a different solution.
      setSelectedNode([id + ""]);
      const newPathParts = SelectFolderDialog.convertPathParts(data.pathParts);

      // setExpandedPanelKeys(newPathParts)
      setSelectedFolder({
        folders: data.folders,
        ...data.current,
        pathParts: newPathParts,
        ...{ new: data.new },
      });
    }
>>>>>>> 9d43cb07
  };

  componentWillUnmount() {
    const {
      setExpandedPanelKeys,
      resetTreeFolders,
      setSelectedFolder,
      dialogWithFiles,
    } = this.props;
    if (this.throttledResize) {
      this.throttledResize && this.throttledResize.cancel();
      window.removeEventListener('resize', this.throttledResize);
    }

    if (resetTreeFolders && !dialogWithFiles) {
      setExpandedPanelKeys(null);
      setSelectedFolder(null);
    }
  }
  getDisplayType = () => {
    const displayType = window.innerWidth < desktop.match(/\d+/)[0] ? 'aside' : 'modal';

    return displayType;
  };

  setDisplayType = () => {
    const displayType = this.getDisplayType();

    this.setState({ displayType: displayType });
  };

  onSelect = async (folder) => {
    const {
      onSelectFolder,
      onClose,
      showButtons,
      onSetFullPath,
      selectionButtonPrimary,
    } = this.props;
    const { folderId } = this.state;

    let requests = [];

    if (isArrayEqual([folder[0]], [folderId])) {
      return;
    }

    this.setState({
      folderId: folder[0],
    });

    let folderInfo, folderPath;

    if (showButtons && !selectionButtonPrimary) {
      this.setState({
        isLoading: true,
        canCreate: false,
      });
    }

    try {
      if (showButtons && onSetFullPath) {
        requests.push(getFolder(folder[0]), getFolderPath(folder));

        [folderInfo, folderPath] = await Promise.all(requests);
      } else {
        showButtons
          ? (folderInfo = await getFolder(folder[0]))
          : (folderPath = await getFolderPath(folder));
      }

      if (folderInfo) {
        this.setFolderObjectToTree(folder[0], folderInfo);
      }

      if (folderPath) {
        pathName = SelectFolderInput.setFullFolderPath(folderPath);
        onSetFullPath && onSetFullPath(pathName);
      }
    } catch (e) {
      console.error(e);
      toastr.error();

      if (showButtons) {
        this.setState({
          isLoading: false,
          canCreate: true,
        });

        onClose && onClose();
      }
    }

    onSelectFolder && onSelectFolder(folder[0]);
    !showButtons && onClose && onClose();

    this.loadersCompletes();
  };
  onSave = (e) => {
    const { onClose, onSave } = this.props;
    const { folderId } = this.state;

    onSave && onSave(e, folderId);
    onClose && onClose();
  };
  render() {
    const {
      t,
      theme,
      isPanelVisible,
      zIndex,
      onClose,
      withoutProvider,
      isNeedArrowIcon,
      modalHeightContent,
      asideHeightContent,
      header,
      headerName,
      footer,
      showButtons,
    } = this.props;
    const {
      isAvailable,
      certainFolders,
      folderId,
      displayType,
      isLoadingData,
      canCreate,
      isLoading,
    } = this.state;

    return displayType === 'aside' ? (
      <SelectFolderDialogAsideView
        theme={theme}
        t={t}
        isPanelVisible={isPanelVisible}
        zIndex={zIndex}
        onClose={onClose}
        withoutProvider={withoutProvider}
        isNeedArrowIcon={isNeedArrowIcon}
        asideHeightContent={asideHeightContent}
        isAvailable={isAvailable}
        certainFolders={certainFolders}
        folderId={folderId}
        folderList={folderList}
        onSelect={this.onSelect}
        onSave={this.onSave}
        header={header}
        headerName={headerName}
        footer={footer}
        showButtons={showButtons}
        isLoadingData={isLoadingData}
        canCreate={canCreate}
        isLoading={isLoading}
        primaryButtonName={this.buttonName}
        noTreeSwitcher={this.noTreeSwitcher}
      />
    ) : (
      <SelectFolderDialogModalView
        t={t}
        theme={theme}
        isPanelVisible={isPanelVisible}
        zIndex={zIndex}
        onClose={onClose}
        withoutProvider={withoutProvider}
        modalHeightContent={modalHeightContent}
        isAvailable={isAvailable}
        certainFolders={certainFolders}
        folderId={folderId}
        folderList={folderList}
        onSelect={this.onSelect}
        onSave={this.onSave}
        header={header}
        headerName={headerName}
        footer={footer}
        showButtons={showButtons}
        canCreate={canCreate}
        isLoadingData={isLoadingData}
        isLoading={isLoading}
        primaryButtonName={this.buttonName}
        noTreeSwitcher={this.noTreeSwitcher}
      />
    );
  }
}

SelectFolderModalDialog.propTypes = {
  onSelectFolder: PropTypes.func,
  onClose: PropTypes.func.isRequired,
  isPanelVisible: PropTypes.bool.isRequired,
  foldersType: PropTypes.oneOf([
<<<<<<< HEAD
    'common',
    'third-party',
    'exceptSortedByTags',
    'exceptTrashFolder',
=======
    "common",
    "third-party",
    "exceptSortedByTags",
    "exceptPrivacyTrashFolders",
>>>>>>> 9d43cb07
  ]),
  displayType: PropTypes.oneOf(['aside', 'modal']),
  id: PropTypes.string,
  zIndex: PropTypes.number,
  withoutProvider: PropTypes.bool,
  isNeedArrowIcon: PropTypes.bool,
  dialogWithFiles: PropTypes.bool,
  showButtons: PropTypes.bool,
  selectionButtonPrimary: PropTypes.bool,
  modalHeightContent: PropTypes.string,
  asideHeightContent: PropTypes.string,
};
SelectFolderModalDialog.defaultProps = {
  isSetFolderImmediately: false,
  dialogWithFiles: false,
  isNeedArrowIcon: false,
<<<<<<< HEAD
  id: '',
  modalHeightContent: '325px',
  asideHeightContent: '100%',
  zIndex: 310,
  withoutProvider: false,
  folderPath: '',
=======
  id: "",
  modalHeightContent: "291px",
  asideHeightContent: "100%",
  zIndex: 310,
  withoutProvider: false,
  folderPath: "",
  showButtons: false,
  selectionButtonPrimary: false,
>>>>>>> 9d43cb07
};

const SelectFolderDialogWrapper = inject(
  ({ treeFoldersStore, selectedFolderStore, selectedFilesStore, filesStore, auth }) => {
    const { setSelectedNode, setExpandedPanelKeys } = treeFoldersStore;
    const { canCreate } = filesStore;
<<<<<<< HEAD
    const { setSelectedFolder, id, toDefault: setDefaultSelectedFolder } = selectedFolderStore;
=======
    const { setSelectedFolder, id } = selectedFolderStore;
>>>>>>> 9d43cb07
    const { setFolderId, setFile } = selectedFilesStore;
    return {
      theme: auth.settingsStore.theme,
      setSelectedFolder,
      setSelectedNode,
      canCreate,
      storeFolderId: id,
      setExpandedPanelKeys,
      setFolderId,
      setFile,
    };
  },
)(observer(withTranslation(['SelectFolder', 'Common', 'Translations'])(SelectFolderModalDialog)));

class SelectFolderDialog extends React.Component {
  static getCommonThirdPartyList = async () => {
    const commonThirdPartyArray = await getCommonThirdPartyList();

    commonThirdPartyArray.map((currentValue, index) => {
      commonThirdPartyArray[index].key = `0-${index}`;
    });

    return commonThirdPartyArray;
  };

  static getCommonFolders = async () => {
    const commonFolders = await getCommonFolderList();

    const convertedData = {
      id: commonFolders.current.id,
      key: 0 - 1,
      parentId: commonFolders.current.parentId,
      title: commonFolders.current.title,
      rootFolderType: +commonFolders.current.rootFolderType,
      rootFolderName: '@common',
      folders: commonFolders.folders.map((folder) => {
        return {
          id: folder.id,
          title: folder.title,
          access: folder.access,
          foldersCount: folder.foldersCount,
          rootFolderType: folder.rootFolderType,
          providerKey: folder.providerKey,
          newItems: folder.new,
        };
      }),
      pathParts: commonFolders.pathParts,
      foldersCount: commonFolders.current.foldersCount,
      newItems: commonFolders.new,
    };

    return [convertedData];
  };

  static getFolderPath = async (folderId) => {
    const foldersArray = await getFolderPath(folderId);
    const convertFoldersArray = SelectFolderInput.setFullFolderPath(foldersArray);

    return convertFoldersArray;
  };
  static convertPathParts = (pathParts) => {
    let newPathParts = [];
    for (let i = 0; i < pathParts.length - 1; i++) {
      if (typeof pathParts[i] === 'number') {
        newPathParts.push(String(pathParts[i]));
      } else {
        newPathParts.push(pathParts[i]);
      }
    }
    return newPathParts;
  };
  static convertFolders = (folders, arrayOfExceptions) => {
    let newArray = [];

    let noSubfoldersCount = 0;
    let needHideSwitcher = false;
    for (let i = 0; i < folders.length; i++) {
<<<<<<< HEAD
      !arrayOfExceptions.includes(folders[i].rootFolderType) && newArray.push(folders[i]);
=======
      if (!arrayOfExceptions.includes(folders[i].rootFolderType)) {
        newArray.push(folders[i]);

        if (
          folders[i].foldersCount === 0 ||
          folders[i].rootFolderType === FolderType.Privacy
        ) {
          noSubfoldersCount += 1;
        }
      }
    }

    if (newArray.length === noSubfoldersCount) {
      needHideSwitcher = true;
>>>>>>> 9d43cb07
    }
    return [newArray, needHideSwitcher];
  };
  render() {
    return (
      <MobxProvider auth={authStore} {...stores}>
        <I18nextProvider i18n={i18n}>
          <SelectFolderDialogWrapper {...this.props} />
        </I18nextProvider>
      </MobxProvider>
    );
  }
}

export default SelectFolderDialog;<|MERGE_RESOLUTION|>--- conflicted
+++ resolved
@@ -11,7 +11,6 @@
   getFolder,
   getFolderPath,
   getFoldersTree,
-<<<<<<< HEAD
 } from '@appserver/common/api/files';
 
 import SelectFolderInput from '../SelectFolderInput';
@@ -24,24 +23,7 @@
 import { isArrayEqual } from '@appserver/components/utils/array';
 import store from 'studio/store';
 import toastr from 'studio/toastr';
-=======
-} from "@appserver/common/api/files";
-
-import SelectFolderInput from "../SelectFolderInput";
-import i18n from "./i18n";
-import SelectFolderDialogAsideView from "./AsideView";
-import SelectFolderDialogModalView from "./ModalView";
-import stores from "../../../store/index";
-import utils from "@appserver/components/utils";
-import { FolderType } from "@appserver/common/constants";
-import { isArrayEqual } from "@appserver/components/utils/array";
-import store from "studio/store";
-import toastr from "studio/toastr";
-import {
-  exceptSortedByTagsFolders,
-  exceptPrivacyTrashFolders,
-} from "./ExceptionFoldersConstants";
->>>>>>> 9d43cb07
+import { exceptSortedByTagsFolders, exceptPrivacyTrashFolders } from './ExceptionFoldersConstants';
 
 const { auth: authStore } = store;
 
@@ -50,27 +32,13 @@
 let pathName = '';
 let folderList;
 
-<<<<<<< HEAD
-const exceptSortedByTagsFolders = [FolderType.Recent, FolderType.TRASH, FolderType.Favorites];
-
-const exceptTrashFolder = [FolderType.TRASH];
-=======
->>>>>>> 9d43cb07
 class SelectFolderModalDialog extends React.Component {
   constructor(props) {
     super(props);
-    const {
-      isSetFolderImmediately,
-      id,
-      displayType,
-      selectionButtonPrimary,
-      t,
-    } = this.props;
+    const { isSetFolderImmediately, id, displayType, selectionButtonPrimary, t } = this.props;
 
     const isNeedFolder = id ? true : isSetFolderImmediately;
-    this.buttonName = selectionButtonPrimary
-      ? t("Common:Select")
-      : t("Common:SaveButton");
+    this.buttonName = selectionButtonPrimary ? t('Common:Select') : t('Common:SaveButton');
 
     this.state = {
       isLoadingData: false,
@@ -83,12 +51,8 @@
       canCreate: true,
     };
     this.throttledResize = throttle(this.setDisplayType, 300);
-<<<<<<< HEAD
     this.folderTitle = '';
-=======
-    this.folderTitle = "";
     this.noTreeSwitcher = false;
->>>>>>> 9d43cb07
   }
 
   componentDidMount() {
@@ -105,18 +69,9 @@
   }
 
   componentDidUpdate(prevProps) {
-    const {
-      storeFolderId,
-      canCreate,
-      showButtons,
-      selectionButtonPrimary,
-    } = this.props;
-
-    if (
-      showButtons &&
-      !selectionButtonPrimary &&
-      storeFolderId !== prevProps.storeFolderId
-    ) {
+    const { storeFolderId, canCreate, showButtons, selectionButtonPrimary } = this.props;
+
+    if (showButtons && !selectionButtonPrimary && storeFolderId !== prevProps.storeFolderId) {
       this.setState({
         canCreate: canCreate,
         isLoading: false,
@@ -137,47 +92,32 @@
       case 'exceptSortedByTags':
         try {
           const foldersTree = await getFoldersTree();
-<<<<<<< HEAD
-          folderList = SelectFolderDialog.convertFolders(foldersTree, exceptSortedByTagsFolders);
-=======
 
           [folderList, this.noTreeSwitcher] = SelectFolderDialog.convertFolders(
             foldersTree,
-            exceptSortedByTagsFolders
+            exceptSortedByTagsFolders,
           );
->>>>>>> 9d43cb07
           this.setBaseSettings();
         } catch (err) {
           console.error('error', err);
           this.loadersCompletes();
         }
         break;
-<<<<<<< HEAD
-      case 'exceptTrashFolder':
-        try {
-          const foldersTree = await getFoldersTree();
-          folderList = SelectFolderDialog.convertFolders(foldersTree, exceptTrashFolder);
-=======
-      case "exceptPrivacyTrashFolders":
+      case 'exceptPrivacyTrashFolders':
         try {
           const foldersTree = await getFoldersTree();
           [folderList, this.noTreeSwitcher] = SelectFolderDialog.convertFolders(
             foldersTree,
-            exceptPrivacyTrashFolders
+            exceptPrivacyTrashFolders,
           );
->>>>>>> 9d43cb07
           this.setBaseSettings();
         } catch (err) {
           console.error(err);
           this.loadersCompletes();
         }
         break;
-<<<<<<< HEAD
+
       case 'common':
-=======
-
-      case "common":
->>>>>>> 9d43cb07
         try {
           folderList = await SelectFolderDialog.getCommonFolders();
           folderPath.length === 0 &&
@@ -344,19 +284,6 @@
   };
 
   setFolderObjectToTree = (id, data) => {
-<<<<<<< HEAD
-    const { setSelectedNode, setSelectedFolder } = this.props;
-
-    setSelectedNode([id + '']);
-
-    const newPathParts = SelectFolderDialog.convertPathParts(data.pathParts);
-    setSelectedFolder({
-      folders: data.folders,
-      ...data.current,
-      pathParts: newPathParts,
-      ...{ new: data.new },
-    });
-=======
     const {
       setSelectedNode,
       setSelectedFolder,
@@ -365,7 +292,7 @@
     } = this.props;
     if (!selectionButtonPrimary) {
       //TODO:  it need for canCreate function now, will need when passed the folder id - need to come up with a different solution.
-      setSelectedNode([id + ""]);
+      setSelectedNode([id + '']);
       const newPathParts = SelectFolderDialog.convertPathParts(data.pathParts);
 
       // setExpandedPanelKeys(newPathParts)
@@ -376,7 +303,6 @@
         ...{ new: data.new },
       });
     }
->>>>>>> 9d43cb07
   };
 
   componentWillUnmount() {
@@ -568,17 +494,10 @@
   onClose: PropTypes.func.isRequired,
   isPanelVisible: PropTypes.bool.isRequired,
   foldersType: PropTypes.oneOf([
-<<<<<<< HEAD
     'common',
     'third-party',
     'exceptSortedByTags',
-    'exceptTrashFolder',
-=======
-    "common",
-    "third-party",
-    "exceptSortedByTags",
-    "exceptPrivacyTrashFolders",
->>>>>>> 9d43cb07
+    'exceptPrivacyTrashFolders',
   ]),
   displayType: PropTypes.oneOf(['aside', 'modal']),
   id: PropTypes.string,
@@ -595,34 +514,21 @@
   isSetFolderImmediately: false,
   dialogWithFiles: false,
   isNeedArrowIcon: false,
-<<<<<<< HEAD
   id: '',
-  modalHeightContent: '325px',
+  modalHeightContent: '291px',
   asideHeightContent: '100%',
   zIndex: 310,
   withoutProvider: false,
   folderPath: '',
-=======
-  id: "",
-  modalHeightContent: "291px",
-  asideHeightContent: "100%",
-  zIndex: 310,
-  withoutProvider: false,
-  folderPath: "",
   showButtons: false,
   selectionButtonPrimary: false,
->>>>>>> 9d43cb07
 };
 
 const SelectFolderDialogWrapper = inject(
   ({ treeFoldersStore, selectedFolderStore, selectedFilesStore, filesStore, auth }) => {
     const { setSelectedNode, setExpandedPanelKeys } = treeFoldersStore;
     const { canCreate } = filesStore;
-<<<<<<< HEAD
-    const { setSelectedFolder, id, toDefault: setDefaultSelectedFolder } = selectedFolderStore;
-=======
     const { setSelectedFolder, id } = selectedFolderStore;
->>>>>>> 9d43cb07
     const { setFolderId, setFile } = selectedFilesStore;
     return {
       theme: auth.settingsStore.theme,
@@ -700,16 +606,10 @@
     let noSubfoldersCount = 0;
     let needHideSwitcher = false;
     for (let i = 0; i < folders.length; i++) {
-<<<<<<< HEAD
-      !arrayOfExceptions.includes(folders[i].rootFolderType) && newArray.push(folders[i]);
-=======
       if (!arrayOfExceptions.includes(folders[i].rootFolderType)) {
         newArray.push(folders[i]);
 
-        if (
-          folders[i].foldersCount === 0 ||
-          folders[i].rootFolderType === FolderType.Privacy
-        ) {
+        if (folders[i].foldersCount === 0 || folders[i].rootFolderType === FolderType.Privacy) {
           noSubfoldersCount += 1;
         }
       }
@@ -717,7 +617,6 @@
 
     if (newArray.length === noSubfoldersCount) {
       needHideSwitcher = true;
->>>>>>> 9d43cb07
     }
     return [newArray, needHideSwitcher];
   };
