--- conflicted
+++ resolved
@@ -101,8 +101,8 @@
     public BackupProgress StartBackup(StartBackupRequest request)
     {
         lock (_synchRoot)
-        {
-            var item = _progressQueue.GetTasks<BackupProgressItem>().FirstOrDefault(t => t.TenantId == request.TenantId);
+        {
+            var item = _progressQueue.GetTasks<BackupProgressItem>().FirstOrDefault(t => t.TenantId == request.TenantId && t.BackupProgressItemEnum == BackupProgressItemEnum.Backup);
             if (item != null && item.IsCompleted)
             {
                 _progressQueue.RemoveTask(item.Id);
@@ -110,23 +110,9 @@
             }
             if (item == null)
             {
-<<<<<<< HEAD
                 item = _factoryProgressItem.CreateBackupProgressItem(request, false, TempFolder, _limit, _currentRegion, _configPaths);
                 _progressQueue.QueueTask(item);
             }
-=======
-                var item = ProgressQueue.GetTasks<BackupProgressItem>().FirstOrDefault(t => t.TenantId == request.TenantId && t.BackupProgressItemEnum == BackupProgressItemEnum.Backup);
-                if (item != null && item.IsCompleted)
-                {
-                    ProgressQueue.RemoveTask(item.Id);
-                    item = null;
-                }
-                if (item == null)
-                {
-                    item = FactoryProgressItem.CreateBackupProgressItem(request, false, TempFolder, Limit, CurrentRegion, ConfigPaths);
-                    ProgressQueue.QueueTask(item);
-                }
->>>>>>> 32186f21
 
             item.PublishChanges();
 
@@ -137,35 +123,17 @@
     public void StartScheduledBackup(BackupSchedule schedule)
     {
         lock (_synchRoot)
-        {
-            var item = _progressQueue.GetTasks<BackupProgressItem>().FirstOrDefault(t => t.TenantId == schedule.TenantId);
+        {
+            var item = _progressQueue.GetTasks<BackupProgressItem>().FirstOrDefault(t => t.TenantId == schedule.TenantId && t.BackupProgressItemEnum == BackupProgressItemEnum.Backup);
             if (item != null && item.IsCompleted)
             {
-<<<<<<< HEAD
                 _progressQueue.RemoveTask(item.Id);
                 item = null;
-=======
-                var item = ProgressQueue.GetTasks<BackupProgressItem>().FirstOrDefault(t => t.TenantId == schedule.TenantId && t.BackupProgressItemEnum == BackupProgressItemEnum.Backup);
-                if (item != null && item.IsCompleted)
-                {
-                    ProgressQueue.RemoveTask(item.Id);
-                    item = null;
-                }
-                if (item == null)
-                {
-                    item = FactoryProgressItem.CreateBackupProgressItem(schedule, false, TempFolder, Limit, CurrentRegion, ConfigPaths);
-                    ProgressQueue.QueueTask(item);
-                }
->>>>>>> 32186f21
             }
             if (item == null)
             {
-<<<<<<< HEAD
                 item = _factoryProgressItem.CreateBackupProgressItem(schedule, false, TempFolder, _limit, _currentRegion, _configPaths);
                 _progressQueue.QueueTask(item);
-=======
-                return ToBackupProgress(ProgressQueue.GetTasks<BackupProgressItem>().FirstOrDefault(t => t.TenantId == tenantId && t.BackupProgressItemEnum == BackupProgressItemEnum.Backup));
->>>>>>> 32186f21
             }
         }
     }
@@ -173,38 +141,24 @@
     public BackupProgress GetBackupProgress(int tenantId)
     {
         lock (_synchRoot)
-        {
-<<<<<<< HEAD
-            return ToBackupProgress(_progressQueue.GetTasks<BackupProgressItem>().FirstOrDefault(t => t.TenantId == tenantId));
-=======
-            lock (SynchRoot)
-            {
-                return ToBackupProgress(ProgressQueue.GetTasks<TransferProgressItem>().FirstOrDefault(t => t.TenantId == tenantId && t.BackupProgressItemEnum == BackupProgressItemEnum.Transfer));
-            }
->>>>>>> 32186f21
+        {
+            return ToBackupProgress(_progressQueue.GetTasks<BackupProgressItem>().FirstOrDefault(t => t.TenantId == tenantId && t.BackupProgressItemEnum == BackupProgressItemEnum.Backup));
         }
     }
 
     public BackupProgress GetTransferProgress(int tenantId)
     {
         lock (_synchRoot)
-        {
-<<<<<<< HEAD
-            return ToBackupProgress(_progressQueue.GetTasks<TransferProgressItem>().FirstOrDefault(t => t.TenantId == tenantId));
-=======
-            lock (SynchRoot)
-            {
-                return ToBackupProgress(ProgressQueue.GetTasks<RestoreProgressItem>().FirstOrDefault(t => t.TenantId == tenantId && t.BackupProgressItemEnum == BackupProgressItemEnum.Restore));
-            }
->>>>>>> 32186f21
+        {
+            return ToBackupProgress(_progressQueue.GetTasks<TransferProgressItem>().FirstOrDefault(t => t.TenantId == tenantId && t.BackupProgressItemEnum == BackupProgressItemEnum.Transfer));
         }
     }
 
     public BackupProgress GetRestoreProgress(int tenantId)
     {
         lock (_synchRoot)
-        {
-            return ToBackupProgress(_progressQueue.GetTasks<RestoreProgressItem>().FirstOrDefault(t => t.TenantId == tenantId));
+        {
+            return ToBackupProgress(_progressQueue.GetTasks<RestoreProgressItem>().FirstOrDefault(t => t.TenantId == tenantId && t.BackupProgressItemEnum == BackupProgressItemEnum.Restore));
         }
     }
 
@@ -262,16 +216,10 @@
                 item = null;
             }
 
-<<<<<<< HEAD
             if (item == null)
             {
                 item = _factoryProgressItem.CreateTransferProgressItem(targetRegion, transferMail, tenantId, TempFolder, _limit, notify, _currentRegion, _configPaths);
                 _progressQueue.QueueTask(item);
-=======
-            if ((progressItem.BackupProgressItemEnum == BackupProgressItemEnum.Backup || progressItem.BackupProgressItemEnum == BackupProgressItemEnum.Transfer) && progressItem.Link != null)
-            {
-                progress.Link = progressItem.Link;
->>>>>>> 32186f21
             }
 
             return ToBackupProgress(item);
@@ -302,18 +250,11 @@
             Error = progressItem.Exception != null ? progressItem.Exception.Message : "",
             TenantId = progressItem.TenantId,
             BackupProgressEnum = progressItem.BackupProgressItemEnum.Convert()
-        };
-
-        if (progressItem is BackupProgressItem backupProgressItem && backupProgressItem.Link != null)
-        {
-            progress.Link = backupProgressItem.Link;
-        }
-        else
-        {
-            if (progressItem is TransferProgressItem transferProgressItem && transferProgressItem.Link != null)
-            {
-                progress.Link = transferProgressItem.Link;
-            }
+        };
+
+        if ((progressItem.BackupProgressItemEnum == BackupProgressItemEnum.Backup || progressItem.BackupProgressItemEnum == BackupProgressItemEnum.Transfer) && progressItem.Link != null)
+        {
+            progress.Link = progressItem.Link;
         }
 
         return progress;
@@ -324,7 +265,6 @@
 {
     public static BackupProgressEnum Convert(this BackupProgressItemEnum backupProgressItemEnum)
     {
-<<<<<<< HEAD
         return backupProgressItemEnum switch
         {
             BackupProgressItemEnum.Backup => BackupProgressEnum.Backup,
@@ -336,7 +276,8 @@
 }
 
 public abstract class BaseBackupProgressItem : DistributedTaskProgress
-{
+{
+    private int? _tenantId;
     public int TenantId
     {
         get => _tenantId ?? GetProperty<int>(nameof(_tenantId));
@@ -345,57 +286,38 @@
             _tenantId = value;
             SetProperty(nameof(_tenantId), value);
         }
-    }
-    public abstract BackupProgressItemEnum BackupProgressItemEnum { get; }
+    }
+
+    private string _link;
+    public string Link
+    {
+        get
+        {
+            return _link ?? GetProperty<string>(nameof(_link));
+        }
+        set
+        {
+            _link = value;
+            SetProperty(nameof(_link), value);
+        }
+    }
     protected ILog Logger { get; set; }
-    protected IServiceScopeFactory ServiceScopeFactory { get; set; }
-
-    private int? _tenantId;
-=======
-        private int? _tenantId;
-        public int TenantId
-        {
-            get
-            {
-                return _tenantId ?? GetProperty<int>(nameof(_tenantId));
-            }
-            set
-            {
-                _tenantId = value;
-                SetProperty(nameof(_tenantId), value);
-            }
-        }
-
-        private string _link;
-        public string Link
-        {
-            get
-            {
-                return _link ?? GetProperty<string>(nameof(_link));
-            }
-            set
-            {
-                _link = value;
-                SetProperty(nameof(_link), value);
-            }
-        }
-
-        private BackupProgressItemEnum? backupProgressItemEnum;
-        public BackupProgressItemEnum BackupProgressItemEnum
-        {
-            get
-            {
-                return backupProgressItemEnum ?? GetProperty<BackupProgressItemEnum>(nameof(backupProgressItemEnum));
-            }
-            protected set
-            {
-                backupProgressItemEnum = value;
-                SetProperty(nameof(backupProgressItemEnum), value);
-            }
-        }
-
-        public abstract object Clone();
->>>>>>> 32186f21
+    protected IServiceScopeFactory ServiceScopeFactory { get; set; }
+
+    private BackupProgressItemEnum? _backupProgressItemEnum;
+    public BackupProgressItemEnum BackupProgressItemEnum
+    {
+        get
+        {
+            return _backupProgressItemEnum ?? GetProperty<BackupProgressItemEnum>(nameof(_backupProgressItemEnum));
+        }
+        protected set
+        {
+            _backupProgressItemEnum = value;
+            SetProperty(nameof(_backupProgressItemEnum), value);
+        }
+    }
+
 
     protected BaseBackupProgressItem(IOptionsMonitor<ILog> options, IServiceScopeFactory serviceScopeFactory)
     {
@@ -411,9 +333,7 @@
 {
     public bool BackupMail { get; set; }
     public Dictionary<string, string> StorageParams { get; set; }
-    public string Link { get; private set; }
     public string TempFolder { get; set; }
-    public override BackupProgressItemEnum BackupProgressItemEnum => BackupProgressItemEnum.Backup;
 
     private const string ArchiveFormat = "tar.gz";
 
@@ -469,41 +389,12 @@
             Thread.CurrentThread.Priority = ThreadPriority.BelowNormal;
         }
 
-<<<<<<< HEAD
         using var scope = ServiceScopeFactory.CreateScope();
         var scopeClass = scope.ServiceProvider.GetService<BackupWorkerScope>();
-        var (tenantManager, backupStorageFactory, notifyHelper, backupRepository, backupWorker, backupPortalTask, _, _, coreBaseSettings) = scopeClass;
-=======
-        private bool IsScheduled { get; set; }
-        private Guid UserId { get; set; }
-        private BackupStorageType StorageType { get; set; }
-        private string StorageBasePath { get; set; }
-        public bool BackupMail { get; set; }
-        public Dictionary<string, string> StorageParams { get; set; }
-        public string TempFolder { get; set; }
-        private string CurrentRegion { get; set; }
-        private Dictionary<string, string> ConfigPaths { get; set; }
-        private int Limit { get; set; }
-
-        public void Init(BackupSchedule schedule, bool isScheduled, string tempFolder, int limit, string currentRegion, Dictionary<string, string> configPaths)
-        {
-            UserId = Guid.Empty;
-            TenantId = schedule.TenantId;
-            StorageType = schedule.StorageType;
-            StorageBasePath = schedule.StorageBasePath;
-            BackupMail = schedule.BackupMail;
-            StorageParams = JsonConvert.DeserializeObject<Dictionary<string, string>>(schedule.StorageParams);
-            IsScheduled = isScheduled;
-            TempFolder = tempFolder;
-            Limit = limit;
-            CurrentRegion = currentRegion;
-            ConfigPaths = configPaths;
-            BackupProgressItemEnum = BackupProgressItemEnum.Backup;
-        }
->>>>>>> 32186f21
-
-            var dateTime = coreBaseSettings.Standalone ? DateTime.Now : DateTime.UtcNow;
-            var backupName = string.Format("{0}_{1:yyyy-MM-dd_HH-mm-ss}.{2}", tenantManager.GetTenant(TenantId).Alias, dateTime, ArchiveFormat);
+        var (tenantManager, backupStorageFactory, notifyHelper, backupRepository, backupWorker, backupPortalTask, _, _, coreBaseSettings) = scopeClass;
+
+        var dateTime = coreBaseSettings.Standalone ? DateTime.Now : DateTime.UtcNow;
+        var backupName = string.Format("{0}_{1:yyyy-MM-dd_HH-mm-ss}.{2}", tenantManager.GetTenant(TenantId).Alias, dateTime, ArchiveFormat);
 
         var tempFile = CrossPlatform.PathCombine(TempFolder, backupName);
         var storagePath = tempFile;
@@ -532,7 +423,6 @@
                 Link = backupStorage.GetPublicLink(storagePath);
             }
 
-<<<<<<< HEAD
             var repo = backupRepository;
             repo.SaveBackupRecord(
                 new BackupRecord
@@ -553,34 +443,9 @@
             Percentage = 100;
 
             if (_userId != Guid.Empty && !_isScheduled)
-            {
-                notifyHelper.SendAboutBackupCompleted(_userId);
-            }
-=======
-                var repo = backupRepository;
-                repo.SaveBackupRecord(
-                    new BackupRecord
-                    {
-                        Id = Guid.Parse(Id),
-                        TenantId = TenantId,
-                        IsScheduled = IsScheduled,
-                        Name = Path.GetFileName(tempFile),
-                        StorageType = StorageType,
-                        StorageBasePath = StorageBasePath,
-                        StoragePath = storagePath,
-                        CreatedOn = DateTime.UtcNow,
-                        ExpiresOn = StorageType == BackupStorageType.DataStore ? DateTime.UtcNow.AddDays(1) : DateTime.MinValue,
-                        StorageParams = JsonConvert.SerializeObject(StorageParams),
-                        Hash = BackupWorker.GetBackupHash(tempFile)
-                    });
-
-                Percentage = 100;
-
-                if (UserId != Guid.Empty && !IsScheduled)
-                {
-                    notifyHelper.SendAboutBackupCompleted(TenantId, UserId);
-                }
->>>>>>> 32186f21
+            {
+                notifyHelper.SendAboutBackupCompleted(TenantId, _userId);
+            }
 
             IsCompleted = true;
             PublishChanges();
@@ -625,7 +490,6 @@
 [Transient]
 public class RestoreProgressItem : BaseBackupProgressItem
 {
-    public override BackupProgressItemEnum BackupProgressItemEnum { get => BackupProgressItemEnum.Restore; }
     public BackupStorageType StorageType { get; set; }
     public string StoragePath { get; set; }
     public bool Notify { get; set; }
@@ -643,7 +507,6 @@
     {
     }
 
-<<<<<<< HEAD
     public void Init(StartRestoreRequest request, string tempFolder, string upgradesPath, string currentRegion, Dictionary<string, string> configPaths)
     {
         TenantId = request.TenantId;
@@ -653,32 +516,10 @@
         TempFolder = tempFolder;
         _upgradesPath = upgradesPath;
         _currentRegion = currentRegion;
-        _configPaths = configPaths;
-    }
-=======
-        public BackupStorageType StorageType { get; set; }
-        public string StoragePath { get; set; }
-        public bool Notify { get; set; }
-        public Dictionary<string, string> StorageParams { get; set; }
-        public string TempFolder { get; set; }
-        private string CurrentRegion { get; set; }
-        private string UpgradesPath { get; set; }
-        private Dictionary<string, string> ConfigPaths { get; set; }
-
-        public void Init(StartRestoreRequest request, string tempFolder, string upgradesPath, string currentRegion, Dictionary<string, string> configPaths)
-        {
-            TenantId = request.TenantId;
-            Notify = request.NotifyAfterCompletion;
-            StoragePath = request.FilePathOrId;
-            StorageType = request.StorageType;
-            TempFolder = tempFolder;
-            UpgradesPath = upgradesPath;
-            CurrentRegion = currentRegion;
-            ConfigPaths = configPaths;
-            BackupProgressItemEnum = BackupProgressItemEnum.Restore;
-            StorageParams = request.StorageParams;
-        }
->>>>>>> 32186f21
+        _configPaths = configPaths;
+        BackupProgressItemEnum = BackupProgressItemEnum.Restore;
+        StorageParams = request.StorageParams;
+    }
 
     protected override void DoJob()
     {
@@ -691,50 +532,34 @@
         {
             tenant = tenantManager.GetTenant(TenantId);
             tenantManager.SetCurrentTenant(tenant);
-            notifyHelper.SendAboutRestoreStarted(tenant, Notify);
+            notifyHelper.SendAboutRestoreStarted(tenant, Notify);
+            tenant.SetStatus(TenantStatus.Restoring);
+            tenantManager.SaveTenant(tenant);
+
             var storage = backupStorageFactory.GetBackupStorage(StorageType, TenantId, StorageParams);
             storage.Download(StoragePath, tempFile);
 
             if (!coreBaseSettings.Standalone)
             {
-<<<<<<< HEAD
                 var backupHash = BackupWorker.GetBackupHash(tempFile);
                 var record = backupRepository.GetBackupRecord(backupHash, TenantId);
                 if (record == null)
-=======
-                tenant = tenantManager.GetTenant(TenantId);
-                tenantManager.SetCurrentTenant(tenant);
-                notifyHelper.SendAboutRestoreStarted(tenant, Notify);
-                tenant.SetStatus(TenantStatus.Restoring);
-                tenantManager.SaveTenant(tenant);
-
-                var storage = backupStorageFactory.GetBackupStorage(StorageType, TenantId, StorageParams);
-                storage.Download(StoragePath, tempFile);
-
-                if (!coreBaseSettings.Standalone)
->>>>>>> 32186f21
                 {
                     throw new Exception(BackupResource.BackupNotFound);
                 }
             }
 
-            Percentage = 10;
-
-<<<<<<< HEAD
-            tenant.SetStatus(TenantStatus.Restoring);
-            tenantManager.SaveTenant(tenant);
-
-=======
->>>>>>> 32186f21
-                var columnMapper = new ColumnMapper();
-                columnMapper.SetMapping("tenants_tenants", "alias", tenant.Alias, Guid.Parse(Id).ToString("N"));
-                columnMapper.Commit();
+            Percentage = 10;
+
+            var columnMapper = new ColumnMapper();
+            columnMapper.SetMapping("tenants_tenants", "alias", tenant.Alias, Guid.Parse(Id).ToString("N"));
+            columnMapper.Commit();
 
             var restoreTask = restorePortalTask;
             restoreTask.Init(_configPaths[_currentRegion], tempFile, TenantId, columnMapper, _upgradesPath);
             restoreTask.ProgressChanged += (sender, args) =>
-            {
-                    Percentage = Percentage = 10d + 0.65 * args.Progress;
+            {
+                Percentage = Percentage = 10d + 0.65 * args.Progress;
                 PublishChanges();
             };
             restoreTask.RunJob();
@@ -743,33 +568,33 @@
 
             if (restoreTask.Dump)
             {
-                AscCacheNotify.OnClearCache();
-
-                    if (Notify)
-                    {
-                        var tenants = tenantManager.GetTenants();
-                        foreach (var t in tenants)
-                        {
-                            notifyHelper.SendAboutRestoreCompleted(t, Notify);
-                        }
-                    }
-                }
-                else
-                {
-                    tenantManager.RemoveTenant(tenant.Id);
-
-                    restoredTenant = tenantManager.GetTenant(columnMapper.GetTenantMapping());
-                    restoredTenant.SetStatus(TenantStatus.Active);
-                    restoredTenant.Alias = tenant.Alias;
-                    restoredTenant.PaymentId = string.Empty;
-                    if (string.IsNullOrEmpty(restoredTenant.MappedDomain) && !string.IsNullOrEmpty(tenant.MappedDomain))
-                    {
-                        restoredTenant.MappedDomain = tenant.MappedDomain;
-                    }
-                    tenantManager.SaveTenant(restoredTenant);
-                    tenantManager.SetCurrentTenant(restoredTenant);
-                    // sleep until tenants cache expires
-                    Thread.Sleep(TimeSpan.FromMinutes(2));
+                AscCacheNotify.OnClearCache();
+
+                if (Notify)
+                {
+                    var tenants = tenantManager.GetTenants();
+                    foreach (var t in tenants)
+                    {
+                        notifyHelper.SendAboutRestoreCompleted(t, Notify);
+                    }
+                }
+            }
+            else
+            {
+                tenantManager.RemoveTenant(tenant.Id);
+
+                restoredTenant = tenantManager.GetTenant(columnMapper.GetTenantMapping());
+                restoredTenant.SetStatus(TenantStatus.Active);
+                restoredTenant.Alias = tenant.Alias;
+                restoredTenant.PaymentId = string.Empty;
+                if (string.IsNullOrEmpty(restoredTenant.MappedDomain) && !string.IsNullOrEmpty(tenant.MappedDomain))
+                {
+                    restoredTenant.MappedDomain = tenant.MappedDomain;
+                }
+                tenantManager.SaveTenant(restoredTenant);
+                tenantManager.SetCurrentTenant(restoredTenant);
+                // sleep until tenants cache expires
+                Thread.Sleep(TimeSpan.FromMinutes(2));
 
                 notifyHelper.SendAboutRestoreCompleted(restoredTenant, Notify);
             }
@@ -795,7 +620,8 @@
             }
         }
         finally
-        {
+        {
+            IsCompleted = true;
             try
             {
                 PublishChanges();
@@ -804,20 +630,6 @@
             {
                 Logger.Error("publish", error);
             }
-<<<<<<< HEAD
-=======
-            finally
-            {
-                IsCompleted = true;
-                try
-                {
-                    PublishChanges();
-                }
-                catch (Exception error)
-                {
-                    Log.Error("publish", error);
-                }
->>>>>>> 32186f21
 
             if (File.Exists(tempFile))
             {
@@ -835,11 +647,9 @@
 [Transient]
 public class TransferProgressItem : BaseBackupProgressItem
 {
-    public override BackupProgressItemEnum BackupProgressItemEnum { get => BackupProgressItemEnum.Transfer; }
     public string TargetRegion { get; set; }
     public bool TransferMail { get; set; }
     public bool Notify { get; set; }
-    public string Link { get; set; }
     public string TempFolder { get; set; }
     public Dictionary<string, string> ConfigPaths { get; set; }
     public string CurrentRegion { get; set; }
@@ -851,7 +661,6 @@
     {
     }
 
-<<<<<<< HEAD
     public void Init(
         string targetRegion,
         bool transferMail,
@@ -869,48 +678,18 @@
         TempFolder = tempFolder;
         ConfigPaths = configPaths;
         CurrentRegion = currentRegion;
-        Limit = limit;
-
-    }
-=======
-        public string TargetRegion { get; set; }
-        public bool TransferMail { get; set; }
-        public bool Notify { get; set; }
-        public string TempFolder { get; set; }
-        public Dictionary<string, string> ConfigPaths { get; set; }
-        public string CurrentRegion { get; set; }
-        public int Limit { get; set; }
-
-        public void Init(
-            string targetRegion,
-            bool transferMail,
-            int tenantId,
-            string tempFolder,
-            int limit,
-            bool notify,
-            string currentRegion,
-            Dictionary<string, string> configPaths)
-        {
-            TenantId = tenantId;
-            TargetRegion = targetRegion;
-            TransferMail = transferMail;
-            Notify = notify;
-            TempFolder = tempFolder;
-            ConfigPaths = configPaths;
-            CurrentRegion = currentRegion;
-            Limit = limit;
-            BackupProgressItemEnum = BackupProgressItemEnum.Restore;
-        }
->>>>>>> 32186f21
-
-        protected override void DoJob()
-        {
-            using var scope = ServiceScopeFactory.CreateScope();
-            var scopeClass = scope.ServiceProvider.GetService<BackupWorkerScope>();
-            var (tenantManager, _, notifyHelper, _, backupWorker, _, _, transferPortalTask, _) = scopeClass;
-            var tempFile = PathHelper.GetTempFileName(TempFolder);
-            var tenant = tenantManager.GetTenant(TenantId);
-            var alias = tenant.Alias;
+        Limit = limit;
+        BackupProgressItemEnum = BackupProgressItemEnum.Restore;
+    }
+
+    protected override void DoJob()
+    {
+        using var scope = ServiceScopeFactory.CreateScope();
+        var scopeClass = scope.ServiceProvider.GetService<BackupWorkerScope>();
+        var (tenantManager, _, notifyHelper, _, backupWorker, _, _, transferPortalTask, _) = scopeClass;
+        var tempFile = PathHelper.GetTempFileName(TempFolder);
+        var tenant = tenantManager.GetTenant(TenantId);
+        var alias = tenant.Alias;
 
         try
         {
@@ -941,7 +720,8 @@
             notifyHelper.SendAboutTransferError(tenant, TargetRegion, Link, !Notify);
         }
         finally
-        {
+        {
+            IsCompleted = true;
             try
             {
                 PublishChanges();
@@ -950,20 +730,6 @@
             {
                 Logger.Error("publish", error);
             }
-<<<<<<< HEAD
-=======
-            finally
-            {
-                IsCompleted = true;
-                try
-                {
-                    PublishChanges();
-                }
-                catch (Exception error)
-                {
-                    Log.Error("publish", error);
-                }
->>>>>>> 32186f21
 
             if (File.Exists(tempFile))
             {
