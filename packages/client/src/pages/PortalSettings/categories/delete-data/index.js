--- conflicted
+++ resolved
@@ -10,13 +10,9 @@
 import config from "../../../../../package.json";
 
 const DeleteData = (props) => {
-<<<<<<< HEAD
-  const { t, isNotPaidPeriod } = props;
+  const { t, isNotPaidPeriod, tReady } = props;
 
   const navigate = useNavigate();
-=======
-  const { t, history, isNotPaidPeriod, tReady } = props;
->>>>>>> d4833bac
 
   const [currentTab, setCurrentTab] = useState(0);
   const [isLoading, setIsLoading] = useState(false);
