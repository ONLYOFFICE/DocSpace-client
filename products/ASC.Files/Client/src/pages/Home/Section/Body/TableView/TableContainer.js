--- conflicted
+++ resolved
@@ -118,13 +118,10 @@
   theme,
   infoPanelVisible,
   userId,
-<<<<<<< HEAD
   fetchMoreFiles,
   hasMoreFiles,
   filterTotal,
-=======
   isRooms,
->>>>>>> 8e8d3298
 }) => {
   const [tagCount, setTagCount] = React.useState(null);
 
@@ -199,7 +196,6 @@
         roomsColumnInfoPanelStorageName={`${COLUMNS_ROOMS_SIZE_INFO_PANEL}=${userId}`}
         isRooms={isRooms}
       />
-<<<<<<< HEAD
 
       <TableBody
         fetchMoreFiles={fetchMoreFiles}
@@ -209,22 +205,6 @@
         itemCount={filterTotal}
         useReactWindow
       >
-        {filesList.map((item, index) => (
-          <TableRow
-            id={`${item?.isFolder ? "folder" : "file"}_${item.id}`}
-            key={`${item.id}_${index}`}
-            item={item}
-            index={index}
-            setFirsElemChecked={setFirsElemChecked}
-            setHeaderBorder={setHeaderBorder}
-            theme={theme}
-            tableColumns={tableColumns}
-            columnStorageName={columnStorageName}
-            columnInfoPanelStorageName={columnInfoPanelStorageName}
-          />
-        ))}
-=======
-      <TableBody>
         {filesList.map((item, index) => {
           return index === 0 && item.isRoom ? (
             <TableRow
@@ -259,7 +239,6 @@
             />
           );
         })}
->>>>>>> 8e8d3298
       </TableBody>
     </StyledTableContainer>
   );
@@ -295,13 +274,9 @@
     theme: auth.settingsStore.theme,
     userId: auth.userStore.user.id,
     infoPanelVisible,
-<<<<<<< HEAD
     fetchMoreFiles,
     hasMoreFiles,
     filterTotal,
-=======
-
     isRooms,
->>>>>>> 8e8d3298
   };
 })(observer(Table));