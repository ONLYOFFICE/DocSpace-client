--- conflicted
+++ resolved
@@ -26,13 +26,9 @@
 
 import React, { useEffect } from "react";
 import { useNavigate } from "react-router-dom";
-<<<<<<< HEAD
-import { Trans, withTranslation } from "react-i18next";
+import { Trans, useTranslation } from "react-i18next";
 
 import { MobileCategoryWrapper } from "@docspace/shared/components/mobile-category-wrapper";
-=======
-import { Trans, useTranslation } from "react-i18next";
->>>>>>> e7245b50
 
 import { setDocumentTitle } from "SRC_DIR/helpers/utils";
 
