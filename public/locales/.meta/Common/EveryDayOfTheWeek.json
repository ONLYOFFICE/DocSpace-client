{
  "key_path": "EveryDayOfTheWeek",
  "content": "Every day of the week",
  "content_en_sha1_hash": "baad1d5872ad00d1bfedbdaac73374c84f5a7571",
  "created_at": "2025-05-19T21:30:45.148Z",
<<<<<<< HEAD
  "updated_at": "2025-05-26T07:57:32.901Z",
=======
  "updated_at": "2025-05-28T09:30:02.935Z",
>>>>>>> 398dda3c
  "comment": {
    "text": "This translation key is used to display the phrase \"Every day of the week\" when a specific condition is met in a weekly selection component. It appears as the default option in a dropdown select element, likely on a calendar or scheduling interface.",
    "is_auto": true,
    "updated_at": "2025-05-20T09:36:18.784Z"
  },
  "usage": [
    {
      "file_path": "/packages/shared/components/cron/sub-components/WeekDays.tsx",
      "line_number": 46,
      "context": "isDisabled,\n }: WeekDaysProps) => {\n const placeholder = useMemo(() => {\n const isEmpty = monthDays.length === 0;\n \n return isEmpty || isWeek ? t(\"EveryDayOfTheWeek\") : t(\"DayOfTheWeek\");\n }, [monthDays.length, isWeek, t]);\n \n return (\n <Select\n unit={unit}",
      "module": "/packages/shared"
    }
  ],
  "languages": {
    "en": {
      "ai_translated": false,
      "ai_model": null,
      "ai_spell_check_issues": [],
      "approved_at": null
    },
    "ar-SA": {
      "ai_translated": false,
      "ai_model": null,
      "ai_spell_check_issues": [],
      "approved_at": null
    },
    "az": {
      "ai_translated": false,
      "ai_model": null,
      "ai_spell_check_issues": [],
      "approved_at": null
    },
    "bg": {
      "ai_translated": false,
      "ai_model": null,
      "ai_spell_check_issues": [],
      "approved_at": null
    },
    "cs": {
      "ai_translated": false,
      "ai_model": null,
      "ai_spell_check_issues": [],
      "approved_at": null
    },
    "de": {
      "ai_translated": false,
      "ai_model": null,
      "ai_spell_check_issues": [],
      "approved_at": null
    },
    "el-GR": {
      "ai_translated": false,
      "ai_model": null,
      "ai_spell_check_issues": [],
      "approved_at": null
    },
    "es": {
      "ai_translated": false,
      "ai_model": null,
      "ai_spell_check_issues": [
        {
          "type": "incorrect_translation",
          "description": "The Spanish translation \"Cada día del mes\" translates to \"Every day of the month,\" not \"Every day of the week.\"  It uses \"mes\" (month) instead of \"semana\" (week).",
          "suggestion": "Cada día de la semana"
        }
      ],
      "approved_at": null
    },
    "fi": {
      "ai_translated": false,
      "ai_model": null,
      "ai_spell_check_issues": [],
      "approved_at": null
    },
    "fr": {
      "ai_translated": false,
      "ai_model": null,
      "ai_spell_check_issues": [],
      "approved_at": null
    },
    "hy-AM": {
      "ai_translated": false,
      "ai_model": null,
      "ai_spell_check_issues": [],
      "approved_at": null
    },
    "it": {
      "ai_translated": false,
      "ai_model": null,
      "ai_spell_check_issues": [],
      "approved_at": null
    },
    "ja-JP": {
      "ai_translated": false,
      "ai_model": null,
      "ai_spell_check_issues": [
        {
          "type": "incorrect_translation",
          "description": "The Japanese translation \"毎週毎日\" is not the most natural or accurate translation of \"Every day of the week.\"  \"毎週\" means \"every week,\" and \"毎日\" means \"every day.\" Combining them implies 'every week, every day,' which is redundant and doesn't convey the intended meaning.",
          "suggestion": "A more accurate translation would be \"毎日\" (mainichi) or \"週ごとに毎日\" (shū ni yoku mainichi) - the latter being more verbose but clarifies it's every day of the week."
        }
      ],
      "approved_at": null
    },
    "ko-KR": {
      "ai_translated": false,
      "ai_model": null,
      "ai_spell_check_issues": [
        {
          "type": "incorrect_translation",
          "description": "The Korean translation '매일의 요일' is too literal and doesn't flow naturally. It translates to 'of every day of the week.' A more natural translation would be '매주' (maeju) which means 'every week'.",
          "suggestion": "매주 (maeju)"
        }
      ],
      "approved_at": null
    },
    "lo-LA": {
      "ai_translated": false,
      "ai_model": null,
      "ai_spell_check_issues": [],
      "approved_at": null
    },
    "lv": {
      "ai_translated": false,
      "ai_model": null,
      "ai_spell_check_issues": [],
      "approved_at": null
    },
    "nl": {
      "ai_translated": false,
      "ai_model": null,
      "ai_spell_check_issues": [],
      "approved_at": null
    },
    "pl": {
      "ai_translated": false,
      "ai_model": null,
      "ai_spell_check_issues": [],
      "approved_at": null
    },
    "pt": {
      "ai_translated": false,
      "ai_model": null,
      "ai_spell_check_issues": [],
      "approved_at": null
    },
    "pt-BR": {
      "ai_translated": false,
      "ai_model": null,
      "ai_spell_check_issues": [],
      "approved_at": null
    },
    "ro": {
      "ai_translated": false,
      "ai_model": null,
      "ai_spell_check_issues": [],
      "approved_at": null
    },
    "ru": {
      "ai_translated": false,
      "ai_model": null,
      "ai_spell_check_issues": [],
      "approved_at": null
    },
    "si": {
      "ai_translated": false,
      "ai_model": null,
      "ai_spell_check_issues": [],
      "approved_at": null
    },
    "sk": {
      "ai_translated": false,
      "ai_model": null,
      "ai_spell_check_issues": [],
      "approved_at": null
    },
    "sl": {
      "ai_translated": false,
      "ai_model": null,
      "ai_spell_check_issues": [],
      "approved_at": null
    },
    "sr-Cyrl-RS": {
      "ai_translated": false,
      "ai_model": null,
      "ai_spell_check_issues": [],
      "approved_at": null
    },
    "sr-Latn-RS": {
      "ai_translated": false,
      "ai_model": null,
      "ai_spell_check_issues": [],
      "approved_at": null
    },
    "tr": {
      "ai_translated": false,
      "ai_model": null,
      "ai_spell_check_issues": [],
      "approved_at": null
    },
    "uk-UA": {
      "ai_translated": false,
      "ai_model": null,
      "ai_spell_check_issues": [],
      "approved_at": null
    },
    "vi": {
      "ai_translated": false,
      "ai_model": null,
      "ai_spell_check_issues": [],
      "approved_at": null
    },
    "zh-CN": {
      "ai_translated": false,
      "ai_model": null,
      "ai_spell_check_issues": [],
      "approved_at": null
    }
  }
}<|MERGE_RESOLUTION|>--- conflicted
+++ resolved
@@ -3,11 +3,7 @@
   "content": "Every day of the week",
   "content_en_sha1_hash": "baad1d5872ad00d1bfedbdaac73374c84f5a7571",
   "created_at": "2025-05-19T21:30:45.148Z",
-<<<<<<< HEAD
-  "updated_at": "2025-05-26T07:57:32.901Z",
-=======
   "updated_at": "2025-05-28T09:30:02.935Z",
->>>>>>> 398dda3c
   "comment": {
     "text": "This translation key is used to display the phrase \"Every day of the week\" when a specific condition is met in a weekly selection component. It appears as the default option in a dropdown select element, likely on a calendar or scheduling interface.",
     "is_auto": true,
@@ -70,8 +66,8 @@
       "ai_spell_check_issues": [
         {
           "type": "incorrect_translation",
-          "description": "The Spanish translation \"Cada día del mes\" translates to \"Every day of the month,\" not \"Every day of the week.\"  It uses \"mes\" (month) instead of \"semana\" (week).",
-          "suggestion": "Cada día de la semana"
+          "description": "The Spanish translation 'Cada día del mes' translates to 'Every day of the month', not 'Every day of the week'.",
+          "suggestion": "The correct translation should be 'Cada día de la semana'."
         }
       ],
       "approved_at": null
@@ -106,8 +102,8 @@
       "ai_spell_check_issues": [
         {
           "type": "incorrect_translation",
-          "description": "The Japanese translation \"毎週毎日\" is not the most natural or accurate translation of \"Every day of the week.\"  \"毎週\" means \"every week,\" and \"毎日\" means \"every day.\" Combining them implies 'every week, every day,' which is redundant and doesn't convey the intended meaning.",
-          "suggestion": "A more accurate translation would be \"毎日\" (mainichi) or \"週ごとに毎日\" (shū ni yoku mainichi) - the latter being more verbose but clarifies it's every day of the week."
+          "description": "The Japanese translation \"毎週毎日\" is a literal combination of \"every week\" (毎週 - maishū) and \"every day\" (毎日 - mainichi). While understandable, it's redundant and not the most natural way to express \"every day of the week\" in Japanese. A more accurate and natural translation would be something like \"毎週毎日\" (maishū mainichi) or simply \"毎日\" (mainichi).",
+          "suggestion": "毎日 (mainichi) or 毎週毎日 (maishū mainichi)"
         }
       ],
       "approved_at": null
@@ -118,8 +114,8 @@
       "ai_spell_check_issues": [
         {
           "type": "incorrect_translation",
-          "description": "The Korean translation '매일의 요일' is too literal and doesn't flow naturally. It translates to 'of every day of the week.' A more natural translation would be '매주' (maeju) which means 'every week'.",
-          "suggestion": "매주 (maeju)"
+          "description": "The translation '매일의 요일' while technically correct, doesn't quite capture the natural flow and common usage of 'Every day of the week.' It's a bit too literal.",
+          "suggestion": "Consider '매주' (maeju) which translates to 'every week'. Or, for more emphasis, '일주일에 매일' (iljuwione maeil) which means 'every day of the week'."
         }
       ],
       "approved_at": null
