// (c) Copyright Ascensio System SIA 2009-2024
//
// This program is a free software product.
// You can redistribute it and/or modify it under the terms
// of the GNU Affero General Public License (AGPL) version 3 as published by the Free Software
// Foundation. In accordance with Section 7(a) of the GNU AGPL its Section 15 shall be amended
// to the effect that Ascensio System SIA expressly excludes the warranty of non-infringement of
// any third-party rights.
//
// This program is distributed WITHOUT ANY WARRANTY, without even the implied warranty
// of MERCHANTABILITY or FITNESS FOR A PARTICULAR  PURPOSE. For details, see
// the GNU AGPL at: http://www.gnu.org/licenses/agpl-3.0.html
//
// You can contact Ascensio System SIA at Lubanas st. 125a-25, Riga, Latvia, EU, LV-1021.
//
// The  interactive user interfaces in modified source and object code versions of the Program must
// display Appropriate Legal Notices, as required under Section 5 of the GNU AGPL version 3.
//
// Pursuant to Section 7(b) of the License you must retain the original Product logo when
// distributing the program. Pursuant to Section 7(e) we decline to grant you any rights under
// trademark law for use of our trademarks.
//
// All the Product's GUI elements, including illustrations and icon sets, as well as technical writing
// content are licensed under the terms of the Creative Commons Attribution-ShareAlike 4.0
// International. See the License terms at http://creativecommons.org/licenses/by-sa/4.0/legalcode

import { cookies, headers } from "next/headers";
import { redirect } from "next/navigation";
import { Toast } from "@docspace/shared/components/toast";
import { getBaseUrl } from "@docspace/shared/utils/next-ssr-helper";
import { TenantStatus, ThemeKeys } from "@docspace/shared/enums";
import { LANGUAGE, SYSTEM_THEME_KEY } from "@docspace/shared/constants";

import StyledComponentsRegistry from "@/utils/registry";
import { Providers } from "@/providers";
import { getColorTheme, getConfig, getSettings } from "@/utils/actions";

import "../styles/globals.scss";

export default async function RootLayout({
  children,
}: {
  children: React.ReactNode;
}) {
  const hdrs = headers();

  if (hdrs.get("x-health-check") || hdrs.get("referer")?.includes("/health")) {
    console.log("is health check");
    return <></>;
  }

  const baseUrl = getBaseUrl();

  const cookieStore = cookies();

  const systemTheme = cookieStore.get(SYSTEM_THEME_KEY);
  const cookieLng = cookieStore.get(LANGUAGE);

  let redirectUrl = "";

  const timers = { otherOperations: 0 };

  const startOtherOperationsDate = new Date();

  const [settings, colorTheme, config] = await Promise.all([
    getSettings(),
    getColorTheme(),
    getConfig(),
  ]);

  timers.otherOperations =
    new Date().getTime() - startOtherOperationsDate.getTime();

  if (settings === "access-restricted") redirectUrl = `/${settings}`;

  if (settings === "portal-not-found") {
<<<<<<< HEAD
    const hdrs = headers();
=======
    const config = await (
      await fetch(`${baseUrl}/static/scripts/config.json`)
    ).json();

>>>>>>> be94163f
    const host = hdrs.get("host");

    const url = new URL(
      config.wrongPortalNameUrl ??
        "https://www.onlyoffice.com/wrongportalname.aspx",
    );

    url.searchParams.append("url", host ?? "");

    redirectUrl = url.toString();
  }

  if (typeof settings !== "string" && settings?.wizardToken) {
    redirect(`wizard`);
  }

  if (
    typeof settings !== "string" &&
    settings?.tenantStatus === TenantStatus.PortalRestore
  ) {
    redirectUrl = `preparation-portal`;
  }

  if (
    typeof settings !== "string" &&
    settings?.tenantStatus === TenantStatus.PortalDeactivate
  ) {
    redirectUrl = `unavailable`;
  }

  if (cookieLng && settings && typeof settings !== "string") {
    settings.culture = cookieLng.value;
  }

  return (
    <html lang="en" translate="no">
      <head>
        <link rel="icon" type="image/x-icon" href="/logo.ashx?logotype=3" />
        <link rel="mask-icon" href="/logo.ashx?logotype=3" />
        <meta charSet="utf-8" />
        <meta
          name="viewport"
          content="width=device-width, initial-scale=1, shrink-to-fit=no, user-scalable=no, viewport-fit=cover"
        />
        <meta name="google" content="notranslate" />
      </head>
      <body>
        <StyledComponentsRegistry>
          <Providers
            value={{
              settings: typeof settings === "string" ? undefined : settings,
              colorTheme,
              systemTheme: systemTheme?.value as ThemeKeys,
            }}
            redirectURL={redirectUrl}
          >
            <Toast isSSR />
            {children}
          </Providers>
        </StyledComponentsRegistry>
      </body>
    </html>
  );
}<|MERGE_RESOLUTION|>--- conflicted
+++ resolved
@@ -74,14 +74,11 @@
   if (settings === "access-restricted") redirectUrl = `/${settings}`;
 
   if (settings === "portal-not-found") {
-<<<<<<< HEAD
     const hdrs = headers();
-=======
     const config = await (
       await fetch(`${baseUrl}/static/scripts/config.json`)
     ).json();
 
->>>>>>> be94163f
     const host = hdrs.get("host");
 
     const url = new URL(
