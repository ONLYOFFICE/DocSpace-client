--- conflicted
+++ resolved
@@ -1,10 +1,7 @@
 {
-<<<<<<< HEAD
+  "DeleteGroupUsersSuccessMessage": "Пользователи были успешно удалены.",
   "DeleteMyDocumentsUser": "Все личные файлы и папки этого пользователя в разделе Мои документы будут окончательно удалены.",
   "DeleteReassignDescriptionUser": "{{warningMessageMyDocuments}} Комнаты, созданные этим пользователем, и документы, хранящиеся в этих комнатах, будут автоматически переназначены администратору, выполняющему удаление: <strong>{{userPerformedDeletion}} ({{userYou}})</strong>. Переназначьте данные вручную, чтобы выбрать другого пользователя для переназначения.",
-=======
-  "DeleteGroupUsersSuccessMessage": "Пользователи были успешно удалены.",
->>>>>>> 7657988e
   "DeleteUser": "Удалить пользователя",
   "DeleteUserMessage": "{{userCaption}} <strong>{{user}}</strong> будет удален. Это действие не может быть отменено.",
   "ReassignDataToAnotherUser": "Переназначить данные другому пользователю",
