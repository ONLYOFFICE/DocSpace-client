// (c) Copyright Ascensio System SIA 2010-2022
//
// This program is a free software product.
// You can redistribute it and/or modify it under the terms
// of the GNU Affero General Public License (AGPL) version 3 as published by the Free Software
// Foundation. In accordance with Section 7(a) of the GNU AGPL its Section 15 shall be amended
// to the effect that Ascensio System SIA expressly excludes the warranty of non-infringement of
// any third-party rights.
//
// This program is distributed WITHOUT ANY WARRANTY, without even the implied warranty
// of MERCHANTABILITY or FITNESS FOR A PARTICULAR  PURPOSE. For details, see
// the GNU AGPL at: http://www.gnu.org/licenses/agpl-3.0.html
//
// You can contact Ascensio System SIA at Lubanas st. 125a-25, Riga, Latvia, EU, LV-1021.
//
// The  interactive user interfaces in modified source and object code versions of the Program must
// display Appropriate Legal Notices, as required under Section 5 of the GNU AGPL version 3.
//
// Pursuant to Section 7(b) of the License you must retain the original Product logo when
// distributing the program. Pursuant to Section 7(e) we decline to grant you any rights under
// trademark law for use of our trademarks.
//
// All the Product's GUI elements, including illustrations and icon sets, as well as technical writing
// content are licensed under the terms of the Creative Commons Attribution-ShareAlike 4.0
// International. See the License terms at http://creativecommons.org/licenses/by-sa/4.0/legalcode

namespace ASC.Data.Backup.Storage;

[Scope]
public class ConsumerBackupStorage : IBackupStorage
{
    private const string Domain = "backup";

    private IDataStore _store;
    private readonly StorageSettingsHelper _storageSettingsHelper;

    public ConsumerBackupStorage(StorageSettingsHelper storageSettingsHelper)
    {
<<<<<<< HEAD
        _storageSettingsHelper = storageSettingsHelper;
    }

    public void Init(IReadOnlyDictionary<string, string> storageParams)
    {
        var settings = new StorageSettings { Module = storageParams["module"], Props = storageParams.Where(r => r.Key != "module").ToDictionary(r => r.Key, r => r.Value) };
        _store = _storageSettingsHelper.DataStore(settings);
    }

    public string Upload(string storageBasePath, string localPath, Guid userId)
    {
        using var stream = File.OpenRead(localPath);
        var storagePath = Path.GetFileName(localPath);
            _store.SaveAsync(Domain, storagePath, stream, ACL.Private).Wait();
        return storagePath;
    }

    public void Download(string storagePath, string targetLocalPath)
    {
        using var source = _store.GetReadStreamAsync(Domain, storagePath).Result;
        using var destination = File.OpenWrite(targetLocalPath);
        source.CopyTo(destination);
    }
=======
        private IDataStore Store { get; set; }
        private const string Domain = "backup";
        private StorageSettingsHelper StorageSettingsHelper { get; set; }
        public ConsumerBackupStorage(StorageSettingsHelper storageSettingsHelper)
        {
            StorageSettingsHelper = storageSettingsHelper;
        }
        public void Init(IReadOnlyDictionary<string, string> storageParams)
        {
            var settings = new StorageSettings { Module = storageParams["module"], Props = storageParams.Where(r => r.Key != "module").ToDictionary(r => r.Key, r => r.Value) };
            Store = StorageSettingsHelper.DataStore(settings);
        }
        public string Upload(string storageBasePath, string localPath, Guid userId)
        {
            using var stream = File.OpenRead(localPath);
            var storagePath = Path.GetFileName(localPath);
            Store.SaveAsync(Domain, storagePath, stream, ACL.Private).Wait();
            return storagePath;
        }

        public void Download(string storagePath, string targetLocalPath)
        {
            using var source = Store.GetReadStreamAsync(Domain, storagePath).Result;
            using var destination = File.OpenWrite(targetLocalPath);
            source.CopyTo(destination);
        }

        public void Delete(string storagePath)
        {
            if (Store.IsFileAsync(Domain, storagePath).Result)
            {
                Store.DeleteAsync(Domain, storagePath).Wait();
            }
        }

        public bool IsExists(string storagePath)
        {
            if (Store != null)
            {
                return Store.IsFileAsync(Domain, storagePath).Result;
            }
            else
            {
               return false;
            }
        }
>>>>>>> 32186f21

    public void Delete(string storagePath)
    {
            if (_store.IsFileAsync(Domain, storagePath).Result)
        {
<<<<<<< HEAD
                _store.DeleteAsync(Domain, storagePath).Wait();
=======
            return Store.GetInternalUriAsync(Domain, storagePath, TimeSpan.FromDays(1), null).Result.AbsoluteUri;
>>>>>>> 32186f21
        }
    }

    public bool IsExists(string storagePath)
    {
            return _store.IsFileAsync(Domain, storagePath).Result;
    }

    public string GetPublicLink(string storagePath)
    {
            return _store.GetInternalUriAsync(Domain, storagePath, TimeSpan.FromDays(1), null).Result.AbsoluteUri;
    }
}<|MERGE_RESOLUTION|>--- conflicted
+++ resolved
@@ -36,7 +36,6 @@
 
     public ConsumerBackupStorage(StorageSettingsHelper storageSettingsHelper)
     {
-<<<<<<< HEAD
         _storageSettingsHelper = storageSettingsHelper;
     }
 
@@ -49,8 +48,8 @@
     public string Upload(string storageBasePath, string localPath, Guid userId)
     {
         using var stream = File.OpenRead(localPath);
-        var storagePath = Path.GetFileName(localPath);
-            _store.SaveAsync(Domain, storagePath, stream, ACL.Private).Wait();
+        var storagePath = Path.GetFileName(localPath);
+        _store.SaveAsync(Domain, storagePath, stream, ACL.Private).Wait();
         return storagePath;
     }
 
@@ -60,74 +59,29 @@
         using var destination = File.OpenWrite(targetLocalPath);
         source.CopyTo(destination);
     }
-=======
-        private IDataStore Store { get; set; }
-        private const string Domain = "backup";
-        private StorageSettingsHelper StorageSettingsHelper { get; set; }
-        public ConsumerBackupStorage(StorageSettingsHelper storageSettingsHelper)
-        {
-            StorageSettingsHelper = storageSettingsHelper;
-        }
-        public void Init(IReadOnlyDictionary<string, string> storageParams)
-        {
-            var settings = new StorageSettings { Module = storageParams["module"], Props = storageParams.Where(r => r.Key != "module").ToDictionary(r => r.Key, r => r.Value) };
-            Store = StorageSettingsHelper.DataStore(settings);
-        }
-        public string Upload(string storageBasePath, string localPath, Guid userId)
-        {
-            using var stream = File.OpenRead(localPath);
-            var storagePath = Path.GetFileName(localPath);
-            Store.SaveAsync(Domain, storagePath, stream, ACL.Private).Wait();
-            return storagePath;
-        }
-
-        public void Download(string storagePath, string targetLocalPath)
-        {
-            using var source = Store.GetReadStreamAsync(Domain, storagePath).Result;
-            using var destination = File.OpenWrite(targetLocalPath);
-            source.CopyTo(destination);
-        }
-
-        public void Delete(string storagePath)
-        {
-            if (Store.IsFileAsync(Domain, storagePath).Result)
-            {
-                Store.DeleteAsync(Domain, storagePath).Wait();
-            }
-        }
-
-        public bool IsExists(string storagePath)
-        {
-            if (Store != null)
-            {
-                return Store.IsFileAsync(Domain, storagePath).Result;
-            }
-            else
-            {
-               return false;
-            }
-        }
->>>>>>> 32186f21
 
     public void Delete(string storagePath)
-    {
-            if (_store.IsFileAsync(Domain, storagePath).Result)
-        {
-<<<<<<< HEAD
-                _store.DeleteAsync(Domain, storagePath).Wait();
-=======
-            return Store.GetInternalUriAsync(Domain, storagePath, TimeSpan.FromDays(1), null).Result.AbsoluteUri;
->>>>>>> 32186f21
+    {
+        if (_store.IsFileAsync(Domain, storagePath).Result)
+        {
+            _store.DeleteAsync(Domain, storagePath).Wait();
         }
     }
 
     public bool IsExists(string storagePath)
-    {
-            return _store.IsFileAsync(Domain, storagePath).Result;
+    {
+        if (_store != null)
+        {
+            return _store.IsFileAsync(Domain, storagePath).Result;
+        }
+        else
+        {
+            return false;
+        }
     }
 
     public string GetPublicLink(string storagePath)
-    {
-            return _store.GetInternalUriAsync(Domain, storagePath, TimeSpan.FromDays(1), null).Result.AbsoluteUri;
+    {
+        return _store.GetInternalUriAsync(Domain, storagePath, TimeSpan.FromDays(1), null).Result.AbsoluteUri;
     }
 }