// (c) Copyright Ascensio System SIA 2009-2025
//
// This program is a free software product.
// You can redistribute it and/or modify it under the terms
// of the GNU Affero General Public License (AGPL) version 3 as published by the Free Software
// Foundation. In accordance with Section 7(a) of the GNU AGPL its Section 15 shall be amended
// to the effect that Ascensio System SIA expressly excludes the warranty of non-infringement of
// any third-party rights.
//
// This program is distributed WITHOUT ANY WARRANTY, without even the implied warranty
// of MERCHANTABILITY or FITNESS FOR A PARTICULAR  PURPOSE. For details, see
// the GNU AGPL at: http://www.gnu.org/licenses/agpl-3.0.html
//
// You can contact Ascensio System SIA at Lubanas st. 125a-25, Riga, Latvia, EU, LV-1021.
//
// The  interactive user interfaces in modified source and object code versions of the Program must
// display Appropriate Legal Notices, as required under Section 5 of the GNU AGPL version 3.
//
// Pursuant to Section 7(b) of the License you must retain the original Product logo when
// distributing the program. Pursuant to Section 7(e) we decline to grant you any rights under
// trademark law for use of our trademarks.
//
// All the Product's GUI elements, including illustrations and icon sets, as well as technical writing
// content are licensed under the terms of the Creative Commons Attribution-ShareAlike 4.0
// International. See the License terms at http://creativecommons.org/licenses/by-sa/4.0/legalcode

import ShareAppleReactSvg from "PUBLIC_DIR/images/share.apple.react.svg";
import ShareGoogleReactSvg from "PUBLIC_DIR/images/share.google.react.svg";
import ShareFacebookReactSvg from "PUBLIC_DIR/images/share.facebook.react.svg";
import ShareTwitterReactSvg from "PUBLIC_DIR/images/thirdparties/twitter.svg";
import ShareLinkedinReactSvg from "PUBLIC_DIR/images/share.linkedin.react.svg";
import ShareMicrosoftReactSvg from "PUBLIC_DIR/images/share.microsoft.react.svg";
import ShareZoomReactSvg from "PUBLIC_DIR/images/share.zoom.react.svg";
import { globalColors } from "../themes/globalColors";
import { FileFillingFormStatus } from "../enums";

export const LOADER_STYLE = Object.freeze({
  title: "",
  width: "100%",
  height: "32",
  backgroundColor: globalColors.darkBlack,
  foregroundColor: globalColors.darkBlack,
  backgroundOpacity: 0.1,
  foregroundOpacity: 0.15,
  borderRadius: "3",
  radius: "3",
  speed: 2,
  animate: true,
});

export const MANAGER = "manager";
export const TOTAL_SIZE = "total_size";
export const FILE_SIZE = "file_size";
export const ROOM = "room";
export const USERS = "users";
export const USERS_IN_ROOM = "usersInRoom";
export const YEAR_KEY = "year";
export const PDF_FORM_DIALOG_KEY = "pdf_form_dialog";
export const CREATED_FORM_KEY = "created_form_key";
export const PUBLIC_STORAGE_KEY = "public-auth";

export const OPEN_BACKUP_CODES_DIALOG = "openBackupCodesDialog";

export const COUNT_FOR_SHOWING_BAR = 2;
export const PERCENTAGE_FOR_SHOWING_BAR = 90;

export const LANGUAGE = "asc_language";

export const MOBILE_FOOTER_HEIGHT = "64px";
export const ASIDE_PADDING_AFTER_LAST_ITEM = "12px";

export const COOKIE_EXPIRATION_YEAR = 31536000000;
export const ARTICLE_PINNED_KEY = "asc_article_pinned_key";
export const LIVE_CHAT_LOCAL_STORAGE_KEY = "live_chat_state";
export const MAX_FILE_COMMENT_LENGTH = 255;
export const LINKS_LIMIT_COUNT = 5;
export const LOADER_TIMEOUT = 300;

export const ROOMS_PROVIDER_TYPE_NAME = Object.freeze({
  1: "Box",
  2: "DropBox",
  3: "Google Drive",
  4: "kDrive",
  5: "OneDrive",
  6: "SharePoint",
  7: "WebDav",
  8: "Yandex",
});

// extends FolderType keys
export const FOLDER_NAMES = Object.freeze({
  0: "default",
  1: "common",
  2: "bunch",
  3: "trash",
  5: "personal",
  6: "share",
  8: "projects",
  10: "favorites",
  11: "recent",
  12: "templates",
  13: "privacy",
  14: "shared",
  20: "archive",
});

export const PROVIDERS_DATA = Object.freeze({
  appleid: {
    label: "apple",
    icon: ShareAppleReactSvg,
    iconOptions: undefined,
  },
  google: {
    label: "google",
    icon: ShareGoogleReactSvg,
    iconOptions: undefined,
  },
  facebook: {
    label: "facebook",
    icon: ShareFacebookReactSvg,
    iconOptions: undefined,
  },
  twitter: {
    label: "twitter",
    icon: ShareTwitterReactSvg,
    iconOptions: { color: globalColors.darkBlack },
  },
  linkedin: {
    label: "linkedin",
    icon: ShareLinkedinReactSvg,
    iconOptions: undefined,
  },
  microsoft: {
    label: "microsoft",
    icon: ShareMicrosoftReactSvg,
    iconOptions: undefined,
  },
  zoom: {
    label: "zoom",
    icon: ShareZoomReactSvg,
    iconOptions: undefined,
  },
});

export const PASSWORD_LIMIT_SPECIAL_CHARACTERS = "!@#$%^&*";

export const EDITOR_ID = "portal_editor";

export const FILLING_STATUS_ID = "fillingStatusDialog" as const;

export const MEDIA_VIEW_URL = "/media/view/";
export const PUBLIC_MEDIA_VIEW_URL = "/rooms/share/media/view";

export const RTL_LANGUAGES = Object.freeze([
  "ar",
  "arc",
  "dv",
  "fa",
  "ha",
  "he",
  "khw",
  "ks",
  "ku",
  "ps",
  "ur",
  "yi",
]);

export const DEFAULT_FONT_FAMILY = "Open Sans, sans-serif, Arial";

export const ONE_MEGABYTE = 1024 * 1024;
export const COMPRESSION_RATIO = 2;
export const NO_COMPRESSION_RATIO = 1;

// Contains system fonts used in mac, ios, windows, android and linux
export const SYSTEM_FONT_FAMILY =
  "-apple-system, system-ui, BlinkMacSystemFont, Segoe UI, Arial, sans-serif, Roboto, Noto Sans Arabic, Geeza Pro, Traditional Arabic, Noto Sans";

export const HTML_EXST = [".htm", ".mht", ".html", ".mhtml"];

export const EBOOK_EXST = [".fb2", ".pb2", ".ibk", ".prc", ".epub", ".djvu"];

export const SYSTEM_THEME_KEY = "system_theme";

const SDK_VERSION = "2.0.0";

export const SDK_SCRIPT_URL =
  typeof window !== "undefined"
    ? `${window.location.origin}/static/scripts/sdk/${SDK_VERSION}/api.js`
    : "";

export const ALLOWED_PASSWORD_CHARACTERS =
  "a-z, A-Z, 0-9, !\"#%&'()*+,-./:;<=>?@[]^_`{|}";

export const GENERAL_LINK_HEADER_KEY = "general-link_header";

export const FILLING_FORM_STATUS_COLORS = Object.freeze({
  [FileFillingFormStatus.None]: globalColors.mainRed,
  [FileFillingFormStatus.Draft]: globalColors.mainRed,
  [FileFillingFormStatus.YourTurn]: globalColors.lightBlueMain,
  [FileFillingFormStatus.InProgress]: globalColors.gray,
  [FileFillingFormStatus.Completed]: globalColors.mainGreen,
  [FileFillingFormStatus.Stopped]: globalColors.mainRed,
});

export const OPERATIONS_NAME = Object.freeze({
  trash: "trash",
  deletePermanently: "deletePermanently",
  download: "download",
  duplicate: "duplicate",
  exportIndex: "exportIndex",
  markAsRead: "markAsRead",
  copy: "copy",
  move: "move",
  convert: "convert",
  other: "other",
  upload: "upload",
  deleteVersionFile: "deleteVersionFile",
<<<<<<< HEAD
  backup: "backup",
});
=======
});

export const thumbnailStatuses = {
  WAITING: 0,
  CREATED: 1,
  ERROR: 2,
  NOT_REQUIRED: 3,
};
>>>>>>> 83cf9fbd
<|MERGE_RESOLUTION|>--- conflicted
+++ resolved
@@ -216,10 +216,7 @@
   other: "other",
   upload: "upload",
   deleteVersionFile: "deleteVersionFile",
-<<<<<<< HEAD
   backup: "backup",
-});
-=======
 });
 
 export const thumbnailStatuses = {
@@ -227,5 +224,4 @@
   CREATED: 1,
   ERROR: 2,
   NOT_REQUIRED: 3,
-};
->>>>>>> 83cf9fbd
+};