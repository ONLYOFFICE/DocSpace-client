--- conflicted
+++ resolved
@@ -112,12 +112,9 @@
       contentPaddingBottom,
       withoutBodyScroll,
       modalLoaderBodyHeight,
-<<<<<<< HEAD
+      withoutCloseButton,
       theme,
       width,
-=======
-      withoutCloseButton,
->>>>>>> e61a4543
     } = this.props;
 
     let header = null;
