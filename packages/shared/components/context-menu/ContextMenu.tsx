--- conflicted
+++ resolved
@@ -647,11 +647,8 @@
                 onMobileItemClick={onMobileItemClick}
                 changeView={changeView}
                 withHeader={withHeader}
-<<<<<<< HEAD
                 maxHeightLowerSubmenu={maxHeightLowerSubmenu}
-=======
                 menuHovered={menuHovered}
->>>>>>> 6ba12fd3
               />
             )}
           </div>
