import React, { useState, useEffect } from "react";
import Badge from "@docspace/components/badge";
import Loaders from "@docspace/common/components/Loaders";
import MainButton from "@docspace/components/main-button";
import ContextMenuButton from "@docspace/components/context-menu-button";
import { isTablet } from "react-device-detect";
import {
  StyledComponent,
  StyledFloatingButton,
  IconBox,
} from "./StyledPreview";
<<<<<<< HEAD
import { useTranslation } from "react-i18next";
=======
import { withTranslation } from "react-i18next";

>>>>>>> 355982e1
import ButtonPlusIcon from "../../../../../../../../public/images/actions.button.plus.react.svg";

const Preview = (props) => {
  const { t, selectAccentColor, themePreview, selectThemeId } = props;

  const [colorPreview, setColorPreview] = useState(selectAccentColor);
  const [isViewTablet, setIsViewTablet] = useState(false);

  const { t } = useTranslation("Common");

  const onCheckView = () => {
    const tablet =
      isTablet || (window.innerWidth > 600 && window.innerWidth <= 1024);
    setIsViewTablet(tablet);
  };

  useEffect(() => {
    setColorPreview(selectAccentColor);
  }, [selectAccentColor]);

  useEffect(() => {
    onCheckView();
    window.addEventListener("resize", onCheckView);

    return () => {
      window.removeEventListener("resize", onCheckView);
    };
  });

  return (
    <StyledComponent
      colorPreview={colorPreview}
      themePreview={themePreview}
      selectThemeId={selectThemeId}
      isViewTablet={isViewTablet}
    >
      <div className="menu border-color">
        {!isViewTablet ? (
          <>
            <div className="header">
              <Loaders.Rectangle
                width="211"
                height="24"
                className="loaders-theme"
              />
            </div>

            <div className="main-button-container">
              <MainButton
                className="main-button-preview"
<<<<<<< HEAD
                text={t("Actions")}
=======
                text={t("Common:Actions")}
>>>>>>> 355982e1
                isDisabled={true}
              />
            </div>

            <div className="menu-section">
              <div className="title-section">
                <Loaders.Rectangle
                  width="37"
                  height="12"
                  className="loaders-theme"
                />
              </div>

              <div className="flex">
                <div className="padding-right">
                  <Loaders.Rectangle
                    width="16"
                    height="16"
                    className="loaders-theme"
                  />
                </div>

                <Loaders.Rectangle
                  width="48"
                  height="8"
                  className="loaders-theme"
                />
              </div>
              <div className="flex select">
                <div className="padding-right">
                  <Loaders.Rectangle
                    width="16"
                    height="16"
                    className="color-loaders"
                  />
                </div>

                <Loaders.Rectangle
                  width="48"
                  height="8"
                  className="color-loaders"
                />
                <Badge
                  className="menu-badge color-badge"
                  color={
                    themePreview === "Dark" && props.selectThemeId === 7
                      ? "#444444"
                      : "#FFFFFF"
                  }
                  label={21}
                  fontSize="11px"
                  fontWeight={800}
                  borderRadius="11px"
                  padding="0 5px"
                  lineHeight="1.46"
                />
              </div>
              <div className="flex">
                <div className="padding-right">
                  <Loaders.Rectangle
                    width="16"
                    height="16"
                    className="loaders-theme"
                  />
                </div>
                <Loaders.Rectangle
                  width="48"
                  height="8"
                  className="loaders-theme"
                />
              </div>
            </div>

            <div className="menu-section">
              <div className="title-section">
                <Loaders.Rectangle
                  width="37"
                  height="12"
                  className="loaders-theme"
                />
              </div>

              <div className="flex">
                <div className="padding-right">
                  <Loaders.Rectangle
                    width="16"
                    height="16"
                    className="loaders-theme"
                  />
                </div>

                <Loaders.Rectangle
                  width="48"
                  height="8"
                  className="loaders-theme"
                />
              </div>
            </div>
          </>
        ) : (
          <>
            <Loaders.Rectangle
              width="28"
              height="28"
              className="tablet-header"
            />
            <div className="line"></div>
            <Loaders.Rectangle
              width="20"
              height="20"
              className="tablet-category"
            />
            <svg
              className="tablet-category-notice color-loaders"
              width="30"
              height="30"
              viewBox="0 0 30 30"
              fill="none"
              xmlns="http://www.w3.org/2000/svg"
            >
              <rect x="4" y="6" width="20" height="20" rx="2" fill="#11A3D4" />
              <circle cx="24" cy="6" r="5" fill="#11A3D4" stroke="#F8F9F9" />
            </svg>
            <Loaders.Rectangle
              width="20"
              height="20"
              className="tablet-category bottom"
            />
            <div className="line"></div>
            <Loaders.Rectangle
              width="20"
              height="20"
              className="tablet-category"
            />
            <Loaders.Rectangle className="tablet-category tablet-half" />
          </>
        )}
      </div>

      <div className="section border-color">
        <div className="section-header">
          <div className="section-header-loader">
            <Loaders.Rectangle
              width="60"
              height="16"
              className="loaders-theme"
            />
          </div>

          <img src="/static/images/plus.preview.svg" />
        </div>
        <div className="section-search background border-color">
          <div className="section-search-loader">
            <Loaders.Rectangle
              width="48"
              height="12"
              className="loaders-theme loader-search"
            />
          </div>
        </div>
        <div className="section-tile">
          <div className="section-flex-tablet">
            <div className="tile background border-color">
              <div className="tile-name">
                <div className="tile-container">
                  <div className="tile-icon">
                    <Loaders.Rectangle
                      width="32"
                      height="32"
                      className="loaders-theme"
                    />
                  </div>

                  <div className="tile-title">
                    <Loaders.Rectangle
                      width="48"
                      height="10"
                      className="loaders-theme"
                    />
                  </div>
                </div>

                <div className="action-button">
                  <Badge
                    className="section-badge color-badge"
                    color={
                      themePreview === "Dark" && props.selectThemeId === 7
                        ? "#444444"
                        : "#FFFFFF"
                    }
                    label={3}
                    fontSize="11px"
                    fontWeight={800}
                    borderRadius="11px"
                    padding="0 5px"
                    lineHeight="1.46"
                  />
                  <svg
                    className="pin"
                    width="12"
                    height="16"
                    viewBox="0 0 12 16"
                    fill="none"
                    xmlns="http://www.w3.org/2000/svg"
                  >
                    <path d="M9.5783 -0.000242493L2.41936 -0.000241966C2.1608 -0.000374392 1.95098 0.209442 1.95111 0.468004L1.95111 0.498338C1.95105 0.937244 2.12199 1.35006 2.43234 1.66041C2.63229 1.86036 2.87496 2.00143 3.13948 2.07719L2.60851 7.27556C2.06569 7.30602 1.55963 7.53167 1.17212 7.91918C0.754536 8.33676 0.524586 8.8919 0.524652 9.48234L0.524652 9.52725C0.524586 9.78587 0.73427 9.99556 0.992898 9.99549L4.99937 9.99549L4.9993 13.5101C5.0005 13.5949 5.17017 15.0259 5.19137 15.2188C5.21258 15.4118 5.36324 15.5487 5.36417 15.5624C5.38013 15.8082 5.75521 15.9992 6.00178 15.9998C6.13093 16 6.41664 15.9478 6.50187 15.8625C6.57956 15.7848 6.63029 15.6798 6.63818 15.5624C6.6389 15.5521 6.79437 15.3697 6.81097 15.2188C6.82757 15.068 7.00165 13.595 7.00284 13.5036V9.99562L11.0049 9.99562C11.1342 9.99569 11.2513 9.94324 11.336 9.85853C11.4207 9.77382 11.4733 9.65666 11.4731 9.52738V9.48247C11.4732 8.89203 11.2432 8.33683 10.8257 7.91931C10.4382 7.5318 9.93203 7.30622 9.38928 7.27569L8.85831 2.07733C9.12283 2.00156 9.3655 1.86049 9.56545 1.66054C9.87587 1.35012 10.0468 0.937442 10.0467 0.49847L10.0467 0.468136C10.0466 0.209376 9.83692 -0.000308579 9.5783 -0.000242493Z" />
                  </svg>
                  <ContextMenuButton
                    getData={() => {}}
                    directionX="right"
                    className="menu-button"
                  />
                </div>
              </div>
              <div className="tile-tag border-color">
                <Loaders.Rectangle
                  width="63"
                  height="24"
                  className="loaders-theme"
                />
              </div>
            </div>

            {isViewTablet && (
              <div className="tile background border-color tile-half">
                <div className="tile-name">
                  <div className="tile-container">
                    <div className="tile-icon">
                      <Loaders.Rectangle
                        width="32"
                        height="32"
                        className="loaders-theme"
                      />
                    </div>

                    <div className="tile-title">
                      <Loaders.Rectangle
                        width="48"
                        height="10"
                        className="loaders-theme"
                      />
                    </div>
                  </div>
                </div>
                <div className="tile-tag border-color">
                  <Loaders.Rectangle
                    width="63"
                    height="24"
                    className="loaders-theme"
                  />
                </div>
              </div>
            )}
          </div>

          <div className="section-flex-tablet">
            <div className="tile-name half background border-color">
              <div className="tile-container">
                <div className="tile-icon">
                  <Loaders.Rectangle
                    width="32"
                    height="32"
                    className="loaders-theme"
                  />
                </div>

                <div className="tile-title">
                  <Loaders.Rectangle
                    width="48"
                    height="10"
                    className="loaders-theme"
                  />
                </div>
              </div>

              <div className="action-button">
                {!isViewTablet && (
                  <svg
                    className="pin"
                    width="12"
                    height="16"
                    viewBox="0 0 12 16"
                    fill="none"
                    xmlns="http://www.w3.org/2000/svg"
                  >
                    <path d="M9.5783 -0.000242493L2.41936 -0.000241966C2.1608 -0.000374392 1.95098 0.209442 1.95111 0.468004L1.95111 0.498338C1.95105 0.937244 2.12199 1.35006 2.43234 1.66041C2.63229 1.86036 2.87496 2.00143 3.13948 2.07719L2.60851 7.27556C2.06569 7.30602 1.55963 7.53167 1.17212 7.91918C0.754536 8.33676 0.524586 8.8919 0.524652 9.48234L0.524652 9.52725C0.524586 9.78587 0.73427 9.99556 0.992898 9.99549L4.99937 9.99549L4.9993 13.5101C5.0005 13.5949 5.17017 15.0259 5.19137 15.2188C5.21258 15.4118 5.36324 15.5487 5.36417 15.5624C5.38013 15.8082 5.75521 15.9992 6.00178 15.9998C6.13093 16 6.41664 15.9478 6.50187 15.8625C6.57956 15.7848 6.63029 15.6798 6.63818 15.5624C6.6389 15.5521 6.79437 15.3697 6.81097 15.2188C6.82757 15.068 7.00165 13.595 7.00284 13.5036V9.99562L11.0049 9.99562C11.1342 9.99569 11.2513 9.94324 11.336 9.85853C11.4207 9.77382 11.4733 9.65666 11.4731 9.52738V9.48247C11.4732 8.89203 11.2432 8.33683 10.8257 7.91931C10.4382 7.5318 9.93203 7.30622 9.38928 7.27569L8.85831 2.07733C9.12283 2.00156 9.3655 1.86049 9.56545 1.66054C9.87587 1.35012 10.0468 0.937442 10.0467 0.49847L10.0467 0.468136C10.0466 0.209376 9.83692 -0.000308579 9.5783 -0.000242493Z" />
                  </svg>
                )}
                <ContextMenuButton
                  getData={() => {}}
                  directionX="right"
                  className="menu-button"
                />
              </div>
            </div>

            {isViewTablet && (
              <div className="tile-name half background border-color tablet-tile-name">
                <div className="tile-container">
                  <div className="tile-icon">
                    <Loaders.Rectangle
                      width="32"
                      height="32"
                      className="loaders-theme"
                    />
                  </div>

                  <div className="tile-title">
                    <Loaders.Rectangle
                      width="48"
                      height="10"
                      className="loaders-theme"
                    />
                  </div>
                </div>
              </div>
            )}
          </div>
        </div>

        {isViewTablet && (
          <StyledFloatingButton
            colorPreview={colorPreview}
            themePreview={themePreview}
            selectThemeId={selectThemeId}
          >
            <IconBox
              colorPreview={colorPreview}
              themePreview={themePreview}
              selectThemeId={selectThemeId}
            >
              <ButtonPlusIcon />
            </IconBox>
          </StyledFloatingButton>
        )}
      </div>
    </StyledComponent>
  );
};

export default withTranslation("Common")(Preview);<|MERGE_RESOLUTION|>--- conflicted
+++ resolved
@@ -9,12 +9,8 @@
   StyledFloatingButton,
   IconBox,
 } from "./StyledPreview";
-<<<<<<< HEAD
-import { useTranslation } from "react-i18next";
-=======
 import { withTranslation } from "react-i18next";
 
->>>>>>> 355982e1
 import ButtonPlusIcon from "../../../../../../../../public/images/actions.button.plus.react.svg";
 
 const Preview = (props) => {
@@ -22,8 +18,6 @@
 
   const [colorPreview, setColorPreview] = useState(selectAccentColor);
   const [isViewTablet, setIsViewTablet] = useState(false);
-
-  const { t } = useTranslation("Common");
 
   const onCheckView = () => {
     const tablet =
@@ -65,11 +59,7 @@
             <div className="main-button-container">
               <MainButton
                 className="main-button-preview"
-<<<<<<< HEAD
-                text={t("Actions")}
-=======
                 text={t("Common:Actions")}
->>>>>>> 355982e1
                 isDisabled={true}
               />
             </div>
