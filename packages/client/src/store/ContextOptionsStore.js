--- conflicted
+++ resolved
@@ -74,11 +74,8 @@
   settingsStore;
   selectedFolderStore;
   publicRoomStore;
-<<<<<<< HEAD
   oformsStore;
-=======
   pluginStore;
->>>>>>> 25bd0633
 
   linksIsLoading = false;
 
@@ -94,11 +91,8 @@
     settingsStore,
     selectedFolderStore,
     publicRoomStore,
-<<<<<<< HEAD
     oformsStore
-=======
     pluginStore
->>>>>>> 25bd0633
   ) {
     makeAutoObservable(this);
     this.authStore = authStore;
@@ -112,11 +106,8 @@
     this.settingsStore = settingsStore;
     this.selectedFolderStore = selectedFolderStore;
     this.publicRoomStore = publicRoomStore;
-<<<<<<< HEAD
     this.oformsStore = oformsStore;
-=======
     this.pluginStore = pluginStore;
->>>>>>> 25bd0633
   }
 
   onOpenFolder = (item) => {
