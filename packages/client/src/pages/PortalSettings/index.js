import React, { lazy, Suspense, useEffect } from "react";
import { Route, Switch, Redirect } from "react-router-dom";
import { withRouter } from "react-router";
import Layout from "./Layout";
import { combineUrl } from "@docspace/common/utils";
import AppServerConfig from "@docspace/common/constants/AppServerConfig";
import { inject, observer } from "mobx-react";

const SecuritySettings = lazy(() => import("./categories/security/index.js"));
const Admins = lazy(() => import("./categories/security/access-rights/admins"));
const TfaPage = lazy(() => import("./categories/security/access-portal/tfa"));
const PasswordStrengthPage = lazy(() =>
  import("./categories/security/access-portal/passwordStrength")
);
const TrustedMailPage = lazy(() =>
  import("./categories/security/access-portal/trustedMail")
);
const IpSecurityPage = lazy(() =>
  import("./categories/security/access-portal/ipSecurity")
);
const AdminMessagePage = lazy(() =>
  import("./categories/security/access-portal/adminMessage")
);
const SessionLifetimePage = lazy(() =>
  import("./categories/security/access-portal/sessionLifetime")
);

const CommonSettings = lazy(() => import("./categories/common/index.js"));

const CustomizationSettings = lazy(() =>
  import("./categories/common/customization")
);
const LanguageAndTimeZoneSettings = lazy(() =>
  import("./categories/common/settingsCustomization/language-and-time-zone")
);
const WelcomePageSettings = lazy(() =>
  import("./categories/common/settingsCustomization/welcome-page-settings")
);
const PortalRenaming = lazy(() =>
  import("./categories/common/settingsCustomization/portal-renaming")
);
const TeamTemplate = lazy(() => import("./categories/common/team-template"));

const Integration = lazy(() => import("./categories/integration"));
const Payments = lazy(() => import("./categories/payments"));
const ThirdParty = lazy(() =>
  import("./categories/integration/ThirdPartyServicesSettings")
);
const SingleSignOn = lazy(() =>
  import("./categories/integration/SingleSignOn")
);

const Backup = lazy(() => import("./categories/data-management/backup"));

const RestoreBackup = lazy(() =>
  import("./categories/data-management/backup/restore-backup/index")
);
const WhiteLabel = lazy(() =>
  import("./categories/common/settingsBranding/whitelabel")
);

const Branding = lazy(() => import("./categories/common/branding"));
const PROXY_BASE_URL = combineUrl(AppServerConfig.proxyURL, "/portal-settings");

const COMMON_URLS = [
  PROXY_BASE_URL,
  combineUrl(PROXY_BASE_URL, "/common"),
  combineUrl(PROXY_BASE_URL, "/common/customization"),
  combineUrl(PROXY_BASE_URL, "/common/branding"),
  combineUrl(PROXY_BASE_URL, "/common/appearance"),
];

const CUSTOMIZATION_URLS = [
  combineUrl(PROXY_BASE_URL, "/common/customization"),
  combineUrl(PROXY_BASE_URL, "/common"),
  PROXY_BASE_URL,
];

const BACKUP_URLS = [
  PROXY_BASE_URL,
  combineUrl(PROXY_BASE_URL, "/backup"),
  combineUrl(PROXY_BASE_URL, "/backup/data-backup"),
  combineUrl(PROXY_BASE_URL, "/backup/auto-backup"),
];

const RESTORE_DATA_URL = combineUrl(PROXY_BASE_URL, "/restore");

const LTZ_URL = combineUrl(
  PROXY_BASE_URL,
  "/common/customization/language-and-time-zone"
);
const WELCOME_PAGE_SETTINGS_URL = combineUrl(
  PROXY_BASE_URL,
  "/common/customization/welcome-page-settings"
);
const PORTAL_RENAMING = combineUrl(
  PROXY_BASE_URL,
  "/common/customization/portal-renaming"
);
const TEAM_TEMPLATE_URL = combineUrl(
  PROXY_BASE_URL,
  "/common/customization/team-template"
);
const WHITELABEL_URL = combineUrl(PROXY_BASE_URL, "/common/whitelabel");
const SECURITY_URLS = [
  combineUrl(PROXY_BASE_URL, "/security/access-rights"),
  combineUrl(PROXY_BASE_URL, "/security/access-portal"),
];
const TFA_PAGE_URL = combineUrl(PROXY_BASE_URL, "/security/access-portal/tfa");
const PASSWORD_PAGE_URL = combineUrl(
  PROXY_BASE_URL,
  "/security/access-portal/password"
);
const TRUSTED_MAIL_PAGE_URL = combineUrl(
  PROXY_BASE_URL,
  "/security/access-portal/trusted-mail"
);
const IP_SECURITY_PAGE_URL = combineUrl(
  PROXY_BASE_URL,
  "/security/access-portal/ip"
);
const ADMIN_MESSAGE_PAGE_URL = combineUrl(
  PROXY_BASE_URL,
  "/security/access-portal/admin-message"
);
const SESSION_LIFETIME_PAGE_URL = combineUrl(
  PROXY_BASE_URL,
  "/security/access-portal/lifetime"
);

const ADMINS_URL = combineUrl(PROXY_BASE_URL, "/security/access-rights/admins");

const INTEGRATION_URLS = [
  combineUrl(PROXY_BASE_URL, "/integration/third-party-services"),
  combineUrl(PROXY_BASE_URL, "/integration/single-sign-on"),
  combineUrl(PROXY_BASE_URL, "/integration/portal-integration"),
  combineUrl(PROXY_BASE_URL, "/integration/plugins"),
];

const PAYMENTS_URL = combineUrl(PROXY_BASE_URL, "/payments/portal-payments");

const THIRD_PARTY_URL = combineUrl(
  PROXY_BASE_URL,
  "/integration/third-party-services"
);

const SSO_URL = combineUrl(PROXY_BASE_URL, "/integration/single-sign-on");

const ERROR_404_URL = combineUrl(AppServerConfig.proxyURL, "/error/404");

const Settings = (props) => {
  const { loadBaseInfo } = props;

  useEffect(() => {
    loadBaseInfo();
  }, []);

  return (
    <Layout key="1">
      <Suspense fallback={null}>
        <Switch>
          <Route exact path={COMMON_URLS} component={CommonSettings} />

          {/* <Route
            exact
            path={CUSTOMIZATION_URLS}
            component={CustomizationSettings}
          /> */}
          <Route exact path={LTZ_URL} component={LanguageAndTimeZoneSettings} />
          <Route
            exact
            path={WELCOME_PAGE_SETTINGS_URL}
            component={WelcomePageSettings}
          />
          <Route exact path={PORTAL_RENAMING} component={PortalRenaming} />
          <Route exact path={WHITELABEL_URL} component={WhiteLabel} />
          <Route exact path={TEAM_TEMPLATE_URL} component={TeamTemplate} />

          <Route exact path={SECURITY_URLS} component={SecuritySettings} />
          <Route path={ADMINS_URL} component={Admins} />
          <Route exact path={TFA_PAGE_URL} component={TfaPage} />
          <Route
            exact
            path={PASSWORD_PAGE_URL}
            component={PasswordStrengthPage}
          />
          <Route
            exact
            path={TRUSTED_MAIL_PAGE_URL}
            component={TrustedMailPage}
          />
          <Route exact path={IP_SECURITY_PAGE_URL} component={IpSecurityPage} />
          <Route
            exact
            path={ADMIN_MESSAGE_PAGE_URL}
            component={AdminMessagePage}
          />
          <Route
            exact
            path={SESSION_LIFETIME_PAGE_URL}
            component={SessionLifetimePage}
          />

          <Route exact path={INTEGRATION_URLS} component={Integration} />
<<<<<<< HEAD
          <Route exact path={PAYMENTS_URL} component={Payments} />
=======

>>>>>>> 24ece954
          <Route exact path={THIRD_PARTY_URL} component={ThirdParty} />
          <Route exact path={SSO_URL} component={SingleSignOn} />
          <Route exact path={BACKUP_URLS} component={Backup} />
          <Route path={RESTORE_DATA_URL} component={RestoreBackup} />
          <Redirect
            to={{
              pathname: ERROR_404_URL,
            }}
          />
        </Switch>
      </Suspense>
    </Layout>
  );
};

export default inject(({ common }) => {
  return {
    loadBaseInfo: async () => {
      await common.initSettings();
    },
  };
})(withRouter(observer(Settings)));<|MERGE_RESOLUTION|>--- conflicted
+++ resolved
@@ -202,11 +202,7 @@
           />
 
           <Route exact path={INTEGRATION_URLS} component={Integration} />
-<<<<<<< HEAD
           <Route exact path={PAYMENTS_URL} component={Payments} />
-=======
-
->>>>>>> 24ece954
           <Route exact path={THIRD_PARTY_URL} component={ThirdParty} />
           <Route exact path={SSO_URL} component={SingleSignOn} />
           <Route exact path={BACKUP_URLS} component={Backup} />
