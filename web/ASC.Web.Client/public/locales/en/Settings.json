--- conflicted
+++ resolved
@@ -109,7 +109,10 @@
   "CustomTitles": "Custom titles",
   "LanguageAndTimeZoneSettingsDescription": "Language and time zone settings is a way to change the language of the whole portal for all portal users and to configure the time zone so that all the events of the portal will be shown with the correct date and time.",
   "CustomTitlesSettingsDescription": "Custom welcome page title will be displayed on the welcome page of your portal. The same name is also used for the From field of your portal email notifications. Custom domain name is a way to set an alternative URL for your portal. Custom portal name will appear next to the onlyoffice.com/onlyoffice.eu portal address.",
-<<<<<<< HEAD
+  "PortalAdmins": "Portal admins",
+  "PortalAdminsDescription": "Have the same access rights as the portal owner, except the right to: change portal owner; deactivate or delete portal.",
+  "ConfirmEmailSended": "Confirmation e-mail has been sent to {{ownerName}}",
+ 
 
   "TeamTemplate": "Team template",
   "TeamTemplateSettingsDescription": "Team Template is a customizable way to name the organization (or group), its members and their activities. Drop down the Template list to choose one of the available presets or enter the names yourselves selecting the custom option from the list.",
@@ -126,9 +129,4 @@
   "Guests": "Guests",
 
   "EmptyFieldError": "Empty field"
-=======
-  "PortalAdmins": "Portal admins",
-  "PortalAdminsDescription": "Have the same access rights as the portal owner, except the right to: change portal owner; deactivate or delete portal.",
-  "ConfirmEmailSended": "Confirmation e-mail has been sent to {{ownerName}}"
->>>>>>> 94e5ecea
 }