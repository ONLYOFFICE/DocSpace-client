import { makeAutoObservable, runInAction } from "mobx";
import { TIMEOUT } from "../helpers/constants";
import { loopTreeFolders } from "../helpers/files-helpers";
import uniqueid from "lodash/uniqueId";
import sumBy from "lodash/sumBy";
import { ConflictResolveType } from "@appserver/common/constants";
import {
  getFolder,
  getFileInfo,
  getFolderInfo,
  getProgress,
  uploadFile,
  convertFile,
  startUploadSession,
  getFileConversationProgress,
  copyToFolder,
  moveToFolder,
<<<<<<< HEAD
  createFolderPath,
=======
  fileCopyAs,
>>>>>>> aa9b6cbb
} from "@appserver/common/api/files";
import toastr from "studio/toastr";
class UploadDataStore {
  treeFoldersStore;
  selectedFolderStore;
  filesStore;
  secondaryProgressDataStore;
  primaryProgressDataStore;
  dialogsStore;
  settingsStore;

  files = [];
  uploadedFilesHistory = [];
  filesSize = 0;
  tempConversionFiles = [];
  filesToConversion = [];
  convertFilesSize = 0;
  uploadToFolder = null;
  uploadedFiles = 0;
  percent = 0;
  conversionPercent = 0;
  uploaded = true;
  converted = true;
  uploadPanelVisible = false;
  selectedUploadFile = [];

  isUploading = false;
  isUploadingAndConversion = false;

  constructor(
    treeFoldersStore,
    selectedFolderStore,
    filesStore,
    secondaryProgressDataStore,
    primaryProgressDataStore,
    dialogsStore,
    settingsStore
  ) {
    makeAutoObservable(this);
    this.treeFoldersStore = treeFoldersStore;
    this.selectedFolderStore = selectedFolderStore;
    this.filesStore = filesStore;
    this.secondaryProgressDataStore = secondaryProgressDataStore;
    this.primaryProgressDataStore = primaryProgressDataStore;
    this.dialogsStore = dialogsStore;
    this.settingsStore = settingsStore;
  }

  selectUploadedFile = (file) => {
    this.selectedUploadFile = file;
  };

  setUploadPanelVisible = (uploadPanelVisible) => {
    this.uploadPanelVisible = uploadPanelVisible;
  };

  setUploadData = (uploadData) => {
    const uploadDataItems = Object.keys(uploadData);
    for (let key of uploadDataItems) {
      if (key in this) {
        this[key] = uploadData[key];
      }
    }
  };

  updateUploadedFile = (id, info) => {
    const files = this.files.map((file) =>
      file.fileId === id ? { ...file, fileInfo: info } : file
    );
    this.files = files;
  };

  updateUploadedItem = async (id) => {
    const uploadedFileData = await getFileInfo(id);
    this.updateUploadedFile(id, uploadedFileData);
  };

  clearUploadData = () => {
    this.files = [];
    this.filesToConversion = [];
    this.uploadedFilesHistory = [];
    this.filesSize = 0;
    this.uploadedFiles = 0;
    this.percent = 0;
    this.conversionPercent = 0;
    this.uploaded = true;
    this.converted = true;

    this.isUploadingAndConversion = false;
    this.isUploading = false;
  };
  removeFileFromList = (id) => {
    this.files = this.files.filter((obj) => {
      return obj.fileId !== id;
    });
  };

  clearUploadedFiles = () => {
    const uploadData = {
      filesSize: 0,
      uploadedFiles: 0,
      percent: 0,
      files: this.files.filter((x) => x.action !== "uploaded"),
    };

    this.isUploadingAndConversion = false;
    this.isUploading = false;

    this.setUploadData(uploadData);
  };

  getUploadedFile = (id) => {
    return this.files.filter((f) => f.uniqueId === id);
  };

  cancelUpload = () => {
    let newFiles = [];

    for (let i = 0; i < this.files.length; i++) {
      if (this.files[i].fileId) {
        newFiles.push(this.files[i]);
      }
    }

    const newUploadData = {
      files: newFiles,
      filesSize: this.filesSize,
      uploadedFiles: this.uploadedFiles,
      percent: 100,
      uploaded: true,
      converted: true,
    };

    if (newUploadData.files.length === 0) this.setUploadPanelVisible(false);
    this.setUploadData(newUploadData);
  };

  cancelConversion = () => {
    let newFiles = [];

    for (let i = 0; i < this.files.length; i++) {
      const file = this.files[i];
      if (file.action === "converted" || file.error || file.inConversion) {
        newFiles.push(this.files[i]);
      }
    }

    const newUploadData = {
      files: newFiles,
      filesToConversion: [],
      filesSize: this.filesSize,
      uploadedFiles: this.uploadedFiles,
      percent: 100,
      uploaded: true,
      converted: true,
    };

    if (newUploadData.files.length === 0) this.setUploadPanelVisible(false);
    this.setUploadData(newUploadData);
  };

  cancelCurrentUpload = (id) => {
    const newFiles = this.files.filter((el) => el.uniqueId !== id);
    const uploadedFilesHistory = this.uploadedFilesHistory.filter(
      (el) => el.uniqueId !== id
    );

    const newUploadData = {
      files: newFiles,
      uploadedFilesHistory,
      filesSize: this.filesSize,
      uploadedFiles: this.uploadedFiles,
      percent: this.percent,
      uploaded: false,
    };

    this.setUploadData(newUploadData);
  };

  cancelCurrentFileConversion = (fileId) => {
    const { convertItem, setConvertItem } = this.dialogsStore;
    convertItem && setConvertItem(null);

    const files = this.files.filter((el) => el.fileId + "" !== fileId);
    const filesToConversion = this.filesToConversion.filter(
      (el) => el.fileId + "" !== fileId
    );

    const newUploadData = {
      files,
      filesToConversion,
      filesSize: this.filesSize,
      uploadedFiles: this.uploadedFiles,
      percent: this.percent,
    };

    this.setUploadData(newUploadData);
  };

  convertFile = (file, t) => {
    this.dialogsStore.setConvertItem(null);

    const secondConvertingWithPassword = file.hasOwnProperty("password");
    const conversionPositionIndex = file.hasOwnProperty("index");

    const alreadyConverting = this.files.some(
      (item) => item.fileId === file.fileId
    );

    if (this.converted && !alreadyConverting) {
      this.filesToConversion = [];
      this.convertFilesSize = 0;
      if (!secondConvertingWithPassword)
        this.files = this.files.filter((f) => f.action === "converted");

      this.primaryProgressDataStore.clearPrimaryProgressData();
    }

    if (!alreadyConverting) {
      if (secondConvertingWithPassword && conversionPositionIndex) {
        this.files.splice(file.index, 0, file);
      } else {
        this.files.push(file);
      }

      if (!this.filesToConversion.length) {
        this.filesToConversion.push(file);
        this.uploadedFilesHistory.push(file);
        this.startConversion(t);
      } else {
        this.filesToConversion.push(file);
        this.uploadedFilesHistory.push(file);
      }
    }
  };

  getNewPercent = (uploadedSize, indexOfFile) => {
    const newTotalSize = sumBy(this.files, (f) =>
      f.file && !this.uploaded ? f.file.size : 0
    );
    const totalUploadedFiles = this.files.filter((_, i) => i < indexOfFile);
    const totalUploadedSize = sumBy(totalUploadedFiles, (f) =>
      f.file && !this.uploaded ? f.file.size : 0
    );
    const newPercent =
      ((uploadedSize + totalUploadedSize) / newTotalSize) * 100;

    /*console.log(
    `newPercent=${newPercent} (newTotalSize=${newTotalSize} totalUploadedSize=${totalUploadedSize} indexOfFile=${indexOfFile})`
  );*/

    return newPercent;
  };

  getConversationProgress = async (fileId) => {
    const promise = new Promise((resolve, reject) => {
      setTimeout(() => {
        try {
          getFileConversationProgress(fileId).then((res) => {
            //console.log(`getFileConversationProgress fileId:${fileId}`, res);
            resolve(res);
          });
        } catch (error) {
          console.error(error);
          reject(error);
        }
      }, 1000);
    });

    return promise;
  };

  setConversionPercent = (percent, alert) => {
    const data = { icon: "file", percent, visible: true };

    if (this.uploaded) {
      this.primaryProgressDataStore.setPrimaryProgressBarData(
        alert ? { ...data, ...{ alert } } : data
      );
    }
  };

  getConversationPercent = (fileIndex) => {
    const length = this.files.filter((f) => f.needConvert).length;
    return (fileIndex / length) * 100;
  };

  startConversion = async (t) => {
    const {
      isRecentFolder,
      isFavoritesFolder,
      isShareFolder,
    } = this.treeFoldersStore;

    const { storeOriginalFiles } = this.settingsStore;

    const isSortedFolder = isRecentFolder || isFavoritesFolder || isShareFolder;
    const needToRefreshFilesList = !isSortedFolder || !storeOriginalFiles;

    runInAction(() => (this.converted = false));
    this.setConversionPercent(0);

    let index = 0;
    let len = this.filesToConversion.length;
    let filesToConversion = this.filesToConversion;

    while (index < len) {
      const conversionItem = filesToConversion[index];
      const { fileId, toFolderId, password } = conversionItem;
      const itemPassword = password ? password : null;
      const file = this.files.find((f) => f.fileId === fileId);
      if (file) runInAction(() => (file.inConversion = true));

      const historyFile = this.uploadedFilesHistory.find(
        (f) => f.fileId === fileId
      );
      if (historyFile) runInAction(() => (historyFile.inConversion = true));

      const data = await convertFile(fileId, itemPassword);

      if (data && data[0]) {
        let progress = data[0].progress;
        let fileInfo = null;
        let error = null;

        while (progress < 100) {
          const res = await this.getConversationProgress(fileId);
          progress = res && res[0] && res[0].progress;
          fileInfo = res && res[0].result;

          runInAction(() => {
            const file = this.files.find((file) => file.fileId === fileId);
            if (file) file.convertProgress = progress;

            const historyFile = this.uploadedFilesHistory.find(
              (file) => file.fileId === fileId
            );
            if (historyFile) historyFile.convertProgress = progress;
          });

          error = res && res[0] && res[0].error;
          if (error.length) {
            const percent = this.getConversationPercent(index + 1);
            this.setConversionPercent(percent, !!error);

            runInAction(() => {
              const file = this.files.find((file) => file.fileId === fileId);
              if (file) {
                file.error = error;
                file.inConversion = false;
                if (fileInfo === "password") file.needPassword = true;
              }

              const historyFile = this.uploadedFilesHistory.find(
                (file) => file.fileId === fileId
              );

              if (historyFile) {
                historyFile.error = error;
                historyFile.inConversion = false;
                if (fileInfo === "password") historyFile.needPassword = true;
              }
            });

            //this.refreshFiles(toFolderId, false);
            break;
          }

          const percent = this.getConversationPercent(index + 1);
          this.setConversionPercent(percent);
        }

        if (progress === 100) {
          runInAction(() => {
            const file = this.files.find((file) => file.fileId === fileId);

            if (file) {
              file.convertProgress = progress;
              file.inConversion = false;
              file.action = "converted";
            }

            const historyFile = this.uploadedFilesHistory.find(
              (file) => file.fileId === fileId
            );

            if (historyFile) {
              historyFile.convertProgress = progress;
              historyFile.inConversion = false;
              historyFile.action = "converted";
            }
          });

          storeOriginalFiles && this.refreshFiles(file);

          if (fileInfo && fileInfo !== "password") {
            file.fileInfo = fileInfo;
            historyFile.fileInfo = fileInfo;
            needToRefreshFilesList && this.refreshFiles(file);
          }

          if (file && isSortedFolder) {
            const folderId = file.fileInfo?.folderId;
            const fileTitle = file.fileInfo?.title;

            folderId &&
              getFolderInfo(folderId)
                .then((folderInfo) =>
                  toastr.success(
                    t("InfoCreateFileIn", {
                      fileTitle,
                      folderTitle: folderInfo.title,
                    })
                  )
                )
                .catch((error) => toastr.error(error));
          }
          const percent = this.getConversationPercent(index + 1);
          this.setConversionPercent(percent, !!error);
        }
      }

      index++;
      filesToConversion = this.filesToConversion;
      len = filesToConversion.length;
    }

    if (this.uploaded) {
      this.setConversionPercent(100);
      this.finishUploadFiles();
    } else {
      runInAction(() => {
        this.converted = true;
        this.filesToConversion = [];
        this.conversionPercent = 0;
      });
    }
  };

  convertUploadedFiles = (t) => {
    this.files = [...this.files, ...this.tempConversionFiles];
    this.uploadedFilesHistory = [
      ...this.uploadedFilesHistory,
      ...this.tempConversionFiles,
    ];

    if (this.uploaded) {
      const newUploadData = {
        files: this.files,
        filesSize: this.convertFilesSize,
        uploadedFiles: this.uploadedFiles,
        percent: this.percent,
        uploaded: false,
        converted: false,
      };
      this.tempConversionFiles = [];

      this.setUploadData(newUploadData);
      this.startUploadFiles(t);
    }
    this.tempConversionFiles = [];
  };

  createEmptyFolders = (emptyFolders, toFolderId) => {
    for (let i = 0; i < emptyFolders.length; i++) {
      let folder = emptyFolders[i];
      if (!folder.path || folder.path.length === 0) continue;

      createFolderPath(toFolderId, folder.path);
    }
  };

  startUpload = (uploadFiles, folderId, t) => {
    const { canConvert } = this.settingsStore;

    const toFolderId = folderId ? folderId : this.selectedFolderStore.id;

    const emptyFolders = uploadFiles.filter((f) => f.isEmptyDirectory);

    if (emptyFolders.length > 0) {
      this.createEmptyFolders(emptyFolders, toFolderId);
    }

    if (this.uploaded) {
      this.files = this.files.filter((f) => f.action !== "upload");
      this.filesSize = 0;
      this.uploadToFolder = null;
      this.percent = 0;
    }
    if (this.uploaded && this.converted) {
      this.files = [];
      this.filesToConversion = [];
    }

    let newFiles = this.files;
    let filesSize = 0;
    let convertSize = 0;

    for (let index of Object.keys(uploadFiles)) {
      const file = uploadFiles[index];

      const parts = file.name.split(".");
      const ext = parts.length > 1 ? "." + parts.pop() : "";
      const needConvert = canConvert(ext);

      const newFile = {
        file: file,
        uniqueId: uniqueid("download_row-key_"),
        fileId: null,
        toFolderId,
        action: "upload",
        error: file.size ? null : t("EmptyFile"),
        fileInfo: null,
        cancel: false,
        needConvert,
        encrypted: file.encrypted,
      };

      needConvert
        ? this.tempConversionFiles.push(newFile)
        : newFiles.push(newFile);

      filesSize += file.size;
      convertSize += file.size;
    }

    const countUploadingFiles = newFiles.length;
    const countConversionFiles = this.tempConversionFiles.length;

    if (countUploadingFiles && !countConversionFiles) {
      this.isUploading = true;
    } else {
      this.isUploadingAndConversion = true;
    }
    this.convertFilesSize = convertSize;

    //console.log("this.tempConversionFiles", this.tempConversionFiles);

    if (countConversionFiles)
      this.settingsStore.hideConfirmConvertSave
        ? this.convertUploadedFiles(t)
        : this.dialogsStore.setConvertDialogVisible(true);

    const clearArray = this.removeDuplicate([
      ...newFiles,
      ...this.uploadedFilesHistory,
    ]);

    this.uploadedFilesHistory = clearArray;

    const newUploadData = {
      files: newFiles,
      filesSize,
      uploadedFiles: this.uploadedFiles,
      percent: this.percent,
      uploaded: false,
      converted: !!this.tempConversionFiles.length,
    };

    if (this.uploaded && countUploadingFiles) {
      this.setUploadData(newUploadData);
      this.startUploadFiles(t);
    }
  };

  refreshFiles = async (currentFile) => {
    const {
      files,
      setFiles,
      folders,
      setFolders,
      filter,
      setFilter,
    } = this.filesStore;
    if (window.location.pathname.indexOf("/history") === -1) {
      const newFiles = files;
      const newFolders = folders;
      const path = currentFile.path ? currentFile.path.slice() : [];
      const fileIndex = newFiles.findIndex(
        (x) => x.id === currentFile.fileInfo.id
      );

      let folderInfo = null;
      const index = path.findIndex((x) => x === this.selectedFolderStore.id);
      const folderId = index !== -1 ? path[index + 1] : null;
      if (folderId) folderInfo = await getFolderInfo(folderId);

      const newPath = [];
      if (folderInfo || path[path.length - 1] === this.selectedFolderStore.id) {
        let i = 0;
        while (path[i] && path[i] !== folderId) {
          newPath.push(path[i]);
          i++;
        }
      }

      if (
        newPath[newPath.length - 1] !== this.selectedFolderStore.id &&
        path.length
      ) {
        return;
      }

      const addNewFile = () => {
        if (folderInfo) {
          const isFolderExist = newFolders.find((x) => x.id === folderInfo.id);
          if (!isFolderExist && folderInfo) {
            newFolders.unshift(folderInfo);
            setFolders(newFolders);
            const newFilter = filter;
            newFilter.total = newFilter.total += 1;
            setFilter(newFilter);
          }
        } else {
          if (currentFile && currentFile.fileInfo) {
            if (fileIndex === -1) {
              newFiles.unshift(currentFile.fileInfo);
              setFiles(newFiles);
              const newFilter = filter;
              newFilter.total = newFilter.total += 1;
              setFilter(newFilter);
            } else if (!this.settingsStore.storeOriginalFiles) {
              newFiles[fileIndex] = currentFile.fileInfo;
              setFiles(newFiles);
            }
          }
        }
      };

      const isFiltered =
        filter.filterType ||
        filter.authorType ||
        filter.search ||
        filter.page !== 0;

      if ((!currentFile && !folderInfo) || isFiltered) return;
      if (folderInfo && this.selectedFolderStore.id === folderInfo.id) return;

      if (folderInfo) {
        const folderIndex = folders.findIndex((f) => f.id === folderInfo.id);
        if (folderIndex !== -1) {
          folders[folderIndex] = folderInfo;
          return;
        }
      }

      if (filter.total >= filter.pageCount) {
        if (files.length) {
          fileIndex === -1 && newFiles.pop();
          addNewFile();
        } else {
          newFolders.pop();
          addNewFile();
        }
      } else {
        addNewFile();
      }

      if (!!folderInfo) {
        const {
          expandedKeys,
          setExpandedKeys,
          treeFolders,
        } = this.treeFoldersStore;

        const newExpandedKeys = expandedKeys.filter(
          (x) => x !== newPath[newPath.length - 1] + ""
        );

        setExpandedKeys(newExpandedKeys);

        loopTreeFolders(
          newPath,
          treeFolders,
          this.filesStore.folders.length === 1 ? this.filesStore.folders : [],
          this.filesStore.folders.length
        );
      }
    }
  };

  uploadFileChunks = async (
    location,
    requestsDataArray,
    fileSize,
    indexOfFile,
    file,
    path
  ) => {
    const length = requestsDataArray.length;
    for (let index = 0; index < length; index++) {
      if (
        this.uploaded ||
        !this.files.some((f) => f.file === file) ||
        this.files[indexOfFile].cancel
      ) {
        return Promise.resolve();
      }

      const res = await uploadFile(location, requestsDataArray[index]);

      //console.log(`Uploaded chunk ${index}/${length}`, res);

      //let isLatestFile = indexOfFile === newFilesLength - 1;

      if (!res.data.data && res.data.message) {
        return Promise.reject(res.data.message);
      }

      const fileId = res.data.data.id;

      const { uploaded } = res.data.data;

      const uploadedSize = uploaded
        ? fileSize
        : index * this.settingsStore.chunkUploadSize;

      const newPercent = this.getNewPercent(uploadedSize, indexOfFile);

      const percentCurrentFile = (index / length) * 100;

      this.primaryProgressDataStore.setPrimaryProgressBarData({
        icon: "upload",
        percent: newPercent,
        visible: true,
        loadingFile: {
          uniqueId: this.files[indexOfFile].uniqueId,
          percent: percentCurrentFile,
        },
      });

      if (uploaded) {
        const fileInfo = await getFileInfo(fileId);
        runInAction(() => {
          this.files[indexOfFile].action = "uploaded";
          this.files[indexOfFile].fileId = fileId;
          this.files[indexOfFile].fileInfo = fileInfo;
          this.percent = newPercent;
        });
        //setUploadData(uploadData);
      }
    }

    // All chuncks are uploaded

    const currentFile = this.files[indexOfFile];
    currentFile.path = path;
    if (!currentFile) return Promise.resolve();
    const { needConvert } = currentFile;

    if (needConvert) {
      runInAction(() => (currentFile.action = "convert"));
      if (!this.filesToConversion.length || this.converted) {
        this.filesToConversion.push(currentFile);
        this.startConversion();
      } else {
        this.filesToConversion.push(currentFile);
      }
      return Promise.resolve();
    } else {
      if (currentFile.action === "uploaded") {
        this.refreshFiles(currentFile);
      }
      return Promise.resolve();
    }
  };

  startUploadFiles = async (t) => {
    let files = this.files;

    if (files.length === 0 || this.filesSize === 0) {
      return this.finishUploadFiles();
    }

    const progressData = {
      visible: true,
      percent: this.percent,
      icon: "upload",
      alert: false,
    };

    this.primaryProgressDataStore.setPrimaryProgressBarData(progressData);

    let index = 0;
    let len = files.length;
    while (index < len) {
      await this.startSessionFunc(index, t);
      index++;

      files = this.files;
      len = files.length;
    }

    if (!this.filesToConversion.length) {
      this.finishUploadFiles();
    } else {
      runInAction(() => (this.uploaded = true));
      const uploadedFiles = this.files.filter((x) => x.action === "uploaded");
      const totalErrorsCount = sumBy(uploadedFiles, (f) => (f.error ? 1 : 0));
      if (totalErrorsCount > 0)
        console.log("Upload errors: ", totalErrorsCount);

      setTimeout(() => {
        if (!this.uploadPanelVisible && !totalErrorsCount && this.converted) {
          this.clearUploadedFiles();
        }
      }, TIMEOUT);
    }
  };

  startSessionFunc = (indexOfFile, t) => {
    //console.log("START UPLOAD SESSION FUNC", uploadData);

    if (!this.uploaded && this.files.length === 0) {
      this.uploaded = true;
      //setUploadData(uploadData);
      return;
    }

    const item = this.files[indexOfFile];

    if (!item) {
      console.error("Empty files");
      return Promise.resolve();
    } else if (
      item.action === "uploaded" ||
      item.action === "convert" ||
      item.action === "converted"
    ) {
      return Promise.resolve();
    }

    const { chunkUploadSize } = this.settingsStore;

    const { file, toFolderId /*, action*/ } = item;
    const chunks = Math.ceil(file.size / chunkUploadSize, chunkUploadSize);
    const fileName = file.name;
    const fileSize = file.size;
    const relativePath = file.path
      ? file.path.slice(1, -file.name.length)
      : file.webkitRelativePath
      ? file.webkitRelativePath.slice(0, -file.name.length)
      : "";

    return startUploadSession(
      toFolderId,
      fileName,
      fileSize,
      relativePath,
      file.encrypted
    )
      .then((res) => {
        const location = res.data.location;
        const path = res.data.path;

        const requestsDataArray = [];

        let chunk = 0;

        while (chunk < chunks) {
          const offset = chunk * chunkUploadSize;
          const formData = new FormData();
          formData.append("file", file.slice(offset, offset + chunkUploadSize));
          requestsDataArray.push(formData);
          chunk++;
        }

        return { location, requestsDataArray, fileSize, path };
      })
      .then(({ location, requestsDataArray, fileSize, path }) => {
        this.primaryProgressDataStore.setPrimaryProgressBarData({
          icon: "upload",
          visible: true,
          percent: this.percent,
          loadingFile: {
            uniqueId: this.files[indexOfFile].uniqueId,
            percent: chunks < 2 ? 50 : 0,
          },
        });

        return this.uploadFileChunks(
          location,
          requestsDataArray,
          fileSize,
          indexOfFile,
          file,
          path
        );
      })
      .catch((err) => {
        if (this.files[indexOfFile] === undefined) {
          this.primaryProgressDataStore.setPrimaryProgressBarData({
            icon: "upload",
            percent: 0,
            visible: false,
            alert: true,
          });
          return Promise.resolve();
        }

        this.files[indexOfFile].error = err;

        //dispatch(setUploadData(uploadData));

        const newPercent = this.getNewPercent(fileSize, indexOfFile);

        this.primaryProgressDataStore.setPrimaryProgressBarData({
          icon: "upload",
          percent: newPercent,
          visible: true,
          alert: true,
        });

        return Promise.resolve();
      });
  };

  finishUploadFiles = () => {
    const { fetchFiles, filter } = this.filesStore;

    const totalErrorsCount = sumBy(this.files, (f) => (f.error ? 1 : 0));

    if (totalErrorsCount > 0) {
      this.primaryProgressDataStore.setPrimaryProgressBarShowError(true); // for empty file
      console.log("Errors: ", totalErrorsCount);
    }

    this.uploaded = true;
    this.converted = true;

    const uploadData = {
      filesSize: 0,
      uploadedFiles: 0,
      percent: 0,
      conversionPercent: 0,
    };

    if (this.files.length > 0) {
      const toFolderId = this.files[0]?.toFolderId;
      fetchFiles(toFolderId, filter);

      if (toFolderId) {
        const { socketHelper } = this.filesStore.settingsStore;

        socketHelper.emit({
          command: "refresh-folder",
          data: toFolderId,
        });
      }
    }

    setTimeout(() => {
      if (!this.primaryProgressDataStore.alert) {
        //this.primaryProgressDataStore.clearPrimaryProgressData();
      }

      if (this.uploadPanelVisible || this.primaryProgressDataStore.alert) {
        uploadData.files = this.files;
        uploadData.filesToConversion = this.filesToConversion;
      } else {
        // uploadData.files = [];
        // uploadData.filesToConversion = [];
        // this.isUploadingAndConversion = false;
        // this.isUploading = false;
      }

      this.setUploadData(uploadData);
    }, TIMEOUT);
  };

  copyToAction = (
    destFolderId,
    folderIds,
    fileIds,
    conflictResolveType,
    deleteAfter
  ) => {
    const {
      setSecondaryProgressBarData,
      clearSecondaryProgressData,
    } = this.secondaryProgressDataStore;

    return copyToFolder(
      destFolderId,
      folderIds,
      fileIds,
      conflictResolveType,
      deleteAfter
    )
      .then((res) => {
        if (res[0]?.error) return Promise.reject(res[0].error);

        const data = res[0] ? res[0] : null;
        const pbData = { icon: "duplicate" };

        return this.loopFilesOperations(data, pbData).then(() =>
          this.moveToCopyTo(destFolderId, pbData, true, fileIds, folderIds)
        );
      })
      .catch((err) => {
        setSecondaryProgressBarData({
          visible: true,
          alert: true,
        });
        this.clearActiveOperations(fileIds, folderIds);
        setTimeout(() => clearSecondaryProgressData(), TIMEOUT);
        return Promise.reject(err);
      });
  };

  moveToAction = (
    destFolderId,
    folderIds,
    fileIds,
    conflictResolveType,
    deleteAfter
  ) => {
    const {
      setSecondaryProgressBarData,
      clearSecondaryProgressData,
    } = this.secondaryProgressDataStore;

    return moveToFolder(
      destFolderId,
      folderIds,
      fileIds,
      conflictResolveType,
      deleteAfter
    )
      .then((res) => {
        const data = res[0] ? res[0] : null;
        const pbData = { icon: "move" };

        return this.loopFilesOperations(data, pbData).then(() =>
          this.moveToCopyTo(destFolderId, pbData, false, fileIds, folderIds)
        );
      })
      .catch((err) => {
        setSecondaryProgressBarData({
          visible: true,
          alert: true,
        });
        this.clearActiveOperations(fileIds, folderIds);
        setTimeout(() => clearSecondaryProgressData(), TIMEOUT);
        return Promise.reject(err);
      });
  };

  copyAsAction = (fileId, title, folderId, enableExternalExt, password) => {
    const { fetchFiles, filter } = this.filesStore;

    return fileCopyAs(fileId, title, folderId, enableExternalExt, password)
      .then(() => {
        fetchFiles(folderId, filter, true, true);
      })
      .catch((err) => {
        return Promise.reject(err);
      });
  };

  fileCopyAs = async (fileId, title, folderId, enableExternalExt, password) => {
    return fileCopyAs(fileId, title, folderId, enableExternalExt, password);
  };
  itemOperationToFolder = (data) => {
    const {
      destFolderId,
      folderIds,
      fileIds,
      deleteAfter,
      isCopy,
      translations,
    } = data;
    const conflictResolveType = data.conflictResolveType
      ? data.conflictResolveType
      : ConflictResolveType.Duplicate;

    this.secondaryProgressDataStore.setSecondaryProgressBarData({
      icon: isCopy ? "duplicate" : "move",
      visible: true,
      percent: 0,
      label: isCopy ? translations.copy : translations.move,
      alert: false,
      filesCount: this.secondaryProgressDataStore.filesCount + fileIds.length,
    });

    return isCopy
      ? this.copyToAction(
          destFolderId,
          folderIds,
          fileIds,
          conflictResolveType,
          deleteAfter
        )
      : this.moveToAction(
          destFolderId,
          folderIds,
          fileIds,
          conflictResolveType,
          deleteAfter
        );
  };

  loopFilesOperations = async (data, pbData) => {
    const {
      clearSecondaryProgressData,
      setSecondaryProgressBarData,
    } = this.secondaryProgressDataStore;

    const label = this.secondaryProgressDataStore.label;
    let progress = data.progress;

    if (!data) {
      setTimeout(() => clearSecondaryProgressData(), TIMEOUT);
      return;
    }

    let operationItem = data;
    let finished = data.finished;

    while (!finished) {
      const item = await this.getOperationProgress(data.id);
      operationItem = item;

      progress = item ? item.progress : 100;
      finished = item ? item.finished : true;

      setSecondaryProgressBarData({
        icon: pbData.icon,
        label: pbData.label || label,
        percent: progress,
        visible: true,
        alert: false,
        currentFile: item,
      });
    }

    return operationItem;
  };

  moveToCopyTo = (destFolderId, pbData, isCopy, fileIds, folderIds) => {
    const { treeFolders, setTreeFolders } = this.treeFoldersStore;
    const {
      fetchFiles,
      filter,
      isEmptyLastPageAfterOperation,
      resetFilterPage,
    } = this.filesStore;

    const {
      clearSecondaryProgressData,
      setSecondaryProgressBarData,
      label,
    } = this.secondaryProgressDataStore;

    let receivedFolder = destFolderId;
    let updatedFolder = this.selectedFolderStore.id;

    if (this.dialogsStore.isFolderActions) {
      receivedFolder = this.selectedFolderStore.parentId;
      updatedFolder = destFolderId;
    }

    getFolder(receivedFolder).then((data) => {
      let newTreeFolders = treeFolders;
      let path = data.pathParts.slice(0);
      let folders = data.folders;
      let foldersCount = data.current.foldersCount;
      loopTreeFolders(path, newTreeFolders, folders, foldersCount);

      if (!isCopy || destFolderId === this.selectedFolderStore.id) {
        let newFilter;

        if (isEmptyLastPageAfterOperation()) {
          newFilter = resetFilterPage();
        }

        fetchFiles(
          updatedFolder,
          newFilter ? newFilter : filter,
          true,
          true
        ).finally(() => {
          this.clearActiveOperations(fileIds, folderIds);
          setTimeout(() => clearSecondaryProgressData(), TIMEOUT);
          this.dialogsStore.setIsFolderActions(false);
        });
      } else {
        this.clearActiveOperations(fileIds, folderIds);
        setSecondaryProgressBarData({
          icon: pbData.icon,
          label: pbData.label || label,
          percent: 100,
          visible: true,
          alert: false,
        });

        setTimeout(() => clearSecondaryProgressData(), TIMEOUT);
        setTreeFolders(newTreeFolders);
      }
    });
  };

  getOperationProgress = async (id) => {
    const promise = new Promise((resolve, reject) => {
      setTimeout(async () => {
        try {
          await getProgress().then((res) => {
            const currentItem = res.find((x) => x.id === id);
            if (currentItem?.error) {
              reject(currentItem.error);
            }
            resolve(currentItem);
          });
        } catch (error) {
          reject(error);
        }
      }, 1000);
    });
    return promise;
  };

  clearActiveOperations = (fileIds = [], folderIds = []) => {
    const {
      activeFiles,
      activeFolders,
      setActiveFiles,
      setActiveFolders,
    } = this.filesStore;

    const newActiveFiles = activeFiles.filter((el) => !fileIds?.includes(el));
    const newActiveFolders = activeFolders.filter(
      (el) => !folderIds.includes(el)
    );

    setTimeout(() => {
      setActiveFiles(newActiveFiles);
      setActiveFolders(newActiveFolders);
    }, TIMEOUT);
  };

  clearUploadedFilesHistory = () => {
    this.primaryProgressDataStore.clearPrimaryProgressData();
    this.uploadedFilesHistory = [];
  };

  removeDuplicate = (items) => {
    let obj = {};
    return items.filter((x) => {
      if (obj[x.uniqueId]) return false;
      obj[x.uniqueId] = true;
      return true;
    });
  };
}

export default UploadDataStore;<|MERGE_RESOLUTION|>--- conflicted
+++ resolved
@@ -15,11 +15,8 @@
   getFileConversationProgress,
   copyToFolder,
   moveToFolder,
-<<<<<<< HEAD
   createFolderPath,
-=======
   fileCopyAs,
->>>>>>> aa9b6cbb
 } from "@appserver/common/api/files";
 import toastr from "studio/toastr";
 class UploadDataStore {
