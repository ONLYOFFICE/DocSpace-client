--- conflicted
+++ resolved
@@ -3,11 +3,7 @@
   "content": "LDAP settings",
   "content_en_sha1_hash": "47aabd81090aebfdaf6d1d37da2399019820296f",
   "created_at": "2025-05-19T21:30:54.273Z",
-<<<<<<< HEAD
-  "updated_at": "2025-06-18T17:11:42.431Z",
-=======
   "updated_at": "2025-06-24T16:31:24.402Z",
->>>>>>> 0de93b01
   "comment": {
     "text": "The translation key \"Ldap:LdapSettings\" is used to display the title of LDAP settings in the portal settings page. It appears as the title of a category and is also set as the document title when loading the LDAP integration.",
     "is_auto": true,
@@ -16,13 +12,8 @@
   "usage": [
     {
       "file_path": "/packages/client/src/pages/PortalSettings/Layout/Article/Body/index.js",
-<<<<<<< HEAD
-      "line_number": 220,
-      "context": "case \"Common:PaymentsTitle\":\n return t(\"Common:PaymentsTitle\");\n case \"ManagementCategoryDataManagement\":\n return t(\"ManagementCategoryDataManagement\");\n case \"LdapSettings\":\n return t(\"Ldap:LdapSettings\");\n case \"LdapSyncTitle\":\n return t(\"Ldap:LdapSyncTitle\");\n case \"Common:RestoreBackup\":\n return t(\"Common:RestoreBackup\");\n case \"PortalDeletion\":",
-=======
       "line_number": 223,
       "context": "case \"Common:PaymentsTitle\":\n return t(\"Common:PaymentsTitle\");\n case \"ManagementCategoryDataManagement\":\n return t(\"ManagementCategoryDataManagement\");\n case \"LdapSettings\":\n return t(\"Ldap:LdapSettings\");\n case \"LdapSyncTitle\":\n return t(\"Ldap:LdapSyncTitle\");\n case \"RestoreBackup\":\n return t(\"RestoreBackup\");\n case \"PortalDeletion\":",
->>>>>>> 0de93b01
       "module": "/packages/client"
     },
     {
@@ -120,7 +111,13 @@
     "hy-AM": {
       "ai_translated": false,
       "ai_model": null,
-      "ai_spell_check_issues": [],
+      "ai_spell_check_issues": [
+        {
+          "type": "incorrect_translation",
+          "description": "While \"կարգավորումներ\" (kargavorumner) can translate to settings, a more accurate and common translation of \"LDAP settings\" in a technical context would be something like \"LDAP գործունեություն\" (LDAP gorcust'ev) or \"LDAP համապարակներ\" (LDAP hamaparaki). \"կարգավորումներ\" implies more general configuration.",
+          "suggestion": "LDAP գործունեություն (LDAP gorcust'ev) or LDAP համապարակներ (LDAP hamaparaki)"
+        }
+      ],
       "approved_at": null
     },
     "it": {
@@ -192,7 +189,13 @@
     "si": {
       "ai_translated": false,
       "ai_model": null,
-      "ai_spell_check_issues": [],
+      "ai_spell_check_issues": [
+        {
+          "type": "spelling",
+          "description": "The word 'සැකසුම්' (sakasuṁ) is a correct transliteration for 'settings', however, in the context of technical settings, a more common and precise term might be 'මානcongurations' (mānaconfiguration) or a similar phrasing. While 'සැකසුම්' is understandable, 'මානcongurations' would be more familiar to technical users.",
+          "suggestion": "Consider using 'මානcongurations' or a similar technical term for 'settings' to better align with typical user expectations."
+        }
+      ],
       "approved_at": null
     },
     "sk": {
@@ -213,7 +216,7 @@
       "ai_spell_check_issues": [
         {
           "type": "incorrect_translation",
-          "description": "The Serbian (Cyrillic) translation \"LDAP подешавања\" is a reasonable translation of 'LDAP settings,' but 'подешавања' implies settings that can be adjusted or configured. 'LDAP settings' can refer to the configuration itself, not just the ability to adjust them. A more accurate and general translation might be 'LDAP поставке' (LDAP postavke).",
+          "description": "While \"подешавања\" can mean settings, a more natural and commonly used translation for \"LDAP settings\" in Serbian (Cyrillic) would be \"LDAP поставке\". \"подешавања\" implies adjustment or configuration, whereas \"поставке\" directly translates to 'settings'.",
           "suggestion": "LDAP поставке"
         }
       ],
@@ -243,8 +246,8 @@
       "ai_spell_check_issues": [
         {
           "type": "incorrect_translation",
-          "description": "While 'Cài đặt' translates to 'Settings', a more accurate and common Vietnamese translation for 'LDAP settings' would be 'Thiết lập LDAP'. 'Cài đặt' often implies installation, not the configuration itself.",
-          "suggestion": "Thiết lập LDAP"
+          "description": "While \"Cài đặt\" translates to 'settings' or 'installation', it doesn't directly convey the meaning of 'LDAP settings'. A more accurate translation might include the term 'LDAP' to clarify what settings are being referred to.",
+          "suggestion": "Cài đặt LDAP"
         }
       ],
       "approved_at": null
