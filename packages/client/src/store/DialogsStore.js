// (c) Copyright Ascensio System SIA 2009-2024
//
// This program is a free software product.
// You can redistribute it and/or modify it under the terms
// of the GNU Affero General Public License (AGPL) version 3 as published by the Free Software
// Foundation. In accordance with Section 7(a) of the GNU AGPL its Section 15 shall be amended
// to the effect that Ascensio System SIA expressly excludes the warranty of non-infringement of
// any third-party rights.
//
// This program is distributed WITHOUT ANY WARRANTY, without even the implied warranty
// of MERCHANTABILITY or FITNESS FOR A PARTICULAR  PURPOSE. For details, see
// the GNU AGPL at: http://www.gnu.org/licenses/agpl-3.0.html
//
// You can contact Ascensio System SIA at Lubanas st. 125a-25, Riga, Latvia, EU, LV-1021.
//
// The  interactive user interfaces in modified source and object code versions of the Program must
// display Appropriate Legal Notices, as required under Section 5 of the GNU AGPL version 3.
//
// Pursuant to Section 7(b) of the License you must retain the original Product logo when
// distributing the program. Pursuant to Section 7(e) we decline to grant you any rights under
// trademark law for use of our trademarks.
//
// All the Product's GUI elements, including illustrations and icon sets, as well as technical writing
// content are licensed under the terms of the Creative Commons Attribution-ShareAlike 4.0
// International. See the License terms at http://creativecommons.org/licenses/by-sa/4.0/legalcode

import { getNewFiles } from "@docspace/shared/api/files";
import {
  EmployeeType,
  FilesSelectorFilterTypes,
  FilterType,
  ShareAccessRights,
} from "@docspace/shared/enums";
import { makeAutoObservable, runInAction } from "mobx";
import { Events } from "@docspace/shared/enums";

class DialogsStore {
  authStore;
  treeFoldersStore;
  filesStore;
  selectedFolderStore;
  versionHistoryStore;
  infoPanelStore;

  ownerPanelVisible = false;
  moveToPanelVisible = false;
  restorePanelVisible = false;
  copyPanelVisible = false;
  deleteThirdPartyDialogVisible = false;
  connectDialogVisible = false;
  thirdPartyMoveDialogVisible = false;
  deleteDialogVisible = false;
  downloadDialogVisible = false;
  emptyTrashDialogVisible = false;
  newFilesPanelVisible = false;
  editGroupMembersDialogVisible = false;
  conflictResolveDialogVisible = false;
  convertDialogVisible = false;
  selectFileDialogVisible = false;
  selectFileFormRoomDialogVisible = false;
  convertPasswordDialogVisible = false;
  inviteQuotaWarningDialogVisible = false;
  changeQuotaDialogVisible = false;
  unsavedChangesDialogVisible = false;
  moveToPublicRoomVisible = false;
  moveToPublicRoomData = null;
  backupToPublicRoomVisible = false;
  backupToPublicRoomData = null;
  isFolderActions = false;
  roomCreation = false;
  culture = {
    key: "",
    label: "",
  };
  invitePanelOptions = {
    visible: false,
    hideSelector: false,
    defaultAccess: ShareAccessRights.FullAccess,
  };
  restoreAllPanelVisible = false;
  archiveDialogVisible = false;
  restoreRoomDialogVisible = false;
  eventDialogVisible = false;
  deleteLinkDialogVisible = false;

  removeItem = null;
  connectItem = null;
  formItem = null;
  destFolderId = null;
  newFilesIds = null;
  newFiles = null;
  conflictResolveDialogData = null;
  conflictResolveDialogItems = null;
  removeMediaItem = null;
  unsubscribe = null;
  isRoomDelete = false;
  convertItem = null;
  formCreationInfo = null;
  saveThirdpartyResponse = null;
  inviteItems = [];
  restoreAllArchive = false;
  isConnectDialogReconnect = false;
  saveAfterReconnectOAuth = false;
  createRoomDialogVisible = false;
  createRoomConfirmDialogVisible = false;
  changeUserTypeDialogVisible = false;
  editLinkPanelIsVisible = false;
  embeddingPanelData = { visible: false, item: null };
  submitToGalleryDialogVisible = false;
  linkParams = null;
  leaveRoomDialogVisible = false;
  changeRoomOwnerIsVisible = false;
  changeRoomOwnerData = null;
  editMembersGroup = null;
  pdfFormEditVisible = false;
  pdfFormEditData = null;

  shareFolderDialogVisible = false;
  cancelUploadDialogVisible = false;
  createRoomTemplateDialogVisible = false;
  templateAccessSettingsVisible = false;
  templateEventVisible = false;

  selectFileFormRoomFilterParam = FilesSelectorFilterTypes.DOCX;
  selectFileFormRoomOpenRoot = false;
  fillPDFDialogData = {
    visible: false,
    data: null,
  };
  shareCollectSelector = {
    visible: false,
    file: null,
  };

  warningQuotaDialogVisible = false;
  invitePaidUsersCount = 0;
  isNewQuotaItemsByCurrentUser = false;

  constructor(
    authStore,
    treeFoldersStore,
    filesStore,
    selectedFolderStore,
    versionHistoryStore,
    infoPanelStore,
  ) {
    makeAutoObservable(this);

    this.treeFoldersStore = treeFoldersStore;
    this.filesStore = filesStore;
    this.selectedFolderStore = selectedFolderStore;
    this.authStore = authStore;
    this.versionHistoryStore = versionHistoryStore;
    this.infoPanelStore = infoPanelStore;
  }
  setInviteLanguage = (culture) => {
    this.culture = culture;
  };
  setIsRoomDelete = (isRoomDelete) => {
    this.isRoomDelete = isRoomDelete;
  };

  setRestoreAllArchive = (restoreAllArchive) => {
    this.restoreAllArchive = restoreAllArchive;
  };

  setArchiveDialogVisible = (visible) => {
    this.archiveDialogVisible = visible;
  };

  setRestoreRoomDialogVisible = (visible) => {
    this.restoreRoomDialogVisible = visible;
  };

  setIsFolderActions = (isFolderActions) => {
    this.isFolderActions = isFolderActions;
  };

  setChangeOwnerPanelVisible = (ownerPanelVisible) => {
    this.ownerPanelVisible = ownerPanelVisible;
  };

  setMoveToPanelVisible = (visible) => {
    if (
      visible &&
      !this.filesStore.hasSelection &&
      !this.filesStore.hasBufferSelection &&
      !this.infoPanelStore.infoPanelSelection
    )
      return;

    this.moveToPanelVisible = visible;
  };

  setRestorePanelVisible = (visible) => {
    !visible && this.deselectActiveFiles();

    if (
      visible &&
      !this.filesStore.hasSelection &&
      !this.filesStore.hasBufferSelection
    )
      return;

    this.restorePanelVisible = visible;
  };

  setRestoreAllPanelVisible = (visible) => {
    this.restoreAllPanelVisible = visible;
  };

  setCopyPanelVisible = (visible) => {
    if (
      visible &&
      !this.filesStore.hasSelection &&
      !this.filesStore.hasBufferSelection &&
      !this.infoPanelStore.infoPanelSelection
    ) {
      console.log("No files selected");
      return;
    }

    this.copyPanelVisible = visible;
  };

  setRoomCreation = (roomCreation) => {
    this.roomCreation = roomCreation;
  };

  setSaveThirdpartyResponse = (saveThirdpartyResponse) => {
    this.saveThirdpartyResponse = saveThirdpartyResponse;
  };

  setConnectDialogVisible = (connectDialogVisible) => {
    if (!connectDialogVisible) this.setConnectItem(null);
    this.connectDialogVisible = connectDialogVisible;
    if (!this.connectDialogVisible) this.setRoomCreation(false);
  };

  setRemoveItem = (removeItem) => {
    this.removeItem = removeItem;
  };

  setDeleteThirdPartyDialogVisible = (deleteThirdPartyDialogVisible) => {
    this.deleteThirdPartyDialogVisible = deleteThirdPartyDialogVisible;
  };

  setDeleteDialogVisible = (deleteDialogVisible) => {
    this.deleteDialogVisible = deleteDialogVisible;
  };

  setEventDialogVisible = (eventDialogVisible) => {
    this.eventDialogVisible = eventDialogVisible;
  };

  setDownloadDialogVisible = (downloadDialogVisible) => {
    this.downloadDialogVisible = downloadDialogVisible;
  };

  setEmptyTrashDialogVisible = (emptyTrashDialogVisible) => {
    this.emptyTrashDialogVisible = emptyTrashDialogVisible;
  };

  setConnectItem = (connectItem) => {
    this.connectItem = connectItem;
  };

  setIsConnectDialogReconnect = (isConnectDialogReconnect) => {
    this.isConnectDialogReconnect = isConnectDialogReconnect;
  };

  setSaveAfterReconnectOAuth = (saveAfterReconnectOAuth) => {
    this.saveAfterReconnectOAuth = saveAfterReconnectOAuth;
  };

  setDestFolderId = (destFolderId) => {
    this.destFolderId = destFolderId;
  };

  setChangeQuotaDialogVisible = (changeQuotaDialogVisible) => {
    this.changeQuotaDialogVisible = changeQuotaDialogVisible;
  };
  setNewFilesPanelVisible = async (visible, newId, item) => {
    const { pathParts } = this.selectedFolderStore;

    const id = visible && !newId ? item.id : newId;
    const newIds = newId
      ? [newId]
      : pathParts
        ? pathParts.map((p) => p.id)
        : [];
    item &&
      pathParts.push({
        id: item.id,
        title: item.title,
        roomType: item.roomType,
      });

    let newFilesPanelVisible = visible;

    if (visible) {
      const files = await getNewFiles(id);
      if (files && files.length) {
        this.setNewFiles(files);
        this.setNewFilesIds(newIds);
      } else {
        newFilesPanelVisible = false;
        //   const {
        //     getRootFolder,
        //     updateRootBadge,
        //     treeFolders,
        //   } = this.treeFoldersStore;
        //   const { updateFolderBadge, updateFoldersBadge } = this.filesStore;

        //   if (item) {
        //     const { rootFolderType, id } = item;
        //     const rootFolder = getRootFolder(rootFolderType);
        //     updateRootBadge(rootFolder.id, item.new);
        //     updateFolderBadge(id, item.new);
        //   } else {
        //     const rootFolder = treeFolders.find((x) => x.id === +newIds[0]);
        //     updateRootBadge(rootFolder.id, rootFolder.new);
        //     if (this.selectedFolderStore.id === rootFolder.id)
        //       updateFoldersBadge();
        //   }
      }
    } else {
      this.setNewFilesIds(null);
    }

    this.newFilesPanelVisible = newFilesPanelVisible;
  };

  setNewFilesIds = (newFilesIds) => {
    this.newFilesIds = newFilesIds;
  };

  setNewFiles = (files) => {
    this.newFiles = files;
  };

  setEditGroupMembersDialogVisible = (editGroupMembersDialogVisible) => {
    this.editGroupMembersDialogVisible = editGroupMembersDialogVisible;
  };

  setEditMembersGroup = (editMembersGroup) => {
    this.editMembersGroup = editMembersGroup;
  };

  setConflictResolveDialogVisible = (conflictResolveDialogVisible) => {
    this.conflictResolveDialogVisible = conflictResolveDialogVisible;
  };

  setConflictResolveDialogData = (data) => {
    this.conflictResolveDialogData = data;
  };

  setConflictResolveDialogItems = (items) => {
    this.conflictResolveDialogItems = items;
  };

  setRemoveMediaItem = (removeMediaItem) => {
    this.removeMediaItem = removeMediaItem;
  };

  setUnsubscribe = (unsubscribe) => {
    this.unsubscribe = unsubscribe;
  };

  setConvertDialogVisible = (visible) => {
    this.convertDialogVisible = visible;
  };

  setConvertPasswordDialogVisible = (visible) => {
    this.convertPasswordDialogVisible = visible;
  };

  setFormCreationInfo = (item) => {
    this.formCreationInfo = item;
  };

  setConvertItem = (item) => {
    this.convertItem = item;
  };

  setSelectFileDialogVisible = (visible) => {
    this.selectFileDialogVisible = visible;
  };

  /**
   *  @param {boolean} visible
   *  @param {FilesSelectorFilterTypes | FilterType} [filterParam = FilesSelectorFilterTypes.DOCX]
   *  @param {boolean} [openRoot = false]
   */
  setSelectFileFormRoomDialogVisible = (
    visible,
    filterParam = FilesSelectorFilterTypes.DOCX,
    openRoot = false,
  ) => {
    this.selectFileFormRoomDialogVisible = visible;
    this.selectFileFormRoomFilterParam = filterParam;
    this.selectFileFormRoomOpenRoot = openRoot;
  };

  createMasterForm = async (fileInfo, options) => {
    const { extension = "pdf", withoutDialog, preview } = options;

    const newTitle = fileInfo.title;

    let lastIndex = newTitle.lastIndexOf(".");

    if (lastIndex === -1) {
      lastIndex = newTitle.length;
    }

    const event = new Event(Events.CREATE);

    const title = newTitle.substring(0, lastIndex);

    const payload = {
      extension,
      id: -1,
      title: withoutDialog ? title : `${title}.${extension}`,
      templateId: fileInfo.id,
      withoutDialog,
      preview,
      edit: true,
      toForm: true,
    };

    event.payload = payload;

    window.dispatchEvent(event);
  };

  setInvitePanelOptions = (invitePanelOptions) => {
    this.invitePanelOptions = invitePanelOptions;
  };

  setInviteItems = (inviteItems) => {
    this.inviteItems = inviteItems;
  };

  setInvitePaidUsersCount = (modifier = 1) => {
    this.invitePaidUsersCount = this.invitePaidUsersCount + modifier;
    if (this.invitePaidUsersCount === -1) this.invitePaidUsersCount = 0;
  };

  isPaidUserAccess = (selectedAccess) => {
    return (
      selectedAccess === EmployeeType.Admin ||
      selectedAccess === EmployeeType.Collaborator ||
      selectedAccess === EmployeeType.User
    );
  };

  changeInviteItem = async (item) =>
    runInAction(() => {
      const index = this.inviteItems.findIndex((iItem) => iItem.id === item.id);

      const isPrevAccessPaid = this.isPaidUserAccess(
        this.inviteItems[index].access,
      );
      const isCurrAccessPaid = this.isPaidUserAccess(item.access);

      let modifier = 0;

      if (isPrevAccessPaid && !isCurrAccessPaid) modifier = -1;
      if (!isPrevAccessPaid && isCurrAccessPaid) modifier = 1;

      this.setInvitePaidUsersCount(modifier);

      this.inviteItems[index] = { ...this.inviteItems[index], ...item };
    });

  setQuotaWarningDialogVisible = (inviteQuotaWarningDialogVisible) => {
    this.inviteQuotaWarningDialogVisible = inviteQuotaWarningDialogVisible;
  };

  setIsNewRoomByCurrentUser = (value) => {
    this.isNewRoomByCurrentUser = value;
  };

  setIsNewUserByCurrentUser = (value) => {
    this.isNewUserByCurrentUser = value;
  };

  setCreateRoomDialogVisible = (createRoomDialogVisible) => {
    this.createRoomDialogVisible = createRoomDialogVisible;
  };

  setCreateRoomConfirmDialogVisible = (createRoomConfirmDialogVisible) => {
    this.createRoomConfirmDialogVisible = createRoomConfirmDialogVisible;
  };

  setChangeUserTypeDialogVisible = (changeUserTypeDialogVisible) => {
    this.changeUserTypeDialogVisible = changeUserTypeDialogVisible;
  };

  setSubmitToGalleryDialogVisible = (submitToGalleryDialogVisible) => {
    this.submitToGalleryDialogVisible = submitToGalleryDialogVisible;
  };

  setFormItem = (formItem) => {
    if (formItem && !formItem.exst) {
      const splitted = formItem.title.split(".");
      formItem.title = splitted.slice(0, -1).join(".");
      formItem.exst = splitted.length !== 1 ? `.${splitted.at(-1)}` : null;
    }
    this.formItem = formItem;
  };

  setLinkParams = (linkParams) => {
    this.linkParams = linkParams;
  };

  setUnsavedChangesDialog = (unsavedChangesDialogVisible) => {
    this.unsavedChangesDialogVisible = unsavedChangesDialogVisible;
  };

  setEditLinkPanelIsVisible = (editLinkPanelIsVisible) => {
    this.editLinkPanelIsVisible = editLinkPanelIsVisible;
  };

  setLeaveRoomDialogVisible = (visible) => {
    this.leaveRoomDialogVisible = visible;
  };

  setChangeRoomOwnerIsVisible = (
    visible,
    showBackButton = false,
    setRoomParams,
  ) => {
    this.changeRoomOwnerIsVisible = visible;

    this.changeRoomOwnerData = {
      showBackButton,
      setRoomParams,
    };
  };

  setDeleteLinkDialogVisible = (visible) => {
    this.deleteLinkDialogVisible = visible;
  };

  setEmbeddingPanelData = (embeddingPanelData) => {
    this.embeddingPanelData = embeddingPanelData;
  };

  setMoveToPublicRoomVisible = (visible, data = null) => {
    this.moveToPublicRoomVisible = visible;
    this.moveToPublicRoomData = data;
  };
  setBackupToPublicRoomVisible = (visible, data = null) => {
    this.backupToPublicRoomVisible = visible;
    this.backupToPublicRoomData = data;
  };
  deselectActiveFiles = () => {
    this.filesStore.setSelected("none");
  };

  setShareFolderDialogVisible = (visible) => {
    this.shareFolderDialogVisible = visible;
  };

  setCancelUploadDialogVisible = (visible) => {
    this.cancelUploadDialogVisible = visible;
  };

  setPdfFormEditVisible = (visible, data) => {
    this.pdfFormEditVisible = visible;
    this.pdfFormEditData = data;
  };

  setFillPDFDialogData = (visible, data) => {
    this.fillPDFDialogData = {
      visible,
      data,
    };
  };

  /**
   * @param {boolean} visible
   * @param {import("@docspace/shared/api/files/types").TFile} [file = null]
   * @returns {void}
   */
  setShareCollectSelector = (visible, file = null) => {
    this.shareCollectSelector = {
      visible,
      file,
    };
  };

<<<<<<< HEAD
  setCreateRoomTemplateDialogVisible = (visible) => {
    this.createRoomTemplateDialogVisible = visible;
  };

  setTemplateAccessSettingsVisible = (isVisible) => {
    this.templateAccessSettingsVisible = isVisible;
  };

  setTemplateEventVisible = (isVisible) => {
    this.templateEventVisible = isVisible;
=======
  setWarningQuotaDialogVisible = (visible) => {
    this.warningQuotaDialogVisible = visible;
>>>>>>> bc2d7792
  };
}

export default DialogsStore;<|MERGE_RESOLUTION|>--- conflicted
+++ resolved
@@ -591,7 +591,6 @@
     };
   };
 
-<<<<<<< HEAD
   setCreateRoomTemplateDialogVisible = (visible) => {
     this.createRoomTemplateDialogVisible = visible;
   };
@@ -602,10 +601,10 @@
 
   setTemplateEventVisible = (isVisible) => {
     this.templateEventVisible = isVisible;
-=======
+  };
+
   setWarningQuotaDialogVisible = (visible) => {
     this.warningQuotaDialogVisible = visible;
->>>>>>> bc2d7792
   };
 }
 
