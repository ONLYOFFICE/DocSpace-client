--- conflicted
+++ resolved
@@ -1,20 +1,8 @@
 {
-<<<<<<< HEAD
-  "CopyToClipboard": "Копировать ссылку",
-  "EmailErrorMessage": "Адрес электронной почты недействителен. Вы можете отредактировать адрес, нажав на него.",
-  "GetShortenLink": "Получить сокращенную ссылку",
-  "HelpAnswerLinkInviteSettings": "Поделитесь ссылкой, чтобы пригласить коллег на портал.",
-  "IndividualInvitation": "Индивидуальное приглашение",
-  "InviteAccountSearchPlaceholder": "Пригласить людей по электронной почте",
-  "InviteLinkValidInterval": "Эта ссылка действительна только в течение {{ count }} дней.",
-  "InviteRoomSearchPlaceholder": "Приглашайте людей по имени или электронной почте",
-  "InviteUsersAsCollaborators": "Добавить со статусом {{guestsCaption, lowercase}}",
-=======
   "EmailErrorMessage": "Адрес электронной почты недействителен. Вы можете отредактировать адрес, нажав на него.",
   "IndividualInvitation": "Индивидуальное приглашение",
   "InviteAccountSearchPlaceholder": "Пригласить людей по электронной почте",
   "InviteRoomSearchPlaceholder": "Приглашайте людей по имени или электронной почте",
->>>>>>> b39b2949
   "InviteUsersToRoom": "Пригласить пользователей в комнату",
   "Invited": "Приглашен",
   "LinkCopySuccess": "Ссылка скопирована",
