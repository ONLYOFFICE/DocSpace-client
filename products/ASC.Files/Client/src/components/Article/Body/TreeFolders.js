--- conflicted
+++ resolved
@@ -99,19 +99,11 @@
         return (
           <Icons.CatalogPortfolioIcon size="scale" isfill color="#657077" />
         );
-<<<<<<< HEAD
-      case "0-3":
-        return (
-          <Icons.CatalogFavoritesIcon size="scale" isfill color="#657077" />
-        );
-      case "0-4":
-=======
       case FolderType.Favorites:
         return (
           <Icons.CatalogFavoritesIcon size="scale" isfill color="#657077" />
         );
       case FolderType.Recent:
->>>>>>> 5911f523
         return <Icons.CatalogRecentIcon size="scale" isfill color="#657077" />;
 
       case FolderType.TRASH:
