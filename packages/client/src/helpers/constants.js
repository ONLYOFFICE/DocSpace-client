import EnUSReactSvgUrl from "PUBLIC_DIR/images/flags/en-US.react.svg?url";

/**
 * Enum for type of confirm link.
 * @readonly
 */
export const ConfirmType = Object.freeze({
  EmpInvite: 0,
  LinkInvite: 1,
  PortalSuspend: 2,
  PortalContinue: 3,
  PortalRemove: 4,
  DnsChange: 5,
  PortalOwnerChange: 6,
  Activation: 7,
  EmailChange: 8,
  EmailActivation: 9,
  PasswordChange: 10,
  ProfileRemove: 11,
  PhoneActivation: 12,
  PhoneAuth: 13,
  Auth: 14,
  TfaActivation: 15,
  TfaAuth: 16,
});

/**
 * Enum for result of validation confirm link.
 * @readonly
 */
export const ValidationResult = Object.freeze({
  Ok: 0,
  Invalid: 1,
  Expired: 2,
<<<<<<< HEAD
  Password: 3,
  InvalidPassword: 4,
=======
  TariffLimit: 3,
>>>>>>> 15d345d4
});

export const GUID_EMPTY = "00000000-0000-0000-0000-000000000000";
export const ID_NO_GROUP_MANAGER = "4a515a15-d4d6-4b8e-828e-e0586f18f3a3";
export const ADS_TIMEOUT = 300000; // 5 min

/**
 * Enum for type of confirm link.
 * @readonly
 */
export const CategoryType = Object.freeze({
  Personal: 0,
  Shared: 1,
  SharedRoom: 2,
  Archive: 3,
  ArchivedRoom: 4,
  Favorite: 5,
  Recent: 6,
  Trash: 7,
  Settings: 8,
  Accounts: 9,
  PublicRoom: 10,
});

/**
 * Enum for table columns version
 * @readonly
 */
export const TableVersions = Object.freeze({
  Rooms: "1",
  Files: "2",
  Accounts: "3",
  Trash: "4",
});

/**
 * Enum for quotas bar
 * @readonly
 */
export const QuotaBarTypes = Object.freeze({
  ConfirmEmail: "confirm-email",
  RoomQuota: "room-quota",
  StorageQuota: "storage-quota",
  UserQuota: "user-quota",
  UserAndStorageQuota: "user-storage-quota",
  RoomAndStorageQuota: "room-storage-quota",
});

export const BINDING_POST = "urn:oasis:names:tc:SAML:2.0:bindings:HTTP-POST";
export const BINDING_REDIRECT =
  "urn:oasis:names:tc:SAML:2.0:bindings:HTTP-Redirect";
export const SSO_NAME_ID_FORMAT =
  "urn:oasis:names:tc:SAML:2.0:nameid-format:transient";
export const SSO_GIVEN_NAME = "givenName";
export const SSO_SN = "sn";
export const SSO_EMAIL = "email";
export const SSO_LOCATION = "location";
export const SSO_TITLE = "title";
export const SSO_PHONE = "phone";

export const DEFAULT_SELECT_TIMEZONE = {
  key: "UTC",
  label: "(UTC) Coordinated Universal Time",
};

export const DEFAULT_SELECT_LANGUAGE = {
  key: "en-US",
  label: "English (United States)",
  icon: EnUSReactSvgUrl,
};

/**
 * Enum for sort by field name
 * @readonly
 */
export const SortByFieldName = Object.freeze({
  Name: "AZ",
  ModifiedDate: "DateAndTime",
  CreationDate: "DateAndTimeCreation",
  Author: "Author",
  Size: "Size",
  Type: "Type",
  Room: "Room",
  Tags: "Tags",
  RoomType: "roomType",
});

export const LinkType = Object.freeze({
  Invite: 0,
  External: 1,
});

export const SSO_LABEL = "SSO";<|MERGE_RESOLUTION|>--- conflicted
+++ resolved
@@ -32,12 +32,9 @@
   Ok: 0,
   Invalid: 1,
   Expired: 2,
-<<<<<<< HEAD
   Password: 3,
   InvalidPassword: 4,
-=======
-  TariffLimit: 3,
->>>>>>> 15d345d4
+  TariffLimit: 5,
 });
 
 export const GUID_EMPTY = "00000000-0000-0000-0000-000000000000";
