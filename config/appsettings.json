{
  "AllowedHosts": "*",
  "bookmarking": {
    "thumbnail-url": "http://localhost:9800/?url={0}"
  },
  "ConnectionStrings": {
    "default": {

        "name": "default",
        "connectionString": "Host=localhost;Port=5433;Database=onlyoffice;Username=postgres;Password=postgres;Pooling=true;"
      
    }
  },
  
  "core": {
    "base-domain": "",
    "machinekey": "1123askdasjklasbnd",
    "notify": {
      "postman": "log"
    },
    "payment": {
      "delay": "10",
      "partners": "https://partners.teamlab.info/api",
      "region": "test",
      "test": true
    },
    "products": {
      "folder": "../../products",
      "subfolder": "Server"
    }
  },
  "DbProviderFactories": {
    "mysql": {
      "name": "MySQL Data Provider",
      "invariant": "MySql.Data.MySqlClient",
      "description": ".Net Framework Data Provider for MySQL",
      "type": "MySql.Data.MySqlClient.MySqlClientFactory, MySql.Data"
    }
  },
  "files": {
    "thirdparty": {
      "enable": [ "box", "dropboxv2", "docusign", "google", "onedrive", "sharepoint", "nextcloud", "owncloud", "webdav", "kdrive", "yandex" ]
    },
    "docservice": {
      "coauthor-docs": [ ".pptx", ".ppsx", ".xlsx", ".csv", ".docx", ".txt" ],
      "commented-docs": [ ".docx", ".xlsx", ".pptx" ],
      "convert-docs": [ ".pptm", ".ppt", ".ppsm", ".pps", ".potx", ".potm", ".pot", ".odp", ".fodp", ".otp", ".xlsm", ".xls", ".xltx", ".xltm", ".xlt", ".ods", ".fods", ".ots", ".docm", ".doc", ".dotx", ".dotm", ".dot", ".odt", ".fodt", ".ott", ".rtf" ],
      "edited-docs": [ ".pptx", ".pptm", ".ppt", ".ppsx", ".ppsm", ".pps", ".potx", ".potm", ".pot", ".odp", ".fodp", ".otp", ".xlsx", ".xlsm", ".xls", ".xltx", ".xltm", ".xlt", ".ods", ".fods", ".ots", ".csv", ".docx", ".docm", ".doc", ".dotx", ".dotm", ".dot", ".odt", ".fodt", ".ott", ".txt", ".rtf", ".mht", ".html", ".htm" ],
      "encrypted-docs": [ ".docx", ".xlsx", ".pptx" ],
      "formfilling-docs": [ ".docx" ],
      "reviewed-docs": [ ".docx" ],
      "viewed-docs": [ ".pptx", ".pptm", ".ppt", ".ppsx", ".ppsm", ".pps", ".potx", ".potm", ".pot", ".odp", ".fodp", ".otp", ".gslides", ".xlsx", ".xlsm", ".xls", ".xltx", ".xltm", ".xlt", ".ods", ".fods", ".ots", ".gsheet", ".csv", ".docx", ".docm", ".doc", ".dotx", ".dotm", ".dot", ".odt", ".fodt", ".ott", ".gdoc", ".txt", ".rtf", ".mht", ".html", ".htm", ".epub", ".pdf", ".djvu", ".xps" ],
      "secret": {
        "value": "",
        "header": ""
      },
      "url": {
        "public": "http://192.168.3.142/",
        "internal": "",
        "portal": ""
      }
    },
    "ffmpeg": {
      "value": "",
      "exts": [ "avi", "mpeg", "mpg", "wmv" ]
    },
    "uploader": {
      "chunk-size": 10485760,
      "url": "products/files/"
    },
    "viewed-images": [ ".bmp", ".gif", ".jpeg", ".jpg", ".png", ".ico", ".tif", ".tiff", ".webp" ],
    "viewed-media": [ ".aac", ".flac", ".m4a", ".mp3", ".oga", ".ogg", ".wav", ".f4v", ".m4v", ".mov", ".mp4", ".ogv", ".webm" ],
    "index": [ ".pptx", ".pptm", ".ppt", ".ppsx", ".ppsm", ".pps", ".potx", ".potm", ".pot", ".odp", ".fodp", ".otp", ".gslides", ".xlsx", ".xlsm", ".xls", ".xltx", ".xltm", ".xlt", ".ods", ".fods", ".ots", ".gsheet", ".csv", ".docx", ".docm", ".doc", ".dotx", ".dotm", ".dot", ".odt", ".fodt", ".ott", ".gdoc", ".txt", ".rtf", ".mht", ".html", ".htm", ".epub", ".pdf", ".djvu", ".xps" ]
  },
  "license": {
    "file": {
      "path": ""
    }
  },
  "Logging": {
    "LogLevel": {
      "Default": "Information",
      "Microsoft": "Warning",
      "Microsoft.Hosting.Lifetime": "Information"
    }
  },
  "mail": {
    "certificate-permit": false,
    "daemon-email": "mail-daemon@onlyoffice.com",
    "server-mailbox-limit-per-user": 2
  },
  "messaging": {
    "enabled": "enabled"
  },
  "version": {
    "release": {
      "date": "",
      "sign": ""
    }
  },
  "web": {
    "api": "api/2.0",
    "alias": {
      "min": ""
    },
    "images": "images",
    "hide-settings": "Monitoring,LdapSettings,DocService,MailService,PublicPortal,ProxyHttpContent,SpamSubscription,FullTextSearch",
    "hub": {
      "url": "",
      "internal": ""
    },
    "cultures": "en-US,ru-RU",
    "url-shortener": {
      "value": "/sh/",
      "internal": "http://localhost:9999/"
    },
    "controlpanel": {
      "url": ""
    }
<<<<<<< HEAD
=======
  },
  "ConnectionStrings": {
    "default": {
      "name": "default",
      "connectionString": "Host=localhost;Port=5432;Database=onlyoffice;Username=postgres;Password=dev;",
	  "providerName": "Npgsql"
    },
	"postgre":{
      "name": "postgre",
      "connectionString": "Host=localhost;Port=5432;Database=onlyoffice;Username=postgres;Password=dev;",
	  "providerName": "Npgsql"
	},
	"mysql":
	{
      "name": "mysql",
      "connectionString": "Server=localhost;Database=onlyoffice;User ID=dev;Password=dev;Pooling=true;Character Set=utf8;AutoEnlist=false;SSL Mode=none;AllowPublicKeyRetrieval=True",
      "providerName": "MySql.Data.MySqlClient"
	}
  },
  "DbProviderFactories": {
    "mysql": {
      "name": "MySQL Data Provider",
      "invariant": "MySql.Data.MySqlClient",
      "description": ".Net Framework Data Provider for MySQL",
      "type": "MySql.Data.MySqlClient.MySqlClientFactory, MySql.Data"
    }
  },
  "bookmarking": {
    "thumbnail-url": "http://localhost:9800/?url={0}"
>>>>>>> aa62721e
  }
}<|MERGE_RESOLUTION|>--- conflicted
+++ resolved
@@ -5,13 +5,22 @@
   },
   "ConnectionStrings": {
     "default": {
-
-        "name": "default",
-        "connectionString": "Host=localhost;Port=5433;Database=onlyoffice;Username=postgres;Password=postgres;Pooling=true;"
-      
+      "name": "default",
+      "connectionString": "Host=localhost;Port=5432;Database=onlyoffice;Username=postgres;Password=dev;",
+      "providerName": "Npgsql"
+    },
+    "postgre": {
+      "name": "postgre",
+      "connectionString": "Host=localhost;Port=5432;Database=onlyoffice;Username=postgres;Password=dev;",
+      "providerName": "Npgsql"
+    },
+    "mysql": {
+      "name": "mysql",
+      "connectionString": "Server=localhost;Database=onlyoffice;User ID=dev;Password=dev;Pooling=true;Character Set=utf8;AutoEnlist=false;SSL Mode=none;AllowPublicKeyRetrieval=True",
+      "providerName": "MySql.Data.MySqlClient"
     }
   },
-  
+
   "core": {
     "base-domain": "",
     "machinekey": "1123askdasjklasbnd",
@@ -117,37 +126,6 @@
     "controlpanel": {
       "url": ""
     }
-<<<<<<< HEAD
-=======
-  },
-  "ConnectionStrings": {
-    "default": {
-      "name": "default",
-      "connectionString": "Host=localhost;Port=5432;Database=onlyoffice;Username=postgres;Password=dev;",
-	  "providerName": "Npgsql"
-    },
-	"postgre":{
-      "name": "postgre",
-      "connectionString": "Host=localhost;Port=5432;Database=onlyoffice;Username=postgres;Password=dev;",
-	  "providerName": "Npgsql"
-	},
-	"mysql":
-	{
-      "name": "mysql",
-      "connectionString": "Server=localhost;Database=onlyoffice;User ID=dev;Password=dev;Pooling=true;Character Set=utf8;AutoEnlist=false;SSL Mode=none;AllowPublicKeyRetrieval=True",
-      "providerName": "MySql.Data.MySqlClient"
-	}
-  },
-  "DbProviderFactories": {
-    "mysql": {
-      "name": "MySQL Data Provider",
-      "invariant": "MySql.Data.MySqlClient",
-      "description": ".Net Framework Data Provider for MySQL",
-      "type": "MySql.Data.MySqlClient.MySqlClientFactory, MySql.Data"
-    }
-  },
-  "bookmarking": {
-    "thumbnail-url": "http://localhost:9800/?url={0}"
->>>>>>> aa62721e
   }
+  
 }