{
  "Categories": "Categorías",
  "EmptyFormGalleryScreenDescription": "No se han encontrado resultados que coincidan con la búsqueda",
  "ErrorViewDescription": "Vuelva a intentarlo más tarde",
<<<<<<< HEAD
=======
  "ErrorViewDescriptionNetworkError": "Parece que no hay conexión a Internet",
  "ErrorViewHeader": "La galería de formularios no está disponible temporalmente ",
  "SelectForm": "Seleccionar formulario",
  "SubmitToGalleryDialogGuideInfo": "Aprenda a crear formularios perfectos y a aumentar sus posibilidades de obtener la aprobación en nuestra <1>guía</1>.",
  "SubmitToGalleryDialogMainInfo": "Envíe su formulario a la galería pública para que otros puedan utilizarlo en su trabajo. Una vez que el formulario pase la moderación, recibirá una notificación y una recompensa por su contribución.",
>>>>>>> 1896187c
  "SuggestChanges": "Sugerir cambios",
  "TemplateInfo": "Información sobre la plantilla",
  "ViewAllTemplates": "Ver todas las plantillas"
}<|MERGE_RESOLUTION|>--- conflicted
+++ resolved
@@ -2,14 +2,7 @@
   "Categories": "Categorías",
   "EmptyFormGalleryScreenDescription": "No se han encontrado resultados que coincidan con la búsqueda",
   "ErrorViewDescription": "Vuelva a intentarlo más tarde",
-<<<<<<< HEAD
-=======
   "ErrorViewDescriptionNetworkError": "Parece que no hay conexión a Internet",
-  "ErrorViewHeader": "La galería de formularios no está disponible temporalmente ",
-  "SelectForm": "Seleccionar formulario",
-  "SubmitToGalleryDialogGuideInfo": "Aprenda a crear formularios perfectos y a aumentar sus posibilidades de obtener la aprobación en nuestra <1>guía</1>.",
-  "SubmitToGalleryDialogMainInfo": "Envíe su formulario a la galería pública para que otros puedan utilizarlo en su trabajo. Una vez que el formulario pase la moderación, recibirá una notificación y una recompensa por su contribución.",
->>>>>>> 1896187c
   "SuggestChanges": "Sugerir cambios",
   "TemplateInfo": "Información sobre la plantilla",
   "ViewAllTemplates": "Ver todas las plantillas"
