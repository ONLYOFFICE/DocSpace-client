--- conflicted
+++ resolved
@@ -3,11 +3,7 @@
   "content": "The document '{{oldTitle}}' is renamed to '{{newTitle}}'",
   "content_en_sha1_hash": "336eeeca9a65f25c4a36baaba98cd68b80c397f5",
   "created_at": "2025-05-19T21:30:55.681Z",
-<<<<<<< HEAD
-  "updated_at": "2025-08-29T14:33:37.957Z",
-=======
   "updated_at": "2025-09-01T11:05:24.111Z",
->>>>>>> b75318d3
   "comment": {
     "text": "The \"FileRenamed\" translation key is used to display a success message after renaming a file. It includes the old and new file titles, indicating that the document has been successfully renamed. This message appears in a toast notification when a user renames a file via the Rename Event button.",
     "is_auto": true,
