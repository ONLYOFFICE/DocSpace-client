import React from "react";
import PropTypes from "prop-types";
//import { connect } from "react-redux";
import { withRouter } from "react-router";
import { ModalDialog } from "asc-web-components";
import { withTranslation } from "react-i18next";
import { utils as commonUtils, toastr } from "asc-web-common";
import { StyledAsidePanel } from "../StyledPanels";
import TreeFolders from "../../Article/Body/TreeFolders";
// import {
//   setSecondaryProgressBarData,
//   itemOperationToFolder,
// } from "../../../store/files/actions";
// import {
//   getFilter,
//   getSelection,
//   getPathParts,
//   getSelectedFolderId,
//   getIsRecycleBinFolder,
//   getOperationsFolders,
// } from "../../../store/files/selectors";
import { ThirdPartyMoveDialog } from "../../dialogs";
import { createI18N } from "../../../helpers/i18n";
import { inject, observer } from "mobx-react";
const i18n = createI18N({
  page: "OperationsPanel",
  localesPath: "panels/OperationsPanel",
});

const { changeLanguage } = commonUtils;

class OperationsPanelComponent extends React.Component {
  constructor(props) {
    super(props);

    changeLanguage(i18n);

    this.state = {
      showProviderDialog: false,
      operationPanelVisible: props.visible,
      providerKey: "",
      destFolderId: null,
    };
  }

  onSelect = (folder, treeNode) => {
    const { currentFolderId, onClose, selection, isCopy } = this.props;
    const destFolderId = isNaN(+folder[0]) ? folder[0] : +folder[0];

    const provider = selection.find((x) => x.providerKey);
    const isProviderFolder = selection.find((x) => !x.providerKey);

    if (currentFolderId === destFolderId) {
      return onClose();
    } else {
      provider &&
      !isProviderFolder &&
      !isCopy &&
      treeNode.node.props.providerKey !== provider.providerKey
        ? this.setState({
            providerKey: provider.providerKey,
            operationPanelVisible: false,
            showProviderDialog: true,
            destFolderId,
          })
        : this.startOperation(isCopy, destFolderId);
    }
  };

  componentDidUpdate(prevProps) {
    if (this.props.visible !== prevProps.visible) {
      this.setState({ operationPanelVisible: this.props.visible });
    }
  }

  startMoveOperation = () => {
    this.startOperation(false);
  };

  startCopyOperation = () => {
    this.startOperation(true);
  };

  startOperation = (isCopy, folderId) => {
    const {
      itemOperationToFolder,
      t,
      selection,
      setSecondaryProgressBarData,
      currentFolderId,
      onClose,
    } = this.props;

    const destFolderId = folderId ? folderId : this.state.destFolderId;
    const conflictResolveType = 0; //Skip = 0, Overwrite = 1, Duplicate = 2
    const deleteAfter = true;
    const folderIds = [];
    const fileIds = [];

    if (currentFolderId === destFolderId) {
      return onClose();
    } else {
      const isProviderFolder = selection.find((x) => !x.providerKey);
      const items =
        isProviderFolder && !isCopy
          ? selection.filter((x) => !x.providerKey)
          : selection;

      for (let item of items) {
        if (item.fileExst) {
          fileIds.push(item.id);
        } else if (item.id === destFolderId) {
          toastr.error(t("MoveToFolderMessage"));
        } else {
          folderIds.push(item.id);
        }
      }
      onClose();
      setSecondaryProgressBarData({
        icon: isCopy ? "duplicate" : "move",
        visible: true,
        percent: 0,
        label: isCopy ? t("CopyOperation") : t("MoveToOperation"),
        alert: false,
      });
      itemOperationToFolder(
        destFolderId,
        folderIds,
        fileIds,
        conflictResolveType,
        deleteAfter,
        isCopy
      );
    }

    onClose();
  };

  render() {
    //console.log("Operations panel render");
    const {
      t,
      filter,
      isCopy,
      isRecycleBin,
      operationsFolders,
      onClose,
    } = this.props;
    const {
      showProviderDialog,
      operationPanelVisible,
      providerKey,
    } = this.state;

    const zIndex = 310;
    const expandedKeys = this.props.expandedKeys.map((item) => item.toString());

    return (
      <>
        {showProviderDialog && (
          <ThirdPartyMoveDialog
            visible={showProviderDialog}
            onClose={onClose}
            startMoveOperation={this.startMoveOperation}
            startCopyOperation={this.startCopyOperation}
            provider={providerKey}
          />
        )}

        <StyledAsidePanel visible={operationPanelVisible}>
          <ModalDialog
            visible={operationPanelVisible}
            displayType="aside"
            zIndex={zIndex}
            onClose={onClose}
          >
            <ModalDialog.Header>
              {isRecycleBin ? t("Restore") : isCopy ? t("Copy") : t("Move")}
            </ModalDialog.Header>
            <ModalDialog.Body>
              <TreeFolders
                expandedKeys={expandedKeys}
                data={operationsFolders}
                filter={filter}
                onSelect={this.onSelect}
                needUpdate={false}
              />
            </ModalDialog.Body>
          </ModalDialog>
        </StyledAsidePanel>
      </>
    );
  }
}

OperationsPanelComponent.propTypes = {
  onClose: PropTypes.func,
  visible: PropTypes.bool,
};

const OperationsPanelContainerTranslated = withTranslation()(
  OperationsPanelComponent
);

const OperationsPanel = (props) => (
  <OperationsPanelContainerTranslated i18n={i18n} {...props} />
);

// const mapStateToProps = (state) => {
//   return {
//     filter: getFilter(state),
//     selection: getSelection(state),
//     expandedKeys: getPathParts(state),
//     currentFolderId: getSelectedFolderId(state),
//     isRecycleBin: getIsRecycleBinFolder(state),
//     operationsFolders: getOperationsFolders(state),
//   };
// };

// export default connect(mapStateToProps, {
//   setSecondaryProgressBarData,
//   itemOperationToFolder,
// })(withRouter(OperationsPanel));

<<<<<<< HEAD
export default connect(mapStateToProps, {
  //setSecondaryProgressBarData,
  itemOperationToFolder,
})(
  inject(({ mainFilesStore }) => {
    const { filesStore } = mainFilesStore;
    const {
      selection,
      selectedFolderStore,
      treeFoldersStore,
      filter,
      secondaryProgressDataStore,
    } = filesStore;
    const { isRecycleBinFolder } = treeFoldersStore;
    const { setSecondaryProgressBarData } = secondaryProgressDataStore;

    return {
      expandedKeys: selectedFolderStore.pathParts,
      currentFolderId: selectedFolderStore.id,
      selection,
      isRecycleBin: isRecycleBinFolder,
      filter,
=======
export default inject(({ store, mainFilesStore }) => {
  const { filesStore } = mainFilesStore;
  const {
    selection,
    selectedFolderStore,
    treeFoldersStore,
    filter,
    secondaryProgressDataStore,
    itemOperationToFolder,
  } = filesStore;
  const { isRecycleBinFolder, operationsFolders } = treeFoldersStore;
  const { setSecondaryProgressBarData } = secondaryProgressDataStore;
>>>>>>> b37ee479

  return {
    expandedKeys: selectedFolderStore.pathParts,
    currentFolderId: selectedFolderStore.id,
    selection,
    isRecycleBin: isRecycleBinFolder,
    filter,
    operationsFolders,

    setSecondaryProgressBarData,
    itemOperationToFolder,
  };
})(withRouter(observer(OperationsPanel)));<|MERGE_RESOLUTION|>--- conflicted
+++ resolved
@@ -8,15 +8,15 @@
 import { StyledAsidePanel } from "../StyledPanels";
 import TreeFolders from "../../Article/Body/TreeFolders";
 // import {
-//   setSecondaryProgressBarData,
+  //setSecondaryProgressBarData,
 //   itemOperationToFolder,
 // } from "../../../store/files/actions";
 // import {
-//   getFilter,
-//   getSelection,
-//   getPathParts,
-//   getSelectedFolderId,
-//   getIsRecycleBinFolder,
+  //getFilter,
+  //getSelection,
+  //getPathParts,
+  //getSelectedFolderId,
+  //getIsRecycleBinFolder,
 //   getOperationsFolders,
 // } from "../../../store/files/selectors";
 import { ThirdPartyMoveDialog } from "../../dialogs";
@@ -208,11 +208,11 @@
 
 // const mapStateToProps = (state) => {
 //   return {
-//     filter: getFilter(state),
-//     selection: getSelection(state),
-//     expandedKeys: getPathParts(state),
-//     currentFolderId: getSelectedFolderId(state),
-//     isRecycleBin: getIsRecycleBinFolder(state),
+    //filter: getFilter(state),
+    //selection: getSelection(state),
+    //expandedKeys: getPathParts(state),
+    //currentFolderId: getSelectedFolderId(state),
+    //isRecycleBin: getIsRecycleBinFolder(state),
 //     operationsFolders: getOperationsFolders(state),
 //   };
 // };
@@ -222,12 +222,7 @@
 //   itemOperationToFolder,
 // })(withRouter(OperationsPanel));
 
-<<<<<<< HEAD
-export default connect(mapStateToProps, {
-  //setSecondaryProgressBarData,
-  itemOperationToFolder,
-})(
-  inject(({ mainFilesStore }) => {
+export default inject(({ auth, mainFilesStore }) => {
     const { filesStore } = mainFilesStore;
     const {
       selection,
@@ -235,8 +230,9 @@
       treeFoldersStore,
       filter,
       secondaryProgressDataStore,
+    itemOperationToFolder,
     } = filesStore;
-    const { isRecycleBinFolder } = treeFoldersStore;
+  const { isRecycleBinFolder, operationsFolders } = treeFoldersStore;
     const { setSecondaryProgressBarData } = secondaryProgressDataStore;
 
     return {
@@ -245,30 +241,9 @@
       selection,
       isRecycleBin: isRecycleBinFolder,
       filter,
-=======
-export default inject(({ store, mainFilesStore }) => {
-  const { filesStore } = mainFilesStore;
-  const {
-    selection,
-    selectedFolderStore,
-    treeFoldersStore,
-    filter,
-    secondaryProgressDataStore,
+    operationsFolders,
+
+      setSecondaryProgressBarData,
     itemOperationToFolder,
-  } = filesStore;
-  const { isRecycleBinFolder, operationsFolders } = treeFoldersStore;
-  const { setSecondaryProgressBarData } = secondaryProgressDataStore;
->>>>>>> b37ee479
-
-  return {
-    expandedKeys: selectedFolderStore.pathParts,
-    currentFolderId: selectedFolderStore.id,
-    selection,
-    isRecycleBin: isRecycleBinFolder,
-    filter,
-    operationsFolders,
-
-    setSecondaryProgressBarData,
-    itemOperationToFolder,
-  };
+    };
 })(withRouter(observer(OperationsPanel)));