--- conflicted
+++ resolved
@@ -195,7 +195,6 @@
                 StorageBucket = _configuration["firebase:storageBucket"] ?? "",
                 MessagingSenderId = _configuration["firebase:messagingSenderId"] ?? "",
                 AppId = _configuration["firebase:appId"] ?? "",
-<<<<<<< HEAD
                 MeasurementId = _configuration["firebase:measurementId"] ?? "",
                 DatabaseURL = _configuration["firebase:databaseURL"] ?? ""
             };
@@ -209,14 +208,6 @@
 
             settings.HelpLink = await _commonLinkUtility.GetHelpLinkAsync(_settingsManager, _additionalWhiteLabelSettingsHelper, true);
             settings.ApiDocsLink = _configuration["web:api-docs"];
-=======
-                MeasurementId = _configuration["firebase:measurementId"] ?? "",
-                DatabaseURL = _configuration["firebase:databaseURL"] ?? ""
-            };
-
-            settings.HelpLink = await _commonLinkUtility.GetHelpLinkAsync(_settingsManager, _additionalWhiteLabelSettingsHelper, true);
-            settings.ApiDocsLink = _configuration["web:api-docs"];
->>>>>>> c8f06c96
 
             bool debugInfo;
             if (bool.TryParse(_configuration["debug-info:enabled"], out debugInfo))
