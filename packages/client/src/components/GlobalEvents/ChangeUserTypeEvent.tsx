--- conflicted
+++ resolved
@@ -180,54 +180,26 @@
   );
 };
 
-<<<<<<< HEAD
-export default inject(
-  ({ peopleStore, treeFoldersStore, infoPanelStore }: TStore) => {
-    const { dialogStore, usersStore } = peopleStore;
-=======
-export default inject(({ peopleStore }: TStore) => {
+export default inject(({ peopleStore, infoPanelStore }: TStore) => {
   const { dialogStore, usersStore } = peopleStore;
->>>>>>> 7167364c
-
-    const { data: dialogData } = dialogStore!;
-
-<<<<<<< HEAD
-    const { personalUserFolderTitle } = treeFoldersStore;
-    const {
-      updateUserType,
-      getPeopleListItem,
-      needResetUserSelection,
-      setSelected,
-    } = usersStore!;
-=======
+
+  const { data: dialogData } = dialogStore!;
+
   const {
     updateUserType,
     getPeopleListItem,
     needResetUserSelection,
     setSelected,
   } = usersStore!;
+  const { isVisible: infoPanelVisible } = infoPanelStore;
+
   return {
-    needResetUserSelection,
->>>>>>> 7167364c
-
-    const { isVisible: infoPanelVisible } = infoPanelStore;
-    return {
-      needResetUserSelection: !infoPanelVisible || needResetUserSelection,
-
-      getPeopleListItem,
-
-<<<<<<< HEAD
-      setSelected,
-
-      dialogData,
-      updateUserType,
-      personalUserFolderTitle,
-    };
-  },
-)(observer(ChangeUserTypeEvent));
-=======
+    needResetUserSelection: !infoPanelVisible || needResetUserSelection,
+
+    getPeopleListItem,
+
     dialogData,
     updateUserType,
+    setSelected,
   };
-})(observer(ChangeUserTypeEvent));
->>>>>>> 7167364c
+})(observer(ChangeUserTypeEvent));