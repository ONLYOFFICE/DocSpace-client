import React from "react";
import {
  Backdrop,
  Heading,
  Aside,
  IconButton,
  Checkbox,
  Button,
  DropDown,
  DropDownItem,
  Textarea,
} from "asc-web-components";
import { connect } from "react-redux";
import { withRouter } from "react-router";
import { withTranslation, Trans } from "react-i18next";
import { utils as commonUtils, constants, toastr, store } from "asc-web-common";
import {
  getShareUsers,
  setShareFiles,
  setSharingPanelVisible,
  setIsLoading,
  setFiles,
  setFolders,
} from "../../../store/files/actions";
import {
  getAccessOption,
  getExternalAccessOption,
  getSelection,
  getSharePanelVisible,
<<<<<<< HEAD
  getIsPrivacyFolder,
=======
  getCanShareOwnerChange,
  getIsLoading,
  getFiles,
  getFolders,
>>>>>>> 6bfe9340
} from "../../../store/files/selectors";
import {
  StyledAsidePanel,
  StyledContent,
  StyledFooter,
  StyledHeaderContent,
  StyledSharingBody,
} from "../StyledPanels";
import { AddUsersPanel, AddGroupsPanel, EmbeddingPanel } from "../index";
import SharingRow from "./SharingRow";
import { createI18N } from "../../../helpers/i18n";
import { setEncryptionAccess } from "../../../helpers/desktop";
const i18n = createI18N({
  page: "SharingPanel",
  localesPath: "panels/SharingPanel",
});
const { changeLanguage } = commonUtils;
const { ShareAccessRights } = constants;
const { replaceFileStream } = store.auth.actions;
const {
  getCurrentUserId,
  getSettingsCustomNamesGroupsCaption,
  getSettings,
} = store.auth.selectors;

const SharingBodyStyle = { height: `calc(100vh - 156px)` };

class SharingPanelComponent extends React.Component {
  constructor(props) {
    super(props);

    changeLanguage(i18n);

    this.state = {
      showActionPanel: false,
      isNotifyUsers: false,
      shareDataItems: [],
      baseShareData: [],
      message: "",
      showAddUsersPanel: false,
      showEmbeddingPanel: false,
      showAddGroupsPanel: false,
      showChangeOwnerPanel: false,
      shareLink: "",
      isLoadedShareData: false,
      showPanel: false,
      accessOptions: [],
      filesOwnerId: null,
    };

    this.ref = React.createRef();
    this.scrollRef = React.createRef();
  }

  onPlusClick = () =>
    this.setState({ showActionPanel: !this.state.showActionPanel });

  onCloseActionPanel = (e) => {
    if (this.ref.current.contains(e.target)) return;
    this.setState({ showActionPanel: !this.state.showActionPanel });
  };

  onToggleLink = (item) => {
    const { shareDataItems } = this.state;
    const { DenyAccess, ReadOnly } = ShareAccessRights;

    const rights = item.access !== DenyAccess ? DenyAccess : ReadOnly;
    const newDataItems = JSON.parse(JSON.stringify(shareDataItems));

    newDataItems[0].access = rights;
    this.setState({
      shareDataItems: newDataItems,
    });
  };

  updateRowData = (newRowData) => {
    const { files, folders, setFiles, setFolders } = this.props;

    for (let item of newRowData) {
      if (!item.fileExst && item.foldersCount) {
        let folderIndex = folders.findIndex((x) => x.id === item.id);
        if (folderIndex !== -1) {
          folders[folderIndex] = item;
        }
      } else {
        let fileIndex = files.findIndex((x) => x.id === item.id);
        if (fileIndex !== -1) {
          files[fileIndex] = item;
        }
      }
    }

    setFiles(files);
    setFolders(folders);
  };

  onSaveClick = () => {
    const {
      baseShareData,
      isNotifyUsers,
      message,
      shareDataItems,
      filesOwnerId,
    } = this.state;
<<<<<<< HEAD
    const { selectedItems, isPrivacy, replaceFileStream, i18n, t } = this.props;
=======
    const { selection, setIsLoading } = this.props;
>>>>>>> 6bfe9340

    const folderIds = [];
    const fileIds = [];
    const share = [];

    let externalAccess = null;

    for (let item of shareDataItems) {
      const baseItem = baseShareData.find(
        (x) => x.sharedTo.id === item.sharedTo.id
      );

      if (
        (baseItem &&
          baseItem.access !== item.access &&
          !item.sharedTo.shareLink) ||
        (!item.isOwner && !baseItem)
      ) {
        share.push({ shareTo: item.sharedTo.id, access: item.access });
      }

      if (item.sharedTo.shareLink && item.access !== baseItem.access) {
        externalAccess = item.access;
      }
    }

    for (let item of baseShareData) {
      const baseItem = shareDataItems.find(
        (x) => x.sharedTo.id === item.sharedTo.id
      );
      if (!baseItem) {
        share.push({
          shareTo: item.sharedTo.id,
          access: ShareAccessRights.None,
        });
      }
    }

    for (let item of selection) {
      if (item.fileExst) {
        fileIds.push(item.id);
      } else {
        folderIds.push(item.id);
      }
    }
<<<<<<< HEAD
=======

    const owner = shareDataItems.find((x) => x.isOwner);
    const ownerId =
      filesOwnerId !== owner.sharedTo.id ? owner.sharedTo.id : null;

    setIsLoading(true);
    this.onClose();
>>>>>>> 6bfe9340
    setShareFiles(
      folderIds,
      fileIds,
      share,
      isNotifyUsers,
      message,
      externalAccess,
      ownerId
    )
<<<<<<< HEAD
      .then(() => {
        if (isPrivacy) {
          if (share.length === 0) return Promise.resolve();
          selectedItems.forEach((item) => {
            return setEncryptionAccess(item).then((encryptedFile) => {
              if (!encryptedFile) return Promise.resolve();

              toastr.info(t("EncryptedFileSaving"));

              const title = item.title;

              return replaceFileStream(item.id, encryptedFile, true, true).then(
                () =>
                  toastr.success(
                    <Trans i18nKey="EncryptedFileSharing" i18n={i18n}>
                      File {{ title }} successfully shared
                    </Trans>
                  )
              );
            });
          });
        }
        return Promise.resolve();
=======
      .then((res) => {
        if (ownerId) {
          this.updateRowData(res[0]);
        }
>>>>>>> 6bfe9340
      })
      .catch((err) => toastr.error(err))
      .finally(() => setIsLoading(false));
  };

  onNotifyUsersChange = () =>
    this.setState({ isNotifyUsers: !this.state.isNotifyUsers });

  onShowUsersPanel = () =>
    this.setState({
      showAddUsersPanel: !this.state.showAddUsersPanel,
      showActionPanel: false,
    });

  onChangeItemAccess = (e) => {
    const id = e.currentTarget.dataset.id;
    const access = e.currentTarget.dataset.access;
    const shareDataItems = this.state.shareDataItems;
    const elem = shareDataItems.find((x) => x.sharedTo.id === id && !x.isOwner);

    if (elem.access !== +access) {
      elem.access = +access;
      this.setState({ shareDataItems });
    }
  };

  onRemoveUserItemClick = (e) => {
    const id = e.currentTarget.dataset.for;
    const shareDataItems = this.state.shareDataItems.slice(0);

    const index = shareDataItems.findIndex((x) => x.sharedTo.id === id);
    if (index !== -1) {
      shareDataItems.splice(index, 1);
      this.setState({ shareDataItems });
    }
  };

  getData = () => {
    const { selection } = this.props;
    const folderId = [];
    const fileId = [];

    for (let item of selection) {
      if (item.access === 1 || item.access === 0) {
        if (item.fileExst) {
          fileId.push(item.id);
        } else {
          folderId.push(item.id);
        }
      }
    }

    return [folderId, fileId];
  };

  getShareData = () => {
    const returnValue = this.getData();
    const folderId = returnValue[0];
    const fileId = returnValue[1];
    const {
      getAccessOption,
      getExternalAccessOption,
      selection,
      setIsLoading,
    } = this.props;

    if (folderId.length !== 0 || fileId.length !== 0) {
      setIsLoading(true);
      getShareUsers(folderId, fileId)
        .then((shareDataItems) => {
          const baseShareData = JSON.parse(JSON.stringify(shareDataItems));
          const accessOptions = getAccessOption(selection);
          const externalAccessOptions = getExternalAccessOption(selection);
          const filesOwner = shareDataItems.find((x) => x.isOwner);
          const filesOwnerId = filesOwner ? filesOwner.sharedTo.id : null;

          this.setState({
            baseShareData,
            shareDataItems,
            accessOptions,
            externalAccessOptions,
            showPanel: true,
            filesOwnerId,
          });
        })
        .catch((err) => {
          toastr.error(err);
          this.onClose();
        })
        .finally(() => setIsLoading(false));
    }
  };

  getInternalLink = () => {
    const { settings, selection } = this.props;
    const item = selection[0];
    const isFile = !!item.fileExst;

    if (selection.length !== 1) return null;

    return isFile
      ? item.canOpenPlayer
        ? `${window.location.href}&preview=${item.id}`
        : item.webUrl
      : `${window.location.origin + settings.homepage}/filter?folder=${
          item.id
        }`;
  };

  onShowEmbeddingPanel = (link) =>
    this.setState({
      showEmbeddingPanel: !this.state.showEmbeddingPanel,
      shareLink: link,
    });

  onShowGroupsPanel = () =>
    this.setState({
      showAddGroupsPanel: !this.state.showAddGroupsPanel,
      showActionPanel: false,
    });

  onShowChangeOwnerPanel = () =>
    this.setState({
      showChangeOwnerPanel: !this.state.showChangeOwnerPanel,
      showActionPanel: false,
    });

  onChangeMessage = (e) => this.setState({ message: e.target.value });

  setShareDataItems = (shareDataItems) => this.setState({ shareDataItems });

  onClose = () =>
    this.props.setSharingPanelVisible(!this.props.sharingPanelVisible);

  componentDidMount() {
    this.getShareData();

    document.addEventListener("keyup", this.onKeyPress);
  }

  componentWillUnmount() {
    document.removeEventListener("keyup", this.onKeyPress);
  }

  onKeyPress = (event) => {
    const {
      showAddUsersPanel,
      showEmbeddingPanel,
      showAddGroupsPanel,
      showChangeOwnerPanel,
    } = this.state;
    if (
      showAddUsersPanel ||
      showEmbeddingPanel ||
      showAddGroupsPanel ||
      showChangeOwnerPanel
    )
      return;
    if (event.key === "Esc" || event.key === "Escape") {
      this.onClose();
    }
  };

  componentDidUpdate(prevProps, prevState) {
    if (
      this.state.showPanel !== prevState.showPanel &&
      this.state.showPanel === false
    ) {
      this.onClose();
    }

    if (this.state.message === prevState.message) {
      this.scrollRef.current.view.focus();
    }
  }

  render() {
    //console.log("Sharing panel render");
    const {
      t,
      isMyId,
      selection,
      groupsCaption,
      canShareOwnerChange,
      isLoading,
    } = this.props;
    const {
      showActionPanel,
      isNotifyUsers,
      shareDataItems,
      message,
      showAddUsersPanel,
      showAddGroupsPanel,
      showEmbeddingPanel,
      showChangeOwnerPanel,
      shareLink,
      showPanel,
      accessOptions,
      externalAccessOptions,
    } = this.state;

    const visible = showPanel;
    const zIndex = 310;
    const onPlusClickProp = !isLoading ? { onClick: this.onPlusClick } : {};
    const internalLink = selection.length === 1 && this.getInternalLink();

    return (
      <StyledAsidePanel visible={visible}>
        <Backdrop
          onClick={this.onClose}
          visible={visible}
          zIndex={zIndex}
          isAside={true}
        />
        <Aside className="header_aside-panel" visible={visible}>
          <StyledContent isDisabled={isLoading}>
            <StyledHeaderContent>
              <Heading className="sharing_panel-header" size="medium" truncate>
                {t("SharingSettingsTitle")}
              </Heading>
              <div className="sharing_panel-icons-container">
                <div ref={this.ref} className="sharing_panel-drop-down-wrapper">
                  <IconButton
                    size="17"
                    iconName="PlusIcon"
                    className="sharing_panel-plus-icon"
                    {...onPlusClickProp}
                    color="A3A9AE"
                    isDisabled={isLoading}
                  />

                  <DropDown
                    directionX="right"
                    className="sharing_panel-drop-down"
                    open={showActionPanel}
                    manualY="30px"
                    clickOutsideAction={this.onCloseActionPanel}
                  >
                    <DropDownItem
                      label={t("LinkText")}
                      onClick={this.onShowUsersPanel}
                    />
                    <DropDownItem
                      label={t("AddGroupsForSharingButton")}
                      onClick={this.onShowGroupsPanel}
                    />
                  </DropDown>
                </div>

                {/*<IconButton
                  size="16"
                  iconName="KeyIcon"
                  onClick={this.onKeyClick}
                />*/}
              </div>
            </StyledHeaderContent>
            <StyledSharingBody
              ref={this.scrollRef}
              stype="mediumBlack"
              style={SharingBodyStyle}
            >
              {shareDataItems.map((item, index) => (
                <SharingRow
                  t={t}
                  index={index}
                  key={`${item.sharedTo.id}_${index}`}
                  selection={selection}
                  item={item}
                  isMyId={isMyId}
                  accessOptions={accessOptions}
                  externalAccessOptions={externalAccessOptions}
                  canShareOwnerChange={canShareOwnerChange}
                  onChangeItemAccess={this.onChangeItemAccess}
                  internalLink={internalLink}
                  onRemoveUserClick={this.onRemoveUserItemClick}
                  onShowEmbeddingPanel={this.onShowEmbeddingPanel}
                  onToggleLink={this.onToggleLink}
                  onShowChangeOwnerPanel={this.onShowChangeOwnerPanel}
                  isLoading={isLoading}
                />
              ))}
              {isNotifyUsers && (
                <div className="sharing_panel-text-area">
                  <Textarea
                    placeholder={t("AddShareMessage")}
                    onChange={this.onChangeMessage}
                    value={message}
                    isDisabled={isLoading}
                  />
                </div>
              )}
            </StyledSharingBody>
            <StyledFooter>
              <Checkbox
                isChecked={isNotifyUsers}
                label={t("Notify users")}
                onChange={this.onNotifyUsersChange}
                className="sharing_panel-checkbox"
                isDisabled={isLoading}
              />
              <Button
                className="sharing_panel-button"
                label={t("AddButton")}
                size="big"
                primary
                onClick={this.onSaveClick}
                isDisabled={isLoading}
              />
            </StyledFooter>
          </StyledContent>
        </Aside>

        {showAddUsersPanel && (
          <AddUsersPanel
            onSharingPanelClose={this.onClose}
            onClose={this.onShowUsersPanel}
            visible={showAddUsersPanel}
            shareDataItems={shareDataItems}
            setShareDataItems={this.setShareDataItems}
            groupsCaption={groupsCaption}
            accessOptions={accessOptions}
            isMultiSelect
          />
        )}

        {showAddGroupsPanel && (
          <AddGroupsPanel
            onSharingPanelClose={this.onClose}
            onClose={this.onShowGroupsPanel}
            visible={showAddGroupsPanel}
            shareDataItems={shareDataItems}
            setShareDataItems={this.setShareDataItems}
            accessOptions={accessOptions}
            isMultiSelect
          />
        )}

        {showChangeOwnerPanel && (
          <AddUsersPanel
            onSharingPanelClose={this.onClose}
            onClose={this.onShowChangeOwnerPanel}
            visible={showChangeOwnerPanel}
            shareDataItems={shareDataItems}
            setShareDataItems={this.setShareDataItems}
          />
        )}

        {showEmbeddingPanel && (
          <EmbeddingPanel
            visible={showEmbeddingPanel}
            onSharingPanelClose={this.onClose}
            onClose={this.onShowEmbeddingPanel}
            embeddingLink={shareLink}
          />
        )}
      </StyledAsidePanel>
    );
  }
}

const SharingPanelContainerTranslated = withTranslation()(
  SharingPanelComponent
);

const SharingPanel = (props) => (
  <SharingPanelContainerTranslated i18n={i18n} {...props} />
);

const mapStateToProps = (state) => {
  return {
    getAccessOption: (selection) => getAccessOption(state, selection),
    getExternalAccessOption: (selection) =>
      getExternalAccessOption(state, selection),
    isMyId: getCurrentUserId(state),
<<<<<<< HEAD
    isPrivacy: getIsPrivacyFolder(state),
    selectedItems: getSelection(state),
=======
    selection: getSelection(state),
>>>>>>> 6bfe9340
    groupsCaption: getSettingsCustomNamesGroupsCaption(state),
    sharingPanelVisible: getSharePanelVisible(state),
    canShareOwnerChange: getCanShareOwnerChange(state),
    isLoading: getIsLoading(state),
    files: getFiles(state),
    folders: getFolders(state),
    settings: getSettings(state),
  };
};

export default connect(mapStateToProps, {
<<<<<<< HEAD
  replaceFileStream,
  setSharingPanelVisible,
=======
  setSharingPanelVisible,
  setIsLoading,
  setFiles,
  setFolders,
>>>>>>> 6bfe9340
})(withRouter(SharingPanel));<|MERGE_RESOLUTION|>--- conflicted
+++ resolved
@@ -27,14 +27,11 @@
   getExternalAccessOption,
   getSelection,
   getSharePanelVisible,
-<<<<<<< HEAD
-  getIsPrivacyFolder,
-=======
   getCanShareOwnerChange,
   getIsLoading,
   getFiles,
   getFolders,
->>>>>>> 6bfe9340
+  getIsPrivacyFolder,
 } from "../../../store/files/selectors";
 import {
   StyledAsidePanel,
@@ -139,11 +136,14 @@
       shareDataItems,
       filesOwnerId,
     } = this.state;
-<<<<<<< HEAD
-    const { selectedItems, isPrivacy, replaceFileStream, i18n, t } = this.props;
-=======
-    const { selection, setIsLoading } = this.props;
->>>>>>> 6bfe9340
+    const {
+      selection,
+      setIsLoading,
+      isPrivacy,
+      replaceFileStream,
+      i18n,
+      t,
+    } = this.props;
 
     const folderIds = [];
     const fileIds = [];
@@ -189,16 +189,12 @@
         folderIds.push(item.id);
       }
     }
-<<<<<<< HEAD
-=======
-
     const owner = shareDataItems.find((x) => x.isOwner);
     const ownerId =
       filesOwnerId !== owner.sharedTo.id ? owner.sharedTo.id : null;
 
     setIsLoading(true);
     this.onClose();
->>>>>>> 6bfe9340
     setShareFiles(
       folderIds,
       fileIds,
@@ -208,11 +204,13 @@
       externalAccess,
       ownerId
     )
-<<<<<<< HEAD
-      .then(() => {
+      .then((res) => {
+        if (ownerId) {
+          this.updateRowData(res[0]);
+        }
         if (isPrivacy) {
           if (share.length === 0) return Promise.resolve();
-          selectedItems.forEach((item) => {
+          selection.forEach((item) => {
             return setEncryptionAccess(item).then((encryptedFile) => {
               if (!encryptedFile) return Promise.resolve();
 
@@ -232,12 +230,6 @@
           });
         }
         return Promise.resolve();
-=======
-      .then((res) => {
-        if (ownerId) {
-          this.updateRowData(res[0]);
-        }
->>>>>>> 6bfe9340
       })
       .catch((err) => toastr.error(err))
       .finally(() => setIsLoading(false));
@@ -612,12 +604,8 @@
     getExternalAccessOption: (selection) =>
       getExternalAccessOption(state, selection),
     isMyId: getCurrentUserId(state),
-<<<<<<< HEAD
+    selection: getSelection(state),
     isPrivacy: getIsPrivacyFolder(state),
-    selectedItems: getSelection(state),
-=======
-    selection: getSelection(state),
->>>>>>> 6bfe9340
     groupsCaption: getSettingsCustomNamesGroupsCaption(state),
     sharingPanelVisible: getSharePanelVisible(state),
     canShareOwnerChange: getCanShareOwnerChange(state),
@@ -629,13 +617,9 @@
 };
 
 export default connect(mapStateToProps, {
-<<<<<<< HEAD
   replaceFileStream,
-  setSharingPanelVisible,
-=======
   setSharingPanelVisible,
   setIsLoading,
   setFiles,
   setFolders,
->>>>>>> 6bfe9340
 })(withRouter(SharingPanel));