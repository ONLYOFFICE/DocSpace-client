{
  "key_path": "FirstName",
  "content": "First name",
  "content_en_sha1_hash": "7e568a90221d853052b3466e581eb5f7c030b901",
  "created_at": "2025-05-19T21:30:45.407Z",
<<<<<<< HEAD
  "updated_at": "2025-06-30T12:20:31.171Z",
=======
  "updated_at": "2025-07-10T11:11:06.792Z",
>>>>>>> 4378f47c
  "comment": {
    "text": "This translation key is used to display the label \"First name\" in various UI elements, particularly in a change name dialog and an attribute mapping form. It appears as a required field label in these contexts, prompting users for their first name.",
    "is_auto": true,
    "updated_at": "2025-05-20T09:36:09.473Z"
  },
  "usage": [
    {
      "file_path": "/packages/client/src/components/dialogs/ChangeNameDialog/index.js",
      "line_number": 139,
      "context": "<StyledBodyContent>\n {(() => {\n const fields = [\n {\n id: \"firstName\",\n label: t(\"Common:FirstName\"),\n value: firstName,\n onChange: handleNameChange,\n placeholder: t(\"Common:FirstName\"),\n hasError: !isNameValid,\n errorMessage:",
      "module": "/packages/client"
    },
    {
      "file_path": "/packages/client/src/components/dialogs/ChangeNameDialog/index.js",
      "line_number": 139,
      "context": "<StyledBodyContent>\n {(() => {\n const fields = [\n {\n id: \"firstName\",\n label: t(\"Common:FirstName\"),\n value: firstName,\n onChange: handleNameChange,\n placeholder: t(\"Common:FirstName\"),\n hasError: !isNameValid,\n errorMessage:",
      "module": "/packages/client"
    },
    {
      "file_path": "/packages/client/src/pages/PortalSettings/categories/integration/LDAP/sub-components/AttributeMapping.js",
      "line_number": 134,
      "context": "style={FIELD_STYLE}\n isVertical\n labelVisible\n errorMessage={t(\"Common:EmptyFieldError\")}\n hasError={errors.firstName}\n labelText={t(\"Common:FirstName\")}\n isRequired\n >\n <LdapFieldComponent\n name={FIRST_NAME}\n hasError={errors.firstName}",
      "module": "/packages/client"
    },
    {
      "file_path": "/packages/client/src/pages/PortalSettings/categories/integration/SingleSignOn/FieldMapping.js",
      "line_number": 80,
      "context": "}\n />\n </div>\n \n <SsoFormField\n labelText={t(\"Common:FirstName\")}\n name=\"firstName\"\n placeholder={SSO_GIVEN_NAME}\n tabIndex={16}\n value={firstName}\n hasError={firstNameHasError}",
      "module": "/packages/client"
    },
    {
      "file_path": "/packages/login/src/app/(root)/confirm/Activation/page.client.tsx",
      "line_number": 210,
      "context": ">\n <TextInput\n id=\"name\"\n name=\"name\"\n value={name}\n placeholder={t(\"Common:FirstName\")}\n type={InputType.text}\n size={InputSize.large}\n scale\n tabIndex={1}\n isAutoFocussed",
      "module": "/packages/login"
    },
    {
      "file_path": "/packages/login/src/app/(root)/confirm/[Invite]/_sub-components/RegistrationForm.tsx",
      "line_number": 188,
      "context": "name=\"first-name\"\n type={InputType.text}\n size={InputSize.large}\n hasError={!fnameValid}\n value={fname}\n placeholder={t(\"Common:FirstName\")}\n scale\n tabIndex={1}\n isDisabled={isLoading}\n onChange={onChangeFname}\n onKeyDown={onKeyPress}",
      "module": "/packages/login"
    }
  ],
  "languages": {
    "en": {
      "ai_translated": false,
      "ai_model": null,
      "ai_spell_check_issues": [],
      "approved_at": null
    },
    "ar-SA": {
      "ai_translated": false,
      "ai_model": null,
      "ai_spell_check_issues": [],
      "approved_at": null
    },
    "az": {
      "ai_translated": false,
      "ai_model": null,
      "ai_spell_check_issues": [],
      "approved_at": null
    },
    "bg": {
      "ai_translated": false,
      "ai_model": null,
      "ai_spell_check_issues": [
        {
          "type": "incorrect_translation",
          "description": "While \"Име\" can mean \"name\", in the context of a form field asking for a \"First name\", a more accurate translation would be \"Първо име\". \"Име\" is too generic and doesn't specify it's the first name.",
          "suggestion": "Първо име"
        }
      ],
      "approved_at": null
    },
    "cs": {
      "ai_translated": false,
      "ai_model": null,
      "ai_spell_check_issues": [
        {
          "type": "incorrect_translation",
          "description": "While \"Křestní jméno\" is a technically correct translation of \"First name\", it's overly formal and not typically used. \"Jméno\" or \"Křestní jméno\" are more natural in most contexts.",
          "suggestion": "Jméno"
        }
      ],
      "approved_at": null
    },
    "de": {
      "ai_translated": false,
      "ai_model": null,
      "ai_spell_check_issues": [],
      "approved_at": null
    },
    "el-GR": {
      "ai_translated": false,
      "ai_model": null,
      "ai_spell_check_issues": [],
      "approved_at": null
    },
    "es": {
      "ai_translated": false,
      "ai_model": null,
      "ai_spell_check_issues": [],
      "approved_at": null
    },
    "fi": {
      "ai_translated": false,
      "ai_model": null,
      "ai_spell_check_issues": [],
      "approved_at": null
    },
    "fr": {
      "ai_translated": false,
      "ai_model": null,
      "ai_spell_check_issues": [],
      "approved_at": null
    },
    "hy-AM": {
      "ai_translated": false,
      "ai_model": null,
      "ai_spell_check_issues": [],
      "approved_at": null
    },
    "it": {
      "ai_translated": false,
      "ai_model": null,
      "ai_spell_check_issues": [],
      "approved_at": null
    },
    "ja-JP": {
      "ai_translated": false,
      "ai_model": null,
      "ai_spell_check_issues": [
        {
          "type": "incorrect_translation",
          "description": "The Japanese translation \"名\" is incomplete. It only represents the 'name' portion and is missing the 'first' part of 'first name'.",
          "suggestion": "名 前 (Mezame) - This translates to 'first name' more accurately. Alternatively, the full translation may need to be determined based on context."
        }
      ],
      "approved_at": null
    },
    "ko-KR": {
      "ai_translated": false,
      "ai_model": null,
      "ai_spell_check_issues": [
        {
          "type": "incorrect_translation",
          "description": "The Korean translation \"이름\" is a general term for 'name' and isn't specific enough to convey 'First name'. While technically correct, it lacks the nuance of the English source.",
          "suggestion": "Consider using \"개인 이름\" (gae-in i-reum) for 'personal name' or \"선호 이름\" (seon-ho i-reum) which more closely translates to 'preferred name', if a more specific equivalent is needed."
        }
      ],
      "approved_at": null
    },
    "lo-LA": {
      "ai_translated": false,
      "ai_model": null,
      "ai_spell_check_issues": [
        {
          "type": "incorrect_translation",
          "description": "The Lao translation 'ຊື່ແທ້' literally translates to 'real name' or 'true name', not 'first name'. While it's sometimes used to mean first name, it's not the most accurate or common translation.",
          "suggestion": "Consider using 'ຊື່' which is a more direct and common translation for 'first name'."
        }
      ],
      "approved_at": null
    },
    "lv": {
      "ai_translated": false,
      "ai_model": null,
      "ai_spell_check_issues": [],
      "approved_at": null
    },
    "nl": {
      "ai_translated": false,
      "ai_model": null,
      "ai_spell_check_issues": [],
      "approved_at": null
    },
    "pl": {
      "ai_translated": false,
      "ai_model": null,
      "ai_spell_check_issues": [],
      "approved_at": null
    },
    "pt": {
      "ai_translated": false,
      "ai_model": null,
      "ai_spell_check_issues": [],
      "approved_at": null
    },
    "pt-BR": {
      "ai_translated": false,
      "ai_model": null,
      "ai_spell_check_issues": [],
      "approved_at": null
    },
    "ro": {
      "ai_translated": false,
      "ai_model": null,
      "ai_spell_check_issues": [],
      "approved_at": null
    },
    "ru": {
      "ai_translated": false,
      "ai_model": null,
      "ai_spell_check_issues": [],
      "approved_at": null
    },
    "si": {
      "ai_translated": false,
      "ai_model": null,
      "ai_spell_check_issues": [],
      "approved_at": null
    },
    "sk": {
      "ai_translated": false,
      "ai_model": null,
      "ai_spell_check_issues": [
        {
          "type": "incorrect_translation",
          "description": "While 'Krstné meno' is a valid Slovak term, it specifically refers to a 'baptismal name' which isn't always synonymous with 'First name'. 'Krstné meno' implies a name given at baptism, which might not be the first name used in everyday life.",
          "suggestion": "Consider 'Prirodzené meno' or 'Oslovenie' as more general translations for 'First name'. 'Prirodzené meno' is the most direct equivalent."
        }
      ],
      "approved_at": null
    },
    "sl": {
      "ai_translated": false,
      "ai_model": null,
      "ai_spell_check_issues": [],
      "approved_at": null
    },
    "sr-Cyrl-RS": {
      "ai_translated": false,
      "ai_model": null,
      "ai_spell_check_issues": [
        {
          "type": "incorrect_translation",
          "description": "The Serbian (Cyrillic) translation \"Име\" is a shortened form of \"Име и Презиме\" (First and Last Name).  While \"Име\" is understandable, \"Презиме\" (Last Name) is missing. A more accurate translation would be \"Име и презиме\" or simply \"Име\" if the context only requires the first name.",
          "suggestion": "Име и презиме"
        }
      ],
      "approved_at": null
    },
    "sr-Latn-RS": {
      "ai_translated": false,
      "ai_model": null,
      "ai_spell_check_issues": [],
      "approved_at": null
    },
    "tr": {
      "ai_translated": false,
      "ai_model": null,
      "ai_spell_check_issues": [
        {
          "type": "incorrect_translation",
          "description": "The Turkish translation \"İsim\" while technically meaning 'name', is not the most natural or accurate translation of \"First name\". A more common and appropriate translation would be \"Ad\".",
          "suggestion": "Ad"
        }
      ],
      "approved_at": null
    },
    "uk-UA": {
      "ai_translated": false,
      "ai_model": null,
      "ai_spell_check_issues": [],
      "approved_at": null
    },
    "vi": {
      "ai_translated": false,
      "ai_model": null,
      "ai_spell_check_issues": [
        {
          "type": "incorrect_translation",
          "description": "While 'Tên' can mean 'name,' in the context of a form field like 'First name,' a more accurate translation would be 'Tên đệm' or 'Tên' depending on the specific nuance desired (first name versus given name). 'Tên' on its own is too general.",
          "suggestion": "Consider 'Tên đệm' or 'Tên' (depending on context) for a more precise translation."
        }
      ],
      "approved_at": null
    },
    "zh-CN": {
      "ai_translated": false,
      "ai_model": null,
      "ai_spell_check_issues": [
        {
          "type": "incorrect_translation",
          "description": "The translation \"名字\" (míngzi) is a general term for 'name' and doesn't specifically mean 'first name'. While acceptable in some contexts, it's not the most accurate translation of 'First name'.",
          "suggestion": "Consider using a more specific translation for 'first name', such as \"名\" (míng) or \"姓\" (xìng) when used in specific form fields that require this information. However, without more context, \"名字\" might still be appropriate."
        }
      ],
      "approved_at": null
    }
  }
}<|MERGE_RESOLUTION|>--- conflicted
+++ resolved
@@ -3,11 +3,7 @@
   "content": "First name",
   "content_en_sha1_hash": "7e568a90221d853052b3466e581eb5f7c030b901",
   "created_at": "2025-05-19T21:30:45.407Z",
-<<<<<<< HEAD
-  "updated_at": "2025-06-30T12:20:31.171Z",
-=======
   "updated_at": "2025-07-10T11:11:06.792Z",
->>>>>>> 4378f47c
   "comment": {
     "text": "This translation key is used to display the label \"First name\" in various UI elements, particularly in a change name dialog and an attribute mapping form. It appears as a required field label in these contexts, prompting users for their first name.",
     "is_auto": true,
@@ -41,13 +37,13 @@
     {
       "file_path": "/packages/login/src/app/(root)/confirm/Activation/page.client.tsx",
       "line_number": 210,
-      "context": ">\n <TextInput\n id=\"name\"\n name=\"name\"\n value={name}\n placeholder={t(\"Common:FirstName\")}\n type={InputType.text}\n size={InputSize.large}\n scale\n tabIndex={1}\n isAutoFocussed",
+      "context": ">\n <TextInput\n id=\"name\"\n name=\"name\"\n value={name}\n placeholder={t(\"Common:FirstName\")}\n type={InputType.text}\n size={InputSize.large}\n scale={true}\n tabIndex={1}\n isAutoFocussed={true}",
       "module": "/packages/login"
     },
     {
       "file_path": "/packages/login/src/app/(root)/confirm/[Invite]/_sub-components/RegistrationForm.tsx",
       "line_number": 188,
-      "context": "name=\"first-name\"\n type={InputType.text}\n size={InputSize.large}\n hasError={!fnameValid}\n value={fname}\n placeholder={t(\"Common:FirstName\")}\n scale\n tabIndex={1}\n isDisabled={isLoading}\n onChange={onChangeFname}\n onKeyDown={onKeyPress}",
+      "context": "name=\"first-name\"\n type={InputType.text}\n size={InputSize.large}\n hasError={!fnameValid}\n value={fname}\n placeholder={t(\"Common:FirstName\")}\n scale={true}\n tabIndex={1}\n isDisabled={isLoading}\n onChange={onChangeFname}\n onKeyDown={onKeyPress}",
       "module": "/packages/login"
     }
   ],
@@ -76,7 +72,7 @@
       "ai_spell_check_issues": [
         {
           "type": "incorrect_translation",
-          "description": "While \"Име\" can mean \"name\", in the context of a form field asking for a \"First name\", a more accurate translation would be \"Първо име\". \"Име\" is too generic and doesn't specify it's the first name.",
+          "description": "The Bulgarian translation \"Име\" while technically meaning 'name,' is not the standard translation for \"First name.\" A more accurate translation would be \"Първо име\".",
           "suggestion": "Първо име"
         }
       ],
@@ -88,7 +84,7 @@
       "ai_spell_check_issues": [
         {
           "type": "incorrect_translation",
-          "description": "While \"Křestní jméno\" is a technically correct translation of \"First name\", it's overly formal and not typically used. \"Jméno\" or \"Křestní jméno\" are more natural in most contexts.",
+          "description": "While \"Křestní jméno\" is a technically correct translation of \"First name\" in some contexts (referring to a baptismal name), it's not the most common or natural translation for a field label like \"First name\". A more appropriate translation would be \"Jméno\".",
           "suggestion": "Jméno"
         }
       ],
@@ -142,8 +138,8 @@
       "ai_spell_check_issues": [
         {
           "type": "incorrect_translation",
-          "description": "The Japanese translation \"名\" is incomplete. It only represents the 'name' portion and is missing the 'first' part of 'first name'.",
-          "suggestion": "名 前 (Mezame) - This translates to 'first name' more accurately. Alternatively, the full translation may need to be determined based on context."
+          "description": "The Japanese translation \"名\" only translates to \"name\". It's missing the \"first\" qualifier. \"名\" alone is too short and doesn't accurately represent \"First name\".",
+          "suggestion": "氏名 (Shimei) - which includes 'name' but is often used in formal contexts. Alternatively, 最初の名前 (Saisho no namae) - which means 'first name'."
         }
       ],
       "approved_at": null
@@ -154,8 +150,8 @@
       "ai_spell_check_issues": [
         {
           "type": "incorrect_translation",
-          "description": "The Korean translation \"이름\" is a general term for 'name' and isn't specific enough to convey 'First name'. While technically correct, it lacks the nuance of the English source.",
-          "suggestion": "Consider using \"개인 이름\" (gae-in i-reum) for 'personal name' or \"선호 이름\" (seon-ho i-reum) which more closely translates to 'preferred name', if a more specific equivalent is needed."
+          "description": "While \"이름\" (ireum) can mean 'name', a more accurate translation of 'First name' would be 'FirstName' or '명' (myeong).  '이름' is a more general term for 'name'.",
+          "suggestion": "Consider 'FirstName' or '명' (myeong)"
         }
       ],
       "approved_at": null
@@ -163,13 +159,7 @@
     "lo-LA": {
       "ai_translated": false,
       "ai_model": null,
-      "ai_spell_check_issues": [
-        {
-          "type": "incorrect_translation",
-          "description": "The Lao translation 'ຊື່ແທ້' literally translates to 'real name' or 'true name', not 'first name'. While it's sometimes used to mean first name, it's not the most accurate or common translation.",
-          "suggestion": "Consider using 'ຊື່' which is a more direct and common translation for 'first name'."
-        }
-      ],
+      "ai_spell_check_issues": [],
       "approved_at": null
     },
     "lv": {
@@ -226,8 +216,8 @@
       "ai_spell_check_issues": [
         {
           "type": "incorrect_translation",
-          "description": "While 'Krstné meno' is a valid Slovak term, it specifically refers to a 'baptismal name' which isn't always synonymous with 'First name'. 'Krstné meno' implies a name given at baptism, which might not be the first name used in everyday life.",
-          "suggestion": "Consider 'Prirodzené meno' or 'Oslovenie' as more general translations for 'First name'. 'Prirodzené meno' is the most direct equivalent."
+          "description": "While 'Krstné meno' is a literal translation of 'baptismal name', 'First name' typically refers to the given name, not necessarily a name given at baptism. A more accurate translation would be 'Krstné meno' or 'Mená'.",
+          "suggestion": "Krstné meno"
         }
       ],
       "approved_at": null
@@ -244,7 +234,7 @@
       "ai_spell_check_issues": [
         {
           "type": "incorrect_translation",
-          "description": "The Serbian (Cyrillic) translation \"Име\" is a shortened form of \"Име и Презиме\" (First and Last Name).  While \"Име\" is understandable, \"Презиме\" (Last Name) is missing. A more accurate translation would be \"Име и презиме\" or simply \"Име\" if the context only requires the first name.",
+          "description": "The Serbian (Cyrillic) translation 'Име' translates to 'Name', not 'First name'.",
           "suggestion": "Име и презиме"
         }
       ],
@@ -262,8 +252,8 @@
       "ai_spell_check_issues": [
         {
           "type": "incorrect_translation",
-          "description": "The Turkish translation \"İsim\" while technically meaning 'name', is not the most natural or accurate translation of \"First name\". A more common and appropriate translation would be \"Ad\".",
-          "suggestion": "Ad"
+          "description": "The Turkish translation \"İsim\" is a valid word for 'name', but \"First name\" is best translated as \"Adı\" or \"Adı Soyadı\" (if including surname). \"İsim\" is a more general term for name and doesn't specifically denote 'first name'.",
+          "suggestion": "Adı"
         }
       ],
       "approved_at": null
@@ -280,8 +270,8 @@
       "ai_spell_check_issues": [
         {
           "type": "incorrect_translation",
-          "description": "While 'Tên' can mean 'name,' in the context of a form field like 'First name,' a more accurate translation would be 'Tên đệm' or 'Tên' depending on the specific nuance desired (first name versus given name). 'Tên' on its own is too general.",
-          "suggestion": "Consider 'Tên đệm' or 'Tên' (depending on context) for a more precise translation."
+          "description": "The English phrase \"First name\" is a label or field name, and \"Tên\" is a valid translation for the noun \"name\" in Vietnamese. However, as a field label, a more suitable translation might be 'Tên (lót)' or 'Họ và tên (lót)' to explicitly indicate it's referring to the first name, especially in forms or data entry contexts. 'Tên' alone is too general.",
+          "suggestion": "Consider 'Tên (lót)' or 'Họ và tên (lót)' for greater clarity."
         }
       ],
       "approved_at": null
@@ -292,8 +282,8 @@
       "ai_spell_check_issues": [
         {
           "type": "incorrect_translation",
-          "description": "The translation \"名字\" (míngzi) is a general term for 'name' and doesn't specifically mean 'first name'. While acceptable in some contexts, it's not the most accurate translation of 'First name'.",
-          "suggestion": "Consider using a more specific translation for 'first name', such as \"名\" (míng) or \"姓\" (xìng) when used in specific form fields that require this information. However, without more context, \"名字\" might still be appropriate."
+          "description": "The translation \"名字\" (mingzi) is a general term for \"name,\" not specifically \"first name.\" While often used interchangeably, \"first name\" has a more specific meaning.",
+          "suggestion": "Consider a more specific translation like \"名\" (ming - name) or a fuller translation that conveys the meaning of \"first name,\" such as \"姓\" (xìng) for family name, if a distinction is necessary. The best choice depends on the application."
         }
       ],
       "approved_at": null
