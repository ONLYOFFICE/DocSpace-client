--- conflicted
+++ resolved
@@ -3,11 +3,7 @@
   "content": "An unexpected error occurred. Try again later or contact support.",
   "content_en_sha1_hash": "25ad5a8afd50db67da636bee026c36dbe54b15d6",
   "created_at": "2025-05-19T21:30:49.388Z",
-<<<<<<< HEAD
-  "updated_at": "2025-06-08T12:02:32.680Z",
-=======
   "updated_at": "2025-06-18T17:09:45.725Z",
->>>>>>> 540a9604
   "comment": {
     "text": "This translation key is used to display an error message when an unexpected issue occurs while performing a specific action, such as opening a link or sending a test email. It appears in a notification dialog, typically triggered by user interaction, and informs the user that they should try again later or contact support for assistance.",
     "is_auto": true,
@@ -27,6 +23,18 @@
       "module": "/packages/client"
     },
     {
+      "file_path": "/packages/client/src/pages/PortalSettings/categories/payments/Standalone/sub-components/ButtonContainer.js",
+      "line_number": 39,
+      "context": "const ButtonContainer = ({ t, buyUrl, siteDomain }) => {\n const onClickBuy = () => {\n const url = buyUrl || siteDomain;\n url\n ? window.open(url, \"_blank\")\n : toastr.error(t(\"Common:UnexpectedError\"));\n };\n return (\n <StyledButtonComponent>\n <Button\n label={t(\"ActivatePurchaseBuyNow\")}",
+      "module": "/packages/client"
+    },
+    {
+      "file_path": "/packages/client/src/pages/PortalSettings/categories/payments/Wallet/sub-components/TopUpButtons.tsx",
+      "line_number": 65,
+      "context": "setIsLoading(true);\n \n const res = await saveDeposite(+amount, currency);\n \n if (!res) {\n throw new Error(t(\"Common:UnexpectedError\"));\n }\n \n await Promise.allSettled([fetchBalance!(), fetchTransactionHistory!()]);\n \n onClose();",
+      "module": "/packages/client"
+    },
+    {
       "file_path": "/packages/client/src/pages/PortalSettings/categories/services/StoragePlanCancel.tsx",
       "line_number": 81,
       "context": "try {\n const res = await updateWalletPayment(0, 0);\n \n if (res === false) {\n toastr.error(t(\"Common:UnexpectedError\"));\n \n clearTimeout(timerId);\n setIsLoading(false);\n \n return;",
@@ -34,24 +42,12 @@
     },
     {
       "file_path": "/packages/client/src/pages/PortalSettings/categories/services/StoragePlanUpgrade.tsx",
-<<<<<<< HEAD
-      "line_number": 117,
-      "context": "try {\n const res = await updateWalletPayment(value, productType);\n \n if (res === false) {\n toastr.error(t(\"Common:UnexpectedError\"));\n \n clearTimeout(timerId);\n setIsLoading(false);\n \n return;",
-=======
       "line_number": 228,
       "context": "try {\n const res = await updateWalletPayment(value, productType);\n \n if (res === false) {\n throw new Error(t(\"Common:UnexpectedError\"));\n }\n \n if (isUpgradeStoragePlan) fetchBalance!();\n const { walletQuotas } = await fetchPortalTariff(true);",
->>>>>>> 540a9604
       "module": "/packages/client"
     },
     {
       "file_path": "/packages/client/src/pages/PortalSettings/categories/services/index.tsx",
-<<<<<<< HEAD
-      "line_number": 62,
-      "context": "useEffect(() => {\n const fetchData = async () => {\n try {\n await servicesInit();\n } catch (error) {\n toastr.error(t(\"Common:UnexpectedError\"));\n }\n };\n \n fetchData();\n }, [servicesInit]);",
-      "module": "/packages/client"
-    },
-    {
-=======
       "line_number": 66,
       "context": "const fetchData = async () => {\n try {\n await servicesInit(t);\n } catch (error) {\n console.error(error);\n toastr.error(t(\"Common:UnexpectedError\"));\n }\n };\n \n fetchData();\n }, [servicesInit]);",
       "module": "/packages/client"
@@ -63,15 +59,14 @@
       "module": "/packages/client"
     },
     {
->>>>>>> 540a9604
       "file_path": "/packages/client/src/store/BackupStore.js",
-      "line_number": 575,
+      "line_number": 548,
       "context": "message =\n (\"response\" in err && err.response?.data?.error?.message) ||\n (\"message\" in err && err.message) ||\n \"\";\n \n if (err?.response?.status === 502) message = t(\"Common:UnexpectedError\");\n \n this.errorInformation = message ?? t(\"Common:UnexpectedError\");\n };\n \n getProgress = async (t) => {",
       "module": "/packages/client"
     },
     {
       "file_path": "/packages/client/src/store/BackupStore.js",
-      "line_number": 575,
+      "line_number": 548,
       "context": "message =\n (\"response\" in err && err.response?.data?.error?.message) ||\n (\"message\" in err && err.message) ||\n \"\";\n \n if (err?.response?.status === 502) message = t(\"Common:UnexpectedError\");\n \n this.errorInformation = message ?? t(\"Common:UnexpectedError\");\n };\n \n getProgress = async (t) => {",
       "module": "/packages/client"
     },
@@ -83,44 +78,44 @@
     },
     {
       "file_path": "/packages/client/src/store/PaymentStore.ts",
-      "line_number": 306,
-      "context": "try {\n await Promise.all(requests);\n this.setBasicTariffContainer();\n } catch (error) {\n // toastr.error(t(\"Common:UnexpectedError\"));\n console.error(error);\n }\n \n if (this.isAlreadyPaid) await setPayerInfo();",
-      "module": "/packages/client"
-    },
-    {
-      "file_path": "/packages/client/src/store/PaymentStore.ts",
-      "line_number": 306,
-      "context": "try {\n await Promise.all(requests);\n this.setBasicTariffContainer();\n } catch (error) {\n // toastr.error(t(\"Common:UnexpectedError\"));\n console.error(error);\n }\n \n if (this.isAlreadyPaid) await setPayerInfo();",
-      "module": "/packages/client"
-    },
-    {
-      "file_path": "/packages/client/src/store/PaymentStore.ts",
-      "line_number": 306,
-      "context": "try {\n await Promise.all(requests);\n this.setBasicTariffContainer();\n } catch (error) {\n // toastr.error(t(\"Common:UnexpectedError\"));\n console.error(error);\n }\n \n if (this.isAlreadyPaid) await setPayerInfo();",
-      "module": "/packages/client"
-    },
-    {
-      "file_path": "/packages/client/src/store/PaymentStore.ts",
-      "line_number": 306,
-      "context": "try {\n await Promise.all(requests);\n this.setBasicTariffContainer();\n } catch (error) {\n // toastr.error(t(\"Common:UnexpectedError\"));\n console.error(error);\n }\n \n if (this.isAlreadyPaid) await setPayerInfo();",
-      "module": "/packages/client"
-    },
-    {
-      "file_path": "/packages/client/src/store/PaymentStore.ts",
-      "line_number": 306,
+      "line_number": 302,
+      "context": "try {\n await Promise.all(requests);\n this.setBasicTariffContainer();\n } catch (error) {\n // toastr.error(t(\"Common:UnexpectedError\"));\n console.error(error);\n }\n \n if (this.isAlreadyPaid) await setPayerInfo();",
+      "module": "/packages/client"
+    },
+    {
+      "file_path": "/packages/client/src/store/PaymentStore.ts",
+      "line_number": 302,
+      "context": "try {\n await Promise.all(requests);\n this.setBasicTariffContainer();\n } catch (error) {\n // toastr.error(t(\"Common:UnexpectedError\"));\n console.error(error);\n }\n \n if (this.isAlreadyPaid) await setPayerInfo();",
+      "module": "/packages/client"
+    },
+    {
+      "file_path": "/packages/client/src/store/PaymentStore.ts",
+      "line_number": 302,
+      "context": "try {\n await Promise.all(requests);\n this.setBasicTariffContainer();\n } catch (error) {\n // toastr.error(t(\"Common:UnexpectedError\"));\n console.error(error);\n }\n \n if (this.isAlreadyPaid) await setPayerInfo();",
+      "module": "/packages/client"
+    },
+    {
+      "file_path": "/packages/client/src/store/PaymentStore.ts",
+      "line_number": 302,
+      "context": "try {\n await Promise.all(requests);\n this.setBasicTariffContainer();\n } catch (error) {\n // toastr.error(t(\"Common:UnexpectedError\"));\n console.error(error);\n }\n \n if (this.isAlreadyPaid) await setPayerInfo();",
+      "module": "/packages/client"
+    },
+    {
+      "file_path": "/packages/client/src/store/PaymentStore.ts",
+      "line_number": 302,
       "context": "try {\n await Promise.all(requests);\n this.setBasicTariffContainer();\n } catch (error) {\n // toastr.error(t(\"Common:UnexpectedError\"));\n console.error(error);\n }\n \n if (this.isAlreadyPaid) await setPayerInfo();",
       "module": "/packages/client"
     },
     {
       "file_path": "/packages/client/src/store/ProfileActionsStore.js",
-      "line_number": 244,
+      "line_number": 252,
       "context": "window.location.replace(\n combineUrl(window.ClientConfig?.proxy?.url, ssoLogoutUrl || \"/login\"),\n );\n } catch (e) {\n console.error(e);\n toastr.error(t(\"Common:UnexpectedError\"));\n }\n };\n \n onDebugClick = () => {\n this.setIsDebugDialogVisible(true);",
       "module": "/packages/client"
     },
     {
       "file_path": "/packages/client/src/store/ServicesStore.ts",
-      "line_number": 166,
-      "context": "requests.push(fetchCardLinked());\n }\n \n this.setIsInitServicesPage(true);\n } catch (e) {\n toastr.error(t(\"Common:UnexpectedError\"));\n console.error(e);\n }\n };\n }",
+      "line_number": 180,
+      "context": "window.location.pathname,\n );\n this.setVisibleWalletSetting(true);\n }\n } catch (e) {\n toastr.error(t(\"Common:UnexpectedError\"));\n console.error(e);\n }\n };\n }",
       "module": "/packages/client"
     },
     {
@@ -128,24 +123,6 @@
       "line_number": 49,
       "context": "[Symbol.asyncIterator]() {\n return {\n async next() {\n const item = await getOperationProgressApi(\n id,\n t(\"Common:UnexpectedError\"),\n );\n return {\n done: item?.finished ?? true,\n value: item,\n };",
       "module": "/packages/doceditor"
-    },
-    {
-      "file_path": "/packages/management/src/hooks/useBackup.ts",
-      "line_number": 142,
-      "context": "const setErrorInformation = useCallback((err: unknown, t: TTranslation) => {\n if (typeof err === \"string\") return setErrorInformationState(err);\n \n if (axios.isAxiosError(err)) {\n if (err.response?.status === 502)\n return setErrorInformationState(t(\"Common:UnexpectedError\"));\n \n const message =\n (err as AxiosError<ErrorResponse>).response?.data?.error?.message ||\n err.message ||\n \"\";",
-      "module": "/packages/management"
-    },
-    {
-      "file_path": "/packages/management/src/hooks/useBackup.ts",
-      "line_number": 142,
-      "context": "const setErrorInformation = useCallback((err: unknown, t: TTranslation) => {\n if (typeof err === \"string\") return setErrorInformationState(err);\n \n if (axios.isAxiosError(err)) {\n if (err.response?.status === 502)\n return setErrorInformationState(t(\"Common:UnexpectedError\"));\n \n const message =\n (err as AxiosError<ErrorResponse>).response?.data?.error?.message ||\n err.message ||\n \"\";",
-      "module": "/packages/management"
-    },
-    {
-      "file_path": "/packages/management/src/hooks/useBackup.ts",
-      "line_number": 142,
-      "context": "const setErrorInformation = useCallback((err: unknown, t: TTranslation) => {\n if (typeof err === \"string\") return setErrorInformationState(err);\n \n if (axios.isAxiosError(err)) {\n if (err.response?.status === 502)\n return setErrorInformationState(t(\"Common:UnexpectedError\"));\n \n const message =\n (err as AxiosError<ErrorResponse>).response?.data?.error?.message ||\n err.message ||\n \"\";",
-      "module": "/packages/management"
     }
   ],
   "languages": {
