/*
 *
 * (c) Copyright Ascensio System Limited 2010-2018
 *
 * This program is freeware. You can redistribute it and/or modify it under the terms of the GNU 
 * General Public License (GPL) version 3 as published by the Free Software Foundation (https://www.gnu.org/copyleft/gpl.html). 
 * In accordance with Section 7(a) of the GNU GPL its Section 15 shall be amended to the effect that 
 * Ascensio System SIA expressly excludes the warranty of non-infringement of any third-party rights.
 *
 * THIS PROGRAM IS DISTRIBUTED WITHOUT ANY WARRANTY; WITHOUT EVEN THE IMPLIED WARRANTY OF MERCHANTABILITY OR
 * FITNESS FOR A PARTICULAR PURPOSE. For more details, see GNU GPL at https://www.gnu.org/copyleft/gpl.html
 *
 * You can contact Ascensio System SIA by email at sales@onlyoffice.com
 *
 * The interactive user interfaces in modified source and object code versions of ONLYOFFICE must display 
 * Appropriate Legal Notices, as required under Section 5 of the GNU GPL version 3.
 *
 * Pursuant to Section 7 § 3(b) of the GNU GPL you must retain the original ONLYOFFICE logo which contains 
 * relevant author attributions when distributing the software. If the display of the logo in its graphic 
 * form is not reasonably feasible for technical reasons, you must include the words "Powered by ONLYOFFICE" 
 * in every copy of the program you distribute. 
 * Pursuant to Section 7 § 3(e) we decline to grant you any rights under trademark law for use of our trademarks.
 *
*/


using System;
using System.Collections.Generic;
using System.Linq;
using System.Net;
using System.Threading;
using System.Web;

using ASC.Common;
using ASC.Common.Notify.Engine;
using ASC.Core.Billing;
<<<<<<< HEAD
using ASC.Core.Caching;
using ASC.Core.Tenants;
=======
using ASC.Core.Caching;
using ASC.Core.Tenants;

using Microsoft.AspNetCore.Http;
using Microsoft.Extensions.DependencyInjection;
using Microsoft.Extensions.DependencyInjection.Extensions;
using Microsoft.Extensions.Options;
>>>>>>> 30d952b9

using Microsoft.AspNetCore.Http;

namespace ASC.Core
{
    class ConfigureTenantManager : IConfigureNamedOptions<TenantManager>
    {
        public IOptionsSnapshot<CachedTenantService> TenantService { get; }
        public IOptionsSnapshot<CachedQuotaService> QuotaService { get; }
        public IOptionsSnapshot<TariffService> TariffService { get; }
        public IHttpContextAccessor HttpContextAccessor { get; }
        public CoreBaseSettings CoreBaseSettings { get; }
        public CoreSettings CoreSettings { get; }

        public ConfigureTenantManager(
            IOptionsSnapshot<CachedTenantService> tenantService,
            IOptionsSnapshot<CachedQuotaService> quotaService,
            IOptionsSnapshot<TariffService> tariffService,
            IHttpContextAccessor httpContextAccessor,
            CoreBaseSettings coreBaseSettings,
            CoreSettings coreSettings
            )
        {
            TenantService = tenantService;
            QuotaService = quotaService;
            TariffService = tariffService;
            HttpContextAccessor = httpContextAccessor;
            CoreBaseSettings = coreBaseSettings;
            CoreSettings = coreSettings;
        }

        public void Configure(string name, TenantManager options)
        {
            Configure(options);

            options.TenantService = TenantService.Get(name);
            options.QuotaService = QuotaService.Get(name);
            options.TariffService = TariffService.Get(name);
        }

        public void Configure(TenantManager options)
        {
            options.HttpContext = HttpContextAccessor?.HttpContext;
            options.CoreBaseSettings = CoreBaseSettings;
            options.CoreSettings = CoreSettings;

            options.TenantService = TenantService.Value;
            options.QuotaService = QuotaService.Value;
            options.TariffService = TariffService.Value;
        }
    }

    public class TenantManager
    {
        public const string CURRENT_TENANT = "CURRENT_TENANT";
<<<<<<< HEAD
        private readonly ITenantService tenantService;
        private readonly IQuotaService quotaService;
        private readonly ITariffService tariffService;
        private static List<string> thisCompAddresses = new List<string>();

        private HttpContext HttpContext { get; }
        private CoreBaseSettings CoreBaseSettings { get; }
        private CoreSettings CoreSettings { get; }

        static TenantManager()
        {
=======
        internal ITenantService TenantService { get; set; }
        internal IQuotaService QuotaService { get; set; }
        internal ITariffService TariffService { get; set; }

        private static List<string> thisCompAddresses = new List<string>();

        internal HttpContext HttpContext { get; set; }
        internal CoreBaseSettings CoreBaseSettings { get; set; }
        internal CoreSettings CoreSettings { get; set; }

        static TenantManager()
        {
>>>>>>> 30d952b9
            thisCompAddresses.Add("localhost");
            thisCompAddresses.Add(Dns.GetHostName().ToLowerInvariant());
            thisCompAddresses.AddRange(Dns.GetHostAddresses("localhost").Select(a => a.ToString()));
            try
            {
                thisCompAddresses.AddRange(Dns.GetHostAddresses(Dns.GetHostName()).Select(a => a.ToString()));
            }
            catch
            {
                // ignore
            }
        }

        public TenantManager()
        {

        }

        public TenantManager(
            ITenantService tenantService,
            IQuotaService quotaService,
            ITariffService tariffService,
            IHttpContextAccessor httpContextAccessor,
            CoreBaseSettings coreBaseSettings,
            CoreSettings coreSettings)
        {
<<<<<<< HEAD
            this.tenantService = tenantService;
            this.quotaService = quotaService;
            this.tariffService = tariffService;
            CoreBaseSettings = coreBaseSettings;
            CoreSettings = coreSettings;
=======
            TenantService = tenantService;
            QuotaService = quotaService;
            TariffService = tariffService;
            CoreBaseSettings = coreBaseSettings;
            CoreSettings = coreSettings;
>>>>>>> 30d952b9
            HttpContext = httpContextAccessor?.HttpContext;
        }


        public List<Tenant> GetTenants(bool active = true)
        {
            return TenantService.GetTenants(default, active).ToList();
        }

        public Tenant GetTenant(int tenantId)
        {
            return TenantService.GetTenant(tenantId);
        }

        public Tenant GetTenant(string domain)
        {
            if (string.IsNullOrEmpty(domain)) return null;

            Tenant t = null;
            if (thisCompAddresses.Contains(domain, StringComparer.InvariantCultureIgnoreCase))
            {
                t = TenantService.GetTenant("localhost");
            }
            var isAlias = false;
            if (t == null)
            {
                var baseUrl = CoreSettings.BaseDomain;
                if (!string.IsNullOrEmpty(baseUrl) && domain.EndsWith("." + baseUrl, StringComparison.InvariantCultureIgnoreCase))
                {
                    isAlias = true;
                    t = TenantService.GetTenant(domain.Substring(0, domain.Length - baseUrl.Length - 1));
                }
            }
            if (t == null)
            {
                t = TenantService.GetTenant(domain);
            }
            if (t == null && CoreBaseSettings.Standalone && !isAlias)
            {
                t = TenantService.GetTenantForStandaloneWithoutAlias(domain);
            }
            return t;
        }

        public Tenant SetTenantVersion(Tenant tenant, int version)
        {
            if (tenant == null) throw new ArgumentNullException("tenant");
            if (tenant.Version != version)
            {
                tenant.Version = version;
                SaveTenant(tenant);
            }
            else
            {
                throw new ArgumentException("This is current version already");
            }
            return tenant;
        }

        public Tenant SaveTenant(Tenant tenant)
        {
<<<<<<< HEAD
            var newTenant = tenantService.SaveTenant(CoreSettings, tenant);
=======
            var newTenant = TenantService.SaveTenant(CoreSettings, tenant);
>>>>>>> 30d952b9
            if (CallContext.GetData(CURRENT_TENANT) is Tenant) SetCurrentTenant(newTenant);

            return newTenant;
        }

        public void RemoveTenant(int tenantId, bool auto = false)
        {
            TenantService.RemoveTenant(tenantId, auto);
        }

        public Tenant GetCurrentTenant(HttpContext context)
        {
            return GetCurrentTenant(true, context);
        }

        public Tenant GetCurrentTenant(bool throwIfNotFound, HttpContext context)
        {
            Tenant tenant = null;
            if (context != null)
            {
                tenant = context.Items[CURRENT_TENANT] as Tenant;
                if (tenant == null && context.Request != null)
                {
                    tenant = GetTenant(context.Request.GetUrlRewriter().Host);
                    context.Items[CURRENT_TENANT] = tenant;
                }
            }
            if (tenant == null)
            {
                tenant = CallContext.GetData(CURRENT_TENANT) as Tenant;
            }
            if (tenant == null && throwIfNotFound)
            {
                throw new Exception("Could not resolve current tenant :-(.");
            }
            return tenant;
        }

        public Tenant GetCurrentTenant()
        {
            return GetCurrentTenant(true);
        }

        public Tenant GetCurrentTenant(bool throwIfNotFound)
        {
            return GetCurrentTenant(throwIfNotFound, HttpContext);
        }

        public void SetCurrentTenant(Tenant tenant)
        {
            if (tenant != null)
            {
                CallContext.SetData(CURRENT_TENANT, tenant);
                if (HttpContext != null)
                {
                    HttpContext.Items[CURRENT_TENANT] = tenant;
                }
                Thread.CurrentThread.CurrentCulture = tenant.GetCulture();
                Thread.CurrentThread.CurrentUICulture = tenant.GetCulture();
            }
        }

        public Tenant SetCurrentTenant(int tenantId)
        {
            var result = GetTenant(tenantId);
            SetCurrentTenant(result);
            return result;
        }

        public Tenant SetCurrentTenant(string domain)
        {
            var result = GetTenant(domain);
            SetCurrentTenant(result);
            return result;
        }

        public void CheckTenantAddress(string address)
        {
            TenantService.ValidateDomain(address);
        }

        public IEnumerable<TenantVersion> GetTenantVersions()
        {
            return TenantService.GetTenantVersions();
        }


        public IEnumerable<TenantQuota> GetTenantQuotas()
        {
            return GetTenantQuotas(false);
        }

        public IEnumerable<TenantQuota> GetTenantQuotas(bool all)
        {
            return QuotaService.GetTenantQuotas().Where(q => q.Id < 0 && (all || q.Visible)).OrderByDescending(q => q.Id).ToList();
        }

        public TenantQuota GetTenantQuota(int tenant)
        {
            // если в tenants_quota есть строка, с данным идентификатором портала, то в качестве квоты берется именно она
            var q = QuotaService.GetTenantQuota(tenant) ?? QuotaService.GetTenantQuota(Tenant.DEFAULT_TENANT) ?? TenantQuota.Default;
            if (q.Id != tenant && TariffService != null)
            {
                var tariffQuota = QuotaService.GetTenantQuota(TariffService.GetTariff(tenant).QuotaId);
                if (tariffQuota != null)
                {
                    return tariffQuota;
                }
            }
            return q;
        }

        public IDictionary<string, IEnumerable<Tuple<string, decimal>>> GetProductPriceInfo(bool all = true)
        {
            var productIds = GetTenantQuotas(all)
                .Select(p => p.AvangateId)
                .Where(id => !string.IsNullOrEmpty(id))
                .Distinct()
                .ToArray();
            return TariffService.GetProductPriceInfo(productIds);
        }

        public TenantQuota SaveTenantQuota(TenantQuota quota)
        {
            quota = QuotaService.SaveTenantQuota(quota);
            return quota;
        }

        public void SetTenantQuotaRow(TenantQuotaRow row, bool exchange)
        {
            QuotaService.SetTenantQuotaRow(row, exchange);
        }

        public List<TenantQuotaRow> FindTenantQuotaRows(TenantQuotaRowQuery query)
        {
            return QuotaService.FindTenantQuotaRows(query).ToList();
        }
<<<<<<< HEAD
    }

    public static class TenantManagerConfigExtension
    {
        public static DIHelper AddTenantManagerService(this DIHelper services)
        {
            services.TryAddScoped<TenantManager>();

            return services
                .AddTenantService()
                .AddQuotaService()
                .AddTariffService()
                .AddCoreBaseSettingsService()
                .AddCoreSettingsService();
        }
    }
=======
    }

    public static class TenantManagerConfigExtension
    {
        public static IServiceCollection AddTenantManagerService(this IServiceCollection services)
        {
            services.TryAddScoped<TenantManager>();
            services.TryAddScoped<IConfigureOptions<TenantManager>, ConfigureTenantManager>();

            return services
                .AddTenantService()
                .AddQuotaService()
                .AddTariffService()
                .AddCoreBaseSettingsService()
                .AddCoreSettingsService();
        }
    }
>>>>>>> 30d952b9
}<|MERGE_RESOLUTION|>--- conflicted
+++ resolved
@@ -30,103 +30,80 @@
 using System.Net;
 using System.Threading;
 using System.Web;
-
-using ASC.Common;
+
+using ASC.Common;
 using ASC.Common.Notify.Engine;
 using ASC.Core.Billing;
-<<<<<<< HEAD
 using ASC.Core.Caching;
 using ASC.Core.Tenants;
-=======
-using ASC.Core.Caching;
-using ASC.Core.Tenants;
-
+
 using Microsoft.AspNetCore.Http;
-using Microsoft.Extensions.DependencyInjection;
-using Microsoft.Extensions.DependencyInjection.Extensions;
-using Microsoft.Extensions.Options;
->>>>>>> 30d952b9
-
-using Microsoft.AspNetCore.Http;
+using Microsoft.Extensions.Options;
 
 namespace ASC.Core
 {
     class ConfigureTenantManager : IConfigureNamedOptions<TenantManager>
-    {
-        public IOptionsSnapshot<CachedTenantService> TenantService { get; }
-        public IOptionsSnapshot<CachedQuotaService> QuotaService { get; }
-        public IOptionsSnapshot<TariffService> TariffService { get; }
-        public IHttpContextAccessor HttpContextAccessor { get; }
-        public CoreBaseSettings CoreBaseSettings { get; }
-        public CoreSettings CoreSettings { get; }
-
-        public ConfigureTenantManager(
-            IOptionsSnapshot<CachedTenantService> tenantService,
-            IOptionsSnapshot<CachedQuotaService> quotaService,
-            IOptionsSnapshot<TariffService> tariffService,
-            IHttpContextAccessor httpContextAccessor,
-            CoreBaseSettings coreBaseSettings,
-            CoreSettings coreSettings
-            )
-        {
-            TenantService = tenantService;
-            QuotaService = quotaService;
-            TariffService = tariffService;
-            HttpContextAccessor = httpContextAccessor;
-            CoreBaseSettings = coreBaseSettings;
-            CoreSettings = coreSettings;
-        }
-
-        public void Configure(string name, TenantManager options)
-        {
-            Configure(options);
-
-            options.TenantService = TenantService.Get(name);
-            options.QuotaService = QuotaService.Get(name);
-            options.TariffService = TariffService.Get(name);
-        }
-
-        public void Configure(TenantManager options)
-        {
-            options.HttpContext = HttpContextAccessor?.HttpContext;
-            options.CoreBaseSettings = CoreBaseSettings;
-            options.CoreSettings = CoreSettings;
-
-            options.TenantService = TenantService.Value;
-            options.QuotaService = QuotaService.Value;
-            options.TariffService = TariffService.Value;
-        }
-    }
+    {
+        public IOptionsSnapshot<CachedTenantService> TenantService { get; }
+        public IOptionsSnapshot<CachedQuotaService> QuotaService { get; }
+        public IOptionsSnapshot<TariffService> TariffService { get; }
+        public IHttpContextAccessor HttpContextAccessor { get; }
+        public CoreBaseSettings CoreBaseSettings { get; }
+        public CoreSettings CoreSettings { get; }
+
+        public ConfigureTenantManager(
+            IOptionsSnapshot<CachedTenantService> tenantService,
+            IOptionsSnapshot<CachedQuotaService> quotaService,
+            IOptionsSnapshot<TariffService> tariffService,
+            IHttpContextAccessor httpContextAccessor,
+            CoreBaseSettings coreBaseSettings,
+            CoreSettings coreSettings
+            )
+        {
+            TenantService = tenantService;
+            QuotaService = quotaService;
+            TariffService = tariffService;
+            HttpContextAccessor = httpContextAccessor;
+            CoreBaseSettings = coreBaseSettings;
+            CoreSettings = coreSettings;
+        }
+
+        public void Configure(string name, TenantManager options)
+        {
+            Configure(options);
+
+            options.TenantService = TenantService.Get(name);
+            options.QuotaService = QuotaService.Get(name);
+            options.TariffService = TariffService.Get(name);
+        }
+
+        public void Configure(TenantManager options)
+        {
+            options.HttpContext = HttpContextAccessor?.HttpContext;
+            options.CoreBaseSettings = CoreBaseSettings;
+            options.CoreSettings = CoreSettings;
+
+            options.TenantService = TenantService.Value;
+            options.QuotaService = QuotaService.Value;
+            options.TariffService = TariffService.Value;
+        }
+    }
 
     public class TenantManager
     {
         public const string CURRENT_TENANT = "CURRENT_TENANT";
-<<<<<<< HEAD
-        private readonly ITenantService tenantService;
-        private readonly IQuotaService quotaService;
-        private readonly ITariffService tariffService;
-        private static List<string> thisCompAddresses = new List<string>();
-
-        private HttpContext HttpContext { get; }
-        private CoreBaseSettings CoreBaseSettings { get; }
-        private CoreSettings CoreSettings { get; }
-
-        static TenantManager()
-        {
-=======
         internal ITenantService TenantService { get; set; }
         internal IQuotaService QuotaService { get; set; }
-        internal ITariffService TariffService { get; set; }
+        internal ITariffService TariffService { get; set; }
 
         private static List<string> thisCompAddresses = new List<string>();
 
-        internal HttpContext HttpContext { get; set; }
-        internal CoreBaseSettings CoreBaseSettings { get; set; }
-        internal CoreSettings CoreSettings { get; set; }
+        internal HttpContext HttpContext { get; set; }
+        internal CoreBaseSettings CoreBaseSettings { get; set; }
+        internal CoreSettings CoreSettings { get; set; }
 
         static TenantManager()
         {
->>>>>>> 30d952b9
             thisCompAddresses.Add("localhost");
             thisCompAddresses.Add(Dns.GetHostName().ToLowerInvariant());
             thisCompAddresses.AddRange(Dns.GetHostAddresses("localhost").Select(a => a.ToString()));
@@ -140,10 +117,10 @@
             }
         }
 
-        public TenantManager()
-        {
-
-        }
+        public TenantManager()
+        {
+
+        }
 
         public TenantManager(
             ITenantService tenantService,
@@ -153,19 +130,11 @@
             CoreBaseSettings coreBaseSettings,
             CoreSettings coreSettings)
         {
-<<<<<<< HEAD
-            this.tenantService = tenantService;
-            this.quotaService = quotaService;
-            this.tariffService = tariffService;
+            TenantService = tenantService;
+            QuotaService = quotaService;
+            TariffService = tariffService;
             CoreBaseSettings = coreBaseSettings;
             CoreSettings = coreSettings;
-=======
-            TenantService = tenantService;
-            QuotaService = quotaService;
-            TariffService = tariffService;
-            CoreBaseSettings = coreBaseSettings;
-            CoreSettings = coreSettings;
->>>>>>> 30d952b9
             HttpContext = httpContextAccessor?.HttpContext;
         }
 
@@ -227,11 +196,7 @@
 
         public Tenant SaveTenant(Tenant tenant)
         {
-<<<<<<< HEAD
-            var newTenant = tenantService.SaveTenant(CoreSettings, tenant);
-=======
-            var newTenant = TenantService.SaveTenant(CoreSettings, tenant);
->>>>>>> 30d952b9
+            var newTenant = TenantService.SaveTenant(CoreSettings, tenant);
             if (CallContext.GetData(CURRENT_TENANT) is Tenant) SetCurrentTenant(newTenant);
 
             return newTenant;
@@ -369,7 +334,6 @@
         {
             return QuotaService.FindTenantQuotaRows(query).ToList();
         }
-<<<<<<< HEAD
     }
 
     public static class TenantManagerConfigExtension
@@ -377,6 +341,7 @@
         public static DIHelper AddTenantManagerService(this DIHelper services)
         {
             services.TryAddScoped<TenantManager>();
+            services.TryAddScoped<IConfigureOptions<TenantManager>, ConfigureTenantManager>();
 
             return services
                 .AddTenantService()
@@ -386,23 +351,4 @@
                 .AddCoreSettingsService();
         }
     }
-=======
-    }
-
-    public static class TenantManagerConfigExtension
-    {
-        public static IServiceCollection AddTenantManagerService(this IServiceCollection services)
-        {
-            services.TryAddScoped<TenantManager>();
-            services.TryAddScoped<IConfigureOptions<TenantManager>, ConfigureTenantManager>();
-
-            return services
-                .AddTenantService()
-                .AddQuotaService()
-                .AddTariffService()
-                .AddCoreBaseSettingsService()
-                .AddCoreSettingsService();
-        }
-    }
->>>>>>> 30d952b9
 }