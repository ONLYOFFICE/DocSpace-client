--- conflicted
+++ resolved
@@ -1,7 +1,5 @@
 import React from "react";
 import PropTypes from "prop-types";
-
-import Text from "../text";
 
 import { StyledBadge, StyledInner, StyledText } from "./styled-badge";
 
@@ -24,12 +22,9 @@
     padding,
     maxWidth,
     lineHeight,
-<<<<<<< HEAD
     theme,
-=======
     isHovered,
     label,
->>>>>>> e010268e
   } = props;
 
   return (
@@ -49,13 +44,8 @@
           color={color}
           fontSize={fontSize}
         >
-<<<<<<< HEAD
-          {props.label}
+          {label}
         </StyledText>
-=======
-          {label}
-        </Text>
->>>>>>> e010268e
       </StyledInner>
     </StyledBadge>
   );
