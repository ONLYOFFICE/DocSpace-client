--- conflicted
+++ resolved
@@ -207,8 +207,6 @@
       }
     }
   }
-<<<<<<< HEAD
-=======
 
   @media ${tablet} {
     margin-top: 16px;
@@ -221,7 +219,6 @@
             margin-right: -3px;
           `}
   }
->>>>>>> 116702d2
 `;
 
 StyledTileContainer.defaultProps = { theme: Base };
