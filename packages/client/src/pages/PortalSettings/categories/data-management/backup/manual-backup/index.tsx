// (c) Copyright Ascensio System SIA 2009-2024
//
// This program is a free software product.
// You can redistribute it and/or modify it under the terms
// of the GNU Affero General Public License (AGPL) version 3 as published by the Free Software
// Foundation. In accordance with Section 7(a) of the GNU AGPL its Section 15 shall be amended
// to the effect that Ascensio System SIA expressly excludes the warranty of non-infringement of
// any third-party rights.
//
// This program is distributed WITHOUT ANY WARRANTY, without even the implied warranty
// of MERCHANTABILITY or FITNESS FOR A PARTICULAR  PURPOSE. For details, see
// the GNU AGPL at: http://www.gnu.org/licenses/agpl-3.0.html
//
// You can contact Ascensio System SIA at Lubanas st. 125a-25, Riga, Latvia, EU, LV-1021.
//
// The  interactive user interfaces in modified source and object code versions of the Program must
// display Appropriate Legal Notices, as required under Section 5 of the GNU AGPL version 3.
//
// Pursuant to Section 7(b) of the License you must retain the original Product logo when
// distributing the program. Pursuant to Section 7(e) we decline to grant you any rights under
// trademark law for use of our trademarks.
//
// All the Product's GUI elements, including illustrations and icon sets, as well as technical writing
// content are licensed under the terms of the Creative Commons Attribution-ShareAlike 4.0
// International. See the License terms at http://creativecommons.org/licenses/by-sa/4.0/legalcode
import React, { useEffect, useLayoutEffect, useRef, useState } from "react";
import { inject, observer } from "mobx-react";
import { useTranslation } from "react-i18next";

import { getSettingsThirdParty } from "@docspace/shared/api/files";
import {
  getBackupStorage,
  getStorageRegions,
} from "@docspace/shared/api/settings";

import { toastr } from "@docspace/shared/components/toast";
import { isManagement } from "@docspace/shared/utils/common";
import ManualBackup from "@docspace/shared/pages/backup/manual-backup";
import type { ThirdPartyAccountType } from "@docspace/shared/types";
import { getBackupsCount } from "@docspace/shared/api/backup";

import { setDocumentTitle } from "SRC_DIR/helpers/utils";

import type {
  ExternalManualBackupProps,
  ManualBackupWrapperProps,
} from "./ManualBackup.types";

const ManualBackupWrapper = ({
  isNotPaidPeriod,
  getProgress,
  setStorageRegions,
  setThirdPartyStorage,
  resetDownloadingProgress,
  setConnectedThirdPartyAccount,
  setBackupsCount,
  setIsInited,
  fetchPayerInfo,
  setDownloadingProgress,
  isBackupPaid,
  maxFreeBackups,
  setServiceQuota,
  ...props
}: ManualBackupWrapperProps) => {
  const [isInitialLoading, setIsInitialLoading] = useState(false);
  const [isEmptyContentBeforeLoader, setIsEmptyContentBeforeLoader] =
    useState(true);

  const timerId = useRef<number>(null);

  const { t } = useTranslation(["Settings", "Common"]);

  useLayoutEffect(() => {
    setDocumentTitle(t("Common:DataBackup"));
  }, [setDocumentTitle, t]);

  useEffect(() => {
    if (isNotPaidPeriod) return setIsEmptyContentBeforeLoader(false);

    timerId.current = window.setTimeout(() => {
      setIsInitialLoading(true);
    }, 200);

    (async () => {
      try {
        getProgress(t);

        const baseRequests = [
          getSettingsThirdParty(),
          getBackupStorage(),
          getStorageRegions(),
        ];

        const optionalRequests = [];

        if (isBackupPaid) {
          if (maxFreeBackups > 0) {
            baseRequests.push(getBackupsCount());
          }

          optionalRequests.push(setServiceQuota());
          optionalRequests.push(fetchPayerInfo());
        }

        const [account, backupStorage, storageRegionsS3, backupsCount] =
          await Promise.all([...baseRequests, ...optionalRequests]);

        setConnectedThirdPartyAccount(account ?? null);
        setThirdPartyStorage(backupStorage);
        setStorageRegions(storageRegionsS3);

        if (isBackupPaid) {
          if (typeof backupsCount === "number") setBackupsCount(backupsCount);
        }
        setIsInited(true);
      } catch (error) {
        toastr.error(error as Error);
      } finally {
        if (timerId.current) {
          window.clearTimeout(timerId.current);
          timerId.current = null;
        }

        setIsInitialLoading(false);
        setIsEmptyContentBeforeLoader(false);
      }
    })();
  }, []);

  useEffect(() => {
    return () => {
      if (timerId.current) {
        window.clearTimeout(timerId.current);
        timerId.current = null;
      }
      resetDownloadingProgress();
      setIsInited(false);
    };
  }, []);

  const updateDownloadingProgress = async (progress: number) => {
    if (progress === 100 && isBackupPaid) {
      const backupsCount = await getBackupsCount();
      setBackupsCount(backupsCount);
    }

    setDownloadingProgress(progress);
  };

  return (
    <ManualBackup
      isNotPaidPeriod={isNotPaidPeriod}
      isInitialLoading={isInitialLoading}
      isEmptyContentBeforeLoader={isEmptyContentBeforeLoader}
      setConnectedThirdPartyAccount={setConnectedThirdPartyAccount}
      setDownloadingProgress={updateDownloadingProgress}
      {...props}
    />
  );
};

export default inject(
  ({
    backup,
    filesSelectorInput,
    settingsStore,
    dialogsStore,
    currentTariffStatusStore,
    thirdPartyStore,
    filesSettingsStore,
<<<<<<< HEAD
  }: TStore) => {
=======
    currentQuotaStore,
    paymentStore,
  }) => {
>>>>>>> eef878ea
    const {
      accounts,
      isValidForm,
      formSettings,
      temporaryLink,
      storageRegions,
      errorInformation,
      thirdPartyStorage,
      defaultFormSettings,
      downloadingProgress,
      errorsFieldsBeforeSafe,
      isBackupProgressVisible,
      selectedThirdPartyAccount,
      isTheSameThirdPartyAccount,
      connectedThirdPartyAccount,

      backupProgressError,
      setIsBackupProgressVisible,
      setBackupProgressError,

      isFormReady,
      getProgress,
      setTemporaryLink,
      getStorageParams,
      clearLocalStorage,
      setStorageRegions,
      saveToLocalStorage,
      setThirdPartyStorage,

      resetDownloadingProgress,
      setCompletedFormFields,
      addValueInFormSettings,
      setDownloadingProgress,
      deleteValueFormSetting,
      setRequiredFormSettings,
      setIsThirdStorageChanged,
      setThirdPartyAccountsInfo,
      setSelectedThirdPartyAccount,
      setConnectedThirdPartyAccount,
      setBackupsCount,
      setIsInited,

      backupPageEnable,
    } = backup;

    const { isPayer, setServiceQuota, backupServicePrice } = paymentStore;
    const {
      newPath,
      basePath,
      isErrorPath,
      toDefault,
      setBasePath,
      setNewPath,
    } = filesSelectorInput;

    const { dataBackupUrl, currentDeviceType, currentColorScheme, portals } =
      settingsStore;

    const {
      removeItem: storeItem,
      connectDialogVisible,
      deleteThirdPartyDialogVisible,
      setConnectDialogVisible,
      setDeleteThirdPartyDialogVisible,
    } = dialogsStore;

    const { isNotPaidPeriod, fetchPayerInfo, walletCustomerEmail } =
      currentTariffStatusStore;

    const {
      providers,
      deleteThirdParty,
      setThirdPartyProviders,
      openConnectWindow,
    } = thirdPartyStore;
    const { isBackupPaid, maxFreeBackups, isThirdPartyAvailable } =
      currentQuotaStore;

    const { getIcon, filesSettings } = filesSettingsStore;

    const pageIsDisabled = isManagement()
      ? portals?.length === 1 || !backupPageEnable
      : !backupPageEnable;

    // TODO: fix may be an empty object!!!
    const removeItem = (selectedThirdPartyAccount ??
      storeItem ??
      {}) as ThirdPartyAccountType;

    const settingsFileSelector = { getIcon, filesSettings };

    const defaultRegion =
      defaultFormSettings && "region" in defaultFormSettings
        ? (defaultFormSettings.region as string)
        : "";

    const colorScheme = currentColorScheme ?? undefined;

    return {
      // backup
      accounts,
      isValidForm,
      formSettings,
      temporaryLink,
      storageRegions,
      thirdPartyStorage,
      defaultRegion,
      errorInformation,
      downloadingProgress,
      errorsFieldsBeforeSafe,
      isBackupProgressVisible,
      selectedThirdPartyAccount,
      isTheSameThirdPartyAccount,
      connectedThirdPartyAccount,

      removeItem,
      backupProgressError,
      setIsBackupProgressVisible,
      setBackupProgressError,

      isFormReady,
      getProgress,
      setTemporaryLink,
      getStorageParams,
      clearLocalStorage,
      setStorageRegions,
      saveToLocalStorage,

      setThirdPartyStorage,
      resetDownloadingProgress,
      setCompletedFormFields,
      addValueInFormSettings,
      setDownloadingProgress,
      deleteValueFormSetting,
      setRequiredFormSettings,
      setIsThirdStorageChanged,
      setThirdPartyAccountsInfo,
      setSelectedThirdPartyAccount,
      setConnectedThirdPartyAccount,

      // filesSelectorInput
      newPath,
      basePath,
      isErrorPath,
      toDefault,
      setBasePath,
      setNewPath,

      // settingsStore
      dataBackupUrl: dataBackupUrl ?? "",
      pageIsDisabled,
      currentDeviceType,
      currentColorScheme: colorScheme,

      // dialogsStore
      connectDialogVisible,
      deleteThirdPartyDialogVisible,
      setConnectDialogVisible,
      setDeleteThirdPartyDialogVisible,

      // currentTariffStatusStore
      isNotPaidPeriod,

      // currentQuotaStore
      isBackupPaid,

      // thirdPartyStore
      providers,
      deleteThirdParty,
      setThirdPartyProviders,
      openConnectWindow,
      // filesSettingsStore
      settingsFileSelector,

      setBackupsCount,

      setIsInited,
      fetchPayerInfo,

      maxFreeBackups,

      isPayer,
      walletCustomerEmail,
      isThirdPartyAvailable,
      setServiceQuota,
      backupServicePrice,
    };
  },
)(observer(ManualBackupWrapper as React.FC<ExternalManualBackupProps>));<|MERGE_RESOLUTION|>--- conflicted
+++ resolved
@@ -168,13 +168,9 @@
     currentTariffStatusStore,
     thirdPartyStore,
     filesSettingsStore,
-<<<<<<< HEAD
-  }: TStore) => {
-=======
     currentQuotaStore,
     paymentStore,
-  }) => {
->>>>>>> eef878ea
+  }: TStore) => {
     const {
       accounts,
       isValidForm,
