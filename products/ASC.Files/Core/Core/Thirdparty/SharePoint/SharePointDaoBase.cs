--- conflicted
+++ resolved
@@ -1,212 +1,203 @@
-// (c) Copyright Ascensio System SIA 2010-2022
-//
-// This program is a free software product.
-// You can redistribute it and/or modify it under the terms
-// of the GNU Affero General Public License (AGPL) version 3 as published by the Free Software
-// Foundation. In accordance with Section 7(a) of the GNU AGPL its Section 15 shall be amended
-// to the effect that Ascensio System SIA expressly excludes the warranty of non-infringement of
-// any third-party rights.
-//
-// This program is distributed WITHOUT ANY WARRANTY, without even the implied warranty
-// of MERCHANTABILITY or FITNESS FOR A PARTICULAR  PURPOSE. For details, see
-// the GNU AGPL at: http://www.gnu.org/licenses/agpl-3.0.html
-//
-// You can contact Ascensio System SIA at Lubanas st. 125a-25, Riga, Latvia, EU, LV-1021.
-//
-// The  interactive user interfaces in modified source and object code versions of the Program must
-// display Appropriate Legal Notices, as required under Section 5 of the GNU AGPL version 3.
-//
-// Pursuant to Section 7(b) of the License you must retain the original Product logo when
-// distributing the program. Pursuant to Section 7(e) we decline to grant you any rights under
-// trademark law for use of our trademarks.
-//
-// All the Product's GUI elements, including illustrations and icon sets, as well as technical writing
-// content are licensed under the terms of the Creative Commons Attribution-ShareAlike 4.0
-// International. See the License terms at http://creativecommons.org/licenses/by-sa/4.0/legalcode
-
+// (c) Copyright Ascensio System SIA 2010-2022
+//
+// This program is a free software product.
+// You can redistribute it and/or modify it under the terms
+// of the GNU Affero General Public License (AGPL) version 3 as published by the Free Software
+// Foundation. In accordance with Section 7(a) of the GNU AGPL its Section 15 shall be amended
+// to the effect that Ascensio System SIA expressly excludes the warranty of non-infringement of
+// any third-party rights.
+//
+// This program is distributed WITHOUT ANY WARRANTY, without even the implied warranty
+// of MERCHANTABILITY or FITNESS FOR A PARTICULAR  PURPOSE. For details, see
+// the GNU AGPL at: http://www.gnu.org/licenses/agpl-3.0.html
+//
+// You can contact Ascensio System SIA at Lubanas st. 125a-25, Riga, Latvia, EU, LV-1021.
+//
+// The  interactive user interfaces in modified source and object code versions of the Program must
+// display Appropriate Legal Notices, as required under Section 5 of the GNU AGPL version 3.
+//
+// Pursuant to Section 7(b) of the License you must retain the original Product logo when
+// distributing the program. Pursuant to Section 7(e) we decline to grant you any rights under
+// trademark law for use of our trademarks.
+//
+// All the Product's GUI elements, including illustrations and icon sets, as well as technical writing
+// content are licensed under the terms of the Creative Commons Attribution-ShareAlike 4.0
+// International. See the License terms at http://creativecommons.org/licenses/by-sa/4.0/legalcode
+
 using Folder = Microsoft.SharePoint.Client.Folder;
 
-namespace ASC.Files.Thirdparty.SharePoint;
-
-internal class SharePointDaoBase : ThirdPartyProviderDao<SharePointProviderInfo>
-{
-    protected override string Id => "spoint";
-
-    public SharePointDaoBase(
-        IServiceProvider serviceProvider,
-        UserManager userManager,
-        TenantManager tenantManager,
-        TenantUtil tenantUtil,
-        DbContextManager<FilesDbContext> dbContextManager,
-        SetupInfo setupInfo,
-        ILogger<SharePointDaoBase> monitor,
-        FileUtility fileUtility,
-        TempPath tempPath)
-        : base(serviceProvider, userManager, tenantManager, tenantUtil, dbContextManager, setupInfo, monitor, fileUtility, tempPath)
-    {
-    }
-
-    protected string GetAvailableTitle(string requestTitle, Folder parentFolderID, Func<string, Folder, bool> isExist)
-    {
-        if (!isExist(requestTitle, parentFolderID))
-        {
-            return requestTitle;
-        }
-
-        var re = new Regex(@"( \(((?<index>[0-9])+)\)(\.[^\.]*)?)$");
-        var match = re.Match(requestTitle);
-
-        if (!match.Success)
-        {
-            var insertIndex = requestTitle.Length;
-            if (requestTitle.LastIndexOf('.') != -1)
-            {
-                insertIndex = requestTitle.LastIndexOf('.');
-            }
-
-            requestTitle = requestTitle.Insert(insertIndex, " (1)");
-        }
-
-        while (isExist(requestTitle, parentFolderID))
-        {
-            requestTitle = re.Replace(requestTitle, MatchEvaluator);
-        }
-
-        return requestTitle;
-    }
-
-    protected async Task<string> GetAvailableTitleAsync(string requestTitle, Folder parentFolderID, Func<string, Folder, Task<bool>> isExist)
-    {
-        if (!await isExist(requestTitle, parentFolderID))
-        {
-            return requestTitle;
-        }
-
-        var re = new Regex(@"( \(((?<index>[0-9])+)\)(\.[^\.]*)?)$");
-        var match = re.Match(requestTitle);
-
-        if (!match.Success)
-        {
-            var insertIndex = requestTitle.Length;
-            if (requestTitle.LastIndexOf(".", StringComparison.Ordinal) != -1)
-            {
-                insertIndex = requestTitle.LastIndexOf(".", StringComparison.Ordinal);
-            }
-
-            requestTitle = requestTitle.Insert(insertIndex, " (1)");
-        }
-
-        while (await isExist(requestTitle, parentFolderID))
-        {
-            requestTitle = re.Replace(requestTitle, MatchEvaluator);
-        }
-
-        return requestTitle;
-    }
-
-    private string MatchEvaluator(Match match)
-    {
-        var index = Convert.ToInt32(match.Groups[2].Value);
-        var staticText = match.Value.Substring(string.Format(" ({0})", index).Length);
-
-        return string.Format(" ({0}){1}", index + 1, staticText);
-    }
-
-    protected Task UpdatePathInDBAsync(string oldValue, string newValue)
-    {
-        if (oldValue.Equals(newValue))
-        {
-            return Task.CompletedTask;
-        }
-
-        return InternalUpdatePathInDBAsync(oldValue, newValue);
-    }
-
-    private async Task InternalUpdatePathInDBAsync(string oldValue, string newValue)
-    {
-<<<<<<< HEAD
-        using var FilesDbContext = DbContextManager.GetNew(FileConstant.DatabaseId);
-
-        using var tx = FilesDbContext.Database.BeginTransaction();
-        var oldIDs = await Query(FilesDbContext.ThirdpartyIdMapping)
-            .Where(r => r.Id.StartsWith(oldValue))
-            .Select(r => r.Id)
-            .ToListAsync();
-=======
-        var strategy = FilesDbContext.Database.CreateExecutionStrategy();
->>>>>>> 5d4715e6
-
-        await strategy.ExecuteAsync(async () =>
-        {
-            using var tx = FilesDbContext.Database.BeginTransaction();
-            var oldIDs = await Query(FilesDbContext.ThirdpartyIdMapping)
-                .Where(r => r.Id.StartsWith(oldValue))
-                .Select(r => r.Id)
-                .ToListAsync();
-
-            foreach (var oldID in oldIDs)
-            {
-                var oldHashID = await MappingIDAsync(oldID);
-                var newID = oldID.Replace(oldValue, newValue);
-                var newHashID = await MappingIDAsync(newID);
-
-                var mappingForUpdate = await Query(FilesDbContext.ThirdpartyIdMapping)
-                    .Where(r => r.HashId == oldHashID)
-                    .ToListAsync();
-
-                foreach (var m in mappingForUpdate)
-                {
-                    m.Id = newID;
-                    m.HashId = newHashID;
-                }
-
-                await FilesDbContext.SaveChangesAsync();
-
-                var securityForUpdate = await Query(FilesDbContext.Security)
-                    .Where(r => r.EntryId == oldHashID)
-                    .ToListAsync();
-
-                foreach (var s in securityForUpdate)
-                {
-                    s.EntryId = newHashID;
-                }
-
-                await FilesDbContext.SaveChangesAsync();
-
-                var linkForUpdate = await Query(FilesDbContext.TagLink)
-                    .Where(r => r.EntryId == oldHashID)
-                    .ToListAsync();
-
-                foreach (var l in linkForUpdate)
-                {
-                    l.EntryId = newHashID;
-                }
-
-                await FilesDbContext.SaveChangesAsync();
-            }
-
-            await tx.CommitAsync();
-        });
-    }
-
-    protected Task<string> MappingIDAsync(string id)
-    {
-        return MappingIDAsync(id, false);
-    }
-
-    protected override string MakeId(string path = null)
-    {
-        return path;
-    }
-
-    protected override async Task<IEnumerable<string>> GetChildrenAsync(string folderId)
-    {
-        var folders = await ProviderInfo.GetFolderFoldersAsync(folderId);
-        var subFolders = folders.Select(x => ProviderInfo.MakeId(x.ServerRelativeUrl));
-
-        var folderFiles = await ProviderInfo.GetFolderFilesAsync(folderId);
-        var files = folderFiles.Select(x => ProviderInfo.MakeId(x.ServerRelativeUrl));
-
-        return subFolders.Concat(files);
-    }
+namespace ASC.Files.Thirdparty.SharePoint;
+
+internal class SharePointDaoBase : ThirdPartyProviderDao<SharePointProviderInfo>
+{
+    protected override string Id => "spoint";
+
+    public SharePointDaoBase(
+        IServiceProvider serviceProvider,
+        UserManager userManager,
+        TenantManager tenantManager,
+        TenantUtil tenantUtil,
+        DbContextManager<FilesDbContext> dbContextManager,
+        SetupInfo setupInfo,
+        ILogger<SharePointDaoBase> monitor,
+        FileUtility fileUtility,
+        TempPath tempPath)
+        : base(serviceProvider, userManager, tenantManager, tenantUtil, dbContextManager, setupInfo, monitor, fileUtility, tempPath)
+    {
+    }
+
+    protected string GetAvailableTitle(string requestTitle, Folder parentFolderID, Func<string, Folder, bool> isExist)
+    {
+        if (!isExist(requestTitle, parentFolderID))
+        {
+            return requestTitle;
+        }
+
+        var re = new Regex(@"( \(((?<index>[0-9])+)\)(\.[^\.]*)?)$");
+        var match = re.Match(requestTitle);
+
+        if (!match.Success)
+        {
+            var insertIndex = requestTitle.Length;
+            if (requestTitle.LastIndexOf('.') != -1)
+            {
+                insertIndex = requestTitle.LastIndexOf('.');
+            }
+
+            requestTitle = requestTitle.Insert(insertIndex, " (1)");
+        }
+
+        while (isExist(requestTitle, parentFolderID))
+        {
+            requestTitle = re.Replace(requestTitle, MatchEvaluator);
+        }
+
+        return requestTitle;
+    }
+
+    protected async Task<string> GetAvailableTitleAsync(string requestTitle, Folder parentFolderID, Func<string, Folder, Task<bool>> isExist)
+    {
+        if (!await isExist(requestTitle, parentFolderID))
+        {
+            return requestTitle;
+        }
+
+        var re = new Regex(@"( \(((?<index>[0-9])+)\)(\.[^\.]*)?)$");
+        var match = re.Match(requestTitle);
+
+        if (!match.Success)
+        {
+            var insertIndex = requestTitle.Length;
+            if (requestTitle.LastIndexOf(".", StringComparison.Ordinal) != -1)
+            {
+                insertIndex = requestTitle.LastIndexOf(".", StringComparison.Ordinal);
+            }
+
+            requestTitle = requestTitle.Insert(insertIndex, " (1)");
+        }
+
+        while (await isExist(requestTitle, parentFolderID))
+        {
+            requestTitle = re.Replace(requestTitle, MatchEvaluator);
+        }
+
+        return requestTitle;
+    }
+
+    private string MatchEvaluator(Match match)
+    {
+        var index = Convert.ToInt32(match.Groups[2].Value);
+        var staticText = match.Value.Substring(string.Format(" ({0})", index).Length);
+
+        return string.Format(" ({0}){1}", index + 1, staticText);
+    }
+
+    protected Task UpdatePathInDBAsync(string oldValue, string newValue)
+    {
+        if (oldValue.Equals(newValue))
+        {
+            return Task.CompletedTask;
+        }
+
+        return InternalUpdatePathInDBAsync(oldValue, newValue);
+    }
+
+    private async Task InternalUpdatePathInDBAsync(string oldValue, string newValue)
+    {
+        using var FilesDbContext = DbContextManager.GetNew(FileConstant.DatabaseId);
+        var strategy = FilesDbContext.Database.CreateExecutionStrategy();
+
+        await strategy.ExecuteAsync(async () =>
+        {
+        using var tx = FilesDbContext.Database.BeginTransaction();
+        var oldIDs = await Query(FilesDbContext.ThirdpartyIdMapping)
+            .Where(r => r.Id.StartsWith(oldValue))
+            .Select(r => r.Id)
+            .ToListAsync();
+
+        foreach (var oldID in oldIDs)
+        {
+            var oldHashID = await MappingIDAsync(oldID);
+            var newID = oldID.Replace(oldValue, newValue);
+            var newHashID = await MappingIDAsync(newID);
+
+            var mappingForUpdate = await Query(FilesDbContext.ThirdpartyIdMapping)
+                .Where(r => r.HashId == oldHashID)
+                .ToListAsync();
+
+            foreach (var m in mappingForUpdate)
+            {
+                m.Id = newID;
+                m.HashId = newHashID;
+            }
+
+            await FilesDbContext.SaveChangesAsync();
+
+            var securityForUpdate = await Query(FilesDbContext.Security)
+                .Where(r => r.EntryId == oldHashID)
+                .ToListAsync();
+
+            foreach (var s in securityForUpdate)
+            {
+                s.EntryId = newHashID;
+            }
+
+            await FilesDbContext.SaveChangesAsync();
+
+            var linkForUpdate = await Query(FilesDbContext.TagLink)
+                .Where(r => r.EntryId == oldHashID)
+                .ToListAsync();
+
+            foreach (var l in linkForUpdate)
+            {
+                l.EntryId = newHashID;
+            }
+
+            await FilesDbContext.SaveChangesAsync();
+        }
+
+        await tx.CommitAsync();
+        });
+    }
+
+    protected Task<string> MappingIDAsync(string id)
+    {
+        return MappingIDAsync(id, false);
+    }
+
+    protected override string MakeId(string path = null)
+    {
+        return path;
+    }
+
+    protected override async Task<IEnumerable<string>> GetChildrenAsync(string folderId)
+    {
+        var folders = await ProviderInfo.GetFolderFoldersAsync(folderId);
+        var subFolders = folders.Select(x => ProviderInfo.MakeId(x.ServerRelativeUrl));
+
+        var folderFiles = await ProviderInfo.GetFolderFilesAsync(folderId);
+        var files = folderFiles.Select(x => ProviderInfo.MakeId(x.ServerRelativeUrl));
+
+        return subFolders.Concat(files);
+    }
 }