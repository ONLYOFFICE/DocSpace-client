﻿// (c) Copyright Ascensio System SIA 2010-2022
//
// This program is a free software product.
// You can redistribute it and/or modify it under the terms
// of the GNU Affero General Public License (AGPL) version 3 as published by the Free Software
// Foundation. In accordance with Section 7(a) of the GNU AGPL its Section 15 shall be amended
// to the effect that Ascensio System SIA expressly excludes the warranty of non-infringement of
// any third-party rights.
//
// This program is distributed WITHOUT ANY WARRANTY, without even the implied warranty
// of MERCHANTABILITY or FITNESS FOR A PARTICULAR  PURPOSE. For details, see
// the GNU AGPL at: http://www.gnu.org/licenses/agpl-3.0.html
//
// You can contact Ascensio System SIA at Lubanas st. 125a-25, Riga, Latvia, EU, LV-1021.
//
// The  interactive user interfaces in modified source and object code versions of the Program must
// display Appropriate Legal Notices, as required under Section 5 of the GNU AGPL version 3.
//
// Pursuant to Section 7(b) of the License you must retain the original Product logo when
// distributing the program. Pursuant to Section 7(e) we decline to grant you any rights under
// trademark law for use of our trademarks.
//
// All the Product's GUI elements, including illustrations and icon sets, as well as technical writing
// content are licensed under the terms of the Creative Commons Attribution-ShareAlike 4.0
// International. See the License terms at http://creativecommons.org/licenses/by-sa/4.0/legalcode

namespace ASC.People.ApiModels.RequestDto;

/// <summary>
/// </summary>
public class StartReassignRequestDto
{
<<<<<<< HEAD
    public IEnumerable<Guid> FromUserIds { get; set; }
=======
    /// <summary>User ID whose data will be reassigned to another user</summary>
    /// <type>System.Guid, System</type>
    /// <example>9924256A-739C-462b-AF15-E652A3B1B6EB</example>
    public Guid FromUserId { get; set; }

    /// <summary>User ID to whom all the data will be reassigned</summary>
    /// <type>System.Guid, System</type>
    /// <example>9924256A-739C-462b-AF15-E652A3B1B6EB</example>
>>>>>>> a493b539
    public Guid ToUserId { get; set; }

    /// <summary>Specifies whether to delete a profile when the data reassignment will be finished or not</summary>
    /// <type>System.Boolean, System</type>
    /// <example>true</example>
    public bool DeleteProfile { get; set; }
}<|MERGE_RESOLUTION|>--- conflicted
+++ resolved
@@ -30,18 +30,14 @@
 /// </summary>
 public class StartReassignRequestDto
 {
-<<<<<<< HEAD
-    public IEnumerable<Guid> FromUserIds { get; set; }
-=======
     /// <summary>User ID whose data will be reassigned to another user</summary>
     /// <type>System.Guid, System</type>
     /// <example>9924256A-739C-462b-AF15-E652A3B1B6EB</example>
-    public Guid FromUserId { get; set; }
+    public IEnumerable<Guid> FromUserIds { get; set; }
 
     /// <summary>User ID to whom all the data will be reassigned</summary>
     /// <type>System.Guid, System</type>
     /// <example>9924256A-739C-462b-AF15-E652A3B1B6EB</example>
->>>>>>> a493b539
     public Guid ToUserId { get; set; }
 
     /// <summary>Specifies whether to delete a profile when the data reassignment will be finished or not</summary>
