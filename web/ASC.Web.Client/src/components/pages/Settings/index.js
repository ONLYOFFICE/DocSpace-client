import React, { lazy, Suspense } from "react";
import { Route, Switch, Redirect } from "react-router-dom";
import { withRouter } from "react-router";
import Layout from "./Layout";
import { combineUrl } from "@appserver/common/utils";
import AppServerConfig from "@appserver/common/constants/AppServerConfig";

const SecuritySettings = lazy(() => import("./categories/security/index.js"));
const Admins = lazy(() => import("./categories/security/access-rights/admins"));
const TfaPage = lazy(() => import("./categories/security/access-portal/tfa"));
const PasswordStrengthPage = lazy(() =>
  import("./categories/security/access-portal/passwordStrength")
);
<<<<<<< HEAD
const TrustedMailPage = lazy(() =>
  import("./categories/security/access-portal/trustedMail")
);
=======

const CommonSettings = lazy(() => import("./categories/common/index.js"));
>>>>>>> f3e75773

const CustomizationSettings = lazy(() =>
  import("./categories/common/customization")
);
const LanguageAndTimeZoneSettings = lazy(() =>
  import("./categories/common/settingsCustomization/language-and-time-zone")
);
const WelcomePageSettings = lazy(() =>
  import("./categories/common/settingsCustomization/welcome-page-settings")
);
const TeamTemplate = lazy(() => import("./categories/common/team-template"));
const ThirdPartyServices = lazy(() =>
  import("./categories/integration/thirdPartyServicesSettings")
);
const DataManagementSettings = lazy(() =>
  import("./categories/data-management/backup")
);
const AutomaticBackup = lazy(() =>
  import("./categories/data-management/backup/auto-backup")
);
const ManualBackup = lazy(() =>
  import("./categories/data-management/backup/manual-backup")
);
const RestoreBackup = lazy(() =>
  import("./categories/data-management/backup/restore-backup")
);

const WhiteLabel = lazy(() => import("./categories/common/whitelabel"));

const PROXY_BASE_URL = combineUrl(AppServerConfig.proxyURL, "/settings");

const COMMON_URLS = [
  combineUrl(PROXY_BASE_URL, "/common/customization"),
  combineUrl(PROXY_BASE_URL, "/common/whitelabel"),
];

const CUSTOMIZATION_URLS = [
  combineUrl(PROXY_BASE_URL, "/common/customization"),
  combineUrl(PROXY_BASE_URL, "/common"),
  PROXY_BASE_URL,
];
const LTZ_URL = combineUrl(
  PROXY_BASE_URL,
  "/common/customization/language-and-time-zone"
);
const WELCOME_PAGE_SETTINGS_URL = combineUrl(
  PROXY_BASE_URL,
  "/common/customization/welcome-page-settings"
);
const TEAM_TEMPLATE_URL = combineUrl(
  PROXY_BASE_URL,
  "/common/customization/team-template"
);
const WHITELABEL_URL = combineUrl(PROXY_BASE_URL, "/common/whitelabel");
const SECURITY_URLS = [
  combineUrl(PROXY_BASE_URL, "/security/access-rights"),
  combineUrl(PROXY_BASE_URL, "/security/access-portal"),
];
const TFA_PAGE_URL = combineUrl(PROXY_BASE_URL, "/security/access-portal/tfa");
const PASSWORD_PAGE_URL = combineUrl(
  PROXY_BASE_URL,
  "/security/access-portal/password"
);
<<<<<<< HEAD
const TRUSTED_MAIL_PAGE_URL = combineUrl(
  PROXY_BASE_URL,
  "/security/access-portal/trusted-mail"
);
=======
>>>>>>> f3e75773

const ADMINS_URL = combineUrl(PROXY_BASE_URL, "/security/access-rights/admins");
const THIRD_PARTY_URL = combineUrl(
  PROXY_BASE_URL,
  "/integration/third-party-services"
);
const DATA_MANAGEMENT_URL = combineUrl(
  PROXY_BASE_URL,
  "/datamanagement/backup"
);

const ERROR_404_URL = combineUrl(AppServerConfig.proxyURL, "/error/404");

const Settings = () => {
  return (
    <Layout key="1">
      <Suspense fallback={null}>
        <Switch>
          <Route exact path={COMMON_URLS} component={CommonSettings} />

          {/* <Route
            exact
            path={CUSTOMIZATION_URLS}
            component={CustomizationSettings}
          /> */}
          <Route exact path={LTZ_URL} component={LanguageAndTimeZoneSettings} />
          <Route
            exact
            path={WELCOME_PAGE_SETTINGS_URL}
            component={WelcomePageSettings}
          />
          <Route exact path={WHITELABEL_URL} component={WhiteLabel} />
          <Route exact path={TEAM_TEMPLATE_URL} component={TeamTemplate} />

          <Route exact path={SECURITY_URLS} component={SecuritySettings} />
          <Route path={ADMINS_URL} component={Admins} />
          <Route exact path={TFA_PAGE_URL} component={TfaPage} />
          <Route
            exact
            path={PASSWORD_PAGE_URL}
            component={PasswordStrengthPage}
          />
<<<<<<< HEAD
          <Route
            exact
            path={TRUSTED_MAIL_PAGE_URL}
            component={TrustedMailPage}
          />
=======
>>>>>>> f3e75773

          <Route exact path={THIRD_PARTY_URL} component={ThirdPartyServices} />
          <Route
            exact
            path={DATA_MANAGEMENT_URL}
            component={DataManagementSettings}
          />

          <Redirect
            to={{
              pathname: ERROR_404_URL,
            }}
          />
        </Switch>
      </Suspense>
    </Layout>
  );
};

export default withRouter(Settings);<|MERGE_RESOLUTION|>--- conflicted
+++ resolved
@@ -11,14 +11,11 @@
 const PasswordStrengthPage = lazy(() =>
   import("./categories/security/access-portal/passwordStrength")
 );
-<<<<<<< HEAD
 const TrustedMailPage = lazy(() =>
   import("./categories/security/access-portal/trustedMail")
 );
-=======
 
 const CommonSettings = lazy(() => import("./categories/common/index.js"));
->>>>>>> f3e75773
 
 const CustomizationSettings = lazy(() =>
   import("./categories/common/customization")
@@ -82,13 +79,10 @@
   PROXY_BASE_URL,
   "/security/access-portal/password"
 );
-<<<<<<< HEAD
 const TRUSTED_MAIL_PAGE_URL = combineUrl(
   PROXY_BASE_URL,
   "/security/access-portal/trusted-mail"
 );
-=======
->>>>>>> f3e75773
 
 const ADMINS_URL = combineUrl(PROXY_BASE_URL, "/security/access-rights/admins");
 const THIRD_PARTY_URL = combineUrl(
@@ -131,14 +125,11 @@
             path={PASSWORD_PAGE_URL}
             component={PasswordStrengthPage}
           />
-<<<<<<< HEAD
           <Route
             exact
             path={TRUSTED_MAIL_PAGE_URL}
             component={TrustedMailPage}
           />
-=======
->>>>>>> f3e75773
 
           <Route exact path={THIRD_PARTY_URL} component={ThirdPartyServices} />
           <Route
