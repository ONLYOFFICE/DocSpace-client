--- conflicted
+++ resolved
@@ -3,19 +3,11 @@
   "content": "{{aiAgent}} space quota exceeded ({{size}}).",
   "content_en_sha1_hash": "b2c3e259f54b8152df2defd05f1a570008f37470",
   "created_at": "2025-12-19T10:16:17.423Z",
-<<<<<<< HEAD
-  "updated_at": "2025-12-19T10:17:08.498Z",
-  "comment": {
-    "text": "",
-    "is_auto": false,
-    "updated_at": null
-=======
   "updated_at": "2025-12-22T09:46:46.028Z",
   "comment": {
     "text": "This key displays an error message when an AI agent has exceeded its storage quota. It appears in the UI, likely as an alert or notification, indicating the user has reached the limit for AI agent files. The message includes the AI agent type and the size of the quota.",
     "is_auto": true,
     "updated_at": "2025-12-22T09:46:46.028Z"
->>>>>>> 7bd0b0d7
   },
   "usage": [
     {
