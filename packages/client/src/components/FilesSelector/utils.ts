<<<<<<< HEAD
import { TTranslation } from "@docspace/shared/types";
import { FilesSelectorFilterTypes } from "@docspace/shared/enums";
import {
  TFileSecurity,
  TFolderSecurity,
} from "@docspace/shared/api/files/types";
import { TRoomSecurity } from "@docspace/shared/api/rooms/types";
=======
import {
  TFileSecurity,
  TFolderSecurity,
} from "@docspace/shared/api/files/types";
import { TRoomSecurity } from "@docspace/shared/api/rooms/types";
import { FilesSelectorFilterTypes } from "@docspace/shared/enums";
import { TTranslation } from "@docspace/shared/types";
>>>>>>> fef7aa95

export const getHeaderLabel = (
  t: TTranslation,
  isEditorDialog: boolean,
  isCopy?: boolean,
  isRestoreAll?: boolean,
  isMove?: boolean,
  isSelect?: boolean,
  filterParam?: string,
  isRestore?: boolean,
) => {
  if (isRestore) return t("Common:RestoreTo");
  if (isMove) return t("Common:MoveTo");
  if (isCopy && !isEditorDialog) return t("Common:Copy");
  if (isRestoreAll) return t("Common:Restore");
  if (isSelect) {
    return filterParam ? t("Common:SelectFile") : t("Common:SelectAction");
  }

  if (filterParam === FilesSelectorFilterTypes.DOCX)
<<<<<<< HEAD
    return t("Translations:CreateMasterFormFromFile");
=======
    return t("Common:CreateMasterFormFromFile");
>>>>>>> fef7aa95
  if (filterParam) return t("Common:SelectFile");

  return t("Common:SaveButton");
};

export const getAcceptButtonLabel = (
  t: TTranslation,
  isEditorDialog: boolean,
  isCopy?: boolean,
  isRestoreAll?: boolean,
  isMove?: boolean,
  isSelect?: boolean,
  filterParam?: string,
  isRestore?: boolean,
) => {
  if (isRestore) return t("Common:RestoreHere");
  if (isMove) return t("Common:MoveHere");
  if (isCopy && !isEditorDialog) return t("Common:CopyHere");
  if (isRestoreAll) return t("Common:RestoreHere");
  if (isSelect) return t("Common:SelectAction");

  if (filterParam === FilesSelectorFilterTypes.DOCX) return t("Common:Create");
  // if (filterParam === FilesSelectorFilterTypes.DOCXF) return t("Common:SubmitToGallery");
  if (filterParam) return t("Common:SaveButton");

  return t("Common:SaveHereButton");
};

export const getIsDisabled = (
  isFirstLoad: boolean,
  isSelectedParentFolder: boolean,
  sameId?: boolean,
  isRooms?: boolean,
  isRoot?: boolean,
  isCopy?: boolean,
  isMove?: boolean,
  isRestoreAll?: boolean,
  isRequestRunning?: boolean,
  security?: TFileSecurity | TFolderSecurity | TRoomSecurity,
  filterParam?: string,
  isFileSelected?: boolean,
  includeFolder?: boolean,
  isRestore?: boolean,
) => {
  if (isFirstLoad) return true;
  if (isRequestRunning) return true;
  if (filterParam) return !isFileSelected;
  if (sameId && !isCopy) return true;
  if (sameId && isCopy && includeFolder) return true;
  if (isRooms) return true;
  if (isRoot) return true;
  if (isSelectedParentFolder) return true;
<<<<<<< HEAD

  if (!security) return false;
  if (isCopy) return "CopyTo" in security ? !security?.CopyTo : !security.Copy;
  if (isMove || isRestoreAll || isRestore)
    return "MoveTo" in security ? !security?.MoveTo : !security.Move;
=======
  if (isCopy)
    return security && "CopyTo" in security
      ? !security?.CopyTo
      : !security?.Copy;
  if (isMove || isRestoreAll || isRestore)
    return security && "MoveTo" in security
      ? !security?.MoveTo
      : !security?.Move;
>>>>>>> fef7aa95

  return false;
};<|MERGE_RESOLUTION|>--- conflicted
+++ resolved
@@ -1,12 +1,3 @@
-<<<<<<< HEAD
-import { TTranslation } from "@docspace/shared/types";
-import { FilesSelectorFilterTypes } from "@docspace/shared/enums";
-import {
-  TFileSecurity,
-  TFolderSecurity,
-} from "@docspace/shared/api/files/types";
-import { TRoomSecurity } from "@docspace/shared/api/rooms/types";
-=======
 import {
   TFileSecurity,
   TFolderSecurity,
@@ -14,7 +5,6 @@
 import { TRoomSecurity } from "@docspace/shared/api/rooms/types";
 import { FilesSelectorFilterTypes } from "@docspace/shared/enums";
 import { TTranslation } from "@docspace/shared/types";
->>>>>>> fef7aa95
 
 export const getHeaderLabel = (
   t: TTranslation,
@@ -35,11 +25,7 @@
   }
 
   if (filterParam === FilesSelectorFilterTypes.DOCX)
-<<<<<<< HEAD
-    return t("Translations:CreateMasterFormFromFile");
-=======
     return t("Common:CreateMasterFormFromFile");
->>>>>>> fef7aa95
   if (filterParam) return t("Common:SelectFile");
 
   return t("Common:SaveButton");
@@ -92,13 +78,6 @@
   if (isRooms) return true;
   if (isRoot) return true;
   if (isSelectedParentFolder) return true;
-<<<<<<< HEAD
-
-  if (!security) return false;
-  if (isCopy) return "CopyTo" in security ? !security?.CopyTo : !security.Copy;
-  if (isMove || isRestoreAll || isRestore)
-    return "MoveTo" in security ? !security?.MoveTo : !security.Move;
-=======
   if (isCopy)
     return security && "CopyTo" in security
       ? !security?.CopyTo
@@ -107,7 +86,6 @@
     return security && "MoveTo" in security
       ? !security?.MoveTo
       : !security?.Move;
->>>>>>> fef7aa95
 
   return false;
 };