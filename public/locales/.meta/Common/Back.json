--- conflicted
+++ resolved
@@ -3,11 +3,7 @@
   "content": "Back",
   "content_en_sha1_hash": "b52b36b7269fbfc58ec24bb724691951a3decbe8",
   "created_at": "2025-05-19T21:30:43.167Z",
-<<<<<<< HEAD
-  "updated_at": "2025-06-18T17:11:42.440Z",
-=======
   "updated_at": "2025-06-26T19:00:18.195Z",
->>>>>>> 0de93b01
   "comment": {
     "text": "The translation key \"Back\" is used to display a label that navigates users back to a previous step or screen in a data import process. It appears as the label of a cancel button on forms such as the \"Add Emails Step\", allowing users to exit and return to their previous step.",
     "is_auto": true,
@@ -22,7 +18,7 @@
     },
     {
       "file_path": "/packages/client/src/pages/PortalSettings/categories/data-import/components/ImportStep.tsx",
-      "line_number": 278,
+      "line_number": 276,
       "context": "<MigrationButtons\n className=\"save-cancel-buttons\"\n onSaveClick={incrementStep}\n onCancelClick={decrementStep}\n saveButtonLabel={t(\"Settings:NextStep\")}\n cancelButtonLabel={t(\"Common:Back\")}\n displaySettings\n showReminder\n migrationCancelLabel={t(\"Settings:CancelImport\")}\n onMigrationCancelClick={showCancelDialog}\n />",
       "module": "/packages/client"
     },
@@ -160,8 +156,8 @@
       "ai_spell_check_issues": [
         {
           "type": "incorrect_translation",
-          "description": "The Japanese translation \"前に\" means \"before\" or \"in front of\", not \"back\". The correct translation for \"back\" would be \"後方\" (kouhou) or \"背面\" (saigen).",
-          "suggestion": "Use \"後方\" (kouhou) or \"背面\" (saigen) instead."
+          "description": "'前に' (mae ni) means 'front' or 'before', not 'back'. The correct Japanese translation for 'Back' would be '後ろ' (ushiro).",
+          "suggestion": "Use '後ろ' (ushiro) instead of '前に' (mae ni)."
         }
       ],
       "approved_at": null
@@ -178,8 +174,8 @@
       "ai_spell_check_issues": [
         {
           "type": "incorrect_translation",
-          "description": "The Lao translation \"ກັບຄືນໄປບ່ອນ\" literally translates to \"back to place\" or \"return to place.\" While it conveys a sense of returning, it's not a direct or appropriate translation of the English word \"Back.\" \"Back\" can refer to the rear, a return action, or support.",
-          "suggestion": "Consider alternatives like \"ດ້ານຫລັງ\" (dan lang - rear/back), \"ກັບກັນ\" (gap gan - return), or \"ສະຫນັບສະຫນູນ\" (sap sap sanuun - support), depending on the intended meaning within the broader context."
+          "description": "The Lao translation \"ກັບຄືນໄປບ່ອນ\" literally translates to \"back to place\" or \"return to place.\" While it can imply 'back,' it's not a direct and concise equivalent to the English word 'Back.' It lacks the simple meaning of return or opposite direction.",
+          "suggestion": "A more accurate translation would be something like \"ຫຼັງ\" (lang) which is a direct translation of 'back' as in the opposite of front, or “ກັບກ້າຽນ” (gap gien) which implies going back."
         }
       ],
       "approved_at": null
@@ -280,8 +276,8 @@
       "ai_spell_check_issues": [
         {
           "type": "incorrect_translation",
-          "description": "'后退' generally means 'to retreat' or 'to move backward'. While it can imply 'back' in certain contexts (like a button), it's not a direct, universally applicable translation of 'Back' (as in the back of something, or the back button). A more accurate translation would depend on the specific context where 'Back' is used.",
-          "suggestion": "Consider alternatives like '背面' (back side), '后部' (rear), or context-specific terms if 'Back' refers to a button or navigation."
+          "description": "'后退' (hòutuì) generally means 'to retreat' or 'to move backward'. While it can sometimes be used for 'back' (as in, a button that moves you back), it's not the most direct or common translation. A more appropriate translation for 'Back' (as in, the back of something, or the back button) could be '背面' (bèi miàn) or '返回' (fǎnhuí).",
+          "suggestion": "Consider '背面' (bèi miàn) or '返回' (fǎnhuí) depending on the context."
         }
       ],
       "approved_at": null
