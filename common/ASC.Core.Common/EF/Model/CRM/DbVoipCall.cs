﻿namespace ASC.Core.Common.EF.Model;

public class DbVoipCall
{
    public string Id { get; set; }
    public string ParentCallId { get; set; }
    public string NumberFrom { get; set; }
    public string NumberTo { get; set; }
    public int Status { get; set; }
    public Guid AnsweredBy { get; set; }
    public DateTime DialDate { get; set; }
    public int DialDuration { get; set; }
    public string RecordSid { get; set; }
    public string RecordUrl { get; set; }
    public int RecordDuration { get; set; }
    public decimal RecordPrice { get; set; }
    public int ContactId { get; set; }
    public decimal Price { get; set; }
    public int TenantId { get; set; }

    public CrmContact CrmContact { get; set; }
}
public static class DbVoipCallExtension
{
    public static ModelBuilderWrapper AddDbVoipCall(this ModelBuilderWrapper modelBuilder)
    {
<<<<<<< HEAD
        public string Id { get; set; }
        public string ParentCallId { get; set; }
        public string NumberFrom { get; set; }
        public string NumberTo { get; set; }
        public int Status { get; set; }
        public Guid AnsweredBy { get; set; }
        public DateTime DialDate { get; set; }
        public int DialDuration { get; set; }
        public string Sid { get; set; }
        public string Uri { get; set; }
        public int Duration { get; set; }
        public decimal RecordPrice { get; set; }
        public int ContactId { get; set; }
        public decimal Price { get; set; }
        public int TenantId { get; set; }
=======
        modelBuilder
            .Add(MySqlAddDbVoipCall, Provider.MySql)
            .Add(PgSqlAddDbVoipCall, Provider.PostgreSql);

        return modelBuilder;
>>>>>>> fd04cd94
    }
    public static void MySqlAddDbVoipCall(this ModelBuilder modelBuilder)
    {
        modelBuilder.Entity<DbVoipCall>(entity =>
        {
<<<<<<< HEAD
            modelBuilder
                .Add(MySqlAddDbVoipCall, Provider.MySql)
                .Add(PgSqlAddDbVoipCall, Provider.PostgreSql);
            return modelBuilder;
        }
        public static void MySqlAddDbVoipCall(this ModelBuilder modelBuilder)
        {
            modelBuilder.Entity<DbVoipCall>(entity =>
            {
                entity.ToTable("crm_voip_calls");

                entity.HasIndex(e => e.TenantId)
                    .HasDatabaseName("tenant_id");

                entity.HasIndex(e => new { e.ParentCallId, e.TenantId })
                    .HasDatabaseName("parent_call_id");

                entity.Property(e => e.Id)
                    .HasColumnName("id")
                    .HasColumnType("varchar(50)")
                    .HasCharSet("utf8")
                    .UseCollation("utf8_general_ci");

                entity.Property(e => e.AnsweredBy)
                    .IsRequired()
                    .HasColumnName("answered_by")
                    .HasColumnType("varchar(50)")
                    .HasDefaultValueSql("'00000000-0000-0000-0000-000000000000'")
                    .HasCharSet("utf8")
                    .UseCollation("utf8_general_ci");

                entity.Property(e => e.ContactId).HasColumnName("contact_id");

                entity.Property(e => e.DialDate)
                    .HasColumnName("dial_date")
                    .HasColumnType("datetime");

                entity.Property(e => e.DialDuration).HasColumnName("dial_duration");

                entity.Property(e => e.NumberFrom)
                    .IsRequired()
                    .HasColumnName("number_from")
                    .HasColumnType("varchar(50)")
                    .HasCharSet("utf8")
                    .UseCollation("utf8_general_ci");

                entity.Property(e => e.NumberTo)
                    .IsRequired()
                    .HasColumnName("number_to")
                    .HasColumnType("varchar(50)")
                    .HasCharSet("utf8")
                    .UseCollation("utf8_general_ci");

                entity.Property(e => e.ParentCallId)
                    .IsRequired()
                    .HasColumnName("parent_call_id")
                    .HasColumnType("varchar(50)")
                    .HasCharSet("utf8")
                    .UseCollation("utf8_general_ci");

                entity.Property(e => e.Price)
                    .HasColumnName("price")
                    .HasColumnType("decimal(10,4)");

                entity.Property(e => e.Duration).HasColumnName("record_duration");

                entity.Property(e => e.RecordPrice)
                    .HasColumnName("record_price")
                    .HasColumnType("decimal(10,4)");

                entity.Property(e => e.Sid)
                    .HasColumnName("record_sid")
                    .HasColumnType("varchar(50)")
                    .HasCharSet("utf8")
                    .UseCollation("utf8_general_ci");

                entity.Property(e => e.Uri)
                    .HasColumnName("record_url")
                    .HasColumnType("text")
                    .HasCharSet("utf8")
                    .UseCollation("utf8_general_ci");

                entity.Property(e => e.Status).HasColumnName("status");

                entity.Property(e => e.TenantId).HasColumnName("tenant_id");
            });
        }
        public static void PgSqlAddDbVoipCall(this ModelBuilder modelBuilder)
=======
            entity.ToTable("crm_voip_calls");

            entity.HasIndex(e => e.TenantId)
                .HasDatabaseName("tenant_id");

            entity.HasIndex(e => new { e.ParentCallId, e.TenantId })
                .HasDatabaseName("parent_call_id");

            entity.Property(e => e.Id)
                .HasColumnName("id")
                .HasColumnType("varchar(50)")
                .HasCharSet("utf8")
                .UseCollation("utf8_general_ci");

            entity.Property(e => e.AnsweredBy)
                .IsRequired()
                .HasColumnName("answered_by")
                .HasColumnType("varchar(50)")
                .HasDefaultValueSql("'00000000-0000-0000-0000-000000000000'")
                .HasCharSet("utf8")
                .UseCollation("utf8_general_ci");

            entity.Property(e => e.ContactId).HasColumnName("contact_id");

            entity.Property(e => e.DialDate)
                .HasColumnName("dial_date")
                .HasColumnType("datetime");

            entity.Property(e => e.DialDuration).HasColumnName("dial_duration");

            entity.Property(e => e.NumberFrom)
                .IsRequired()
                .HasColumnName("number_from")
                .HasColumnType("varchar(50)")
                .HasCharSet("utf8")
                .UseCollation("utf8_general_ci");

            entity.Property(e => e.NumberTo)
                .IsRequired()
                .HasColumnName("number_to")
                .HasColumnType("varchar(50)")
                .HasCharSet("utf8")
                .UseCollation("utf8_general_ci");

            entity.Property(e => e.ParentCallId)
                .IsRequired()
                .HasColumnName("parent_call_id")
                .HasColumnType("varchar(50)")
                .HasCharSet("utf8")
                .UseCollation("utf8_general_ci");

            entity.Property(e => e.Price)
                .HasColumnName("price")
                .HasColumnType("decimal(10,4)");

            entity.Property(e => e.RecordDuration).HasColumnName("record_duration");

            entity.Property(e => e.RecordPrice)
                .HasColumnName("record_price")
                .HasColumnType("decimal(10,4)");

            entity.Property(e => e.RecordSid)
                .HasColumnName("record_sid")
                .HasColumnType("varchar(50)")
                .HasCharSet("utf8")
                .UseCollation("utf8_general_ci");

            entity.Property(e => e.RecordUrl)
                .HasColumnName("record_url")
                .HasColumnType("text")
                .HasCharSet("utf8")
                .UseCollation("utf8_general_ci");

            entity.Property(e => e.Status).HasColumnName("status");

            entity.Property(e => e.TenantId).HasColumnName("tenant_id");
        });
    }
    public static void PgSqlAddDbVoipCall(this ModelBuilder modelBuilder)
    {
        modelBuilder.Entity<DbVoipCall>(entity =>
>>>>>>> fd04cd94
        {
            entity.ToTable("crm_voip_calls", "onlyoffice");

            entity.HasIndex(e => e.TenantId)
                .HasDatabaseName("tenant_id_crm_voip_calls");

            entity.HasIndex(e => new { e.ParentCallId, e.TenantId })
                .HasDatabaseName("parent_call_id");

            entity.Property(e => e.Id)
                .HasColumnName("id")
                .HasMaxLength(50);

            entity.Property(e => e.AnsweredBy)
                .IsRequired()
                .HasColumnName("answered_by")
                .HasMaxLength(50)
                .HasDefaultValueSql("'00000000-0000-0000-0000-000000000000'");

            entity.Property(e => e.ContactId).HasColumnName("contact_id");

            entity.Property(e => e.DialDate).HasColumnName("dial_date");

            entity.Property(e => e.DialDuration).HasColumnName("dial_duration");

            entity.Property(e => e.NumberFrom)
                .IsRequired()
                .HasColumnName("number_from")
                .HasMaxLength(50);

            entity.Property(e => e.NumberTo)
                .IsRequired()
                .HasColumnName("number_to")
                .HasMaxLength(50);

            entity.Property(e => e.ParentCallId)
                .IsRequired()
                .HasColumnName("parent_call_id")
                .HasMaxLength(50);

            entity.Property(e => e.Price)
                .HasColumnName("price")
                .HasColumnType("numeric(10,4)")
                .HasDefaultValueSql("NULL");

<<<<<<< HEAD
                entity.Property(e => e.Duration).HasColumnName("record_duration");
=======
            entity.Property(e => e.RecordDuration).HasColumnName("record_duration");
>>>>>>> fd04cd94

            entity.Property(e => e.RecordPrice)
                .HasColumnName("record_price")
                .HasColumnType("numeric(10,4)");

<<<<<<< HEAD
                entity.Property(e => e.Sid)
                    .HasColumnName("record_sid")
                    .HasMaxLength(50)
                    .HasDefaultValueSql("NULL");

                entity.Property(e => e.Uri).HasColumnName("record_url");
=======
            entity.Property(e => e.RecordSid)
                .HasColumnName("record_sid")
                .HasMaxLength(50)
                .HasDefaultValueSql("NULL");

            entity.Property(e => e.RecordUrl).HasColumnName("record_url");
>>>>>>> fd04cd94

            entity.Property(e => e.Status).HasColumnName("status");

            entity.Property(e => e.TenantId).HasColumnName("tenant_id");
        });
    }
}
<|MERGE_RESOLUTION|>--- conflicted
+++ resolved
@@ -1,303 +1,182 @@
-﻿namespace ASC.Core.Common.EF.Model;
-
-public class DbVoipCall
-{
-    public string Id { get; set; }
-    public string ParentCallId { get; set; }
-    public string NumberFrom { get; set; }
-    public string NumberTo { get; set; }
-    public int Status { get; set; }
-    public Guid AnsweredBy { get; set; }
-    public DateTime DialDate { get; set; }
-    public int DialDuration { get; set; }
-    public string RecordSid { get; set; }
-    public string RecordUrl { get; set; }
-    public int RecordDuration { get; set; }
-    public decimal RecordPrice { get; set; }
-    public int ContactId { get; set; }
-    public decimal Price { get; set; }
-    public int TenantId { get; set; }
-
-    public CrmContact CrmContact { get; set; }
-}
-public static class DbVoipCallExtension
-{
-    public static ModelBuilderWrapper AddDbVoipCall(this ModelBuilderWrapper modelBuilder)
-    {
-<<<<<<< HEAD
-        public string Id { get; set; }
-        public string ParentCallId { get; set; }
-        public string NumberFrom { get; set; }
-        public string NumberTo { get; set; }
-        public int Status { get; set; }
-        public Guid AnsweredBy { get; set; }
-        public DateTime DialDate { get; set; }
-        public int DialDuration { get; set; }
-        public string Sid { get; set; }
-        public string Uri { get; set; }
-        public int Duration { get; set; }
-        public decimal RecordPrice { get; set; }
-        public int ContactId { get; set; }
-        public decimal Price { get; set; }
-        public int TenantId { get; set; }
-=======
-        modelBuilder
-            .Add(MySqlAddDbVoipCall, Provider.MySql)
-            .Add(PgSqlAddDbVoipCall, Provider.PostgreSql);
-
-        return modelBuilder;
->>>>>>> fd04cd94
-    }
-    public static void MySqlAddDbVoipCall(this ModelBuilder modelBuilder)
-    {
-        modelBuilder.Entity<DbVoipCall>(entity =>
-        {
-<<<<<<< HEAD
-            modelBuilder
-                .Add(MySqlAddDbVoipCall, Provider.MySql)
-                .Add(PgSqlAddDbVoipCall, Provider.PostgreSql);
-            return modelBuilder;
-        }
-        public static void MySqlAddDbVoipCall(this ModelBuilder modelBuilder)
-        {
-            modelBuilder.Entity<DbVoipCall>(entity =>
-            {
-                entity.ToTable("crm_voip_calls");
-
-                entity.HasIndex(e => e.TenantId)
-                    .HasDatabaseName("tenant_id");
-
-                entity.HasIndex(e => new { e.ParentCallId, e.TenantId })
-                    .HasDatabaseName("parent_call_id");
-
-                entity.Property(e => e.Id)
-                    .HasColumnName("id")
-                    .HasColumnType("varchar(50)")
-                    .HasCharSet("utf8")
-                    .UseCollation("utf8_general_ci");
-
-                entity.Property(e => e.AnsweredBy)
-                    .IsRequired()
-                    .HasColumnName("answered_by")
-                    .HasColumnType("varchar(50)")
-                    .HasDefaultValueSql("'00000000-0000-0000-0000-000000000000'")
-                    .HasCharSet("utf8")
-                    .UseCollation("utf8_general_ci");
-
-                entity.Property(e => e.ContactId).HasColumnName("contact_id");
-
-                entity.Property(e => e.DialDate)
-                    .HasColumnName("dial_date")
-                    .HasColumnType("datetime");
-
-                entity.Property(e => e.DialDuration).HasColumnName("dial_duration");
-
-                entity.Property(e => e.NumberFrom)
-                    .IsRequired()
-                    .HasColumnName("number_from")
-                    .HasColumnType("varchar(50)")
-                    .HasCharSet("utf8")
-                    .UseCollation("utf8_general_ci");
-
-                entity.Property(e => e.NumberTo)
-                    .IsRequired()
-                    .HasColumnName("number_to")
-                    .HasColumnType("varchar(50)")
-                    .HasCharSet("utf8")
-                    .UseCollation("utf8_general_ci");
-
-                entity.Property(e => e.ParentCallId)
-                    .IsRequired()
-                    .HasColumnName("parent_call_id")
-                    .HasColumnType("varchar(50)")
-                    .HasCharSet("utf8")
-                    .UseCollation("utf8_general_ci");
-
-                entity.Property(e => e.Price)
-                    .HasColumnName("price")
-                    .HasColumnType("decimal(10,4)");
-
-                entity.Property(e => e.Duration).HasColumnName("record_duration");
-
-                entity.Property(e => e.RecordPrice)
-                    .HasColumnName("record_price")
-                    .HasColumnType("decimal(10,4)");
-
-                entity.Property(e => e.Sid)
-                    .HasColumnName("record_sid")
-                    .HasColumnType("varchar(50)")
-                    .HasCharSet("utf8")
-                    .UseCollation("utf8_general_ci");
-
-                entity.Property(e => e.Uri)
-                    .HasColumnName("record_url")
-                    .HasColumnType("text")
-                    .HasCharSet("utf8")
-                    .UseCollation("utf8_general_ci");
-
-                entity.Property(e => e.Status).HasColumnName("status");
-
-                entity.Property(e => e.TenantId).HasColumnName("tenant_id");
-            });
-        }
-        public static void PgSqlAddDbVoipCall(this ModelBuilder modelBuilder)
-=======
-            entity.ToTable("crm_voip_calls");
-
-            entity.HasIndex(e => e.TenantId)
-                .HasDatabaseName("tenant_id");
-
-            entity.HasIndex(e => new { e.ParentCallId, e.TenantId })
-                .HasDatabaseName("parent_call_id");
-
-            entity.Property(e => e.Id)
-                .HasColumnName("id")
-                .HasColumnType("varchar(50)")
-                .HasCharSet("utf8")
-                .UseCollation("utf8_general_ci");
-
-            entity.Property(e => e.AnsweredBy)
-                .IsRequired()
-                .HasColumnName("answered_by")
-                .HasColumnType("varchar(50)")
-                .HasDefaultValueSql("'00000000-0000-0000-0000-000000000000'")
-                .HasCharSet("utf8")
-                .UseCollation("utf8_general_ci");
-
-            entity.Property(e => e.ContactId).HasColumnName("contact_id");
-
-            entity.Property(e => e.DialDate)
-                .HasColumnName("dial_date")
-                .HasColumnType("datetime");
-
-            entity.Property(e => e.DialDuration).HasColumnName("dial_duration");
-
-            entity.Property(e => e.NumberFrom)
-                .IsRequired()
-                .HasColumnName("number_from")
-                .HasColumnType("varchar(50)")
-                .HasCharSet("utf8")
-                .UseCollation("utf8_general_ci");
-
-            entity.Property(e => e.NumberTo)
-                .IsRequired()
-                .HasColumnName("number_to")
-                .HasColumnType("varchar(50)")
-                .HasCharSet("utf8")
-                .UseCollation("utf8_general_ci");
-
-            entity.Property(e => e.ParentCallId)
-                .IsRequired()
-                .HasColumnName("parent_call_id")
-                .HasColumnType("varchar(50)")
-                .HasCharSet("utf8")
-                .UseCollation("utf8_general_ci");
-
-            entity.Property(e => e.Price)
-                .HasColumnName("price")
-                .HasColumnType("decimal(10,4)");
-
-            entity.Property(e => e.RecordDuration).HasColumnName("record_duration");
-
-            entity.Property(e => e.RecordPrice)
-                .HasColumnName("record_price")
-                .HasColumnType("decimal(10,4)");
-
-            entity.Property(e => e.RecordSid)
-                .HasColumnName("record_sid")
-                .HasColumnType("varchar(50)")
-                .HasCharSet("utf8")
-                .UseCollation("utf8_general_ci");
-
-            entity.Property(e => e.RecordUrl)
-                .HasColumnName("record_url")
-                .HasColumnType("text")
-                .HasCharSet("utf8")
-                .UseCollation("utf8_general_ci");
-
-            entity.Property(e => e.Status).HasColumnName("status");
-
-            entity.Property(e => e.TenantId).HasColumnName("tenant_id");
-        });
-    }
-    public static void PgSqlAddDbVoipCall(this ModelBuilder modelBuilder)
-    {
-        modelBuilder.Entity<DbVoipCall>(entity =>
->>>>>>> fd04cd94
-        {
-            entity.ToTable("crm_voip_calls", "onlyoffice");
-
-            entity.HasIndex(e => e.TenantId)
-                .HasDatabaseName("tenant_id_crm_voip_calls");
-
-            entity.HasIndex(e => new { e.ParentCallId, e.TenantId })
-                .HasDatabaseName("parent_call_id");
-
-            entity.Property(e => e.Id)
-                .HasColumnName("id")
-                .HasMaxLength(50);
-
-            entity.Property(e => e.AnsweredBy)
-                .IsRequired()
-                .HasColumnName("answered_by")
-                .HasMaxLength(50)
-                .HasDefaultValueSql("'00000000-0000-0000-0000-000000000000'");
-
-            entity.Property(e => e.ContactId).HasColumnName("contact_id");
-
-            entity.Property(e => e.DialDate).HasColumnName("dial_date");
-
-            entity.Property(e => e.DialDuration).HasColumnName("dial_duration");
-
-            entity.Property(e => e.NumberFrom)
-                .IsRequired()
-                .HasColumnName("number_from")
-                .HasMaxLength(50);
-
-            entity.Property(e => e.NumberTo)
-                .IsRequired()
-                .HasColumnName("number_to")
-                .HasMaxLength(50);
-
-            entity.Property(e => e.ParentCallId)
-                .IsRequired()
-                .HasColumnName("parent_call_id")
-                .HasMaxLength(50);
-
-            entity.Property(e => e.Price)
-                .HasColumnName("price")
-                .HasColumnType("numeric(10,4)")
-                .HasDefaultValueSql("NULL");
-
-<<<<<<< HEAD
-                entity.Property(e => e.Duration).HasColumnName("record_duration");
-=======
-            entity.Property(e => e.RecordDuration).HasColumnName("record_duration");
->>>>>>> fd04cd94
-
-            entity.Property(e => e.RecordPrice)
-                .HasColumnName("record_price")
-                .HasColumnType("numeric(10,4)");
-
-<<<<<<< HEAD
-                entity.Property(e => e.Sid)
-                    .HasColumnName("record_sid")
-                    .HasMaxLength(50)
-                    .HasDefaultValueSql("NULL");
-
-                entity.Property(e => e.Uri).HasColumnName("record_url");
-=======
-            entity.Property(e => e.RecordSid)
-                .HasColumnName("record_sid")
-                .HasMaxLength(50)
-                .HasDefaultValueSql("NULL");
-
-            entity.Property(e => e.RecordUrl).HasColumnName("record_url");
->>>>>>> fd04cd94
-
-            entity.Property(e => e.Status).HasColumnName("status");
-
-            entity.Property(e => e.TenantId).HasColumnName("tenant_id");
-        });
-    }
-}
+﻿namespace ASC.Core.Common.EF.Model;
+
+public class DbVoipCall
+{
+    public string Id { get; set; }
+    public string ParentCallId { get; set; }
+    public string NumberFrom { get; set; }
+    public string NumberTo { get; set; }
+    public int Status { get; set; }
+    public Guid AnsweredBy { get; set; }
+    public DateTime DialDate { get; set; }
+    public int DialDuration { get; set; }
+    public string Sid { get; set; }
+    public string Uri { get; set; }
+    public int Duration { get; set; }
+    public decimal RecordPrice { get; set; }
+    public int ContactId { get; set; }
+    public decimal Price { get; set; }
+    public int TenantId { get; set; }
+
+    public CrmContact CrmContact { get; set; }
+}
+public static class DbVoipCallExtension
+{
+    public static ModelBuilderWrapper AddDbVoipCall(this ModelBuilderWrapper modelBuilder)
+    {
+        modelBuilder
+            .Add(MySqlAddDbVoipCall, Provider.MySql)
+            .Add(PgSqlAddDbVoipCall, Provider.PostgreSql);
+
+        return modelBuilder;
+    }
+
+    public static void MySqlAddDbVoipCall(this ModelBuilder modelBuilder)
+    {
+        modelBuilder.Entity<DbVoipCall>(entity =>
+        {
+            entity.ToTable("crm_voip_calls");
+
+            entity.HasIndex(e => e.TenantId)
+                .HasDatabaseName("tenant_id");
+
+            entity.HasIndex(e => new { e.ParentCallId, e.TenantId })
+                .HasDatabaseName("parent_call_id");
+
+            entity.Property(e => e.Id)
+                .HasColumnName("id")
+                .HasColumnType("varchar(50)")
+                .HasCharSet("utf8")
+                .UseCollation("utf8_general_ci");
+
+            entity.Property(e => e.AnsweredBy)
+                .IsRequired()
+                .HasColumnName("answered_by")
+                .HasColumnType("varchar(50)")
+                .HasDefaultValueSql("'00000000-0000-0000-0000-000000000000'")
+                .HasCharSet("utf8")
+                .UseCollation("utf8_general_ci");
+
+            entity.Property(e => e.ContactId).HasColumnName("contact_id");
+
+            entity.Property(e => e.DialDate)
+                .HasColumnName("dial_date")
+                .HasColumnType("datetime");
+
+            entity.Property(e => e.DialDuration).HasColumnName("dial_duration");
+
+            entity.Property(e => e.NumberFrom)
+                .IsRequired()
+                .HasColumnName("number_from")
+                .HasColumnType("varchar(50)")
+                .HasCharSet("utf8")
+                .UseCollation("utf8_general_ci");
+
+            entity.Property(e => e.NumberTo)
+                .IsRequired()
+                .HasColumnName("number_to")
+                .HasColumnType("varchar(50)")
+                .HasCharSet("utf8")
+                .UseCollation("utf8_general_ci");
+
+            entity.Property(e => e.ParentCallId)
+                .IsRequired()
+                .HasColumnName("parent_call_id")
+                .HasColumnType("varchar(50)")
+                .HasCharSet("utf8")
+                .UseCollation("utf8_general_ci");
+
+            entity.Property(e => e.Price)
+                .HasColumnName("price")
+                .HasColumnType("decimal(10,4)");
+
+            entity.Property(e => e.Duration).HasColumnName("record_duration");
+
+            entity.Property(e => e.RecordPrice)
+                .HasColumnName("record_price")
+                .HasColumnType("decimal(10,4)");
+
+            entity.Property(e => e.Sid)
+                .HasColumnName("record_sid")
+                .HasColumnType("varchar(50)")
+                .HasCharSet("utf8")
+                .UseCollation("utf8_general_ci");
+
+            entity.Property(e => e.Uri)
+                .HasColumnName("record_url")
+                .HasColumnType("text")
+                .HasCharSet("utf8")
+                .UseCollation("utf8_general_ci");
+
+            entity.Property(e => e.Status).HasColumnName("status");
+
+            entity.Property(e => e.TenantId).HasColumnName("tenant_id");
+        });
+    }
+    public static void PgSqlAddDbVoipCall(this ModelBuilder modelBuilder)
+    {
+        modelBuilder.Entity<DbVoipCall>(entity =>
+        {
+            entity.ToTable("crm_voip_calls", "onlyoffice");
+
+            entity.HasIndex(e => e.TenantId)
+                .HasDatabaseName("tenant_id_crm_voip_calls");
+
+            entity.HasIndex(e => new { e.ParentCallId, e.TenantId })
+                .HasDatabaseName("parent_call_id");
+
+            entity.Property(e => e.Id)
+                .HasColumnName("id")
+                .HasMaxLength(50);
+
+            entity.Property(e => e.AnsweredBy)
+                .IsRequired()
+                .HasColumnName("answered_by")
+                .HasMaxLength(50)
+                .HasDefaultValueSql("'00000000-0000-0000-0000-000000000000'");
+
+            entity.Property(e => e.ContactId).HasColumnName("contact_id");
+
+            entity.Property(e => e.DialDate).HasColumnName("dial_date");
+
+            entity.Property(e => e.DialDuration).HasColumnName("dial_duration");
+
+            entity.Property(e => e.NumberFrom)
+                .IsRequired()
+                .HasColumnName("number_from")
+                .HasMaxLength(50);
+
+            entity.Property(e => e.NumberTo)
+                .IsRequired()
+                .HasColumnName("number_to")
+                .HasMaxLength(50);
+
+            entity.Property(e => e.ParentCallId)
+                .IsRequired()
+                .HasColumnName("parent_call_id")
+                .HasMaxLength(50);
+
+            entity.Property(e => e.Price)
+                .HasColumnName("price")
+                .HasColumnType("numeric(10,4)")
+                .HasDefaultValueSql("NULL");
+
+            entity.Property(e => e.Duration).HasColumnName("record_duration");
+
+            entity.Property(e => e.RecordPrice)
+                .HasColumnName("record_price")
+                .HasColumnType("numeric(10,4)");
+
+            entity.Property(e => e.Sid)
+                .HasColumnName("record_sid")
+                .HasMaxLength(50)
+                .HasDefaultValueSql("NULL");
+
+            entity.Property(e => e.Uri).HasColumnName("record_url");
+
+            entity.Property(e => e.Status).HasColumnName("status");
+
+            entity.Property(e => e.TenantId).HasColumnName("tenant_id");
+        });
+    }
+}