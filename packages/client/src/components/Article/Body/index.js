// (c) Copyright Ascensio System SIA 2009-2025
//
// This program is a free software product.
// You can redistribute it and/or modify it under the terms
// of the GNU Affero General Public License (AGPL) version 3 as published by the Free Software
// Foundation. In accordance with Section 7(a) of the GNU AGPL its Section 15 shall be amended
// to the effect that Ascensio System SIA expressly excludes the warranty of non-infringement of
// any third-party rights.
//
// This program is distributed WITHOUT ANY WARRANTY, without even the implied warranty
// of MERCHANTABILITY or FITNESS FOR A PARTICULAR  PURPOSE. For details, see
// the GNU AGPL at: http://www.gnu.org/licenses/agpl-3.0.html
//
// You can contact Ascensio System SIA at Lubanas st. 125a-25, Riga, Latvia, EU, LV-1021.
//
// The  interactive user interfaces in modified source and object code versions of the Program must
// display Appropriate Legal Notices, as required under Section 5 of the GNU AGPL version 3.
//
// Pursuant to Section 7(b) of the License you must retain the original Product logo when
// distributing the program. Pursuant to Section 7(e) we decline to grant you any rights under
// trademark law for use of our trademarks.
//
// All the Product's GUI elements, including illustrations and icon sets, as well as technical writing
// content are licensed under the terms of the Creative Commons Attribution-ShareAlike 4.0
// International. See the License terms at http://creativecommons.org/licenses/by-sa/4.0/legalcode

import React from "react";
import { inject, observer } from "mobx-react";
import { withTranslation } from "react-i18next";

import { useLocation } from "react-router";

import { DeviceType, RoomSearchArea } from "@docspace/shared/enums";

import FilesFilter from "@docspace/shared/api/files/filter";
import RoomsFilter from "@docspace/shared/api/rooms/filter";
import AccountsFilter from "@docspace/shared/api/people/filter";

import { getCategoryUrl } from "SRC_DIR/helpers/utils";
import { CategoryType } from "SRC_DIR/helpers/constants";
import { ArticleFolderLoader } from "@docspace/shared/skeletons/article";
import { MEDIA_VIEW_URL } from "@docspace/shared/constants";
import { getUserFilter } from "@docspace/shared/utils/userFilterUtils";
import {
  FILTER_DOCUMENTS,
  FILTER_TRASH,
} from "@docspace/shared/utils/filterConstants";

import Banner from "./Banner";
import Items from "./Items";

const ArticleBodyContent = (props) => {
  const {
    isDesktopClient,
    firstLoad,

    showText,
    toggleArticleOpen,

    roomsFolderId,
    roomsFilter,
    archiveFolderId,
    myFolderId,
    recycleBinFolderId,
    rootFolderId,

    isVisitor,
    setIsLoading,

    clearFiles,
    selectedFolderId,
    showArticleLoader,
    setIsBurgerLoading,
    setSelection,
    currentDeviceType,
    campaigns,
    userId,
    isFrame,
    setContactsTab,
<<<<<<< HEAD
    abortAllFetch,
=======

    displayBanners,
>>>>>>> f9186b6d
  } = props;

  const location = useLocation();

  const getHashDate = () => new Date().getTime();

  const [activeItemId, setActiveItemId] = React.useState(null);
  const [hashDate, setHashDate] = React.useState(getHashDate);

  const getLinkData = React.useCallback(
    (folderId, title, rootFolderType, canCreate) => {
      let params = null;
      let path = ``;

      const state = {
        title,
        isRoot: true,
        isPublicRoomType: false,
        rootFolderType,
        canCreate,
      };

      switch (folderId) {
        case myFolderId: {
          const myFilter = FilesFilter.getDefault();
          myFilter.folder = folderId;

          if (userId) {
            const filterObj = getUserFilter(`${FILTER_DOCUMENTS}=${userId}`);

            if (filterObj?.sortBy) myFilter.sortBy = filterObj.sortBy;
            if (filterObj?.sortOrder) myFilter.sortOrder = filterObj.sortOrder;
          }

          params = myFilter.toUrlParams();

          path = getCategoryUrl(CategoryType.Personal);

          break;
        }
        case archiveFolderId: {
          const archiveFilter = RoomsFilter.getDefault(
            userId,
            RoomSearchArea.Archive,
          );
          archiveFilter.searchArea = RoomSearchArea.Archive;
          params = archiveFilter.toUrlParams(userId, true);
          path = getCategoryUrl(CategoryType.Archive);

          break;
        }
        case recycleBinFolderId: {
          const recycleBinFilter = FilesFilter.getDefault();
          recycleBinFilter.folder = folderId;

          if (userId) {
            const filterTrashObj = getUserFilter(`${FILTER_TRASH}=${userId}`);

            if (filterTrashObj?.sortBy)
              recycleBinFilter.sortBy = filterTrashObj.sortBy;
            if (filterTrashObj?.sortOrder)
              recycleBinFilter.sortOrder = filterTrashObj.sortOrder;
          }

          params = recycleBinFilter.toUrlParams();
          path = getCategoryUrl(CategoryType.Trash);

          break;
        }
        case "accounts": {
          const accountsFilter = AccountsFilter.getDefault();
          params = accountsFilter.toUrlParams();
          path = getCategoryUrl(CategoryType.Accounts);

          break;
        }
        default: {
          const newRoomsFilter = RoomsFilter.getDefault(
            userId,
            RoomSearchArea.Active,
          );
          newRoomsFilter.searchArea = RoomSearchArea.Active;
          params = newRoomsFilter.toUrlParams(userId, true);
          path = getCategoryUrl(CategoryType.Shared);

          break;
        }
      }

      path += `?${params}&date=${hashDate}`;

      return { path, state };
    },
    [
      roomsFolderId,
      archiveFolderId,
      myFolderId,
      recycleBinFolderId,
      activeItemId,
      hashDate,
      roomsFilter,
    ],
  );

  const onClick = React.useCallback(
    (e, folderId) => {
      if (e?.ctrlKey || e?.metaKey || e?.shiftKey || e?.button) return;

      const isAccountsClick = folderId === "accounts";

      const withTimer = isAccountsClick
        ? window.location.pathname.includes("accounts") &&
          !window.location.pathname.includes("groups")
        : !!selectedFolderId;

      if (isAccountsClick) {
        abortAllFetch();
        clearFiles();
        setContactsTab("people");
      } else {
        setContactsTab(false);
      }

      setHashDate(getHashDate);

      setSelection?.([]);

      setIsLoading(true, withTimer);

      if (currentDeviceType === DeviceType.mobile) {
        toggleArticleOpen();
      }
    },
    [
      roomsFolderId,
      archiveFolderId,
      myFolderId,
      recycleBinFolderId,
      activeItemId,
      selectedFolderId,
      setContactsTab,
      setSelection,
    ],
  );

  React.useEffect(() => {
    if (
      location.pathname.includes("/rooms/shared") &&
      activeItemId !== roomsFolderId
    )
      return setActiveItemId(roomsFolderId);

    if (
      location.pathname.includes("/rooms/archived") &&
      activeItemId !== archiveFolderId
    )
      return setActiveItemId(archiveFolderId);

    if (
      location.pathname.includes("/rooms/personal") &&
      activeItemId !== myFolderId
    )
      return setActiveItemId(myFolderId);

    if (
      location.pathname.includes("/files/trash") &&
      activeItemId !== recycleBinFolderId
    )
      return setActiveItemId(recycleBinFolderId);

    if (location.pathname.includes("/accounts") && activeItemId !== "accounts")
      return setActiveItemId("accounts");

    if (location.pathname.includes("/settings") && activeItemId !== "settings")
      return setActiveItemId("settings");

    if (location.pathname.includes("profile")) {
      if (activeItemId) return;
      return setActiveItemId(rootFolderId || roomsFolderId);
    }

    if (location.pathname.includes(MEDIA_VIEW_URL)) {
      setActiveItemId(rootFolderId);
    }
  }, [
    location.pathname,
    activeItemId,
    roomsFolderId,
    archiveFolderId,
    myFolderId,
    recycleBinFolderId,
    isVisitor,
    rootFolderId,
  ]);

  React.useEffect(() => {
    setIsBurgerLoading(showArticleLoader);
  }, [showArticleLoader]);

  if (showArticleLoader) return <ArticleFolderLoader />;

  return (
    <>
      <Items
        onClick={onClick}
        getLinkData={getLinkData}
        showText={showText}
        onHide={toggleArticleOpen}
        activeItemId={activeItemId}
      />

      {!isDesktopClient &&
      showText &&
      !firstLoad &&
      campaigns.length > 0 &&
      !isFrame &&
      displayBanners ? (
        <Banner />
      ) : null}
    </>
  );
};

export default inject(
  ({
    settingsStore,
    filesStore,
    treeFoldersStore,
    selectedFolderStore,
    clientLoadingStore,
    userStore,
    campaignsStore,
    peopleStore,
  }) => {
    const { clearFiles, setSelection, roomsFilter, abortAllFetch } = filesStore;
    const {
      showArticleLoader,

      setIsSectionBodyLoading,
      firstLoad,
    } = clientLoadingStore;

    const setIsLoading = (param, withTimer) => {
      setIsSectionBodyLoading(param, withTimer);

      // if (param && withTimer) showProgress();
    };

    const { roomsFolderId, archiveFolderId, myFolderId, recycleBinFolderId } =
      treeFoldersStore;

    const selectedFolderId = selectedFolderStore.id;

    const rootFolderId = selectedFolderStore.rootFolderId;

    const {
      showText,

      toggleArticleOpen,

      isDesktopClient,
      FirebaseHelper,
      theme,
      setIsBurgerLoading,
      currentDeviceType,
      isFrame,

      displayBanners,
    } = settingsStore;

    const { campaigns } = campaignsStore;

    return {
      toggleArticleOpen,
      showText,
      showArticleLoader,
      isVisitor: userStore.user.isVisitor,
      userId: userStore.user?.id,

      firstLoad,
      isDesktopClient,
      FirebaseHelper,
      theme,

      roomsFolderId,
      archiveFolderId,
      myFolderId,
      recycleBinFolderId,
      rootFolderId,

      setIsLoading,

      clearFiles,
      roomsFilter,
      selectedFolderId,
      setIsBurgerLoading,
      setSelection,
      currentDeviceType,
      campaigns,
      isFrame,
      setContactsTab: peopleStore.usersStore.setContactsTab,

<<<<<<< HEAD
      abortAllFetch,
=======
      displayBanners,
>>>>>>> f9186b6d
    };
  },
)(withTranslation([])(observer(ArticleBodyContent)));<|MERGE_RESOLUTION|>--- conflicted
+++ resolved
@@ -77,12 +77,9 @@
     userId,
     isFrame,
     setContactsTab,
-<<<<<<< HEAD
     abortAllFetch,
-=======
 
     displayBanners,
->>>>>>> f9186b6d
   } = props;
 
   const location = useLocation();
@@ -385,11 +382,8 @@
       isFrame,
       setContactsTab: peopleStore.usersStore.setContactsTab,
 
-<<<<<<< HEAD
       abortAllFetch,
-=======
       displayBanners,
->>>>>>> f9186b6d
     };
   },
 )(withTranslation([])(observer(ArticleBodyContent)));