﻿// (c) Copyright Ascensio System SIA 2010-2022
//
// This program is a free software product.
// You can redistribute it and/or modify it under the terms
// of the GNU Affero General Public License (AGPL) version 3 as published by the Free Software
// Foundation. In accordance with Section 7(a) of the GNU AGPL its Section 15 shall be amended
// to the effect that Ascensio System SIA expressly excludes the warranty of non-infringement of
// any third-party rights.
//
// This program is distributed WITHOUT ANY WARRANTY, without even the implied warranty
// of MERCHANTABILITY or FITNESS FOR A PARTICULAR  PURPOSE. For details, see
// the GNU AGPL at: http://www.gnu.org/licenses/agpl-3.0.html
//
// You can contact Ascensio System SIA at Lubanas st. 125a-25, Riga, Latvia, EU, LV-1021.
//
// The  interactive user interfaces in modified source and object code versions of the Program must
// display Appropriate Legal Notices, as required under Section 5 of the GNU AGPL version 3.
//
// Pursuant to Section 7(b) of the License you must retain the original Product logo when
// distributing the program. Pursuant to Section 7(e) we decline to grant you any rights under
// trademark law for use of our trademarks.
//
// All the Product's GUI elements, including illustrations and icon sets, as well as technical writing
// content are licensed under the terms of the Creative Commons Attribution-ShareAlike 4.0
// International. See the License terms at http://creativecommons.org/licenses/by-sa/4.0/legalcode

<<<<<<< HEAD
using ASC.Files.Core.Helpers;
using ASC.Web.Files.ThirdPartyApp;

=======
>>>>>>> 26128f0b
using FileShare = ASC.Files.Core.Security.FileShare;

namespace ASC.Files.Api;

[ConstraintRoute("int")]
public class EditorControllerInternal : EditorController<int>
{
    public EditorControllerInternal(
        FileStorageService<int> fileStorageService,
        DocumentServiceHelper documentServiceHelper,
        EncryptionKeyPairDtoHelper encryptionKeyPairDtoHelper,
        SettingsManager settingsManager,
        EntryManager entryManager,
        IHttpContextAccessor httpContextAccessor,
<<<<<<< HEAD
        IDaoFactory daoFactory)
        : base(fileStorageService, fileDtoHelper, documentServiceHelper, encryptionKeyPairDtoHelper, settingsManager, entryManager, httpContextAccessor, daoFactory)
=======
        IMapper mapper,
        CommonLinkUtility commonLinkUtility,
        FilesLinkUtility filesLinkUtility,
        FolderDtoHelper folderDtoHelper,
        FileDtoHelper fileDtoHelper)
        : base(fileStorageService, documentServiceHelper, encryptionKeyPairDtoHelper, settingsManager, entryManager, httpContextAccessor, mapper, commonLinkUtility, filesLinkUtility, folderDtoHelper, fileDtoHelper)
>>>>>>> 26128f0b
    {
    }
}

public class EditorControllerThirdparty : EditorController<string>
{
    private readonly ThirdPartySelector _thirdPartySelector;

    public EditorControllerThirdparty(
        FileStorageService<string> fileStorageService,
        DocumentServiceHelper documentServiceHelper,
        EncryptionKeyPairDtoHelper encryptionKeyPairDtoHelper,
        SettingsManager settingsManager,
        EntryManager entryManager,
        IHttpContextAccessor httpContextAccessor,
        ThirdPartySelector thirdPartySelector,
<<<<<<< HEAD
        FilesControllerHelper<string> filesControllerHelper,
        IDaoFactory daoFactory)
        : base(fileStorageService, fileDtoHelper, documentServiceHelper, encryptionKeyPairDtoHelper, settingsManager, entryManager, httpContextAccessor, daoFactory)
=======
        IMapper mapper,
        CommonLinkUtility commonLinkUtility,
        FilesLinkUtility filesLinkUtility,
        FolderDtoHelper folderDtoHelper,
        FileDtoHelper fileDtoHelper)
        : base(fileStorageService, documentServiceHelper, encryptionKeyPairDtoHelper, settingsManager, entryManager, httpContextAccessor, mapper, commonLinkUtility, filesLinkUtility, folderDtoHelper, fileDtoHelper)
>>>>>>> 26128f0b
    {
        _thirdPartySelector = thirdPartySelector;
    }

    [AllowAnonymous]
    [AllowNotPayment]
    [HttpGet("file/app-{fileId}/openedit")]
    public async Task<Configuration<string>> OpenEditThirdPartyAsync(string fileId)
    {
        fileId = "app-" + fileId;
        var app = _thirdPartySelector.GetAppByFileId(fileId?.ToString());
        bool editable;
        var file = app.GetFile(fileId?.ToString(), out editable);
        var docParams = await _documentServiceHelper.GetParamsAsync(file, true, editable ? FileShare.ReadWrite : FileShare.Read, false, editable, editable, editable, false);
        var configuration = docParams.Configuration;
        configuration.Document.Url = app.GetFileStreamUrl(file);
        configuration.Document.Info.Favorite = null;
        configuration.EditorConfig.Customization.GobackUrl = string.Empty;
        configuration.EditorType = EditorType.External;

        if (file.RootFolderType == FolderType.Privacy && PrivacyRoomSettings.GetEnabled(_settingsManager) || docParams.LocatedInPrivateRoom)
        {
            var keyPair = _encryptionKeyPairDtoHelper.GetKeyPair();
            if (keyPair != null)
            {
                configuration.EditorConfig.EncryptionKeys = new EncryptionKeysConfig
                {
                    PrivateKeyEnc = keyPair.PrivateKeyEnc,
                    PublicKey = keyPair.PublicKey,
                };
            }
        }

        if (!file.Encrypted && !file.ProviderEntry)
        {
            _entryManager.MarkAsRecent(file);
        }

        configuration.Token = _documentServiceHelper.GetSignature(configuration);

        return configuration;
    }
}

public abstract class EditorController<T> : ApiControllerBase
{
    protected readonly FileStorageService<T> _fileStorageService;
<<<<<<< HEAD
    protected readonly IDaoFactory _daoFactory;
    protected readonly FileDtoHelper _fileDtoHelper;
=======
>>>>>>> 26128f0b
    protected readonly DocumentServiceHelper _documentServiceHelper;
    protected readonly EncryptionKeyPairDtoHelper _encryptionKeyPairDtoHelper;
    protected readonly SettingsManager _settingsManager;
    protected readonly EntryManager _entryManager;
    protected readonly IHttpContextAccessor _httpContextAccessor;
    private readonly IMapper _mapper;
    private readonly CommonLinkUtility _commonLinkUtility;
    private readonly FilesLinkUtility _filesLinkUtility;

    public EditorController(
        FileStorageService<T> fileStorageService,
        DocumentServiceHelper documentServiceHelper,
        EncryptionKeyPairDtoHelper encryptionKeyPairDtoHelper,
        SettingsManager settingsManager,
        EntryManager entryManager,
        IHttpContextAccessor httpContextAccessor,
<<<<<<< HEAD
        IDaoFactory daoFactory)
=======
        IMapper mapper,
        CommonLinkUtility commonLinkUtility,
        FilesLinkUtility filesLinkUtility,
        FolderDtoHelper folderDtoHelper,
        FileDtoHelper fileDtoHelper) : base(folderDtoHelper, fileDtoHelper)
>>>>>>> 26128f0b
    {
        _fileStorageService = fileStorageService;
        _documentServiceHelper = documentServiceHelper;
        _encryptionKeyPairDtoHelper = encryptionKeyPairDtoHelper;
        _settingsManager = settingsManager;
        _entryManager = entryManager;
        _httpContextAccessor = httpContextAccessor;
<<<<<<< HEAD
        _daoFactory = daoFactory;
=======
        _mapper = mapper;
        _commonLinkUtility = commonLinkUtility;
        _filesLinkUtility = filesLinkUtility;
>>>>>>> 26128f0b
    }

    /// <summary>
    /// 
    /// </summary>
    /// <param name="fileId">File ID</param>
    /// <param name="fileExtension"></param>
    /// <param name="downloadUri"></param>
    /// <param name="stream"></param>
    /// <param name="doc"></param>
    /// <param name="forcesave"></param>
    /// <category>Files</category>
    /// <returns></returns>
    [HttpPut("file/{fileId}/saveediting")]
    public async Task<FileDto<T>> SaveEditingFromFormAsync(T fileId, [FromForm] SaveEditingRequestDto inDto)
    {
        var file = inDto.File;
        IEnumerable<IFormFile> files = _httpContextAccessor.HttpContext.Request.Form.Files;
        if (files != null && files.Any())
        {
            file = files.First();
        }

        using var stream = file.OpenReadStream();

        return await _fileDtoHelper.GetAsync(await _fileStorageService.SaveEditingAsync(fileId, inDto.FileExtension, inDto.DownloadUri, stream, inDto.Doc, inDto.Forcesave));
    }

    /// <summary>
    /// 
    /// </summary>
    /// <param name="fileId">File ID</param>
    /// <param name="editingAlone"></param>
    /// <param name="doc"></param>
    /// <category>Files</category>
    /// <returns></returns>
    [HttpPost("file/{fileId}/startedit")]
    public async Task<object> StartEditAsync(T fileId, StartEditRequestDto inDto)
    {
        return await _fileStorageService.StartEditAsync(fileId, inDto.EditingAlone, inDto.Doc);
    }

    /// <summary>
    /// 
    /// </summary>
    /// <param name="fileId">File ID</param>
    /// <param name="tabId"></param>
    /// <param name="docKeyForTrack"></param>
    /// <param name="doc"></param>
    /// <param name="isFinish"></param>
    /// <category>Files</category>
    /// <returns></returns>
    [HttpGet("file/{fileId}/trackeditfile")]
    public Task<KeyValuePair<bool, string>> TrackEditFileAsync(T fileId, Guid tabId, string docKeyForTrack, string doc, bool isFinish)
    {
        return _fileStorageService.TrackEditFileAsync(fileId, tabId, docKeyForTrack, doc, isFinish);
    }

    /// <summary>
    /// 
    /// </summary>
    /// <param name="fileId">File ID</param>
    /// <param name="version"></param>
    /// <param name="doc"></param>
    /// <category>Files</category>
    /// <returns></returns>
    [AllowAnonymous]
    [AllowNotPayment]
    [HttpGet("file/{fileId}/openedit")]
    public async Task<ConfigurationDto<T>> OpenEditAsync(T fileId, int version, string doc, bool view)
    {
        var docParams = await _documentServiceHelper.GetParamsAsync(fileId, version, doc, true, !view, true);
        var configuration = docParams.Configuration;
        var file = docParams.File;
        configuration.EditorType = EditorType.External;

        if (file.RootFolderType == FolderType.Privacy && PrivacyRoomSettings.GetEnabled(_settingsManager) || docParams.LocatedInPrivateRoom)
        {
            var keyPair = _encryptionKeyPairDtoHelper.GetKeyPair();
            if (keyPair != null)
            {
                configuration.EditorConfig.EncryptionKeys = new EncryptionKeysConfig
                {
                    PrivateKeyEnc = keyPair.PrivateKeyEnc,
                    PublicKey = keyPair.PublicKey,
                };
            }
        }

        if (!file.Encrypted && !file.ProviderEntry)
        {
            _entryManager.MarkAsRecent(file);
        }

        configuration.Token = _documentServiceHelper.GetSignature(configuration);

        var result = _mapper.Map<Configuration<T>, ConfigurationDto<T>>(configuration);
        result.EditorUrl = _commonLinkUtility.GetFullAbsolutePath(_filesLinkUtility.DocServiceApiUrl);
        result.File = await _fileDtoHelper.GetAsync(file);
        return result;
    }

    [HttpGet("file/{fileId}/presigned")]
    public Task<DocumentService.FileLink> GetPresignedUriAsync(T fileId)
    {
        return _fileStorageService.GetPresignedUriAsync(fileId);
    }

    [HttpGet("file/{fileId}/sharedusers")]
    public Task<List<MentionWrapper>> SharedUsers(T fileId)
    {
        return _fileStorageService.SharedUsersAsync(fileId);
    }
}

public class EditorController : ApiControllerBase
{
    private readonly FilesLinkUtility _filesLinkUtility;
    private readonly MessageService _messageService;
    private readonly DocumentServiceConnector _documentServiceConnector;
    private readonly CommonLinkUtility _commonLinkUtility;

    public EditorController(
        FilesLinkUtility filesLinkUtility,
        MessageService messageService,
        DocumentServiceConnector documentServiceConnector,
        CommonLinkUtility commonLinkUtility,
        FolderDtoHelper folderDtoHelper,
        FileDtoHelper fileDtoHelper) : base(folderDtoHelper, fileDtoHelper)
    {
        _filesLinkUtility = filesLinkUtility;
        _messageService = messageService;
        _documentServiceConnector = documentServiceConnector;
        _commonLinkUtility = commonLinkUtility;
    }


    /// <summary>
    ///  Checking document service location
    /// </summary>
    /// <param name="docServiceUrl">Document editing service Domain</param>
    /// <param name="docServiceUrlInternal">Document command service Domain</param>
    /// <param name="docServiceUrlPortal">Community Server Address</param>
    /// <returns></returns>
    [HttpPut("docservice")]
    public Task<IEnumerable<string>> CheckDocServiceUrl(CheckDocServiceUrlRequestDto inDto)
    {
        _filesLinkUtility.DocServiceUrl = inDto.DocServiceUrl;
        _filesLinkUtility.DocServiceUrlInternal = inDto.DocServiceUrlInternal;
        _filesLinkUtility.DocServicePortalUrl = inDto.DocServiceUrlPortal;

        _messageService.Send(MessageAction.DocumentServiceLocationSetting);

        var https = new Regex(@"^https://", RegexOptions.IgnoreCase);
        var http = new Regex(@"^http://", RegexOptions.IgnoreCase);
        if (https.IsMatch(_commonLinkUtility.GetFullAbsolutePath("")) && http.IsMatch(_filesLinkUtility.DocServiceUrl))
        {
            throw new Exception("Mixed Active Content is not allowed. HTTPS address for Document Server is required.");
        }

        return InternalCheckDocServiceUrlAsync();
    }

    /// <visible>false</visible>
    [AllowAnonymous]
    [HttpGet("docservice")]
    public Task<object> GetDocServiceUrlAsync(bool version)
    {
        var url = _commonLinkUtility.GetFullAbsolutePath(_filesLinkUtility.DocServiceApiUrl);
        if (!version)
        {
            return Task.FromResult<object>(url);
        }

        return InternalGetDocServiceUrlAsync(url);
    }

    private async Task<object> InternalGetDocServiceUrlAsync(string url)
    {
        var dsVersion = await _documentServiceConnector.GetVersionAsync();

        return new
        {
            version = dsVersion,
            docServiceUrlApi = url,
        };
    }

    private async Task<IEnumerable<string>> InternalCheckDocServiceUrlAsync()
    {
        await _documentServiceConnector.CheckDocServiceUrlAsync();

        return new[]
        {
            _filesLinkUtility.DocServiceUrl,
            _filesLinkUtility.DocServiceUrlInternal,
            _filesLinkUtility.DocServicePortalUrl
        };
    }
}<|MERGE_RESOLUTION|>--- conflicted
+++ resolved
@@ -1,105 +1,91 @@
-﻿// (c) Copyright Ascensio System SIA 2010-2022
-//
-// This program is a free software product.
-// You can redistribute it and/or modify it under the terms
-// of the GNU Affero General Public License (AGPL) version 3 as published by the Free Software
-// Foundation. In accordance with Section 7(a) of the GNU AGPL its Section 15 shall be amended
-// to the effect that Ascensio System SIA expressly excludes the warranty of non-infringement of
-// any third-party rights.
-//
-// This program is distributed WITHOUT ANY WARRANTY, without even the implied warranty
-// of MERCHANTABILITY or FITNESS FOR A PARTICULAR  PURPOSE. For details, see
-// the GNU AGPL at: http://www.gnu.org/licenses/agpl-3.0.html
-//
-// You can contact Ascensio System SIA at Lubanas st. 125a-25, Riga, Latvia, EU, LV-1021.
-//
-// The  interactive user interfaces in modified source and object code versions of the Program must
-// display Appropriate Legal Notices, as required under Section 5 of the GNU AGPL version 3.
-//
-// Pursuant to Section 7(b) of the License you must retain the original Product logo when
-// distributing the program. Pursuant to Section 7(e) we decline to grant you any rights under
-// trademark law for use of our trademarks.
-//
-// All the Product's GUI elements, including illustrations and icon sets, as well as technical writing
-// content are licensed under the terms of the Creative Commons Attribution-ShareAlike 4.0
-// International. See the License terms at http://creativecommons.org/licenses/by-sa/4.0/legalcode
-
-<<<<<<< HEAD
-using ASC.Files.Core.Helpers;
-using ASC.Web.Files.ThirdPartyApp;
-
-=======
->>>>>>> 26128f0b
-using FileShare = ASC.Files.Core.Security.FileShare;
-
-namespace ASC.Files.Api;
-
+﻿// (c) Copyright Ascensio System SIA 2010-2022
+//
+// This program is a free software product.
+// You can redistribute it and/or modify it under the terms
+// of the GNU Affero General Public License (AGPL) version 3 as published by the Free Software
+// Foundation. In accordance with Section 7(a) of the GNU AGPL its Section 15 shall be amended
+// to the effect that Ascensio System SIA expressly excludes the warranty of non-infringement of
+// any third-party rights.
+//
+// This program is distributed WITHOUT ANY WARRANTY, without even the implied warranty
+// of MERCHANTABILITY or FITNESS FOR A PARTICULAR  PURPOSE. For details, see
+// the GNU AGPL at: http://www.gnu.org/licenses/agpl-3.0.html
+//
+// You can contact Ascensio System SIA at Lubanas st. 125a-25, Riga, Latvia, EU, LV-1021.
+//
+// The  interactive user interfaces in modified source and object code versions of the Program must
+// display Appropriate Legal Notices, as required under Section 5 of the GNU AGPL version 3.
+//
+// Pursuant to Section 7(b) of the License you must retain the original Product logo when
+// distributing the program. Pursuant to Section 7(e) we decline to grant you any rights under
+// trademark law for use of our trademarks.
+//
+// All the Product's GUI elements, including illustrations and icon sets, as well as technical writing
+// content are licensed under the terms of the Creative Commons Attribution-ShareAlike 4.0
+// International. See the License terms at http://creativecommons.org/licenses/by-sa/4.0/legalcode
+
+using ASC.Files.Core.Helpers;
+using ASC.Web.Files.ThirdPartyApp;
+
+using FileShare = ASC.Files.Core.Security.FileShare;
+
+namespace ASC.Files.Api;
+
 [ConstraintRoute("int")]
-public class EditorControllerInternal : EditorController<int>
-{
-    public EditorControllerInternal(
-        FileStorageService<int> fileStorageService,
-        DocumentServiceHelper documentServiceHelper,
-        EncryptionKeyPairDtoHelper encryptionKeyPairDtoHelper,
-        SettingsManager settingsManager,
-        EntryManager entryManager,
-        IHttpContextAccessor httpContextAccessor,
-<<<<<<< HEAD
-        IDaoFactory daoFactory)
-        : base(fileStorageService, fileDtoHelper, documentServiceHelper, encryptionKeyPairDtoHelper, settingsManager, entryManager, httpContextAccessor, daoFactory)
-=======
-        IMapper mapper,
-        CommonLinkUtility commonLinkUtility,
-        FilesLinkUtility filesLinkUtility,
-        FolderDtoHelper folderDtoHelper,
-        FileDtoHelper fileDtoHelper)
-        : base(fileStorageService, documentServiceHelper, encryptionKeyPairDtoHelper, settingsManager, entryManager, httpContextAccessor, mapper, commonLinkUtility, filesLinkUtility, folderDtoHelper, fileDtoHelper)
->>>>>>> 26128f0b
-    {
-    }
-}
-
-public class EditorControllerThirdparty : EditorController<string>
-{
-    private readonly ThirdPartySelector _thirdPartySelector;
-
-    public EditorControllerThirdparty(
-        FileStorageService<string> fileStorageService,
-        DocumentServiceHelper documentServiceHelper,
-        EncryptionKeyPairDtoHelper encryptionKeyPairDtoHelper,
-        SettingsManager settingsManager,
-        EntryManager entryManager,
-        IHttpContextAccessor httpContextAccessor,
-        ThirdPartySelector thirdPartySelector,
-<<<<<<< HEAD
-        FilesControllerHelper<string> filesControllerHelper,
-        IDaoFactory daoFactory)
-        : base(fileStorageService, fileDtoHelper, documentServiceHelper, encryptionKeyPairDtoHelper, settingsManager, entryManager, httpContextAccessor, daoFactory)
-=======
-        IMapper mapper,
-        CommonLinkUtility commonLinkUtility,
-        FilesLinkUtility filesLinkUtility,
-        FolderDtoHelper folderDtoHelper,
-        FileDtoHelper fileDtoHelper)
-        : base(fileStorageService, documentServiceHelper, encryptionKeyPairDtoHelper, settingsManager, entryManager, httpContextAccessor, mapper, commonLinkUtility, filesLinkUtility, folderDtoHelper, fileDtoHelper)
->>>>>>> 26128f0b
-    {
-        _thirdPartySelector = thirdPartySelector;
-    }
-
-    [AllowAnonymous]
-    [AllowNotPayment]
-    [HttpGet("file/app-{fileId}/openedit")]
-    public async Task<Configuration<string>> OpenEditThirdPartyAsync(string fileId)
-    {
-        fileId = "app-" + fileId;
-        var app = _thirdPartySelector.GetAppByFileId(fileId?.ToString());
-        bool editable;
-        var file = app.GetFile(fileId?.ToString(), out editable);
-        var docParams = await _documentServiceHelper.GetParamsAsync(file, true, editable ? FileShare.ReadWrite : FileShare.Read, false, editable, editable, editable, false);
-        var configuration = docParams.Configuration;
-        configuration.Document.Url = app.GetFileStreamUrl(file);
-        configuration.Document.Info.Favorite = null;
+public class EditorControllerInternal : EditorController<int>
+{
+    public EditorControllerInternal(
+        FileStorageService<int> fileStorageService,
+        DocumentServiceHelper documentServiceHelper,
+        EncryptionKeyPairDtoHelper encryptionKeyPairDtoHelper,
+        SettingsManager settingsManager,
+        EntryManager entryManager,
+        IHttpContextAccessor httpContextAccessor,
+        IMapper mapper,
+        CommonLinkUtility commonLinkUtility,
+        FilesLinkUtility filesLinkUtility,
+        FolderDtoHelper folderDtoHelper,
+        FileDtoHelper fileDtoHelper)
+        : base(fileStorageService, documentServiceHelper, encryptionKeyPairDtoHelper, settingsManager, entryManager, httpContextAccessor, mapper, commonLinkUtility, filesLinkUtility, folderDtoHelper, fileDtoHelper)
+    {
+    }
+}
+
+public class EditorControllerThirdparty : EditorController<string>
+{
+    private readonly ThirdPartySelector _thirdPartySelector;
+
+    public EditorControllerThirdparty(
+        FileStorageService<string> fileStorageService,
+        DocumentServiceHelper documentServiceHelper,
+        EncryptionKeyPairDtoHelper encryptionKeyPairDtoHelper,
+        SettingsManager settingsManager,
+        EntryManager entryManager,
+        IHttpContextAccessor httpContextAccessor,
+        ThirdPartySelector thirdPartySelector,
+        IMapper mapper,
+        CommonLinkUtility commonLinkUtility,
+        FilesLinkUtility filesLinkUtility,
+        FolderDtoHelper folderDtoHelper,
+        FileDtoHelper fileDtoHelper)
+        : base(fileStorageService, documentServiceHelper, encryptionKeyPairDtoHelper, settingsManager, entryManager, httpContextAccessor, mapper, commonLinkUtility, filesLinkUtility, folderDtoHelper, fileDtoHelper)
+    {
+        _thirdPartySelector = thirdPartySelector;
+    }
+
+    [AllowAnonymous]
+    [AllowNotPayment]
+    [HttpGet("file/app-{fileId}/openedit")]
+    public async Task<Configuration<string>> OpenEditThirdPartyAsync(string fileId)
+    {
+        fileId = "app-" + fileId;
+        var app = _thirdPartySelector.GetAppByFileId(fileId?.ToString());
+        bool editable;
+        var file = app.GetFile(fileId?.ToString(), out editable);
+        var docParams = await _documentServiceHelper.GetParamsAsync(file, true, editable ? FileShare.ReadWrite : FileShare.Read, false, editable, editable, editable, false);
+        var configuration = docParams.Configuration;
+        configuration.Document.Url = app.GetFileStreamUrl(file);
+        configuration.Document.Info.Favorite = null;
         configuration.EditorConfig.Customization.GobackUrl = string.Empty;
         configuration.EditorType = EditorType.External;
 
@@ -123,128 +109,115 @@
 
         configuration.Token = _documentServiceHelper.GetSignature(configuration);
 
-        return configuration;
-    }
-}
-
+        return configuration;
+    }
+}
+
 public abstract class EditorController<T> : ApiControllerBase
-{
-    protected readonly FileStorageService<T> _fileStorageService;
-<<<<<<< HEAD
-    protected readonly IDaoFactory _daoFactory;
-    protected readonly FileDtoHelper _fileDtoHelper;
-=======
->>>>>>> 26128f0b
-    protected readonly DocumentServiceHelper _documentServiceHelper;
-    protected readonly EncryptionKeyPairDtoHelper _encryptionKeyPairDtoHelper;
-    protected readonly SettingsManager _settingsManager;
-    protected readonly EntryManager _entryManager;
-    protected readonly IHttpContextAccessor _httpContextAccessor;
-    private readonly IMapper _mapper;
-    private readonly CommonLinkUtility _commonLinkUtility;
-    private readonly FilesLinkUtility _filesLinkUtility;
-
-    public EditorController(
-        FileStorageService<T> fileStorageService,
-        DocumentServiceHelper documentServiceHelper,
-        EncryptionKeyPairDtoHelper encryptionKeyPairDtoHelper,
-        SettingsManager settingsManager,
-        EntryManager entryManager,
-        IHttpContextAccessor httpContextAccessor,
-<<<<<<< HEAD
-        IDaoFactory daoFactory)
-=======
-        IMapper mapper,
-        CommonLinkUtility commonLinkUtility,
-        FilesLinkUtility filesLinkUtility,
-        FolderDtoHelper folderDtoHelper,
+{
+    protected readonly FileStorageService<T> _fileStorageService;
+    protected readonly DocumentServiceHelper _documentServiceHelper;
+    protected readonly EncryptionKeyPairDtoHelper _encryptionKeyPairDtoHelper;
+    protected readonly SettingsManager _settingsManager;
+    protected readonly EntryManager _entryManager;
+    protected readonly IHttpContextAccessor _httpContextAccessor;
+    private readonly IMapper _mapper;
+    private readonly CommonLinkUtility _commonLinkUtility;
+    private readonly FilesLinkUtility _filesLinkUtility;
+
+    public EditorController(
+        FileStorageService<T> fileStorageService,
+        DocumentServiceHelper documentServiceHelper,
+        EncryptionKeyPairDtoHelper encryptionKeyPairDtoHelper,
+        SettingsManager settingsManager,
+        EntryManager entryManager,
+        IHttpContextAccessor httpContextAccessor,
+        IMapper mapper,
+        CommonLinkUtility commonLinkUtility,
+        FilesLinkUtility filesLinkUtility,
+        FolderDtoHelper folderDtoHelper,
         FileDtoHelper fileDtoHelper) : base(folderDtoHelper, fileDtoHelper)
->>>>>>> 26128f0b
-    {
-        _fileStorageService = fileStorageService;
-        _documentServiceHelper = documentServiceHelper;
-        _encryptionKeyPairDtoHelper = encryptionKeyPairDtoHelper;
-        _settingsManager = settingsManager;
-        _entryManager = entryManager;
-        _httpContextAccessor = httpContextAccessor;
-<<<<<<< HEAD
-        _daoFactory = daoFactory;
-=======
-        _mapper = mapper;
-        _commonLinkUtility = commonLinkUtility;
-        _filesLinkUtility = filesLinkUtility;
->>>>>>> 26128f0b
-    }
-
-    /// <summary>
-    /// 
-    /// </summary>
-    /// <param name="fileId">File ID</param>
-    /// <param name="fileExtension"></param>
-    /// <param name="downloadUri"></param>
-    /// <param name="stream"></param>
-    /// <param name="doc"></param>
-    /// <param name="forcesave"></param>
-    /// <category>Files</category>
-    /// <returns></returns>
-    [HttpPut("file/{fileId}/saveediting")]
+    {
+        _fileStorageService = fileStorageService;
+        _documentServiceHelper = documentServiceHelper;
+        _encryptionKeyPairDtoHelper = encryptionKeyPairDtoHelper;
+        _settingsManager = settingsManager;
+        _entryManager = entryManager;
+        _httpContextAccessor = httpContextAccessor;
+        _mapper = mapper;
+        _commonLinkUtility = commonLinkUtility;
+        _filesLinkUtility = filesLinkUtility;
+    }
+
+    /// <summary>
+    /// 
+    /// </summary>
+    /// <param name="fileId">File ID</param>
+    /// <param name="fileExtension"></param>
+    /// <param name="downloadUri"></param>
+    /// <param name="stream"></param>
+    /// <param name="doc"></param>
+    /// <param name="forcesave"></param>
+    /// <category>Files</category>
+    /// <returns></returns>
+    [HttpPut("file/{fileId}/saveediting")]
     public async Task<FileDto<T>> SaveEditingFromFormAsync(T fileId, [FromForm] SaveEditingRequestDto inDto)
-    {
-        var file = inDto.File;
+    {
+        var file = inDto.File;
         IEnumerable<IFormFile> files = _httpContextAccessor.HttpContext.Request.Form.Files;
         if (files != null && files.Any())
         {
             file = files.First();
-        }
-
+        }
+
         using var stream = file.OpenReadStream();
-
+
         return await _fileDtoHelper.GetAsync(await _fileStorageService.SaveEditingAsync(fileId, inDto.FileExtension, inDto.DownloadUri, stream, inDto.Doc, inDto.Forcesave));
-    }
-
-    /// <summary>
-    /// 
-    /// </summary>
-    /// <param name="fileId">File ID</param>
-    /// <param name="editingAlone"></param>
-    /// <param name="doc"></param>
-    /// <category>Files</category>
-    /// <returns></returns>
-    [HttpPost("file/{fileId}/startedit")]
+    }
+
+    /// <summary>
+    /// 
+    /// </summary>
+    /// <param name="fileId">File ID</param>
+    /// <param name="editingAlone"></param>
+    /// <param name="doc"></param>
+    /// <category>Files</category>
+    /// <returns></returns>
+    [HttpPost("file/{fileId}/startedit")]
     public async Task<object> StartEditAsync(T fileId, StartEditRequestDto inDto)
-    {
+    {
         return await _fileStorageService.StartEditAsync(fileId, inDto.EditingAlone, inDto.Doc);
-    }
-
-    /// <summary>
-    /// 
-    /// </summary>
-    /// <param name="fileId">File ID</param>
-    /// <param name="tabId"></param>
-    /// <param name="docKeyForTrack"></param>
-    /// <param name="doc"></param>
-    /// <param name="isFinish"></param>
-    /// <category>Files</category>
-    /// <returns></returns>
-    [HttpGet("file/{fileId}/trackeditfile")]
+    }
+
+    /// <summary>
+    /// 
+    /// </summary>
+    /// <param name="fileId">File ID</param>
+    /// <param name="tabId"></param>
+    /// <param name="docKeyForTrack"></param>
+    /// <param name="doc"></param>
+    /// <param name="isFinish"></param>
+    /// <category>Files</category>
+    /// <returns></returns>
+    [HttpGet("file/{fileId}/trackeditfile")]
     public Task<KeyValuePair<bool, string>> TrackEditFileAsync(T fileId, Guid tabId, string docKeyForTrack, string doc, bool isFinish)
-    {
+    {
         return _fileStorageService.TrackEditFileAsync(fileId, tabId, docKeyForTrack, doc, isFinish);
-    }
-
-    /// <summary>
-    /// 
-    /// </summary>
-    /// <param name="fileId">File ID</param>
-    /// <param name="version"></param>
-    /// <param name="doc"></param>
-    /// <category>Files</category>
-    /// <returns></returns>
-    [AllowAnonymous]
-    [AllowNotPayment]
-    [HttpGet("file/{fileId}/openedit")]
+    }
+
+    /// <summary>
+    /// 
+    /// </summary>
+    /// <param name="fileId">File ID</param>
+    /// <param name="version"></param>
+    /// <param name="doc"></param>
+    /// <category>Files</category>
+    /// <returns></returns>
+    [AllowAnonymous]
+    [AllowNotPayment]
+    [HttpGet("file/{fileId}/openedit")]
     public async Task<ConfigurationDto<T>> OpenEditAsync(T fileId, int version, string doc, bool view)
-    {
+    {
         var docParams = await _documentServiceHelper.GetParamsAsync(fileId, version, doc, true, !view, true);
         var configuration = docParams.Configuration;
         var file = docParams.File;
@@ -270,25 +243,25 @@
 
         configuration.Token = _documentServiceHelper.GetSignature(configuration);
 
-        var result = _mapper.Map<Configuration<T>, ConfigurationDto<T>>(configuration);
-        result.EditorUrl = _commonLinkUtility.GetFullAbsolutePath(_filesLinkUtility.DocServiceApiUrl);
-        result.File = await _fileDtoHelper.GetAsync(file);
+        var result = _mapper.Map<Configuration<T>, ConfigurationDto<T>>(configuration);
+        result.EditorUrl = _commonLinkUtility.GetFullAbsolutePath(_filesLinkUtility.DocServiceApiUrl);
+        result.File = await _fileDtoHelper.GetAsync(file);
         return result;
     }
 
     [HttpGet("file/{fileId}/presigned")]
     public Task<DocumentService.FileLink> GetPresignedUriAsync(T fileId)
-    {
+    {
         return _fileStorageService.GetPresignedUriAsync(fileId);
     }
 
     [HttpGet("file/{fileId}/sharedusers")]
     public Task<List<MentionWrapper>> SharedUsers(T fileId)
-    {
+    {
         return _fileStorageService.SharedUsersAsync(fileId);
     }
-}
-
+}
+
 public class EditorController : ApiControllerBase
 {
     private readonly FilesLinkUtility _filesLinkUtility;
@@ -300,77 +273,77 @@
         FilesLinkUtility filesLinkUtility,
         MessageService messageService,
         DocumentServiceConnector documentServiceConnector,
-        CommonLinkUtility commonLinkUtility,
-        FolderDtoHelper folderDtoHelper,
+        CommonLinkUtility commonLinkUtility,
+        FolderDtoHelper folderDtoHelper,
         FileDtoHelper fileDtoHelper) : base(folderDtoHelper, fileDtoHelper)
-    {
+    {
         _filesLinkUtility = filesLinkUtility;
         _messageService = messageService;
         _documentServiceConnector = documentServiceConnector;
         _commonLinkUtility = commonLinkUtility;
-    }
-
-
-    /// <summary>
-    ///  Checking document service location
-    /// </summary>
-    /// <param name="docServiceUrl">Document editing service Domain</param>
-    /// <param name="docServiceUrlInternal">Document command service Domain</param>
-    /// <param name="docServiceUrlPortal">Community Server Address</param>
-    /// <returns></returns>
-    [HttpPut("docservice")]
-    public Task<IEnumerable<string>> CheckDocServiceUrl(CheckDocServiceUrlRequestDto inDto)
-    {
-        _filesLinkUtility.DocServiceUrl = inDto.DocServiceUrl;
-        _filesLinkUtility.DocServiceUrlInternal = inDto.DocServiceUrlInternal;
-        _filesLinkUtility.DocServicePortalUrl = inDto.DocServiceUrlPortal;
-
-        _messageService.Send(MessageAction.DocumentServiceLocationSetting);
-
-        var https = new Regex(@"^https://", RegexOptions.IgnoreCase);
-        var http = new Regex(@"^http://", RegexOptions.IgnoreCase);
-        if (https.IsMatch(_commonLinkUtility.GetFullAbsolutePath("")) && http.IsMatch(_filesLinkUtility.DocServiceUrl))
-        {
-            throw new Exception("Mixed Active Content is not allowed. HTTPS address for Document Server is required.");
-        }
-
-        return InternalCheckDocServiceUrlAsync();
-    }
-
-    /// <visible>false</visible>
-    [AllowAnonymous]
-    [HttpGet("docservice")]
-    public Task<object> GetDocServiceUrlAsync(bool version)
-    {
-        var url = _commonLinkUtility.GetFullAbsolutePath(_filesLinkUtility.DocServiceApiUrl);
-        if (!version)
-        {
-            return Task.FromResult<object>(url);
-        }
-
-        return InternalGetDocServiceUrlAsync(url);
-    }
-
-    private async Task<object> InternalGetDocServiceUrlAsync(string url)
-    {
-        var dsVersion = await _documentServiceConnector.GetVersionAsync();
-
-        return new
-        {
-            version = dsVersion,
-            docServiceUrlApi = url,
-        };
-    }
-
-    private async Task<IEnumerable<string>> InternalCheckDocServiceUrlAsync()
-    {
-        await _documentServiceConnector.CheckDocServiceUrlAsync();
-
-        return new[]
-        {
-            _filesLinkUtility.DocServiceUrl,
-            _filesLinkUtility.DocServiceUrlInternal,
-            _filesLinkUtility.DocServicePortalUrl
-        };
-    }
+    }
+
+
+    /// <summary>
+    ///  Checking document service location
+    /// </summary>
+    /// <param name="docServiceUrl">Document editing service Domain</param>
+    /// <param name="docServiceUrlInternal">Document command service Domain</param>
+    /// <param name="docServiceUrlPortal">Community Server Address</param>
+    /// <returns></returns>
+    [HttpPut("docservice")]
+    public Task<IEnumerable<string>> CheckDocServiceUrl(CheckDocServiceUrlRequestDto inDto)
+    {
+        _filesLinkUtility.DocServiceUrl = inDto.DocServiceUrl;
+        _filesLinkUtility.DocServiceUrlInternal = inDto.DocServiceUrlInternal;
+        _filesLinkUtility.DocServicePortalUrl = inDto.DocServiceUrlPortal;
+
+        _messageService.Send(MessageAction.DocumentServiceLocationSetting);
+
+        var https = new Regex(@"^https://", RegexOptions.IgnoreCase);
+        var http = new Regex(@"^http://", RegexOptions.IgnoreCase);
+        if (https.IsMatch(_commonLinkUtility.GetFullAbsolutePath("")) && http.IsMatch(_filesLinkUtility.DocServiceUrl))
+        {
+            throw new Exception("Mixed Active Content is not allowed. HTTPS address for Document Server is required.");
+        }
+
+        return InternalCheckDocServiceUrlAsync();
+    }
+
+    /// <visible>false</visible>
+    [AllowAnonymous]
+    [HttpGet("docservice")]
+    public Task<object> GetDocServiceUrlAsync(bool version)
+    {
+        var url = _commonLinkUtility.GetFullAbsolutePath(_filesLinkUtility.DocServiceApiUrl);
+        if (!version)
+        {
+            return Task.FromResult<object>(url);
+        }
+
+        return InternalGetDocServiceUrlAsync(url);
+    }
+
+    private async Task<object> InternalGetDocServiceUrlAsync(string url)
+    {
+        var dsVersion = await _documentServiceConnector.GetVersionAsync();
+
+        return new
+        {
+            version = dsVersion,
+            docServiceUrlApi = url,
+        };
+    }
+
+    private async Task<IEnumerable<string>> InternalCheckDocServiceUrlAsync()
+    {
+        await _documentServiceConnector.CheckDocServiceUrlAsync();
+
+        return new[]
+        {
+            _filesLinkUtility.DocServiceUrl,
+            _filesLinkUtility.DocServiceUrlInternal,
+            _filesLinkUtility.DocServicePortalUrl
+        };
+    }
 }