--- conflicted
+++ resolved
@@ -31,11 +31,7 @@
 
 import { classNames, getLogoUrl, size as deviceSize } from "../../utils";
 import { WhiteLabelLogoType } from "../../enums";
-<<<<<<< HEAD
-import { StyledWrapper } from "./PortalLogo.styled";
-=======
 import { useTheme } from "../../hooks/useTheme";
->>>>>>> 6e7268e7
 import type { PortalLogoProps } from "./PortalLogo.types";
 import styles from "./PortalLogo.module.scss";
 
