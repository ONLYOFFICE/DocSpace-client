import React, { useEffect } from "react";
import { isMobile, isIOS, deviceType } from "react-device-detect";
import combineUrl from "@docspace/common/utils/combineUrl";
import { FolderType, EDITOR_ID } from "@docspace/common/constants";
import throttle from "lodash/throttle";
import Toast from "@docspace/components/toast";
import { toast } from "react-toastify";
import {
  restoreDocumentsVersion,
  getEditDiff,
  getEditHistory,
  updateFile,
  checkFillFormDraft,
  convertFile,
  getReferenceData,
} from "@docspace/common/api/files";
import { EditorWrapper } from "../components/StyledEditor";
import { useTranslation } from "react-i18next";
import withDialogs from "../helpers/withDialogs";
import { assign } from "@docspace/common/utils";
import toastr from "@docspace/components/toast/toastr";
import { DocumentEditor } from "@onlyoffice/document-editor-react";
<<<<<<< HEAD
=======
import ErrorContainer from "@docspace/common/components/ErrorContainer";
import styled from "styled-components";
>>>>>>> b39b2949

toast.configure();

const onSDKInfo = (event) => {
  console.log(
    "ONLYOFFICE Document Editor is opened in mode " + event.data.mode
  );
};

const onSDKWarning = (event) => {
  console.log(
    "ONLYOFFICE Document Editor reports a warning: code " +
      event.data.warningCode +
      ", description " +
      event.data.warningDescription
  );
};

const onSDKError = (event) => {
  console.log(
    "ONLYOFFICE Document Editor reports an error: code " +
      event.data.errorCode +
      ", description " +
      event.data.errorDescription
  );
};
const ErrorContainerBody = styled(ErrorContainer)`
  position: absolute;
  height: 100%;
`;

let documentIsReady = false;
let docSaved = null;
let docTitle = null;
let docEditor;
let newConfig;
let documentserverUrl =
  typeof window !== "undefined" && window?.location?.origin;
let userAccessRights = {};
let isArchiveFolderRoot = true;

function Editor({
  config,
  //personal,
  successAuth,
  // isSharingAccess,
  user,
  doc,
  error,
  // sharingDialog,
  // onSDKRequestSharingSettings,
  // loadUsersRightsList,
  // isVisible,
  selectFileDialog,
  onSDKRequestInsertImage,
  onSDKRequestMailMergeRecipients,
  onSDKRequestCompareFile,
  selectFolderDialog,
  onSDKRequestSaveAs,
  isDesktopEditor,
  initDesktop,
  view,
  mfReady,
  fileId,
  url,
  filesSettings,
}) {
  const fileInfo = config?.file;

  isArchiveFolderRoot =
    fileInfo && fileInfo.rootFolderType === FolderType.Archive;

  const { t } = useTranslation(["Editor", "Common"]);

  if (fileInfo) {
    userAccessRights = fileInfo.security;
  }
  useEffect(() => {
    if (error && mfReady) {
      if (error?.unAuthorized) {
        sessionStorage.setItem("referenceUrl", window.location.href);
        window.open(
          combineUrl(window.DocSpaceConfig?.proxy?.url, "/login"),
          "_self"
        );
      }
<<<<<<< HEAD
      const errorText = typeof error === "string" ? error : error.errorMessage;

      errorText && toastr.error(errorText);
=======
>>>>>>> b39b2949
    }
  }, [mfReady, error]);

  useEffect(() => {
    if (!config) return;

    setDocumentTitle(config?.document?.title);

    if (isIOS && deviceType === "tablet") {
      const vh = window.innerHeight * 0.01;
      document.documentElement.style.setProperty("--vh", `${vh}px`);
    }

    if (
      !view &&
      fileInfo &&
      fileInfo.viewAccessability.WebRestrictedEditing &&
      fileInfo.security.FillForms &&
      !fileInfo.security.Edit &&
      !config?.document?.isLinkedForMe
    ) {
      try {
        initForm();
      } catch (err) {
        console.error(err);
      }
    }

    if (view) {
      config.editorConfig.mode = "view";
    }

    init();
  }, []);

  useEffect(() => {
    if (config) {
      if (isDesktopEditor) {
        initDesktop(config, user, fileId, t);
      }
    }
  }, [isDesktopEditor]);

  useEffect(() => {
    try {
      const url = window.location.href;

      if (
        successAuth &&
        url.indexOf("#message/") > -1 &&
        fileInfo &&
        fileInfo?.fileExst &&
        fileInfo?.viewAccessability?.Convert
      ) {
        showDocEditorMessage(url);
      }
    } catch (err) {
      console.error(err);
    }
  }, [url, fileInfo?.fileExst]);

  const initForm = async () => {
    const formUrl = await checkFillFormDraft(fileId);
    history.pushState({}, null, formUrl);

    document.location.reload();
  };

  const convertDocumentUrl = async () => {
    const convert = await convertFile(fileId, null, true);
    return convert && convert[0]?.result;
  };

  const showDocEditorMessage = async (url) => {
    const result = await convertDocumentUrl();
    const splitUrl = url.split("#message/");

    if (result) {
      const newUrl = `${result.webUrl}#message/${splitUrl[1]}`;

      history.pushState({}, null, newUrl);
    }
  };

  const getDefaultFileName = (format) => {
    switch (format) {
      case "docx":
        return t("Common:NewDocument");
      case "xlsx":
        return t("Common:NewSpreadsheet");
      case "pptx":
        return t("Common:NewPresentation");
      case "docxf":
        return t("Common:NewMasterForm");
      default:
        return t("Common:NewFolder");
    }
  };

  const throttledChangeTitle = throttle(() => changeTitle(), 500);

  const onSDKRequestHistoryClose = () => {
    document.location.reload();
  };

  const onSDKRequestEditRights = async () => {
    console.log("ONLYOFFICE Document Editor requests editing rights");
    const url = window.location.href;

    const index = url.indexOf("&action=view");

    if (index) {
      let convertUrl = url.substring(0, index);

      if (fileInfo?.viewAccessability?.Convert) {
        const newUrl = await convertDocumentUrl();
        if (newUrl) {
          convertUrl = newUrl.webUrl;
        }
      }
      history.pushState({}, null, convertUrl);
      document.location.reload();
    }
  };

  const onSDKRequestReferenceData = async (event) => {
    const referenceData = await getReferenceData(
      event.data.referenceData ?? event.data
    );

    docEditor.setReferenceData(referenceData);
  };

  const onMakeActionLink = (event) => {
    const url = window.location.href;
    const actionLink = config?.editorConfig?.actionLink;

    const actionData = event.data;

    const link = generateLink(actionData);

    const urlFormation = !actionLink ? url : url.split("&anchor=")[0];

    const linkFormation = `${urlFormation}&anchor=${link}`;

    docEditor.setActionLink(linkFormation);
  };

  const generateLink = (actionData) => {
    return encodeURIComponent(JSON.stringify(actionData));
  };

  const onSDKRequestRename = (event) => {
    const title = event.data;
    updateFile(fileInfo.id, title);
  };

  const onSDKRequestRestore = async (event) => {
    const restoreVersion = event.data.version;
    try {
      const updateVersions = await restoreDocumentsVersion(
        fileId,
        restoreVersion,
        doc
      );
      const historyLength = updateVersions.length;
      docEditor.refreshHistory({
        currentVersion: getCurrentDocumentVersion(
          updateVersions,
          historyLength
        ),
        history: getDocumentHistory(updateVersions, historyLength),
      });
    } catch (error) {
      let errorMessage = "";
      if (typeof error === "object") {
        errorMessage =
          error?.response?.data?.error?.message ||
          error?.statusText ||
          error?.message ||
          "";
      } else {
        errorMessage = error;
      }

      docEditor.refreshHistory({
        error: `${errorMessage}`, //TODO: maybe need to display something else.
      });
    }
  };

  const getDocumentHistory = (fileHistory, historyLength) => {
    let result = [];

    for (let i = 0; i < historyLength; i++) {
      const changes = fileHistory[i].changes;
      const serverVersion = fileHistory[i].serverVersion;
      const version = fileHistory[i].version;
      const versionGroup = fileHistory[i].versionGroup;

      let obj = {
        ...(changes.length !== 0 && { changes }),
        created: `${new Date(fileHistory[i].created).toLocaleString(
          config.editorConfig.lang
        )}`,
        ...(serverVersion && { serverVersion }),
        key: fileHistory[i].key,
        user: {
          id: fileHistory[i].user.id,
          name: fileHistory[i].user.name,
        },
        version,
        versionGroup,
      };

      result.push(obj);
    }
    return result;
  };

  const getCurrentDocumentVersion = (fileHistory, historyLength) => {
    return url.indexOf("&version=") !== -1
      ? +url.split("&version=")[1]
      : fileHistory[historyLength - 1].version;
  };

  const onSDKRequestHistory = async () => {
    try {
      const fileHistory = await getEditHistory(fileId, doc);
      const historyLength = fileHistory.length;

      docEditor.refreshHistory({
        currentVersion: getCurrentDocumentVersion(fileHistory, historyLength),
        history: getDocumentHistory(fileHistory, historyLength),
      });
    } catch (error) {
      let errorMessage = "";
      if (typeof error === "object") {
        errorMessage =
          error?.response?.data?.error?.message ||
          error?.statusText ||
          error?.message ||
          "";
      } else {
        errorMessage = error;
      }
      docEditor.refreshHistory({
        error: `${errorMessage}`, //TODO: maybe need to display something else.
      });
    }
  };

  const onSDKRequestHistoryData = async (event) => {
    const version = event.data;

    try {
      const versionDifference = await getEditDiff(fileId, version, doc);
      const changesUrl = versionDifference.changesUrl;
      const previous = versionDifference.previous;
      const token = versionDifference.token;

      docEditor.setHistoryData({
        ...(changesUrl && { changesUrl }),
        key: versionDifference.key,
        fileType: versionDifference.fileType,
        ...(previous && {
          previous: {
            fileType: previous.fileType,
            key: previous.key,
            url: previous.url,
          },
        }),
        ...(token && { token }),
        url: versionDifference.url,
        version,
      });
    } catch (error) {
      let errorMessage = "";
      if (typeof error === "object") {
        errorMessage =
          error?.response?.data?.error?.message ||
          error?.statusText ||
          error?.message ||
          "";
      } else {
        errorMessage = error;
      }

      docEditor.setHistoryData({
        error: `${errorMessage}`, //TODO: maybe need to display something else.
        version,
      });
    }
  };

  const onDocumentReady = () => {
    console.log("onDocumentReady", arguments);
    documentIsReady = true;

    // if (isSharingAccess) {
    //   loadUsersRightsList(docEditor);
    // }

    assign(window, ["ASC", "Files", "Editor", "docEditor"], docEditor); //Do not remove: it's for Back button on Mobile App
  };

  // const updateFavorite = (favorite) => {
  //   docEditor.setFavorite(favorite);
  // };

  const onMetaChange = (event) => {
    const newTitle = event.data.title;
    //const favorite = event.data.favorite;

    if (newTitle && newTitle !== docTitle) {
      setDocumentTitle(newTitle);
      docTitle = newTitle;
    }

    // if (!newTitle) {
    //   const onlyNumbers = new RegExp("^[0-9]+$");
    //   const isFileWithoutProvider = onlyNumbers.test(fileId);

    //   const convertFileId = isFileWithoutProvider ? +fileId : fileId;

    //   favorite
    //     ? markAsFavorite([convertFileId])
    //         .then(() => updateFavorite(favorite))
    //         .catch((error) => console.log("error", error))
    //     : removeFromFavorite([convertFileId])
    //         .then(() => updateFavorite(favorite))
    //         .catch((error) => console.log("error", error));
    // }
  };

  const setDocumentTitle = (subTitle = null) => {
    //const { isAuthenticated, settingsStore, product: currentModule } = auth;
    //const { organizationName } = settingsStore;
    const organizationName = "ONLYOFFICE"; //TODO: Replace to API variant
    const moduleTitle = "Documents"; //TODO: Replace to API variant

    let title;
    if (subTitle) {
      if (successAuth && moduleTitle) {
        title = subTitle + " - " + moduleTitle;
      } else {
        title = subTitle + " - " + organizationName;
      }
    } else if (moduleTitle && organizationName) {
      title = moduleTitle + " - " + organizationName;
    } else {
      title = organizationName;
    }

    if (!documentIsReady) {
      docTitle = title;
    }
    document.title = title;
  };

  const changeTitle = () => {
    docSaved ? setDocumentTitle(docTitle) : setDocumentTitle(`*${docTitle}`);
  };

  const onDocumentStateChange = (event) => {
    if (!documentIsReady) return;

    docSaved = !event.data;
    throttledChangeTitle();
  };

  const onSDKAppReady = () => {
    docEditor = window.DocEditor.instances[EDITOR_ID];

    console.log("ONLYOFFICE Document Editor is ready", docEditor);
    const url = window.location.href;

    const index = url.indexOf("#message/");

    if (index > -1) {
      const splitUrl = url.split("#message/");

      if (splitUrl.length === 2) {
        const message = decodeURIComponent(splitUrl[1]).replace(/\+/g, " ");

        docEditor.showMessage(message);
        history.pushState({}, null, url.substring(0, index));
      } else {
        if (config?.Error) docEditor.showMessage(config.Error);
      }
    }
  };

  const init = () => {
    try {
      if (isMobile) {
        config.type = "mobile";
      }

      let goBack;
      const url = window.location.href;

      if (fileInfo) {
        let backUrl = "";

        if (fileInfo.rootFolderType === FolderType.Rooms) {
          backUrl = `/rooms/shared/${fileInfo.folderId}/filter?folder=${fileInfo.folderId}`;
        } else {
          backUrl = `/rooms/personal/filter?folder=${fileInfo.folderId}`;
        }

        const origin = url.substring(0, url.indexOf("/doceditor"));

        goBack = {
          blank: true,
          requestClose: false,
          text: t("FileLocation"),
          url: `${combineUrl(origin, backUrl)}`,
        };
      }

      config.editorConfig.customization = {
        ...config.editorConfig.customization,
        goback: goBack,
      };

      config.document.info.favorite = null;

      // if (personal && !fileInfo) {
      //   //TODO: add conditions for SaaS
      //   config.document.info.favorite = null;
      // }

      if (url.indexOf("anchor") !== -1) {
        const splitUrl = url.split("anchor=");
        const decodeURI = decodeURIComponent(splitUrl[1]);
        const obj = JSON.parse(decodeURI);

        config.editorConfig.actionLink = {
          action: obj.action,
        };
      }

      if (successAuth) {
<<<<<<< HEAD
        const documentType = config.documentType;
=======
        const documentType = config?.documentType;
>>>>>>> b39b2949

        const fileExt =
          documentType === "word"
            ? "docx"
            : documentType === "slide"
            ? "pptx"
            : "xlsx";

        const defaultFileName = getDefaultFileName(fileExt);

        if (!user.isVisitor)
          config.editorConfig.createUrl = combineUrl(
            window.location.origin,
            window.DocSpaceConfig?.proxy?.url,
            `/filehandler.ashx?action=create&doctype=${documentType}&title=${encodeURIComponent(
              defaultFileName
            )}`
          );
      }

      let //onRequestSharingSettings,
        onRequestRename,
        onRequestSaveAs,
        onRequestInsertImage,
        onRequestMailMergeRecipients,
        onRequestCompareFile,
        onRequestRestore,
        onRequestHistory,
        onRequestReferenceData;

      // if (isSharingAccess) {
      //   onRequestSharingSettings = onSDKRequestSharingSettings;
      // }

      if (userAccessRights.Rename) {
        onRequestRename = onSDKRequestRename;
      }

      if (userAccessRights.ReadHistory) {
        onRequestHistory = onSDKRequestHistory;
      }

      if (successAuth && !user.isVisitor) {
        onRequestSaveAs = onSDKRequestSaveAs;
      }

      if (successAuth) {
        onRequestInsertImage = onSDKRequestInsertImage;
        onRequestMailMergeRecipients = onSDKRequestMailMergeRecipients;
        onRequestCompareFile = onSDKRequestCompareFile;
      }

      if (userAccessRights.EditHistory) {
        onRequestRestore = onSDKRequestRestore;
      }

      if (!fileInfo?.providerKey) {
        onRequestReferenceData = onSDKRequestReferenceData;
      }

      const events = {
        events: {
          onRequestReferenceData,
          onAppReady: onSDKAppReady,
          onDocumentStateChange: onDocumentStateChange,
          onMetaChange: onMetaChange,
          onDocumentReady: onDocumentReady,
          onInfo: onSDKInfo,
          onWarning: onSDKWarning,
          onError: onSDKError,
          // onRequestSharingSettings,
          onRequestRename,
          onMakeActionLink: onMakeActionLink,
          onRequestInsertImage,
          onRequestSaveAs,
          onRequestMailMergeRecipients,
          onRequestCompareFile,
          onRequestEditRights: onSDKRequestEditRights,
          onRequestHistory: onRequestHistory,
          onRequestHistoryClose: onSDKRequestHistoryClose,
          onRequestHistoryData: onSDKRequestHistoryData,
          onRequestRestore,
        },
      };

      newConfig = Object.assign(config, events);
    } catch (error) {
      toastr.error(error.message, null, 0, true);
    }
  };

  const errorMessage = () => {
    if (typeof error !== "string") return error.errorMessage;

    if (error === "restore-backup") return t("Common:PreparationPortalTitle");
    return error;
  };

  const additionalComponents =
    error && !error?.unAuthorized ? (
      <ErrorContainerBody
        headerText={t("Common:Error")}
        customizedBodyText={errorMessage()}
      />
    ) : (
      <>
        {/* {sharingDialog} */}
        {selectFileDialog}
        {selectFolderDialog}
      </>
    );

  return (
    <EditorWrapper
    // isVisibleSharingDialog={isVisible}
    >
      {newConfig && (
        <DocumentEditor
          id={EDITOR_ID}
          documentServerUrl={documentserverUrl}
          config={newConfig}
          height="100%"
          width="100%"
          events_onDocumentReady={onDocumentReady}
        ></DocumentEditor>
      )}

      {additionalComponents}

      <Toast />
    </EditorWrapper>
  );
}

export default withDialogs(Editor);<|MERGE_RESOLUTION|>--- conflicted
+++ resolved
@@ -20,11 +20,8 @@
 import { assign } from "@docspace/common/utils";
 import toastr from "@docspace/components/toast/toastr";
 import { DocumentEditor } from "@onlyoffice/document-editor-react";
-<<<<<<< HEAD
-=======
 import ErrorContainer from "@docspace/common/components/ErrorContainer";
 import styled from "styled-components";
->>>>>>> b39b2949
 
 toast.configure();
 
@@ -111,12 +108,6 @@
           "_self"
         );
       }
-<<<<<<< HEAD
-      const errorText = typeof error === "string" ? error : error.errorMessage;
-
-      errorText && toastr.error(errorText);
-=======
->>>>>>> b39b2949
     }
   }, [mfReady, error]);
 
@@ -561,11 +552,7 @@
       }
 
       if (successAuth) {
-<<<<<<< HEAD
-        const documentType = config.documentType;
-=======
         const documentType = config?.documentType;
->>>>>>> b39b2949
 
         const fileExt =
           documentType === "word"
