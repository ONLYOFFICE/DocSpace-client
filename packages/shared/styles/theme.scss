--- conflicted
+++ resolved
@@ -2475,7 +2475,6 @@
 }
 
 .light {
-<<<<<<< HEAD
   --notification-text-border: 1px solid #{$gray-light-mid};
   --channel-body-color: #{$gray-light};
   --channel-body-color-active: var(--accent-main, #{$light-blue-main});
@@ -2491,7 +2490,9 @@
   --channel-body-color-active-opacity: 1;
   --channel-type-color: #{$gray-dark};
   --channel-icon-email-color: #{$dark-gray-dark};
-=======
+}
+
+.light {
   --accounts-badges-pending-color: #{$gray};
 }
 
@@ -2588,5 +2589,4 @@
   --table-group-menu-border-right: 1px solid #{$gray-dark-strong};
   --table-group-menu-box-shadow: 0px 8px 16px #{$badge-shadow},
     0px 0px 4px #{$menu-shadow-dark};
->>>>>>> f9186b6d
 }