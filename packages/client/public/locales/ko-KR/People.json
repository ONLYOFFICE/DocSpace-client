--- conflicted
+++ resolved
@@ -1,10 +1,5 @@
 {
   "LblInviteAgain": "다시 초대",
   "MessageEmailActivationInstuctionsSentOnEmail": "이메일 활성화 방법이 <1>{{email}}</1> 이메일 주소로 전송되었습니다.",
-<<<<<<< HEAD
-  "NotFoundUsers": "사용자를 찾을 수 없습니다",
-  "NotFoundUsersDescription": "검색어와 일치하는 사용자가 없습니다. 전체 사용자 목록을 보려면 검색 매개변수를 조정하거나 검색란을 삭제하세요."
-=======
   "UserStatus": "상태"
->>>>>>> ee84c163
 }