--- conflicted
+++ resolved
@@ -2,14 +2,7 @@
   "Categories": "Categorieën",
   "EmptyFormGalleryScreenDescription": "Er zijn geen resultaten gevonden die aan uw zoekopdracht voldoen",
   "ErrorViewDescription": "Probeer het later opnieuw",
-<<<<<<< HEAD
-=======
   "ErrorViewDescriptionNetworkError": "Het lijkt erop dat er geen internetverbinding is.",
-  "ErrorViewHeader": "De Formulier Galerij is tijdelijk niet beschikbaar",
-  "SelectForm": "Selecteer Formulier",
-  "SubmitToGalleryDialogGuideInfo": "Leer in onze <1>guide</1> hoe u perfecte formulieren maakt en uw kans op goedkeuring vergroot.",
-  "SubmitToGalleryDialogMainInfo": "Stuur uw formulier naar de openbare galerij zodat anderen het in hun werk kunnen gebruiken. Zodra het formulier door de moderatie komt, ontvangt u een bericht en wordt u beloond voor uw bijdrage.",
->>>>>>> 1896187c
   "SuggestChanges": "Wijzigingen voorstellen",
   "TemplateInfo": "Sjabloon info",
   "ViewAllTemplates": "Bekijk alle sjablonen"
