// (c) Copyright Ascensio System SIA 2009-2024
//
// This program is a free software product.
// You can redistribute it and/or modify it under the terms
// of the GNU Affero General Public License (AGPL) version 3 as published by the Free Software
// Foundation. In accordance with Section 7(a) of the GNU AGPL its Section 15 shall be amended
// to the effect that Ascensio System SIA expressly excludes the warranty of non-infringement of
// any third-party rights.
//
// This program is distributed WITHOUT ANY WARRANTY, without even the implied warranty
// of MERCHANTABILITY or FITNESS FOR A PARTICULAR  PURPOSE. For details, see
// the GNU AGPL at: http://www.gnu.org/licenses/agpl-3.0.html
//
// You can contact Ascensio System SIA at Lubanas st. 125a-25, Riga, Latvia, EU, LV-1021.
//
// The  interactive user interfaces in modified source and object code versions of the Program must
// display Appropriate Legal Notices, as required under Section 5 of the GNU AGPL version 3.
//
// Pursuant to Section 7(b) of the License you must retain the original Product logo when
// distributing the program. Pursuant to Section 7(e) we decline to grant you any rights under
// trademark law for use of our trademarks.
//
// All the Product's GUI elements, including illustrations and icon sets, as well as technical writing
// content are licensed under the terms of the Creative Commons Attribution-ShareAlike 4.0
// International. See the License terms at http://creativecommons.org/licenses/by-sa/4.0/legalcode

import ArrowPathReactSvgUrl from "PUBLIC_DIR/images/arrow.path.react.svg?url";
import React from "react";
import { withTranslation } from "react-i18next";

import withLoader from "@docspace/client/src/HOCs/withLoader";
import { IconButton } from "@docspace/shared/components/icon-button";
import CreateEditRoomDilogHeaderLoader from "@docspace/shared/skeletons/create-edit-room/DilogHeader";

const DialogHeader = ({
  t,
  isEdit,
  isChooseRoomType,
  onArrowClick,
<<<<<<< HEAD
  isTemplate,
}) => {
  const title = isTemplate ? t("Files:FromTemplate") : t("Files:CreateRoom");

=======
  disabledIcon,
}) => {
>>>>>>> 746c7b34
  return (
    <>
      {isEdit ? (
        <span>{t("RoomEditing")}</span>
      ) : isChooseRoomType ? (
        <span>{t("ChooseRoomType")}</span>
      ) : (
        <div className="header-with-button">
<<<<<<< HEAD
          <IconButton
            size={17}
            iconName={ArrowPathReactSvgUrl}
            className="sharing_panel-arrow"
            onClick={onArrowClick}
          />
          <div>{title}</div>
=======
          {!disabledIcon && (
            <IconButton
              size={17}
              iconName={ArrowPathReactSvgUrl}
              className="sharing_panel-arrow"
              onClick={onArrowClick}
            />
          )}
          <div>{t("Files:CreateRoom")}</div>
>>>>>>> 746c7b34
        </div>
      )}
    </>
  );
};

export default withTranslation(["CreateEditRoomDialog", "Files"])(
  withLoader(DialogHeader)(<CreateEditRoomDilogHeaderLoader />),
);<|MERGE_RESOLUTION|>--- conflicted
+++ resolved
@@ -37,15 +37,11 @@
   isEdit,
   isChooseRoomType,
   onArrowClick,
-<<<<<<< HEAD
+  disabledIcon,
   isTemplate,
 }) => {
   const title = isTemplate ? t("Files:FromTemplate") : t("Files:CreateRoom");
 
-=======
-  disabledIcon,
-}) => {
->>>>>>> 746c7b34
   return (
     <>
       {isEdit ? (
@@ -54,15 +50,6 @@
         <span>{t("ChooseRoomType")}</span>
       ) : (
         <div className="header-with-button">
-<<<<<<< HEAD
-          <IconButton
-            size={17}
-            iconName={ArrowPathReactSvgUrl}
-            className="sharing_panel-arrow"
-            onClick={onArrowClick}
-          />
-          <div>{title}</div>
-=======
           {!disabledIcon && (
             <IconButton
               size={17}
@@ -71,8 +58,7 @@
               onClick={onArrowClick}
             />
           )}
-          <div>{t("Files:CreateRoom")}</div>
->>>>>>> 746c7b34
+          <div>{title}</div>
         </div>
       )}
     </>
