/*
Any global style for all stories
It can also be an scss file, however,
you have to go to `webpack.config.js` file
and enable the options in there
*/
<<<<<<< HEAD


body {
    font-size: 13px;
    font-family: -apple-system, BlinkMacSystemFont, "Segoe UI", Roboto,
      "Helvetica Neue", Arial, "Noto Sans", sans-serif, "Apple Color Emoji",
      "Segoe UI Emoji", "Segoe UI Symbol", "Noto Color Emoji";
    margin: 0;
    font-size: 1rem;
    text-align: left;
  }

h1, h2, h3, h4, h5, h6,
.h1, .h2, .h3, .h4, .h5, .h6 {
  margin-bottom: 0.5rem;
  font-weight: 500;
  line-height: 1.2;
}
h1, h2, h3, h4, h5, h6 {
  margin-top: 0;
  margin-bottom: 0.5rem;
}
  
h5, .h5 {
  font-size: 1.25rem;
=======
@import '../node_modules/bootstrap/dist/css/bootstrap.css';

.Toastify__toast-container--top-center {
  top: 1em;
  left: 50%;
  margin-left: -160px;
>>>>>>> cb637716
}<|MERGE_RESOLUTION|>--- conflicted
+++ resolved
@@ -4,7 +4,6 @@
 you have to go to `webpack.config.js` file
 and enable the options in there
 */
-<<<<<<< HEAD
 
 
 body {
@@ -30,12 +29,10 @@
   
 h5, .h5 {
   font-size: 1.25rem;
-=======
-@import '../node_modules/bootstrap/dist/css/bootstrap.css';
+}
 
 .Toastify__toast-container--top-center {
   top: 1em;
   left: 50%;
   margin-left: -160px;
->>>>>>> cb637716
 }