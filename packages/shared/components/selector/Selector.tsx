--- conflicted
+++ resolved
@@ -600,12 +600,9 @@
         withFooterInput={withFooterInput}
         withFooterCheckbox={withFooterCheckbox}
         descriptionText={descriptionText}
-<<<<<<< HEAD
         titleIconTooltip={titleIconTooltip}
-=======
         inputItemVisible={inputItemVisible}
         setInputItemVisible={setInputItemVisible}
->>>>>>> 47d70ea8
         // bread crumbs
         {...breadCrumbsProps}
         // select all
