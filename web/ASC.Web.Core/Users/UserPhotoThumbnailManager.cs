// (c) Copyright Ascensio System SIA 2010-2022
//
// This program is a free software product.
// You can redistribute it and/or modify it under the terms
// of the GNU Affero General Public License (AGPL) version 3 as published by the Free Software
// Foundation. In accordance with Section 7(a) of the GNU AGPL its Section 15 shall be amended
// to the effect that Ascensio System SIA expressly excludes the warranty of non-infringement of
// any third-party rights.
//
// This program is distributed WITHOUT ANY WARRANTY, without even the implied warranty
// of MERCHANTABILITY or FITNESS FOR A PARTICULAR  PURPOSE. For details, see
// the GNU AGPL at: http://www.gnu.org/licenses/agpl-3.0.html
//
// You can contact Ascensio System SIA at Lubanas st. 125a-25, Riga, Latvia, EU, LV-1021.
//
// The  interactive user interfaces in modified source and object code versions of the Program must
// display Appropriate Legal Notices, as required under Section 5 of the GNU AGPL version 3.
//
// Pursuant to Section 7(b) of the License you must retain the original Product logo when
// distributing the program. Pursuant to Section 7(e) we decline to grant you any rights under
// trademark law for use of our trademarks.
//
// All the Product's GUI elements, including illustrations and icon sets, as well as technical writing
// content are licensed under the terms of the Creative Commons Attribution-ShareAlike 4.0
// International. See the License terms at http://creativecommons.org/licenses/by-sa/4.0/legalcode

namespace ASC.Web.Core.Users;

public static class UserPhotoThumbnailManager
{
    public static List<ThumbnailItem> SaveThumbnails(UserPhotoManager userPhotoManager, SettingsManager settingsManager, int x, int y, int width, int height, Guid userId)
    {
        return SaveThumbnails(userPhotoManager, settingsManager, new UserPhotoThumbnailSettings(x, y, width, height), userId);
    }

    public static List<ThumbnailItem> SaveThumbnails(UserPhotoManager userPhotoManager, SettingsManager settingsManager, Point point, Size size, Guid userId)
    {
        return SaveThumbnails(userPhotoManager, settingsManager, new UserPhotoThumbnailSettings(point, size), userId);
    }

    public static List<ThumbnailItem> SaveThumbnails(UserPhotoManager userPhotoManager, SettingsManager settingsManager, UserPhotoThumbnailSettings thumbnailSettings, Guid userId)
    {
        if (thumbnailSettings.Size.IsEmpty)
        {
            return null;
        }

        var thumbnailsData = new ThumbnailsData(userId, userPhotoManager);

        var resultBitmaps = new List<ThumbnailItem>();

        using var img = thumbnailsData.MainImgBitmap(out var format);

        if (img == null)
        {
            return null;
        }

        foreach (var thumbnail in thumbnailsData.ThumbnailList())
        {
            thumbnail.Image = GetImage(img, thumbnail.Size, thumbnailSettings);

            resultBitmaps.Add(thumbnail);
        }

        thumbnailsData.Save(resultBitmaps);

        settingsManager.SaveForUser(thumbnailSettings, userId);

        return thumbnailsData.ThumbnailList();
    }

<<<<<<< HEAD
    public static Image GetImage(Image mainImg, Size size, UserPhotoThumbnailSettings thumbnailSettings)
    {
=======
        public static Image GetImage(Image mainImg, Size size, UserPhotoThumbnailSettings thumbnailSettings)
        {
            var x = thumbnailSettings.Point.X > 0 ? thumbnailSettings.Point.X : 0;
            var y = thumbnailSettings.Point.Y > 0 ? thumbnailSettings.Point.Y : 0;
            var width = x + thumbnailSettings.Size.Width > mainImg.Width ? mainImg.Width : thumbnailSettings.Size.Width;
            var height = y + thumbnailSettings.Size.Height > mainImg.Height ? mainImg.Height : thumbnailSettings.Size.Height;
>>>>>>> af216229

        var x = thumbnailSettings.Point.X > 0 ? thumbnailSettings.Point.X : 0;
        var y = thumbnailSettings.Point.Y > 0 ? thumbnailSettings.Point.Y : 0;
        var width = x + thumbnailSettings.Size.Width > mainImg.Width ? mainImg.Width : thumbnailSettings.Size.Width;
        var height = y + thumbnailSettings.Size.Height > mainImg.Height ? mainImg.Height : thumbnailSettings.Size.Height;

<<<<<<< HEAD
        var rect = new Rectangle(x,
                                 y,
                                 width,
                                 height);
=======
            var destRound = mainImg.Clone(x => x.Crop(rect).Resize(new ResizeOptions
            {
                Size = size
            }));

            return destRound;
        }
    }

    public class ThumbnailItem
    {
        public Size Size { get; set; }
        public string ImgUrl { get; set; }
        public Image Image { get; set; }
    }

    public class ThumbnailsData
    {
        private Guid UserId { get; set; }
        private UserPhotoManager UserPhotoManager { get; }
>>>>>>> af216229

        var destRound = mainImg.Clone(x => x.Crop(rect).Resize(new ResizeOptions
        {
            Size = size,
            Mode = ResizeMode.Stretch
        }));

        return destRound;
    }
}

public class ThumbnailItem
{
    public Size Size { get; set; }
    public string ImgUrl { get; set; }
    public Image Image { get; set; }
}

public class ThumbnailsData
{
    private Guid UserId { get; set; }
    private UserPhotoManager UserPhotoManager { get; }

    public ThumbnailsData(Guid userId, UserPhotoManager userPhotoManager)
    {
        UserId = userId;
        UserPhotoManager = userPhotoManager;
    }

    public Image MainImgBitmap(out IImageFormat format)
    {
        var img = UserPhotoManager.GetPhotoImage(UserId, out var imageFormat);
        format = imageFormat;
        return img;
    }

    public string MainImgUrl()
    {
        return UserPhotoManager.GetPhotoAbsoluteWebPath(UserId);
    }

    public List<ThumbnailItem> ThumbnailList()
    {
        return new List<ThumbnailItem>
                {
                    new ThumbnailItem
                        {
                            Size = UserPhotoManager.RetinaFotoSize,
                            ImgUrl = UserPhotoManager.GetRetinaPhotoURL(UserId)
                        },
                    new ThumbnailItem
                        {
                            Size = UserPhotoManager.MaxFotoSize,
                            ImgUrl = UserPhotoManager.GetMaxPhotoURL(UserId)
                        },
                    new ThumbnailItem
                        {
                            Size = UserPhotoManager.BigFotoSize,
                            ImgUrl = UserPhotoManager.GetBigPhotoURL(UserId)
                        },
                    new ThumbnailItem
                        {
                            Size = UserPhotoManager.MediumFotoSize,
                            ImgUrl = UserPhotoManager.GetMediumPhotoURL(UserId)
                        },
                    new ThumbnailItem
                        {
                            Size = UserPhotoManager.SmallFotoSize,
                            ImgUrl = UserPhotoManager.GetSmallPhotoURL(UserId)
                        }
            };
    }

    public void Save(List<ThumbnailItem> bitmaps)
    {
        foreach (var item in bitmaps)
        {
            using var mainImgBitmap = MainImgBitmap(out var format);
            UserPhotoManager.SaveThumbnail(UserId, item.Image, format);
        }
    }
}<|MERGE_RESOLUTION|>--- conflicted
+++ resolved
@@ -1,162 +1,128 @@
-// (c) Copyright Ascensio System SIA 2010-2022
-//
-// This program is a free software product.
-// You can redistribute it and/or modify it under the terms
-// of the GNU Affero General Public License (AGPL) version 3 as published by the Free Software
-// Foundation. In accordance with Section 7(a) of the GNU AGPL its Section 15 shall be amended
-// to the effect that Ascensio System SIA expressly excludes the warranty of non-infringement of
-// any third-party rights.
-//
-// This program is distributed WITHOUT ANY WARRANTY, without even the implied warranty
-// of MERCHANTABILITY or FITNESS FOR A PARTICULAR  PURPOSE. For details, see
-// the GNU AGPL at: http://www.gnu.org/licenses/agpl-3.0.html
-//
-// You can contact Ascensio System SIA at Lubanas st. 125a-25, Riga, Latvia, EU, LV-1021.
-//
-// The  interactive user interfaces in modified source and object code versions of the Program must
-// display Appropriate Legal Notices, as required under Section 5 of the GNU AGPL version 3.
-//
-// Pursuant to Section 7(b) of the License you must retain the original Product logo when
-// distributing the program. Pursuant to Section 7(e) we decline to grant you any rights under
-// trademark law for use of our trademarks.
-//
-// All the Product's GUI elements, including illustrations and icon sets, as well as technical writing
-// content are licensed under the terms of the Creative Commons Attribution-ShareAlike 4.0
-// International. See the License terms at http://creativecommons.org/licenses/by-sa/4.0/legalcode
+// (c) Copyright Ascensio System SIA 2010-2022
+//
+// This program is a free software product.
+// You can redistribute it and/or modify it under the terms
+// of the GNU Affero General Public License (AGPL) version 3 as published by the Free Software
+// Foundation. In accordance with Section 7(a) of the GNU AGPL its Section 15 shall be amended
+// to the effect that Ascensio System SIA expressly excludes the warranty of non-infringement of
+// any third-party rights.
+//
+// This program is distributed WITHOUT ANY WARRANTY, without even the implied warranty
+// of MERCHANTABILITY or FITNESS FOR A PARTICULAR  PURPOSE. For details, see
+// the GNU AGPL at: http://www.gnu.org/licenses/agpl-3.0.html
+//
+// You can contact Ascensio System SIA at Lubanas st. 125a-25, Riga, Latvia, EU, LV-1021.
+//
+// The  interactive user interfaces in modified source and object code versions of the Program must
+// display Appropriate Legal Notices, as required under Section 5 of the GNU AGPL version 3.
+//
+// Pursuant to Section 7(b) of the License you must retain the original Product logo when
+// distributing the program. Pursuant to Section 7(e) we decline to grant you any rights under
+// trademark law for use of our trademarks.
+//
+// All the Product's GUI elements, including illustrations and icon sets, as well as technical writing
+// content are licensed under the terms of the Creative Commons Attribution-ShareAlike 4.0
+// International. See the License terms at http://creativecommons.org/licenses/by-sa/4.0/legalcode
 
-namespace ASC.Web.Core.Users;
+namespace ASC.Web.Core.Users;
+
+public static class UserPhotoThumbnailManager
+{
+    public static List<ThumbnailItem> SaveThumbnails(UserPhotoManager userPhotoManager, SettingsManager settingsManager, int x, int y, int width, int height, Guid userId)
+    {
+        return SaveThumbnails(userPhotoManager, settingsManager, new UserPhotoThumbnailSettings(x, y, width, height), userId);
+    }
 
-public static class UserPhotoThumbnailManager
-{
-    public static List<ThumbnailItem> SaveThumbnails(UserPhotoManager userPhotoManager, SettingsManager settingsManager, int x, int y, int width, int height, Guid userId)
-    {
-        return SaveThumbnails(userPhotoManager, settingsManager, new UserPhotoThumbnailSettings(x, y, width, height), userId);
-    }
+    public static List<ThumbnailItem> SaveThumbnails(UserPhotoManager userPhotoManager, SettingsManager settingsManager, Point point, Size size, Guid userId)
+    {
+        return SaveThumbnails(userPhotoManager, settingsManager, new UserPhotoThumbnailSettings(point, size), userId);
+    }
 
-    public static List<ThumbnailItem> SaveThumbnails(UserPhotoManager userPhotoManager, SettingsManager settingsManager, Point point, Size size, Guid userId)
-    {
-        return SaveThumbnails(userPhotoManager, settingsManager, new UserPhotoThumbnailSettings(point, size), userId);
-    }
+    public static List<ThumbnailItem> SaveThumbnails(UserPhotoManager userPhotoManager, SettingsManager settingsManager, UserPhotoThumbnailSettings thumbnailSettings, Guid userId)
+    {
+        if (thumbnailSettings.Size.IsEmpty)
+        {
+            return null;
+        }
 
-    public static List<ThumbnailItem> SaveThumbnails(UserPhotoManager userPhotoManager, SettingsManager settingsManager, UserPhotoThumbnailSettings thumbnailSettings, Guid userId)
-    {
-        if (thumbnailSettings.Size.IsEmpty)
-        {
-            return null;
-        }
+        var thumbnailsData = new ThumbnailsData(userId, userPhotoManager);
 
-        var thumbnailsData = new ThumbnailsData(userId, userPhotoManager);
+        var resultBitmaps = new List<ThumbnailItem>();
 
-        var resultBitmaps = new List<ThumbnailItem>();
+        using var img = thumbnailsData.MainImgBitmap(out var format);
 
-        using var img = thumbnailsData.MainImgBitmap(out var format);
+        if (img == null)
+        {
+            return null;
+        }
 
-        if (img == null)
-        {
-            return null;
-        }
+        foreach (var thumbnail in thumbnailsData.ThumbnailList())
+        {
+            thumbnail.Image = GetImage(img, thumbnail.Size, thumbnailSettings);
 
-        foreach (var thumbnail in thumbnailsData.ThumbnailList())
-        {
-            thumbnail.Image = GetImage(img, thumbnail.Size, thumbnailSettings);
+            resultBitmaps.Add(thumbnail);
+        }
 
-            resultBitmaps.Add(thumbnail);
-        }
+        thumbnailsData.Save(resultBitmaps);
+
+        settingsManager.SaveForUser(thumbnailSettings, userId);
 
-        thumbnailsData.Save(resultBitmaps);
+        return thumbnailsData.ThumbnailList();
+    }
 
-        settingsManager.SaveForUser(thumbnailSettings, userId);
+    public static Image GetImage(Image mainImg, Size size, UserPhotoThumbnailSettings thumbnailSettings)
+    {
+        var x = thumbnailSettings.Point.X > 0 ? thumbnailSettings.Point.X : 0;
+        var y = thumbnailSettings.Point.Y > 0 ? thumbnailSettings.Point.Y : 0;
+        var width = x + thumbnailSettings.Size.Width > mainImg.Width ? mainImg.Width : thumbnailSettings.Size.Width;
+        var height = y + thumbnailSettings.Size.Height > mainImg.Height ? mainImg.Height : thumbnailSettings.Size.Height;
+
+        var rect = new Rectangle(x,
+                                 y,
+                                 width,
+                                 height);
+
+        var destRound = mainImg.Clone(x => x.Crop(rect).Resize(new ResizeOptions
+        {
+                Size = size
+        }));
 
-        return thumbnailsData.ThumbnailList();
-    }
+        return destRound;
+    }
+}
 
-<<<<<<< HEAD
-    public static Image GetImage(Image mainImg, Size size, UserPhotoThumbnailSettings thumbnailSettings)
-    {
-=======
-        public static Image GetImage(Image mainImg, Size size, UserPhotoThumbnailSettings thumbnailSettings)
-        {
-            var x = thumbnailSettings.Point.X > 0 ? thumbnailSettings.Point.X : 0;
-            var y = thumbnailSettings.Point.Y > 0 ? thumbnailSettings.Point.Y : 0;
-            var width = x + thumbnailSettings.Size.Width > mainImg.Width ? mainImg.Width : thumbnailSettings.Size.Width;
-            var height = y + thumbnailSettings.Size.Height > mainImg.Height ? mainImg.Height : thumbnailSettings.Size.Height;
->>>>>>> af216229
+public class ThumbnailItem
+{
+    public Size Size { get; set; }
+    public string ImgUrl { get; set; }
+    public Image Image { get; set; }
+}
 
-        var x = thumbnailSettings.Point.X > 0 ? thumbnailSettings.Point.X : 0;
-        var y = thumbnailSettings.Point.Y > 0 ? thumbnailSettings.Point.Y : 0;
-        var width = x + thumbnailSettings.Size.Width > mainImg.Width ? mainImg.Width : thumbnailSettings.Size.Width;
-        var height = y + thumbnailSettings.Size.Height > mainImg.Height ? mainImg.Height : thumbnailSettings.Size.Height;
+public class ThumbnailsData
+{
+    private Guid UserId { get; set; }
+    private UserPhotoManager UserPhotoManager { get; }
+
+    public ThumbnailsData(Guid userId, UserPhotoManager userPhotoManager)
+    {
+        UserId = userId;
+        UserPhotoManager = userPhotoManager;
+    }
 
-<<<<<<< HEAD
-        var rect = new Rectangle(x,
-                                 y,
-                                 width,
-                                 height);
-=======
-            var destRound = mainImg.Clone(x => x.Crop(rect).Resize(new ResizeOptions
-            {
-                Size = size
-            }));
+    public Image MainImgBitmap(out IImageFormat format)
+    {
+        var img = UserPhotoManager.GetPhotoImage(UserId, out var imageFormat);
+        format = imageFormat;
+        return img;
+    }
 
-            return destRound;
-        }
-    }
+    public string MainImgUrl()
+    {
+        return UserPhotoManager.GetPhotoAbsoluteWebPath(UserId);
+    }
 
-    public class ThumbnailItem
-    {
-        public Size Size { get; set; }
-        public string ImgUrl { get; set; }
-        public Image Image { get; set; }
-    }
-
-    public class ThumbnailsData
-    {
-        private Guid UserId { get; set; }
-        private UserPhotoManager UserPhotoManager { get; }
->>>>>>> af216229
-
-        var destRound = mainImg.Clone(x => x.Crop(rect).Resize(new ResizeOptions
-        {
-            Size = size,
-            Mode = ResizeMode.Stretch
-        }));
-
-        return destRound;
-    }
-}
-
-public class ThumbnailItem
-{
-    public Size Size { get; set; }
-    public string ImgUrl { get; set; }
-    public Image Image { get; set; }
-}
-
-public class ThumbnailsData
-{
-    private Guid UserId { get; set; }
-    private UserPhotoManager UserPhotoManager { get; }
-
-    public ThumbnailsData(Guid userId, UserPhotoManager userPhotoManager)
-    {
-        UserId = userId;
-        UserPhotoManager = userPhotoManager;
-    }
-
-    public Image MainImgBitmap(out IImageFormat format)
-    {
-        var img = UserPhotoManager.GetPhotoImage(UserId, out var imageFormat);
-        format = imageFormat;
-        return img;
-    }
-
-    public string MainImgUrl()
-    {
-        return UserPhotoManager.GetPhotoAbsoluteWebPath(UserId);
-    }
-
-    public List<ThumbnailItem> ThumbnailList()
-    {
+    public List<ThumbnailItem> ThumbnailList()
+    {
         return new List<ThumbnailItem>
                 {
                     new ThumbnailItem
@@ -183,16 +149,16 @@
                         {
                             Size = UserPhotoManager.SmallFotoSize,
                             ImgUrl = UserPhotoManager.GetSmallPhotoURL(UserId)
-                        }
+                        }
             };
-    }
+    }
 
-    public void Save(List<ThumbnailItem> bitmaps)
-    {
-        foreach (var item in bitmaps)
-        {
-            using var mainImgBitmap = MainImgBitmap(out var format);
-            UserPhotoManager.SaveThumbnail(UserId, item.Image, format);
-        }
-    }
+    public void Save(List<ThumbnailItem> bitmaps)
+    {
+        foreach (var item in bitmaps)
+        {
+            using var mainImgBitmap = MainImgBitmap(out var format);
+            UserPhotoManager.SaveThumbnail(UserId, item.Image, format);
+        }
+    }
 }