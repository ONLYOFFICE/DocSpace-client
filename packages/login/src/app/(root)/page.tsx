--- conflicted
+++ resolved
@@ -26,102 +26,15 @@
 
 import { getSettings } from "@/utils/actions";
 import Login from "@/components/Login";
-<<<<<<< HEAD
-import { LoginFormWrapper } from "@/components/Login/Login.styled";
-import {
-  getSettings,
-  getThirdPartyProviders,
-  getCapabilities,
-  getSSO,
-  checkIsAuthenticated,
-  getColorTheme,
-  getPortalCultures,
-} from "@/utils/actions";
-
-async function Page({
-  searchParams,
-}: {
-  searchParams: { [key: string]: string };
-}) {
-  const timers = { isAuth: 0, otherOperations: 0 };
-
-  const startOtherOperationsDate = new Date();
-
-  const [
-    settings,
-    thirdParty,
-    capabilities,
-    ssoSettings,
-    colorTheme,
-    cultures,
-  ] = await Promise.all([
-    getSettings(),
-    getThirdPartyProviders(),
-    getCapabilities(),
-    getSSO(),
-    getColorTheme(),
-    getPortalCultures(),
-  ]);
-
-  timers.otherOperations =
-    new Date().getTime() - startOtherOperationsDate.getTime();
-
-  if (settings === "access-restricted") redirect(`${getBaseUrl()}/${settings}`);
-
-  if (settings === "portal-not-found") {
-    const config = await (
-      await fetch(`${getBaseUrl()}/static/scripts/config.json`)
-    ).json();
-    const hdrs = headers();
-    const host = hdrs.get("host");
-
-    const url = new URL(
-      config.wrongPortalNameUrl ??
-        "https://www.onlyoffice.com/wrongportalname.aspx",
-    );
-
-    url.searchParams.append("url", host ?? "");
-
-    redirect(url.toString());
-  }
-
-  const ssoUrl = capabilities ? capabilities.ssoUrl : "";
-  const hideAuthPage = ssoSettings ? ssoSettings.hideAuthPage : false;
-
-  if (ssoUrl && hideAuthPage && searchParams.skipssoredirect !== "true") {
-    redirect(ssoUrl);
-  }
-
-  const bgPattern = getBgPattern(colorTheme?.selected);
-
-  const cookieStore = cookies();
-=======
 import LoginForm from "@/components/LoginForm";
 import ThirdParty from "@/components/ThirdParty";
 import RecoverAccess from "@/components/RecoverAccess";
 import Register from "@/components/Register";
->>>>>>> 699282d3
 
 async function Page() {
   const settings = await getSettings();
 
   return (
-<<<<<<< HEAD
-    <LoginFormWrapper id="login-page" bgPattern={bgPattern}>
-      <div className="bg-cover" />
-      <Login
-        searchParams={searchParams}
-        capabilities={capabilities}
-        settings={settings}
-        thirdPartyProvider={thirdParty}
-        ssoSettings={ssoSettings}
-        isAuthenticated={false}
-        systemTheme={systemTheme?.value as ThemeKeys}
-        timers={timers}
-        cultures={cultures}
-      />
-    </LoginFormWrapper>
-=======
     <Login>
       {settings && typeof settings !== "string" && (
         <>
@@ -143,7 +56,6 @@
         </>
       )}
     </Login>
->>>>>>> 699282d3
   );
 }
 
