import {
  checkFileConflicts,
  deleteFile,
  deleteFolder,
  downloadFiles,
  emptyTrash,
  finalizeVersion,
  getSubfolders,
  lockFile,
  markAsRead,
  removeFiles,
  removeShareFiles,
  createFolder,
} from "@appserver/common/api/files";
import { deleteRoom } from "@appserver/common/api/rooms";
import {
  ConflictResolveType,
  FileAction,
  FileStatus,
} from "@appserver/common/constants";
import { makeAutoObservable } from "mobx";
import toastr from "studio/toastr";

import { Events, TIMEOUT } from "../helpers/constants";
import { loopTreeFolders, checkProtocol } from "../helpers/files-helpers";
import { combineUrl } from "@appserver/common/utils";
import { AppServerConfig } from "@appserver/common/constants";
import config from "../../package.json";

class FilesActionStore {
  authStore;
  uploadDataStore;
  treeFoldersStore;
  filesStore;
  selectedFolderStore;
  settingsStore;
  dialogsStore;
  mediaViewerDataStore;

  isBulkDownload = false;

  constructor(
    authStore,
    uploadDataStore,
    treeFoldersStore,
    filesStore,
    selectedFolderStore,
    settingsStore,
    dialogsStore,
    mediaViewerDataStore
  ) {
    makeAutoObservable(this);
    this.authStore = authStore;
    this.uploadDataStore = uploadDataStore;
    this.treeFoldersStore = treeFoldersStore;
    this.filesStore = filesStore;
    this.selectedFolderStore = selectedFolderStore;
    this.settingsStore = settingsStore;
    this.dialogsStore = dialogsStore;
    this.mediaViewerDataStore = mediaViewerDataStore;
  }

  setIsBulkDownload = (isBulkDownload) => {
    this.isBulkDownload = isBulkDownload;
  };

  isMediaOpen = () => {
    const { visible, setMediaViewerData, playlist } = this.mediaViewerDataStore;
    if (visible && playlist.length === 1) {
      setMediaViewerData({ visible: false, id: null });
    }
  };

  updateCurrentFolder = (fileIds, folderIds, clearSelection) => {
    const {
      clearSecondaryProgressData,
    } = this.uploadDataStore.secondaryProgressDataStore;

    const {
      filter,
      fetchFiles,
      roomsFilter,
      fetchRooms,
      isEmptyLastPageAfterOperation,
      resetFilterPage,
    } = this.filesStore;

    const { isRoomsFolder, isArchiveFolder } = this.treeFoldersStore;

    let newFilter;

    const selectionFilesLength =
      fileIds && folderIds
        ? fileIds.length + folderIds.length
        : fileIds?.length || folderIds?.length;

    if (
      selectionFilesLength &&
      isEmptyLastPageAfterOperation(selectionFilesLength)
    ) {
      newFilter = resetFilterPage();
    }

    let updatedFolder = this.selectedFolderStore.id;

    if (this.dialogsStore.isFolderActions) {
      updatedFolder = this.selectedFolderStore.parentId;
    }

    if (isRoomsFolder || isArchiveFolder) {
      fetchRooms(
        updatedFolder,
        newFilter ? newFilter : roomsFilter.clone()
      ).finally(() => {
        this.dialogsStore.setIsFolderActions(false);
        return setTimeout(() => clearSecondaryProgressData(), TIMEOUT);
      });
    } else {
      fetchFiles(
        updatedFolder,
        newFilter ? newFilter : filter,
        true,
        true,
        clearSelection
      ).finally(() => {
        this.dialogsStore.setIsFolderActions(false);
        return setTimeout(() => clearSecondaryProgressData(), TIMEOUT);
      });
    }
  };

  convertToTree = (folders) => {
    let result = [];
    let level = { result };
    try {
      folders.forEach((folder) => {
        folder.path
          .split("/")
          .filter((name) => name !== "")
          .reduce((r, name, i, a) => {
            if (!r[name]) {
              r[name] = { result: [] };
              r.result.push({ name, children: r[name].result });
            }

            return r[name];
          }, level);
      });
    } catch (e) {
      console.error("convertToTree", e);
    }
    return result;
  };

  createFolderTree = async (treeList, parentFolderId) => {
    if (!treeList || !treeList.length) return;

    for (let i = 0; i < treeList.length; i++) {
      const treeNode = treeList[i];

      // console.log(
      //   `createFolderTree parent id = ${parentFolderId} name '${treeNode.name}': `,
      //   treeNode.children
      // );

      const folder = await createFolder(parentFolderId, treeNode.name);
      const parentId = folder.id;

      if (treeNode.children.length == 0) continue;

      await this.createFolderTree(treeNode.children, parentId);
    }
  };

  uploadEmptyFolders = async (emptyFolders, folderId) => {
    //console.log("uploadEmptyFolders", emptyFolders, folderId);

    const { secondaryProgressDataStore } = this.uploadDataStore;
    const {
      setSecondaryProgressBarData,
      clearSecondaryProgressData,
    } = secondaryProgressDataStore;

    const toFolderId = folderId ? folderId : this.selectedFolderStore.id;

    setSecondaryProgressBarData({
      icon: "file",
      visible: true,
      percent: 0,
      label: "",
      alert: false,
    });

    const tree = this.convertToTree(emptyFolders);
    await this.createFolderTree(tree, toFolderId);

    this.updateCurrentFolder(null, [folderId]);

    setTimeout(() => clearSecondaryProgressData(), TIMEOUT);
  };

  deleteAction = async (
    translations,
    newSelection = null,
    withoutDialog = false
  ) => {
    const { isRecycleBinFolder, isPrivacyFolder } = this.treeFoldersStore;
    const { addActiveItems, getIsEmptyTrash } = this.filesStore;
    const {
      secondaryProgressDataStore,
      clearActiveOperations,
    } = this.uploadDataStore;
    const {
      setSecondaryProgressBarData,
      clearSecondaryProgressData,
    } = secondaryProgressDataStore;

    const selection = newSelection ? newSelection : this.filesStore.selection;
    const isThirdPartyFile = selection.some((f) => f.providerKey);

    const currentFolderId = this.selectedFolderStore.id;

    setSecondaryProgressBarData({
      icon: "trash",
      visible: true,
      percent: 0,
      label: translations.deleteOperation,
      alert: false,
      filesCount: selection.length,
    });

    const deleteAfter = false; //Delete after finished TODO: get from settings
    const immediately = isRecycleBinFolder || isPrivacyFolder ? true : false; //Don't move to the Recycle Bin

    let folderIds = [];
    let fileIds = [];

    let i = 0;
    while (selection.length !== i) {
      if (selection[i].fileExst || selection[i].contentLength) {
        fileIds.push(selection[i].id);
      } else {
        folderIds.push(selection[i].id);
      }
      i++;
    }

    addActiveItems(fileIds);
    addActiveItems(null, folderIds);

    if (this.dialogsStore.isFolderActions && withoutDialog) {
      folderIds = [];
      fileIds = [];

      folderIds.push(selection[0]);
    }

    if (folderIds.length || fileIds.length) {
      this.isMediaOpen();

      try {
        await removeFiles(folderIds, fileIds, deleteAfter, immediately)
          .then(async (res) => {
            if (res[0]?.error) return Promise.reject(res[0].error);
            const data = res[0] ? res[0] : null;
            const pbData = {
              icon: "trash",
              label: translations.deleteOperation,
            };
            await this.uploadDataStore.loopFilesOperations(data, pbData);
            this.updateCurrentFolder(fileIds, folderIds, false);

            if (currentFolderId) {
              const { socketHelper } = this.authStore.settingsStore;

              socketHelper.emit({
                command: "refresh-folder",
                data: currentFolderId,
              });
            }

            if (isRecycleBinFolder) {
              return toastr.success(translations.deleteFromTrash);
            }

            if (selection.length > 1 || isThirdPartyFile) {
              return toastr.success(translations.deleteSelectedElem);
            }
            if (selection[0].fileExst) {
              return toastr.success(translations.FileRemoved);
            }
            return toastr.success(translations.FolderRemoved);
          })
          .finally(() => {
            clearActiveOperations(fileIds, folderIds);
            getIsEmptyTrash();
          });
      } catch (err) {
        clearActiveOperations(fileIds, folderIds);
        setSecondaryProgressBarData({
          visible: true,
          alert: true,
        });
        setTimeout(() => clearSecondaryProgressData(), TIMEOUT);
        return toastr.error(err.message ? err.message : err);
      }
    }
  };

  emptyTrash = async (translations) => {
    const {
      secondaryProgressDataStore,
      loopFilesOperations,
      clearActiveOperations,
    } = this.uploadDataStore;
    const {
      setSecondaryProgressBarData,
      clearSecondaryProgressData,
    } = secondaryProgressDataStore;
    const { isRecycleBinFolder } = this.treeFoldersStore;
    const { addActiveItems, files, folders, getIsEmptyTrash } = this.filesStore;

    const fileIds = files.map((f) => f.id);
    const folderIds = folders.map((f) => f.id);
    if (isRecycleBinFolder) addActiveItems(fileIds, folderIds);

    setSecondaryProgressBarData({
      icon: "trash",
      visible: true,
      percent: 0,
      label: translations.deleteOperation,
      alert: false,
    });

    try {
      await emptyTrash().then(async (res) => {
        if (res[0]?.error) return Promise.reject(res[0].error);
        const data = res[0] ? res[0] : null;
        const pbData = {
          icon: "trash",
          label: translations.deleteOperation,
        };
        await loopFilesOperations(data, pbData);
        toastr.success(translations.successOperation);
        this.updateCurrentFolder(fileIds, folderIds);
        getIsEmptyTrash();
        clearActiveOperations(fileIds, folderIds);
      });
    } catch (err) {
      clearActiveOperations(fileIds, folderIds);
      setSecondaryProgressBarData({
        visible: true,
        alert: true,
      });
      setTimeout(() => clearSecondaryProgressData(), TIMEOUT);
      return toastr.error(err.message ? err.message : err);
    }
  };

  downloadFiles = async (fileConvertIds, folderIds, translations) => {
    const {
      clearActiveOperations,
      secondaryProgressDataStore,
    } = this.uploadDataStore;
    const {
      setSecondaryProgressBarData,
      clearSecondaryProgressData,
    } = secondaryProgressDataStore;

    const { addActiveItems } = this.filesStore;
    const { label } = translations;

    if (this.isBulkDownload) {
      //toastr.error(); TODO: new add cancel download operation and new translation "ErrorMassage_SecondDownload"
      return;
    }

    this.setIsBulkDownload(true);

    setSecondaryProgressBarData({
      icon: "file",
      visible: true,
      percent: 0,
      label,
      alert: false,
    });

    const fileIds = fileConvertIds.map((f) => f.key || f);
    addActiveItems(fileIds, folderIds);

    try {
      await downloadFiles(fileConvertIds, folderIds).then(async (res) => {
        const data = res[0] ? res[0] : null;
        const pbData = {
          icon: "file",
          label,
        };

        const item =
          data?.finished && data?.url
            ? data
            : await this.uploadDataStore.loopFilesOperations(
                data,
                pbData,
                true
              );

        clearActiveOperations(fileIds, folderIds);
        this.setIsBulkDownload(false);

        if (item.url) {
          window.location.href = item.url;
        } else {
          setSecondaryProgressBarData({
            visible: true,
            alert: true,
          });
        }

        setTimeout(() => clearSecondaryProgressData(), TIMEOUT);
        !item.url && toastr.error(translations.error, null, 0, true);
      });
    } catch (err) {
      this.setIsBulkDownload(false);
      clearActiveOperations(fileIds, folderIds);
      setSecondaryProgressBarData({
        visible: true,
        alert: true,
      });
      setTimeout(() => clearSecondaryProgressData(), TIMEOUT);
      return toastr.error(err.message ? err.message : err);
    }
  };

  downloadAction = (label, folderId) => {
    const { bufferSelection } = this.filesStore;

    const selection = this.filesStore.selection.length
      ? this.filesStore.selection
      : [bufferSelection];

    let fileIds = [];
    let folderIds = [];
    const items = [];

    if (selection.length === 1 && selection[0].fileExst && !folderId) {
      window.open(selection[0].viewUrl, "_self");
      return Promise.resolve();
    }

    for (let item of selection) {
      if (item.fileExst) {
        fileIds.push(item.id);
        items.push({ id: item.id, fileExst: item.fileExst });
      } else {
        folderIds.push(item.id);
        items.push({ id: item.id });
      }
    }

    if (this.dialogsStore.isFolderActions) {
      fileIds = [];
      folderIds = [];

      folderIds.push(bufferSelection);
      this.dialogsStore.setIsFolderActions(false);
    }

    return this.downloadFiles(fileIds, folderIds, label);
  };

  editCompleteAction = async (id, selectedItem, isCancelled = false, type) => {
    const {
      filter,
      folders,
      files,

      fetchFiles,
      setIsLoading,
    } = this.filesStore;

    const { treeFolders, setTreeFolders } = this.treeFoldersStore;

    const items = [...folders, ...files];
    const item = items.find((o) => o.id === id && !o.fileExst); //TODO: maybe need files find and folders find, not at one function?
    if (type === FileAction.Create || type === FileAction.Rename) {
      setIsLoading(true);

      if (!isCancelled) {
        const data = await fetchFiles(this.selectedFolderStore.id, filter);
        const newItem = (item && item.id) === -1 ? null : item; //TODO: not add new folders?
        if (!selectedItem.fileExst && !selectedItem.contentLength) {
          const path = data.selectedFolder.pathParts;
          const folders = await getSubfolders(this.selectedFolderStore.id);
          loopTreeFolders(path, treeFolders, folders, null, newItem);
          setTreeFolders(treeFolders);
        }
      }

      setIsLoading(false);
      type === FileAction.Rename &&
        this.onSelectItem(
          {
            id: selectedItem.id,
            isFolder: selectedItem.isFolder,
          },
          false
        );
    }
  };

  onSelectItem = (
    { id, isFolder },
    withSelect = true,
    isContextItem = true,
    isSingleMenu = false
  ) => {
    const {
      setBufferSelection,
      setSelected,
      selection,
      setSelection,
      setHotkeyCaretStart,
      setHotkeyCaret,
      setEnabledHotkeys,
      filesList,
    } = this.filesStore;

    if (!id) return;

    const item = filesList.find(
      (elm) => elm.id === id && elm.isFolder === isFolder
    );

    if (item) {
      const isSelected =
        selection.findIndex((f) => f.id === id && f.isFolder === isFolder) !==
        -1;

      if (withSelect) {
        //TODO: fix double event on context-menu click
        if (isSelected && selection.length === 1 && !isContextItem) {
          setSelected("none");
        } else {
          setSelection([item]);
          setHotkeyCaret(null);
          setHotkeyCaretStart(null);
        }
      } else if (
        isSelected &&
        selection.length > 1 &&
        !isContextItem &&
        !isSingleMenu
      ) {
        setHotkeyCaret(null);
        setHotkeyCaretStart(null);
      } else {
        setSelected("none");
        setBufferSelection(item);
      }

      isContextItem && setEnabledHotkeys(false);
    }
  };

  deleteItemAction = async (
    itemId,
    translations,
    isFile,
    isThirdParty,
    isRoom
  ) => {
    const {
      secondaryProgressDataStore,
      clearActiveOperations,
    } = this.uploadDataStore;
    const {
      setSecondaryProgressBarData,
      clearSecondaryProgressData,
    } = secondaryProgressDataStore;
    if (
      (this.settingsStore.confirmDelete ||
        this.treeFoldersStore.isPrivacyFolder ||
        isThirdParty) &&
      !isRoom
    ) {
      this.dialogsStore.setDeleteDialogVisible(true);
    } else {
      setSecondaryProgressBarData({
        icon: "trash",
        visible: true,
        percent: 0,
        label: translations?.deleteOperation,
        alert: false,
      });

      try {
        await this.deleteItemOperation(isFile, itemId, translations, isRoom);
      } catch (err) {
        clearActiveOperations(isFile && [itemId], !isFile && [itemId]);
        setSecondaryProgressBarData({
          visible: true,
          alert: true,
        });
        setTimeout(() => clearSecondaryProgressData(), TIMEOUT);
        return toastr.error(err.message ? err.message : err);
      }
    }
  };

  deleteItemOperation = (isFile, itemId, translations, isRoom) => {
    const { addActiveItems, getIsEmptyTrash } = this.filesStore;

    const pbData = {
      icon: "trash",
      label: translations?.deleteOperation,
    };

    if (isFile) {
      addActiveItems([itemId]);
      this.isMediaOpen();
      return deleteFile(itemId)
        .then(async (res) => {
          if (res[0]?.error) return Promise.reject(res[0].error);
          const data = res[0] ? res[0] : null;
          await this.uploadDataStore.loopFilesOperations(data, pbData);
          this.updateCurrentFolder([itemId]);
        })
        .then(() => toastr.success(translations.successRemoveFile));
    } else if (isRoom) {
<<<<<<< HEAD
      addActiveItems(null, [itemId]);
      return deleteRoom(itemId)
=======
      const items = Array.isArray(itemId) ? itemId : [itemId];
      addActiveItems(null, items);

      const actions = items.map((item) => deleteRoom(item));

      return Promise.all(actions)
>>>>>>> 55505a43
        .then(async (res) => {
          if (res[0]?.error) return Promise.reject(res[0].error);
          const data = res ? res : null;
          await this.uploadDataStore.loopFilesOperations(data, pbData);
          this.updateCurrentFolder(null, [itemId]);
        })
<<<<<<< HEAD
        .then(() => toastr.success(translations.successRemoveRoom));
=======
        .then(() => toastr.success(translations?.successRemoveRoom));
>>>>>>> 55505a43
    } else {
      addActiveItems(null, [itemId]);
      return deleteFolder(itemId)
        .then(async (res) => {
          if (res[0]?.error) return Promise.reject(res[0].error);
          const data = res[0] ? res[0] : null;
          await this.uploadDataStore.loopFilesOperations(data, pbData);
          this.updateCurrentFolder(null, [itemId]);
          getIsEmptyTrash();
        })
        .then(() => toastr.success(translations.successRemoveFolder));
    }
  };

  unsubscribeAction = async (fileIds, folderIds) => {
    const { setUnsubscribe } = this.dialogsStore;
    const { filter, fetchFiles } = this.filesStore;

    return removeShareFiles(fileIds, folderIds)
      .then(() => setUnsubscribe(false))
      .then(() => fetchFiles(this.selectedFolderStore.id, filter, true, true));
  };

  lockFileAction = (id, locked) => {
    const { setFile } = this.filesStore;
    return lockFile(id, locked).then((res) => setFile(res));
  };

  finalizeVersionAction = (id) => {
    const { setFile, setIsLoading } = this.filesStore;

    setIsLoading(true);

    return finalizeVersion(id, 0, false)
      .then((res) => {
        if (res && res[0]) {
          setFile(res[0]);
        }
      })
      .finally(() => setIsLoading(false));
  };

  duplicateAction = (item, label) => {
    const {
      setSecondaryProgressBarData,
      filesCount,
    } = this.uploadDataStore.secondaryProgressDataStore;

    this.setSelectedItems();

    //TODO: duplicate for folders?
    const folderIds = [];
    const fileIds = [];
    item.fileExst ? fileIds.push(item.id) : folderIds.push(item.id);
    const conflictResolveType = ConflictResolveType.Duplicate;
    const deleteAfter = false; //TODO: get from settings

    setSecondaryProgressBarData({
      icon: "duplicate",
      visible: true,
      percent: 0,
      label,
      alert: false,
      filesCount: filesCount + fileIds.length,
    });

    this.filesStore.addActiveItems(fileIds, folderIds);

    return this.uploadDataStore.copyToAction(
      this.selectedFolderStore.id,
      folderIds,
      fileIds,
      conflictResolveType,
      deleteAfter
    );
  };

  getFilesInfo = (items) => {
    const requests = [];
    let i = items.length;
    while (i !== 0) {
      requests.push(this.filesStore.getFileInfo(items[i - 1]));
      i--;
    }
    return Promise.all(requests);
  };

  setFavoriteAction = (action, id) => {
    const {
      markItemAsFavorite,
      removeItemFromFavorite,
      fetchFavoritesFolder,
      setSelected,
    } = this.filesStore;

    const items = Array.isArray(id) ? id : [id];

    switch (action) {
      case "mark":
        return markItemAsFavorite(items)
          .then(() => {
            return this.getFilesInfo(items);
          })
          .then(() => setSelected("close"));

      case "remove":
        return removeItemFromFavorite(items)
          .then(() => {
            return this.treeFoldersStore.isFavoritesFolder
              ? fetchFavoritesFolder(this.selectedFolderStore.id)
              : this.getFilesInfo(items);
          })
          .then(() => setSelected("close"));
      default:
        return;
    }
  };

  setPinAction = (action, id) => {
<<<<<<< HEAD
    const { pinRoom, unpinRoom, setSelected } = this.filesStore;

    const items = Array.isArray(id) ? id : [id];

    switch (action) {
      case "pin":
        return pinRoom(items)
=======
    const { pinRoom, unpinRoom, updateRoomPin, setSelected } = this.filesStore;

    const items = Array.isArray(id) ? id : [id];

    const actions = [];

    switch (action) {
      case "pin":
        items.forEach((item) => {
          updateRoomPin(item);
          actions.push(pinRoom(item));
        });

        return Promise.all(actions)
>>>>>>> 55505a43
          .then(() => {
            this.updateCurrentFolder(null, items);
          })
          .then(() => setSelected("close"))
          .finally(() => toastr.success("Room pinned"));
      case "unpin":
<<<<<<< HEAD
        return unpinRoom(items)
=======
        items.forEach((item) => {
          updateRoomPin(item);
          actions.push(unpinRoom(item));
        });
        return Promise.all(actions)
>>>>>>> 55505a43
          .then(() => {
            this.updateCurrentFolder(null, items);
          })
          .then(() => setSelected("close"))
          .finally(() => toastr.success("Room unpinned"));
      default:
        return;
    }
  };

  setArchiveAction = async (action, itemId) => {
    const {
      addActiveItems,
      moveRoomToArchive,
      removeRoomFromArchive,
      setSelected,
    } = this.filesStore;

    const {
      secondaryProgressDataStore,
      clearActiveOperations,
    } = this.uploadDataStore;
    const {
      setSecondaryProgressBarData,
      clearSecondaryProgressData,
    } = secondaryProgressDataStore;

    const items = Array.isArray(itemId) ? itemId : [itemId];

    setSecondaryProgressBarData({
      icon: "trash",
      visible: true,
      percent: 0,
      label: "Archive room",
      alert: false,
    });

    const pbData = {
      icon: "trash",
      label: "Archive room operation",
    };

    addActiveItems(null, items);

<<<<<<< HEAD
    switch (action) {
      case "archive":
        return moveRoomToArchive(items)
=======
    const actions = [];

    switch (action) {
      case "archive":
        items.forEach((item) => {
          actions.push(moveRoomToArchive(item));
        });

        return Promise.all(actions)
>>>>>>> 55505a43
          .then(async (res) => {
            if (res[0]?.error) return Promise.reject(res[0].error);
            const data = res ? res : null;
            await this.uploadDataStore.loopFilesOperations(data, pbData);
            this.updateCurrentFolder(null, items);
          })
          .then(() => toastr.success("Room moved to archive"))
          .then(() => setSelected("close"))
          .catch((err) => {
            clearActiveOperations(null, items);
            setSecondaryProgressBarData({
              visible: true,
              alert: true,
            });
            setTimeout(() => clearSecondaryProgressData(), TIMEOUT);
            return toastr.error(err.message ? err.message : err);
          })
          .finally(() => clearActiveOperations(null, items));
      case "unarchive":
<<<<<<< HEAD
        return removeRoomFromArchive(items)
=======
        items.forEach((item) => {
          actions.push(removeRoomFromArchive(item));
        });
        return Promise.all(actions)
>>>>>>> 55505a43
          .then(async (res) => {
            if (res[0]?.error) return Promise.reject(res[0].error);
            const data = res ? res : null;
            await this.uploadDataStore.loopFilesOperations(data, pbData);
            this.updateCurrentFolder(null, [items]);
          })
          .then(() => toastr.success("Room removed from archive"))
          .then(() => setSelected("close"))
          .catch((err) => {
            clearActiveOperations(null, items);
            setSecondaryProgressBarData({
              visible: true,
              alert: true,
            });
            setTimeout(() => clearSecondaryProgressData(), TIMEOUT);
            return toastr.error(err.message ? err.message : err);
          })
          .finally(() => clearActiveOperations(null, items));
      default:
        return;
    }
  };

  selectTag = (tag) => {
    const { roomsFilter, fetchRooms, setIsLoading } = this.filesStore;

    const { id } = this.selectedFolderStore;

    const newFilter = roomsFilter.clone();

<<<<<<< HEAD
    const tags = newFilter.tags ? [...newFilter.tags] : [];

    if (tags.length > 0) {
      const idx = tags.findIndex((item) => item === tag);

      if (idx > -1) {
        //TODO: remove tag here if already selected
        return;
      }
    }
    tags.push(tag);

    newFilter.tags = [...tags];
=======
    if (tag !== "no-tag") {
      const tags = newFilter.tags ? [...newFilter.tags] : [];

      if (tags.length > 0) {
        const idx = tags.findIndex((item) => item === tag);

        if (idx > -1) {
          //TODO: remove tag here if already selected
          return;
        }
      }
      tags.push(tag);

      newFilter.tags = [...tags];
      newFilter.withoutTags = false;
    } else {
      newFilter.withoutTags = true;
    }
>>>>>>> 55505a43

    setIsLoading(true);

    fetchRooms(id, newFilter).finally(() => setIsLoading(false));
  };

  selectRowAction = (checked, file) => {
    const {
      selected,
      setSelected,
      selectFile,
      deselectFile,
      setBufferSelection,
    } = this.filesStore;
    //selected === "close" && setSelected("none");
    setBufferSelection(null);

    if (checked) {
      selectFile(file);
    } else {
      deselectFile(file);
    }
  };

  openLocationAction = (locationId) => {
    const { createNewExpandedKeys, setExpandedKeys } = this.treeFoldersStore;

    this.filesStore.setBufferSelection(null);
    return this.filesStore.fetchFiles(locationId, null).then((data) => {
      const pathParts = data.selectedFolder.pathParts;
      const newExpandedKeys = createNewExpandedKeys(pathParts);
      setExpandedKeys(newExpandedKeys);
    });
  };

  setThirdpartyInfo = (providerKey) => {
    const { setConnectDialogVisible, setConnectItem } = this.dialogsStore;
    const { providers, capabilities } = this.settingsStore.thirdPartyStore;
    const provider = providers.find((x) => x.provider_key === providerKey);
    const capabilityItem = capabilities.find((x) => x[0] === providerKey);
    const capability = {
      title: capabilityItem ? capabilityItem[0] : provider.customer_title,
      link: capabilityItem ? capabilityItem[1] : " ",
    };

    setConnectDialogVisible(true);
    setConnectItem({ ...provider, ...capability });
  };

  setNewBadgeCount = (item) => {
    const { getRootFolder, updateRootBadge } = this.treeFoldersStore;
    const { updateFileBadge, updateFolderBadge } = this.filesStore;
    const { rootFolderType, fileExst, id } = item;

    const count = item.new ? item.new : 1;
    const rootFolder = getRootFolder(rootFolderType);
    updateRootBadge(rootFolder.id, count);

    if (fileExst) updateFileBadge(id);
    else updateFolderBadge(id, item.new);
  };

  markAsRead = (folderIds, fileIds, item) => {
    const {
      setSecondaryProgressBarData,
      clearSecondaryProgressData,
    } = this.uploadDataStore.secondaryProgressDataStore;

    setSecondaryProgressBarData({
      icon: "file",
      label: "", //TODO: add translation if need "MarkAsRead": "Mark all as read",
      percent: 0,
      visible: true,
    });

    return markAsRead(folderIds, fileIds)
      .then(async (res) => {
        const data = res[0] ? res[0] : null;
        const pbData = { icon: "file" };
        await this.uploadDataStore.loopFilesOperations(data, pbData);
      })
      .then(() => {
        if (!item) return;

        this.setNewBadgeCount(item);

        const { getFileIndex, updateFileStatus } = this.filesStore;

        const index = getFileIndex(item.id);
        updateFileStatus(index, item.fileStatus & ~FileStatus.IsNew);
      })
      .catch((err) => toastr.error(err))
      .finally(() => setTimeout(() => clearSecondaryProgressData(), TIMEOUT));
  };

  moveDragItems = (destFolderId, folderTitle, providerKey, translations) => {
    const folderIds = [];
    const fileIds = [];
    const deleteAfter = false;

    const { selection } = this.filesStore;
    const { isRootFolder } = this.selectedFolderStore;
    const {
      isShareFolder,
      isCommonFolder,
      isFavoritesFolder,
      isRecentFolder,
    } = this.treeFoldersStore;
    const isCopy =
      isShareFolder ||
      isFavoritesFolder ||
      isRecentFolder ||
      (!this.authStore.isAdmin && isCommonFolder);

    const operationData = {
      destFolderId,
      folderIds,
      fileIds,
      deleteAfter,
      translations,
      folderTitle,
      isCopy,
    };

    const {
      setThirdPartyMoveDialogVisible,
      setDestFolderId,
    } = this.dialogsStore;

    const provider = selection.find((x) => x.providerKey);

    if (provider && providerKey !== provider.providerKey) {
      setDestFolderId(destFolderId);
      return setThirdPartyMoveDialogVisible(true);
    }

    for (let item of selection) {
      if (!item.isFolder) {
        fileIds.push(item.id);
      } else {
        if (item.providerKey && isRootFolder) continue;
        folderIds.push(item.id);
      }
    }

    if (!folderIds.length && !fileIds.length) return;
    this.checkOperationConflict(operationData);
  };

  checkFileConflicts = (destFolderId, folderIds, fileIds) => {
    this.filesStore.addActiveItems(fileIds);
    this.filesStore.addActiveItems(null, folderIds);
    return checkFileConflicts(destFolderId, folderIds, fileIds);
  };

  setConflictDialogData = (conflicts, operationData) => {
    this.dialogsStore.setConflictResolveDialogItems(conflicts);
    this.dialogsStore.setConflictResolveDialogData(operationData);
    this.dialogsStore.setConflictResolveDialogVisible(true);
  };

  setSelectedItems = () => {
    const selectionLength = this.filesStore.selection.length;
    const selectionTitle = this.filesStore.selectionTitle;

    if (selectionLength !== undefined && selectionTitle) {
      this.uploadDataStore.secondaryProgressDataStore.setItemsSelectionLength(
        selectionLength
      );
      this.uploadDataStore.secondaryProgressDataStore.setItemsSelectionTitle(
        selectionTitle
      );
    }
  };

  checkOperationConflict = async (operationData) => {
    const { destFolderId, folderIds, fileIds } = operationData;
    const { setBufferSelection } = this.filesStore;

    this.setSelectedItems();

    this.filesStore.setSelected("none");
    let conflicts;

    try {
      conflicts = await this.checkFileConflicts(
        destFolderId,
        folderIds,
        fileIds
      );
    } catch (err) {
      setBufferSelection(null);
      return toastr.error(err.message ? err.message : err);
    }

    if (conflicts.length) {
      this.setConflictDialogData(conflicts, operationData);
    } else {
      try {
        await this.uploadDataStore.itemOperationToFolder(operationData);
      } catch (err) {
        setBufferSelection(null);
        return toastr.error(err.message ? err.message : err);
      }
    }
  };

  isAvailableOption = (option) => {
    const {
      isFavoritesFolder,
      isRecentFolder,
      isCommonFolder,
    } = this.treeFoldersStore;
    const {
      isAccessedSelected,
      canConvertSelected,
      isThirdPartyRootSelection,
      hasSelection,
      allFilesIsEditing,
    } = this.filesStore;
    const { personal } = this.authStore.settingsStore;
    const { userAccess } = this.filesStore;

    switch (option) {
      case "share":
        return isAccessedSelected && !personal; //isFavoritesFolder ||isRecentFolder
      case "showInfo":
      case "copy":
      case "download":
        return hasSelection;
      case "downloadAs":
        return canConvertSelected;
      case "moveTo":
        return (
          !isThirdPartyRootSelection &&
          hasSelection &&
          isAccessedSelected &&
          !isRecentFolder &&
          !isFavoritesFolder &&
          !allFilesIsEditing
        );

      case "delete":
        const deleteCondition =
          !isThirdPartyRootSelection &&
          hasSelection &&
          isAccessedSelected &&
          !allFilesIsEditing;

        return isCommonFolder ? userAccess && deleteCondition : deleteCondition;
    }
  };

  convertToArray = (itemsCollection) => {
    const result = Array.from(itemsCollection.values()).filter((item) => {
      return item != null;
    });

    itemsCollection.clear();

    return result;
  };

  pinRooms = () => {
    const { selection } = this.filesStore;

    const items = [];

    selection.forEach((item) => {
      if (!item.pinned) items.push(item.id);
    });

    this.setPinAction("pin", items);
  };

  unpinRooms = () => {
    const { selection } = this.filesStore;

    const items = [];

    selection.forEach((item) => {
      if (item.pinned) items.push(item.id);
    });

    this.setPinAction("unpin", items);
  };

  moveRoomsToArchive = () => {
    const { selection } = this.filesStore;

    const items = [];

    selection.forEach((item) => {
      items.push(item.id);
    });

    this.setArchiveAction("archive", items);
  };

  moveRoomsFromArchive = () => {
    const { selection } = this.filesStore;

    const items = [];

    selection.forEach((item) => {
      items.push(item.id);
    });

    this.setArchiveAction("unarchive", items);
  };

  deleteRooms = () => {
    const { selection } = this.filesStore;

    const items = [];

    selection.forEach((item) => {
      items.push(item.id);
    });

    this.deleteItemAction(items, null, null, null, true);
  };

  getOption = (option, t) => {
    const {
      setSharingPanelVisible,
      setDownloadDialogVisible,
      setMoveToPanelVisible,
      setCopyPanelVisible,
      setDeleteDialogVisible,
    } = this.dialogsStore;

    switch (option) {
      case "share":
        if (!this.isAvailableOption("share")) return null;
        else
          return {
            label: t("Share"),
            onClick: () => setSharingPanelVisible(true),
            iconUrl: "/static/images/share.react.svg",
            title: t("Translations:ButtonShareAccess"),
          };

      case "copy":
        if (!this.isAvailableOption("copy")) return null;
        else
          return {
            label: t("Translations:Copy"),
            onClick: () => setCopyPanelVisible(true),
            iconUrl: "/static/images/copyTo.react.svg",
          };

      case "download":
        if (!this.isAvailableOption("download")) return null;
        else
          return {
            label: t("Common:Download"),
            onClick: () =>
              this.downloadAction(
                t("Translations:ArchivingData")
              ).catch((err) => toastr.error(err)),
            iconUrl: "/static/images/download.react.svg",
          };

      case "downloadAs":
        if (!this.isAvailableOption("downloadAs")) return null;
        else
          return {
            label: t("Translations:DownloadAs"),
            onClick: () => setDownloadDialogVisible(true),
            iconUrl: "/static/images/downloadAs.react.svg",
          };

      case "moveTo":
        if (!this.isAvailableOption("moveTo")) return null;
        else
          return {
            label: t("MoveTo"),
            onClick: () => setMoveToPanelVisible(true),
            iconUrl: "/static/images/move.react.svg",
          };
      case "pin":
        return {
          key: "pin",
<<<<<<< HEAD
          label: "Pin to top",
          iconUrl: "/static/images/pin.react.svg",
          onClick: (e) => {
            console.log(e.target);
          },
=======
          label: t("Pin"),
          iconUrl: "/static/images/pin.react.svg",
          onClick: this.pinRooms,
>>>>>>> 55505a43
          disabled: false,
        };
      case "unpin":
        return {
          key: "unpin",
<<<<<<< HEAD
          label: "Unpin",
          iconUrl: "/static/images/unpin.react.svg",
          onClick: () => console.log("unpin"),
=======
          label: t("Unpin"),
          iconUrl: "/static/images/unpin.react.svg",
          onClick: this.unpinRooms,
>>>>>>> 55505a43
          disabled: false,
        };
      case "archive":
        return {
          key: "archive",
<<<<<<< HEAD
          label: "Move to archive",
          iconUrl: "/static/images/room.archive.svg",
          onClick: () => console.log("to archive"),
=======
          label: t("ToArchive"),
          iconUrl: "/static/images/room.archive.svg",
          onClick: this.moveRoomsToArchive,
>>>>>>> 55505a43
          disabled: false,
        };
      case "unarchive":
        return {
          key: "unarchive",
<<<<<<< HEAD
          label: "Move from archive",
          iconUrl: "/static/images/room.archive.svg",
          onClick: () => console.log("from archive"),
          disabled: false,
        };
=======
          label: t("FromArchive"),
          iconUrl: "/static/images/room.archive.svg",
          onClick: this.moveRoomsFromArchive,
          disabled: false,
        };
      case "delete-room":
        if (!this.isAvailableOption("delete")) return null;
        else
          return {
            label: t("Common:Delete"),
            onClick: this.deleteRooms,
            iconUrl: "/static/images/delete.react.svg",
          };
>>>>>>> 55505a43

      case "delete":
        if (!this.isAvailableOption("delete")) return null;
        else
          return {
            label: t("Common:Delete"),
            onClick: () => {
              if (this.settingsStore.confirmDelete) {
                setDeleteDialogVisible(true);
              } else {
                const translations = {
                  deleteOperation: t("Translations:DeleteOperation"),
                  deleteFromTrash: t("Translations:DeleteFromTrash"),
                  deleteSelectedElem: t("Translations:DeleteSelectedElem"),
                  FileRemoved: t("Home:FileRemoved"),
                  FolderRemoved: t("Home:FolderRemoved"),
                };

                this.deleteAction(translations).catch((err) =>
                  toastr.error(err)
                );
              }
            },
            iconUrl: "/static/images/delete.react.svg",
          };
    }
  };

  getRoomsFolderOptions = (itemsCollection, t) => {
<<<<<<< HEAD
    const pin = this.getOption("pin", t);
    const archive = this.getOption("archive", t);

    itemsCollection.set("pin", pin).set("archive", archive);
=======
    let pinName = "unpin";
    const { selection } = this.filesStore;

    selection.forEach((item) => {
      if (!item.pinned) pinName = "pin";
    });

    const pin = this.getOption(pinName, t);
    const archive = this.getOption("archive", t);

    itemsCollection.set(pinName, pin).set("archive", archive);
>>>>>>> 55505a43
    return this.convertToArray(itemsCollection);
  };

  getArchiveRoomsFolderOptions = (itemsCollection, t) => {
<<<<<<< HEAD
    const pin = this.getOption("pin", t);
    const archive = this.getOption("unarchive", t);

    itemsCollection.set("pin", pin).set("unarchive", archive);
=======
    const archive = this.getOption("unarchive", t);
    const deleteOption = this.getOption("delete-room", t);

    itemsCollection.set("unarchive", archive).set("delete", deleteOption);
>>>>>>> 55505a43
    return this.convertToArray(itemsCollection);
  };

  getAnotherFolderOptions = (itemsCollection, t) => {
    const share = this.getOption("share", t);
    const download = this.getOption("download", t);
    const downloadAs = this.getOption("downloadAs", t);
    const moveTo = this.getOption("moveTo", t);
    const copy = this.getOption("copy", t);
    const deleteOption = this.getOption("delete", t);
    const showInfo = this.getOption("showInfo", t);

    itemsCollection
      .set("share", share)
      .set("download", download)
      .set("downloadAs", downloadAs)
      .set("moveTo", moveTo)
      .set("copy", copy)
      .set("delete", deleteOption)
      .set("showInfo", showInfo);

    return this.convertToArray(itemsCollection);
  };

  getRecentFolderOptions = (itemsCollection, t) => {
    const share = this.getOption("share", t);
    const download = this.getOption("download", t);
    const downloadAs = this.getOption("downloadAs", t);
    const copy = this.getOption("copy", t);
    const showInfo = this.getOption("showInfo", t);

    itemsCollection
      .set("share", share)
      .set("download", download)
      .set("downloadAs", downloadAs)
      .set("copy", copy)
      .set("showInfo", showInfo);

    return this.convertToArray(itemsCollection);
  };

  getShareFolderOptions = (itemsCollection, t) => {
    const { setDeleteDialogVisible, setUnsubscribe } = this.dialogsStore;

    const share = this.getOption("share", t);
    const download = this.getOption("download", t);
    const downloadAs = this.getOption("downloadAs", t);
    const copy = this.getOption("copy", t);
    const showInfo = this.getOption("showInfo", t);

    itemsCollection
      .set("share", share)
      .set("download", download)
      .set("downloadAs", downloadAs)
      .set("copy", copy)
      .set("delete", {
        label: t("RemoveFromList"),
        onClick: () => {
          setUnsubscribe(true);
          setDeleteDialogVisible(true);
        },
      })
      .set("showInfo", showInfo);

    return this.convertToArray(itemsCollection);
  };

  getPrivacyFolderOption = (itemsCollection, t) => {
    const moveTo = this.getOption("moveTo", t);
    const deleteOption = this.getOption("delete", t);
    const download = this.getOption("download", t);
    const showInfo = this.getOption("showInfo", t);

    itemsCollection
      .set("download", download)
      .set("moveTo", moveTo)

      .set("delete", deleteOption)
      .set("showInfo", showInfo);

    return this.convertToArray(itemsCollection);
  };

  getFavoritesFolderOptions = (itemsCollection, t) => {
    const { selection } = this.filesStore;

    const share = this.getOption("share", t);
    const download = this.getOption("download", t);
    const downloadAs = this.getOption("downloadAs", t);
    const copy = this.getOption("copy", t);
    const showInfo = this.getOption("showInfo", t);

    itemsCollection
      .set("share", share)
      .set("download", download)
      .set("downloadAs", downloadAs)
      .set("copy", copy)
      .set("delete", {
        label: t("RemoveFromFavorites"),
        alt: t("RemoveFromFavorites"),
        iconUrl: "images/favorites.react.svg",
        onClick: () => {
          const items = selection.map((item) => item.id);
          this.setFavoriteAction("remove", items)
            .then(() => toastr.success(t("RemovedFromFavorites")))
            .catch((err) => toastr.error(err));
        },
      })
      .set("showInfo", showInfo);

    return this.convertToArray(itemsCollection);
  };

  getRecycleBinFolderOptions = (itemsCollection, t) => {
    const {
      setEmptyTrashDialogVisible,
      setMoveToPanelVisible,
    } = this.dialogsStore;

    const download = this.getOption("download", t);
    const downloadAs = this.getOption("downloadAs", t);
    const deleteOption = this.getOption("delete", t);
    const showInfo = this.getOption("showInfo", t);

    itemsCollection
      .set("download", download)
      .set("downloadAs", downloadAs)
      .set("restore", {
        label: t("Common:Restore"),
        onClick: () => setMoveToPanelVisible(true),
        iconUrl: "/static/images/move.react.svg",
      })
      .set("delete", deleteOption)
      .set("showInfo", showInfo);

    return this.convertToArray(itemsCollection);
  };

  getHeaderMenu = (t) => {
    const {
      isFavoritesFolder,
      isRecentFolder,
      isRecycleBinFolder,
      isPrivacyFolder,
      isShareFolder,
      isRoomsFolder,
      isArchiveFolder,
    } = this.treeFoldersStore;

    let itemsCollection = new Map();

    if (isRecycleBinFolder)
      return this.getRecycleBinFolderOptions(itemsCollection, t);

    if (isFavoritesFolder)
      return this.getFavoritesFolderOptions(itemsCollection, t);

    if (isPrivacyFolder) return this.getPrivacyFolderOption(itemsCollection, t);

    if (isShareFolder) return this.getShareFolderOptions(itemsCollection, t);

    if (isRecentFolder) return this.getRecentFolderOptions(itemsCollection, t);

    if (isArchiveFolder)
      return this.getArchiveRoomsFolderOptions(itemsCollection, t);

    if (isRoomsFolder) return this.getRoomsFolderOptions(itemsCollection, t);

    return this.getAnotherFolderOptions(itemsCollection, t);
  };

  onMarkAsRead = (item) => this.markAsRead([], [`${item.id}`], item);

  openFileAction = (item) => {
    const {
      isLoading,
      setIsLoading,
      fetchFiles,
      openDocEditor,
      isPrivacyFolder,
    } = this.filesStore;
    const {
      isRecycleBinFolder,
      setExpandedKeys,
      createNewExpandedKeys,
    } = this.treeFoldersStore;
    const { setMediaViewerData } = this.mediaViewerDataStore;
    const { setConvertDialogVisible, setConvertItem } = this.dialogsStore;

    const isMediaOrImage = this.settingsStore.isMediaOrImage(item.fileExst);
    const canConvert = this.settingsStore.canConvert(item.fileExst);
    const canWebEdit = this.settingsStore.canWebEdit(item.fileExst);
    const canViewedDocs = this.settingsStore.canViewedDocs(item.fileExst);

    const { id, viewUrl, providerKey, fileStatus, encrypted, isFolder } = item;
    if (encrypted && isPrivacyFolder) return checkProtocol(item.id, true);

    if (isRecycleBinFolder || isLoading) return;

    if (isFolder) {
      setIsLoading(true);
      //addExpandedKeys(parentFolder + "");

      fetchFiles(id, null, true, false)
        .then((data) => {
          const pathParts = data.selectedFolder.pathParts;
          const newExpandedKeys = createNewExpandedKeys(pathParts);
          setExpandedKeys(newExpandedKeys);
        })
        .catch((err) => {
          toastr.error(err);
          setIsLoading(false);
        })
        .finally(() => setIsLoading(false));
    } else {
      if (canConvert) {
        setConvertItem(item);
        setConvertDialogVisible(true);
        return;
      }

      if ((fileStatus & FileStatus.IsNew) === FileStatus.IsNew)
        this.onMarkAsRead(item);

      if (canWebEdit || canViewedDocs) {
        let tab =
          !this.authStore.settingsStore.isDesktopClient && !isFolder
            ? window.open(
                combineUrl(
                  AppServerConfig.proxyURL,
                  config.homepage,
                  "/doceditor"
                ),
                "_blank"
              )
            : null;

        return openDocEditor(id, providerKey, tab);
      }

      if (isMediaOrImage) {
        localStorage.setItem("isFirstUrl", window.location.href);
        setMediaViewerData({ visible: true, id });

        const url = "/products/files/#preview/" + id;
        history.pushState(null, null, url);
        return;
      }

      return window.open(viewUrl, "_self");
    }
  };

  backToParentFolder = () => {
    const { setIsLoading, fetchFiles } = this.filesStore;

    if (!this.selectedFolderStore.parentId) return;

    setIsLoading(true);

    fetchFiles(
      this.selectedFolderStore.parentId,
      null,
      true,
      false
    ).finally(() => setIsLoading(false));
  };
}

export default FilesActionStore;<|MERGE_RESOLUTION|>--- conflicted
+++ resolved
@@ -628,28 +628,19 @@
         })
         .then(() => toastr.success(translations.successRemoveFile));
     } else if (isRoom) {
-<<<<<<< HEAD
-      addActiveItems(null, [itemId]);
-      return deleteRoom(itemId)
-=======
       const items = Array.isArray(itemId) ? itemId : [itemId];
       addActiveItems(null, items);
 
       const actions = items.map((item) => deleteRoom(item));
 
       return Promise.all(actions)
->>>>>>> 55505a43
         .then(async (res) => {
           if (res[0]?.error) return Promise.reject(res[0].error);
           const data = res ? res : null;
           await this.uploadDataStore.loopFilesOperations(data, pbData);
           this.updateCurrentFolder(null, [itemId]);
         })
-<<<<<<< HEAD
-        .then(() => toastr.success(translations.successRemoveRoom));
-=======
         .then(() => toastr.success(translations?.successRemoveRoom));
->>>>>>> 55505a43
     } else {
       addActiveItems(null, [itemId]);
       return deleteFolder(itemId)
@@ -769,15 +760,6 @@
   };
 
   setPinAction = (action, id) => {
-<<<<<<< HEAD
-    const { pinRoom, unpinRoom, setSelected } = this.filesStore;
-
-    const items = Array.isArray(id) ? id : [id];
-
-    switch (action) {
-      case "pin":
-        return pinRoom(items)
-=======
     const { pinRoom, unpinRoom, updateRoomPin, setSelected } = this.filesStore;
 
     const items = Array.isArray(id) ? id : [id];
@@ -792,22 +774,17 @@
         });
 
         return Promise.all(actions)
->>>>>>> 55505a43
           .then(() => {
             this.updateCurrentFolder(null, items);
           })
           .then(() => setSelected("close"))
           .finally(() => toastr.success("Room pinned"));
       case "unpin":
-<<<<<<< HEAD
-        return unpinRoom(items)
-=======
         items.forEach((item) => {
           updateRoomPin(item);
           actions.push(unpinRoom(item));
         });
         return Promise.all(actions)
->>>>>>> 55505a43
           .then(() => {
             this.updateCurrentFolder(null, items);
           })
@@ -852,11 +829,6 @@
 
     addActiveItems(null, items);
 
-<<<<<<< HEAD
-    switch (action) {
-      case "archive":
-        return moveRoomToArchive(items)
-=======
     const actions = [];
 
     switch (action) {
@@ -866,7 +838,6 @@
         });
 
         return Promise.all(actions)
->>>>>>> 55505a43
           .then(async (res) => {
             if (res[0]?.error) return Promise.reject(res[0].error);
             const data = res ? res : null;
@@ -886,14 +857,10 @@
           })
           .finally(() => clearActiveOperations(null, items));
       case "unarchive":
-<<<<<<< HEAD
-        return removeRoomFromArchive(items)
-=======
         items.forEach((item) => {
           actions.push(removeRoomFromArchive(item));
         });
         return Promise.all(actions)
->>>>>>> 55505a43
           .then(async (res) => {
             if (res[0]?.error) return Promise.reject(res[0].error);
             const data = res ? res : null;
@@ -924,21 +891,6 @@
 
     const newFilter = roomsFilter.clone();
 
-<<<<<<< HEAD
-    const tags = newFilter.tags ? [...newFilter.tags] : [];
-
-    if (tags.length > 0) {
-      const idx = tags.findIndex((item) => item === tag);
-
-      if (idx > -1) {
-        //TODO: remove tag here if already selected
-        return;
-      }
-    }
-    tags.push(tag);
-
-    newFilter.tags = [...tags];
-=======
     if (tag !== "no-tag") {
       const tags = newFilter.tags ? [...newFilter.tags] : [];
 
@@ -957,7 +909,6 @@
     } else {
       newFilter.withoutTags = true;
     }
->>>>>>> 55505a43
 
     setIsLoading(true);
 
@@ -1342,57 +1293,30 @@
       case "pin":
         return {
           key: "pin",
-<<<<<<< HEAD
-          label: "Pin to top",
-          iconUrl: "/static/images/pin.react.svg",
-          onClick: (e) => {
-            console.log(e.target);
-          },
-=======
           label: t("Pin"),
           iconUrl: "/static/images/pin.react.svg",
           onClick: this.pinRooms,
->>>>>>> 55505a43
           disabled: false,
         };
       case "unpin":
         return {
           key: "unpin",
-<<<<<<< HEAD
-          label: "Unpin",
-          iconUrl: "/static/images/unpin.react.svg",
-          onClick: () => console.log("unpin"),
-=======
           label: t("Unpin"),
           iconUrl: "/static/images/unpin.react.svg",
           onClick: this.unpinRooms,
->>>>>>> 55505a43
           disabled: false,
         };
       case "archive":
         return {
           key: "archive",
-<<<<<<< HEAD
-          label: "Move to archive",
-          iconUrl: "/static/images/room.archive.svg",
-          onClick: () => console.log("to archive"),
-=======
           label: t("ToArchive"),
           iconUrl: "/static/images/room.archive.svg",
           onClick: this.moveRoomsToArchive,
->>>>>>> 55505a43
           disabled: false,
         };
       case "unarchive":
         return {
           key: "unarchive",
-<<<<<<< HEAD
-          label: "Move from archive",
-          iconUrl: "/static/images/room.archive.svg",
-          onClick: () => console.log("from archive"),
-          disabled: false,
-        };
-=======
           label: t("FromArchive"),
           iconUrl: "/static/images/room.archive.svg",
           onClick: this.moveRoomsFromArchive,
@@ -1406,7 +1330,6 @@
             onClick: this.deleteRooms,
             iconUrl: "/static/images/delete.react.svg",
           };
->>>>>>> 55505a43
 
       case "delete":
         if (!this.isAvailableOption("delete")) return null;
@@ -1436,12 +1359,6 @@
   };
 
   getRoomsFolderOptions = (itemsCollection, t) => {
-<<<<<<< HEAD
-    const pin = this.getOption("pin", t);
-    const archive = this.getOption("archive", t);
-
-    itemsCollection.set("pin", pin).set("archive", archive);
-=======
     let pinName = "unpin";
     const { selection } = this.filesStore;
 
@@ -1453,22 +1370,14 @@
     const archive = this.getOption("archive", t);
 
     itemsCollection.set(pinName, pin).set("archive", archive);
->>>>>>> 55505a43
     return this.convertToArray(itemsCollection);
   };
 
   getArchiveRoomsFolderOptions = (itemsCollection, t) => {
-<<<<<<< HEAD
-    const pin = this.getOption("pin", t);
-    const archive = this.getOption("unarchive", t);
-
-    itemsCollection.set("pin", pin).set("unarchive", archive);
-=======
     const archive = this.getOption("unarchive", t);
     const deleteOption = this.getOption("delete-room", t);
 
     itemsCollection.set("unarchive", archive).set("delete", deleteOption);
->>>>>>> 55505a43
     return this.convertToArray(itemsCollection);
   };
 
