--- conflicted
+++ resolved
@@ -12,13 +12,7 @@
   display: grid;
 
   grid-template-columns: ${(props) =>
-<<<<<<< HEAD
-    props.isRootFolder
-      ? "min-content 12px auto"
-      : "29px min-content 12px auto"};
-=======
     props.isRootFolder ? "1fr auto auto" : "29px 1fr auto auto"};
->>>>>>> 6ebebe8a
 
   align-items: center;
 
@@ -53,7 +47,6 @@
   `}
 `;
 
-<<<<<<< HEAD
 const StyledHeadline = styled(Headline)`
   width: fit-content;
   font-weight: 700;
@@ -71,7 +64,6 @@
   box-sizing: border-box;
   background: transparent;
 `;
-=======
 const StyledSubmitToGalleryButton = styled(Button)`
   margin-left: auto;
   ${(props) =>
@@ -84,7 +76,6 @@
         `}
 `;
 StyledSubmitToGalleryButton.defaultProps = { theme: Base };
->>>>>>> 6ebebe8a
 
 const StyledInfoPanelToggleWrapper = styled.div`
   ${(props) =>
@@ -136,10 +127,7 @@
 export {
   StyledHeadline,
   StyledContainer,
-<<<<<<< HEAD
   StyledNavigationDrodown,
-=======
   StyledSubmitToGalleryButton,
->>>>>>> 6ebebe8a
   StyledInfoPanelToggleWrapper,
 };