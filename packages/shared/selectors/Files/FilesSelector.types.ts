// (c) Copyright Ascensio System SIA 2009-2025
//
// This program is a free software product.
// You can redistribute it and/or modify it under the terms
// of the GNU Affero General Public License (AGPL) version 3 as published by the Free Software
// Foundation. In accordance with Section 7(a) of the GNU AGPL its Section 15 shall be amended
// to the effect that Ascensio System SIA expressly excludes the warranty of non-infringement of
// any third-party rights.
//
// This program is distributed WITHOUT ANY WARRANTY, without even the implied warranty
// of MERCHANTABILITY or FITNESS FOR A PARTICULAR  PURPOSE. For details, see
// the GNU AGPL at: http://www.gnu.org/licenses/agpl-3.0.html
//
// You can contact Ascensio System SIA at Lubanas st. 125a-25, Riga, Latvia, EU, LV-1021.
//
// The  interactive user interfaces in modified source and object code versions of the Program must
// display Appropriate Legal Notices, as required under Section 5 of the GNU AGPL version 3.
//
// Pursuant to Section 7(b) of the License you must retain the original Product logo when
// distributing the program. Pursuant to Section 7(e) we decline to grant you any rights under
// trademark law for use of our trademarks.
//
// All the Product's GUI elements, including illustrations and icon sets, as well as technical writing
// content are licensed under the terms of the Creative Commons Attribution-ShareAlike 4.0
// International. See the License terms at http://creativecommons.org/licenses/by-sa/4.0/legalcode

import type { TSelectorItem } from "../../components/selector";
import {
  TBreadCrumb,
  TInfoBar,
  TSelectorHeader,
} from "../../components/selector/Selector.types";
import {
  TFile,
  TFileSecurity,
  TFilesSettings,
  TFolder,
  TFolderSecurity,
} from "../../api/files/types";
<<<<<<< HEAD
import {
  ApplyFilterOption,
  DeviceType,
  FolderType,
  RoomsType,
} from "../../enums";
=======
import { DeviceType, FolderType, RoomsType, FileType } from "../../enums";
>>>>>>> 79adf569
import { TRoom, TRoomSecurity } from "../../api/rooms/types";
import { Nullable } from "../../types";

export type TCreateDefineRoom = {
  label: string;
  type: RoomsType;
};

export type FormPropsType = {
  message: string;
  isRoomFormAccessible: boolean;
};

export interface UseRootHelperProps {
  setBreadCrumbs: React.Dispatch<React.SetStateAction<TBreadCrumb[]>>;
  setTotal: React.Dispatch<React.SetStateAction<number>>;
  setItems: React.Dispatch<React.SetStateAction<TSelectorItem[]>>;

  setHasNextPage: React.Dispatch<React.SetStateAction<boolean>>;

  setIsInit: (value: boolean) => void;
  treeFolders?: TFolder[];
  isUserOnly?: boolean;
}

export type UseSocketHelperProps = {
  setItems: React.Dispatch<React.SetStateAction<TSelectorItem[]>>;
  setBreadCrumbs: React.Dispatch<React.SetStateAction<TBreadCrumb[]>>;
  setTotal: React.Dispatch<React.SetStateAction<number>>;
  disabledItems: (string | number)[];
  filterParam?: string | number;
  withCreate: boolean;
};

export type UseRoomsHelperProps = {
  setBreadCrumbs: React.Dispatch<React.SetStateAction<TBreadCrumb[]>>;
  setHasNextPage: (value: boolean) => void;
  setTotal: (value: number) => void;
  setItems: React.Dispatch<React.SetStateAction<TSelectorItem[]>>;
  setIsRoot: (value: boolean) => void;
  searchValue?: string;
  isRoomsOnly: boolean;
  onSetBaseFolderPath?: (
    value: number | string | undefined | TBreadCrumb[],
  ) => void;
  isInit: boolean;
  setIsInit: (value: boolean) => void;
  withCreate: boolean;
  createDefineRoomLabel?: string;
  createDefineRoomType?: RoomsType;
  getRootData?: () => Promise<void>;
  setSelectedItemType: React.Dispatch<
    React.SetStateAction<"rooms" | "files" | undefined>
  >;
  setSelectedItemSecurity: React.Dispatch<
    React.SetStateAction<
      TRoomSecurity | TFileSecurity | TFolderSecurity | undefined
    >
  >;
  subscribe: (id: number) => void;
  withInit?: boolean;
};

export type UseFilesHelpersProps = {
  roomsFolderId?: number;
  setBreadCrumbs: React.Dispatch<React.SetStateAction<TBreadCrumb[]>>;
  setIsSelectedParentFolder: (value: boolean) => void;
  setHasNextPage: (value: boolean) => void;
  setTotal: (value: number) => void;
  setItems: React.Dispatch<React.SetStateAction<TSelectorItem[]>>;
  selectedItemId: string | number | undefined;
  setIsRoot: (value: boolean) => void;
  setIsInit: (value: boolean) => void;
  searchValue?: string;
  disabledItems: (string | number)[];
  setSelectedItemSecurity: (value: TFileSecurity | TFolderSecurity) => void;
  isThirdParty: boolean;
  setSelectedTreeNode: (treeNode: TFolder) => void;
  filterParam?: string | number;
  getRootData?: () => Promise<void>;
  onSetBaseFolderPath?: (
    value: number | string | undefined | TBreadCrumb[],
  ) => void;
  isRoomsOnly: boolean;
  isUserOnly?: boolean;
  rootThirdPartyId?: string;
  getRoomList?: (
    startIndex: number,
    search?: string | null,
    isInit?: boolean,
    isErrorPath?: boolean,
  ) => Promise<void>;

  getFilesArchiveError: (name: string) => string;
  isInit: boolean;
  withCreate: boolean;
  shareKey?: string;
  setSelectedItemId: (value: number | string) => void;
  setSelectedItemType: (value?: "rooms" | "files") => void;

  withInit?: boolean;

  applyFilterOption?: ApplyFilterOption;
};

export type TUseInputItemHelper = {
  withCreate: boolean;
  selectedItemId?: string | number | undefined;
  setItems: React.Dispatch<React.SetStateAction<TSelectorItem[]>>;
};

export type TSelectedFileInfo = {
  id: number | string;
  title: string;
  path?: string[] | undefined;
  fileExst?: string | undefined;
  fileType?: FileType | undefined;
  inPublic?: boolean | undefined;
} | null;

export type TGetIcon = (size: number, fileExst: string) => string;

export type TFilesSelectorInit =
  | {
      withInit: true;
      initTotal: number;
      initHasNextPage: boolean;
      initItems: TRoom[] | (TFolder | TFile)[];
      initBreadCrumbs: TBreadCrumb[];
      initSelectedItemType: "rooms" | "files";
      initSelectedItemId: string | number;
      initSearchValue?: Nullable<string>;
    }
  | {
      withInit?: never;
      initItems?: never;
      initTotal?: never;
      initHasNextPage?: never;
      initSearchValue?: never;
      initSelectedItemType?: never;
      initSelectedItemId?: never;
      initBreadCrumbs?: never;
    };

export type FilesSelectorProps = TSelectorHeader &
  TInfoBar &
  TFilesSelectorInit &
  (
    | {
        getIcon: TGetIcon;
        filesSettings?: TFilesSettings;
      }
    | { getIcon?: never; filesSettings: TFilesSettings }
  ) & {
    disabledItems: (string | number)[];
    filterParam?: string | number;
    withoutBackButton: boolean;
    withBreadCrumbs: boolean;
    withSearch: boolean;
    cancelButtonLabel: string;
    shareKey?: string;

    treeFolders?: TFolder[];
    onSetBaseFolderPath?: (
      value: number | string | undefined | TBreadCrumb[],
    ) => void;
    isUserOnly?: boolean;
    openRoot?: boolean;
    isRoomsOnly: boolean;
    isThirdParty: boolean;
    rootThirdPartyId?: string;
    roomsFolderId?: number;
    currentFolderId: number | string;
    parentId?: number | string;
    rootFolderType: FolderType;
    folderIsShared?: boolean;
    onCancel: () => void;
    onSubmit: (
      selectedItemId: string | number | undefined,
      folderTitle: string,
      isPublic: boolean,
      breadCrumbs: TBreadCrumb[],
      fileName: string,
      isChecked: boolean,
      selectedTreeNode: TFolder,
      selectedFileInfo: TSelectedFileInfo,
    ) => void | Promise<void>;
    getIsDisabled: (
      isFirstLoad: boolean,
      isSelectedParentFolder: boolean,
      selectedItemId: string | number | undefined,
      selectedItemType: "rooms" | "files" | undefined,
      isRoot: boolean,
      selectedItemSecurity:
        | TFileSecurity
        | TFolderSecurity
        | TRoomSecurity
        | undefined,
      selectedFileInfo: TSelectedFileInfo,
      isDisabledFolder?: boolean,
    ) => boolean;
    setIsDataReady?: (value: boolean) => void;
    submitButtonLabel: string;
    withCancelButton: boolean;
    withFooterInput: boolean;
    withFooterCheckbox: boolean;
    footerInputHeader: string;
    currentFooterInputValue: string;
    footerCheckboxLabel: string;
    descriptionText: string;
    submitButtonId?: string;
    cancelButtonId?: string;
    embedded?: boolean;
    isPanelVisible: boolean;
    currentDeviceType: DeviceType;
    getFilesArchiveError: (name: string) => string;

    withCreate: boolean;
    createDefineRoomLabel?: string;
    createDefineRoomType?: RoomsType;
    formProps?: FormPropsType;
    withPadding?: boolean;
    checkCreating?: boolean;

    applyFilterOption?: ApplyFilterOption;
  };<|MERGE_RESOLUTION|>--- conflicted
+++ resolved
@@ -37,16 +37,13 @@
   TFolder,
   TFolderSecurity,
 } from "../../api/files/types";
-<<<<<<< HEAD
 import {
   ApplyFilterOption,
   DeviceType,
   FolderType,
   RoomsType,
+  FileType,
 } from "../../enums";
-=======
-import { DeviceType, FolderType, RoomsType, FileType } from "../../enums";
->>>>>>> 79adf569
 import { TRoom, TRoomSecurity } from "../../api/rooms/types";
 import { Nullable } from "../../types";
 
