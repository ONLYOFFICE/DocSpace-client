import Checkbox from "@appserver/components/checkbox";
import ContextMenuButton from "@appserver/components/context-menu-button";
import PropTypes from "prop-types";
import React from "react";
import { ReactSVG } from "react-svg";
import styled, { css } from "styled-components";
import ContextMenu from "@appserver/components/context-menu";
import { tablet } from "@appserver/components/utils/device";
import { isDesktop } from "react-device-detect";

import Link from "@appserver/components/link";
import Loader from "@appserver/components/loader";

const svgLoader = () => <div style={{ width: "96px" }} />;

const FlexBoxStyles = css`
  display: flex;
  flex-direction: row;
  flex-wrap: nowrap;

  justify-content: flex-start;
  align-items: center;
  align-content: center;
`;

const FolderStyles = css`
  height: 64px;
`;

const FileStyles = css`
  height: 220px;
`;

const checkedStyle = css`
  background: #f3f4f4 !important;
`;

const bottomFileBorder = css`
  border-top-color: #d0d5da;
  border-radius: 0 0 6px 6px;
`;

const StyledTile = styled.div`
  cursor: ${(props) => (!props.isRecycleBin ? "pointer" : "default")};
  ${(props) =>
    props.inProgress &&
    css`
      pointer-events: none;
      /* cursor: wait; */
    `}
  box-sizing: border-box;
  width: 100%;
  border: 1px solid #d0d5da;
  border-radius: 6px;
  -webkit-tap-highlight-color: rgba(0, 0, 0, 0);

  ${(props) => props.isFolder && FlexBoxStyles}
  ${(props) => (props.isFolder ? FolderStyles : FileStyles)}
  ${(props) =>
    props.isFolder && (props.checked || props.isActive) && checkedStyle}

  .checkbox {
    display: flex;
    opacity: ${(props) => (props.checked ? 1 : 0)};
    flex: 0 0 16px;
    justify-content: center;

    @media ${tablet} {
      opacity: 1;
    }
  }

  .file-checkbox {
    display: ${(props) => (props.checked ? "flex" : "none")};
    flex: 0 0 16px;
    margin-top: 8px;
    margin-left: ${(props) => (props.isFolder ? "8px" : "7px")};
  }

  .file-icon {
    display: ${(props) => (props.checked ? "none" : "flex")};
    flex: 0 0 auto;
    user-select: none;
    margin-top: ${(props) => (props.isFolder ? "0" : "-2px")};
  }

  .file-icon_container {
    width: 32px;
    height: 32px;
    margin-left: ${(props) => (props.isFolder ? "15px" : "16px")};
    margin-right: ${(props) => (props.isFolder ? "7px" : "8px")};
  }

  .tile-folder-loader {
    padding-top: 4px;
  }

  :hover {
    ${(props) =>
      !props.dragging &&
      props.isDesktop &&
      !props.inProgress &&
      css`
        .checkbox {
          opacity: 1;
        }
        .file-checkbox {
          display: flex;
        }
        .file-icon {
          display: none;
        }
      `}
  }
`;

const StyledFileTileTop = styled.div`
  ${FlexBoxStyles};
  justify-content: space-between;
  align-items: baseline;
  height: 156px;
  position: relative;

  .thumbnail-image {
    pointer-events: none;
    position: absolute;
    height: 100%;
    width: 100%;
    object-fit: cover;
    border-radius: 6px 6px 0 0;
    z-index: 0;
  }

  .temporary-icon > .injected-svg {
    position: absolute;
    width: 100%;
    bottom: 16px;
  }
`;

const StyledFileTileBottom = styled.div`
  ${FlexBoxStyles};
  ${(props) => (props.checked || props.isActive) && checkedStyle}

  border-top: 1px solid transparent;
  ${(props) => (props.checked || props.isActive) && bottomFileBorder}

  padding: 9px 0;
  height: 62px;
  box-sizing: border-box;
`;

const StyledContent = styled.div`
  display: flex;
  flex-basis: 100%;

  a {
    display: block;
    display: -webkit-box;
    max-width: 400px;
    height: auto;
    margin: 0 auto;
    font-size: 15px;
    line-height: 19px;
    -webkit-line-clamp: 2;
    -webkit-box-orient: vertical;
    overflow: hidden;
    text-overflow: ellipsis;
    white-space: normal;
  }

  @media (max-width: 1024px) {
    white-space: nowrap;
    overflow: hidden;
    text-overflow: ellipsis;
  }
`;

const StyledElement = styled.div`
  flex: 0 0 auto;
  display: flex;
  margin-right: 4px;
  user-select: none;
  margin-top: 3px;

  height: 32px;
  width: 32px;
`;

const StyledOptionButton = styled.div`
  display: block;

  .expandButton > div:first-child {
    padding: 8px 21px 8px 12px;
  }
`;

const badgesPosition = css`
  position: absolute;
  top: 14px;
  left: 16px;

  .badges {
    display: grid;
    grid-template-columns: repeat(3, fit-content(50px));
    grid-gap: 20px;

    .badge-new-version {
      order: 1;
    }

    .badge-version-current {
      order: 2;
    }

    .is-editing,
    .can-convert {
      order: 3;
      top: 2px;
    }
  }
`;

const quickButtonsPosition = css`
  position: absolute;
  right: 20px;
  top: 16px;

  .badges {
    display: grid;
    grid-template-rows: repeat(3, 32px);
    grid-gap: 4px;
  }
`;

const badgeOutlineStyles = ({ top, right, left, width }) => {
  const commonCss = css`
    content: "";
    position: absolute;
    top: ${top};
    ${right && `right: ${right}`};
    ${left && `left: ${left}`};
    height: 32px;
    width: ${width};
    border-radius: 4px;
  `;

  return css`
    position: relative;
    overflow: visible;

    &::before {
      ${commonCss};
      z-index: -1;
      border-radius: 4px;
      background: white;
    }

    // this fixes hover
    &::after {
      ${commonCss};
      box-shadow: 0px 2px 4px rgba(4, 15, 27, 0.16);
    }
  `;
};

const StyledIcons = styled.div`
  ${(props) => props.isBadges && badgesPosition}
  ${(props) => props.isQuickButtons && quickButtonsPosition}

  .badge {
    ${badgeOutlineStyles({
      top: "-8px",
      left: "-8px",
      width: "32px",
    })}

    svg {
      height: 16px;
      width: 16px;
    }
  }

  .badge-version {
    ${badgeOutlineStyles({
      top: "-7px",
      left: "-9px",
      width: "calc(100% + 18px)",
    })}
  }
`;

class Tile extends React.PureComponent {
  constructor(props) {
    super(props);

    this.state = {
      errorLoadSrc: false,
    };

    this.cm = React.createRef();
    this.tile = React.createRef();
  }

  onError = () => {
    this.setState({
      errorLoadSrc: true,
    });
  };

  getIconFile = () => {
    const { temporaryIcon, thumbnailClick, thumbnail } = this.props;

    const icon =
      thumbnail && !this.state.errorLoadSrc ? thumbnail : temporaryIcon;

    return (
      <Link type="page" onClick={thumbnailClick}>
        {thumbnail && !this.state.errorLoadSrc ? (
          <img
            src={thumbnail}
            className="thumbnail-image"
            alt="Thumbnail-img"
            onError={this.onError}
          />
        ) : (
          <ReactSVG className="temporary-icon" src={icon} loading={svgLoader} />
        )}
      </Link>
    );
  };

  changeCheckbox = (e) => {
    const { onSelect, item } = this.props;
    onSelect && onSelect(e.target.checked, item);
  };

  onFileIconClick = () => {
    if (isDesktop) return;

    const { onSelect, item } = this.props;
    onSelect && onSelect(true, item);
  };

  render() {
    const {
      checked,
      children,
      contextButtonSpacerWidth,
      contextOptions,
      element,
      indeterminate,
      tileContextClick,
      dragging,
      isRecycleBin,
      item,
      isActive,
      inProgress,
      isEdit,
<<<<<<< HEAD
      contentElement,
=======
      title,
>>>>>>> d5c6ba08
    } = this.props;
    const { isFolder, id, fileExst } = item;

    const renderElement = Object.prototype.hasOwnProperty.call(
      this.props,
      "element"
    );

    const renderContentElement = Object.prototype.hasOwnProperty.call(
      this.props,
      "contentElement"
    );

    const renderContext =
      Object.prototype.hasOwnProperty.call(this.props, "contextOptions") &&
      contextOptions.length > 0;

    const getOptions = () => {
      tileContextClick && tileContextClick();
      return contextOptions;
    };

    const onContextMenu = (e) => {
      tileContextClick && tileContextClick();
      if (!this.cm.current.menuRef.current) {
        this.tile.current.click(e); //TODO: need fix context menu to global
      }
      this.cm.current.show(e);
    };

    const icon = this.getIconFile();
    const [FilesTileContent, badges] = children;
    const quickButtons = contentElement;

    return (
      <StyledTile
        ref={this.tile}
        {...this.props}
        onContextMenu={onContextMenu}
        dragging={dragging && isFolder}
        isFolder={(isFolder && !fileExst) || (!fileExst && id === -1)}
        isRecycleBin={isRecycleBin}
        checked={checked}
        isActive={isActive}
        inProgress={inProgress}
        isDesktop={isDesktop}
      >
        {isFolder || (!fileExst && id === -1) ? (
          <>
            {renderElement && !(!fileExst && id === -1) && !isEdit && (
              <>
                {!inProgress ? (
                  <div className="file-icon_container">
                    <StyledElement
                      className="file-icon"
                      onClick={this.onFileIconClick}
                    >
                      {element}
                    </StyledElement>

                    <Checkbox
                      className="file-checkbox"
                      isChecked={checked}
                      isIndeterminate={indeterminate}
                      onChange={this.changeCheckbox}
                    />
                  </div>
                ) : (
                  <Loader
                    className="tile-folder-loader"
                    type="oval"
                    size="16px"
                  />
                )}
              </>
            )}
            <StyledContent
              isFolder={(isFolder && !fileExst) || (!fileExst && id === -1)}
            >
              {FilesTileContent}
            </StyledContent>
            <StyledOptionButton spacerWidth={contextButtonSpacerWidth}>
              {renderContext ? (
                <ContextMenuButton
                  color="#A3A9AE"
                  hoverColor="#657077"
                  className="expandButton"
                  directionX="right"
                  getData={getOptions}
                  isNew={true}
                  onClick={onContextMenu}
                  title={title}
                />
              ) : (
                <div className="expandButton" />
              )}
              <ContextMenu model={contextOptions} ref={this.cm} />
            </StyledOptionButton>
          </>
        ) : (
          <>
            <StyledFileTileTop checked={checked} isActive={isActive}>
              {icon}
            </StyledFileTileTop>

            <StyledIcons isBadges>{badges}</StyledIcons>

            {renderContentElement && (
              <StyledIcons isQuickButtons>{quickButtons}</StyledIcons>
            )}

            <StyledFileTileBottom checked={checked} isActive={isActive}>
              {id !== -1 && !isEdit && (
                <>
                  <div className="file-icon_container">
                    <div className="file-icon" onClick={this.onFileIconClick}>
                      {element}
                    </div>
                    <Checkbox
                      className="file-checkbox"
                      isChecked={checked}
                      isIndeterminate={indeterminate}
                      onChange={this.changeCheckbox}
                    />
                  </div>
                </>
              )}
              <StyledContent
                isFolder={(isFolder && !fileExst) || (!fileExst && id === -1)}
              >
                {FilesTileContent}
              </StyledContent>
              <StyledOptionButton spacerWidth={contextButtonSpacerWidth}>
                {renderContext ? (
                  <ContextMenuButton
                    color="#A3A9AE"
                    hoverColor="#657077"
                    className="expandButton"
                    directionX="right"
                    getData={getOptions}
                    isNew={true}
                    onClick={onContextMenu}
                    title={title}
                  />
                ) : (
                  <div className="expandButton" />
                )}
                <ContextMenu model={contextOptions} ref={this.cm} />
              </StyledOptionButton>
            </StyledFileTileBottom>
          </>
        )}
      </StyledTile>
    );
  }
}

Tile.propTypes = {
  checked: PropTypes.bool,
  children: PropTypes.oneOfType([
    PropTypes.arrayOf(PropTypes.element),
    PropTypes.element,
  ]),
  className: PropTypes.string,
  contextButtonSpacerWidth: PropTypes.string,
  contextOptions: PropTypes.array,
  data: PropTypes.object,
  element: PropTypes.element,
  id: PropTypes.string,
  indeterminate: PropTypes.bool,
  needForUpdate: PropTypes.func,
  onSelect: PropTypes.func,
  style: PropTypes.oneOfType([PropTypes.object, PropTypes.array]),
  viewAs: PropTypes.string,
  tileContextClick: PropTypes.func,
  contentElement: PropTypes.element,
};

Tile.defaultProps = {
  contextButtonSpacerWidth: "32px",
};

export default Tile;<|MERGE_RESOLUTION|>--- conflicted
+++ resolved
@@ -357,11 +357,8 @@
       isActive,
       inProgress,
       isEdit,
-<<<<<<< HEAD
       contentElement,
-=======
       title,
->>>>>>> d5c6ba08
     } = this.props;
     const { isFolder, id, fileExst } = item;
 
