@use "../../styles/variables/colors";

@use "../../styles/mixins";

.contextMenu {
  :global(.rtl) {
    --context-menu-header-text-margin: 0 8px 0 0;
    --context-menu-submenu-list-margin: -4px;

    --context-menu-submenu-transoform: scaleX(-1);
    --context-menu-submenu-transoform-box: content-box;
  }

  :global {
    .p-contextmenu {
      position: absolute;
      background: var(--context-menu-background);
      border: var(--context-menu-border);
      border-radius: 6px;
      -moz-border-radius: 6px;
      -webkit-border-radius: 6px;
      box-shadow: var(--context-menu-box-shadow);
      -moz-box-shadow: var(--context-menu-box-shadow);
      -webkit-box-shadow: var(--context-menu-box-shadow);

      .scroll-body {
        display: flex;
        flex-direction: column;
        justify-content: center;
        padding-inline-end: 0 !important;
      }
    }

    .contextmenu-header {
      display: flex;
      align-items: center;
      width: 100%;
      height: 55px;
      max-height: 55px;

      border-bottom: var(--context-menu-header-border);

      margin: 0;
      margin-bottom: 6px;
      padding: 6px 16px;

      cursor: default;

      box-sizing: border-box;
      background: none;
      outline: 0 !important;

      -webkit-tap-highlight-color: #{colors.$tap-highlight};

      .icon-wrapper {
        display: flex;
        align-items: center;
        width: auto;
        min-width: auto;
        height: auto;
        min-height: auto;

        .drop-down-item_icon {
          display: flex;
          align-items: center;
          border-radius: 6px;
        }
      }

      .avatar-wrapper {
        min-width: 32px;
        box-sizing: border-box;
        margin-inline-end: 8px;
      }

      .text {
        width: 100%;
        font-size: 15px;
        font-weight: 600;
        color: var(--context-menu-header-text-color);
        text-align: var(--input-text-align);
        text-transform: none;
        text-decoration: none;

        @include mixins.no-user-select;
      }
    }

    .p-contextmenu ul {
      margin: 0;
      padding: 0;
      list-style: none;
    }

    .p-contextmenu .p-submenu-list {
      position: absolute;

      background: var(--context-menu-background);
      border: var(--context-menu-border);
      border-radius: 6px;
      -moz-border-radius: 6px;
      -webkit-border-radius: 6px;
      box-shadow: var(--context-menu-box-shadow);
      -moz-box-shadow: var(--context-menu-box-shadow);
      -webkit-box-shadow: var(--context-menu-box-shadow);

      margin-top: -4px;

      margin-left: var(--context-menu-submenu-list-margin);
    }

    .p-contextmenu .p-menuitem-link {
      cursor: pointer;
      display: flex;
      align-items: center;
      text-decoration: none;
      overflow: hidden;
      position: relative;
      border: 0px;
      margin: 0px;
      padding: 0 16px;
      background: none;

      @include mixins.no-user-select;

      outline: 0 !important;

      -webkit-tap-highlight-color: #{colors.$tap-highlight};

      font-size: 13px;
      font-weight: 600;
      color: var(--context-menu-header-text-color);

      text-transform: none;

      -webkit-touch-callout: none;

      &:hover {
        background-color: var(--sub-menu-item-hover-background-color);
      }

      &.p-disabled {
        color: var(--sub-menu-item-disabled-color);

        &:hover {
          cursor: default;
          background-color: var(--sub-menu-item-disabled-background-color);
        }
      }
    }

    .p-contextmenu .p-menuitem.p-menuitem-active > .p-menuitem-link {
      background-color: var(--sub-menu-item-hover-background-color);
    }

    .p-contextmenu .p-menuitem-text {
      line-height: 36px;
      white-space: nowrap;
      overflow: hidden;
      text-overflow: ellipsis;
    }

    .p-contextmenu .p-menu-separator {
      cursor: default !important;
      height: 1px !important;
      margin: 6px 16px !important;
      border-bottom: var(--context-menu-header-border) !important;

      &:hover {
        cursor: default !important;
      }
    }

    .p-contextmenu .p-menuitem {
      position: relative;
      margin: 0px;

      max-width: calc(100vw - 32px);
      width: fit-content;
      min-width: inherit;

      @include mixins.truncate;
    }

    .p-contextmenu .scroll-body .p-menuitem {
      margin-inline-end: -17px !important;

      @include mixins.mobile {
        margin-inline-end: -8px !important;
      }
    }

    .p-menuitem-icon {
      max-height: 32px;

      width: 16px;
      height: 16px;

      & svg {
        height: 16px;
        width: 16px;
      }

      &.p-disabled {
        path[fill] {
          fill: var(--context-menu-header-text-color) !important;
        }
        path[stroke] {
          stroke: var(--context-menu-header-text-color) !important;
        }
      }
      margin-inline-end: 8px;
    }

    .p-portal-icon {
      cursor: pointer;
      margin-inline-start: 12px;
      margin-inline-end: 0px;
    }

    .p-contextmenu-enter {
      opacity: 0;
    }

    .p-contextmenu-enter-active {
      opacity: 1;
      transition: opacity 250ms;
    }

    .p-submenu-icon {
      margin-inline-start: auto;
      padding-inline-start: 8px;

      transform-box: var(--context-menu-submenu-transoform-box, unset);
      transform: var(--context-menu-submenu-transoform, unset);

      path[fill] {
        fill: var(--context-menu-header-text-color);
      }

      path[stroke] {
        stroke: var(--context-menu-header-text-color);
      }
    }

    .p-contextmenu {
      @include mixins.not-mobile {
        max-width: calc(100vw - 32px);
      }
    }

    .p-contextmenu ul {
      @include mixins.not-mobile {
        max-width: calc(100vw - 32px);
      }
    }
  }

  &.fillIcon {
    :global {
      .p-menuitem-icon {
        & svg {
          path[fill],
          circle[fill],
          rect[fill] {
            fill: var(--context-menu-header-text-color);
          }

          path[stroke],
          circle[stroke],
          rect[stroke] {
            stroke: var(--context-menu-header-text-color);
          }
        }
      }
    }
  }

  &.isIconExist {
    :global {
      .contextmenu-header {
        .text {
          margin: var(--context-menu-header-text-margin);
        }
      }
    }
  }

  &.isRoom {
    :global {
      .contextmenu-header {
        .icon-wrapper {
          width: 32px;
          min-width: 32px;
          height: 32px;
          min-height: 32px;

          .drop-down-item_icon {
            width: 100%;
            height: 100%;
          }
        }
      }
    }
  }

  &:not(.coverExist) {
    :global {
      .contextmenu-header {
        .icon-wrapper {
          svg {
            &:not(:root) {
              width: 100%;
              height: 100%;
            }
          }
        }
      }
    }
  }

  &.changeView {
    :global {
      .p-contextmenu {
        @include mixins.mobile {
          position: fixed;
          width: 100vw;
          max-width: 100vw;
          max-height: calc(100vh - 64px);
          inset-inline-start: 0px;
          bottom: 0px;
          border-radius: 6px 6px 0 0;
        }
      }
    }
  }
}

.styledList {
  & > :first-child {
    :global {
      .scroll-body {
        :local {
          height: var(--list-height);
        }
      }
    }
  }

  &.withSubMenu {
    & > :nth-child(1) {
      :global {
        .p-menuitem {
          :local {
            max-width: var(--submenu-width);
          }
        }
      }
    }
  }
}

.subMenuItem {
  display: flex;
  align-items: center;
  justify-content: space-between;

  & > div {
    margin-inline-end: 12px;
  }

  & label {
    position: static;
  }

  & > a {
    flex-grow: 1;
  }

  &:not(.noHover):hover {
    background-color: var(--sub-menu-item-hover-background-color);
  }

  /* Keep root item highlighted while submenu is open */
  &.p-menuitem-active:not(.noHover) {
    background-color: var(--sub-menu-item-hover-background-color);
  }

  &.noHover:hover {
    background-color: var(--sub-menu-item-background-color);
  }
}

<<<<<<< HEAD
.activeDescendant {
  background-color: var(--drop-down-item-hover-color);
=======
.menuItemWithToggle {
  justify-content: space-between;
>>>>>>> a5f603be
}<|MERGE_RESOLUTION|>--- conflicted
+++ resolved
@@ -391,11 +391,10 @@
   }
 }
 
-<<<<<<< HEAD
 .activeDescendant {
   background-color: var(--drop-down-item-hover-color);
-=======
+}
+
 .menuItemWithToggle {
   justify-content: space-between;
->>>>>>> a5f603be
 }