--- conflicted
+++ resolved
@@ -70,12 +70,6 @@
       uploaded,
     } = this.props;
 
-<<<<<<< HEAD
-=======
-    const { uploadData } = this.state;
-    const uploaded = getUploadData.uploaded;
-
->>>>>>> fa01f996
     const visible = uploadPanelVisible;
     const zIndex = 310;
 
@@ -123,33 +117,12 @@
                   </div>*/}
               </div>
             </StyledHeaderContent>
-<<<<<<< HEAD
-            <StyledBody stype="mediumBlack" style={DownloadBodyStyle}>
-              <FileList />
-=======
             <StyledBody
               stype="mediumBlack"
               className="upload-panel_body"
               style={DownloadBodyStyle}
             >
-              {uploadData.map((item, index) => (
-                <FileRow
-                  t={t}
-                  item={item}
-                  key={index}
-                  index={index}
-                  archiveFormats={archiveFormats}
-                  imageFormats={imageFormats}
-                  soundFormats={soundFormats}
-                  uploaded={uploaded}
-                  cancelCurrentUpload={this.cancelCurrentUpload}
-                  onOpenSharingPanel={this.onOpenSharingPanel}
-                  mediaViewerImageFormats={mediaViewerImageFormats}
-                  mediaViewerMediaFormats={mediaViewerMediaFormats}
-                  onMediaClick={this.onMediaClick}
-                />
-              ))}
->>>>>>> fa01f996
+              <FileList />
             </StyledBody>
           </StyledContent>
         </Aside>
