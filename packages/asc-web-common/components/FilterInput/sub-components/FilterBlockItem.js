import React from "react";

import SelectorAddButton from "@appserver/components/selector-add-button";
import Heading from "@appserver/components/heading";
import ComboBox from "@appserver/components/combobox";
import Checkbox from "@appserver/components/checkbox";

import {
  StyledFilterBlockItem,
  StyledFilterBlockItemHeader,
  StyledFilterBlockItemContent,
  StyledFilterBlockItemSelector,
  StyledFilterBlockItemSelectorText,
  StyledFilterBlockItemTag,
  StyledFilterBlockItemTagText,
  StyledFilterBlockItemTagIcon,
  StyledFilterBlockItemToggle,
  StyledFilterBlockItemToggleText,
  StyledFilterBlockItemToggleButton,
  StyledFilterBlockItemCheckboxContainer,
  StyledFilterBlockItemSeparator,
} from "./StyledFilterBlock";

import XIcon from "../svg/x.react.svg";

const FilterBlockItem = ({
  group,
  label,
  groupItem,
  isLast,
  withoutHeader,
  withoutSeparator,
  changeFilterValue,
  showSelector,
}) => {
<<<<<<< HEAD
  const changeFilterValueAction = (key, isSelected, isMultiSelect) => {
    changeFilterValue &&
      changeFilterValue(group, key, isSelected, null, isMultiSelect);
=======
  const changeFilterValueAction = (
    key,
    isSelected,
    isMultiSelect,
    withOptions
  ) => {
    changeFilterValue &&
      changeFilterValue(
        group,
        key,
        isSelected,
        null,
        isMultiSelect,
        withOptions
      );
>>>>>>> 8e8d3298
  };

  const showSelectorAction = (event, isAuthor, group, ref) => {
    let target = event.target;

    while (!!target.parentNode) {
      target = target.parentNode;

      if (target === ref) {
        changeFilterValue && changeFilterValue(group, [], true);
        return;
      }
    }

    showSelector && showSelector(isAuthor, group);
  };

  const getSelectorItem = (item) => {
    const clearSelectorRef = React.useRef(null);

    const isAuthor = item.key === "user";

    return !item.isSelected ||
      item.selectedKey === "me" ||
      item.selectedKey === "other" ? (
      <StyledFilterBlockItemSelector key={item.key}>
        <SelectorAddButton
          onClick={(event) =>
            showSelectorAction(event, isAuthor, item.group, [])
          }
        />
        <StyledFilterBlockItemSelectorText noSelect={true}>
          {item.label}
        </StyledFilterBlockItemSelectorText>
      </StyledFilterBlockItemSelector>
    ) : (
      <StyledFilterBlockItemTag
        key={item.key}
        isSelected={item.isSelected}
        onClick={(event) =>
          showSelectorAction(
            event,
            isAuthor,
            item.group,
            clearSelectorRef.current
          )
        }
      >
        <StyledFilterBlockItemTagText
          noSelect={true}
          isSelected={item.isSelected}
        >
          {item?.selectedLabel?.toLowerCase()}
        </StyledFilterBlockItemTagText>
        {item.isSelected && (
          <StyledFilterBlockItemTagIcon ref={clearSelectorRef}>
            <XIcon style={{ marginTop: "2px" }} />
          </StyledFilterBlockItemTagIcon>
        )}
      </StyledFilterBlockItemTag>
    );
  };

  const getToggleItem = (item) => {
    return (
      <StyledFilterBlockItemToggle key={item.key}>
        <StyledFilterBlockItemToggleText noSelect={true}>
          {item.label}
        </StyledFilterBlockItemToggleText>
        <StyledFilterBlockItemToggleButton
          isChecked={item.isSelected}
          onChange={() => changeFilterValueAction(item.key, item.isSelected)}
        />
      </StyledFilterBlockItemToggle>
    );
  };

  const getWithOptionsItem = (item) => {
    const selectedOption = item.options.find((option) => option.isSelected);

    return (
      <ComboBox
        key={item.key}
        onSelect={(data) =>
          changeFilterValueAction(
            data.key,
            data.key === selectedOption?.key,
            false,
            item.withOptions
          )
        }
        options={item.options}
        selectedOption={selectedOption ? selectedOption : item.options[0]}
        displaySelectedOption={true}
        scaled={true}
        scaledOptions={true}
      />
    );
  };

  const getCheckboxItem = (item) => {
    return (
      <StyledFilterBlockItemCheckboxContainer key={item.key}>
        <Checkbox
          isChecked={item.isSelected}
          label={item.label}
          onChange={() =>
            changeFilterValueAction(item.key, item.isSelected, false)
          }
        />
      </StyledFilterBlockItemCheckboxContainer>
    );
  };

  const getTagItem = (item) => {
    return (
      <StyledFilterBlockItemTag
        key={item.key}
        isSelected={item.isSelected}
        name={`${item.label}-${item.key}`}
        onClick={() =>
          changeFilterValueAction(item.key, item.isSelected, item.isMultiSelect)
        }
      >
        <StyledFilterBlockItemTagText
          noSelect={true}
          isSelected={item.isSelected}
        >
          {item.label}
        </StyledFilterBlockItemTagText>
      </StyledFilterBlockItemTag>
    );
  };

  return (
    <StyledFilterBlockItem withoutHeader={withoutHeader}>
      {!withoutHeader && (
        <StyledFilterBlockItemHeader>
          <Heading size="xsmall">{label}</Heading>
        </StyledFilterBlockItemHeader>
      )}

      <StyledFilterBlockItemContent withoutHeader={withoutHeader}>
        {groupItem.map((item) => {
          if (item.isSelector === true) return getSelectorItem(item);
          if (item.isToggle === true) return getToggleItem(item);
          if (item.withOptions === true) return getWithOptionsItem(item);
          if (item.isCheckbox === true) return getCheckboxItem(item);
          return getTagItem(item);
        })}
      </StyledFilterBlockItemContent>
      {!isLast && !withoutSeparator && <StyledFilterBlockItemSeparator />}
    </StyledFilterBlockItem>
  );
};

export default React.memo(FilterBlockItem);<|MERGE_RESOLUTION|>--- conflicted
+++ resolved
@@ -33,11 +33,6 @@
   changeFilterValue,
   showSelector,
 }) => {
-<<<<<<< HEAD
-  const changeFilterValueAction = (key, isSelected, isMultiSelect) => {
-    changeFilterValue &&
-      changeFilterValue(group, key, isSelected, null, isMultiSelect);
-=======
   const changeFilterValueAction = (
     key,
     isSelected,
@@ -53,7 +48,6 @@
         isMultiSelect,
         withOptions
       );
->>>>>>> 8e8d3298
   };
 
   const showSelectorAction = (event, isAuthor, group, ref) => {
