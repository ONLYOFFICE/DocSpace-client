{
  "LblInviteAgain": "Πρόσκληση ξανά",
  "MessageEmailActivationInstuctionsSentOnEmail": "Οι οδηγίες ενεργοποίησης μέσω email έχουν σταλεί στη διεύθυνση email <1>{{email}}</1>",
<<<<<<< HEAD
  "ReassignmentData": "Νέα αντιστοίχιση δεδομένων",
=======
>>>>>>> b39b2949
  "UserStatus": "Κατάσταση"
}<|MERGE_RESOLUTION|>--- conflicted
+++ resolved
@@ -1,9 +1,5 @@
 {
   "LblInviteAgain": "Πρόσκληση ξανά",
   "MessageEmailActivationInstuctionsSentOnEmail": "Οι οδηγίες ενεργοποίησης μέσω email έχουν σταλεί στη διεύθυνση email <1>{{email}}</1>",
-<<<<<<< HEAD
-  "ReassignmentData": "Νέα αντιστοίχιση δεδομένων",
-=======
->>>>>>> b39b2949
   "UserStatus": "Κατάσταση"
 }