import React, { useEffect, useRef, useCallback, useMemo } from "react";
import elementResizeDetectorMaker from "element-resize-detector";
import TableContainer from "@docspace/components/table-container";
import { inject, observer } from "mobx-react";
import TableRow from "./TableRow";
import TableHeader from "./TableHeader";
import TableBody from "@docspace/components/table-container/TableBody";
import { isMobile } from "react-device-detect";
import styled, { css } from "styled-components";
import { Base } from "@docspace/components/themes";

const marginCss = css`
  margin-top: -1px;
  border-top: ${(props) =>
    `1px solid ${props.theme.filesSection.tableView.row.borderColor}`};
`;

const fileNameCss = css`
  margin-left: -24px;
  padding-left: 24px;
  ${marginCss}
`;

const contextCss = css`
  margin-right: -20px;
  padding-right: 18px;
  ${marginCss}
`;

const StyledTableContainer = styled(TableContainer)`
  .table-row-selected {
    .table-container_file-name-cell {
      ${fileNameCss}
    }

    .table-container_row-context-menu-wrapper {
      ${contextCss}
    }
  }

  .table-row-selected + .table-row-selected {
    .table-row {
      .table-container_file-name-cell,
      .table-container_row-context-menu-wrapper {
        margin-top: -1px;
        border-image-slice: 1;
        border-top: 1px solid;
      }
      .table-container_file-name-cell {
        ${fileNameCss}
        border-left: 0; //for Safari macOS
        border-right: 0; //for Safari macOS

        border-image-source: ${(props) => `linear-gradient(to right, 
          ${props.theme.filesSection.tableView.row.borderColorTransition} 17px, ${props.theme.filesSection.tableView.row.borderColor} 31px)`};
      }
      .table-container_row-context-menu-wrapper {
        ${contextCss}

        border-image-source: ${(props) => `linear-gradient(to left,
          ${props.theme.filesSection.tableView.row.borderColorTransition} 17px, ${props.theme.filesSection.tableView.row.borderColor} 31px)`};
      }
    }
  }

  .table-hotkey-border + .table-row-selected {
    .table-row {
      .table-container_file-name-cell {
        border-top: unset !important;
        margin-top: 0 !important;
      }

      .table-container_row-context-menu-wrapper {
        border-top: unset !important;
        margin-top: 0 !important;
      }
    }
  }

  .files-item:not(.table-row-selected) + .table-row-selected {
    .table-row {
      .table-container_file-name-cell {
        ${fileNameCss}
      }

      .table-container_row-context-menu-wrapper {
        ${contextCss}
      }

      .table-container_file-name-cell,
      .table-container_row-context-menu-wrapper {
        border-bottom: ${(props) =>
          `1px solid ${props.theme.filesSection.tableView.row.borderColor}`};
      }
    }
  }
`;

StyledTableContainer.defaultProps = { theme: Base };

const elementResizeDetector = elementResizeDetectorMaker({
  strategy: "scroll",
  callOnAdd: false,
});

const Table = ({
  filesList,
  sectionWidth,
  viewAs,
  setViewAs,
  setFirsElemChecked,
  setHeaderBorder,
  theme,
  infoPanelVisible,
  fetchMoreFiles,
  hasMoreFiles,
  filterTotal,
  isRooms,
  isTrashFolder,
  withPaging,
  columnStorageName,
  columnInfoPanelStorageName,
  highlightFileId,
}) => {
  const [tagCount, setTagCount] = React.useState(null);
  const [hideColumns, setHideColumns] = React.useState(false);

  const ref = useRef(null);
  const tagRef = useRef(null);

  useEffect(() => {
    if ((viewAs !== "table" && viewAs !== "row") || !setViewAs) return;
    // 400 - it is desktop info panel width
    if (
      (sectionWidth < 1025 && !infoPanelVisible) ||
      ((sectionWidth < 625 || (viewAs === "row" && sectionWidth < 1025)) &&
        infoPanelVisible) ||
      isMobile
    ) {
      viewAs !== "row" && setViewAs("row");
    } else {
      viewAs !== "table" && setViewAs("table");
    }
  }, [sectionWidth]);

  useEffect(() => {
    return () => {
      if (!tagRef?.current) return;

      elementResizeDetector.uninstall(tagRef.current);
    };
  }, []);

  const onResize = useCallback(
    (node) => {
      const element = tagRef?.current ? tagRef?.current : node;

      if (element) {
        const { width } = element.getBoundingClientRect();

        const columns = Math.floor(width / 100);

        if (columns != tagCount) setTagCount(columns);
      }
    },
    [tagCount]
  );

  const onSetTagRef = useCallback((node) => {
    if (node) {
      tagRef.current = node;
      onResize(node);

      elementResizeDetector.listenTo(node, onResize);
    }
  }, []);

  const filesListNode = useMemo(() => {
    return filesList.map((item, index) => (
      <TableRow
        id={`${item?.isFolder ? "folder" : "file"}_${item.id}`}
        key={
          item?.version ? `${item.id}_${item.version}` : `${item.id}_${index}`
        }
        item={item}
        itemIndex={index}
        index={index}
        setFirsElemChecked={setFirsElemChecked}
        setHeaderBorder={setHeaderBorder}
        theme={theme}
        tagCount={tagCount}
        isRooms={isRooms}
        hideColumns={hideColumns}
        isHighlight={highlightFileId === item.id}
      />
    ));
  }, [
    filesList,
    setFirsElemChecked,
    setHeaderBorder,
    theme,
    tagCount,
    isRooms,
    hideColumns,
    highlightFileId,
  ]);

  return (
    <StyledTableContainer useReactWindow={!withPaging} forwardedRef={ref}>
      <TableHeader
        sectionWidth={sectionWidth}
        containerRef={ref}
        tagRef={onSetTagRef}
        setHideColumns={setHideColumns}
      />

      <TableBody
        fetchMoreFiles={fetchMoreFiles}
        columnStorageName={columnStorageName}
        filesLength={filesList.length}
        hasMoreFiles={hasMoreFiles}
        itemCount={filterTotal}
        useReactWindow={!withPaging}
        infoPanelVisible={infoPanelVisible}
        columnInfoPanelStorageName={columnInfoPanelStorageName}
        itemHeight={49}
      >
<<<<<<< HEAD
        {filesListNode}
=======
        {filesList.map((item, index) => (
          <TableRow
            id={`${item?.isFolder ? "folder" : "file"}_${item.id}`}
            key={`${item.id}_${index}`}
            item={item}
            itemIndex={index}
            index={index}
            setFirsElemChecked={setFirsElemChecked}
            setHeaderBorder={setHeaderBorder}
            theme={theme}
            tagCount={tagCount}
            isRooms={isRooms}
            isTrashFolder={isTrashFolder}
            hideColumns={hideColumns}
            setUploadedFileIdWithVersion={setUploadedFileIdWithVersion}
          />
        ))}
>>>>>>> c04e4061
      </TableBody>
    </StyledTableContainer>
  );
};

export default inject(({ filesStore, treeFoldersStore, auth, tableStore }) => {
  const { isVisible: infoPanelVisible } = auth.infoPanelStore;

  const { isRoomsFolder, isArchiveFolder, isTrashFolder } = treeFoldersStore;
  const isRooms = isRoomsFolder || isArchiveFolder;

  const { columnStorageName, columnInfoPanelStorageName } = tableStore;

  const {
    filesList,
    viewAs,
    setViewAs,
    setFirsElemChecked,
    setHeaderBorder,
    fetchMoreFiles,
    hasMoreFiles,
    filterTotal,
    roomsFilterTotal,
    highlightFileId,
  } = filesStore;

  const { withPaging, theme } = auth.settingsStore;

  return {
    filesList,
    viewAs,
    setViewAs,
    setFirsElemChecked,
    setHeaderBorder,
    theme,
    userId: auth.userStore.user.id,
    infoPanelVisible,
    fetchMoreFiles,
    hasMoreFiles,
    filterTotal: isRooms ? roomsFilterTotal : filterTotal,
    isRooms,
    isTrashFolder,
    withPaging,
    columnStorageName,
    columnInfoPanelStorageName,
    highlightFileId,
  };
})(observer(Table));<|MERGE_RESOLUTION|>--- conflicted
+++ resolved
@@ -190,6 +190,7 @@
         theme={theme}
         tagCount={tagCount}
         isRooms={isRooms}
+        isTrashFolder={isTrashFolder}
         hideColumns={hideColumns}
         isHighlight={highlightFileId === item.id}
       />
@@ -225,27 +226,7 @@
         columnInfoPanelStorageName={columnInfoPanelStorageName}
         itemHeight={49}
       >
-<<<<<<< HEAD
         {filesListNode}
-=======
-        {filesList.map((item, index) => (
-          <TableRow
-            id={`${item?.isFolder ? "folder" : "file"}_${item.id}`}
-            key={`${item.id}_${index}`}
-            item={item}
-            itemIndex={index}
-            index={index}
-            setFirsElemChecked={setFirsElemChecked}
-            setHeaderBorder={setHeaderBorder}
-            theme={theme}
-            tagCount={tagCount}
-            isRooms={isRooms}
-            isTrashFolder={isTrashFolder}
-            hideColumns={hideColumns}
-            setUploadedFileIdWithVersion={setUploadedFileIdWithVersion}
-          />
-        ))}
->>>>>>> c04e4061
       </TableBody>
     </StyledTableContainer>
   );
