import { FolderType } from "../constants";

import LoginPageSvgUrl from "PUBLIC_DIR/images/logo/loginpage.svg?url";
import DarkLoginPageSvgUrl from "PUBLIC_DIR/images/logo/dark_loginpage.svg?url";
import LeftMenuSvgUrl from "PUBLIC_DIR/images/logo/leftmenu.svg?url";
import DocseditorSvgUrl from "PUBLIC_DIR/images/logo/docseditor.svg?url";
import LightSmallSvgUrl from "PUBLIC_DIR/images/logo/lightsmall.svg?url";
import DocsEditoRembedSvgUrl from "PUBLIC_DIR/images/logo/docseditorembed.svg?url";
import DarkLightSmallSvgUrl from "PUBLIC_DIR/images/logo/dark_lightsmall.svg?url";
import FaviconIco from "PUBLIC_DIR/favicon.ico";

import BackgroundPatternReactSvgUrl from "PUBLIC_DIR/images/background.pattern.react.svg?url";
import BackgroundPatternOrangeReactSvgUrl from "PUBLIC_DIR/images/background.pattern.orange.react.svg?url";
import BackgroundPatternGreenReactSvgUrl from "PUBLIC_DIR/images/background.pattern.green.react.svg?url";
import BackgroundPatternRedReactSvgUrl from "PUBLIC_DIR/images/background.pattern.red.react.svg?url";
import BackgroundPatternPurpleReactSvgUrl from "PUBLIC_DIR/images/background.pattern.purple.react.svg?url";
import BackgroundPatternLightBlueReactSvgUrl from "PUBLIC_DIR/images/background.pattern.lightBlue.react.svg?url";
import BackgroundPatternBlackReactSvgUrl from "PUBLIC_DIR/images/background.pattern.black.react.svg?url";

import moment from "moment-timezone";

import { LANGUAGE, ThemeKeys, RtlLanguages } from "../constants";
import sjcl from "sjcl";
import { isMobile } from "react-device-detect";
import TopLoaderService from "@docspace/components/top-loading-indicator";
import { Encoder } from "./encoder";
import FilesFilter from "../api/files/filter";
import combineUrlFunc from "./combineUrl";

import { getCookie } from "@docspace/components/utils/cookie";
// import { translations } from "./i18next-http-backend/lib/translations";
export const toUrlParams = (obj, skipNull) => {
  let str = "";
  for (var key in obj) {
    if (skipNull && !obj[key]) continue;

    if (str !== "") {
      str += "&";
    }

    // added for double employeetype
    if (Array.isArray(obj[key]) && key === "employeetypes") {
      for (let i = 0; i < obj[key].length; i++) {
        str += key + "=" + encodeURIComponent(obj[key][i]);
        if (i !== obj[key].length - 1) {
          str += "&";
        }
      }
    } else if (typeof obj[key] === "object") {
      str += key + "=" + encodeURIComponent(JSON.stringify(obj[key]));
    } else {
      str += key + "=" + encodeURIComponent(obj[key]);
    }
  }

  return str;
};

export const decodeDisplayName = (items) => {
  return items.map((item) => {
    if (!item) return item;

    if (item.updatedBy?.displayName) {
      item.updatedBy.displayName = Encoder.htmlDecode(
        item.updatedBy.displayName
      );
    }
    if (item.createdBy?.displayName) {
      item.createdBy.displayName = Encoder.htmlDecode(
        item.createdBy.displayName
      );
    }
    return item;
  });
};

export function getObjectByLocation(location) {
  if (!location.search || !location.search.length) return null;

  const searchUrl = location.search.substring(1);
  const decodedString = decodeURIComponent(searchUrl)
    .replace(/\["/g, '["')
    .replace(/"\]/g, '"]')
    .replace(/"/g, '\\"')
    .replace(/&/g, '","')
    .replace(/=/g, '":"')
    .replace(/\\/g, "\\\\")
    .replace(/\[\\\\"/g, '["')
    .replace(/\\\\"\]/g, '"]')
    .replace(/"\[/g, "[")
    .replace(/\]"/g, "]")
    .replace(/\\\\",\\\\"/g, '","')
    .replace(/\\\\\\\\"/g, '\\"');

  try {
    const object = JSON.parse(`{"${decodedString}"}`);
    return object;
  } catch (e) {
    return {};
  }
}

export function changeLanguage(i18n, currentLng = getCookie(LANGUAGE)) {
  return currentLng
    ? i18n.language !== currentLng
      ? i18n.changeLanguage(currentLng)
      : Promise.resolve((...args) => i18n.t(...args))
    : i18n.changeLanguage("en");
}

export function createPasswordHash(password, hashSettings) {
  if (
    !password ||
    !hashSettings ||
    typeof password !== "string" ||
    typeof hashSettings !== "object" ||
    !hashSettings.hasOwnProperty("salt") ||
    !hashSettings.hasOwnProperty("size") ||
    !hashSettings.hasOwnProperty("iterations") ||
    typeof hashSettings.size !== "number" ||
    typeof hashSettings.iterations !== "number" ||
    typeof hashSettings.salt !== "string"
  )
    throw new Error("Invalid params.");

  const { size, iterations, salt } = hashSettings;

  let bits = sjcl.misc.pbkdf2(password, salt, iterations);
  bits = bits.slice(0, size / 32);
  const hash = sjcl.codec.hex.fromBits(bits);

  return hash;
}

export function updateTempContent(isAuth = false) {
  if (isAuth) {
    const el = document.getElementById("burger-loader-svg");
    if (el) {
      el.style.display = "block";
    }

    const el1 = document.getElementById("logo-loader-svg");
    if (el1) {
      el1.style.display = "block";
    }

    const el2 = document.getElementById("avatar-loader-svg");
    if (el2) {
      el2.style.display = "block";
    }
  } else {
    const tempElm = document.getElementById("temp-content");
    if (tempElm) {
      tempElm.outerHTML = "";
    }
  }
}

let timer = null;

export function hideLoader() {
  if (isMobile) return;
  if (timer) {
    clearTimeout(timer);
    timer = null;
  }
  TopLoaderService.end();
}

export function showLoader() {
  if (isMobile) return;

  hideLoader();

  timer = setTimeout(() => TopLoaderService.start(), 500);
}

export { withLayoutSize } from "./withLayoutSize";

export function isMe(user, userName) {
  return (
    user && user.id && (userName === "@self" || user.userName === userName)
  );
}

export function isAdmin(currentUser) {
  return (
    currentUser.isAdmin ||
    currentUser.isOwner ||
    currentUser?.listAdminModules?.length > 0
  );
}

export const getUserRole = (user) => {
  if (user.isOwner) return "owner";
  else if (isAdmin(user))
    //TODO: Change to People Product Id const
    return "admin";
  //TODO: Need refactoring
  else if (user.isVisitor) return "user";
  else if (user.isCollaborator) return "collaborator";
  else return "manager";
};

export const combineUrl = combineUrlFunc;

export function setCookie(name, value, options = {}) {
  options = {
    path: "/",
    ...options,
  };

  if (options.expires instanceof Date) {
    options.expires = options.expires.toUTCString();
  }

  let updatedCookie =
    encodeURIComponent(name) + "=" + encodeURIComponent(value);

  for (let optionKey in options) {
    updatedCookie += "; " + optionKey;
    let optionValue = options[optionKey];
    if (optionValue !== true) {
      updatedCookie += "=" + optionValue;
    }
  }

  document.cookie = updatedCookie;
}

export function deleteCookie(name) {
  setCookie(name, "", {
    "max-age": -1,
  });
}

export function clickBackdrop() {
  var elms = document.getElementsByClassName("backdrop-active");
  if (elms && elms.length > 0) {
    elms[0].click();
  }
}

export function objectToGetParams(object) {
  const params = Object.entries(object)
    .filter(([, value]) => value !== undefined && value !== null)
    .map(
      ([key, value]) =>
        `${encodeURIComponent(key)}=${encodeURIComponent(String(value))}`
    );

  return params.length > 0 ? `?${params.join("&")}` : "";
}

export function toCommunityHostname(hostname) {
  let communityHostname;
  try {
    communityHostname =
      hostname.indexOf("m.") > -1
        ? hostname.substring(2, hostname.length)
        : hostname;
  } catch (e) {
    console.error(e);
    communityHostname = hostname;
  }

  return communityHostname;
}

export function getProviderTranslation(
  provider,
  t,
  linked = false,
  signUp = false
) {
  const capitalizeProvider =
    provider.charAt(0).toUpperCase() + provider.slice(1);
  if (linked) {
    return `${t("Common:Disconnect")} ${capitalizeProvider}`;
  }

  switch (provider) {
    case "apple":
      return signUp ? t("Common:SignUpWithApple") : t("Common:SignInWithApple");
    case "google":
      return signUp
        ? t("Common:SignUpWithGoogle")
        : t("Common:SignInWithGoogle");
    case "facebook":
      return signUp
        ? t("Common:SignUpWithFacebook")
        : t("Common:SignInWithFacebook");
    case "twitter":
      return signUp
        ? t("Common:SignUpWithTwitter")
        : t("Common:SignInWithTwitter");
    case "linkedin":
      return signUp
        ? t("Common:SignUpWithLinkedIn")
        : t("Common:SignInWithLinkedIn");
    case "microsoft":
      return signUp
        ? t("Common:SignUpWithMicrosoft")
        : t("Common:SignInWithMicrosoft");
    case "sso":
      return signUp ? t("Common:SignUpWithSso") : t("Common:SignInWithSso");
    case "zoom":
      return signUp ? t("Common:SignUpWithZoom") : t("Common:SignInWithZoom");
  }
}

export function getLanguage(lng) {
  try {
    if (!lng) return lng;

    let language = lng == "en-US" || lng == "en-GB" ? "en" : lng;

    const splitted = lng.split("-");

    if (splitted.length == 2 && splitted[0] == splitted[1].toLowerCase()) {
      language = splitted[0];
    }

    return language;
  } catch (error) {
    console.error(error);
  }

  return lng;
}

export const isLanguageRtl = (lng: string) => {
  if (!lng) return;

  const splittedLng = lng.split("-");
  return RtlLanguages.includes(splittedLng[0]);
};

// temporary function needed to replace rtl language in Editor to ltr
export const getLtrLanguageForEditor = (
  userLng: string | undefined,
  portalLng: string,
  isEditor: boolean = false
): string => {
  let isEditorPath;
  if (typeof window !== "undefined") {
    isEditorPath = window?.location.pathname.indexOf("doceditor") !== -1;
  }
  const isUserLngRtl = isLanguageRtl(userLng);
  const isPortalLngRtl = isLanguageRtl(portalLng);

  if ((!isEditor && !isEditorPath) || (userLng && !isUserLngRtl))
    return userLng;

  return "en";
};

export function loadScript(url, id, onLoad, onError) {
  try {
    const script = document.createElement("script");
    script.setAttribute("type", "text/javascript");
    script.setAttribute("id", id);

    if (onLoad) script.onload = onLoad;
    if (onError) script.onerror = onError;

    script.src = url;
    script.async = true;

    document.body.appendChild(script);
  } catch (e) {
    console.error(e);
  }
}

export function isRetina() {
  if (window.devicePixelRatio > 1) return true;

  var mediaQuery =
    "(-webkit-min-device-pixel-ratio: 1.5),\
      (min--moz-device-pixel-ratio: 1.5),\
      (-o-min-device-pixel-ratio: 3/2),\
      (min-resolution: 1.5dppx),\
      (min-device-pixel-ratio: 1.5)";

  if (window.matchMedia && window.matchMedia(mediaQuery).matches) return true;
  return false;
}

export function convertLanguage(key) {
  switch (key) {
    case "en":
      return "en-GB";
    case "ru-RU":
      return "ru";
    case "de-DE":
      return "de";
    case "it-IT":
      return "it";
    case "fr-FR":
      return "fr";
  }

  return key;
}

export function convertToCulture(key: string) {
  switch (key) {
    case "ar":
      return "ar-SA";
    case "en":
      return "en-US";
    case "el":
      return "el-GR";
    case "hy":
      return "hy-AM";
    case "ko":
      return "ko-KR";
    case "lo":
      return "lo-LA";
    case "pt":
      return "pt-BR";
    case "uk":
      return "uk-UA";
    case "ja":
      return "ja-JP";
    case "zh":
      return "zh-CN";
  }
  return key;
}

export function convertToLanguage(key: string) {
  if (!key) return;

  const splittedKey = key.split("-");

  if (splittedKey.length > 1) return splittedKey[0];

  return key;
}

export function sleep(ms) {
  return new Promise((resolve) => setTimeout(resolve, ms));
}

export function isElementInViewport(el) {
  if (!el) return;

  const rect = el.getBoundingClientRect();

  return (
    rect.top >= 0 &&
    rect.left >= 0 &&
    rect.bottom <=
      (window.innerHeight || document.documentElement.clientHeight) &&
    rect.right <= (window.innerWidth || document.documentElement.clientWidth)
  );
}

export function assign(obj, keyPath, value) {
  const lastKeyIndex = keyPath.length - 1;
  for (let i = 0; i < lastKeyIndex; ++i) {
    const key = keyPath[i];
    if (!(key in obj)) {
      obj[key] = {};
    }
    obj = obj[key];
  }
  obj[keyPath[lastKeyIndex]] = value;
}

export function getOAuthToken(
  tokenGetterWin: Window | string | null
): Promise<string> {
  return new Promise((resolve, reject) => {
    localStorage.removeItem("code");
    let interval: ReturnType<typeof setInterval>;
    interval = setInterval(() => {
      try {
        const code = localStorage.getItem("code");
        if (typeof tokenGetterWin !== "string") {
          if (code) {
            localStorage.removeItem("code");
            clearInterval(interval);
            resolve(code);
          } else if (tokenGetterWin && tokenGetterWin.closed) {
            clearInterval(interval);
            reject();
          }
        }
      } catch (e) {
        clearInterval(interval);
        reject(e);
      }
    }, 500);
  });
}

export function getLoginLink(token: string, code: string) {
  return combineUrl(
    window.DocSpaceConfig?.proxy?.url,
    `/login.ashx?p=${token}&code=${code}`
  );
}

export function checkIsSSR() {
  return typeof window === "undefined";
}

export const frameCallbackData = (methodReturnData: any) => {
  window.parent.postMessage(
    JSON.stringify({
      type: "onMethodReturn",
      methodReturnData,
    }),
    "*"
  );
};

export const frameCallEvent = (eventReturnData: any) => {
  window.parent.postMessage(
    JSON.stringify({
      type: "onEventReturn",
      eventReturnData,
    }),
    "*"
  );
};

export const frameCallCommand = (commandName: string, commandData: any) => {
  window.parent.postMessage(
    JSON.stringify({
      type: "onCallCommand",
      commandName,
      commandData,
    }),
    "*"
  );
};

export const getConvertedSize = (t, bytes) => {
  let power = 0,
    resultSize = bytes;

  const sizeNames = [
    t("Common:Bytes"),
    t("Common:Kilobyte"),
    t("Common:Megabyte"),
    t("Common:Gigabyte"),
    t("Common:Terabyte"),
    t("Common:Petabyte"),
    t("Common:Exabyte"),
  ];

  if (bytes <= 0) return `${"0" + " " + t("Common:Bytes")}`;

  if (bytes >= 1024) {
    power = Math.floor(Math.log(bytes) / Math.log(1024));
    power = power < sizeNames.length ? power : sizeNames.length - 1;
    resultSize = parseFloat((bytes / Math.pow(1024, power)).toFixed(2));
  }

  return resultSize + " " + sizeNames[power];
};

export const getBgPattern = (colorSchemeId: number | undefined) => {
  switch (colorSchemeId) {
    case 1:
      return `url('${BackgroundPatternReactSvgUrl}')`;
    case 2:
      return `url('${BackgroundPatternOrangeReactSvgUrl}')`;
    case 3:
      return `url('${BackgroundPatternGreenReactSvgUrl}')`;
    case 4:
      return `url('${BackgroundPatternRedReactSvgUrl}')`;
    case 5:
      return `url('${BackgroundPatternPurpleReactSvgUrl}')`;
    case 6:
      return `url('${BackgroundPatternLightBlueReactSvgUrl}')`;
    case 7:
      return `url('${BackgroundPatternBlackReactSvgUrl}')`;
    default:
      return `url('${BackgroundPatternReactSvgUrl}')`;
  }
};

export const getLogoFromPath = (path) => {
  if (!path || path.indexOf("images/logo/") === -1) return path;

  const name = path.split("/").pop();

  switch (name) {
    case "aboutpage.svg":
    case "loginpage.svg":
      return LoginPageSvgUrl;
    case "dark_loginpage.svg":
      return DarkLoginPageSvgUrl;
    case "leftmenu.svg":
    case "dark_leftmenu.svg":
      return LeftMenuSvgUrl;
    case "dark_aboutpage.svg":
    case "dark_lightsmall.svg":
      return DarkLightSmallSvgUrl;
    case "docseditor.svg":
      return DocseditorSvgUrl;
    case "lightsmall.svg":
      return LightSmallSvgUrl;
    case "docseditorembed.svg":
      return DocsEditoRembedSvgUrl;
    case "favicon.ico":
      return FaviconIco;
    default:
      break;
  }

  return path;
};

export const getDaysLeft = (date) => {
  return moment(date).startOf("day").diff(moment().startOf("day"), "days");
};
export const getDaysRemaining = (autoDelete) => {
  let daysRemaining = getDaysLeft(autoDelete);

  if (daysRemaining <= 0) return "<1";
  return "" + daysRemaining;
};

export const checkFilterInstance = (filterObject, certainClass) => {
  const isInstance =
    filterObject.constructor.name === certainClass.prototype.constructor.name;

  if (!isInstance)
    throw new Error(
      `Filter ${filterObject.constructor.name} isn't an instance of   ${certainClass.prototype.constructor.name}`
    );

  return isInstance;
};

export const getFileExtension = (fileTitle: string) => {
  if (!fileTitle) {
    return "";
  }
  fileTitle = fileTitle.trim();
  const posExt = fileTitle.lastIndexOf(".");
  return 0 <= posExt ? fileTitle.substring(posExt).trim().toLowerCase() : "";
};

export const getSystemTheme = () => {
  const isDesktopClient = window["AscDesktopEditor"] !== undefined;
  const desktopClientTheme = window?.RendererProcessVariable?.theme;
  const isDark =
    desktopClientTheme?.id === "theme-dark" ||
    desktopClientTheme?.id === "theme-contrast-dark" ||
    (desktopClientTheme?.id === "theme-system" &&
      desktopClientTheme?.system === "dark");

  return isDesktopClient
    ? isDark
      ? ThemeKeys.DarkStr
      : ThemeKeys.BaseStr
    : window.matchMedia &&
      window.matchMedia("(prefers-color-scheme: dark)").matches
    ? ThemeKeys.DarkStr
    : ThemeKeys.BaseStr;
};

export const getEditorTheme = (theme) => {
  switch (theme) {
    case ThemeKeys.BaseStr:
      return "default-light";
    case ThemeKeys.DarkStr:
      return "default-dark";
    case ThemeKeys.SystemStr: {
      const uiTheme = getSystemTheme();
      return uiTheme === ThemeKeys.DarkStr ? "default-dark" : "default-light";
    }
    default:
      return "default-dark";
  }
};

<<<<<<< HEAD
export type FolderTypeValueOf = (typeof FolderType)[keyof typeof FolderType];
export const getIconPathByFolderType = (
  folderType?: FolderTypeValueOf
): string => {
  const defaultPath = "folder.svg";

  const folderIconPath: Partial<Record<FolderTypeValueOf, string>> = {
    [FolderType.Done]: "done.svg",
    [FolderType.InProgress]: "inProgress.svg",
    [FolderType.DEFAULT]: defaultPath,
  };

  return folderIconPath[folderType ?? FolderType.DEFAULT] ?? defaultPath;
=======
const languages: string[] = ["ar-SA"];
export const isBetaLanguage = (language: string): boolean => {
  return languages.includes(language);
>>>>>>> e63c5812
};<|MERGE_RESOLUTION|>--- conflicted
+++ resolved
@@ -682,7 +682,11 @@
   }
 };
 
-<<<<<<< HEAD
+const languages: string[] = ["ar-SA"];
+export const isBetaLanguage = (language: string): boolean => {
+  return languages.includes(language);
+};
+
 export type FolderTypeValueOf = (typeof FolderType)[keyof typeof FolderType];
 export const getIconPathByFolderType = (
   folderType?: FolderTypeValueOf
@@ -696,9 +700,4 @@
   };
 
   return folderIconPath[folderType ?? FolderType.DEFAULT] ?? defaultPath;
-=======
-const languages: string[] = ["ar-SA"];
-export const isBetaLanguage = (language: string): boolean => {
-  return languages.includes(language);
->>>>>>> e63c5812
 };