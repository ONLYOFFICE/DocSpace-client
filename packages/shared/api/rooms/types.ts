--- conflicted
+++ resolved
@@ -26,17 +26,14 @@
 
 import { TFile, TFolder } from "../files/types";
 import {
-<<<<<<< HEAD
   ExportRoomIndexTaskStatus,
   FolderType,
   RoomsType,
   ShareAccessRights,
-=======
   FolderType,
   RoomsType,
   ShareAccessRights,
   ValidationStatus,
->>>>>>> 94e07e5b
 } from "../../enums";
 import { TCreatedBy, TPathParts } from "../../types";
 
@@ -111,7 +108,6 @@
   new: number;
 };
 
-<<<<<<< HEAD
 export type TExportRoomIndexTask = {
   id: string;
   error: string;
@@ -121,11 +117,11 @@
   resultFileId: number;
   resultFileName: string;
   resultFileUrl: string;
-=======
+};
+
 export type TPublicRoomPassword = {
   linkId: string;
   shared: boolean;
   status: ValidationStatus;
   tenantId: string | number;
->>>>>>> 94e07e5b
 };