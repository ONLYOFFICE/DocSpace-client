{
  "key_path": "ImportFromGoogle",
  "content": "Import from Google Workspace",
  "content_en_sha1_hash": "3e8c6ed520af16193ff43a67f65b78870ac079ec",
  "created_at": "2025-05-19T21:30:51.657Z",
<<<<<<< HEAD
  "updated_at": "2025-05-24T04:57:54.851Z",
=======
  "updated_at": "2025-07-10T11:11:06.900Z",
>>>>>>> 4378f47c
  "comment": {
    "text": "This translation key is used to display the label \"Import from Google Workspace\" in the portal settings UI. It appears as a header in a dialog or section where users can configure their workspace imports.",
    "is_auto": true,
    "updated_at": "2025-05-20T09:45:05.951Z"
  },
  "usage": [
    {
      "file_path": "/packages/client/src/pages/PortalSettings/Layout/Section/Header/index.js",
      "line_number": 317,
      "context": "];\n \n const translatedHeader =\n header === IMPORT_HEADER_CONST\n ? workspace === \"GoogleWorkspace\"\n ? t(\"ImportFromGoogle\")\n : workspace === \"Nextcloud\"\n ? t(\"ImportFromNextcloud\")\n : workspace === \"Workspace\"\n ? t(\"ImportFromPortal\", {\n organizationName: logoText,",
      "module": "/packages/client"
    }
  ],
  "languages": {
    "en": {
      "ai_translated": false,
      "ai_model": null,
      "ai_spell_check_issues": [],
      "approved_at": null
    },
    "ar-SA": {
      "ai_translated": false,
      "ai_model": null,
      "ai_spell_check_issues": [],
      "approved_at": null
    },
    "az": {
      "ai_translated": false,
      "ai_model": null,
      "ai_spell_check_issues": [],
      "approved_at": null
    },
    "bg": {
      "ai_translated": false,
      "ai_model": null,
      "ai_spell_check_issues": [
        {
          "type": "incorrect_translation",
          "description": "The Bulgarian translation 'Входирай от Google Workspace' is not an accurate translation of 'Import from Google Workspace'. 'Входирай' is not the correct verb for 'Import'.",
          "suggestion": "Импортирай от Google Workspace"
        }
      ],
      "approved_at": null
    },
    "cs": {
      "ai_translated": false,
      "ai_model": null,
      "ai_spell_check_issues": [],
      "approved_at": null
    },
    "de": {
      "ai_translated": false,
      "ai_model": null,
      "ai_spell_check_issues": [],
      "approved_at": null
    },
    "el-GR": {
      "ai_translated": false,
      "ai_model": null,
      "ai_spell_check_issues": [],
      "approved_at": null
    },
    "es": {
      "ai_translated": false,
      "ai_model": null,
      "ai_spell_check_issues": [],
      "approved_at": null
    },
    "fi": {
      "ai_translated": false,
      "ai_model": null,
      "ai_spell_check_issues": [],
      "approved_at": null
    },
    "fr": {
      "ai_translated": false,
      "ai_model": null,
      "ai_spell_check_issues": [],
      "approved_at": null
    },
    "hy-AM": {
      "ai_translated": false,
      "ai_model": null,
      "ai_spell_check_issues": [],
      "approved_at": null
    },
    "it": {
      "ai_translated": false,
      "ai_model": null,
      "ai_spell_check_issues": [],
      "approved_at": null
    },
    "ja-JP": {
      "ai_translated": false,
      "ai_model": null,
      "ai_spell_check_issues": [],
      "approved_at": null
    },
    "ko-KR": {
      "ai_translated": false,
      "ai_model": null,
      "ai_spell_check_issues": [],
      "approved_at": null
    },
    "lo-LA": {
      "ai_translated": false,
      "ai_model": null,
      "ai_spell_check_issues": [],
      "approved_at": null
    },
    "lv": {
      "ai_translated": false,
      "ai_model": null,
      "ai_spell_check_issues": [],
      "approved_at": null
    },
    "nl": {
      "ai_translated": false,
      "ai_model": null,
      "ai_spell_check_issues": [],
      "approved_at": null
    },
    "pl": {
      "ai_translated": false,
      "ai_model": null,
      "ai_spell_check_issues": [],
      "approved_at": null
    },
    "pt": {
      "ai_translated": false,
      "ai_model": null,
      "ai_spell_check_issues": [],
      "approved_at": null
    },
    "pt-BR": {
      "ai_translated": false,
      "ai_model": null,
      "ai_spell_check_issues": [],
      "approved_at": null
    },
    "ro": {
      "ai_translated": false,
      "ai_model": null,
      "ai_spell_check_issues": [],
      "approved_at": null
    },
    "ru": {
      "ai_translated": false,
      "ai_model": null,
      "ai_spell_check_issues": [],
      "approved_at": null
    },
    "si": {
      "ai_translated": false,
      "ai_model": null,
      "ai_spell_check_issues": [
        {
          "type": "incorrect_translation",
          "description": "The translation 'ගූගල් වැඩබිමෙන් ආයාත කරන්න' while conveying the general meaning, is not the most natural or precise translation of 'Import from Google Workspace'. 'Google Workspace' refers to a specific suite of tools. A more accurate and commonly used translation would incorporate the entire concept, not just 'Google work area'.",
          "suggestion": "ගූගල් වொர்க்ස්ප්ලෙස්‍ සිට ආයාත කරන්න"
        },
        {
          "type": "formatting",
          "description": "While not strictly incorrect, the translation lacks stylistic refinement. Combining 'ගූගල්' and 'වொர்க்ස්ප්ලෙස්‍' might improve readability.",
          "suggestion": "ගූගල් වொர்க்ස්ප්ලෙස්‍ සිට ආයාත කරන්න"
        }
      ],
      "approved_at": null
    },
    "sk": {
      "ai_translated": false,
      "ai_model": null,
      "ai_spell_check_issues": [],
      "approved_at": null
    },
    "sl": {
      "ai_translated": false,
      "ai_model": null,
      "ai_spell_check_issues": [],
      "approved_at": null
    },
    "sr-Cyrl-RS": {
      "ai_translated": false,
      "ai_model": null,
      "ai_spell_check_issues": [
        {
          "type": "incorrect_translation",
          "description": "The translation 'Увези са Google Workspace-а' is not the most accurate or natural-sounding translation of 'Import from Google Workspace'. 'Увези' implies 'take' or 'carry', whereas 'import' suggests bringing data *into* a system. A better translation would convey the idea of importing data.",
          "suggestion": "Упори из Google Workspace-а"
        },
        {
          "type": "grammar",
          "description": "The phrase 'Упори из Google Workspace-а' can be improved. The preposition 'из' is generally used when something originates *from* a specific place. In this context, 'у' (into) might be more appropriate.",
          "suggestion": "Упори у Google Workspace-а"
        }
      ],
      "approved_at": null
    },
    "sr-Latn-RS": {
      "ai_translated": false,
      "ai_model": null,
      "ai_spell_check_issues": [
        {
          "type": "incorrect_translation",
          "description": "The translation 'Uvezi sa Google Workspace-a' is not the most natural or accurate way to express 'Import from Google Workspace' in Serbian. While technically understandable, it's not idiomatic.",
          "suggestion": "Uvezi iz Google Workspace-a"
        },
        {
          "type": "formatting",
          "description": "The use of a hyphen is slightly unusual in this context. Using 'iz' (from) makes the phrasing more fluid and aligns with common Serbian usage.",
          "suggestion": "Consider removing the hyphen and using 'iz'."
        }
      ],
      "approved_at": null
    },
    "tr": {
      "ai_translated": false,
      "ai_model": null,
      "ai_spell_check_issues": [
        {
          "type": "incorrect_translation",
          "description": "While technically correct, 'Google Workspace’ten içe aktar' sounds slightly awkward in Turkish. A more natural phrasing would be 'Google Workspace'tan aktarım yap' or 'Google Workspace'tan aktar'. The current phrasing uses the dative case ('-den') which, while grammatically correct, isn't the most fluid way to express importing.",
          "suggestion": "Google Workspace'tan aktarım yap"
        }
      ],
      "approved_at": null
    },
    "uk-UA": {
      "ai_translated": false,
      "ai_model": null,
      "ai_spell_check_issues": [],
      "approved_at": null
    },
    "vi": {
      "ai_translated": false,
      "ai_model": null,
      "ai_spell_check_issues": [],
      "approved_at": null
    },
    "zh-CN": {
      "ai_translated": false,
      "ai_model": null,
      "ai_spell_check_issues": [],
      "approved_at": null
    }
  }
}<|MERGE_RESOLUTION|>--- conflicted
+++ resolved
@@ -3,11 +3,7 @@
   "content": "Import from Google Workspace",
   "content_en_sha1_hash": "3e8c6ed520af16193ff43a67f65b78870ac079ec",
   "created_at": "2025-05-19T21:30:51.657Z",
-<<<<<<< HEAD
-  "updated_at": "2025-05-24T04:57:54.851Z",
-=======
   "updated_at": "2025-07-10T11:11:06.900Z",
->>>>>>> 4378f47c
   "comment": {
     "text": "This translation key is used to display the label \"Import from Google Workspace\" in the portal settings UI. It appears as a header in a dialog or section where users can configure their workspace imports.",
     "is_auto": true,
@@ -46,7 +42,7 @@
       "ai_spell_check_issues": [
         {
           "type": "incorrect_translation",
-          "description": "The Bulgarian translation 'Входирай от Google Workspace' is not an accurate translation of 'Import from Google Workspace'. 'Входирай' is not the correct verb for 'Import'.",
+          "description": "The translation \"Входирай от Google Workspace\" is not an accurate translation of \"Import from Google Workspace\". \"Входирай\" means \"log in\" or \"enter\", not \"import\".",
           "suggestion": "Импортирай от Google Workspace"
         }
       ],
@@ -91,7 +87,13 @@
     "hy-AM": {
       "ai_translated": false,
       "ai_model": null,
-      "ai_spell_check_issues": [],
+      "ai_spell_check_issues": [
+        {
+          "type": "incorrect_translation",
+          "description": "While technically correct, \"Ներմուծում Google Workspace-ից\" is a very literal translation. A more natural and idiomatic Armenian phrasing would improve user experience. 'From' can be implied or better expressed.",
+          "suggestion": "Consider alternatives like \"Google Workspace-ից ներմուծում\" or \"Google Workspace-ի ներմուծում\" which sound more fluent."
+        }
+      ],
       "approved_at": null
     },
     "it": {
@@ -166,42 +168,37 @@
       "ai_spell_check_issues": [
         {
           "type": "incorrect_translation",
-          "description": "The translation 'ගූගල් වැඩබිමෙන් ආයාත කරන්න' while conveying the general meaning, is not the most natural or precise translation of 'Import from Google Workspace'. 'Google Workspace' refers to a specific suite of tools. A more accurate and commonly used translation would incorporate the entire concept, not just 'Google work area'.",
-          "suggestion": "ගූගල් වொர்க்ස්ප්ලෙස්‍ සිට ආයාත කරන්න"
+          "description": "The translation 'ගූගල් වැඩබිමෙන් ආයාත කරන්න' is a literal translation and could be improved for naturalness in Sinhala. 'Import from Google Workspace' often implies a process, not just an action.",
+          "suggestion": "Consider a more idiomatic translation such as 'ගූගල් වැඩබිමෙන් දත්ත ආයාත කිරීම' (Google Workspace data import) or 'ගූගල් වැඩබිමෙන් ගෙනත් හැදවීම' (Bringing from Google Workspace) depending on the specific context."
+        }
+      ],
+      "approved_at": null
+    },
+    "sk": {
+      "ai_translated": false,
+      "ai_model": null,
+      "ai_spell_check_issues": [],
+      "approved_at": null
+    },
+    "sl": {
+      "ai_translated": false,
+      "ai_model": null,
+      "ai_spell_check_issues": [],
+      "approved_at": null
+    },
+    "sr-Cyrl-RS": {
+      "ai_translated": false,
+      "ai_model": null,
+      "ai_spell_check_issues": [
+        {
+          "type": "incorrect_translation",
+          "description": "The translation 'Увези са Google Workspace-а' doesn't accurately convey the meaning of 'Import from Google Workspace.' 'Увези' implies taking or transporting something, while 'Import' suggests bringing data into a system. A more appropriate translation would emphasize bringing data.",
+          "suggestion": "Увези податке са Google Workspace-а"
         },
         {
-          "type": "formatting",
-          "description": "While not strictly incorrect, the translation lacks stylistic refinement. Combining 'ගූගල්' and 'වொர்க்ස්ප්ලෙස්‍' might improve readability.",
-          "suggestion": "ගූගල් වொர்க்ස්ප්ලෙස්‍ සිට ආයාත කරන්න"
-        }
-      ],
-      "approved_at": null
-    },
-    "sk": {
-      "ai_translated": false,
-      "ai_model": null,
-      "ai_spell_check_issues": [],
-      "approved_at": null
-    },
-    "sl": {
-      "ai_translated": false,
-      "ai_model": null,
-      "ai_spell_check_issues": [],
-      "approved_at": null
-    },
-    "sr-Cyrl-RS": {
-      "ai_translated": false,
-      "ai_model": null,
-      "ai_spell_check_issues": [
-        {
-          "type": "incorrect_translation",
-          "description": "The translation 'Увези са Google Workspace-а' is not the most accurate or natural-sounding translation of 'Import from Google Workspace'. 'Увези' implies 'take' or 'carry', whereas 'import' suggests bringing data *into* a system. A better translation would convey the idea of importing data.",
-          "suggestion": "Упори из Google Workspace-а"
-        },
-        {
           "type": "grammar",
-          "description": "The phrase 'Упори из Google Workspace-а' can be improved. The preposition 'из' is generally used when something originates *from* a specific place. In this context, 'у' (into) might be more appropriate.",
-          "suggestion": "Упори у Google Workspace-а"
+          "description": "While understandable, the phrase 'Увези са Google Workspace-а' could be improved. The preposition 'са' isn't ideal here.  It's more natural to use a different preposition or phrasing to indicate the source.",
+          "suggestion": "Увези податке из Google Workspace-а"
         }
       ],
       "approved_at": null
@@ -212,13 +209,8 @@
       "ai_spell_check_issues": [
         {
           "type": "incorrect_translation",
-          "description": "The translation 'Uvezi sa Google Workspace-a' is not the most natural or accurate way to express 'Import from Google Workspace' in Serbian. While technically understandable, it's not idiomatic.",
+          "description": "The translation 'Uvezi sa Google Workspace-a' is not the most natural or accurate translation of 'Import from Google Workspace'. The preposition 'sa' implies 'with' or 'from' in a more general sense. A more accurate translation would reflect the action of importing.",
           "suggestion": "Uvezi iz Google Workspace-a"
-        },
-        {
-          "type": "formatting",
-          "description": "The use of a hyphen is slightly unusual in this context. Using 'iz' (from) makes the phrasing more fluid and aligns with common Serbian usage.",
-          "suggestion": "Consider removing the hyphen and using 'iz'."
         }
       ],
       "approved_at": null
@@ -229,8 +221,8 @@
       "ai_spell_check_issues": [
         {
           "type": "incorrect_translation",
-          "description": "While technically correct, 'Google Workspace’ten içe aktar' sounds slightly awkward in Turkish. A more natural phrasing would be 'Google Workspace'tan aktarım yap' or 'Google Workspace'tan aktar'. The current phrasing uses the dative case ('-den') which, while grammatically correct, isn't the most fluid way to express importing.",
-          "suggestion": "Google Workspace'tan aktarım yap"
+          "description": "While 'Google Workspace’ten içe aktar' is understandable, a more natural and accurate translation would be 'Google Çalışma Alanı'ndan aktarım' or 'Google Çalışma Alanı'ndan içe aktarma'. 'İçe aktar' is correct but the phrasing with 'Google Workspace' isn't idiomatic.",
+          "suggestion": "Google Çalışma Alanı’ndan aktarım"
         }
       ],
       "approved_at": null
