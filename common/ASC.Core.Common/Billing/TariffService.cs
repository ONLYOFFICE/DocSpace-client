--- conflicted
+++ resolved
@@ -30,11 +30,11 @@
 using System.Reflection;
 using System.Text;
 using System.Threading.Tasks;
-
+
 using ASC.Common;
 using ASC.Common.Caching;
 using ASC.Common.Logging;
-using ASC.Core.Caching;
+using ASC.Core.Caching;
 using ASC.Core.Common.EF;
 using ASC.Core.Tenants;
 
@@ -77,63 +77,63 @@
     }
 
     class ConfigureTariffService : IConfigureNamedOptions<TariffService>
-    {
-        public ConfigureTariffService(
+    {
+        public ConfigureTariffService(
             IOptionsSnapshot<CachedQuotaService> quotaService,
             IOptionsSnapshot<CachedTenantService> tenantService,
             CoreBaseSettings coreBaseSettings,
             CoreSettings coreSettings,
-            IConfiguration configuration,
+            IConfiguration configuration,
             DbContextManager<CoreDbContext> coreDbContextManager,
             TariffServiceStorage tariffServiceStorage,
-            IOptionsMonitor<ILog> iLog)
-        {
-            QuotaService = quotaService;
-            TenantService = tenantService;
-            CoreBaseSettings = coreBaseSettings;
-            CoreSettings = coreSettings;
-            Configuration = configuration;
-            CoreDbContextManager = coreDbContextManager;
-            TariffServiceStorage = tariffServiceStorage;
-            ILog = iLog;
-        }
-
-        public IOptionsSnapshot<CachedQuotaService> QuotaService { get; }
-        public IOptionsSnapshot<CachedTenantService> TenantService { get; }
-        public CoreBaseSettings CoreBaseSettings { get; }
-        public CoreSettings CoreSettings { get; }
-        public IConfiguration Configuration { get; }
-        public DbContextManager<CoreDbContext> CoreDbContextManager { get; }
-        public TariffServiceStorage TariffServiceStorage { get; }
-        public IOptionsMonitor<ILog> ILog { get; }
-
-        public void Configure(string name, TariffService options)
-        {
-            Configure(options);
+            IOptionsMonitor<ILog> iLog)
+        {
+            QuotaService = quotaService;
+            TenantService = tenantService;
+            CoreBaseSettings = coreBaseSettings;
+            CoreSettings = coreSettings;
+            Configuration = configuration;
+            CoreDbContextManager = coreDbContextManager;
+            TariffServiceStorage = tariffServiceStorage;
+            ILog = iLog;
+        }
+
+        public IOptionsSnapshot<CachedQuotaService> QuotaService { get; }
+        public IOptionsSnapshot<CachedTenantService> TenantService { get; }
+        public CoreBaseSettings CoreBaseSettings { get; }
+        public CoreSettings CoreSettings { get; }
+        public IConfiguration Configuration { get; }
+        public DbContextManager<CoreDbContext> CoreDbContextManager { get; }
+        public TariffServiceStorage TariffServiceStorage { get; }
+        public IOptionsMonitor<ILog> ILog { get; }
+
+        public void Configure(string name, TariffService options)
+        {
+            Configure(options);
             options.QuotaService = QuotaService.Get(name);
-            options.TenantService = TenantService.Get(name);
-            options.CoreDbContext = CoreDbContextManager.Get(name);
-        }
-
-        public void Configure(TariffService options)
-        {
+            options.TenantService = TenantService.Get(name);
+            options.CoreDbContext = CoreDbContextManager.Get(name);
+        }
+
+        public void Configure(TariffService options)
+        {
             options.Log = ILog.CurrentValue;
             options.CoreSettings = CoreSettings;
-            options.Configuration = Configuration;
+            options.Configuration = Configuration;
             options.TariffServiceStorage = TariffServiceStorage;
             options.Options = ILog;
             options.CoreBaseSettings = CoreBaseSettings;
             options.Test = Configuration["core:payment:test"] == "true";
-            int.TryParse(Configuration["core:payment:delay"], out var paymentDelay);
+            int.TryParse(Configuration["core:payment:delay"], out var paymentDelay);
             options.PaymentDelay = paymentDelay;
             options.Cache = TariffServiceStorage.Cache;
-            options.Notify = TariffServiceStorage.Notify;
-
+            options.Notify = TariffServiceStorage.Notify;
+
             options.QuotaService = QuotaService.Value;
-            options.TenantService = TenantService.Value;
-            options.CoreDbContext = CoreDbContextManager.Value;
-        }
-    }
+            options.TenantService = TenantService.Value;
+            options.CoreDbContext = CoreDbContextManager.Value;
+        }
+    }
 
     public class TariffService : ITariffService
     {
@@ -152,108 +152,46 @@
         internal int PaymentDelay { get; set; }
 
         public TimeSpan CacheExpiration { get; set; }
-<<<<<<< HEAD
-        public CoreBaseSettings CoreBaseSettings { get; }
-        public CoreSettings CoreSettings { get; }
-        public IConfiguration Configuration { get; }
+        public CoreBaseSettings CoreBaseSettings { get; set; }
+        public CoreSettings CoreSettings { get; set; }
+        public IConfiguration Configuration { get; set; }
         public CoreDbContext CoreDbContext { get; set; }
-        public TariffServiceStorage TariffServiceStorage { get; }
-        public IOptionsMonitor<ILog> Options { get; }
-
-        private TariffService(
+        public TariffServiceStorage TariffServiceStorage { get; set; }
+        public IOptionsMonitor<ILog> Options { get; set; }
+
+        public TariffService()
+        {
+            CacheExpiration = DEFAULT_CACHE_EXPIRATION;
+        }
+
+        public TariffService(
             IQuotaService quotaService,
             ITenantService tenantService,
             CoreBaseSettings coreBaseSettings,
             CoreSettings coreSettings,
             IConfiguration configuration,
+            DbContextManager<CoreDbContext> coreDbContextManager,
             TariffServiceStorage tariffServiceStorage,
             IOptionsMonitor<ILog> options)
-
-        {
-            log = options.CurrentValue;
-            this.quotaService = quotaService;
-            this.tenantService = tenantService;
+            : this()
+
+        {
+            Log = options.CurrentValue;
+            QuotaService = quotaService;
+            TenantService = tenantService;
             CoreSettings = coreSettings;
             Configuration = configuration;
             TariffServiceStorage = tariffServiceStorage;
             Options = options;
             CoreBaseSettings = coreBaseSettings;
-            CacheExpiration = DEFAULT_CACHE_EXPIRATION;
-            test = configuration["core:payment:test"] == "true";
-            int.TryParse(configuration["core:payment:delay"], out paymentDelay);
-
-            cache = TariffServiceStorage.Cache;
-            notify = TariffServiceStorage.Notify;
-        }
-        public TariffService(
-            IQuotaService quotaService,
-            ITenantService tenantService,
-            CoreBaseSettings coreBaseSettings,
-            CoreSettings coreSettings,
-            IConfiguration configuration,
-            DbContextManager<CoreDbContext> coreDbContextManager,
-            TariffServiceStorage tariffServiceStorage,
-            IOptionsMonitor<ILog> options)
-            : this(quotaService, tenantService, coreBaseSettings, coreSettings, configuration, tariffServiceStorage, options)
-
-        {
+            Test = configuration["core:payment:test"] == "true";
+            int.TryParse(configuration["core:payment:delay"], out var paymentDelay);
+
+            PaymentDelay = paymentDelay;
+
+            Cache = TariffServiceStorage.Cache;
+            Notify = TariffServiceStorage.Notify;
             CoreDbContext = coreDbContextManager.Value;
-        }
-        public TariffService(
-            IQuotaService quotaService,
-            ITenantService tenantService,
-            CoreBaseSettings coreBaseSettings,
-            CoreSettings coreSettings,
-            IConfiguration configuration,
-            CoreDbContext coreDbContext,
-            TariffServiceStorage tariffServiceStorage,
-            IOptionsMonitor<ILog> options)
-            : this(quotaService, tenantService, coreBaseSettings, coreSettings, configuration, tariffServiceStorage, options)
-
-        {
-            CoreDbContext = coreDbContext;
-=======
-        public CoreBaseSettings CoreBaseSettings { get; set; }
-        public CoreSettings CoreSettings { get; set; }
-        public IConfiguration Configuration { get; set; }
-        public CoreDbContext CoreDbContext { get; set; }
-        public TariffServiceStorage TariffServiceStorage { get; set; }
-        public IOptionsMonitor<ILog> Options { get; set; }
-
-        public TariffService()
-        {
-            CacheExpiration = DEFAULT_CACHE_EXPIRATION;
-        }
-
-        public TariffService(
-            IQuotaService quotaService,
-            ITenantService tenantService,
-            CoreBaseSettings coreBaseSettings,
-            CoreSettings coreSettings,
-            IConfiguration configuration,
-            DbContextManager<CoreDbContext> coreDbContextManager,
-            TariffServiceStorage tariffServiceStorage,
-            IOptionsMonitor<ILog> options)
-            : this()
-
-        {
-            Log = options.CurrentValue;
-            QuotaService = quotaService;
-            TenantService = tenantService;
-            CoreSettings = coreSettings;
-            Configuration = configuration;
-            TariffServiceStorage = tariffServiceStorage;
-            Options = options;
-            CoreBaseSettings = coreBaseSettings;
-            Test = configuration["core:payment:test"] == "true";
-            int.TryParse(configuration["core:payment:delay"], out var paymentDelay);
-
-            PaymentDelay = paymentDelay;
-
-            Cache = TariffServiceStorage.Cache;
-            Notify = TariffServiceStorage.Notify;
-            CoreDbContext = coreDbContextManager.Value;
->>>>>>> 30d952b9
         }
 
         public Tariff GetTariff(int tenantId, bool withRequestToPaymentSystem = true)
@@ -753,9 +691,9 @@
             services.AddCoreDbContextService();
 
             services.TryAddSingleton<TariffServiceStorage>();
-
+
             services.TryAddScoped<ITariffService, TariffService>();
-            services.TryAddScoped<IConfigureOptions<TariffService>, ConfigureTariffService>();
+            services.TryAddScoped<IConfigureOptions<TariffService>, ConfigureTariffService>();
 
             return services;
         }
