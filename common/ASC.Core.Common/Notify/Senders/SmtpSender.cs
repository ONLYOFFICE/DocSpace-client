--- conflicted
+++ resolved
@@ -23,524 +23,309 @@
  *
 */
 
-namespace ASC.Core.Notify.Senders;
-
-[Singletone(Additional = typeof(SmtpSenderExtension))]
-public class SmtpSender : INotifySender
-{
-<<<<<<< HEAD
-    protected ILog Logger { get; set; }
-    protected readonly IConfiguration Configuration;
-    protected IServiceProvider ServiceProvider;
-
-    private string _host;
-    private int _port;
-    private bool _ssl;
-    private ICredentials _credentials;
-    protected bool UseCoreSettings;
-    const int NetworkTimeout = 30000;
-
-    public SmtpSender(
-        IServiceProvider serviceProvider,
-        IOptionsMonitor<ILog> options)
-    {
-        Logger = options.Get("ASC.Notify");
-        Configuration = serviceProvider.GetService<IConfiguration>();
-        ServiceProvider = serviceProvider;
-    }
-
-    public virtual void Init(IDictionary<string, string> properties)
-    {
-        if (properties.ContainsKey("useCoreSettings") && bool.Parse(properties["useCoreSettings"]))
-        {
-            UseCoreSettings = true;
-        }
-        else
-        {
-            _host = properties["host"];
-            _port = properties.ContainsKey("port") ? int.Parse(properties["port"]) : 25;
-            _ssl = properties.ContainsKey("enableSsl") && bool.Parse(properties["enableSsl"]);
-            if (properties.TryGetValue("userName", out var property))
-            {
-                _credentials = new NetworkCredential(property, properties["password"]);
-=======
-    [Singletone(Additional = typeof(SmtpSenderExtension))]
-    public class SmtpSender : INotifySender
-    {
-
-        protected ILog Log { get; set; }
-        protected IConfiguration Configuration { get; }
-        protected IServiceProvider ServiceProvider { get; }
-
-        private string Host { get; set; }
-        private int Port { get; set; }
-        private bool Ssl { get; set; }
-        private ICredentials Credentials { get; set; }
-        protected bool UseCoreSettings { get; set; }
-        const int NETWORK_TIMEOUT = 30000;
-
-        public SmtpSender(
-            IServiceProvider serviceProvider,
-            IOptionsMonitor<ILog> options)
-        {
-            Log = options.Get("ASC.Notify");
-            Configuration = serviceProvider.GetService<IConfiguration>();
-            ServiceProvider = serviceProvider;
-        }
-
-        public virtual void Init(IDictionary<string, string> properties)
-        {
-            if (properties.ContainsKey("useCoreSettings") && bool.Parse(properties["useCoreSettings"]))
-            {
-                UseCoreSettings = true;
-            }
-            else
-            {
-                Host = properties["host"];
-                Port = properties.ContainsKey("port") ? int.Parse(properties["port"]) : 25;
-                Ssl = properties.ContainsKey("enableSsl") && bool.Parse(properties["enableSsl"]);
-                if (properties.TryGetValue("userName", out var property))
-                {
-                    Credentials = new NetworkCredential(property, properties["password"]);
-                }
-            }
-        }
-
-        private void InitUseCoreSettings(CoreConfiguration configuration)
-        {
-            var s = configuration.SmtpSettings;
-
-            Host = s.Host;
-            Port = s.Port;
-            Ssl = s.EnableSSL;
-            Credentials = !string.IsNullOrEmpty(s.CredentialsUserName)
-                ? new NetworkCredential(s.CredentialsUserName, s.CredentialsUserPassword)
-                : null;
-        }
-
-        public virtual NoticeSendResult Send(NotifyMessage m)
-        {
-            using var scope = ServiceProvider.CreateScope();
-            var scopeClass = scope.ServiceProvider.GetService<SmtpSenderScope>();
-            var (tenantManager, configuration) = scopeClass;
-            tenantManager.SetCurrentTenant(m.TenantId);
-
-            var smtpClient = GetSmtpClient();
-            var result = NoticeSendResult.TryOnceAgain;
-            try
-            {
-                try
-                {
-                    if (UseCoreSettings)
-                        InitUseCoreSettings(configuration);
-
-                    var mail = BuildMailMessage(m);
-
-                    Log.DebugFormat("SmtpSender - host={0}; port={1}; enableSsl={2} enableAuth={3}", Host, Port, Ssl, Credentials != null);
-
-                    smtpClient.Connect(Host, Port,
-                        Ssl ? SecureSocketOptions.Auto : SecureSocketOptions.None);
-
-                    if (Credentials != null)
-                    {
-                        smtpClient.Authenticate(Credentials);
+namespace ASC.Core.Notify.Senders;
+
+[Singletone(Additional = typeof(SmtpSenderExtension))]
+public class SmtpSender : INotifySender
+{
+    protected ILog Logger { get; set; }
+    protected readonly IConfiguration Configuration;
+    protected IServiceProvider ServiceProvider;
+
+    private string _host;
+    private int _port;
+    private bool _ssl;
+    private ICredentials _credentials;
+    protected bool UseCoreSettings;
+    const int NetworkTimeout = 30000;
+
+    public SmtpSender(
+        IServiceProvider serviceProvider,
+        IOptionsMonitor<ILog> options)
+    {
+        Logger = options.Get("ASC.Notify");
+        Configuration = serviceProvider.GetService<IConfiguration>();
+        ServiceProvider = serviceProvider;
+    }
+
+    public virtual void Init(IDictionary<string, string> properties)
+    {
+        if (properties.ContainsKey("useCoreSettings") && bool.Parse(properties["useCoreSettings"]))
+        {
+            UseCoreSettings = true;
+        }
+        else
+        {
+            _host = properties["host"];
+            _port = properties.ContainsKey("port") ? int.Parse(properties["port"]) : 25;
+            _ssl = properties.ContainsKey("enableSsl") && bool.Parse(properties["enableSsl"]);
+            if (properties.TryGetValue("userName", out var property))
+            {
+                _credentials = new NetworkCredential(property, properties["password"]);
+            }
+        }
+    }
+
+    private void InitUseCoreSettings(CoreConfiguration configuration)
+    {
+        var s = configuration.SmtpSettings;
+
+        _host = s.Host;
+        _port = s.Port;
+        _ssl = s.EnableSSL;
+        _credentials = !string.IsNullOrEmpty(s.CredentialsUserName)
+            ? new NetworkCredential(s.CredentialsUserName, s.CredentialsUserPassword)
+            : null;
+    }
+
+    public virtual NoticeSendResult Send(NotifyMessage m)
+    {
+        using var scope = ServiceProvider.CreateScope();
+        var scopeClass = scope.ServiceProvider.GetService<SmtpSenderScope>();
+        var (tenantManager, configuration) = scopeClass;
+        tenantManager.SetCurrentTenant(m.TenantId);
+
+        var smtpClient = GetSmtpClient();
+        var result = NoticeSendResult.TryOnceAgain;
+        try
+        {
+            try
+            {
+                if (UseCoreSettings)
+                {
+                    InitUseCoreSettings(configuration);
+                }
+
+                var mail = BuildMailMessage(m);
+
+                Logger.DebugFormat("SmtpSender - host={0}; port={1}; enableSsl={2} enableAuth={3}", _host, _port, _ssl, _credentials != null);
+
+                smtpClient.Connect(_host, _port,
+                    _ssl ? SecureSocketOptions.Auto : SecureSocketOptions.None);
+
+                if (_credentials != null)
+                {
+                    smtpClient.Authenticate(_credentials);
+                }
+
+                smtpClient.Send(mail);
+                result = NoticeSendResult.OK;
+            }
+            catch (Exception e)
+            {
+                Logger.ErrorFormat("Tenant: {0}, To: {1} - {2}", m.TenantId, m.Reciever, e);
+
+                throw;
+            }
+        }
+        catch (ObjectDisposedException)
+        {
+            result = NoticeSendResult.SendingImpossible;
+        }
+        catch (InvalidOperationException)
+        {
+            result = string.IsNullOrEmpty(_host) || _port == 0
+                ? NoticeSendResult.SendingImpossible
+                : NoticeSendResult.TryOnceAgain;
+        }
+        catch (IOException)
+        {
+            result = NoticeSendResult.TryOnceAgain;
+        }
+        catch (MailKit.Net.Smtp.SmtpProtocolException)
+        {
+            result = NoticeSendResult.SendingImpossible;
+        }
+        catch (MailKit.Net.Smtp.SmtpCommandException e)
+        {
+            switch (e.StatusCode)
+            {
+                case MailKit.Net.Smtp.SmtpStatusCode.MailboxBusy:
+                case MailKit.Net.Smtp.SmtpStatusCode.MailboxUnavailable:
+                case MailKit.Net.Smtp.SmtpStatusCode.ExceededStorageAllocation:
+                    result = NoticeSendResult.TryOnceAgain;
+                    break;
+                case MailKit.Net.Smtp.SmtpStatusCode.MailboxNameNotAllowed:
+                case MailKit.Net.Smtp.SmtpStatusCode.UserNotLocalWillForward:
+                case MailKit.Net.Smtp.SmtpStatusCode.UserNotLocalTryAlternatePath:
+                    result = NoticeSendResult.MessageIncorrect;
+                    break;
+                default:
+                    if (e.StatusCode != MailKit.Net.Smtp.SmtpStatusCode.Ok)
+                    {
+                        result = NoticeSendResult.TryOnceAgain;
+                    }
+                    break;
+            }
+        }
+        catch (Exception)
+        {
+            result = NoticeSendResult.SendingImpossible;
+        }
+        finally
+        {
+            if (smtpClient.IsConnected)
+            {
+                smtpClient.Disconnect(true);
+            }
+
+            smtpClient.Dispose();
+        }
+
+        return result;
+    }
+
+    private MimeMessage BuildMailMessage(NotifyMessage m)
+    {
+        var mimeMessage = new MimeMessage
+        {
+            Subject = m.Subject
+        };
+
+        var fromAddress = MailboxAddress.Parse(ParserOptions.Default, m.Sender);
+
+        mimeMessage.From.Add(fromAddress);
+
+        foreach (var to in m.Reciever.Split(new[] { '|' }, StringSplitOptions.RemoveEmptyEntries))
+        {
+            mimeMessage.To.Add(MailboxAddress.Parse(ParserOptions.Default, to));
+        }
+
+        if (m.ContentType == Pattern.HtmlContentType)
+        {
+            var textPart = new TextPart("plain")
+            {
+                Text = HtmlUtil.GetText(m.Content),
+                ContentTransferEncoding = ContentEncoding.QuotedPrintable
+            };
+
+            var multipartAlternative = new MultipartAlternative { textPart };
+
+            var htmlPart = new TextPart("html")
+            {
+                Text = GetHtmlView(m.Content),
+                ContentTransferEncoding = ContentEncoding.QuotedPrintable
+            };
+
+            if (m.Attachments != null && m.Attachments.Count > 0)
+            {
+                var multipartRelated = new MultipartRelated
+                {
+                    Root = htmlPart
+                };
+
+                foreach (var attachment in m.Attachments)
+                {
+                    var mimeEntity = ConvertAttachmentToMimePart(attachment);
+                    if (mimeEntity != null)
+                    {
+                        multipartRelated.Add(mimeEntity);
                     }
-
-                    smtpClient.Send(mail);
-                    result = NoticeSendResult.OK;
-                }
-                catch (Exception e)
-                {
-                    Log.ErrorFormat("Tenant: {0}, To: {1} - {2}", m.TenantId, m.Reciever, e);
-                    throw;
-                }
-            }
-            catch (ObjectDisposedException)
-            {
-                result = NoticeSendResult.SendingImpossible;
-            }
-            catch (InvalidOperationException)
-            {
-                result = string.IsNullOrEmpty(Host) || Port == 0
-                    ? NoticeSendResult.SendingImpossible
-                    : NoticeSendResult.TryOnceAgain;
-            }
-            catch (IOException)
-            {
-                result = NoticeSendResult.TryOnceAgain;
-            }
-            catch (MailKit.Net.Smtp.SmtpProtocolException)
-            {
-                result = NoticeSendResult.SendingImpossible;
-            }
-            catch (MailKit.Net.Smtp.SmtpCommandException e)
-            {
-                switch (e.StatusCode)
-                {
-                    case MailKit.Net.Smtp.SmtpStatusCode.MailboxBusy:
-                    case MailKit.Net.Smtp.SmtpStatusCode.MailboxUnavailable:
-                    case MailKit.Net.Smtp.SmtpStatusCode.ExceededStorageAllocation:
-                        result = NoticeSendResult.TryOnceAgain;
-                        break;
-                    case MailKit.Net.Smtp.SmtpStatusCode.MailboxNameNotAllowed:
-                    case MailKit.Net.Smtp.SmtpStatusCode.UserNotLocalWillForward:
-                    case MailKit.Net.Smtp.SmtpStatusCode.UserNotLocalTryAlternatePath:
-                        result = NoticeSendResult.MessageIncorrect;
-                        break;
-                    default:
-                        if (e.StatusCode != MailKit.Net.Smtp.SmtpStatusCode.Ok)
-                        {
-                            result = NoticeSendResult.TryOnceAgain;
-                        }
-                        break;
-                }
-            }
-            catch (Exception)
-            {
-                result = NoticeSendResult.SendingImpossible;
-            }
-            finally
-            {
-                if (smtpClient.IsConnected)
-                    smtpClient.Disconnect(true);
-
-                smtpClient.Dispose();
-            }
-            return result;
-        }
-
-        private MimeMessage BuildMailMessage(NotifyMessage m)
-        {
-            var mimeMessage = new MimeMessage
-            {
-                Subject = m.Subject
-            };
-
-            var fromAddress = MailboxAddress.Parse(ParserOptions.Default, m.Sender);
-
-            mimeMessage.From.Add(fromAddress);
-
-            foreach (var to in m.Reciever.Split(new[] { '|' }, StringSplitOptions.RemoveEmptyEntries))
-            {
-                mimeMessage.To.Add(MailboxAddress.Parse(ParserOptions.Default, to));
-            }
-
-            if (m.ContentType == Pattern.HTMLContentType)
-            {
-                var textPart = new TextPart("plain")
-                {
-                    Text = HtmlUtil.GetText(m.Content),
-                    ContentTransferEncoding = ContentEncoding.QuotedPrintable
-                };
-
-                var multipartAlternative = new MultipartAlternative { textPart };
-
-                var htmlPart = new TextPart("html")
-                {
-                    Text = GetHtmlView(m.Content),
-                    ContentTransferEncoding = ContentEncoding.QuotedPrintable
-                };
-
-                if (m.Attachments != null && m.Attachments.Count > 0)
-                {
-                    var multipartRelated = new MultipartRelated
-                    {
-                        Root = htmlPart
-                    };
-
-                    foreach (var attachment in m.Attachments)
-                    {
-                        var mimeEntity = ConvertAttachmentToMimePart(attachment);
-                        if (mimeEntity != null)
-                            multipartRelated.Add(mimeEntity);
-                    }
-
-                    multipartAlternative.Add(multipartRelated);
-                }
-                else
-                {
-                    multipartAlternative.Add(htmlPart);
-                }
-
-                mimeMessage.Body = multipartAlternative;
-            }
-            else
-            {
-                mimeMessage.Body = new TextPart("plain")
-                {
-                    Text = m.Content,
-                    ContentTransferEncoding = ContentEncoding.QuotedPrintable
-                };
-            }
-
-            if (!string.IsNullOrEmpty(m.ReplyTo))
-            {
-                mimeMessage.ReplyTo.Add(MailboxAddress.Parse(ParserOptions.Default, m.ReplyTo));
->>>>>>> 0635eea5
-            }
-        }
-    }
-
-    private void InitUseCoreSettings(CoreConfiguration configuration)
-    {
-        var s = configuration.SmtpSettings;
-
-        _host = s.Host;
-        _port = s.Port;
-        _ssl = s.EnableSSL;
-        _credentials = !string.IsNullOrEmpty(s.CredentialsUserName)
-            ? new NetworkCredential(s.CredentialsUserName, s.CredentialsUserPassword)
-            : null;
-    }
-
-    public virtual NoticeSendResult Send(NotifyMessage m)
-    {
-        using var scope = ServiceProvider.CreateScope();
-        var scopeClass = scope.ServiceProvider.GetService<SmtpSenderScope>();
-        var (tenantManager, configuration) = scopeClass;
-        tenantManager.SetCurrentTenant(m.Tenant);
-
-        var smtpClient = GetSmtpClient();
-        var result = NoticeSendResult.TryOnceAgain;
-        try
-        {
-            try
-            {
-                if (UseCoreSettings)
-                {
-                    InitUseCoreSettings(configuration);
-                }
-
-                var mail = BuildMailMessage(m);
-
-                Logger.DebugFormat("SmtpSender - host={0}; port={1}; enableSsl={2} enableAuth={3}", _host, _port, _ssl, _credentials != null);
-
-                smtpClient.Connect(_host, _port,
-                    _ssl ? SecureSocketOptions.Auto : SecureSocketOptions.None);
-
-                if (_credentials != null)
-                {
-                    smtpClient.Authenticate(_credentials);
-                }
-
-                smtpClient.Send(mail);
-                result = NoticeSendResult.OK;
-            }
-            catch (Exception e)
-            {
-                Logger.ErrorFormat("Tenant: {0}, To: {1} - {2}", m.Tenant, m.To, e);
-
-                throw;
-            }
-        }
-        catch (ObjectDisposedException)
-        {
-            result = NoticeSendResult.SendingImpossible;
-        }
-        catch (InvalidOperationException)
-        {
-            result = string.IsNullOrEmpty(_host) || _port == 0
-                ? NoticeSendResult.SendingImpossible
-                : NoticeSendResult.TryOnceAgain;
-        }
-        catch (IOException)
-        {
-            result = NoticeSendResult.TryOnceAgain;
-        }
-        catch (MailKit.Net.Smtp.SmtpProtocolException)
-        {
-            result = NoticeSendResult.SendingImpossible;
-        }
-        catch (MailKit.Net.Smtp.SmtpCommandException e)
-        {
-            switch (e.StatusCode)
-            {
-                case MailKit.Net.Smtp.SmtpStatusCode.MailboxBusy:
-                case MailKit.Net.Smtp.SmtpStatusCode.MailboxUnavailable:
-                case MailKit.Net.Smtp.SmtpStatusCode.ExceededStorageAllocation:
-                    result = NoticeSendResult.TryOnceAgain;
-                    break;
-                case MailKit.Net.Smtp.SmtpStatusCode.MailboxNameNotAllowed:
-                case MailKit.Net.Smtp.SmtpStatusCode.UserNotLocalWillForward:
-                case MailKit.Net.Smtp.SmtpStatusCode.UserNotLocalTryAlternatePath:
-                    result = NoticeSendResult.MessageIncorrect;
-                    break;
-                default:
-                    if (e.StatusCode != MailKit.Net.Smtp.SmtpStatusCode.Ok)
-                    {
-                        result = NoticeSendResult.TryOnceAgain;
-                    }
-                    break;
-            }
-        }
-        catch (Exception)
-        {
-            result = NoticeSendResult.SendingImpossible;
-        }
-        finally
-        {
-            if (smtpClient.IsConnected)
-            {
-                smtpClient.Disconnect(true);
-            }
-
-            smtpClient.Dispose();
-        }
-
-        return result;
-    }
-
-    private MimeMessage BuildMailMessage(NotifyMessage m)
-    {
-        var mimeMessage = new MimeMessage
-        {
-            Subject = m.Subject
-        };
-
-        var fromAddress = MailboxAddress.Parse(ParserOptions.Default, m.From);
-
-        mimeMessage.From.Add(fromAddress);
-
-        foreach (var to in m.To.Split(new[] { '|' }, StringSplitOptions.RemoveEmptyEntries))
-        {
-            mimeMessage.To.Add(MailboxAddress.Parse(ParserOptions.Default, to));
-        }
-
-        if (m.ContentType == Pattern.HtmlContentType)
-        {
-            var textPart = new TextPart("plain")
-            {
-                Text = HtmlUtil.GetText(m.Content),
-                ContentTransferEncoding = ContentEncoding.QuotedPrintable
-            };
-
-            var multipartAlternative = new MultipartAlternative { textPart };
-
-            var htmlPart = new TextPart("html")
-            {
-                Text = GetHtmlView(m.Content),
-                ContentTransferEncoding = ContentEncoding.QuotedPrintable
-            };
-
-            if (m.EmbeddedAttachments != null && m.EmbeddedAttachments.Count > 0)
-            {
-                var multipartRelated = new MultipartRelated
-                {
-                    Root = htmlPart
-                };
-
-                foreach (var attachment in m.EmbeddedAttachments)
-                {
-                    var mimeEntity = ConvertAttachmentToMimePart(attachment);
-                    if (mimeEntity != null)
-                    {
-                        multipartRelated.Add(mimeEntity);
-                    }
-                }
-
-                multipartAlternative.Add(multipartRelated);
-            }
-            else
-            {
-                multipartAlternative.Add(htmlPart);
-            }
-
-            mimeMessage.Body = multipartAlternative;
-        }
-        else
-        {
-            mimeMessage.Body = new TextPart("plain")
-            {
-                Text = m.Content,
-                ContentTransferEncoding = ContentEncoding.QuotedPrintable
-            };
-        }
-
-        if (!string.IsNullOrEmpty(m.ReplyTo))
-        {
-            mimeMessage.ReplyTo.Add(MailboxAddress.Parse(ParserOptions.Default, m.ReplyTo));
-        }
-
-        mimeMessage.Headers.Add("Auto-Submitted", string.IsNullOrEmpty(m.AutoSubmitted) ? "auto-generated" : m.AutoSubmitted);
-
-        return mimeMessage;
-    }
-
-    protected string GetHtmlView(string body)
-    {
+                }
+
+                multipartAlternative.Add(multipartRelated);
+            }
+            else
+            {
+                multipartAlternative.Add(htmlPart);
+            }
+
+            mimeMessage.Body = multipartAlternative;
+        }
+        else
+        {
+            mimeMessage.Body = new TextPart("plain")
+            {
+                Text = m.Content,
+                ContentTransferEncoding = ContentEncoding.QuotedPrintable
+            };
+        }
+
+        if (!string.IsNullOrEmpty(m.ReplyTo))
+        {
+            mimeMessage.ReplyTo.Add(MailboxAddress.Parse(ParserOptions.Default, m.ReplyTo));
+        }
+
+        mimeMessage.Headers.Add("Auto-Submitted", string.IsNullOrEmpty(m.AutoSubmitted) ? "auto-generated" : m.AutoSubmitted);
+
+        return mimeMessage;
+    }
+
+    protected string GetHtmlView(string body)
+    {
         return $@"<!DOCTYPE html PUBLIC ""-//W3C//DTD HTML 4.01 Transitional//EN"">
-                      <html>
+                      <html>
                         <head>
                             <meta content=""text/html;charset=UTF-8"" http-equiv=""Content-Type"">
                         </head>
                         <body>{body}</body>
-                      </html>";
-    }
-
-    private MailKit.Net.Smtp.SmtpClient GetSmtpClient()
-    {
-        var smtpClient = new MailKit.Net.Smtp.SmtpClient
-        {
-            Timeout = NetworkTimeout
-        };
-
-        return smtpClient;
-    }
-
-    private static MimePart ConvertAttachmentToMimePart(NotifyMessageAttachment attachment)
-    {
-        try
-        {
-            if (attachment == null || string.IsNullOrEmpty(attachment.FileName) || string.IsNullOrEmpty(attachment.ContentId) || attachment.Content == null)
-            {
-                return null;
-            }
-
-            var extension = Path.GetExtension(attachment.FileName);
-
-            if (string.IsNullOrEmpty(extension))
-            {
-                return null;
-            }
-
-            return new MimePart("image", extension.TrimStart('.'))
-            {
-                ContentId = attachment.ContentId,
-                Content = new MimeContent(new MemoryStream(attachment.Content.ToByteArray())),
-                ContentDisposition = new ContentDisposition(ContentDisposition.Attachment),
-                ContentTransferEncoding = ContentEncoding.Base64,
-                FileName = attachment.FileName
-            };
-        }
-        catch (Exception)
-        {
-            return null;
-        }
-    }
-}
-
-[Scope]
-public class SmtpSenderScope
-{
-    private readonly TenantManager _tenantManager;
-    private readonly CoreConfiguration _coreConfiguration;
-
-    public SmtpSenderScope(TenantManager tenantManager, CoreConfiguration coreConfiguration)
-    {
-        _tenantManager = tenantManager;
-        _coreConfiguration = coreConfiguration;
-    }
-
-    public void Deconstruct(out TenantManager tenantManager, out CoreConfiguration coreConfiguration)
-    {
-        (tenantManager, coreConfiguration) = (_tenantManager, _coreConfiguration);
-    }
-}
-
-public static class SmtpSenderExtension
-{
-    public static void Register(DIHelper services)
-    {
-        services.TryAdd<SmtpSenderScope>();
-    }
+                      </html>";
+    }
+
+    private MailKit.Net.Smtp.SmtpClient GetSmtpClient()
+    {
+        var smtpClient = new MailKit.Net.Smtp.SmtpClient
+        {
+            Timeout = NetworkTimeout
+        };
+
+        return smtpClient;
+    }
+
+    private static MimePart ConvertAttachmentToMimePart(NotifyMessageAttachment attachment)
+    {
+        try
+        {
+            if (attachment == null || string.IsNullOrEmpty(attachment.FileName) || string.IsNullOrEmpty(attachment.ContentId) || attachment.Content == null)
+            {
+                return null;
+            }
+
+            var extension = Path.GetExtension(attachment.FileName);
+
+            if (string.IsNullOrEmpty(extension))
+            {
+                return null;
+            }
+
+            return new MimePart("image", extension.TrimStart('.'))
+            {
+                ContentId = attachment.ContentId,
+                Content = new MimeContent(new MemoryStream(attachment.Content.ToByteArray())),
+                ContentDisposition = new ContentDisposition(ContentDisposition.Attachment),
+                ContentTransferEncoding = ContentEncoding.Base64,
+                FileName = attachment.FileName
+            };
+        }
+        catch (Exception)
+        {
+            return null;
+        }
+    }
+}
+
+[Scope]
+public class SmtpSenderScope
+{
+    private readonly TenantManager _tenantManager;
+    private readonly CoreConfiguration _coreConfiguration;
+
+    public SmtpSenderScope(TenantManager tenantManager, CoreConfiguration coreConfiguration)
+    {
+        _tenantManager = tenantManager;
+        _coreConfiguration = coreConfiguration;
+    }
+
+    public void Deconstruct(out TenantManager tenantManager, out CoreConfiguration coreConfiguration)
+    {
+        (tenantManager, coreConfiguration) = (_tenantManager, _coreConfiguration);
+    }
+}
+
+public static class SmtpSenderExtension
+{
+    public static void Register(DIHelper services)
+    {
+        services.TryAdd<SmtpSenderScope>();
+    }
 }