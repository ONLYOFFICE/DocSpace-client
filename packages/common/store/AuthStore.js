import { makeAutoObservable, runInAction } from "mobx";
import api from "@docspace/shared/api";
import { setWithCredentialsStatus } from "@docspace/shared/api/client";

import SettingsStore from "./SettingsStore";
import BannerStore from "./BannerStore";
import UserStore from "./UserStore";
import TfaStore from "./TfaStore";
import InfoPanelStore from "./InfoPanelStore";
<<<<<<< HEAD
import {
  logout as logoutDesktop,
  desktopConstants,
} from "@docspace/shared/utils/desktop";
import { isAdmin } from "@docspace/shared/utils/common";
import { getCookie, setCookie } from "@docspace/shared/utils/cookie";
=======
import { logout as logoutDesktop, desktopConstants } from "../desktop";
import { isAdmin, setCookie, frameCallEvent } from "../utils";
import { getCookie } from "@docspace/components/utils/cookie";
>>>>>>> 9ecc62d2
import CurrentQuotasStore from "./CurrentQuotaStore";
import CurrentTariffStatusStore from "./CurrentTariffStatusStore";
import PaymentQuotasStore from "./PaymentQuotasStore";

import { TenantStatus } from "@docspace/shared/enums";
import { COOKIE_EXPIRATION_YEAR } from "@docspace/shared/constants";
import { LANGUAGE } from "@docspace/shared/constants";
import { getPortalTenantExtra } from "@docspace/shared/api/portal";

class AuthStore {
  userStore = null;

  settingsStore = null;
  tfaStore = null;
  infoPanelStore = null;

  isLoading = false;
  version = null;

  providers = [];
  capabilities = [];
  isInit = false;

  isLogout = false;
  isUpdatingTariff = false;

  tenantExtra = {};

  constructor() {
    this.userStore = new UserStore();

    this.settingsStore = new SettingsStore();
    this.tfaStore = new TfaStore();
    this.infoPanelStore = new InfoPanelStore();
    this.currentQuotaStore = new CurrentQuotasStore();
    this.currentTariffStatusStore = new CurrentTariffStatusStore(this);
    this.paymentQuotasStore = new PaymentQuotasStore();
    this.bannerStore = new BannerStore();

    makeAutoObservable(this);

    const { socketHelper } = this.settingsStore;

    socketHelper.on("s:change-quota-used-value", ({ featureId, value }) => {
      console.log(`[WS] change-quota-used-value ${featureId}:${value}`);

      runInAction(() => {
        this.currentQuotaStore.updateQuotaUsedValue(featureId, value);
      });
    });

    socketHelper.on("s:change-quota-feature-value", ({ featureId, value }) => {
      console.log(`[WS] change-quota-feature-value ${featureId}:${value}`);

      runInAction(() => {
        if (featureId === "free") {
          this.updateTariff();
          return;
        }

        this.currentQuotaStore.updateQuotaFeatureValue(featureId, value);
      });
    });
  }

  setIsUpdatingTariff = (isUpdatingTariff) => {
    this.isUpdatingTariff = isUpdatingTariff;
  };

  updateTariff = async () => {
    this.setIsUpdatingTariff(true);

    await this.getTenantExtra();
    await this.currentTariffStatusStore.setPayerInfo();

    this.setIsUpdatingTariff(false);
  };
  init = async (skipRequest = false, i18n) => {
    if (this.isInit) return;
    this.isInit = true;

    this.skipRequest = skipRequest;

    await this.settingsStore.init();

    const requests = [];

    const isPortalDeactivated = this.settingsStore.isPortalDeactivate;

    const isPortalRestore =
      this.settingsStore.tenantStatus === TenantStatus.PortalRestore;

    const { user } = this.userStore;

    if (
      this.settingsStore.isLoaded &&
      this.settingsStore.socketUrl &&
      !this.settingsStore.isPublicRoom &&
      !isPortalDeactivated
    ) {
      requests.push(
        this.userStore.init(i18n).then(() => {
          if (this.isQuotaAvailable && !isPortalRestore) {
            this.getTenantExtra();
          }
        })
      );
    } else {
      this.userStore.setIsLoaded(true);
    }

    if (this.isAuthenticated && !skipRequest) {
      !isPortalRestore &&
        !isPortalDeactivated &&
        requests.push(this.settingsStore.getAdditionalResources());

      if (!this.settingsStore.passwordSettings) {
        if (!isPortalRestore && !isPortalDeactivated) {
          requests.push(this.settingsStore.getCompanyInfoSettings());
        }
      }
    }

    return Promise.all(requests).then(() => {
      const { user } = this.userStore;

      if (
        this.settingsStore.standalone &&
        !this.settingsStore.wizardToken &&
        this.isAuthenticated &&
        user.isAdmin
      ) {
        requests.push(this.settingsStore.getPortals());
      }
    });
  };

  get isEnterprise() {
    return this.tenantExtra.enterprise;
  }
  get isCommunity() {
    return this.tenantExtra.opensource;
  }

  getTenantExtra = async () => {
    let refresh = false;
    if (window.location.search === "?complete=true") {
      window.history.replaceState({}, document.title, window.location.pathname);
      refresh = true;
    }

    const result = await getPortalTenantExtra(refresh);

    if (!result) return;

    const { tariff, quota, ...tenantExtra } = result;

    runInAction(() => {
      this.tenantExtra = { ...tenantExtra };
    });

    this.currentQuotaStore.setPortalQuotaValue(quota);
    this.currentTariffStatusStore.setPortalTariffValue(tariff);
  };
  setLanguage() {
    if (this.userStore.user?.cultureName) {
      getCookie(LANGUAGE) !== this.userStore.user.cultureName &&
        setCookie(LANGUAGE, this.userStore.user.cultureName, {
          "max-age": COOKIE_EXPIRATION_YEAR,
        });
    } else {
      setCookie(LANGUAGE, this.settingsStore.culture || "en-US", {
        "max-age": COOKIE_EXPIRATION_YEAR,
      });
    }
  }

  get isLoaded() {
    let success = false;
    if (this.isAuthenticated) {
      success = this.userStore.isLoaded && this.settingsStore.isLoaded;

      success && this.setLanguage();
    } else {
      success = this.settingsStore.isLoaded;
    }

    return success;
  }

  get language() {
    return (
      (this.userStore.user && this.userStore.user.cultureName) ||
      this.settingsStore.culture ||
      "en"
    );
  }

  get languageBaseName() {
    try {
      const intl = new Intl.Locale(this.language);
      return intl.minimize().baseName;
    } catch {
      return "en";
    }
  }

  get isAdmin() {
    const { user } = this.userStore;
    const { currentProductId } = this.settingsStore;

    if (!user || !user.id) return false;

    return isAdmin(user, currentProductId);
  }

  get isRoomAdmin() {
    const { user } = this.userStore;

    if (!user) return false;

    return (
      !user.isAdmin && !user.isOwner && !user.isVisitor && !user.isCollaborator
    );
  }

  get isQuotaAvailable() {
    const { user } = this.userStore;

    if (!user) return false;

    return user.isOwner || user.isAdmin || this.isRoomAdmin;
  }

  get isPaymentPageAvailable() {
    const { user } = this.userStore;

    if (!user) return false;

    return user.isOwner || user.isAdmin;
  }

  get isTeamTrainingAlertAvailable() {
    const { user } = this.userStore;

    if (!user) return false;

    return (
      !!this.settingsStore.bookTrainingEmail &&
      (user.isOwner || user.isAdmin || this.isRoomAdmin)
    );
  }

  get isSubmitToGalleryAlertAvailable() {
    const { user } = this.userStore;
    if (!user) return false;
    return !user.isVisitor;
  }

  get isLiveChatAvailable() {
    const { user } = this.userStore;

    if (!user) return false;

    return (
      !!this.settingsStore.zendeskKey &&
      (user.isOwner || user.isAdmin || this.isRoomAdmin)
    );
  }

  login = async (user, hash, session = true) => {
    try {
      const response = await api.user.login(user, hash, session);

      if (!response || (!response.token && !response.tfa))
        throw response.error.message;

      if (response.tfa && response.confirmUrl) {
        const url = response.confirmUrl.replace(window.location.origin, "");
        return Promise.resolve({ url, user, hash });
      }

      setWithCredentialsStatus(true);

      this.reset();

      this.init();

      return Promise.resolve({ url: this.settingsStore.defaultPage });
    } catch (e) {
      return Promise.reject(e);
    }
  };

  loginWithCode = async (userName, passwordHash, code) => {
    await this.tfaStore.loginWithCode(userName, passwordHash, code);
    setWithCredentialsStatus(true);

    this.reset();

    this.init();

    return Promise.resolve(this.settingsStore.defaultPage);
  };

  thirdPartyLogin = async (SerializedProfile) => {
    try {
      const response = await api.user.thirdPartyLogin(SerializedProfile);

      if (!response || !response.token) throw new Error("Empty API response");

      setWithCredentialsStatus(true);

      this.reset();

      this.init();

      return Promise.resolve(this.settingsStore.defaultPage);
    } catch (e) {
      return Promise.reject(e);
    }
  };

  reset = (skipUser = false) => {
    this.isInit = false;
    this.skipModules = false;
    if (!skipUser) {
      this.userStore = new UserStore();
    }

    this.settingsStore = new SettingsStore();
  };

  logout = async (reset = true) => {
    const ssoLogoutUrl = await api.user.logout();

    this.isLogout = true;

    const { isDesktopClient: isDesktop, isFrame } = this.settingsStore;

    isDesktop && logoutDesktop();

    isFrame && frameCallEvent({ event: "onSignOut" });

    if (ssoLogoutUrl) return ssoLogoutUrl;

    if (!reset) return;

    setWithCredentialsStatus(false);
    this.reset(true);
    this.userStore.setUser(null);
    this.init();
  };

  get isAuthenticated() {
    return (
      this.settingsStore.isLoaded &&
      !!this.settingsStore.socketUrl &&
      !this.settingsStore.isPublicRoom
      //|| //this.userStore.isAuthenticated
    );
  }

  getEncryptionAccess = (fileId) => {
    return api.files
      .getEncryptionAccess(fileId)
      .then((keys) => {
        return Promise.resolve(keys);
      })
      .catch((err) => console.error(err));
  };

  replaceFileStream = (fileId, file, encrypted, forcesave) => {
    return api.files.updateFileStream(file, fileId, encrypted, forcesave);
  };

  setEncryptionAccess = (file) => {
    return this.getEncryptionAccess(file.id).then((keys) => {
      return new Promise((resolve, reject) => {
        try {
          window.AscDesktopEditor.cloudCryptoCommand(
            "share",
            {
              cryptoEngineId: desktopConstants.cryptoEngineId,
              file: [file.viewUrl],
              keys: keys,
            },
            (obj) => {
              let resFile = null;
              if (obj.isCrypto) {
                let bytes = obj.bytes;
                let filename = "temp_name";
                resFile = new File([bytes], filename);
              }
              resolve(resFile);
            }
          );
        } catch (e) {
          reject(e);
        }
      });
    });
  };

  setDocumentTitle = (subTitle = null) => {
    let title;

    const currentModule = this.settingsStore.product;
    const organizationName = this.settingsStore.organizationName;

    if (subTitle) {
      if (this.isAuthenticated && currentModule) {
        title = subTitle + " - " + currentModule.title;
      } else {
        title = subTitle + " - " + organizationName;
      }
    } else if (currentModule && organizationName) {
      title = currentModule.title + " - " + organizationName;
    } else {
      title = organizationName;
    }

    document.title = title;
  };

  setProductVersion = (version) => {
    this.version = version;
  };

  setProviders = (providers) => {
    this.providers = providers;
  };

  setCapabilities = (capabilities) => {
    this.capabilities = capabilities;
  };

  getAuthProviders = async () => {
    const providers = await api.settings.getAuthProviders();
    if (providers) this.setProviders(providers);
  };

  getCapabilities = async () => {
    const capabilities = await api.settings.getCapabilities();
    if (capabilities) this.setCapabilities(capabilities);
  };

  get isManagement() {
    return window.location.pathname.includes("management");
  }
}

export default new AuthStore();<|MERGE_RESOLUTION|>--- conflicted
+++ resolved
@@ -7,18 +7,12 @@
 import UserStore from "./UserStore";
 import TfaStore from "./TfaStore";
 import InfoPanelStore from "./InfoPanelStore";
-<<<<<<< HEAD
 import {
   logout as logoutDesktop,
   desktopConstants,
 } from "@docspace/shared/utils/desktop";
 import { isAdmin } from "@docspace/shared/utils/common";
 import { getCookie, setCookie } from "@docspace/shared/utils/cookie";
-=======
-import { logout as logoutDesktop, desktopConstants } from "../desktop";
-import { isAdmin, setCookie, frameCallEvent } from "../utils";
-import { getCookie } from "@docspace/components/utils/cookie";
->>>>>>> 9ecc62d2
 import CurrentQuotasStore from "./CurrentQuotaStore";
 import CurrentTariffStatusStore from "./CurrentTariffStatusStore";
 import PaymentQuotasStore from "./PaymentQuotasStore";
