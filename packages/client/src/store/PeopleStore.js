--- conflicted
+++ resolved
@@ -226,30 +226,10 @@
     setIsVisible(true);
   };
 
-<<<<<<< HEAD
-  getHeaderMenu = (t) => {
-    const {
-      hasUsersToMakeEmployees,
-      hasUsersToActivate,
-      hasUsersToDisable,
-      hasUsersToInvite,
-      hasOnlyOneUserToRemove,
-      hasUsersToRemove,
-      hasFreeUsers,
-      userSelectionRole,
-      hasUsersToChangeQuota,
-      hasUsersToDisableQuota,
-      hasUsersToResetQuota,
-      selection,
-    } = this.selectionStore;
-    const { setSendInviteDialogVisible, setDeleteDialogVisible } =
-      this.dialogStore;
-=======
   getUsersRightsSubmenu = (t) => {
     const { userSelectionRole, selectionUsersRights } = this.selectionStore;
->>>>>>> e7340c4e
-
-    const { isOwner, isAdmin } = this.authStore.userStore.user;
+
+    const { isOwner } = this.authStore.userStore.user;
 
     const options = [];
 
@@ -298,7 +278,7 @@
       selectionUsersRights;
 
     if (isVisitor > 0) {
-      isOwner && options.push(adminOption);
+    isOwner && options.push(adminOption);
       options.push(managerOption);
       options.push(collaboratorOption);
 
@@ -307,7 +287,7 @@
 
     if (isCollaborator > 0 || (isRoomAdmin > 0 && isAdmin > 0)) {
       isOwner && options.push(adminOption);
-      options.push(managerOption);
+    options.push(managerOption);
 
       return options;
     }
