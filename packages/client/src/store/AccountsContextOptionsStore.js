﻿import PencilReactSvgUrl from "PUBLIC_DIR/images/pencil.react.svg?url";
import ChangeMailReactSvgUrl from "PUBLIC_DIR/images/email.react.svg?url";
import ChangeSecurityReactSvgUrl from "PUBLIC_DIR/images/change.security.react.svg?url";
import FolderReactSvgUrl from "PUBLIC_DIR/images/folder.react.svg?url";
import EnableReactSvgUrl from "PUBLIC_DIR/images/enable.react.svg?url";
import RemoveReactSvgUrl from "PUBLIC_DIR/images/remove.react.svg?url";
import RessingDataReactSvgUrl from "PUBLIC_DIR/images/ressing_data.react.svg?url";
import DelDataReactSvgUrl from "PUBLIC_DIR/images/del_data.react.svg?url";
import TrashReactSvgUrl from "PUBLIC_DIR/images/trash.react.svg?url";
import InfoReactSvgUrl from "PUBLIC_DIR/images/info.react.svg?url";
import RestoreAuthReactSvgUrl from "PUBLIC_DIR/images/restore.auth.react.svg?url";
import DisableReactSvgUrl from "PUBLIC_DIR/images/disable.react.svg?url";
import ProfileReactSvgUrl from "PUBLIC_DIR/images/profile.react.svg?url";
import RefreshReactSvgUrl from "PUBLIC_DIR/images/refresh.react.svg?url";
import InviteAgainReactSvgUrl from "PUBLIC_DIR/images/invite.again.react.svg?url";
import ChangeToEmployeeReactSvgUrl from "PUBLIC_DIR/images/change.to.employee.react.svg?url";
import DeleteReactSvgUrl from "PUBLIC_DIR/images/delete.react.svg?url";
import React from "react";
import { makeAutoObservable } from "mobx";
import { Trans } from "react-i18next";

import toastr from "@docspace/components/toast/toastr";

import history from "@docspace/common/history";
import { combineUrl } from "@docspace/common/utils";
import { EmployeeStatus, FilterSubject } from "@docspace/common/constants";
import { resendUserInvites } from "@docspace/common/api/people";
import { getCategoryUrl } from "SRC_DIR/helpers/utils";
import { CategoryType } from "SRC_DIR/helpers/constants";
import RoomsFilter from "@docspace/common/api/rooms/filter";

const PROXY_HOMEPAGE_URL = combineUrl(window.DocSpaceConfig?.proxy?.url, "/");

const PROFILE_SELF_URL = combineUrl(PROXY_HOMEPAGE_URL, "/accounts/view/@self");

class AccountsContextOptionsStore {
  authStore = null;

  peopleStore = null;

  constructor(peopleStore) {
    makeAutoObservable(this);
    this.authStore = peopleStore.authStore;

    this.peopleStore = peopleStore;
  }

  getUserContextOptions = (t, options, item) => {
    const contextMenu = options.map((option) => {
      switch (option) {
        case "separator-1":
          return { key: option, isSeparator: true };
        case "separator-2":
          return { key: option, isSeparator: true };

        case "profile":
          return {
            id: "option_profile",
            key: option,
            icon: ProfileReactSvgUrl,
            label: t("Common:Profile"),
            onClick: this.onProfileClick,
          };

        case "change-name":
          return {
            id: "option_change-name",
            key: option,
            icon: PencilReactSvgUrl,
            label: t("PeopleTranslations:NameChangeButton"),
            onClick: this.toggleChangeNameDialog,
          };
        case "change-email":
          return {
            id: "option_change-email",
            key: option,
            icon: ChangeMailReactSvgUrl,
            label: t("PeopleTranslations:EmailChangeButton"),
            onClick: () => this.toggleChangeEmailDialog(item),
          };
        case "change-password":
          return {
            id: "option_change-password",
            key: option,
            icon: ChangeSecurityReactSvgUrl,
            label: t("PeopleTranslations:PasswordChangeButton"),
            onClick: () => this.toggleChangePasswordDialog(item),
          };
        case "change-owner":
          return {
            id: "option_change-owner",
            key: option,
            icon: RefreshReactSvgUrl,
            label: t("Translations:OwnerChange"),
            onClick: () => this.toggleChangeOwnerDialog(item),
          };
        case "room-list":
          return {
            key: option,
            icon: FolderReactSvgUrl,
            label: "Room list",
            onClick: () => this.openUserRoomList(item),
          };
        case "enable":
          return {
            id: "option_enable",
            key: option,
            icon: EnableReactSvgUrl,
            label: t("PeopleTranslations:EnableUserButton"),
            onClick: () => this.onEnableClick(t, item),
          };
        case "disable":
          return {
            id: "option_disable",
            key: option,
            icon: RemoveReactSvgUrl,
            label: t("PeopleTranslations:DisableUserButton"),
            onClick: () => this.onDisableClick(t, item),
          };
<<<<<<< HEAD

        case "reassign-data":
          return {
            id: "option_reassign-data",
            key: option,
            icon: RessingDataReactSvgUrl,
            label: t("PeopleTranslations:ReassignData"),
            onClick: () => this.onReassignDataClick(item),
          };
=======
>>>>>>> e8abb61d
        case "delete-personal-data":
          return {
            id: "option_delete-personal-data",
            key: option,
            icon: DelDataReactSvgUrl,
            label: t("PeopleTranslations:RemoveData"),
            onClick: () => this.onDeletePersonalDataClick(t, item),
          };
        case "delete-user":
          return {
            id: "option_delete-user",
            key: option,
            icon: TrashReactSvgUrl,
            label: t("DeleteProfileEverDialog:DeleteUser"),
            onClick: () => this.toggleDeleteProfileEverDialog(item),
          };

        case "details":
          return {
            id: "option_details",
            key: option,
            icon: InfoReactSvgUrl,
            label: t("Common:Info"),
            onClick: this.onDetailsClick,
          };

        case "invite-again":
          return {
            id: "option_invite-again",
            key: option,
            icon: InviteAgainReactSvgUrl,
            label: t("LblInviteAgain"),
            onClick: () => this.onInviteAgainClick(t, item),
          };
        case "reset-auth":
          return {
            id: "option_reset-auth",
            key: option,
            icon: RestoreAuthReactSvgUrl,
            label: t("PeopleTranslations:ResetAuth"),
            onClick: () => this.onResetAuth(item),
          };
        default:
          break;
      }

      return undefined;
    });

    return contextMenu;
  };

  getUserGroupContextOptions = (t) => {
    const { onChangeType, onChangeStatus } = this.peopleStore;

    const {
      hasUsersToMakeEmployees,
      hasUsersToActivate,
      hasUsersToDisable,
      hasUsersToInvite,
      hasUsersToRemove,
      hasFreeUsers,
    } = this.peopleStore.selectionStore;
    const {
      setSendInviteDialogVisible,
      setDeleteDialogVisible,
    } = this.peopleStore.dialogStore;

    const { isOwner } = this.authStore.userStore.user;

    const { setIsVisible, isVisible } = this.peopleStore.infoPanelStore;

    const options = [];

    const adminOption = {
      id: "context-menu_administrator",
      className: "context-menu_drop-down",
      label: t("Common:DocSpaceAdmin"),
      title: t("Common:DocSpaceAdmin"),
      onClick: (e) => onChangeType(e, t),
      action: "admin",
      key: "cm-administrator",
    };
    const managerOption = {
      id: "context-menu_manager",
      className: "context-menu_drop-down",
      label: t("Common:RoomAdmin"),
      title: t("Common:RoomAdmin"),
      onClick: (e) => onChangeType(e, t),
      action: "manager",
      key: "cm-manager",
    };
    const userOption = {
      id: "context-menu_user",
      className: "context-menu_drop-down",
      label: t("Common:User"),
      title: t("Common:User"),
      onClick: (e) => onChangeType(e, t),
      action: "user",
      key: "cm-user",
    };

    isOwner && options.push(adminOption);

    options.push(managerOption);

    hasFreeUsers && options.push(userOption);

    const headerMenu = [
      {
        key: "cm-change-type",
        label: t("ChangeUserTypeDialog:ChangeUserTypeButton"),
        disabled: !hasUsersToMakeEmployees,
        icon: ChangeToEmployeeReactSvgUrl,
        items: options,
      },
      {
        key: "cm-info",
        label: t("Common:Info"),
        disabled: isVisible,
        onClick: () => setIsVisible(true),
        icon: InfoReactSvgUrl,
      },
      {
        key: "cm-invite",
        label: t("Common:Invite"),
        disabled: !hasUsersToInvite,
        onClick: () => setSendInviteDialogVisible(true),
        icon: InviteAgainReactSvgUrl,
      },
      {
        key: "cm-enable",
        label: t("Common:Enable"),
        disabled: !hasUsersToActivate,
        onClick: () => onChangeStatus(EmployeeStatus.Active),
        icon: EnableReactSvgUrl,
      },
      {
        key: "cm-disable",
        label: t("PeopleTranslations:DisableUserButton"),
        disabled: !hasUsersToDisable,
        onClick: () => onChangeStatus(EmployeeStatus.Disabled),
        icon: DisableReactSvgUrl,
      },
      {
        key: "cm-delete",
        label: t("Common:Delete"),
        disabled: !hasUsersToRemove,
        onClick: () => setDeleteDialogVisible(true),
        icon: DeleteReactSvgUrl,
      },
    ];

    return headerMenu;
  };

  getModel = (item, t) => {
    const { selection } = this.peopleStore.selectionStore;

    const { options } = item;

    const contextOptionsProps =
      options && options.length > 0
        ? selection.length > 1
          ? this.getUserGroupContextOptions(t)
          : this.getUserContextOptions(t, options, item)
        : [];

    return contextOptionsProps;
  };

  openUserRoomList = (user) => {
    const filter = RoomsFilter.getDefault();

    filter.subjectId = user.id;
    filter.subjectFilter = FilterSubject.Member;

    const filterParamsStr = filter.toUrlParams();
    const url = getCategoryUrl(CategoryType.Shared);
    const type = this.authStore.settingsStore.isDesktopClient
      ? "_self"
      : "_blank";

    window.open(
      combineUrl(PROXY_HOMEPAGE_URL, `${url}?${filterParamsStr}`),
      type
    );
  };

  onProfileClick = () => {
    history.push(PROFILE_SELF_URL);
  };

  toggleChangeNameDialog = () => {
    const { setChangeNameVisible } = this.peopleStore.targetUserStore;

    setChangeNameVisible(true);
  };

  toggleChangeEmailDialog = (item) => {
    const {
      setDialogData,
      setChangeEmailDialogVisible,
    } = this.peopleStore.dialogStore;
    const { id, email } = item;

    setDialogData({
      email,
      id,
    });

    setChangeEmailDialogVisible(true);
  };

  toggleChangePasswordDialog = (item) => {
    const {
      setDialogData,
      setChangePasswordDialogVisible,
    } = this.peopleStore.dialogStore;
    const { email } = item;
    setDialogData({
      email,
    });

    setChangePasswordDialogVisible(true);
  };

  toggleChangeOwnerDialog = () => {
    const { setChangeOwnerDialogVisible } = this.peopleStore.dialogStore;

    setChangeOwnerDialogVisible(true);
  };

  onEnableClick = (t, item) => {
    const { id } = item;

    const { changeStatus } = this.peopleStore;

    changeStatus(EmployeeStatus.Active, [id]);
  };

  onDisableClick = (t, item) => {
    const { id } = item;

    const { changeStatus } = this.peopleStore;

    changeStatus(EmployeeStatus.Disabled, [id]);
  };

  onDeletePersonalDataClick = (t, item) => {
    toastr.success(t("PeopleTranslations:SuccessDeletePersonalData"));
  };

  toggleDeleteProfileEverDialog = (item) => {
    const {
      setDialogData,
      setDeleteProfileDialogVisible,
      closeDialogs,
    } = this.peopleStore.dialogStore;
    const { id, displayName, userName } = item;

    closeDialogs();

    setDialogData({
      id,
      displayName,
      userName,
    });

    setDeleteProfileDialogVisible(true);
  };

  onDetailsClick = () => {
    const { setIsVisible } = this.peopleStore.infoPanelStore;
    setIsVisible(true);
  };

  onInviteAgainClick = (t, item) => {
    const { id, email } = item;
    resendUserInvites([id])
      .then(() =>
        toastr.success(
          <Trans
            i18nKey="MessageEmailActivationInstuctionsSentOnEmail"
            ns="People"
            t={t}
          >
            The email activation instructions have been sent to the
            <strong>{{ email: email }}</strong> email address
          </Trans>
        )
      )
      .catch((error) => toastr.error(error));
  };

  onResetAuth = (item) => {
    toastr.warning("Work at progress");
    console.log(item);
  };
}

export default AccountsContextOptionsStore;<|MERGE_RESOLUTION|>--- conflicted
+++ resolved
@@ -117,18 +117,6 @@
             label: t("PeopleTranslations:DisableUserButton"),
             onClick: () => this.onDisableClick(t, item),
           };
-<<<<<<< HEAD
-
-        case "reassign-data":
-          return {
-            id: "option_reassign-data",
-            key: option,
-            icon: RessingDataReactSvgUrl,
-            label: t("PeopleTranslations:ReassignData"),
-            onClick: () => this.onReassignDataClick(item),
-          };
-=======
->>>>>>> e8abb61d
         case "delete-personal-data":
           return {
             id: "option_delete-personal-data",
