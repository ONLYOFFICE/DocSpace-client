--- conflicted
+++ resolved
@@ -345,26 +345,7 @@
         ::placeholder {
           color: rgba(0, 0, 0, 0) !important;
         }
-<<<<<<< HEAD
-        </style>`,
-      }),
-    );
-  } else {
-    config.plugins.push(
-      new HtmlWebpackPlugin({
-        template: "./public/index.html",
-        publicPath: homepage,
-        title: title,
-        base: `${homepage}/`,
-        browserDetectorUrl: `/static/scripts/browserDetector.js?hash=${
-          runtime.checksums["browserDetector.js"] || dateHash
-        }`,
-        configUrl: `/static/scripts/config.json?hash=${
-          runtime.checksums["config.json"] || dateHash
-        }`,
-      }),
-    );
-=======
+
       </style>`;
   } else {
     htmlTemplate.browserDetectorUrl = `/static/scripts/browserDetector.js?hash=${
@@ -373,7 +354,6 @@
     htmlTemplate.configUrl = `/static/scripts/config.json?hash=${
       runtime.checksums["config.json"] || dateHash
     }`;
->>>>>>> b149385f
   }
 
   config.plugins.push(new HtmlWebpackPlugin(htmlTemplate));
