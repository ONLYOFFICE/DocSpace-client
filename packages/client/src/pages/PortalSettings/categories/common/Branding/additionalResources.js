--- conflicted
+++ resolved
@@ -162,25 +162,39 @@
     await getAdditionalResources();
 
     setIsLoading(false);
-  }, [
-    setIsLoading,
-    restoreAdditionalResources,
-    getAdditionalResources,
-  ]);
+  }, [setIsLoading, restoreAdditionalResources, getAdditionalResources]);
 
   const onChangeFeedback = () => {
-    setAdditionalSettings({...additionalSettings, feedbackAndSupportEnabled: !feedbackAndSupportEnabled});
-    saveToSessionStorage("additionalSettings", {...additionalSettings, feedbackAndSupportEnabled: !feedbackAndSupportEnabled});
+    setAdditionalSettings({
+      ...additionalSettings,
+      feedbackAndSupportEnabled: !feedbackAndSupportEnabled,
+    });
+    saveToSessionStorage("additionalSettings", {
+      ...additionalSettings,
+      feedbackAndSupportEnabled: !feedbackAndSupportEnabled,
+    });
   };
 
   const onChangeVideoGuides = () => {
-    setAdditionalSettings({...additionalSettings, videoGuidesEnabled: !videoGuidesEnabled});
-    saveToSessionStorage("additionalSettings", {...additionalSettings, videoGuidesEnabled: !videoGuidesEnabled});
+    setAdditionalSettings({
+      ...additionalSettings,
+      videoGuidesEnabled: !videoGuidesEnabled,
+    });
+    saveToSessionStorage("additionalSettings", {
+      ...additionalSettings,
+      videoGuidesEnabled: !videoGuidesEnabled,
+    });
   };
 
   const onChangeHelpCenter = () => {
-    setAdditionalSettings({...additionalSettings, helpCenterEnabled: !helpCenterEnabled});
-    saveToSessionStorage("additionalSettings", {...additionalSettings, helpCenterEnabled: !helpCenterEnabled});
+    setAdditionalSettings({
+      ...additionalSettings,
+      helpCenterEnabled: !helpCenterEnabled,
+    });
+    saveToSessionStorage("additionalSettings", {
+      ...additionalSettings,
+      helpCenterEnabled: !helpCenterEnabled,
+    });
   };
 
   if (!isLoadedAdditionalResources) return <LoaderAdditionalResources />;
@@ -223,21 +237,6 @@
             onChange={onChangeHelpCenter}
           />
         </div>
-<<<<<<< HEAD
-        {isSettingPaid && (
-          <SaveCancelButtons
-            tabIndex={15}
-            onSaveClick={onSave}
-            onCancelClick={onRestore}
-            saveButtonLabel={t("Common:SaveButton")}
-            cancelButtonLabel={t("Settings:RestoreDefaultButton")}
-            displaySettings={true}
-            reminderTest={t("YouHaveUnsavedChanges")}
-            showReminder={(isSettingPaid && hasChange) || isLoading}
-            disableRestoreToDefault={additionalResourcesIsDefault || isLoading}
-          />
-        )}
-=======
         <SaveCancelButtons
           tabIndex={15}
           onSaveClick={onSave}
@@ -245,10 +244,10 @@
           saveButtonLabel={t("Common:SaveButton")}
           cancelButtonLabel={t("Settings:RestoreDefaultButton")}
           displaySettings={true}
+          reminderTest={t("YouHaveUnsavedChanges")}
           showReminder={(isSettingPaid && hasChange) || isLoading}
           disableRestoreToDefault={additionalResourcesIsDefault || isLoading}
         />
->>>>>>> 37840768
       </StyledComponent>
     </>
   );
