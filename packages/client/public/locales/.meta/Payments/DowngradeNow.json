--- conflicted
+++ resolved
@@ -3,11 +3,7 @@
   "content": "Downgrade now",
   "content_en_sha1_hash": "55c12a0fa5a68eadb39f9fd457b2c4c867f35765",
   "created_at": "2025-05-19T21:30:53.684Z",
-<<<<<<< HEAD
-  "updated_at": "2025-06-08T12:02:32.817Z",
-=======
   "updated_at": "2025-06-26T19:00:18.241Z",
->>>>>>> 0de93b01
   "comment": {
     "text": "This translation key is used for a button label that displays \"Downgrade now\" and triggers downgrading of a plan. It appears as an active button in a UI element, typically used to initiate downgrades or changes in subscription plans.",
     "is_auto": true,
@@ -34,8 +30,8 @@
       "ai_spell_check_issues": [
         {
           "type": "incorrect_translation",
-          "description": "The translation \"الرجوع إلى إصدار سابق الآن\" is a literal translation of 'Downgrade Now' and while understandable, it's not the most natural or common way to express this concept in Saudi Arabic.  'Downgrade' often implies reverting to an earlier version or feature set, but 'الرجوع إلى إصدار سابق' focuses solely on the 'previous version' aspect and loses some nuance.",
-          "suggestion": "Consider a more contextually appropriate translation such as:  \"تخفيض المستوى الآن\" (Takhfeed al-mustawa al-aan) – which is closer to 'reduce level now', or a more descriptive phrase that reflects the specific downgrade action based on the application/service."
+          "description": "The Arabic translation \"الرجوع إلى إصدار سابق الآن\" translates to \"Return to a previous version now.\" While conveying a similar concept, it's not a direct or natural translation of \"Downgrade now.\" \"Downgrade\" implies reducing a service or product to a lower tier, not necessarily reverting to a previous version. A more accurate translation might consider the context of the feature, which likely involves reducing a subscription level or feature set.",
+          "suggestion": "Consider a translation that more accurately reflects the meaning of 'downgrade,' such as \"تخفيض الاشتراك الآن\" (Reduce subscription now) or a phrase that specifically conveys a reduction in service level."
         }
       ],
       "approved_at": null
@@ -46,8 +42,8 @@
       "ai_spell_check_issues": [
         {
           "type": "incorrect_translation",
-          "description": "The translation 'İndi səviyyəni salın' doesn't accurately convey the meaning of 'Downgrade now'. 'Səviyyəni salın' translates to 'set the level', which is not equivalent to downgrading.",
-          "suggestion": "A more accurate translation could be 'Səviyyəni endirin' (meaning 'lower the level') or 'Aşağı səviyyəyə keçin' (meaning 'switch to a lower level')."
+          "description": "The translation \"İndi səviyyəni salın\" doesn't fully convey the meaning of \"Downgrade now\". 'Downgrade' implies a reduction in service or features, which isn't directly communicated by 'səviyyəni salın' (literally 'set the level').",
+          "suggestion": "Consider alternatives like \"Səviyyəni endirin\" (lower the level) or \"Səviyyəni aşağı salın\" (bring the level down). The best option will depend on the specific context of the downgrade."
         }
       ],
       "approved_at": null
@@ -55,13 +51,7 @@
     "bg": {
       "ai_translated": false,
       "ai_model": null,
-      "ai_spell_check_issues": [
-        {
-          "type": "incorrect_translation",
-          "description": "While \"Понижаване сега\" is a literal translation of \"Downgrade now\", it's not the most natural or idiomatic way to express this concept in Bulgarian. \"Downgrade\" in a technical context often implies reducing a service level or feature set. A more suitable translation might involve phrases like \"Намалете нивото сега\" (Reduce the level now) or \"Преминете към по-нисък план сега\" (Switch to a lower plan now), depending on the exact context.",
-          "suggestion": "Consider alternative translations like \"Намалете нивото сега\" or \"Преминете към по-нисък план сега\"."
-        }
-      ],
+      "ai_spell_check_issues": [],
       "approved_at": null
     },
     "cs": {
@@ -70,8 +60,8 @@
       "ai_spell_check_issues": [
         {
           "type": "incorrect_translation",
-          "description": "While 'Snížit úroveň nyní' is technically correct, it's a bit formal and clunky for a button label like 'Downgrade now'. A more natural and user-friendly translation would be preferred.",
-          "suggestion": "Pokračovat ve snížení úrovně"
+          "description": "While 'Snížit úroveň nyní' is technically correct, it's a rather literal translation of 'Downgrade now'. A more natural and idiomatic Czech translation would be something like 'Zmenšit úroveň nyní' or 'Provést snížení úrovně nyní'. 'Snížit' implies reducing something's size or volume, which isn't the precise meaning of 'downgrade' in a financial context.",
+          "suggestion": "Consider 'Zmenšit úroveň nyní' or 'Provést snížení úrovně nyní'."
         }
       ],
       "approved_at": null
@@ -94,8 +84,8 @@
       "ai_spell_check_issues": [
         {
           "type": "incorrect_translation",
-          "description": "The translation 'Cambiar al plan anterior ahora' is not a direct or ideal translation of 'Downgrade now'. While it conveys a similar concept, 'Downgrade' implies a reduction in service level or price, which isn't fully captured by 'Cambiar al plan anterior'.",
-          "suggestion": "Consider alternatives like 'Bajar de plan ahora' or 'Volver al plan anterior ahora' depending on the precise meaning desired in context."
+          "description": "The translation \"Cambiar al plan anterior ahora\" is not the most natural or concise way to express \"Downgrade now.\" While technically accurate, it's a bit verbose.",
+          "suggestion": "Consider a more direct translation like \"Bajar de plan ahora\" or \"Cancelar suscripción ahora\" depending on the specific context of the downgrade process."
         }
       ],
       "approved_at": null
@@ -106,8 +96,8 @@
       "ai_spell_check_issues": [
         {
           "type": "incorrect_translation",
-          "description": "The translation \"Alenna ohjelman tasoa nyt\" translates to \"Downgrade the program level now.\" While it conveys a similar meaning, \"Downgrade now\" is more concise and direct.  'Ohjelman tasoa' implies a program level, whereas 'downgrade' can refer to a general reduction in status or feature set.",
-          "suggestion": "Laske taso nyt"
+          "description": "The translation \"Alenna ohjelman tasoa nyt\" implies downgrading a software program's level, which isn't necessarily the intended meaning of \"Downgrade now\". A more literal or contextually appropriate translation might be needed depending on the specific application (e.g., a payment service).",
+          "suggestion": "Consider alternatives like \"Pienennä tasoa nyt\" or \"Vähennä tasoa nyt\", depending on the context of 'downgrade'."
         }
       ],
       "approved_at": null
@@ -118,8 +108,8 @@
       "ai_spell_check_issues": [
         {
           "type": "incorrect_translation",
-          "description": "The translation 'Passer à une version antérieure maintenant' while technically correct, isn't the most natural or common way to express 'Downgrade now' in French, especially in a UI context. It's a bit literal and verbose.",
-          "suggestion": "Consider 'Revenir à la version précédente' or 'Restaurer une version antérieure' for a more fluid and user-friendly translation. 'Restaurer' implies a return to a known, previous state, which can be beneficial."
+          "description": "While \"Passer à une version antérieure maintenant\" is understandable, it's a rather literal and clunky translation. A more natural and idiomatic translation of \"Downgrade now\" would be something like \"Revenir à une version précédente maintenant\" or \"Effectuer une rétrogradation maintenant\".",
+          "suggestion": "Revenir à une version précédente maintenant"
         }
       ],
       "approved_at": null
@@ -130,13 +120,8 @@
       "ai_spell_check_issues": [
         {
           "type": "incorrect_translation",
-          "description": "The translation \"Տարբերակի իջեցում հիմա\" doesn't accurately convey the meaning of 'Downgrade now'. 'Իջեցում' generally refers to a descent or lowering, not a downgrade in the context of payments or services.  A more accurate translation would focus on reducing or lessening a service level.",
-          "suggestion": "Consider alternatives like \"Կրճացրեք մակարդակը հիմա\" (Krjaceq mavarakeq hima - Reduce the level now) or \"Անկացրեք մակարդակը հիմա\" (Ankaceq mavarakeq hima - Lower the level now), depending on the precise nuance desired."
-        },
-        {
-          "type": "spelling",
-          "description": "While the words are spelled correctly in Armenian, the overall phrasing might sound unnatural to a native speaker. A more natural and concise expression is preferred.",
-          "suggestion": "Review the phrasing with a native Armenian speaker specializing in technical or software terminology to ensure natural flow."
+          "description": "The translation 'Տարբերակի իջեցում հիմա' doesn't accurately convey the meaning of \"Downgrade now\". \"Տարբերակի իջեցում\" is more accurately translated as 'Different descent' or 'Modified descent', which isn't the intended meaning. \"Downgrade\" refers to reducing a level or version.",
+          "suggestion": "A better translation would be something like \"Հետադարձվել դեպի ցածր մակարդակ հիմա\" (Hetadarzvel depi tsadzev makardak hima) which translates to 'Downgrade to a lower level now'."
         }
       ],
       "approved_at": null
@@ -147,8 +132,8 @@
       "ai_spell_check_issues": [
         {
           "type": "incorrect_translation",
-          "description": "While \"Declassa ora\" is grammatically correct, it doesn't accurately convey the meaning of \"Downgrade now.\" \"Downgrade\" in this context refers to reducing a higher level of service to a lower one, not a classification or ranking. \"Declassa\" implies removing a classification.",
-          "suggestion": "Consider alternatives like \"Ricolloca a livello inferiore ora,\" \"Riduci il livello ora,\" or \"Passa a un livello inferiore ora.\" The best option depends on the specific context of the application."
+          "description": "The translation 'Declassa ora' doesn't accurately convey the meaning of 'Downgrade now'. 'Downgrade' implies reducing a service or level, which 'declassa' doesn't directly represent in Italian. A more suitable translation would depend on the specific context of 'downgrade'.",
+          "suggestion": "Consider alternatives such as 'Riduzione ora' (reduce now), 'Passa a un piano inferiore ora' (Switch to a lower plan now), or 'Abbassamento ora' (reduction now), depending on the context."
         }
       ],
       "approved_at": null
@@ -159,8 +144,8 @@
       "ai_spell_check_issues": [
         {
           "type": "incorrect_translation",
-          "description": "The translation '今すぐダウングレードする' directly translates to 'Downgrade now' but 'ダウングレード' (daungureedo) is a transliteration of 'downgrade' and may sound unnatural to a Japanese speaker. A more natural phrasing might involve using a Japanese equivalent for 'downgrade' or rephrasing the sentence to convey the same meaning in a more idiomatic way.",
-          "suggestion": "Consider a more natural phrasing such as 'ランクを下げる' (ranku o sageru - to lower rank/level) or a similar term depending on the context of 'downgrade'."
+          "description": "While technically correct, '今すぐダウングレードする' (Imasu gu daungureedo suru) is a direct transliteration and sounds unnatural in Japanese.  A more natural phrasing would depend on the context, but a better option would be something like 'より低いプランに切り替える' (yori hikui puran ni kirikaeru) - 'Switch to a lower plan' or 'ランクを下げる' (ranku o sageru) - 'Downgrade rank'.",
+          "suggestion": "より低いプランに切り替える (yori hikui puran ni kirikaeru) or ランクを下げる (ranku o sageru)"
         }
       ],
       "approved_at": null
@@ -168,7 +153,13 @@
     "ko-KR": {
       "ai_translated": false,
       "ai_model": null,
-      "ai_spell_check_issues": [],
+      "ai_spell_check_issues": [
+        {
+          "type": "incorrect_translation",
+          "description": "While technically correct, \"지금 다운그레이드\" is a very literal translation and sounds unnatural in Korean. A more natural phrasing would be \"지금으로 다운그레이드하세요\" or \"지금 다운그레이드하세요\".",
+          "suggestion": "지금으로 다운그레이드하세요"
+        }
+      ],
       "approved_at": null
     },
     "lo-LA": {
@@ -195,8 +186,8 @@
       "ai_spell_check_issues": [
         {
           "type": "incorrect_translation",
-          "description": "The translation \"Zmień plan na tańszy teraz\" is too literal and doesn't convey the meaning of 'Downgrade now' effectively. 'Downgrade' implies reducing a service tier or package, which isn't directly represented by 'zmień plan na tańszy' (change plan to a cheaper one).",
-          "suggestion": "Consider a translation that more accurately reflects the concept of downgrading, such as 'Obniż plan teraz' (Lower the plan now) or 'Przejdź na niższy plan teraz' (Switch to a lower plan now)."
+          "description": "The translation 'Zmień plan na tańszy teraz' is a more verbose translation of 'Downgrade now'. While not incorrect, it doesn't directly convey the brevity of the original English phrase. A more direct translation would be preferable.",
+          "suggestion": "Obniż plan teraz"
         }
       ],
       "approved_at": null
@@ -207,8 +198,8 @@
       "ai_spell_check_issues": [
         {
           "type": "incorrect_translation",
-          "description": "The English phrase \"Downgrade now\" implies a reduction in service level or a decrease in a plan. \"Diminuir agora\" translates to \"decrease now\" which, while technically correct, doesn't fully capture the nuance of a software or service downgrade. A more accurate translation would depend on the specific context but options like 'Rebaixar agora' or 'Descer para um plano inferior agora' might be more appropriate.",
-          "suggestion": "Consider 'Rebaixar agora' or 'Descer para um plano inferior agora' depending on the context."
+          "description": "The translation 'Diminuir agora' doesn't accurately convey the meaning of 'Downgrade now'. 'Downgrade' implies reducing a service level or subscription, not simply 'diminishing' something.",
+          "suggestion": "Consider alternatives like 'Rebaixar agora', 'Desclassificar agora', or 'Alterar para um plano inferior agora' depending on the specific context of the downgrade."
         }
       ],
       "approved_at": null
@@ -225,8 +216,8 @@
       "ai_spell_check_issues": [
         {
           "type": "incorrect_translation",
-          "description": "While 'Retrogradează acum' is technically a translation of 'Downgrade now,' it's not the most natural or commonly used term in Romanian. 'Downgrade' in a payment context typically implies reverting to a lower-tier service or plan. 'Retrogradează' sounds more like a military retreat or a regression in time, which is not the intended meaning.",
-          "suggestion": "Consider 'Anulează abonamentul' (Cancel subscription), 'Revino la abonamentul mai vechi' (Revert to the older subscription), or 'Coboară la abonamentul de bază' (Downgrade to the basic subscription) depending on the exact context."
+          "description": "The translation 'Retrogradează acum' doesn't accurately convey the meaning of 'Downgrade now'. 'Retrogradează' implies a movement backwards, which isn't the precise meaning of 'downgrade' in a payment context.  'Downgrade' here refers to reducing a payment tier or service level.",
+          "suggestion": "Consider alternatives like 'Reduce nivelul acum', 'Coboară nivelul acum', or 'Schimbă la un nivel inferior acum'. The best option depends on the specific payment system terminology."
         }
       ],
       "approved_at": null
@@ -243,8 +234,8 @@
       "ai_spell_check_issues": [
         {
           "type": "incorrect_translation",
-          "description": "'පහත හෙළන්න' translates to 'Pull down' or 'Drag down', not 'Downgrade'. 'Downgrade' implies reducing the quality or level of something, which isn't conveyed by 'පහත හෙළන්න'.",
-          "suggestion": "A more accurate translation would depend on the context of 'Downgrade'. Possible alternatives could be 'පෙට්ටිය අඩු කරන්න' (pettiya adu karanna - reduce the package/level) or a phrase describing the specific downgrade action."
+          "description": "'පහත හෙළන්න' translates to 'lower it' or 'bring it down', which doesn't accurately convey the meaning of 'Downgrade now'. 'Downgrade' implies reducing a service or product to a lower level or version.",
+          "suggestion": "A more accurate translation would depend on the specific context of 'Downgrade now'. Possible suggestions include: 'මන්خفض කරන්න දැන්' (Manchchha karanawa den', meaning 'Reduce now'), or 'ප්‍රමාණය අඩු කරන්න දැන්' (Pramaṇaya aḍu karanawa den', meaning 'Decrease the level/version now')."
         }
       ],
       "approved_at": null
@@ -255,8 +246,8 @@
       "ai_spell_check_issues": [
         {
           "type": "incorrect_translation",
-          "description": "While 'Prejsť na nižšiu verziu' is a literal translation, it doesn't quite capture the nuance of 'Downgrade now'. 'Downgrade' implies reverting to a previous version, and the phrasing 'Prejsť na nižšiu verziu' is more general.",
-          "suggestion": "Consider 'Znížiť verziu' or 'Vrátiť sa k nižšej verzii'. 'Znížiť verziu' is more concise, while 'Vrátiť sa k nižšej verzii' more explicitly conveys reverting to a prior version."
+          "description": "The Slovak translation 'Prejsť na nižšiu verziu' literally translates to 'Switch to a lower version'. While it might be understandable in some contexts, it doesn't accurately convey the meaning of 'Downgrade now' which implies a specific action relating to payment plans or subscriptions. A more accurate translation would depend on the specific product or service context.",
+          "suggestion": "Consider translations like 'Znížiť plán' (Reduce plan), 'Prechod na základný plán' (Switch to basic plan), or 'Vrátiť sa k nižšiemu plánu' (Return to a lower plan). The best option requires more context."
         }
       ],
       "approved_at": null
@@ -273,8 +264,8 @@
       "ai_spell_check_issues": [
         {
           "type": "incorrect_translation",
-          "description": "The translation \"Смањи ниво сада\" doesn't accurately convey the meaning of \"Downgrade now.\" While \"Смањи\" (smanji) means 'reduce', 'ниво' (nivo) means 'level'. 'Downgrade' implies reducing a service or subscription to a lower tier or plan, not just reducing a 'level'. A more accurate translation would convey this meaning.",
-          "suggestion": "Consider alternatives like \"Спуштање сад\" (Spustanje sad - meaning 'lower now') or \"Пређи на нижи пакет сад\" (Pređi na niži paket sad - meaning 'Switch to a lower package now')"
+          "description": "The translation 'Смањи ниво сада' is a literal translation of 'Reduce level now'. While understandable, 'Downgrade' carries a specific meaning in the context of payments, implying a reduction in service tier or features. A more accurate translation would convey this nuance.",
+          "suggestion": "Consider alternatives like 'Спуштање нивоа сада' or 'Умањење нивоа сада' which better represent 'Downgrade' in a payment context. Alternatively, if the service tier reduction is purely about reducing features, 'Ограничи сад' could be appropriate, but needs careful consideration in context."
         }
       ],
       "approved_at": null
@@ -285,8 +276,8 @@
       "ai_spell_check_issues": [
         {
           "type": "incorrect_translation",
-          "description": "The translation \"Smanji nivo sada\" doesn't accurately convey the meaning of \"Downgrade now.\" \"Smanji nivo\" translates more closely to 'reduce level'. Downgrade implies a movement to a lower tier or plan, not simply reducing the level.",
-          "suggestion": "Potencijalno bolji prevod bi bio 'Preuzmi niži paket sada' or 'Prebaci na niži paket sada'."
+          "description": "The translation 'Smanji nivo sada' doesn't accurately convey the meaning of 'Downgrade now'. 'Smanji nivo' translates to 'Reduce level' which isn't the same as downgrading.",
+          "suggestion": "Ništa nije pogrešno u reči, ali je značenje pogrešno. Bolji prevod bi bio 'Ponizi nivo sada' ili 'Odbaci viši nivo sada'."
         }
       ],
       "approved_at": null
@@ -297,8 +288,8 @@
       "ai_spell_check_issues": [
         {
           "type": "incorrect_translation",
-          "description": "The Turkish translation 'Şimdi eski sürüme geç' translates to 'Switch to the old version'. While it conveys a similar concept, 'Downgrade' has a more specific meaning in a software context. A more accurate translation would be 'Sürüm düşürme şimdi'.",
-          "suggestion": "Sürüm düşürme şimdi"
+          "description": "The translation \"Şimdi eski sürüme geç\" literally translates to \"Switch to the old version now.\" While conveying a similar idea of downgrading, it's not a direct or natural translation of \"Downgrade now.\" A more accurate translation might be \"Aşağıya indir\" or \"Sürümü geri al\".",
+          "suggestion": "Aşağıya indir"
         }
       ],
       "approved_at": null
