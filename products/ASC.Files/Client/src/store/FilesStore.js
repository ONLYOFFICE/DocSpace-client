--- conflicted
+++ resolved
@@ -261,13 +261,8 @@
     history.push(combineUrl(AppServerConfig.proxyURL, config.homepage, `/filter?${urlFilter}`));
   };
 
-<<<<<<< HEAD
-  fetchFiles = (folderId, filter, clearFilter = true, withSubfolders = false) => {
-    const { treeFolders, setSelectedNode, getSubfolders } = this.treeFoldersStore;
-=======
   isEmptyLastPageAfterOperation = (newSelection) => {
-    const selection =
-      newSelection || this.selection?.length || [this.bufferSelection].length;
+    const selection = newSelection || this.selection?.length || [this.bufferSelection].length;
 
     return (
       selection &&
@@ -285,18 +280,8 @@
     return newFilter;
   };
 
-  fetchFiles = (
-    folderId,
-    filter,
-    clearFilter = true,
-    withSubfolders = false
-  ) => {
-    const {
-      treeFolders,
-      setSelectedNode,
-      getSubfolders,
-    } = this.treeFoldersStore;
->>>>>>> b9ca3c8b
+  fetchFiles = (folderId, filter, clearFilter = true, withSubfolders = false) => {
+    const { treeFolders, setSelectedNode, getSubfolders } = this.treeFoldersStore;
 
     const filterData = filter ? filter.clone() : FilesFilter.getDefault();
     filterData.folder = folderId;
@@ -363,7 +348,7 @@
           const selectedFolder = {
             selectedFolder: { ...this.selectedFolderStore },
           };
-          this.viewAs === "tile" && this.createThumbnails();
+          this.viewAs === 'tile' && this.createThumbnails();
           return Promise.resolve(selectedFolder);
         })
         .catch((err) => {
@@ -396,11 +381,7 @@
 
     while (somePath.length !== 1) {
       const folderItem = newItems.find((x) => x.id === somePath[0]);
-      newItems = folderItem?.folders
-        ? folderItem.folders
-        : somePath.length > 1
-        ? []
-        : null;
+      newItems = folderItem?.folders ? folderItem.folders : somePath.length > 1 ? [] : null;
       if (!newItems) {
         return;
       }
