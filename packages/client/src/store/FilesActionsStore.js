--- conflicted
+++ resolved
@@ -8,13 +8,10 @@
 import UnpinReactSvgUrl from "PUBLIC_DIR/images/unpin.react.svg?url";
 import RoomArchiveSvgUrl from "PUBLIC_DIR/images/room.archive.svg?url";
 import DeleteReactSvgUrl from "PUBLIC_DIR/images/delete.react.svg?url";
-<<<<<<< HEAD
+import CatalogRoomsReactSvgUrl from "PUBLIC_DIR/images/catalog.rooms.react.svg?url";
 import ChangQuotaReactSvgUrl from "PUBLIC_DIR/images/change.quota.react.svg?url";
 import DisableQuotaReactSvgUrl from "PUBLIC_DIR/images/disable.quota.react.svg?url";
 import DefaultQuotaReactSvgUrl from "PUBLIC_DIR/images/default.quota.react.svg?url";
-=======
-import CatalogRoomsReactSvgUrl from "PUBLIC_DIR/images/catalog.rooms.react.svg?url";
->>>>>>> bb43dc82
 import {
   checkFileConflicts,
   deleteFile,
@@ -1591,7 +1588,10 @@
         const canDelete = selection.every((s) => s.security?.Delete);
 
         return !allFilesIsEditing && canDelete && hasSelection;
-<<<<<<< HEAD
+      case "create-room":
+        const canCreateRoom = rootFolderType === FolderType.USER;
+
+        return canCreateRoom;
 
       case "change-quota":
         return true;
@@ -1599,12 +1599,6 @@
         return true;
       case "default-quota":
         return true;
-=======
-      case "create-room":
-        const canCreateRoom = rootFolderType === FolderType.USER;
-
-        return canCreateRoom;
->>>>>>> bb43dc82
     }
   };
 
@@ -1735,6 +1729,17 @@
     setSelection([selection]);
     setIsVisible(true);
   };
+
+ setProcessCreatingRoomFromData = (processCreatingRoomFromData) => {
+    this.processCreatingRoomFromData = processCreatingRoomFromData;
+  };
+
+  onClickCreateRoom = () => {
+    this.setProcessCreatingRoomFromData(true);
+    const event = new Event(Events.ROOM_CREATE);
+    window.dispatchEvent(event);
+  };
+
   changeRoomQuota = (items, successCallback, abortCallback) => {
     const event = new Event(Events.CHANGE_QUOTA);
 
@@ -1757,7 +1762,6 @@
   disableRoomQuota = async (users, t) => {
     const { updateRoomQuota } = this.filesStore;
 
-<<<<<<< HEAD
     const userIDs = users.map((user) => {
       return user?.id ? user.id : user;
     });
@@ -1769,18 +1773,6 @@
       toastr.error(e);
     }
   };
-=======
-  setProcessCreatingRoomFromData = (processCreatingRoomFromData) => {
-    this.processCreatingRoomFromData = processCreatingRoomFromData;
-  };
-
-  onClickCreateRoom = () => {
-    this.setProcessCreatingRoomFromData(true);
-    const event = new Event(Events.ROOM_CREATE);
-    window.dispatchEvent(event);
-  };
-
->>>>>>> bb43dc82
   getOption = (option, t) => {
     const {
       // setSharingPanelVisible,
@@ -2359,7 +2351,7 @@
     const state = {
       title:
         (this.selectedFolderStore?.navigationPath &&
-          this.selectedFolderStore?.navigationPath[
+        this.selectedFolderStore?.navigationPath[
             this.selectedFolderStore?.navigationPath?.length - 1
           ]?.title) ||
         "",
@@ -2464,7 +2456,7 @@
         if (total === 1) {
           const title = !!folders.length ? folders[0].title : files[0].title;
           this.setSelectedItems(title, total);
-        }
+}
 
         if (total === 0) {
           this.filesStore.setSelection([]);
