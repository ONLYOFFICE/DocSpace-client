--- conflicted
+++ resolved
@@ -1021,7 +1021,6 @@
   window.dataLayer = window.dataLayer || [];
   window.dataLayer.push({ user_id: id });
 };
-<<<<<<< HEAD
 
 type I18n = I18nextProviderProps["i18n"];
 export const mapCulturesToArray = (
@@ -1047,6 +1046,4 @@
       icon: flagsIcons?.get(`${culture}.react.svg`),
     };
   });
-};
-=======
->>>>>>> af51298c
+};