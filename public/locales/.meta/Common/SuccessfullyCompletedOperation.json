{
  "key_path": "SuccessfullyCompletedOperation",
  "content": "Operation has been successfully completed.",
  "content_en_sha1_hash": "849e11257114c8c8bbc65cf054d9b6da983bcb6d",
  "created_at": "2025-05-19T21:30:49.214Z",
<<<<<<< HEAD
  "updated_at": "2025-06-30T12:20:31.535Z",
=======
  "updated_at": "2025-07-10T11:11:06.992Z",
>>>>>>> 4378f47c
  "comment": {
    "text": "This translation key is used to display a success message when an operation is completed successfully. It appears as a toast notification after an operation is finished, typically in response to user actions such as saving settings or completing a process.",
    "is_auto": true,
    "updated_at": "2025-05-20T08:38:02.102Z"
  },
  "usage": [
    {
      "file_path": "/packages/client/src/pages/PortalSettings/categories/integration/SMTPSettings/sub-components/ButtonContainer.js",
      "line_number": 152,
      "context": "const { completed, error } = result;\n \n if (completed) {\n error?.length > 0\n ? toastr.error(error)\n : toastr.success(t(\"Common:SuccessfullyCompletedOperation\"));\n \n clearInterval(intervalId);\n intervalId = null;\n \n setSMTPSettingsLoading(false);",
      "module": "/packages/client"
    },
    {
      "file_path": "/packages/client/src/store/FilesActionsStore.js",
      "line_number": 3322,
      "context": "const { setIsIndexEditingMode } = this.indexingStore;\n \n try {\n const operationId = uniqueid(\"operation_\");\n await reorderIndex(id);\n toastr.success(t(\"Common:SuccessfullyCompletedOperation\"));\n setIsIndexEditingMode(false);\n this.updateCurrentFolder(true, operationId);\n } catch (e) {\n toastr.error(t(\"Files:ErrorChangeIndex\"));\n }",
      "module": "/packages/client"
    },
    {
      "file_path": "/packages/client/src/store/LdapFormStore.js",
      "line_number": 564,
      "context": "if (status.error) throw status.error;\n \n this.endProcess();\n \n this.progressStatus.status = t(\"Common:SuccessfullyCompletedOperation\");\n \n if (toDefault) {\n const response = await getCronLdap();\n this.mapCron(response?.cron);\n }",
      "module": "/packages/client"
    },
    {
      "file_path": "/packages/client/src/store/LdapFormStore.js",
      "line_number": 564,
      "context": "if (status.error) throw status.error;\n \n this.endProcess();\n \n this.progressStatus.status = t(\"Common:SuccessfullyCompletedOperation\");\n \n if (toDefault) {\n const response = await getCronLdap();\n this.mapCron(response?.cron);\n }",
      "module": "/packages/client"
    }
  ],
  "languages": {
    "en": {
      "ai_translated": false,
      "ai_model": null,
      "ai_spell_check_issues": [],
      "approved_at": null
    },
    "ar-SA": {
      "ai_translated": false,
      "ai_model": null,
      "ai_spell_check_issues": [],
      "approved_at": null
    },
    "az": {
      "ai_translated": false,
      "ai_model": null,
      "ai_spell_check_issues": [],
      "approved_at": null
    },
    "bg": {
      "ai_translated": false,
      "ai_model": null,
      "ai_spell_check_issues": [],
      "approved_at": null
    },
    "cs": {
      "ai_translated": false,
      "ai_model": null,
      "ai_spell_check_issues": [],
      "approved_at": null
    },
    "de": {
      "ai_translated": false,
      "ai_model": null,
      "ai_spell_check_issues": [
        {
          "type": "grammar",
          "description": "The German translation 'Operation erfolgreich abgeschlossen wurde' is grammatically incorrect. The verb 'wurde' (was/were) is in the passive voice but doesn't fit the sentence structure. It implies something *did* the completing.",
          "suggestion": "Operation erfolgreich abgeschlossen."
        }
      ],
      "approved_at": null
    },
    "el-GR": {
      "ai_translated": false,
      "ai_model": null,
      "ai_spell_check_issues": [],
      "approved_at": null
    },
    "es": {
      "ai_translated": false,
      "ai_model": null,
      "ai_spell_check_issues": [],
      "approved_at": null
    },
    "fi": {
      "ai_translated": false,
      "ai_model": null,
      "ai_spell_check_issues": [
        {
          "type": "incorrect_translation",
          "description": "The Finnish translation \"Toiminto on valmis.\" translates to \"The action is ready.\" which is not a direct equivalent of \"Operation has been successfully completed.\" It lacks the sense of completion.",
          "suggestion": "Consider a translation like \"Toiminto on suoritettu.\" (The operation has been performed) or \"Toiminto on onnistuneesti suoritettu.\" (The operation has been successfully performed)."
        }
      ],
      "approved_at": null
    },
    "fr": {
      "ai_translated": false,
      "ai_model": null,
      "ai_spell_check_issues": [],
      "approved_at": null
    },
    "hy-AM": {
      "ai_translated": false,
      "ai_model": null,
      "ai_spell_check_issues": [],
      "approved_at": null
    },
    "it": {
      "ai_translated": false,
      "ai_model": null,
      "ai_spell_check_issues": [],
      "approved_at": null
    },
    "ja-JP": {
      "ai_translated": false,
      "ai_model": null,
      "ai_spell_check_issues": [],
      "approved_at": null
    },
    "ko-KR": {
      "ai_translated": false,
      "ai_model": null,
      "ai_spell_check_issues": [],
      "approved_at": null
    },
    "lo-LA": {
      "ai_translated": false,
      "ai_model": null,
      "ai_spell_check_issues": [],
      "approved_at": null
    },
    "lv": {
      "ai_translated": false,
      "ai_model": null,
      "ai_spell_check_issues": [],
      "approved_at": null
    },
    "nl": {
      "ai_translated": false,
      "ai_model": null,
      "ai_spell_check_issues": [],
      "approved_at": null
    },
    "pl": {
      "ai_translated": false,
      "ai_model": null,
      "ai_spell_check_issues": [],
      "approved_at": null
    },
    "pt": {
      "ai_translated": false,
      "ai_model": null,
      "ai_spell_check_issues": [],
      "approved_at": null
    },
    "pt-BR": {
      "ai_translated": false,
      "ai_model": null,
      "ai_spell_check_issues": [],
      "approved_at": null
    },
    "ro": {
      "ai_translated": false,
      "ai_model": null,
      "ai_spell_check_issues": [
        {
          "type": "incorrect_translation",
          "description": "While \"Operațiune terminată cu succes\" is understandable, a more natural Romanian translation for \"Operation has been successfully completed\" would be \"Operațiunea a fost finalizată cu succes\" or \"Operațiunea s-a încheiat cu succes\".  \"Terminată\" implies a more abrupt or definitive ending.",
          "suggestion": "Operațiunea a fost finalizată cu succes"
        }
      ],
      "approved_at": null
    },
    "ru": {
      "ai_translated": false,
      "ai_model": null,
      "ai_spell_check_issues": [],
      "approved_at": null
    },
    "si": {
      "ai_translated": false,
      "ai_model": null,
      "ai_spell_check_issues": [],
      "approved_at": null
    },
    "sk": {
      "ai_translated": false,
      "ai_model": null,
      "ai_spell_check_issues": [],
      "approved_at": null
    },
    "sl": {
      "ai_translated": false,
      "ai_model": null,
      "ai_spell_check_issues": [],
      "approved_at": null
    },
    "sr-Cyrl-RS": {
      "ai_translated": false,
      "ai_model": null,
      "ai_spell_check_issues": [],
      "approved_at": null
    },
    "sr-Latn-RS": {
      "ai_translated": false,
      "ai_model": null,
      "ai_spell_check_issues": [],
      "approved_at": null
    },
    "tr": {
      "ai_translated": false,
      "ai_model": null,
      "ai_spell_check_issues": [],
      "approved_at": null
    },
    "uk-UA": {
      "ai_translated": false,
      "ai_model": null,
      "ai_spell_check_issues": [],
      "approved_at": null
    },
    "vi": {
      "ai_translated": false,
      "ai_model": null,
      "ai_spell_check_issues": [],
      "approved_at": null
    },
    "zh-CN": {
      "ai_translated": false,
      "ai_model": null,
      "ai_spell_check_issues": [],
      "approved_at": null
    }
  }
}<|MERGE_RESOLUTION|>--- conflicted
+++ resolved
@@ -3,11 +3,7 @@
   "content": "Operation has been successfully completed.",
   "content_en_sha1_hash": "849e11257114c8c8bbc65cf054d9b6da983bcb6d",
   "created_at": "2025-05-19T21:30:49.214Z",
-<<<<<<< HEAD
-  "updated_at": "2025-06-30T12:20:31.535Z",
-=======
   "updated_at": "2025-07-10T11:11:06.992Z",
->>>>>>> 4378f47c
   "comment": {
     "text": "This translation key is used to display a success message when an operation is completed successfully. It appears as a toast notification after an operation is finished, typically in response to user actions such as saving settings or completing a process.",
     "is_auto": true,
