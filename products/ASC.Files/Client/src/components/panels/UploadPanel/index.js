import React from "react";
<<<<<<< HEAD
import IconButton from "@appserver/components/src/components/icon-button";
import Backdrop from "@appserver/components/src/components/backdrop";
import Heading from "@appserver/components/src/components/heading";
import Aside from "@appserver/components/src/components/aside";
import { connect } from "react-redux";
import { withTranslation } from "react-i18next";
import { changeLanguage } from "@appserver/common/src/utils";
import {
  setUploadPanelVisible,
  cancelUpload,
  clearUploadData,
} from "../../../store/files/actions";
import {
  getUploadPanelVisible,
  getSharePanelVisible,
  isUploaded,
} from "../../../store/files/selectors";
=======
import { Backdrop, Heading, Aside, IconButton } from "asc-web-components";
import { withTranslation } from "react-i18next";
>>>>>>> a586f8fe
import SharingPanel from "../SharingPanel";
import {
  StyledAsidePanel,
  StyledContent,
  StyledHeaderContent,
  StyledBody,
} from "../StyledPanels";
import FileList from "./FileList";
<<<<<<< HEAD

import { createI18N } from "../../../helpers/i18n";

const i18n = createI18N({
  page: "UploadPanel",
  localesPath: "panels/UploadPanel",
});
=======
import { inject, observer } from "mobx-react";
>>>>>>> a586f8fe

const DownloadBodyStyle = { height: `calc(100vh - 62px)` };

class UploadPanelComponent extends React.Component {
  constructor(props) {
    super(props);

    this.ref = React.createRef();
    this.scrollRef = React.createRef();
  }

  onClose = () => {
    const {
      setUploadPanelVisible,
      uploadPanelVisible,
      uploaded,
      clearUploadData,
    } = this.props;
    setUploadPanelVisible(!uploadPanelVisible);
    if (uploaded) {
      clearUploadData();
    }
  };
  componentDidMount() {
    document.addEventListener("keyup", this.onKeyPress);
  }
  componentWillUnmount() {
    document.removeEventListener("keyup", this.onKeyPress);
  }

  onKeyPress = (event) => {
    if (event.key === "Esc" || event.key === "Escape") {
      this.onClose();
    }
  };

  clearUploadPanel = () => {
    this.props.clearUploadData();
    this.onClose();
  };

  render() {
    //console.log("UploadPanel render");
    const { t, uploadPanelVisible, sharingPanelVisible, uploaded } = this.props;

    const visible = uploadPanelVisible;
    const zIndex = 310;

    return (
      <StyledAsidePanel visible={visible}>
        <Backdrop
          onClick={this.onClose}
          visible={visible}
          zIndex={zIndex}
          isAside={true}
        />
        <Aside className="header_aside-panel" visible={visible}>
          <StyledContent>
            <StyledHeaderContent className="upload-panel_header-content">
              <Heading className="upload_panel-header" size="medium" truncate>
                {t("Uploads")}
              </Heading>
              <div className="upload_panel-icons-container">
                <div className="upload_panel-remove-icon">
                  {uploaded ? (
                    <IconButton
                      size="20"
                      iconName="ClearActiveIcon"
                      color="#A3A9AE"
                      isClickable={true}
                      onClick={this.clearUploadPanel}
                    />
                  ) : (
                    <IconButton
                      size="20"
                      iconName="ButtonCancelIcon"
                      color="#A3A9AE"
                      isClickable={true}
                      onClick={this.props.cancelUpload}
                    />
                  )}
                </div>
                {/*<div className="upload_panel-vertical-dots-icon">
                  <IconButton
                    size="20"
                    iconName="VerticalDotsIcon"
                    color="#A3A9AE"
                  />
                  </div>*/}
              </div>
            </StyledHeaderContent>
            <StyledBody
              stype="mediumBlack"
              className="upload-panel_body"
              style={DownloadBodyStyle}
            >
              <FileList />
            </StyledBody>
          </StyledContent>
        </Aside>
        {sharingPanelVisible && <SharingPanel />}
      </StyledAsidePanel>
    );
  }
}

const UploadPanel = withTranslation("UploadPanel")(UploadPanelComponent);

export default inject(({ dialogsStore, uploadDataStore }) => {
  const { sharingPanelVisible } = dialogsStore;

  const {
    uploaded,
    clearUploadData,
    cancelUpload,
    uploadPanelVisible,
    setUploadPanelVisible,
  } = uploadDataStore;

  return {
    sharingPanelVisible,
    uploadPanelVisible,
    uploaded,

    setUploadPanelVisible,
    clearUploadData,
    cancelUpload,
  };
})(observer(UploadPanel));<|MERGE_RESOLUTION|>--- conflicted
+++ resolved
@@ -1,26 +1,9 @@
 import React from "react";
-<<<<<<< HEAD
 import IconButton from "@appserver/components/src/components/icon-button";
 import Backdrop from "@appserver/components/src/components/backdrop";
 import Heading from "@appserver/components/src/components/heading";
 import Aside from "@appserver/components/src/components/aside";
-import { connect } from "react-redux";
 import { withTranslation } from "react-i18next";
-import { changeLanguage } from "@appserver/common/src/utils";
-import {
-  setUploadPanelVisible,
-  cancelUpload,
-  clearUploadData,
-} from "../../../store/files/actions";
-import {
-  getUploadPanelVisible,
-  getSharePanelVisible,
-  isUploaded,
-} from "../../../store/files/selectors";
-=======
-import { Backdrop, Heading, Aside, IconButton } from "asc-web-components";
-import { withTranslation } from "react-i18next";
->>>>>>> a586f8fe
 import SharingPanel from "../SharingPanel";
 import {
   StyledAsidePanel,
@@ -29,17 +12,7 @@
   StyledBody,
 } from "../StyledPanels";
 import FileList from "./FileList";
-<<<<<<< HEAD
-
-import { createI18N } from "../../../helpers/i18n";
-
-const i18n = createI18N({
-  page: "UploadPanel",
-  localesPath: "panels/UploadPanel",
-});
-=======
 import { inject, observer } from "mobx-react";
->>>>>>> a586f8fe
 
 const DownloadBodyStyle = { height: `calc(100vh - 62px)` };
 
@@ -164,8 +137,8 @@
     uploadPanelVisible,
     uploaded,
 
-    setUploadPanelVisible,
+  setUploadPanelVisible,
     clearUploadData,
-    cancelUpload,
+  cancelUpload,
   };
 })(observer(UploadPanel));