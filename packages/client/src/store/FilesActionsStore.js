﻿import FavoritesReactSvgUrl from "PUBLIC_DIR/images/favorites.react.svg?url";
import InfoOutlineReactSvgUrl from "PUBLIC_DIR/images/info.outline.react.svg?url";
import CopyToReactSvgUrl from "PUBLIC_DIR/images/copyTo.react.svg?url";
import DownloadReactSvgUrl from "PUBLIC_DIR/images/download.react.svg?url";
import DownloadAsReactSvgUrl from "PUBLIC_DIR/images/downloadAs.react.svg?url";
import MoveReactSvgUrl from "PUBLIC_DIR/images/move.react.svg?url";
import PinReactSvgUrl from "PUBLIC_DIR/images/pin.react.svg?url";
import UnpinReactSvgUrl from "PUBLIC_DIR/images/unpin.react.svg?url";
import RoomArchiveSvgUrl from "PUBLIC_DIR/images/room.archive.svg?url";
import DeleteReactSvgUrl from "PUBLIC_DIR/images/delete.react.svg?url";
import {
  checkFileConflicts,
  deleteFile,
  deleteFolder,
  downloadFiles,
  emptyTrash,
  finalizeVersion,
  lockFile,
  markAsRead,
  removeFiles,
  removeShareFiles,
  createFolder,
  moveToFolder,
} from "@docspace/common/api/files";
import {
  ConflictResolveType,
  FileAction,
  FileStatus,
  FolderType,
} from "@docspace/common/constants";
import { makeAutoObservable } from "mobx";
import { isMobile } from "react-device-detect";
import toastr from "@docspace/components/toast/toastr";
import { TIMEOUT } from "@docspace/client/src/helpers/filesConstants";
import { checkProtocol } from "../helpers/files-helpers";
import { combineUrl } from "@docspace/common/utils";
import config from "PACKAGE_FILE";
import { isTablet } from "@docspace/components/utils/device";
import { getCategoryType } from "SRC_DIR/helpers/utils";
import { muteRoomNotification } from "@docspace/common/api/settings";
import { CategoryType } from "SRC_DIR/helpers/constants";
import RoomsFilter from "@docspace/common/api/rooms/filter";
import AccountsFilter from "@docspace/common/api/people/filter";
import { RoomSearchArea } from "@docspace/common/constants";
import { getObjectByLocation } from "@docspace/common/utils";

import uniqueid from "lodash/uniqueId";
import FilesFilter from "@docspace/common/api/files/filter";
import {
  getCategoryTypeByFolderType,
  getCategoryUrl,
} from "SRC_DIR/helpers/utils";

class FilesActionStore {
  authStore;
  uploadDataStore;
  treeFoldersStore;
  filesStore;
  selectedFolderStore;
  settingsStore;
  dialogsStore;
  mediaViewerDataStore;
  accessRightsStore;
  clientLoadingStore;
  publicRoomStore;

  isBulkDownload = false;
  isLoadedSearchFiles = false;
  isGroupMenuBlocked = false;
  emptyTrashInProgress = false;

  constructor(
    authStore,
    uploadDataStore,
    treeFoldersStore,
    filesStore,
    selectedFolderStore,
    settingsStore,
    dialogsStore,
    mediaViewerDataStore,
    accessRightsStore,
    clientLoadingStore,
<<<<<<< HEAD
    pluginStore
=======
    publicRoomStore
>>>>>>> da1d5052
  ) {
    makeAutoObservable(this);
    this.authStore = authStore;
    this.uploadDataStore = uploadDataStore;
    this.treeFoldersStore = treeFoldersStore;
    this.filesStore = filesStore;
    this.selectedFolderStore = selectedFolderStore;
    this.settingsStore = settingsStore;
    this.dialogsStore = dialogsStore;
    this.mediaViewerDataStore = mediaViewerDataStore;
    this.accessRightsStore = accessRightsStore;
    this.clientLoadingStore = clientLoadingStore;
<<<<<<< HEAD
    this.pluginStore = pluginStore;
=======
    this.publicRoomStore = publicRoomStore;
>>>>>>> da1d5052
  }

  setIsBulkDownload = (isBulkDownload) => {
    this.isBulkDownload = isBulkDownload;
  };

  isMediaOpen = () => {
    const { visible, setMediaViewerData, playlist } = this.mediaViewerDataStore;
    if (visible && playlist.length === 1) {
      setMediaViewerData({ visible: false, id: null });
    }
  };

  updateCurrentFolder = (fileIds, folderIds, clearSelection, operationId) => {
    const { clearSecondaryProgressData } =
      this.uploadDataStore.secondaryProgressDataStore;

    const {
      fetchFiles,
      fetchRooms,
      filter,
      roomsFilter,

      isEmptyLastPageAfterOperation,
      resetFilterPage,
    } = this.filesStore;

    const { isRoomsFolder, isArchiveFolder, isArchiveFolderRoot } =
      this.treeFoldersStore;

    let newFilter;

    const selectionFilesLength =
      fileIds && folderIds
        ? fileIds.length + folderIds.length
        : fileIds?.length || folderIds?.length;

    if (
      selectionFilesLength &&
      isEmptyLastPageAfterOperation(selectionFilesLength)
    ) {
      newFilter = resetFilterPage();
    }

    let updatedFolder = this.selectedFolderStore.id;

    if (this.dialogsStore.isFolderActions) {
      updatedFolder = this.selectedFolderStore.parentId;
    }

    if (isRoomsFolder || isArchiveFolder || isArchiveFolderRoot) {
      fetchRooms(
        updatedFolder,
        newFilter ? newFilter : roomsFilter.clone(),
        undefined,
        undefined,
        undefined,
        true
      ).finally(() => {
        this.dialogsStore.setIsFolderActions(false);
        return setTimeout(
          () => clearSecondaryProgressData(operationId),
          TIMEOUT
        );
      });
    } else {
      fetchFiles(
        updatedFolder,
        newFilter ? newFilter : filter,
        true,
        true,
        clearSelection
      ).finally(() => {
        this.dialogsStore.setIsFolderActions(false);
        return setTimeout(
          () => clearSecondaryProgressData(operationId),
          TIMEOUT
        );
      });
    }
  };

  convertToTree = (folders) => {
    let result = [];
    let level = { result };
    try {
      folders.forEach((folder) => {
        folder.path
          .split("/")
          .filter((name) => name !== "")
          .reduce((r, name, i, a) => {
            if (!r[name]) {
              r[name] = { result: [] };
              r.result.push({ name, children: r[name].result });
            }

            return r[name];
          }, level);
      });
    } catch (e) {
      console.error("convertToTree", e);
    }
    return result;
  };

  createFolderTree = async (treeList, parentFolderId) => {
    if (!treeList || !treeList.length) return;

    for (let i = 0; i < treeList.length; i++) {
      const treeNode = treeList[i];

      // console.log(
      //   `createFolderTree parent id = ${parentFolderId} name '${treeNode.name}': `,
      //   treeNode.children
      // );

      const folder = await createFolder(parentFolderId, treeNode.name);
      const parentId = folder.id;

      if (treeNode.children.length == 0) continue;

      await this.createFolderTree(treeNode.children, parentId);
    }
  };

  uploadEmptyFolders = async (emptyFolders, folderId) => {
    //console.log("uploadEmptyFolders", emptyFolders, folderId);

    const { secondaryProgressDataStore } = this.uploadDataStore;
    const { setSecondaryProgressBarData, clearSecondaryProgressData } =
      secondaryProgressDataStore;

    const operationId = uniqueid("operation_");

    const toFolderId = folderId ? folderId : this.selectedFolderStore.id;

    setSecondaryProgressBarData({
      icon: "file",
      visible: true,
      percent: 0,
      label: "",
      alert: false,
      operationId,
    });

    const tree = this.convertToTree(emptyFolders);
    await this.createFolderTree(tree, toFolderId);

    this.updateCurrentFolder(null, [folderId], null, operationId);

    setTimeout(() => clearSecondaryProgressData(operationId), TIMEOUT);
  };

  updateFilesAfterDelete = (operationId) => {
    const { setSelected } = this.filesStore;
    const { clearSecondaryProgressData } =
      this.uploadDataStore.secondaryProgressDataStore;

    setSelected("close");

    this.dialogsStore.setIsFolderActions(false);
    setTimeout(() => clearSecondaryProgressData(operationId), TIMEOUT);
  };

  deleteAction = async (
    translations,
    newSelection = null,
    withoutDialog = false
  ) => {
    const { isRecycleBinFolder, isPrivacyFolder, recycleBinFolderId } =
      this.treeFoldersStore;
    const {
      addActiveItems,
      getIsEmptyTrash,
      bufferSelection,
      activeFiles,
      activeFolders,
    } = this.filesStore;
    const { secondaryProgressDataStore, clearActiveOperations } =
      this.uploadDataStore;
    const { setSecondaryProgressBarData, clearSecondaryProgressData } =
      secondaryProgressDataStore;
    const { withPaging } = this.authStore.settingsStore;

    const selection = newSelection
      ? newSelection
      : this.filesStore.selection.length
      ? this.filesStore.selection
      : [bufferSelection];
    const isThirdPartyFile = selection.some((f) => f.providerKey);

    const currentFolderId = this.selectedFolderStore.id;

    const operationId = uniqueid("operation_");

    const deleteAfter = false; //Delete after finished TODO: get from settings
    const immediately = isRecycleBinFolder || isPrivacyFolder ? true : false; //Don't move to the Recycle Bin

    let folderIds = [];
    let fileIds = [];

    let i = 0;
    while (selection.length !== i) {
      if (selection[i].fileExst || selection[i].contentLength) {
        // try to fix with one check later (see onDeleteMediaFile)
        const isActiveFile = activeFiles.find(
          (elem) => elem.id === selection[i].id
        );
        !isActiveFile && fileIds.push(selection[i].id);
      } else {
        // try to fix with one check later (see onDeleteMediaFile)
        const isActiveFolder = activeFolders.find(
          (elem) => elem.id === selection[i].id
        );
        !isActiveFolder && folderIds.push(selection[i].id);
      }
      i++;
    }

    if (!folderIds.length && !fileIds.length) return;
    const filesCount = folderIds.length + fileIds.length;

    setSecondaryProgressBarData({
      icon: "trash",
      visible: true,
      percent: 0,
      label: translations.deleteOperation,
      alert: false,
      filesCount,
      operationId,
    });

    const destFolderId = immediately ? null : recycleBinFolderId;

    addActiveItems(fileIds, null, destFolderId);
    addActiveItems(null, folderIds, destFolderId);

    if (this.dialogsStore.isFolderActions && withoutDialog) {
      folderIds = [];
      fileIds = [];

      folderIds.push(selection[0]);
    }

    if (folderIds.length || fileIds.length) {
      this.isMediaOpen();

      try {
        this.filesStore.setOperationAction(true);
        this.setGroupMenuBlocked(true);
        await removeFiles(folderIds, fileIds, deleteAfter, immediately)
          .then(async (res) => {
            if (res[0]?.error) return Promise.reject(res[0].error);
            const data = res[0] ? res[0] : null;
            const pbData = {
              icon: "trash",
              label: translations.deleteOperation,
              operationId,
            };
            await this.uploadDataStore.loopFilesOperations(data, pbData);

            const showToast = () => {
              if (isRecycleBinFolder) {
                return toastr.success(translations.deleteFromTrash);
              }

              if (selection.length > 1 || isThirdPartyFile) {
                return toastr.success(translations.deleteSelectedElem);
              }
              if (selection[0].fileExst) {
                return toastr.success(translations.FileRemoved);
              }
              return toastr.success(translations.FolderRemoved);
            };

            if (withPaging || this.dialogsStore.isFolderActions) {
              this.updateCurrentFolder(fileIds, folderIds, false, operationId);
              showToast();
            } else {
              this.updateFilesAfterDelete(operationId);

              this.filesStore.removeFiles(
                fileIds,
                folderIds,
                showToast,
                destFolderId
              );

              this.uploadDataStore.removeFiles(fileIds);
            }

            if (currentFolderId) {
              const { socketHelper } = this.authStore.settingsStore;

              socketHelper.emit({
                command: "refresh-folder",
                data: currentFolderId,
              });
            }
          })
          .finally(() => {
            clearActiveOperations(fileIds, folderIds);
            getIsEmptyTrash();
          });
      } catch (err) {
        clearActiveOperations(fileIds, folderIds);
        setSecondaryProgressBarData({
          visible: true,
          alert: true,
          operationId,
        });
        setTimeout(() => clearSecondaryProgressData(operationId), TIMEOUT);
        return toastr.error(err.message ? err.message : err);
      } finally {
        this.filesStore.setOperationAction(false);
        this.setGroupMenuBlocked(false);
      }
    }
  };

  emptyTrash = async (translations) => {
    const {
      secondaryProgressDataStore,
      loopFilesOperations,
      clearActiveOperations,
    } = this.uploadDataStore;
    const { setSecondaryProgressBarData, clearSecondaryProgressData } =
      secondaryProgressDataStore;
    const { isRecycleBinFolder } = this.treeFoldersStore;
    const { addActiveItems, files, folders, getIsEmptyTrash } = this.filesStore;

    const fileIds = files.map((f) => f.id);
    const folderIds = folders.map((f) => f.id);

    if (isRecycleBinFolder) {
      addActiveItems(fileIds, folderIds);
    }

    const operationId = uniqueid("operation_");

    this.emptyTrashInProgress = true;

    setSecondaryProgressBarData({
      icon: "trash",
      visible: true,
      percent: 0,
      label: translations.deleteOperation,
      alert: false,
      operationId,
    });

    try {
      await emptyTrash().then(async (res) => {
        if (res[0]?.error) return Promise.reject(res[0].error);
        const data = res[0] ? res[0] : null;
        const pbData = {
          icon: "trash",
          label: translations.deleteOperation,
          operationId,
        };
        await loopFilesOperations(data, pbData);
        toastr.success(translations.successOperation);
        this.updateCurrentFolder(fileIds, folderIds, null, operationId);
        getIsEmptyTrash();
        clearActiveOperations(fileIds, folderIds);
      });
    } catch (err) {
      clearActiveOperations(fileIds, folderIds);
      setSecondaryProgressBarData({
        visible: true,
        alert: true,
        operationId,
      });
      setTimeout(() => clearSecondaryProgressData(operationId), TIMEOUT);
      return toastr.error(err.message ? err.message : err);
    } finally {
      this.emptyTrashInProgress = false;
    }
  };

  emptyArchive = async (translations) => {
    const {
      secondaryProgressDataStore,
      loopFilesOperations,
      clearActiveOperations,
    } = this.uploadDataStore;
    const { setSecondaryProgressBarData, clearSecondaryProgressData } =
      secondaryProgressDataStore;
    const { isArchiveFolder } = this.treeFoldersStore;
    const { addActiveItems, roomsForDelete } = this.filesStore;

    const folderIds = roomsForDelete.map((f) => f.id);
    if (isArchiveFolder) addActiveItems(null, folderIds);

    const operationId = uniqueid("operation_");

    setSecondaryProgressBarData({
      icon: "trash",
      visible: true,
      percent: 0,
      label: translations.deleteOperation,
      alert: false,
      operationId,
    });

    try {
      await removeFiles(folderIds, [], true, true).then(async (res) => {
        if (res[0]?.error) return Promise.reject(res[0].error);
        const data = res[0] ? res[0] : null;
        const pbData = {
          icon: "trash",
          label: translations.deleteOperation,
          operationId,
        };
        await loopFilesOperations(data, pbData);
        toastr.success(translations.successOperation);
        this.updateCurrentFolder(null, folderIds, null, operationId);
        // getIsEmptyTrash();
        clearActiveOperations(null, folderIds);
      });
    } catch (err) {
      clearActiveOperations(null, folderIds);
      setSecondaryProgressBarData({
        visible: true,
        alert: true,
        operationId,
      });
      setTimeout(() => clearSecondaryProgressData(operationId), TIMEOUT);

      return toastr.error(err.message ? err.message : err);
    }
  };

  downloadFiles = async (fileConvertIds, folderIds, translations) => {
    const { clearActiveOperations, secondaryProgressDataStore } =
      this.uploadDataStore;
    const { setSecondaryProgressBarData, clearSecondaryProgressData } =
      secondaryProgressDataStore;

    const { addActiveItems } = this.filesStore;
    const { label } = translations;

    if (this.isBulkDownload) {
      //toastr.error(); TODO: new add cancel download operation and new translation "ErrorMassage_SecondDownload"
      return;
    }

    this.setIsBulkDownload(true);

    const operationId = uniqueid("operation_");

    setSecondaryProgressBarData({
      icon: "file",
      visible: true,
      percent: 0,
      label,
      alert: false,
      operationId,
    });

    const fileIds = fileConvertIds.map((f) => f.key || f);
    addActiveItems(fileIds, folderIds);

    const shareKey = this.publicRoomStore.publicRoomKey;

    try {
      await downloadFiles(fileConvertIds, folderIds, shareKey).then(
        async (res) => {
          const data = res[0] ? res[0] : null;
          const pbData = {
            icon: "file",
            label,
            operationId,
          };

          const item =
            data?.finished && data?.url
              ? data
              : await this.uploadDataStore.loopFilesOperations(
                  data,
                  pbData,
                  true
                );

          clearActiveOperations(fileIds, folderIds);
          this.setIsBulkDownload(false);

          if (item.url) {
            window.location.href = item.url;
          } else {
            setSecondaryProgressBarData({
              visible: true,
              alert: true,
              operationId,
            });
          }

          setTimeout(() => clearSecondaryProgressData(operationId), TIMEOUT);
          !item.url && toastr.error(translations.error, null, 0, true);
        }
      );
    } catch (err) {
      this.setIsBulkDownload(false);
      clearActiveOperations(fileIds, folderIds);
      setSecondaryProgressBarData({
        visible: true,
        alert: true,
        operationId,
      });
      setTimeout(() => clearSecondaryProgressData(operationId), TIMEOUT);
      return toastr.error(err.message ? err.message : err);
    }
  };

  downloadAction = (label, folderId) => {
    const { bufferSelection } = this.filesStore;

    const selection = this.filesStore.selection.length
      ? this.filesStore.selection
      : [bufferSelection];

    let fileIds = [];
    let folderIds = [];
    const items = [];

    if (selection.length === 1 && selection[0].fileExst && !folderId) {
      window.open(selection[0].viewUrl, "_self");
      return Promise.resolve();
    }

    for (let item of selection) {
      if (item.fileExst) {
        fileIds.push(item.id);
        items.push({ id: item.id, fileExst: item.fileExst });
      } else {
        folderIds.push(item.id);
        items.push({ id: item.id });
      }
    }

    if (this.dialogsStore.isFolderActions) {
      fileIds = [];
      folderIds = [];

      folderIds.push(bufferSelection);
      this.dialogsStore.setIsFolderActions(false);
    }

    this.setGroupMenuBlocked(true);
    return this.downloadFiles(fileIds, folderIds, label).finally(() =>
      this.setGroupMenuBlocked(false)
    );
  };

  completeAction = async (selectedItem, type, isFolder = false) => {
    switch (type) {
      case FileAction.Create:
        this.filesStore.addItem(selectedItem, isFolder);
        break;
      case FileAction.Rename:
        this.onSelectItem(
          {
            id: selectedItem.id,
            isFolder: selectedItem.isFolder,
          },
          false,
          false
        );
        break;
      default:
        break;
    }
  };

  onSelectItem = (
    { id, isFolder },
    withSelect = true,
    isContextItem = true,
    isSingleMenu = false
  ) => {
    const {
      setBufferSelection,
      setSelected,
      selection,
      setSelection,
      setHotkeyCaretStart,
      setHotkeyCaret,
      setEnabledHotkeys,
      filesList,
    } = this.filesStore;

    if (!id) return;

    const item = filesList.find(
      (elm) => elm.id === id && elm.isFolder === isFolder
    );

    if (item) {
      const isSelected =
        selection.findIndex((f) => f.id === id && f.isFolder === isFolder) !==
        -1;

      if (withSelect) {
        //TODO: fix double event on context-menu click
        if (isSelected && selection.length === 1 && !isContextItem) {
          setSelected("none");
        } else {
          setSelection([item]);
          setHotkeyCaret(null);
          setHotkeyCaretStart(item);
        }
      } else if (
        isSelected &&
        selection.length > 1 &&
        !isContextItem &&
        !isSingleMenu
      ) {
        setHotkeyCaret(null);
        setHotkeyCaretStart(item);
      } else {
        setSelected("none");
        setBufferSelection(item);
      }

      isContextItem && setEnabledHotkeys(false);
    }
  };

  deleteItemAction = async (
    itemId,
    translations,
    isFile,
    isThirdParty,
    isRoom
  ) => {
    const { secondaryProgressDataStore, clearActiveOperations } =
      this.uploadDataStore;
    const { setSecondaryProgressBarData, clearSecondaryProgressData } =
      secondaryProgressDataStore;
    if (
      this.settingsStore.confirmDelete ||
      this.treeFoldersStore.isPrivacyFolder ||
      isThirdParty ||
      isRoom
    ) {
      this.dialogsStore.setIsRoomDelete(isRoom);
      this.dialogsStore.setDeleteDialogVisible(true);
    } else {
      const operationId = uniqueid("operation_");

      setSecondaryProgressBarData({
        icon: "trash",
        visible: true,
        percent: 0,
        label: translations?.deleteOperation,
        alert: false,
        operationId,
      });

      try {
        await this.deleteItemOperation(
          isFile,
          itemId,
          translations,
          isRoom,
          operationId
        );

        const id = Array.isArray(itemId) ? itemId : [itemId];

        clearActiveOperations(isFile && id, !isFile && id);
      } catch (err) {
        clearActiveOperations(isFile && [itemId], !isFile && [itemId]);
        setSecondaryProgressBarData({
          visible: true,
          alert: true,
          operationId,
        });
        setTimeout(() => clearSecondaryProgressData(operationId), TIMEOUT);
        return toastr.error(err.message ? err.message : err);
      }
    }
  };

  deleteItemOperation = (isFile, itemId, translations, isRoom, operationId) => {
    const { addActiveItems, getIsEmptyTrash } = this.filesStore;
    const { withPaging } = this.authStore.settingsStore;
    const { isRecycleBinFolder, recycleBinFolderId } = this.treeFoldersStore;

    const pbData = {
      icon: "trash",
      label: translations?.deleteOperation,
      operationId,
    };

    this.filesStore.setOperationAction(true);

    const destFolderId = isRecycleBinFolder ? null : recycleBinFolderId;

    if (isFile) {
      addActiveItems([itemId], null, destFolderId);
      this.isMediaOpen();
      return deleteFile(itemId)
        .then(async (res) => {
          if (res[0]?.error) return Promise.reject(res[0].error);
          const data = res[0] ? res[0] : null;
          await this.uploadDataStore.loopFilesOperations(data, pbData);

          if (withPaging) {
            this.updateCurrentFolder([itemId], null, null, operationId);
            toastr.success(translations.successRemoveFile);
          } else {
            this.updateFilesAfterDelete(operationId);
            this.filesStore.removeFiles(
              [itemId],
              null,
              () => toastr.success(translations.successRemoveFile),
              destFolderId
            );
          }
        })
        .finally(() => this.filesStore.setOperationAction(false));
    } else if (isRoom) {
      const items = Array.isArray(itemId) ? itemId : [itemId];
      addActiveItems(null, items);

      this.setGroupMenuBlocked(true);
      return removeFiles(items, [], false, true)
        .then(async (res) => {
          if (res[0]?.error) return Promise.reject(res[0].error);
          const data = res ? res : null;
          await this.uploadDataStore.loopFilesOperations(data, pbData);
          this.updateCurrentFolder(null, [itemId], null, operationId);
        })
        .then(() =>
          toastr.success(
            items.length > 1
              ? translations?.successRemoveRooms
              : translations?.successRemoveRoom
          )
        )
        .finally(() => {
          this.setGroupMenuBlocked(false);
        });
    } else {
      addActiveItems(null, [itemId], destFolderId);
      return deleteFolder(itemId)
        .then(async (res) => {
          if (res[0]?.error) return Promise.reject(res[0].error);
          const data = res[0] ? res[0] : null;
          await this.uploadDataStore.loopFilesOperations(data, pbData);

          if (withPaging) {
            this.updateCurrentFolder(null, [itemId], null, operationId);
            toastr.success(translations.successRemoveFolder);
          } else {
            this.updateFilesAfterDelete(operationId);
            this.filesStore.removeFiles(
              null,
              [itemId],
              () => toastr.success(translations.successRemoveFolder),
              destFolderId
            );
          }

          getIsEmptyTrash();
        })
        .finally(() => this.filesStore.setOperationAction(false));
    }
  };

  unsubscribeAction = async (fileIds, folderIds) => {
    const { setUnsubscribe } = this.dialogsStore;
    const { filter, fetchFiles } = this.filesStore;

    return removeShareFiles(fileIds, folderIds)
      .then(() => setUnsubscribe(false))
      .then(() => fetchFiles(this.selectedFolderStore.id, filter, true, true));
  };

  lockFileAction = async (id, locked) => {
    let timer = null;
    const { setFile } = this.filesStore;
    try {
      timer = setTimeout(() => {
        this.filesStore.setActiveFiles([id]);
      }, 200);
      await lockFile(id, locked).then((res) => {
        setFile(res), this.filesStore.setActiveFiles([]);
      });
    } catch (err) {
      toastr.error(err);
    } finally {
      clearTimeout(timer);
    }
  };

  finalizeVersionAction = async (id) => {
    let timer = null;
    const { setFile } = this.filesStore;
    try {
      timer = setTimeout(() => {
        this.filesStore.setActiveFiles([id]);
      }, 200);
      await finalizeVersion(id, 0, false).then((res) => {
        if (res && res[0]) {
          setFile(res[0]);
          this.filesStore.setActiveFiles([]);
        }
      });
    } catch (err) {
      toastr.error(err);
    } finally {
      clearTimeout(timer);
    }
  };

  duplicateAction = (item, label) => {
    const { setSecondaryProgressBarData, filesCount } =
      this.uploadDataStore.secondaryProgressDataStore;

    this.setSelectedItems();

    //TODO: duplicate for folders?
    const folderIds = [];
    const fileIds = [];
    item.fileExst ? fileIds.push(item.id) : folderIds.push(item.id);
    const conflictResolveType = ConflictResolveType.Duplicate;
    const deleteAfter = false; //TODO: get from settings
    const operationId = uniqueid("operation_");

    setSecondaryProgressBarData({
      icon: "duplicate",
      visible: true,
      percent: 0,
      label,
      alert: false,
      filesCount: filesCount + fileIds.length,
      operationId,
    });

    this.filesStore.addActiveItems(fileIds, folderIds);

    return this.uploadDataStore.copyToAction(
      this.selectedFolderStore.id,
      folderIds,
      fileIds,
      conflictResolveType,
      deleteAfter,
      operationId
    );
  };

  getFilesInfo = (items) => {
    const requests = [];
    let i = items.length;
    while (i !== 0) {
      requests.push(this.filesStore.getFileInfo(items[i - 1]));
      i--;
    }
    return Promise.all(requests);
  };

  setFavoriteAction = (action, id) => {
    const {
      markItemAsFavorite,
      removeItemFromFavorite,
      fetchFavoritesFolder,
      setSelected,
    } = this.filesStore;

    const items = Array.isArray(id) ? id : [id];

    switch (action) {
      case "mark":
        return markItemAsFavorite(items)
          .then(() => {
            return this.getFilesInfo(items);
          })
          .then(() => setSelected("close"));

      case "remove":
        return removeItemFromFavorite(items)
          .then(() => {
            return this.treeFoldersStore.isFavoritesFolder
              ? fetchFavoritesFolder(this.selectedFolderStore.id)
              : this.getFilesInfo(items);
          })
          .then(() => setSelected("close"));
      default:
        return;
    }
  };

  setPinAction = (action, id, t) => {
    const { pinRoom, unpinRoom, updateRoomPin, setSelected } = this.filesStore;

    const { selection, setSelection } = this.authStore.infoPanelStore;

    const items = Array.isArray(id) ? id : [id];

    const actions = [];
    const operationId = uniqueid("operation_");

    switch (action) {
      case "pin":
        items.forEach((item) => {
          updateRoomPin(item);
          actions.push(pinRoom(item));
        });

        return Promise.all(actions)
          .then(() => {
            this.updateCurrentFolder(null, items, null, operationId);
            if (selection) {
              setSelection({ ...selection, pinned: true });
            }
          })
          .then(() => setSelected("close"))
          .finally(() => toastr.success(t("RoomPinned")));
      case "unpin":
        items.forEach((item) => {
          updateRoomPin(item);
          actions.push(unpinRoom(item));
        });
        return Promise.all(actions)
          .then(() => {
            this.updateCurrentFolder(null, items, null, operationId);
            if (selection) {
              setSelection({ ...selection, pinned: false });
            }
          })
          .then(() => setSelected("close"))
          .finally(() => toastr.success(t("RoomUnpinned")));
      default:
        return;
    }
  };

  setMuteAction = (action, item, t) => {
    const { id, new: newCount, rootFolderId } = item;
    const { treeFolders } = this.treeFoldersStore;
    const { folders, updateRoomMute } = this.filesStore;

    const muteStatus = action === "mute" ? true : false;

    const folderIndex = id && folders.findIndex((x) => x.id === id);
    if (folderIndex) updateRoomMute(folderIndex, muteStatus);

    const treeIndex = treeFolders.findIndex((x) => x.id === rootFolderId);
    const count = treeFolders[treeIndex].newItems;
    if (treeIndex) {
      if (muteStatus) {
        treeFolders[treeIndex].newItems = newCount >= 0 ? count - newCount : 0;
      } else treeFolders[treeIndex].newItems = count + newCount;
    }

    const operationId = uniqueid("operation_");

    muteRoomNotification(id, muteStatus)
      .then(() =>
        toastr.success(
          muteStatus
            ? t("RoomNotificationsDisabled")
            : t("RoomNotificationsEnabled")
        )
      )
      .catch((e) => toastr.error(e))
      .finally(() => {
        Promise.all([
          this.updateCurrentFolder(null, [id], null, operationId),
          this.treeFoldersStore.fetchTreeFolders(),
        ]);
      });
  };

  setArchiveAction = async (action, folders, t) => {
    const { addActiveItems, setSelected } = this.filesStore;

    const { setSelectedFolder } = this.selectedFolderStore;

    const { roomsFolder, isRoomsFolder, archiveRoomsId, myRoomsId } =
      this.treeFoldersStore;

    const { secondaryProgressDataStore, clearActiveOperations } =
      this.uploadDataStore;

    const { setSecondaryProgressBarData, clearSecondaryProgressData } =
      secondaryProgressDataStore;

    if (!myRoomsId || !archiveRoomsId) {
      console.error("Default categories not found");
      return;
    }

    const operationId = uniqueid("operation_");

    const items = Array.isArray(folders)
      ? folders.map((x) => (x?.id ? x.id : x))
      : [folders.id];

    setSecondaryProgressBarData({
      icon: "move",
      visible: true,
      percent: 0,
      label: "Archive room",
      alert: false,
      operationId,
    });

    const destFolder = action === "archive" ? archiveRoomsId : myRoomsId;

    addActiveItems(null, items, destFolder);

    switch (action) {
      case "archive":
        this.setGroupMenuBlocked(true);
        return moveToFolder(archiveRoomsId, items)
          .then(async (res) => {
            const lastResult = res && res[res.length - 1];

            if (lastResult?.error) return Promise.reject(lastResult.error);

            const pbData = {
              icon: "move",
              label: "Archive rooms operation",
              operationId,
            };
            const data = lastResult || null;

            console.log(pbData.label, { data, res });

            const operationData =
              await this.uploadDataStore.loopFilesOperations(data, pbData);

            if (
              !operationData ||
              operationData.error ||
              !operationData.finished
            ) {
              return Promise.reject(
                operationData?.error ? operationData.error : ""
              );
            }

            if (!isRoomsFolder) {
              setSelectedFolder(roomsFolder);
            }

            this.updateCurrentFolder(null, null, null, operationId);
          })

          .then(() => {
            const successTranslation =
              folders.length !== 1 && Array.isArray(folders)
                ? t("ArchivedRoomsAction")
                : Array.isArray(folders)
                ? t("ArchivedRoomAction", { name: folders[0].title })
                : t("ArchivedRoomAction", { name: folders.title });

            toastr.success(successTranslation);
          })
          .then(() => {
            const clearBuffer =
              !this.dialogsStore.archiveDialogVisible &&
              !this.dialogsStore.restoreRoomDialogVisible;
            setSelected("close", clearBuffer);
          })
          .catch((err) => {
            clearActiveOperations(null, items);
            setSecondaryProgressBarData({
              icon: "move",
              visible: true,
              alert: true,
              operationId,
            });
            setTimeout(() => clearSecondaryProgressData(operationId), TIMEOUT);
            return toastr.error(err.message ? err.message : err);
          })
          .finally(() => {
            clearActiveOperations(null, items);
            this.setGroupMenuBlocked(false);
          });
      case "unarchive":
        this.setGroupMenuBlocked(true);
        return moveToFolder(myRoomsId, items)
          .then(async (res) => {
            const lastResult = res && res[res.length - 1];

            if (lastResult?.error) return Promise.reject(lastResult.error);

            const pbData = {
              icon: "move",
              label: "Restore rooms from archive operation",
              operationId,
            };
            const data = lastResult || null;

            console.log(pbData.label, { data, res });

            await this.uploadDataStore.loopFilesOperations(data, pbData);

            this.updateCurrentFolder(null, [items], null, operationId);
          })

          .then(() => {
            const successTranslation =
              folders.length !== 1 && Array.isArray(folders)
                ? t("UnarchivedRoomsAction")
                : Array.isArray(folders)
                ? t("UnarchivedRoomAction", { name: folders[0].title })
                : t("UnarchivedRoomAction", { name: folders.title });

            toastr.success(successTranslation);
          })
          .then(() => setSelected("close"))
          .catch((err) => {
            clearActiveOperations(null, items);
            setSecondaryProgressBarData({
              visible: true,
              alert: true,
              operationId,
            });
            setTimeout(() => clearSecondaryProgressData(operationId), TIMEOUT);
            return toastr.error(err.message ? err.message : err);
          })
          .finally(() => {
            clearActiveOperations(null, items);
            this.setGroupMenuBlocked(false);
          });
      default:
        return;
    }
  };

  selectTag = (tag) => {
    const { roomsFilter } = this.filesStore;

    const { setIsSectionBodyLoading } = this.clientLoadingStore;

    const setIsLoading = (param) => {
      setIsSectionBodyLoading(param);
    };

    const newFilter = roomsFilter.clone();

    if (tag !== "no-tag") {
      const tags = newFilter.tags ? [...newFilter.tags] : [];

      if (tags.length > 0) {
        const idx = tags.findIndex((item) => item === tag);

        if (idx > -1) {
          //TODO: remove tag here if already selected
          return;
        }
      }
      tags.push(tag);

      newFilter.tags = [...tags];
      newFilter.withoutTags = false;
    } else {
      newFilter.withoutTags = true;
    }

    setIsLoading(true);
    window.DocSpace.navigate(
      `${window.DocSpace.location.pathname}?${newFilter.toUrlParams()}`
    );
  };

  selectOption = ({ option, value }) => {
    const { roomsFilter } = this.filesStore;

    const { setIsSectionBodyLoading } = this.clientLoadingStore;

    const setIsLoading = (param) => {
      setIsSectionBodyLoading(param);
    };

    const newFilter = roomsFilter.clone();
    const tags = newFilter.tags ? [...newFilter.tags] : [];
    newFilter.tags = [...tags];

    if (option === "defaultTypeRoom") {
      newFilter.type = value;
    }

    if (option === "typeProvider") {
      newFilter.provider = value;
    }

    setIsLoading(true);
    window.DocSpace.navigate(
      `${window.DocSpace.location.pathname}?${newFilter.toUrlParams()}`
    );
  };

  selectRowAction = (checked, file) => {
    const {
      // selected,
      // setSelected,
      selectFile,
      deselectFile,
      setBufferSelection,
      setHotkeyCaret,
      setHotkeyCaretStart,
    } = this.filesStore;
    //selected === "close" && setSelected("none");
    setBufferSelection(null);
    setHotkeyCaret(null);
    setHotkeyCaretStart(file);

    if (checked) {
      selectFile(file);
    } else {
      deselectFile(file);
    }
  };

  openLocationAction = async (item) => {
    if (this.publicRoomStore.isPublicRoom)
      return this.moveToPublicRoom(item.id);

    const { setIsSectionFilterLoading } = this.clientLoadingStore;

    const { id, isRoom, title, rootFolderType } = item;
    const categoryType = getCategoryTypeByFolderType(rootFolderType, id);

    const state = { title, rootFolderType, isRoot: false, isRoom };
    const filter = FilesFilter.getDefault();

    filter.folder = id;

    const url = getCategoryUrl(categoryType, id);

    window.DocSpace.navigate(`${url}?${filter.toUrlParams()}`, { state });
  };

  checkAndOpenLocationAction = async (item) => {
    const { categoryType } = this.filesStore;
    const { myRoomsId, myFolderId, archiveRoomsId, recycleBinFolderId } =
      this.treeFoldersStore;
    const { rootFolderType } = this.selectedFolderStore;
    const { setIsSectionFilterLoading } = this.clientLoadingStore;

    const setIsLoading = (param) => {
      setIsSectionFilterLoading(param);
    };

    const { ExtraLocationTitle, ExtraLocation, fileExst } = item;

    const isRoot =
      ExtraLocation === myRoomsId ||
      ExtraLocation === myFolderId ||
      ExtraLocation === archiveRoomsId ||
      ExtraLocation === recycleBinFolderId;

    const state = {
      title: ExtraLocationTitle,

      isRoot,
      fileExst,
      highlightFileId: item.id,
      isFileHasExst: !item.fileExst,
      rootFolderType,
    };

    const url = getCategoryUrl(categoryType, ExtraLocation);

    const newFilter = FilesFilter.getDefault();

    newFilter.search = item.title;
    newFilter.folder = ExtraLocation;

    setIsLoading(true);

    window.DocSpace.navigate(`${url}?${newFilter.toUrlParams()}`, { state });
  };

  setThirdpartyInfo = (providerKey) => {
    const { setConnectDialogVisible, setConnectItem } = this.dialogsStore;
    const { providers, capabilities } = this.settingsStore.thirdPartyStore;
    const provider = providers.find((x) => x.provider_key === providerKey);
    const capabilityItem = capabilities.find((x) => x[0] === providerKey);
    const capability = {
      title: capabilityItem ? capabilityItem[0] : provider.customer_title,
      link: capabilityItem ? capabilityItem[1] : " ",
    };

    setConnectDialogVisible(true);
    setConnectItem({ ...provider, ...capability });
  };

  // setNewBadgeCount = (item) => {
  //   const { getRootFolder, updateRootBadge } = this.treeFoldersStore;
  //   const { updateFileBadge, updateFolderBadge } = this.filesStore;
  //   const { rootFolderType, fileExst, id } = item;

  //   const count = item.new ? item.new : 1;
  //   const rootFolder = getRootFolder(rootFolderType);
  //   updateRootBadge(rootFolder.id, count);

  //   if (fileExst) updateFileBadge(id);
  //   else updateFolderBadge(id, item.new);
  // };

  markAsRead = (folderIds, fileIds, item) => {
    const { setSecondaryProgressBarData, clearSecondaryProgressData } =
      this.uploadDataStore.secondaryProgressDataStore;

    const operationId = uniqueid("operation_");

    setSecondaryProgressBarData({
      icon: "file",
      label: "", //TODO: add translation if need "MarkAsRead": "Mark all as read",
      percent: 0,
      visible: true,
      operationId,
    });

    return markAsRead(folderIds, fileIds)
      .then(async (res) => {
        const data = res[0] ? res[0] : null;
        const pbData = { icon: "file", operationId };
        await this.uploadDataStore.loopFilesOperations(data, pbData);
      })
      .then(() => {
        if (!item) return;

        //this.setNewBadgeCount(item);

        const { getFileIndex, updateFileStatus } = this.filesStore;

        const index = getFileIndex(item.id);
        updateFileStatus(index, item.fileStatus & ~FileStatus.IsNew);
      })
      .catch((err) => toastr.error(err))
      .finally(() =>
        setTimeout(() => clearSecondaryProgressData(operationId), TIMEOUT)
      );
  };

  moveDragItems = (destFolderId, folderTitle, translations) => {
    const folderIds = [];
    const fileIds = [];
    const deleteAfter = false;

    const { bufferSelection } = this.filesStore;
    const { isRootFolder } = this.selectedFolderStore;

    const selection = bufferSelection
      ? [bufferSelection]
      : this.filesStore.selection;

    const isCopy = selection.findIndex((f) => f.security.Move) === -1;

    const operationData = {
      destFolderId,
      folderIds,
      fileIds,
      deleteAfter,
      translations,
      folderTitle,
      isCopy,
    };

    for (let item of selection) {
      if (!item.isFolder) {
        fileIds.push(item.id);
      } else {
        if (item.providerKey && isRootFolder) continue;
        folderIds.push(item.id);
      }
    }

    if (!folderIds.length && !fileIds.length) return;
    this.checkOperationConflict(operationData);
  };

  checkFileConflicts = (destFolderId, folderIds, fileIds) => {
    this.filesStore.addActiveItems(fileIds, null, destFolderId);
    this.filesStore.addActiveItems(null, folderIds, destFolderId);
    return checkFileConflicts(destFolderId, folderIds, fileIds);
  };

  setConflictDialogData = (conflicts, operationData) => {
    this.dialogsStore.setConflictResolveDialogItems(conflicts);
    this.dialogsStore.setConflictResolveDialogData(operationData);
    this.dialogsStore.setConflictResolveDialogVisible(true);
  };

  setSelectedItems = () => {
    const selectionLength = this.filesStore.selection.length;
    const selectionTitle = this.filesStore.selectionTitle;

    if (selectionLength !== undefined && selectionTitle) {
      this.uploadDataStore.secondaryProgressDataStore.setItemsSelectionLength(
        selectionLength
      );
      this.uploadDataStore.secondaryProgressDataStore.setItemsSelectionTitle(
        selectionTitle
      );
    }
  };

  checkOperationConflict = async (operationData) => {
    const { destFolderId, folderIds, fileIds } = operationData;
    const { setBufferSelection } = this.filesStore;

    this.setSelectedItems();

    this.filesStore.setSelected("none");
    let conflicts;

    try {
      conflicts = await this.checkFileConflicts(
        destFolderId,
        folderIds,
        fileIds
      );
    } catch (err) {
      setBufferSelection(null);
      return toastr.error(err.message ? err.message : err);
    }

    if (conflicts.length) {
      this.setConflictDialogData(conflicts, operationData);
    } else {
      try {
        await this.uploadDataStore.itemOperationToFolder(operationData);
      } catch (err) {
        setBufferSelection(null);
        return toastr.error(err.message ? err.message : err);
      }
    }
  };

  isAvailableOption = (option) => {
    const { canConvertSelected, hasSelection, allFilesIsEditing, selection } =
      this.filesStore;

    const { rootFolderType } = this.selectedFolderStore;

    switch (option) {
      case "copy":
        const canCopy = selection.every((s) => s.security?.Copy);

        return hasSelection && canCopy;
      case "showInfo":
      case "download":
        const canDownload = selection.every((s) => s.security?.Download);

        return hasSelection && canDownload;
      case "downloadAs":
        return canConvertSelected && !this.publicRoomStore.isPublicRoom;
      case "moveTo":
        const canMove = selection.every((s) => s.security?.Move);

        return (
          hasSelection &&
          !allFilesIsEditing &&
          canMove &&
          rootFolderType !== FolderType.TRASH
        );

      case "archive":
        const canArchive = selection.every((s) => s.security?.Move);

        return canArchive;
      case "unarchive":
        const canUnArchive = selection.some((s) => s.security?.Move);

        return canUnArchive;
      case "delete-room":
        const canRemove = selection.some((s) => s.security?.Delete);

        return canRemove;
      case "delete":
        const canDelete = selection.every((s) => s.security?.Delete);

        return !allFilesIsEditing && canDelete && hasSelection;
    }
  };

  convertToArray = (itemsCollection) => {
    const result = Array.from(itemsCollection.values()).filter((item) => {
      return item != null;
    });

    itemsCollection.clear();

    return result;
  };

  pinRooms = (t) => {
    const { selection } = this.filesStore;

    const items = [];

    selection.forEach((item) => {
      if (!item.pinned) items.push(item.id);
    });

    this.setPinAction("pin", items, t);
  };

  unpinRooms = (t) => {
    const { selection } = this.filesStore;

    const items = [];

    selection.forEach((item) => {
      if (item.pinned) items.push(item.id);
    });

    this.setPinAction("unpin", items, t);
  };

  archiveRooms = (action) => {
    const {
      setArchiveDialogVisible,
      setInviteUsersWarningDialogVisible,
      setRestoreRoomDialogVisible,
    } = this.dialogsStore;
    const { isGracePeriod } = this.authStore.currentTariffStatusStore;

    if (action === "unarchive" && isGracePeriod) {
      setInviteUsersWarningDialogVisible(true);
      return;
    }

    if (action === "archive") {
      setArchiveDialogVisible(true);
    } else {
      setRestoreRoomDialogVisible(true);
    }
  };

  deleteRooms = (t) => {
    const { selection } = this.filesStore;

    const items = [];

    selection.forEach((item) => {
      items.push(item.id);
    });

    const translations = {
      deleteOperation: t("Translations:DeleteOperation"),
      successRemoveFile: t("Files:FileRemoved"),
      successRemoveFolder: t("Files:FolderRemoved"),
      successRemoveRoom: t("Files:RoomRemoved"),
      successRemoveRooms: t("Files:RoomsRemoved"),
    };

    this.deleteItemAction(items, translations, null, null, true);
  };

  deleteRoomsAction = async (itemId, translations) => {
    const { secondaryProgressDataStore, clearActiveOperations } =
      this.uploadDataStore;

    const { setSecondaryProgressBarData, clearSecondaryProgressData } =
      secondaryProgressDataStore;

    const operationId = uniqueid("operation_");

    setSecondaryProgressBarData({
      icon: "trash",
      visible: true,
      percent: 0,
      label: translations?.deleteOperation,
      alert: false,
      operationId,
    });

    try {
      this.setGroupMenuBlocked(true);
      await this.deleteItemOperation(
        false,
        itemId,
        translations,
        true,
        operationId
      );

      const id = Array.isArray(itemId) ? itemId : [itemId];

      clearActiveOperations(null, id);
    } catch (err) {
      console.log(err);
      clearActiveOperations(null, [itemId]);
      setSecondaryProgressBarData({
        visible: true,
        alert: true,
        operationId,
      });
      setTimeout(() => clearSecondaryProgressData(operationId), TIMEOUT);
      return toastr.error(err.message ? err.message : err);
    } finally {
      this.setGroupMenuBlocked(false);
    }
  };

  onShowInfoPanel = () => {
    const { selection } = this.filesStore;
    const { setSelection, setIsVisible } = this.authStore.infoPanelStore;

    setSelection([selection]);
    setIsVisible(true);
  };

  getOption = (option, t) => {
    const {
      setSharingPanelVisible,
      setDownloadDialogVisible,
      setMoveToPanelVisible,
      setCopyPanelVisible,
      setDeleteDialogVisible,
    } = this.dialogsStore;

    switch (option) {
      case "show-info":
        if (!isTablet() && !isMobile) return null;
        else
          return {
            id: "menu-show-info",
            key: "show-info",
            label: t("Common:Info"),
            iconUrl: InfoOutlineReactSvgUrl,
            onClick: this.onShowInfoPanel,
          };
      case "copy":
        if (!this.isAvailableOption("copy")) return null;
        else
          return {
            id: "menu-copy",
            label: t("Common:Copy"),
            onClick: () => setCopyPanelVisible(true),
            iconUrl: CopyToReactSvgUrl,
          };

      case "download":
        if (!this.isAvailableOption("download")) return null;
        else
          return {
            id: "menu-download",
            label: t("Common:Download"),
            onClick: () =>
              this.downloadAction(t("Translations:ArchivingData")).catch(
                (err) => toastr.error(err)
              ),
            iconUrl: DownloadReactSvgUrl,
          };

      case "downloadAs":
        if (!this.isAvailableOption("downloadAs")) return null;
        else
          return {
            id: "menu-download-as",
            label: t("Translations:DownloadAs"),
            onClick: () => setDownloadDialogVisible(true),
            iconUrl: DownloadAsReactSvgUrl,
          };

      case "moveTo":
        if (!this.isAvailableOption("moveTo")) return null;
        else
          return {
            id: "menu-move-to",
            label: t("Common:MoveTo"),
            onClick: () => setMoveToPanelVisible(true),
            iconUrl: MoveReactSvgUrl,
          };
      case "pin":
        return {
          id: "menu-pin",
          key: "pin",
          label: t("Pin"),
          iconUrl: PinReactSvgUrl,
          onClick: () => this.pinRooms(t),
          disabled: false,
        };
      case "unpin":
        return {
          id: "menu-unpin",
          key: "unpin",
          label: t("Unpin"),
          iconUrl: UnpinReactSvgUrl,
          onClick: () => this.unpinRooms(t),
          disabled: false,
        };
      case "archive":
        if (!this.isAvailableOption("archive")) return null;
        else
          return {
            id: "menu-archive",
            key: "archive",
            label: t("MoveToArchive"),
            iconUrl: RoomArchiveSvgUrl,
            onClick: () => this.archiveRooms("archive"),
            disabled: false,
          };
      case "unarchive":
        if (!this.isAvailableOption("unarchive")) return null;
        else
          return {
            id: "menu-unarchive",
            key: "unarchive",
            label: t("Common:Restore"),
            iconUrl: MoveReactSvgUrl,
            onClick: () => this.archiveRooms("unarchive"),
            disabled: false,
          };
      case "delete-room":
        if (!this.isAvailableOption("delete-room")) return null;
        else
          return {
            id: "menu-delete-room",
            label: t("Common:Delete"),
            onClick: () => this.deleteRooms(t),
            iconUrl: DeleteReactSvgUrl,
          };

      case "delete":
        if (!this.isAvailableOption("delete")) return null;
        else
          return {
            id: "menu-delete",
            label: t("Common:Delete"),
            onClick: () => {
              if (this.settingsStore.confirmDelete) {
                setDeleteDialogVisible(true);
              } else {
                const translations = {
                  deleteOperation: t("Translations:DeleteOperation"),
                  deleteFromTrash: t("Translations:DeleteFromTrash"),
                  deleteSelectedElem: t("Translations:DeleteSelectedElem"),
                  FileRemoved: t("Files:FileRemoved"),
                  FolderRemoved: t("Files:FolderRemoved"),
                };

                this.deleteAction(translations).catch((err) =>
                  toastr.error(err)
                );
              }
            },
            iconUrl: DeleteReactSvgUrl,
          };
    }
  };

  getRoomsFolderOptions = (itemsCollection, t) => {
    let pinName = "unpin";
    const { selection } = this.filesStore;

    selection.forEach((item) => {
      if (!item.pinned) pinName = "pin";
    });

    const pin = this.getOption(pinName, t);
    const archive = this.getOption("archive", t);

    itemsCollection.set(pinName, pin).set("archive", archive);
    return this.convertToArray(itemsCollection);
  };

  getArchiveRoomsFolderOptions = (itemsCollection, t) => {
    const archive = this.getOption("unarchive", t);
    const deleteOption = this.getOption("delete-room", t);
    const showOption = this.getOption("show-info", t);

    itemsCollection
      .set("unarchive", archive)
      .set("show-info", showOption)
      .set("delete", deleteOption);

    return this.convertToArray(itemsCollection);
  };

  getAnotherFolderOptions = (itemsCollection, t) => {
    const download = this.getOption("download", t);
    const downloadAs = this.getOption("downloadAs", t);
    const moveTo = this.getOption("moveTo", t);
    const copy = this.getOption("copy", t);
    const deleteOption = this.getOption("delete", t);
    const showInfo = this.getOption("showInfo", t);

    itemsCollection
      .set("download", download)
      .set("downloadAs", downloadAs)
      .set("moveTo", moveTo)
      .set("copy", copy)
      .set("delete", deleteOption)
      .set("showInfo", showInfo);

    return this.convertToArray(itemsCollection);
  };

  getRecentFolderOptions = (itemsCollection, t) => {
    const download = this.getOption("download", t);
    const downloadAs = this.getOption("downloadAs", t);
    const copy = this.getOption("copy", t);
    const showInfo = this.getOption("showInfo", t);

    itemsCollection

      .set("download", download)
      .set("downloadAs", downloadAs)
      .set("copy", copy)
      .set("showInfo", showInfo);

    return this.convertToArray(itemsCollection);
  };

  getShareFolderOptions = (itemsCollection, t) => {
    const { setDeleteDialogVisible, setUnsubscribe } = this.dialogsStore;

    const download = this.getOption("download", t);
    const downloadAs = this.getOption("downloadAs", t);
    const copy = this.getOption("copy", t);
    const showInfo = this.getOption("showInfo", t);

    itemsCollection

      .set("download", download)
      .set("downloadAs", downloadAs)
      .set("copy", copy)
      .set("delete", {
        label: t("RemoveFromList"),
        onClick: () => {
          setUnsubscribe(true);
          setDeleteDialogVisible(true);
        },
      })
      .set("showInfo", showInfo);

    return this.convertToArray(itemsCollection);
  };

  getPrivacyFolderOption = (itemsCollection, t) => {
    const moveTo = this.getOption("moveTo", t);
    const deleteOption = this.getOption("delete", t);
    const download = this.getOption("download", t);
    const showInfo = this.getOption("showInfo", t);

    itemsCollection
      .set("download", download)
      .set("moveTo", moveTo)

      .set("delete", deleteOption)
      .set("showInfo", showInfo);

    return this.convertToArray(itemsCollection);
  };

  getFavoritesFolderOptions = (itemsCollection, t) => {
    const { selection } = this.filesStore;
    const download = this.getOption("download", t);
    const downloadAs = this.getOption("downloadAs", t);
    const copy = this.getOption("copy", t);
    const showInfo = this.getOption("showInfo", t);

    itemsCollection
      .set("download", download)
      .set("downloadAs", downloadAs)
      .set("copy", copy)
      .set("delete", {
        label: t("RemoveFromFavorites"),
        alt: t("RemoveFromFavorites"),
        iconUrl: FavoritesReactSvgUrl,
        onClick: () => {
          const items = selection.map((item) => item.id);
          this.setFavoriteAction("remove", items)
            .then(() => toastr.success(t("RemovedFromFavorites")))
            .catch((err) => toastr.error(err));
        },
      })
      .set("showInfo", showInfo);

    return this.convertToArray(itemsCollection);
  };

  getRecycleBinFolderOptions = (itemsCollection, t) => {
    const { setEmptyTrashDialogVisible, setMoveToPanelVisible } =
      this.dialogsStore;

    const download = this.getOption("download", t);
    const downloadAs = this.getOption("downloadAs", t);
    const deleteOption = this.getOption("delete", t);
    const showInfo = this.getOption("showInfo", t);

    itemsCollection
      .set("download", download)
      .set("downloadAs", downloadAs)
      .set("restore", {
        id: "menu-restore",
        label: t("Common:Restore"),
        onClick: () => setMoveToPanelVisible(true),
        iconUrl: MoveReactSvgUrl,
      })
      .set("delete", deleteOption)
      .set("showInfo", showInfo);

    return this.convertToArray(itemsCollection);
  };

  getHeaderMenu = (t) => {
    const {
      isFavoritesFolder,
      isRecentFolder,
      isRecycleBinFolder,
      isPrivacyFolder,
      isShareFolder,
      isRoomsFolder,
      isArchiveFolder,
    } = this.treeFoldersStore;

    let itemsCollection = new Map();

    if (isRecycleBinFolder)
      return this.getRecycleBinFolderOptions(itemsCollection, t);

    if (isFavoritesFolder)
      return this.getFavoritesFolderOptions(itemsCollection, t);

    if (isPrivacyFolder) return this.getPrivacyFolderOption(itemsCollection, t);

    if (isShareFolder) return this.getShareFolderOptions(itemsCollection, t);

    if (isRecentFolder) return this.getRecentFolderOptions(itemsCollection, t);

    if (isArchiveFolder)
      return this.getArchiveRoomsFolderOptions(itemsCollection, t);

    if (isRoomsFolder) return this.getRoomsFolderOptions(itemsCollection, t);

    return this.getAnotherFolderOptions(itemsCollection, t);
  };

  onMarkAsRead = (item) => this.markAsRead([], [`${item.id}`], item);

  openFileAction = (item) => {
    const { openDocEditor, isPrivacyFolder } = this.filesStore;

    const { fileItemsList } = this.pluginStore;
    const { enablePlugins } = this.authStore.settingsStore;

    const { isLoading } = this.clientLoadingStore;
    const { isRecycleBinFolder } = this.treeFoldersStore;
    const { setMediaViewerData } = this.mediaViewerDataStore;
    const { setConvertDialogVisible, setConvertItem } = this.dialogsStore;

    const { setIsSectionFilterLoading } = this.clientLoadingStore;

    if (this.publicRoomStore.isPublicRoom && item.isFolder)
      return this.moveToPublicRoom(item.id);

    const setIsLoading = (param) => {
      setIsSectionFilterLoading(param);
    };

    const isMediaOrImage =
      item.viewAccessability?.ImageView || item.viewAccessability?.MediaView;
    const canConvert =
      item.viewAccessability?.Convert && item.security?.Convert;
    const canWebEdit = item.viewAccessability?.WebEdit;
    const canViewedDocs = item.viewAccessability?.WebView;

    const { id, viewUrl, providerKey, fileStatus, encrypted, isFolder } = item;
    if (encrypted && isPrivacyFolder) return checkProtocol(item.id, true);

    if (isRecycleBinFolder || isLoading) return;

    if (isFolder) {
      const { isRoom, rootFolderType, title } = item;

      setIsLoading(true);

      const path = getCategoryUrl(
        getCategoryTypeByFolderType(rootFolderType, id),
        id
      );

      const filter = FilesFilter.getDefault();
      filter.folder = id;

      const state = { title, isRoot: false, rootFolderType, isRoom };

      window.DocSpace.navigate(`${path}?${filter.toUrlParams()}`, { state });
    } else {
      if (canConvert) {
        setConvertItem({ ...item, isOpen: true });
        setConvertDialogVisible(true);
        return;
      }

      if ((fileStatus & FileStatus.IsNew) === FileStatus.IsNew)
        this.onMarkAsRead(item);

      if (canWebEdit || canViewedDocs) {
        let tab =
          !this.authStore.settingsStore.isDesktopClient && !isFolder
            ? window.open(
                combineUrl(
                  window.DocSpaceConfig?.proxy?.url,
                  config.homepage,
                  `/doceditor?fileId=${id}`
                ),
                "_blank"
              )
            : null;

        return openDocEditor(id, providerKey, tab, null, !item.security.Edit);
      }

      if (isMediaOrImage) {
        // localStorage.setItem("isFirstUrl", window.location.href);

        this.mediaViewerDataStore.saveFirstUrl(
          `${window.DocSpace.location.pathname}${window.DocSpace.location.search}`
        );
        setMediaViewerData({ visible: true, id });

        const url = "/products/files/#preview/" + id;

        if (this.publicRoomStore.isPublicRoom) return;

        window.DocSpace.navigate(url);
        return;
      }

      if (fileItemsList && enablePlugins) {
        let currPluginItem = null;

        fileItemsList.forEach((i) => {
          if (i.key === item.fileExst) currPluginItem = i.value;
        });

        if (currPluginItem) {
          currPluginItem.onClick(item);

          return;
        }
      }

      return;

      return window.open(viewUrl, "_self");
    }
  };

  onClickBack = () => {
    const { roomType } = this.selectedFolderStore;
    const { setSelectedNode } = this.treeFoldersStore;
    const { clearFiles } = this.filesStore;

    const categoryType = getCategoryType(window.DocSpace.location);

    const isRoom = !!roomType;

    const urlFilter = getObjectByLocation(window.DocSpace.location);

    const isArchivedRoom = !!(CategoryType.Archive && urlFilter?.folder);

    if (this.publicRoomStore.isPublicRoom) {
      return this.backToParentFolder();
    }

    if (categoryType === CategoryType.SharedRoom || isArchivedRoom) {
      if (isRoom) {
        return this.moveToRoomsPage();
      }

      return this.backToParentFolder();
    }

    if (
      categoryType === CategoryType.Shared ||
      categoryType === CategoryType.Archive
    ) {
      return this.moveToRoomsPage();
    }

    if (
      categoryType === CategoryType.Personal ||
      categoryType === CategoryType.Trash
    ) {
      return this.backToParentFolder();
    }

    if (categoryType === CategoryType.Settings) {
      clearFiles();

      const path = getCategoryUrl(CategoryType.Settings);

      setSelectedNode(["common"]);

      return navigate(path, { replace: true });
    }

    if (categoryType === CategoryType.Accounts) {
      const accountsFilter = AccountsFilter.getDefault();
      params = accountsFilter.toUrlParams();
      const path = getCategoryUrl(CategoryType.Accounts);

      clearFiles();

      setSelectedNode(["accounts", "filter"]);

      return navigate(`${path}?${params}`, { replace: true });
    }
  };

  moveToRoomsPage = () => {
    const categoryType = getCategoryType(window.DocSpace.location);

    const filter = RoomsFilter.getDefault();

    const path = getCategoryUrl(categoryType);

    const state = {
      title:
        this.selectedFolderStore?.navigationPath[
          this.selectedFolderStore?.navigationPath.length - 1
        ]?.title || "",
      isRoot: true,
      rootFolderType: this.selectedFolderStore.rootFolderType,
    };

    if (categoryType == CategoryType.Archive) {
      filter.searchArea = RoomSearchArea.Archive;
    }

    window.DocSpace.navigate(`${path}?${filter.toUrlParams()}`, {
      state,
      replace: true,
    });
  };

  moveToPublicRoom = (folderId) => {
    const { navigationPath, rootFolderType } = this.selectedFolderStore;
    const { publicRoomKey } = this.publicRoomStore;
    const { setIsSectionFilterLoading } = this.clientLoadingStore;

    const id = folderId ? folderId : this.selectedFolderStore.parentId;
    const path = getCategoryUrl(CategoryType.PublicRoom);
    const filter = FilesFilter.getDefault();
    filter.folder = id;

    const state = {
      title: navigationPath[0]?.title || "",
      isRoot: navigationPath.length === 1,
      rootFolderType: rootFolderType,
    };

    setIsSectionFilterLoading(true);
    window.DocSpace.navigate(
      `${path}?key=${publicRoomKey}&${filter.toUrlParams()}`,
      { state }
    );
  };

  backToParentFolder = () => {
    if (this.publicRoomStore.isPublicRoom) return this.moveToPublicRoom();

    const { setIsSectionFilterLoading } = this.clientLoadingStore;

    const setIsLoading = (param) => {
      setIsSectionFilterLoading(param);
    };

    let id = this.selectedFolderStore.parentId;

    const { navigationPath, rootFolderType } = this.selectedFolderStore;

    const filter = FilesFilter.getDefault();

    filter.folder = id;

    const state = {
      title: navigationPath[0]?.title || "",
      isRoot: navigationPath.length === 1,
      rootFolderType: rootFolderType,
    };

    window.DocSpace.navigate(
      `${window.DocSpace.location.pathname}?${filter.toUrlParams()}`,
      { state, replace: true }
    );
  };

  setGroupMenuBlocked = (blocked) => {
    this.isGroupMenuBlocked = blocked;
  };
}

export default FilesActionStore;<|MERGE_RESOLUTION|>--- conflicted
+++ resolved
@@ -80,11 +80,8 @@
     mediaViewerDataStore,
     accessRightsStore,
     clientLoadingStore,
-<<<<<<< HEAD
+    publicRoomStore,
     pluginStore
-=======
-    publicRoomStore
->>>>>>> da1d5052
   ) {
     makeAutoObservable(this);
     this.authStore = authStore;
@@ -97,11 +94,8 @@
     this.mediaViewerDataStore = mediaViewerDataStore;
     this.accessRightsStore = accessRightsStore;
     this.clientLoadingStore = clientLoadingStore;
-<<<<<<< HEAD
+    this.publicRoomStore = publicRoomStore;
     this.pluginStore = pluginStore;
-=======
-    this.publicRoomStore = publicRoomStore;
->>>>>>> da1d5052
   }
 
   setIsBulkDownload = (isBulkDownload) => {
