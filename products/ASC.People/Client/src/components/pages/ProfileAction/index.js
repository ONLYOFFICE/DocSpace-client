--- conflicted
+++ resolved
@@ -140,11 +140,8 @@
     isVisitor: state.auth.user.isVisitor,
     profile: state.profile.targetUser,
     isAdmin: isAdmin(state),
-<<<<<<< HEAD
+    isEdit: state.people.editingForm.isEdit,
     avatarEditorIsOpen: state.people.avatarEditorIsOpen,
-=======
-    isEdit: state.people.editingForm.isEdit,
->>>>>>> 4059c94e
   };
 }
 
