--- conflicted
+++ resolved
@@ -1,50 +1,12 @@
-<<<<<<< HEAD
 import styled, { css } from 'styled-components';
-import { mobile, tablet } from '@appserver/components/utils/device';
+import { smallTablet, tablet, size } from '@appserver/components/utils/device';
 import Base from '@appserver/components/themes/base';
-=======
-import styled, { css } from "styled-components";
-import { smallTablet, tablet, size } from "@appserver/components/utils/device";
->>>>>>> e010268e
 
 const StyledTile = styled.div`
   position: relative;
   display: grid;
   width: 100%;
-<<<<<<< HEAD
-  height: ${(props) => (props.isFolder ? '57px' : '240px')};
-  border: ${(props) => props.theme.tileLoader.border};
-  border-radius: 3px;
-
-  ${(props) =>
-    props.isFolder
-      ? css`
-          &:before {
-            content: '';
-            position: absolute;
-            top: -5px;
-            left: -1px;
-            border-top: ${(props) => props.theme.tileLoader.border};
-            border-top-left-radius: 3px;
-            border-left: ${(props) => props.theme.tileLoader.border};
-            width: 38px;
-            height: 8px;
-            background: ${(props) => props.theme.tileLoader.background};
-            border-bottom: transparent;
-          }
-
-          &:after {
-            content: '';
-            position: absolute;
-            top: -4px;
-            left: 34px;
-            border-top: ${(props) => props.theme.tileLoader.border};
-            background: ${(props) => props.theme.tileLoader.background};
-            width: 7px;
-            height: 10px;
-            transform: rotateZ(35deg);
-=======
-  height: ${(props) => (props.isFolder ? "32px" : "220px")};
+  height: ${(props) => (props.isFolder ? '32px' : '220px')};
 
   @media ${smallTablet} {
     &:nth-of-type(n + 3) {
@@ -59,7 +21,6 @@
         }
       `}
   }
->>>>>>> e010268e
 
   @media (min-width: ${size.smallTablet}px) and ${tablet} {
     &:nth-of-type(n + 7) {
@@ -75,17 +36,10 @@
 `;
 
 const StyledBottom = styled.div`
-<<<<<<< HEAD
-  display: grid;
-  grid-template-columns: 24px auto;
-  grid-gap: 8px;
-  padding: ${(props) => (props.isFolder ? '20px 12px' : '8px 12px 12px 12px')};
-=======
   display: flex;
-  align-items: ${(props) => (props.isFolder ? "center" : "stretch")};
-  margin-top: ${(props) => (props.isFolder ? 0 : "10px")};
+  align-items: ${(props) => (props.isFolder ? 'center' : 'stretch')};
+  margin-top: ${(props) => (props.isFolder ? 0 : '10px')};
   height: 38px;
->>>>>>> e010268e
 
   .first-content {
     height: 32px;
@@ -95,10 +49,7 @@
 
   .second-content {
     width: 100%;
-<<<<<<< HEAD
-    height: ${(props) => (props.isFolder ? '16px' : '30px')};
-=======
-    height: ${(props) => (props.isFolder ? "32px" : "16px")};
+    height: ${(props) => (props.isFolder ? '32px' : '16px')};
     margin-left: 8px;
   }
 
@@ -126,7 +77,6 @@
     min-width: 16px;
     margin-left: 8px;
     border-radius: 6px;
->>>>>>> e010268e
   }
 `;
 
