// (c) Copyright Ascensio System SIA 2009-2025
//
// This program is a free software product.
// You can redistribute it and/or modify it under the terms
// of the GNU Affero General Public License (AGPL) version 3 as published by the Free Software
// Foundation. In accordance with Section 7(a) of the GNU AGPL its Section 15 shall be amended
// to the effect that Ascensio System SIA expressly excludes the warranty of non-infringement of
// any third-party rights.
//
// This program is distributed WITHOUT ANY WARRANTY, without even the implied warranty
// of MERCHANTABILITY or FITNESS FOR A PARTICULAR  PURPOSE. For details, see
// the GNU AGPL at: http://www.gnu.org/licenses/agpl-3.0.html
//
// You can contact Ascensio System SIA at Lubanas st. 125a-25, Riga, Latvia, EU, LV-1021.
//
// The  interactive user interfaces in modified source and object code versions of the Program must
// display Appropriate Legal Notices, as required under Section 5 of the GNU AGPL version 3.
//
// Pursuant to Section 7(b) of the License you must retain the original Product logo when
// distributing the program. Pursuant to Section 7(e) we decline to grant you any rights under
// trademark law for use of our trademarks.
//
// All the Product's GUI elements, including illustrations and icon sets, as well as technical writing
// content are licensed under the terms of the Creative Commons Attribution-ShareAlike 4.0
// International. See the License terms at http://creativecommons.org/licenses/by-sa/4.0/legalcode

/* eslint-disable @typescript-eslint/naming-convention */

"use client";

import { Reducer, useReducer } from "react";
import { useTranslation } from "react-i18next";
import classNames from "classnames";

import VerticalDotsReactSvgUrl from "PUBLIC_DIR/images/icons/16/vertical-dots.react.svg?url";
import RefreshReactSvgUrl from "PUBLIC_DIR/images/icons/16/refresh.react.svg?url";
import AccessNoneReactSvgUrl from "PUBLIC_DIR/images/access.none.react.svg?url";
import ExternalLinkReactSvgUrl from "PUBLIC_DIR/images/external.link.react.svg?url";

<<<<<<< HEAD
import { Text } from "@docspace/shared/components/text";
import { toastr } from "@docspace/shared/components/toast";
import { Button } from "@docspace/shared/components/button";
import { getOAuthToken } from "@docspace/shared/utils/common";
import { ComboBox, ComboBoxSize } from "@docspace/shared/components/combobox";
import { saveSettingsThirdParty } from "@docspace/shared/api/files";
import { THIRD_PARTY_SERVICES_URL } from "@docspace/shared/constants";
import { DropDownItem } from "@docspace/shared/components/drop-down-item";
import { ContextMenuButton } from "@docspace/shared/components/context-menu-button";
import { DeleteThirdPartyDialog } from "@docspace/shared/dialogs/delete-third-party";
import { FilesSelectorInput } from "@docspace/shared/components/files-selector-input";
import { isNullOrUndefined } from "@docspace/shared/utils/typeGuards";
import { IconButton } from "@docspace/shared/components/icon-button";
import { useDidMount } from "@docspace/shared/hooks/useDidMount";
import { useUnmount } from "@docspace/shared/hooks/useUnmount";
import type { ConnectedThirdPartyAccountType } from "@docspace/shared/types";
=======
import { useReducer } from "react";
import { useTranslation } from "react-i18next";

import { Text } from "../text";
import { toastr } from "../toast";
import { Button } from "../button";
import { getOAuthToken } from "../../utils/common";
import { ComboBox, ComboBoxSize, TComboboxProps } from "../combobox";
import { saveSettingsThirdParty } from "../../api/files";
import { THIRD_PARTY_SERVICES_URL } from "../../constants";
import { DropDownItem } from "../drop-down-item";
import { ContextMenuButton } from "../context-menu-button";
import { DeleteThirdPartyDialog } from "../../dialogs/delete-third-party";
import { FilesSelectorInput } from "../files-selector-input";
import { isNullOrUndefined } from "../../utils/typeGuards";
import { IconButton } from "../icon-button";
import { useDidMount } from "../../hooks/useDidMount";
import { useUnmount } from "../../hooks/useUnmount";
import type { ConnectedThirdPartyAccountType } from "../../types";
>>>>>>> 167ecabf

import { initialState } from "./DirectThirdPartyConnection.constants";
<<<<<<< HEAD
import {
  DirectThirdPartyConnectionProps,
  DirectThirdPartyConnectionState,
} from "./DirectThirdPartyConnection.types";
import styles from "./DirectThirdPartyConnection.module.scss";

const reducer: Reducer<
  DirectThirdPartyConnectionState,
  Partial<DirectThirdPartyConnectionState>
> = (prevState, newState) => ({ ...prevState, ...newState });
=======
import { DirectThirdPartyConnectionProps } from "./DirectThirdPartyConnection.types";
>>>>>>> 167ecabf

const DirectThirdPartyConnection = ({
  openConnectWindow,
  onSelectFolder,
  isDisabled,
  isError,
  id,
  withoutInitPath,
  connectDialogVisible,
  setConnectDialogVisible,
  setDeleteThirdPartyDialogVisible,
  deleteThirdPartyDialogVisible,
  clearLocalStorage,
  setSelectedThirdPartyAccount,
  connectedThirdPartyAccount,
  selectedThirdPartyAccount,
  buttonSize,
  isTheSameThirdPartyAccount,
  onSelectFile,
  filterParam,
  descriptionText,
  isMobileScale,
  accounts,
  setThirdPartyAccountsInfo,
  isSelect,
  isSelectFolder,

  // DeleteThirdPartyDialog
  deleteThirdParty,
  setConnectedThirdPartyAccount,
  setThirdPartyProviders,
  providers,
  removeItem,

  // FilesSelectorInput
  filesSelectorSettings,
  basePath,
  isErrorPath,
  newPath,
  setBasePath,
  setNewPath,
  toDefault,
  checkCreating = false,
}: DirectThirdPartyConnectionProps) => {
<<<<<<< HEAD
  const [state, setState] = useReducer(reducer, initialState);
=======
  const [state, setState] = useReducer(
    (prevState, newState) => ({ ...prevState, ...newState }),
    initialState,
  );
>>>>>>> 167ecabf

  const { t } = useTranslation(["Common"]);

  const onSetSettings = async () => {
    try {
      setState({
        isLoading: true,
      });

      await setThirdPartyAccountsInfo(t);
    } catch (e) {
      if (!e) return;
      toastr.error(e);
    } finally {
      setState({
        isLoading: false,
        isUpdatingInfo: false,
        isInitialLoading: false,
      });
    }
  };

  useDidMount(() => {
    onSetSettings();
  });

  useUnmount(() => {
    setSelectedThirdPartyAccount(null);
  });

  const saveSettings = async (
    token = "",
    urlValue = "",
    loginValue = "",
    passwordValue = "",
  ) => {
    if (isNullOrUndefined(selectedThirdPartyAccount)) return;

    const { label, key, provider_id } = selectedThirdPartyAccount;

    setState({ isLoading: true, isUpdatingInfo: true });
    if (connectDialogVisible) setConnectDialogVisible(false);
    onSelectFolder?.("");

    try {
      await saveSettingsThirdParty(
        urlValue,
        loginValue,
        passwordValue,
        token,
        false,
        label,
        key,
        provider_id ?? "",
      );

      await setThirdPartyAccountsInfo(t);
    } catch (e) {
      toastr.error(e as Error);
    } finally {
      setState({ isLoading: false, isUpdatingInfo: false });
    }
  };

  const onConnect = () => {
    clearLocalStorage();
    onSelectFolder?.("");

    if (isNullOrUndefined(selectedThirdPartyAccount)) return;

    const { key, provider_link: directConnection } = selectedThirdPartyAccount;

    if (directConnection) {
      const authModal = window.open(
        "",
        t("Common:Authorization"),
        "height=600, width=1020",
      );

      openConnectWindow(key, authModal)
        .then((modal) => getOAuthToken(modal))
        .then((token) => {
          authModal?.close();
          saveSettings(token);
        })
        .catch((e) => {
          if (!e) return;
          toastr.error(e);
          console.error(e);
        });
    } else {
      setConnectDialogVisible(true);
    }
  };

  const onSelectAccount = (name: string) => {
    const account = accounts.find((acc) => acc.name === name);

    if (!account?.connected) {
      setSelectedThirdPartyAccount({
        key: "0",
        label: selectedThirdPartyAccount?.label,
      });

      return window.open(`${THIRD_PARTY_SERVICES_URL}${name}`, "_blank");
    }

    setSelectedThirdPartyAccount(account);
  };

  const onDisconnect = () => {
    clearLocalStorage();
    setDeleteThirdPartyDialogVisible(true);
  };
  const getContextOptions = () => {
    return [
      {
        key: "connection-settings",
        label: t("Common:Reconnect"),
        onClick: onConnect,
        disabled: false,
        icon: RefreshReactSvgUrl,
      },
      {
        key: "Disconnect-settings",
        label: t("Common:Disconnect"),
        onClick: onDisconnect,
        disabled: false,
        icon: AccessNoneReactSvgUrl,
      },
    ];
  };

  const { isLoading, isInitialLoading } = state;

  const isDisabledComponent =
    isDisabled || isInitialLoading || isLoading || accounts.length === 0;

  const isDisabledSelector = isLoading || isDisabled;

  const folderList: Partial<ConnectedThirdPartyAccountType> =
    connectedThirdPartyAccount ?? {};

  const advancedOptions = (
    <div style={{ display: "contents" }}>
      {accounts?.map((item) => {
        return (
          <div
            key={`${item.key}_${item.name}`}
            className={classNames(styles.comboboxItem, {
              [styles.isDisabled]: item.disabled,
            })}
          >
            <DropDownItem
              onClick={() => onSelectAccount(item.name)}
              className={item.className}
              data-third-party-key={item.key}
              disabled={item.disabled}
            >
              <Text
                className={classNames(
                  styles.dropDownItemText,
                  "drop-down-item_text",
                )}
                fontWeight={600}
              >
                {item.title}
              </Text>

              {!item.disabled && !item.connected ? (
                <IconButton
                  className={classNames(
                    styles.dropDownItemIcon,
                    "drop-down-item_icon",
                  )}
                  size={16}
                  onClick={() => onSelectAccount(item.name)}
                  iconName={ExternalLinkReactSvgUrl}
                  isFill
                />
              ) : null}
            </DropDownItem>
          </div>
        );
      })}
    </div>
  );

  const isConnectedAccount =
    Boolean(connectedThirdPartyAccount) && isTheSameThirdPartyAccount;

  return (
    <div
      className={classNames(styles.directThirdPartyConnection, {
        [styles.isConnectedAccount]: isConnectedAccount,
        [styles.isMobileScale]: isMobileScale,
      })}
    >
      <div className={classNames(styles.backupConnection, "backup_connection")}>
        <ComboBox
          scaled
          options={[]}
          displayArrow
          scaledOptions
          isDefaultMode
          noBorder={false}
          showDisabledItems
          directionY="both"
          manualWidth="auto"
          onSelect={() => {}}
          displaySelectedOption
          hideMobileView={false}
          forceCloseClickOutside
          size={ComboBoxSize.content}
          className="thirdparty-combobox"
          advancedOptions={
            advancedOptions as unknown as TComboboxProps["advancedOptions"]
          }
          isDisabled={isLoading}
          selectedOption={{
            key: 0,
            label: selectedThirdPartyAccount?.label ?? "",
          }}
        />

        {connectedThirdPartyAccount?.id &&
        selectedThirdPartyAccount &&
        isTheSameThirdPartyAccount ? (
          <ContextMenuButton
            zIndex={402}
            className={classNames(
              styles.backupThirdPartyContext,
              "backup_third-party-context",
            )}
            iconName={VerticalDotsReactSvgUrl}
            size={15}
            getData={getContextOptions}
            isDisabled={isDisabledComponent}
            displayIconBorder
          />
        ) : null}
      </div>

      {!connectedThirdPartyAccount?.id || !isTheSameThirdPartyAccount ? (
        <Button
          id="connect-button"
          primary
          label={t("Common:Connect")}
          onClick={onConnect}
          size={buttonSize}
          isDisabled={isDisabledComponent}
          testId="connect-button"
        />
      ) : (
        folderList.id &&
        selectedThirdPartyAccount && (
          <FilesSelectorInput
            className="restore-backup_input"
            descriptionText={descriptionText}
            filterParam={filterParam}
            rootThirdPartyId={selectedThirdPartyAccount.id}
            onSelectFolder={onSelectFolder}
            onSelectFile={onSelectFile}
            id={id ?? folderList.id}
            withoutInitPath={withoutInitPath}
            isError={isError}
            isDisabled={isDisabledSelector}
            isThirdParty
            isSelectFolder={isSelectFolder}
            isSelect={isSelect}
            checkCreating={checkCreating}
            filesSelectorSettings={filesSelectorSettings}
            newPath={newPath}
            basePath={basePath}
            isErrorPath={isErrorPath}
            setBasePath={setBasePath}
            toDefault={toDefault}
            setNewPath={setNewPath}
          />
        )
      )}
      {deleteThirdPartyDialogVisible ? (
        <DeleteThirdPartyDialog
          updateInfo={() => setThirdPartyAccountsInfo(t)}
          key="thirdparty-delete-dialog"
          isConnectionViaBackupModule
          visible={deleteThirdPartyDialogVisible}
          deleteThirdParty={deleteThirdParty}
          setConnectedThirdPartyAccount={setConnectedThirdPartyAccount}
          setDeleteThirdPartyDialogVisible={setDeleteThirdPartyDialogVisible}
          setThirdPartyProviders={setThirdPartyProviders}
          providers={providers}
          removeItem={removeItem}
        />
      ) : null}
    </div>
  );
};

export default DirectThirdPartyConnection;<|MERGE_RESOLUTION|>--- conflicted
+++ resolved
@@ -36,27 +36,6 @@
 import RefreshReactSvgUrl from "PUBLIC_DIR/images/icons/16/refresh.react.svg?url";
 import AccessNoneReactSvgUrl from "PUBLIC_DIR/images/access.none.react.svg?url";
 import ExternalLinkReactSvgUrl from "PUBLIC_DIR/images/external.link.react.svg?url";
-
-<<<<<<< HEAD
-import { Text } from "@docspace/shared/components/text";
-import { toastr } from "@docspace/shared/components/toast";
-import { Button } from "@docspace/shared/components/button";
-import { getOAuthToken } from "@docspace/shared/utils/common";
-import { ComboBox, ComboBoxSize } from "@docspace/shared/components/combobox";
-import { saveSettingsThirdParty } from "@docspace/shared/api/files";
-import { THIRD_PARTY_SERVICES_URL } from "@docspace/shared/constants";
-import { DropDownItem } from "@docspace/shared/components/drop-down-item";
-import { ContextMenuButton } from "@docspace/shared/components/context-menu-button";
-import { DeleteThirdPartyDialog } from "@docspace/shared/dialogs/delete-third-party";
-import { FilesSelectorInput } from "@docspace/shared/components/files-selector-input";
-import { isNullOrUndefined } from "@docspace/shared/utils/typeGuards";
-import { IconButton } from "@docspace/shared/components/icon-button";
-import { useDidMount } from "@docspace/shared/hooks/useDidMount";
-import { useUnmount } from "@docspace/shared/hooks/useUnmount";
-import type { ConnectedThirdPartyAccountType } from "@docspace/shared/types";
-=======
-import { useReducer } from "react";
-import { useTranslation } from "react-i18next";
 
 import { Text } from "../text";
 import { toastr } from "../toast";
@@ -74,23 +53,10 @@
 import { useDidMount } from "../../hooks/useDidMount";
 import { useUnmount } from "../../hooks/useUnmount";
 import type { ConnectedThirdPartyAccountType } from "../../types";
->>>>>>> 167ecabf
 
 import { initialState } from "./DirectThirdPartyConnection.constants";
-<<<<<<< HEAD
-import {
-  DirectThirdPartyConnectionProps,
-  DirectThirdPartyConnectionState,
-} from "./DirectThirdPartyConnection.types";
+import { DirectThirdPartyConnectionProps } from "./DirectThirdPartyConnection.types";
 import styles from "./DirectThirdPartyConnection.module.scss";
-
-const reducer: Reducer<
-  DirectThirdPartyConnectionState,
-  Partial<DirectThirdPartyConnectionState>
-> = (prevState, newState) => ({ ...prevState, ...newState });
-=======
-import { DirectThirdPartyConnectionProps } from "./DirectThirdPartyConnection.types";
->>>>>>> 167ecabf
 
 const DirectThirdPartyConnection = ({
   openConnectWindow,
@@ -135,14 +101,10 @@
   toDefault,
   checkCreating = false,
 }: DirectThirdPartyConnectionProps) => {
-<<<<<<< HEAD
-  const [state, setState] = useReducer(reducer, initialState);
-=======
   const [state, setState] = useReducer(
     (prevState, newState) => ({ ...prevState, ...newState }),
     initialState,
   );
->>>>>>> 167ecabf
 
   const { t } = useTranslation(["Common"]);
 
