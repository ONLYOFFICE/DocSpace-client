--- conflicted
+++ resolved
@@ -39,17 +39,16 @@
   toUrlParams,
 } from "../../utils/common";
 import RoomsFilter from "./filter";
-<<<<<<< HEAD
 import {
   TGetRooms,
-  TRoomLifetime,
   TExportRoomIndexTask,
   TPublicRoomPassword,
   TRoom,
 } from "./types";
-=======
-import { TGetRooms, TExportRoomIndexTask, TPublicRoomPassword } from "./types";
->>>>>>> da09434e
+
+
+
+
 
 export async function getRooms(filter: RoomsFilter, signal?: AbortSignal) {
   let params;
