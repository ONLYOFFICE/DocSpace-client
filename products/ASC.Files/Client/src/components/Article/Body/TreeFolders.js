import React from "react";
import TreeMenu from "@appserver/components/tree-menu";
import TreeNode from "@appserver/components/tree-menu/sub-components/tree-node";
import styled from "styled-components";
import { FolderType, ShareAccessRights } from "@appserver/common/constants";
import toastr from "studio/toastr";

import { onConvertFiles } from "../../../helpers/files-converter";
import { ReactSVG } from "react-svg";
import ExpanderDownIcon from "../../../../../../../public/images/expander-down.react.svg";
import ExpanderRightIcon from "../../../../../../../public/images/expander-right.react.svg";
import commonIconsStyles from "@appserver/components/utils/common-icons-style";
import withLoader from "../../../HOCs/withLoader";
import Loaders from "@appserver/common/components/Loaders";

import { observer, inject } from "mobx-react";
import { runInAction } from "mobx";
import { withTranslation } from "react-i18next";

const backgroundDragColor = "#EFEFB2";
const backgroundDragEnterColor = "#F8F7BF";

const StyledTreeMenu = styled(TreeMenu)`
  .rc-tree-node-content-wrapper {
    background: ${(props) => !props.dragging && "none !important"};
  }

  .rc-tree-node-selected {
    background: #dfe2e3 !important;
  }

  .rc-tree-treenode-disabled > span:not(.rc-tree-switcher),
  .rc-tree-treenode-disabled > a,
  .rc-tree-treenode-disabled > a span {
    cursor: wait;
  }
  /*
  span.rc-tree-iconEle {
    margin-left: 4px;
  }*/
`;
const StyledFolderSVG = styled.div`
  svg {
    width: 100%;

    path {
      fill: #657077;
    }
  }
`;
const StyledExpanderDownIcon = styled(ExpanderDownIcon)`
  ${commonIconsStyles}
  path {
    fill: dimgray;
  }
`;
const StyledExpanderRightIcon = styled(ExpanderRightIcon)`
  ${commonIconsStyles}
  path {
    fill: dimgray;
  }
`;
class TreeFolders extends React.Component {
  constructor(props) {
    super(props);

    this.state = { isExpand: false };
  }

  onBadgeClick = (e) => {
    e.stopPropagation();
    const id = e.currentTarget.dataset.id;
    this.props.onBadgeClick && this.props.onBadgeClick(id);
  };

  getFolderIcon = (item) => {
    let iconUrl = "images/catalog.folder.react.svg";

    switch (item.rootFolderType) {
      case FolderType.USER:
        iconUrl = "/static/images/catalog.user.react.svg";
        break;
      case FolderType.SHARE:
        iconUrl = "/static/images/catalog.shared.react.svg";
        break;
      case FolderType.COMMON:
        iconUrl = "/static/images/catalog.portfolio.react.svg";
        break;
      case FolderType.Favorites:
        iconUrl = "/static/images/catalog.favorites.react.svg";
        break;
      case FolderType.Recent:
        iconUrl = "/static/images/catalog.recent.react.svg";
        break;
      case FolderType.Privacy:
        iconUrl = "/static/images/catalog.private.react.svg";
        break;
      case FolderType.TRASH:
        iconUrl = "/static/images/catalog.trash.react.svg";
        break;
      default:
        break;
    }

    if (item.parentId !== 0)
      iconUrl = "/static/images/catalog.folder.react.svg";

    switch (item.providerKey) {
      case "GoogleDrive":
        iconUrl = "/static/images/cloud.services.google.drive.react.svg";
        break;
      case "Box":
        iconUrl = "/static/images/cloud.services.box.react.svg";
        break;
      case "DropboxV2":
        iconUrl = "/static/images/cloud.services.dropbox.react.svg";
        break;
      case "OneDrive":
        iconUrl = "/static/images/cloud.services.onedrive.react.svg";
        break;
      case "SharePoint":
        iconUrl = "/static/images/cloud.services.onedrive.react.svg";
        break;
      case "kDrive":
        iconUrl = "/static/images/catalog.folder.react.svg";
        break;
      case "Yandex":
        iconUrl = "/static/images/catalog.folder.react.svg";
        break;
      case "NextCloud":
        iconUrl = "/static/images/cloud.services.nextcloud.react.svg";
        break;
      case "OwnCloud":
        iconUrl = "/static/images/catalog.folder.react.svg";
        break;
      case "WebDav":
        iconUrl = "/static/images/catalog.folder.react.svg";
        break;
      default:
        break;
    }

    return (
      <StyledFolderSVG>
        <ReactSVG src={iconUrl} />
      </StyledFolderSVG>
    );
  };

  showDragItems = (item) => {
    const {
      isAdmin,
      myId,
      commonId,
      //rootFolderType,
      currentId,
      draggableItems,
    } = this.props;
    if (item.id === currentId) {
      return false;
    }

    if (!draggableItems || draggableItems.find((x) => x.id === item.id))
      return false;

    // const isMy = rootFolderType === FolderType.USER;
    // const isCommon = rootFolderType === FolderType.COMMON;
    // const isShare = rootFolderType === FolderType.SHARE;

    if (
      item.rootFolderType === FolderType.SHARE &&
      item.access === ShareAccessRights.FullAccess
    ) {
      return true;
    }

    if (isAdmin) {
      //if (isMy || isCommon || isShare) {
      if (
        (item.pathParts &&
          (item.pathParts[0] === myId || item.pathParts[0] === commonId)) ||
        item.rootFolderType === FolderType.USER ||
        item.rootFolderType === FolderType.COMMON
      ) {
        return true;
      }
      //}
    } else {
      //if (isMy || isCommon || isShare) {
      if (
        (item.pathParts && item.pathParts[0] === myId) ||
        item.rootFolderType === FolderType.USER
      ) {
        return true;
      }
      //}
    }

    return false;
  };

  getItems = (data) => {
    const { withoutProvider } = this.props;
<<<<<<< HEAD

=======
>>>>>>> 0d50909b
    return data.map((item) => {
      const dragging = this.props.dragging ? this.showDragItems(item) : false;

      const showBadge = item.newItems
        ? item.newItems > 0 && this.props.needUpdate
        : false;
<<<<<<< HEAD
      const provider = item.providerKey;
=======

      const provider = item.providerKey;

>>>>>>> 0d50909b
      const serviceFolder = !!item.providerKey;
      let className = `tree-drag tree-id_${item.id}`;

      if (withoutProvider && provider) return;

      if (dragging) className += " dragging";
      if ((item.folders && item.folders.length > 0) || serviceFolder) {
        return (
          <TreeNode
            id={item.id}
            key={item.id}
            className={className}
            title={item.title}
            icon={this.getFolderIcon(item)}
            dragging={dragging}
            isLeaf={
              item.rootFolderType === FolderType.Privacy &&
              !this.props.isDesktop
                ? true
                : null
            }
            newItems={
              !this.props.isDesktop &&
              item.rootFolderType === FolderType.Privacy
                ? null
                : item.newItems
            }
            providerKey={item.providerKey}
            onBadgeClick={this.onBadgeClick}
            showBadge={showBadge}
          >
            {item.rootFolderType === FolderType.Privacy && !this.props.isDesktop
              ? null
              : this.getItems(item.folders ? item.folders : [])}
          </TreeNode>
        );
      }
      return (
        <TreeNode
          id={item.id}
          key={item.id}
          className={className}
          title={item.title}
          needTopMargin={item.rootFolderType === FolderType.TRASH}
          dragging={dragging}
          isLeaf={
            (item.rootFolderType === FolderType.Privacy &&
              !this.props.isDesktop) ||
            !item.foldersCount
              ? true
              : false
          }
          icon={this.getFolderIcon(item)}
          newItems={
            !this.props.isDesktop && item.rootFolderType === FolderType.Privacy
              ? null
              : item.newItems
          }
          providerKey={item.providerKey}
          onBadgeClick={this.onBadgeClick}
          showBadge={showBadge}
        />
      );
    });
  };

  switcherIcon = (obj) => {
    if (obj.isLeaf) {
      return null;
    }
    if (obj.expanded) {
      return <StyledExpanderDownIcon size="scale" />;
    } else {
      return <StyledExpanderRightIcon size="scale" />;
    }
  };

  loop = (data, child, pos) => {
    let newPos = pos.split("-");
    let newData = data;

    newPos.shift();
    while (newPos.length !== 1) {
      const index = +newPos[0];
      newData = newData[index].folders;
      newPos.shift();
    }

    runInAction(() => {
      newData[newPos].folders = child;
    });
  };

  getNewTreeData(treeData, curId, child, pos) {
    this.loop(treeData, child, pos);
    this.setLeaf(treeData, curId, 10);
  }

  setLeaf(treeData, curKey, level) {
    const loopLeaf = (data, lev) => {
      const l = lev - 1;
      data.forEach((item) => {
        if (
          item.key.length > curKey.length
            ? item.key.indexOf(curKey) !== 0
            : curKey.indexOf(item.key) !== 0
        ) {
          return;
        }
        if (item.folders) {
          loopLeaf(item.folders, l);
        } else if (l < 1) {
          item.isLeaf = true;
        }
      });
    };
    loopLeaf(treeData, level + 1);
  }

  generateTreeNodes = (treeNode) => {
    const folderId = treeNode.props.id;
    const level = treeNode.props.pos;

    let arrayFolders;
    return this.props.getSubfolders(folderId).then((data) => {
      arrayFolders = data;

        const folderIndex = treeNode.props.pos;
        let i = 0;

        for (let item of arrayFolders) {
          item["key"] = `${folderIndex}-${i}`;
          i++;
        }

      return { folders: arrayFolders, listIds: [], level };
    });
  };

  onLoadData = (treeNode, isExpand) => {
    const { data: incomingDate, certainFolders } = this.props;
    isExpand && this.setState({ isExpand: true });
    this.props.setIsLoading && this.props.setIsLoading(true);
    //console.log("load data...", treeNode);

    if (this.state.isExpand && !isExpand) {
      return Promise.resolve();
    }

    return this.generateTreeNodes(treeNode)
      .then((data) => {
        const itemId = treeNode.props.id.toString();
        const listIds = data.listIds;
        listIds.push(itemId);

        const treeData = certainFolders
          ? incomingDate
          : [...this.props.treeFolders];

        this.getNewTreeData(treeData, listIds, data.folders, data.level);
        this.props.setTreeFolders(treeData);
      })
      .catch((err) => console.log("err", err))
      .finally(() => {
        this.setState({ isExpand: false });
        this.props.setIsLoading && this.props.setIsLoading(false);
      });
  };

  onExpand = (expandedKeys, treeNode) => {
    if (treeNode.node && !treeNode.node.props.children) {
      if (treeNode.expanded) {
        this.onLoadData(treeNode.node, true);
      }
    }
    if (this.props.needUpdate) {
      this.props.setExpandedKeys(expandedKeys);
    } else {
      this.props.setExpandedPanelKeys(expandedKeys);
    }
  };

  onDragOver = (data) => {
    const parentElement = data.event.target.parentElement;
    const existElement = parentElement.classList.contains(
      "rc-tree-node-content-wrapper"
    );

    if (existElement) {
      if (data.node.props.dragging) {
        parentElement.style.background = backgroundDragColor;
      }
    }
  };

  onDragLeave = (data) => {
    const parentElement = data.event.target.parentElement;
    const existElement = parentElement.classList.contains(
      "rc-tree-node-content-wrapper"
    );

    if (existElement) {
      if (data.node.props.dragging) {
        parentElement.style.background = backgroundDragEnterColor;
      }
    }
  };

  onDrop = (data) => {
    const { setDragging, onTreeDrop } = this.props;
    const { dragging, id } = data.node.props;
    //if (dragging) {
    setDragging(false);
    const promise = new Promise((resolve) =>
      onConvertFiles(data.event, resolve)
    );
    promise.then((files) => onTreeDrop(files, id));
    //}
  };

  render() {
    const {
      selectedKeys,
      isLoading,
      setIsLoading,
      onSelect,
      dragging,
      expandedKeys,
      expandedPanelKeys,
      treeFolders,
      data,
    } = this.props;

    return (
      <StyledTreeMenu
        className="files-tree-menu"
        checkable={false}
        draggable={dragging}
        disabled={isLoading}
        multiple={false}
        showIcon
        switcherIcon={this.switcherIcon}
        onSelect={onSelect}
        selectedKeys={selectedKeys}
        loadData={this.onLoadData}
        expandedKeys={expandedPanelKeys ? expandedPanelKeys : expandedKeys}
        onExpand={this.onExpand}
        onDragOver={this.onDragOver}
        onDragLeave={this.onDragLeave}
        onDrop={this.onDrop}
        dragging={dragging}
        gapBetweenNodes="22"
        gapBetweenNodesTablet="26"
        isFullFillSelection={false}
      >
        {this.getItems(data || treeFolders)}
      </StyledTreeMenu>
    );
  }
}

TreeFolders.defaultProps = {
  selectedKeys: [],
  needUpdate: true,
};

export default inject(
  (
    { auth, filesStore, treeFoldersStore, selectedFolderStore },
    { useDefaultSelectedKeys, selectedKeys }
  ) => {
    const {
      selection,
      setIsLoading,
      isLoading,
      dragging,
      setDragging,
    } = filesStore;

    const {
      treeFolders,
      setTreeFolders,
      myFolderId,
      commonFolderId,
      isPrivacyFolder,
      expandedKeys,
      setExpandedKeys,
      setExpandedPanelKeys,
      getSubfolders,
    } = treeFoldersStore;
    const { id /* rootFolderType */ } = selectedFolderStore;

    return {
      isAdmin: auth.isAdmin,
      isDesktop: auth.settingsStore.isDesktopClient,
      dragging,
      //rootFolderType,
      currentId: id,
      myId: myFolderId,
      commonId: commonFolderId,
      isPrivacy: isPrivacyFolder,
      draggableItems: dragging ? selection : null,
      expandedKeys,
      treeFolders,
      isLoading,
      selectedKeys: useDefaultSelectedKeys
        ? treeFoldersStore.selectedKeys
        : selectedKeys,

      setDragging,
      setIsLoading,
      setTreeFolders,
      setExpandedKeys,
      setExpandedPanelKeys,
      getSubfolders,
    };
  }
)(
  withTranslation(["Home", "Common"])(
    withLoader(observer(TreeFolders))(<Loaders.TreeFolders />)
  )
);<|MERGE_RESOLUTION|>--- conflicted
+++ resolved
@@ -201,23 +201,15 @@
 
   getItems = (data) => {
     const { withoutProvider } = this.props;
-<<<<<<< HEAD
-
-=======
->>>>>>> 0d50909b
     return data.map((item) => {
       const dragging = this.props.dragging ? this.showDragItems(item) : false;
 
       const showBadge = item.newItems
         ? item.newItems > 0 && this.props.needUpdate
         : false;
-<<<<<<< HEAD
       const provider = item.providerKey;
-=======
-
       const provider = item.providerKey;
 
->>>>>>> 0d50909b
       const serviceFolder = !!item.providerKey;
       let className = `tree-drag tree-id_${item.id}`;
 
