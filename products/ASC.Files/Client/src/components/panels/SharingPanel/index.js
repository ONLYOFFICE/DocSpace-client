import React from "react";
import Backdrop from "@appserver/components/backdrop";
import Heading from "@appserver/components/heading";
import Aside from "@appserver/components/aside";
import IconButton from "@appserver/components/icon-button";
import Checkbox from "@appserver/components/checkbox";
import Button from "@appserver/components/button";
import DropDown from "@appserver/components/drop-down";
import DropDownItem from "@appserver/components/drop-down-item";
import Textarea from "@appserver/components/textarea";
import Loader from "@appserver/components/loader";
import Text from "@appserver/components/text";
import { withTranslation, Trans } from "react-i18next";
import toastr from "studio/toastr";
import { ShareAccessRights } from "@appserver/common/constants";
import {
  StyledAsidePanel,
  StyledContent,
  StyledFooter,
  StyledHeaderContent,
  StyledSharingBody,
  StyledModalRowContainer,
} from "../StyledPanels";
import { AddUsersPanel, AddGroupsPanel, EmbeddingPanel } from "../index";
import SharingRow from "./SharingRow";
import { inject, observer } from "mobx-react";
import config from "../../../../package.json";
import i18n from "./i18n";
import { I18nextProvider } from "react-i18next";
import { isMobile, isMobileOnly } from "react-device-detect";
import Loaders from "@appserver/common/components/Loaders";
import withLoader from "../../../HOCs/withLoader";
import ModalDialogContainer from "../../dialogs/ModalDialogContainer";
import ModalDialog from "@appserver/components/modal-dialog";
import EmbeddingBody from "../EmbeddingPanel/EmbeddingBody";

const SharingBodyStyle = { height: `calc(100vh - 156px)` };

class SharingPanelComponent extends React.Component {
  constructor(props) {
    super(props);
    this.state = {
      showActionPanel: false,
      isNotifyUsers: false,
      shareDataItems: [],
      baseShareData: [],
      message: "",
      showAddUsersPanel: false,
      showEmbeddingPanel: false,
      showAddGroupsPanel: false,
      showChangeOwnerPanel: false,
      shareLink: "",
      isLoadedShareData: false,
      showPanel: false,
      accessOptions: [],
      filesOwnerId: null,
      showEmbeddingContent: false,
      isUpdated: false,
      isLoading: false,
      baseExternalAccess: null,
    };

    this.ref = React.createRef();
    this.scrollRef = React.createRef();
  }

  onPlusClick = () =>
    this.setState({ showActionPanel: !this.state.showActionPanel });

  onCloseActionPanel = (e) => {
    if (this.ref.current.contains(e.target)) return;
    this.setState({ showActionPanel: !this.state.showActionPanel });
  };

  isUpdateAccessInfo = (selectedAccess) => {
    const { baseExternalAccess, isUpdated } = this.state;

    if (+baseExternalAccess !== +selectedAccess) {
      !isUpdated && this.setState({ isUpdated: true });
    } else {
      isUpdated && this.setState({ isUpdated: false });
    }
  };
  onToggleLink = (item) => {
    const { shareDataItems } = this.state;
    const { isPersonal } = this.props;
    const { DenyAccess, ReadOnly } = ShareAccessRights;

    const rights = item.access !== DenyAccess ? DenyAccess : ReadOnly;
    const newDataItems = JSON.parse(JSON.stringify(shareDataItems));
    newDataItems[0].access = rights;

    isPersonal && this.isUpdateAccessInfo(rights);

    this.setState({
      shareDataItems: newDataItems,
      showEmbeddingContent: false,
    });
  };

  updateRowData = (newRowData) => {
    const { getFileInfo, getFolderInfo, isFolderActions, id } = this.props;

    if (isFolderActions) {
      return getFolderInfo(id);
    }

    for (let item of newRowData) {
      !item.fileExst ? getFolderInfo(item.id) : getFileInfo(item.id);
    }
  };

  onSaveClick = () => {
    const {
      baseShareData,
      isNotifyUsers,
      message,
      shareDataItems,
      filesOwnerId,
    } = this.state;
    const {
      selection,
      setIsLoading,
      isPrivacy,
      replaceFileStream,
      t,
      uploadPanelVisible,
      updateUploadedItem,
      uploadSelection,
      isDesktop,
      setEncryptionAccess,
      setShareFiles,
      setIsFolderActions,
      onSuccess,
      isFolderActions,
      theme,
    } = this.props;

    let folderIds = [];
    let fileIds = [];
    const share = [];

    let externalAccess = null;

    for (let item of shareDataItems) {
      const baseItem = baseShareData.find(
        (x) => x.sharedTo.id === item.sharedTo.id
      );

      if (
        (baseItem &&
          baseItem.access !== item.access &&
          !item.sharedTo.shareLink) ||
        (!item.isOwner && !baseItem)
      ) {
        share.push({ shareTo: item.sharedTo.id, access: item.access });
      }

      if (item.sharedTo.shareLink && item.access !== baseItem.access) {
        externalAccess = item.access;
      }
    }

    for (let item of baseShareData) {
      const baseItem = shareDataItems.find(
        (x) => x.sharedTo.id === item.sharedTo.id
      );
      if (!baseItem) {
        share.push({
          shareTo: item.sharedTo.id,
          access: ShareAccessRights.None,
        });
      }
    }

    for (let item of selection) {
      if (item.fileExst) {
        fileIds.push(item.id);
      } else {
        folderIds.push(item.id);
      }
    }

    if (isFolderActions) {
      folderIds = [];
      fileIds = [];

      folderIds.push(selection[0]);
    }

    const owner = shareDataItems.find((x) => x.isOwner);
    const ownerId =
      filesOwnerId !== owner.sharedTo.id ? owner.sharedTo.id : null;

    this.setShareInfo(folderIds, fileIds, share, externalAccess, ownerId);
  };

  setShareInfo = (folderIds, fileIds, share, externalAccess, ownerId) => {
    const { isNotifyUsers, message } = this.state;

    const {
      selection,
      isPrivacy,
      replaceFileStream,
      t,
      uploadPanelVisible,
      updateUploadedItem,
      uploadSelection,
      isDesktop,
      setEncryptionAccess,
      setShareFiles,
      onSuccess,
    } = this.props;

    this.onClose();

    setShareFiles(
      folderIds,
      fileIds,
      share,
      isNotifyUsers,
      message,
      externalAccess,
      ownerId
    )
      .then((res) => {
        if (!ownerId) {
          this.updateRowData(selection);
        }
        if (isPrivacy && isDesktop) {
          if (share.length === 0) return Promise.resolve();
          selection.forEach((item) => {
            return setEncryptionAccess(item).then((encryptedFile) => {
              if (!encryptedFile) return Promise.resolve();

              toastr.info(t("Translations:EncryptedFileSaving"));

              const title = item.title;

              return replaceFileStream(item.id, encryptedFile, true, true).then(
                () =>
                  toastr.success(
                    <Trans
                      t={t}
                      i18nKey="EncryptedFileSharing"
                      ns="SharingPanel"
                    >
                      File {{ title }} successfully shared
                    </Trans>
                  )
              );
            });
          });
        }

        if (uploadPanelVisible && uploadSelection) {
          return updateUploadedItem(selection[0].id);
        }
        return Promise.resolve();
      })
      .then(() => onSuccess && onSuccess())
      .catch((err) => toastr.error(err))
      .finally(() => {
        setIsFolderActions(false);
        setIsLoading(false);
      });
  };

  onNotifyUsersChange = () =>
    this.setState({
      isNotifyUsers: !this.state.isNotifyUsers,
    });

  onShowUsersPanel = () =>
    this.setState({
      showAddUsersPanel: !this.state.showAddUsersPanel,
      showActionPanel: false,
    });

  onChangeItemAccess = (e) => {
    const { isPersonal } = this.props;
    const id = e.currentTarget.dataset.id;
    const access = e.currentTarget.dataset.access;
    const shareDataItems = this.state.shareDataItems;
    const elem = shareDataItems.find((x) => x.sharedTo.id === id && !x.isOwner);

    if (elem.access !== +access) {
      isPersonal && this.isUpdateAccessInfo(access);

      elem.access = +access;
      this.setState({ shareDataItems });
    }
  };

  onRemoveUserItemClick = (e) => {
    const id = e.currentTarget.dataset.for;
    const shareDataItems = this.state.shareDataItems.slice(0);

    const index = shareDataItems.findIndex((x) => x.sharedTo.id === id);
    if (index !== -1) {
      shareDataItems.splice(index, 1);
      this.setState({ shareDataItems });
    }
  };

  getData = () => {
    const { selection, id, access } = this.props;

    let folderId = [];
    let fileId = [];

    for (let item of selection) {
      if (item.access === 1 || item.access === 0) {
        if (item.fileExst) {
          fileId.push(item.id);
        } else {
          folderId.push(item.id);
        }
      }
    }

    if (this.props.isFolderActions) {
      folderId = [];
      fileId = [];

      folderId = access === 1 || access === 0 ? [id] : [];
    }

    return [folderId, fileId];
  };

  getShareData = () => {
    const returnValue = this.getData();
    const folderId = returnValue[0];
    const fileId = returnValue[1];

    if (folderId.length !== 0 || fileId.length !== 0) {
      this.setState(
        {
          isLoading: true,
        },
        function () {
          this.getShareUsers(folderId, fileId);
        }
      );
    }
  };

  getShareUsers = (folderId, fileId) => {
    const {
      getAccessOption,
      getExternalAccessOption,
      selection,
      getShareUsers,
      isPersonal,
    } = this.props;

<<<<<<< HEAD
    getShareUsers(folderId, fileId)
      .then((shareDataItems) => {
        const baseShareData = JSON.parse(JSON.stringify(shareDataItems));
        const accessOptions = getAccessOption(selection);
=======
      getShareUsers(folderId, fileId)
        .then((shareDataItems) => {
          const baseShareData = JSON.parse(JSON.stringify(shareDataItems));
          const accessOptions = getAccessOption(selection);

          const externalAccessOptions = getExternalAccessOption(selection);
          const filesOwner = shareDataItems.find((x) => x.isOwner);
          const filesOwnerId = filesOwner ? filesOwner.sharedTo.id : null;

        const baseExternalAccess = isPersonal
          ? shareDataItems.find((x) => x.sharedTo.shareLink)?.access
          : null;

        this.setState({
          baseShareData,
          shareDataItems,
          accessOptions,
          externalAccessOptions,
          //showPanel: true,
          filesOwnerId,
          baseExternalAccess,
        });
      })
>>>>>>> b7b59072

        const externalAccessOptions = getExternalAccessOption(selection);
        const filesOwner = shareDataItems.find((x) => x.isOwner);
        const filesOwnerId = filesOwner ? filesOwner.sharedTo.id : null;

        this.setState({
          baseShareData,
          shareDataItems,
          accessOptions,
          externalAccessOptions,
          //showPanel: true,
          filesOwnerId,
        });
      })

      .catch((err) => {
        toastr.error(err);
        this.onClose();
      })
      .finally(() =>
        this.setState({
          isLoading: false,
        })
      );
  };

  getInternalLink = () => {
    const { homepage, selection } = this.props;

    const item = selection[0];
    const isFile = !!item.fileExst;

    if (selection.length !== 1) return null;

    return isFile
      ? item.canOpenPlayer
        ? `${window.location.href}&preview=${item.id}`
        : item.webUrl
      : `${window.location.origin + homepage}/filter?folder=${item.id}`;
  };

  onShowEmbeddingPanel = (link) =>
    this.setState({
      showEmbeddingPanel: !this.state.showEmbeddingPanel,
      shareLink: link,
    });

  onShowEmbeddingContainer = (link) =>
    this.setState({
      showEmbeddingContent: !this.state.showEmbeddingContent,
      shareLink: link,
    });

  onShowGroupsPanel = () =>
    this.setState({
      showAddGroupsPanel: !this.state.showAddGroupsPanel,
      showActionPanel: false,
    });

  onShowChangeOwnerPanel = () =>
    this.setState({
      showChangeOwnerPanel: !this.state.showChangeOwnerPanel,
      showActionPanel: false,
    });

  onChangeMessage = (e) => this.setState({ message: e.target.value });

  setShareDataItems = (shareDataItems) => this.setState({ shareDataItems });

  onClose = () => {
    const {
      onCancel,
      setSharingPanelVisible,
      selectUploadedFile,
      setIsFolderActions,
      setSelection,
      setBufferSelection,
    } = this.props;

    setSharingPanelVisible(false);
    setSelection([]);

    selectUploadedFile([]);
    setBufferSelection(null);
    onCancel && onCancel();
  };

  componentDidMount() {
    this.getShareData();

    document.addEventListener("keyup", this.onKeyPress);
  }

  componentWillUnmount() {
    document.removeEventListener("keyup", this.onKeyPress);
  }

  onKeyPress = (event) => {
    const {
      showAddUsersPanel,
      showEmbeddingPanel,
      showAddGroupsPanel,
      showChangeOwnerPanel,
    } = this.state;
    if (
      showAddUsersPanel ||
      showEmbeddingPanel ||
      showAddGroupsPanel ||
      showChangeOwnerPanel
    )
      return;
    if (event.key === "Esc" || event.key === "Escape") {
      this.onClose();
    }
  };

  componentDidUpdate(prevProps, prevState) {
    if (
      this.state.showPanel !== prevState.showPanel &&
      this.state.showPanel === false
    ) {
      this.onClose();
    }

    if (this.state.message === prevState.message && this.scrollRef.current) {
      this.scrollRef.current.view.focus();
    }
  }

  render() {
    //console.log("Sharing panel render");
    const {
      t,
      tReady,
      isPersonal,
      isMyId,
      selection,
      groupsCaption,
      canShareOwnerChange,
      uploadPanelVisible,
      documentTitle,
      sharingPanelVisible,
      isPrivacy,
      theme,
    } = this.props;
    const {
      showActionPanel,
      isNotifyUsers,
      shareDataItems,
      message,
      showAddUsersPanel,
      showAddGroupsPanel,
      showEmbeddingPanel,
      showChangeOwnerPanel,
      shareLink,
      //showPanel,
      accessOptions,
      externalAccessOptions,
      showEmbeddingContent,
      isUpdated,
      isLoading,
    } = this.state;

    const visible = sharingPanelVisible;
    const zIndex = 310;
    const onPlusClickProp = !isLoading ? { onClick: this.onPlusClick } : {};

    const isEncrypted =
      isPrivacy || (selection.length && selection[0].encrypted);

    const internalLink =
      selection.length === 1 && !isEncrypted && this.getInternalLink();

    return isPersonal && !isMobileOnly ? (
      <ModalDialog
        theme={theme}
        isLoading={!tReady}
        visible={visible}
        displayType="modal"
        onClose={this.onClose}
      >
        <ModalDialog.Header theme={theme}>
          {t("SharingSettingsTitle")}
        </ModalDialog.Header>
        <ModalDialog.Body theme={theme}>
          <StyledModalRowContainer theme={theme}>
            {!isLoading ? (
              shareDataItems.map((item, index) => (
                <SharingRow
                  theme={theme}
                  t={t}
                  isPersonal={isPersonal}
                  index={index}
                  key={`${item.sharedTo.id}_${index}`}
                  selection={selection}
                  item={item}
                  isMyId={isMyId}
                  accessOptions={accessOptions}
                  externalAccessOptions={externalAccessOptions}
                  canShareOwnerChange={canShareOwnerChange}
                  onChangeItemAccess={this.onChangeItemAccess}
                  internalLink={internalLink}
                  onRemoveUserClick={this.onRemoveUserItemClick}
                  onShowEmbeddingPanel={this.onShowEmbeddingContainer}
                  onToggleLink={this.onToggleLink}
                  onShowChangeOwnerPanel={this.onShowChangeOwnerPanel}
                  isLoading={isLoading}
                  documentTitle={documentTitle}
                />
              ))
            ) : (
              <Loaders.Rectangle
                theme={theme}
                height="47px"
                animate={0}
                foregroundColor={
                  theme.filesPanels.sharing.loader.foregroundColor
                }
                backgroundColor={
                  theme.filesPanels.sharing.loader.backgroundColor
                }
                backgroundOpacity={1}
                foregroundOpacity={1}
              />
            )}
            {showEmbeddingContent && (
              <EmbeddingBody embeddingLink={shareLink} />
            )}
          </StyledModalRowContainer>
        </ModalDialog.Body>
        <ModalDialog.Footer theme={theme}>
          <Button
            theme={theme}
            className="sharing_panel-button"
            label={t("Common:SaveButton")}
            size="big"
            primary
            onClick={this.onSaveClick}
            isDisabled={isLoading || !isUpdated}
          />
        </ModalDialog.Footer>
      </ModalDialog>
    ) : (
      <StyledAsidePanel theme={theme} visible={visible}>
        <Backdrop
          theme={theme}
          onClick={this.onClose}
          visible={visible}
          zIndex={zIndex}
          isAside={true}
        />
        <Aside theme={theme} className="header_aside-panel" visible={visible}>
          <StyledContent theme={theme} isDisabled={isLoading}>
            <StyledHeaderContent
              theme={theme}
              className="sharing_panel-header-container"
            >
              {uploadPanelVisible && (
                <IconButton
                  theme={theme}
                  size="16"
                  iconName="/static/images/arrow.path.react.svg"
                  onClick={this.onClose}
                  // color={theme.filesPanels.sharing.color}
                />
              )}
              <Heading
                theme={theme}
                className="sharing_panel-header"
                size="medium"
                truncate
              >
                {t("SharingSettingsTitle")}
              </Heading>
              {!isPersonal && (
                <div className="sharing_panel-icons-container">
                  <div
                    ref={this.ref}
                    className="sharing_panel-drop-down-wrapper"
                  >
                    <IconButton
                      theme={theme}
                      size="17"
                      iconName="/static/images/actions.header.touch.react.svg"
                      className="sharing_panel-plus-icon"
                      {...onPlusClickProp}
                      // color={theme.filesPanels.sharing.color}
                      isDisabled={isLoading}
                    />

                    <DropDown
<<<<<<< HEAD
                      theme={theme}
=======
                      forwardedRef={this.ref}
>>>>>>> b7b59072
                      directionX="right"
                      className="sharing_panel-drop-down"
                      open={showActionPanel}
                      manualY="30px"
                      clickOutsideAction={this.onCloseActionPanel}
                    >
                      <DropDownItem
                        theme={theme}
                        label={t("LinkText")}
                        onClick={this.onShowUsersPanel}
                      />
                      {!isEncrypted && (
                        <DropDownItem
                          theme={theme}
                          label={t("AddGroupsForSharingButton")}
                          onClick={this.onShowGroupsPanel}
                        />
                      )}
                    </DropDown>
                  </div>

                  {/*<IconButton
                  size="16"
                  iconName="images/key.react.svg"
                  onClick={this.onKeyClick}
                />*/}
                </div>
              )}
            </StyledHeaderContent>
            <StyledSharingBody
              theme={theme}
              ref={this.scrollRef}
              stype="mediumBlack"
              style={SharingBodyStyle}
            >
              {!isLoading ? (
                shareDataItems.map((item, index) => (
                  <SharingRow
                    t={t}
                    theme={theme}
                    isPersonal={isPersonal}
                    index={index}
                    key={`${item.sharedTo.id}_${index}`}
                    selection={selection}
                    item={item}
                    isMyId={isMyId}
                    accessOptions={accessOptions}
                    externalAccessOptions={externalAccessOptions}
                    canShareOwnerChange={canShareOwnerChange}
                    onChangeItemAccess={this.onChangeItemAccess}
                    internalLink={internalLink}
                    onRemoveUserClick={this.onRemoveUserItemClick}
                    onShowEmbeddingPanel={this.onShowEmbeddingPanel}
                    onToggleLink={this.onToggleLink}
                    onShowChangeOwnerPanel={this.onShowChangeOwnerPanel}
                    isLoading={isLoading}
                    documentTitle={documentTitle}
                  />
                ))
              ) : (
                <div key="loader" className="panel-loader-wrapper">
                  <Loader
                    theme={theme}
                    type="oval"
                    size="16px"
                    className="panel-loader"
                  />
                  <Text theme={theme} as="span">{`${t(
                    "Common:LoadingProcessing"
                  )} ${t("Common:LoadingDescription")}`}</Text>
                </div>
              )}
              {isNotifyUsers && (
                <div className="sharing_panel-text-area">
                  <Textarea
                    theme={theme}
                    placeholder={t("AddShareMessage")}
                    onChange={this.onChangeMessage}
                    value={message}
                    isDisabled={isLoading}
                  />
                </div>
              )}
            </StyledSharingBody>
            <StyledFooter theme={theme}>
              {!isPersonal && (
                <Checkbox
                  theme={theme}
                  isChecked={isNotifyUsers}
                  label={t("Notify users")}
                  onChange={this.onNotifyUsersChange}
                  className="sharing_panel-checkbox"
                  isDisabled={isLoading}
                />
              )}
              <Button
                theme={theme}
                className="sharing_panel-button"
                label={t("Common:SaveButton")}
                size={isMobile ? "big" : "medium"}
                minwidth="100px"
                primary
                onClick={this.onSaveClick}
                isDisabled={isLoading}
              />
            </StyledFooter>
          </StyledContent>
        </Aside>

        {showAddUsersPanel && (
          <AddUsersPanel
            theme={theme}
            onSharingPanelClose={this.onClose}
            onClose={this.onShowUsersPanel}
            visible={showAddUsersPanel}
            shareDataItems={shareDataItems}
            setShareDataItems={this.setShareDataItems}
            groupsCaption={groupsCaption}
            accessOptions={accessOptions}
            isMultiSelect
            isEncrypted={isEncrypted}
          />
        )}

        {showAddGroupsPanel && (
          <AddGroupsPanel
            theme={theme}
            onSharingPanelClose={this.onClose}
            onClose={this.onShowGroupsPanel}
            visible={showAddGroupsPanel}
            shareDataItems={shareDataItems}
            setShareDataItems={this.setShareDataItems}
            accessOptions={accessOptions}
            isMultiSelect
          />
        )}

        {showChangeOwnerPanel && (
          <AddUsersPanel
            theme={theme}
            onSharingPanelClose={this.onClose}
            onClose={this.onShowChangeOwnerPanel}
            visible={showChangeOwnerPanel}
            shareDataItems={shareDataItems}
            setShareDataItems={this.setShareDataItems}
          />
        )}

        {showEmbeddingPanel && (
          <EmbeddingPanel
            theme={theme}
            visible={showEmbeddingPanel}
            onSharingPanelClose={this.onClose}
            onClose={this.onShowEmbeddingPanel}
            embeddingLink={shareLink}
          />
        )}
      </StyledAsidePanel>
    );
  }
}

const SharingPanel = inject(
  (
    {
      auth,
      filesStore,
      uploadDataStore,
      dialogsStore,
      treeFoldersStore,
      selectedFolderStore,
    },
    { uploadPanelVisible }
  ) => {
    const { replaceFileStream, setEncryptionAccess } = auth;
    const {
      personal,
      customNames,
      isDesktopClient,
      theme,
    } = auth.settingsStore;

    const { id, access } = selectedFolderStore;

    const {
      selection,
      bufferSelection,
      canShareOwnerChange,
      getAccessOption,
      getExternalAccessOption,
      setFile,
      setFolder,
      getShareUsers,
      setShareFiles,
      setSelection,
      getFileInfo,
      getFolderInfo,
      setBufferSelection,
    } = filesStore;
    const { isPrivacyFolder } = treeFoldersStore;
    const {
      setSharingPanelVisible,
      sharingPanelVisible,
      setIsFolderActions,
      isFolderActions,
    } = dialogsStore;
    const {
      selectedUploadFile,
      selectUploadedFile,
      updateUploadedItem,
    } = uploadDataStore;

    return {
      theme,
      isPersonal: personal,
      isMyId: auth.userStore.user && auth.userStore.user.id,
      groupsCaption: customNames.groupsCaption,
      isDesktop: isDesktopClient,
      homepage: config.homepage,
      selection: uploadPanelVisible
        ? selectedUploadFile
        : selection.length
        ? selection
        : [bufferSelection],
      isPrivacy: isPrivacyFolder,
      isFolderActions,
      selectedUploadFile,
      canShareOwnerChange,

      setSharingPanelVisible,
      setIsFolderActions,
      setSelection,
      sharingPanelVisible,
      selectUploadedFile,
      updateUploadedItem,
      replaceFileStream,
      setEncryptionAccess,
      getAccessOption,
      getExternalAccessOption,
      setFile,
      setFolder,
      getShareUsers,
      setShareFiles,
      getFileInfo,
      getFolderInfo,
      id,
      setBufferSelection,
      access,
    };
  }
)(
  observer(
    withTranslation(["SharingPanel", "Common", "Translations"])(
      withLoader(SharingPanelComponent)(<Loaders.DialogAsideLoader isPanel />)
    )
  )
);

class Panel extends React.Component {
  static convertSharingUsers = (shareDataItems) => {
    const t = i18n.getFixedT(null, ["SharingPanel", "Common"]);
    const {
      FullAccess,
      DenyAccess,
      ReadOnly,
      Review,
      Comment,
      FormFilling,
      CustomFilter,
    } = ShareAccessRights;

    let sharingSettings = [];

    for (let i = 1; i < shareDataItems.length; i++) {
      let resultAccess =
        shareDataItems[i].access === FullAccess
          ? t("Common:FullAccess")
          : shareDataItems[i].access === ReadOnly
          ? t("ReadOnly")
          : shareDataItems[i].access === DenyAccess
          ? t("DenyAccess")
          : shareDataItems[i].access === Review
          ? t("Common:Review")
          : shareDataItems[i].access === Comment
          ? t("Comment")
          : shareDataItems[i].access === FormFilling
          ? t("FormFilling")
          : shareDataItems[i].access === CustomFilter
          ? t("CustomFilter")
          : "";

      let obj = {
        user:
          shareDataItems[i].sharedTo.displayName ||
          shareDataItems[i].sharedTo.name,
        permissions: resultAccess,
      };
      sharingSettings.push(obj);
    }
    return sharingSettings;
  };

  render() {
    return (
      <I18nextProvider i18n={i18n}>
        <SharingPanel {...this.props} />
      </I18nextProvider>
    );
  }
}

export default Panel;<|MERGE_RESOLUTION|>--- conflicted
+++ resolved
@@ -111,6 +111,8 @@
   };
 
   onSaveClick = () => {
+
+
     const {
       baseShareData,
       isNotifyUsers,
@@ -133,7 +135,6 @@
       setIsFolderActions,
       onSuccess,
       isFolderActions,
-      theme,
     } = this.props;
 
     let folderIds = [];
@@ -355,12 +356,6 @@
       isPersonal,
     } = this.props;
 
-<<<<<<< HEAD
-    getShareUsers(folderId, fileId)
-      .then((shareDataItems) => {
-        const baseShareData = JSON.parse(JSON.stringify(shareDataItems));
-        const accessOptions = getAccessOption(selection);
-=======
       getShareUsers(folderId, fileId)
         .then((shareDataItems) => {
           const baseShareData = JSON.parse(JSON.stringify(shareDataItems));
@@ -384,26 +379,11 @@
           baseExternalAccess,
         });
       })
->>>>>>> b7b59072
-
-        const externalAccessOptions = getExternalAccessOption(selection);
-        const filesOwner = shareDataItems.find((x) => x.isOwner);
-        const filesOwnerId = filesOwner ? filesOwner.sharedTo.id : null;
-
-        this.setState({
-          baseShareData,
-          shareDataItems,
-          accessOptions,
-          externalAccessOptions,
-          //showPanel: true,
-          filesOwnerId,
-        });
-      })
-
-      .catch((err) => {
-        toastr.error(err);
-        this.onClose();
-      })
+
+        .catch((err) => {
+          toastr.error(err);
+          this.onClose();
+        })
       .finally(() =>
         this.setState({
           isLoading: false,
@@ -528,7 +508,6 @@
       documentTitle,
       sharingPanelVisible,
       isPrivacy,
-      theme,
     } = this.props;
     const {
       showActionPanel,
@@ -560,21 +539,17 @@
 
     return isPersonal && !isMobileOnly ? (
       <ModalDialog
-        theme={theme}
         isLoading={!tReady}
         visible={visible}
         displayType="modal"
         onClose={this.onClose}
       >
-        <ModalDialog.Header theme={theme}>
-          {t("SharingSettingsTitle")}
-        </ModalDialog.Header>
-        <ModalDialog.Body theme={theme}>
-          <StyledModalRowContainer theme={theme}>
+        <ModalDialog.Header>{t("SharingSettingsTitle")}</ModalDialog.Header>
+        <ModalDialog.Body>
+          <StyledModalRowContainer>
             {!isLoading ? (
               shareDataItems.map((item, index) => (
                 <SharingRow
-                  theme={theme}
                   t={t}
                   isPersonal={isPersonal}
                   index={index}
@@ -597,15 +572,10 @@
               ))
             ) : (
               <Loaders.Rectangle
-                theme={theme}
                 height="47px"
                 animate={0}
-                foregroundColor={
-                  theme.filesPanels.sharing.loader.foregroundColor
-                }
-                backgroundColor={
-                  theme.filesPanels.sharing.loader.backgroundColor
-                }
+                foregroundColor="#f8f9f9"
+                backgroundColor="#f8f9f9"
                 backgroundOpacity={1}
                 foregroundOpacity={1}
               />
@@ -615,9 +585,8 @@
             )}
           </StyledModalRowContainer>
         </ModalDialog.Body>
-        <ModalDialog.Footer theme={theme}>
+        <ModalDialog.Footer>
           <Button
-            theme={theme}
             className="sharing_panel-button"
             label={t("Common:SaveButton")}
             size="big"
@@ -628,35 +597,25 @@
         </ModalDialog.Footer>
       </ModalDialog>
     ) : (
-      <StyledAsidePanel theme={theme} visible={visible}>
+      <StyledAsidePanel visible={visible}>
         <Backdrop
-          theme={theme}
           onClick={this.onClose}
           visible={visible}
           zIndex={zIndex}
           isAside={true}
         />
-        <Aside theme={theme} className="header_aside-panel" visible={visible}>
-          <StyledContent theme={theme} isDisabled={isLoading}>
-            <StyledHeaderContent
-              theme={theme}
-              className="sharing_panel-header-container"
-            >
+        <Aside className="header_aside-panel" visible={visible}>
+          <StyledContent isDisabled={isLoading}>
+            <StyledHeaderContent className="sharing_panel-header-container">
               {uploadPanelVisible && (
                 <IconButton
-                  theme={theme}
                   size="16"
                   iconName="/static/images/arrow.path.react.svg"
                   onClick={this.onClose}
-                  // color={theme.filesPanels.sharing.color}
+                  color="A3A9AE"
                 />
               )}
-              <Heading
-                theme={theme}
-                className="sharing_panel-header"
-                size="medium"
-                truncate
-              >
+              <Heading className="sharing_panel-header" size="medium" truncate>
                 {t("SharingSettingsTitle")}
               </Heading>
               {!isPersonal && (
@@ -666,21 +625,16 @@
                     className="sharing_panel-drop-down-wrapper"
                   >
                     <IconButton
-                      theme={theme}
                       size="17"
                       iconName="/static/images/actions.header.touch.react.svg"
                       className="sharing_panel-plus-icon"
                       {...onPlusClickProp}
-                      // color={theme.filesPanels.sharing.color}
+                      color="A3A9AE"
                       isDisabled={isLoading}
                     />
 
                     <DropDown
-<<<<<<< HEAD
-                      theme={theme}
-=======
                       forwardedRef={this.ref}
->>>>>>> b7b59072
                       directionX="right"
                       className="sharing_panel-drop-down"
                       open={showActionPanel}
@@ -688,13 +642,11 @@
                       clickOutsideAction={this.onCloseActionPanel}
                     >
                       <DropDownItem
-                        theme={theme}
                         label={t("LinkText")}
                         onClick={this.onShowUsersPanel}
                       />
                       {!isEncrypted && (
                         <DropDownItem
-                          theme={theme}
                           label={t("AddGroupsForSharingButton")}
                           onClick={this.onShowGroupsPanel}
                         />
@@ -711,7 +663,6 @@
               )}
             </StyledHeaderContent>
             <StyledSharingBody
-              theme={theme}
               ref={this.scrollRef}
               stype="mediumBlack"
               style={SharingBodyStyle}
@@ -720,7 +671,6 @@
                 shareDataItems.map((item, index) => (
                   <SharingRow
                     t={t}
-                    theme={theme}
                     isPersonal={isPersonal}
                     index={index}
                     key={`${item.sharedTo.id}_${index}`}
@@ -742,21 +692,15 @@
                 ))
               ) : (
                 <div key="loader" className="panel-loader-wrapper">
-                  <Loader
-                    theme={theme}
-                    type="oval"
-                    size="16px"
-                    className="panel-loader"
-                  />
-                  <Text theme={theme} as="span">{`${t(
-                    "Common:LoadingProcessing"
-                  )} ${t("Common:LoadingDescription")}`}</Text>
+                  <Loader type="oval" size="16px" className="panel-loader" />
+                  <Text as="span">{`${t("Common:LoadingProcessing")} ${t(
+                    "Common:LoadingDescription"
+                  )}`}</Text>
                 </div>
               )}
               {isNotifyUsers && (
                 <div className="sharing_panel-text-area">
                   <Textarea
-                    theme={theme}
                     placeholder={t("AddShareMessage")}
                     onChange={this.onChangeMessage}
                     value={message}
@@ -765,10 +709,9 @@
                 </div>
               )}
             </StyledSharingBody>
-            <StyledFooter theme={theme}>
+            <StyledFooter>
               {!isPersonal && (
                 <Checkbox
-                  theme={theme}
                   isChecked={isNotifyUsers}
                   label={t("Notify users")}
                   onChange={this.onNotifyUsersChange}
@@ -777,7 +720,6 @@
                 />
               )}
               <Button
-                theme={theme}
                 className="sharing_panel-button"
                 label={t("Common:SaveButton")}
                 size={isMobile ? "big" : "medium"}
@@ -792,7 +734,6 @@
 
         {showAddUsersPanel && (
           <AddUsersPanel
-            theme={theme}
             onSharingPanelClose={this.onClose}
             onClose={this.onShowUsersPanel}
             visible={showAddUsersPanel}
@@ -807,7 +748,6 @@
 
         {showAddGroupsPanel && (
           <AddGroupsPanel
-            theme={theme}
             onSharingPanelClose={this.onClose}
             onClose={this.onShowGroupsPanel}
             visible={showAddGroupsPanel}
@@ -820,7 +760,6 @@
 
         {showChangeOwnerPanel && (
           <AddUsersPanel
-            theme={theme}
             onSharingPanelClose={this.onClose}
             onClose={this.onShowChangeOwnerPanel}
             visible={showChangeOwnerPanel}
@@ -831,7 +770,6 @@
 
         {showEmbeddingPanel && (
           <EmbeddingPanel
-            theme={theme}
             visible={showEmbeddingPanel}
             onSharingPanelClose={this.onClose}
             onClose={this.onShowEmbeddingPanel}
@@ -856,12 +794,7 @@
     { uploadPanelVisible }
   ) => {
     const { replaceFileStream, setEncryptionAccess } = auth;
-    const {
-      personal,
-      customNames,
-      isDesktopClient,
-      theme,
-    } = auth.settingsStore;
+    const { personal, customNames, isDesktopClient } = auth.settingsStore;
 
     const { id, access } = selectedFolderStore;
 
@@ -894,7 +827,6 @@
     } = uploadDataStore;
 
     return {
-      theme,
       isPersonal: personal,
       isMyId: auth.userStore.user && auth.userStore.user.id,
       groupsCaption: customNames.groupsCaption,
