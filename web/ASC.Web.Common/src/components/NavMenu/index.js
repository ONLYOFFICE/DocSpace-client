import React, { useEffect } from "react";
import PropTypes from "prop-types";
import styled, { css } from "styled-components";
import { Backdrop, Toast, Aside, utils } from "asc-web-components";
import Header from "./sub-components/header";
import HeaderNav from "./sub-components/header-nav";
import HeaderUnAuth from "./sub-components/header-unauth";
import { I18nextProvider, withTranslation } from "react-i18next";
import i18n from "./i18n";
<<<<<<< HEAD
import { withRouter } from "react-router";

//import { getLanguage, isDesktopClient } from "../../store/auth/selectors";
import Loaders from "../Loaders";
import { inject, observer } from "mobx-react";
=======
import { connect } from "react-redux";
import { withRouter } from "react-router";
import { getLanguage, isDesktopClient } from "../../store/auth/selectors";
import Loaders from "../Loaders";
import { LayoutContextConsumer } from "../Layout/context";
import { isMobile } from "react-device-detect";
>>>>>>> dd362f37

const backgroundColor = "#0F4071";

const StyledContainer = styled.header`
  align-items: center;
  background-color: ${backgroundColor};

  ${(props) =>
    !props.isLoaded
      ? isMobile &&
        css`
          position: static;

          margin-right: -16px; /* It is a opposite value of padding-right of custom scroll bar,
       so that there is no white bar in the header on loading. (padding-right: 16px)*/
        `
      : isMobile &&
        css`
          .navMenuHeader,
          .profileMenuIcon,
          .navMenuHeaderUnAuth {
            position: fixed;
            z-index: 160;
            top: ${(props) => (props.isVisible ? "0" : "-56px")};

            transition: top 0.3s cubic-bezier(0, 0, 0.8, 1);
            -moz-transition: top 0.3s cubic-bezier(0, 0, 0.8, 1);
            -ms-transition: top 0.3s cubic-bezier(0, 0, 0.8, 1);
            -webkit-transition: top 0.3s cubic-bezier(0, 0, 0.8, 1);
            -o-transition: top 0.3s cubic-bezier(0, 0, 0.8, 1);
          }

          width: 100%;
        `}
`;

class NavMenu extends React.Component {
  constructor(props) {
    super(props);
    this.timeout = null;

    const {
      isBackdropVisible,
      isNavHoverEnabled,
      isNavOpened,
      isAsideVisible,
      isDesktop,
    } = props;

    this.state = {
      isBackdropVisible,
      isNavOpened,
      isAsideVisible,
      isNavHoverEnabled,
      isDesktop,
    };
  }

  backdropClick = () => {
    this.setState({
      isBackdropVisible: false,
      isNavOpened: false,
      isAsideVisible: false,
      isNavHoverEnabled: !this.state.isNavHoverEnabled,
    });
  };

  showNav = () => {
    this.setState({
      isBackdropVisible: true,
      isNavOpened: true,
      isAsideVisible: false,
      isNavHoverEnabled: false,
    });
  };

  clearNavTimeout = () => {
    if (this.timeout == null) return;
    clearTimeout(this.timeout);
    this.timeout = null;
  };

  handleNavMouseEnter = () => {
    if (!this.state.isNavHoverEnabled) return;
    this.timeout = setTimeout(() => {
      this.setState({
        isBackdropVisible: false,
        isNavOpened: true,
        isAsideVisible: false,
      });
    }, 1000);
  };

  handleNavMouseLeave = () => {
    if (!this.state.isNavHoverEnabled) return;
    this.clearNavTimeout();
    this.setState({
      isBackdropVisible: false,
      isNavOpened: false,
      isAsideVisible: false,
    });
  };

  toggleAside = () => {
    this.clearNavTimeout();
    this.setState({
      isBackdropVisible: true,
      isNavOpened: false,
      isAsideVisible: true,
      isNavHoverEnabled: false,
    });
  };

  render() {
    const {
      isBackdropVisible,
      isNavOpened,
      isAsideVisible,
      isDesktop,
    } = this.state;

    const { isAuthenticated, isLoaded, asideContent, history } = this.props;

    const isAsideAvailable = !!asideContent;

    //console.log("NavMenu render", this.state, this.props);

    return (
      <LayoutContextConsumer>
        {(value) => (
          <StyledContainer isLoaded={isLoaded} isVisible={value.isVisible}>
            <Toast />

            <Backdrop
              visible={isBackdropVisible}
              onClick={this.backdropClick}
              withBackground={true}
            />

            {!isDesktop &&
              (isLoaded && isAuthenticated ? (
                <>
                  <HeaderNav history={history} />
                  <Header
                    isNavOpened={isNavOpened}
                    onClick={this.showNav}
                    onNavMouseEnter={this.handleNavMouseEnter}
                    onNavMouseLeave={this.handleNavMouseLeave}
                    toggleAside={this.toggleAside}
                  />
                </>
              ) : !isLoaded && isAuthenticated ? (
                <Loaders.Header />
              ) : (
                <HeaderUnAuth />
              ))}

            {isAsideAvailable && (
              <Aside visible={isAsideVisible} onClick={this.backdropClick}>
                {asideContent}
              </Aside>
            )}
          </StyledContainer>
        )}
      </LayoutContextConsumer>
    );
  }
}

NavMenu.propTypes = {
  isBackdropVisible: PropTypes.bool,
  isNavHoverEnabled: PropTypes.bool,
  isNavOpened: PropTypes.bool,
  isAsideVisible: PropTypes.bool,
  isDesktop: PropTypes.bool,

  asideContent: PropTypes.oneOfType([
    PropTypes.arrayOf(PropTypes.node),
    PropTypes.node,
  ]),

  isAuthenticated: PropTypes.bool,
  isLoaded: PropTypes.bool,

  history: PropTypes.object,
};

NavMenu.defaultProps = {
  isBackdropVisible: false,
  isNavHoverEnabled: true,
  isNavOpened: false,
  isAsideVisible: false,
  isDesktop: false,
};

const NavMenuTranslationWrapper = withTranslation()(NavMenu);

const NavMenuWrapper = (props) => {
  const { language } = props;

  useEffect(() => {
    i18n.changeLanguage(language);
  }, [language]);

  return (
    <I18nextProvider i18n={i18n}>
      <NavMenuTranslationWrapper {...props} />
    </I18nextProvider>
  );
};

NavMenuWrapper.propTypes = {
  language: PropTypes.string.isRequired,
};

export default inject(({ auth }) => {
  const { settingsStore, isAuthenticated, isLoaded, language } = auth;
  const { isDesktopClient: isDesktop } = settingsStore;
  return {
    isAuthenticated,
    isLoaded,
    isDesktop,
    language,
  };
})(withRouter(observer(NavMenuWrapper)));<|MERGE_RESOLUTION|>--- conflicted
+++ resolved
@@ -7,20 +7,12 @@
 import HeaderUnAuth from "./sub-components/header-unauth";
 import { I18nextProvider, withTranslation } from "react-i18next";
 import i18n from "./i18n";
-<<<<<<< HEAD
 import { withRouter } from "react-router";
-
 //import { getLanguage, isDesktopClient } from "../../store/auth/selectors";
-import Loaders from "../Loaders";
-import { inject, observer } from "mobx-react";
-=======
-import { connect } from "react-redux";
-import { withRouter } from "react-router";
-import { getLanguage, isDesktopClient } from "../../store/auth/selectors";
 import Loaders from "../Loaders";
 import { LayoutContextConsumer } from "../Layout/context";
 import { isMobile } from "react-device-detect";
->>>>>>> dd362f37
+import { inject, observer } from "mobx-react";
 
 const backgroundColor = "#0F4071";
 
@@ -152,38 +144,38 @@
       <LayoutContextConsumer>
         {(value) => (
           <StyledContainer isLoaded={isLoaded} isVisible={value.isVisible}>
-            <Toast />
-
-            <Backdrop
-              visible={isBackdropVisible}
-              onClick={this.backdropClick}
-              withBackground={true}
-            />
-
-            {!isDesktop &&
-              (isLoaded && isAuthenticated ? (
-                <>
-                  <HeaderNav history={history} />
-                  <Header
-                    isNavOpened={isNavOpened}
-                    onClick={this.showNav}
-                    onNavMouseEnter={this.handleNavMouseEnter}
-                    onNavMouseLeave={this.handleNavMouseLeave}
-                    toggleAside={this.toggleAside}
-                  />
-                </>
-              ) : !isLoaded && isAuthenticated ? (
-                <Loaders.Header />
-              ) : (
-                <HeaderUnAuth />
-              ))}
-
-            {isAsideAvailable && (
-              <Aside visible={isAsideVisible} onClick={this.backdropClick}>
-                {asideContent}
-              </Aside>
-            )}
-          </StyledContainer>
+        <Toast />
+
+        <Backdrop
+          visible={isBackdropVisible}
+          onClick={this.backdropClick}
+          withBackground={true}
+        />
+
+        {!isDesktop &&
+          (isLoaded && isAuthenticated ? (
+            <>
+              <HeaderNav history={history} />
+              <Header
+                isNavOpened={isNavOpened}
+                onClick={this.showNav}
+                onNavMouseEnter={this.handleNavMouseEnter}
+                onNavMouseLeave={this.handleNavMouseLeave}
+                toggleAside={this.toggleAside}
+              />
+            </>
+          ) : !isLoaded && isAuthenticated ? (
+            <Loaders.Header />
+          ) : (
+            <HeaderUnAuth />
+          ))}
+
+        {isAsideAvailable && (
+          <Aside visible={isAsideVisible} onClick={this.backdropClick}>
+            {asideContent}
+          </Aside>
+        )}
+      </StyledContainer>
         )}
       </LayoutContextConsumer>
     );
