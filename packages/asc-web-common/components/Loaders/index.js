--- conflicted
+++ resolved
@@ -20,11 +20,7 @@
 import Tiles from "./TilesLoader";
 import DialogLoader from "./DialogLoader";
 import DialogAsideLoader from "./DialogAsideLoader";
-<<<<<<< HEAD
-=======
-import MainButton from "./MainButtonLoader";
 import ListLoader from "./ListLoader";
->>>>>>> e61a4543
 
 export default {
   Rectangle,
@@ -46,12 +42,8 @@
   Tiles,
   DialogLoader,
   DialogAsideLoader,
-<<<<<<< HEAD
   ArticleButton,
   ArticleFolder,
   ArticleGroup,
-=======
-  MainButton,
   ListLoader,
->>>>>>> e61a4543
 };