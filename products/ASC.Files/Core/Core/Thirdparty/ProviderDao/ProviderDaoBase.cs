/*
 *
 * (c) Copyright Ascensio System Limited 2010-2018
 *
 * This program is freeware. You can redistribute it and/or modify it under the terms of the GNU 
 * General Public License (GPL) version 3 as published by the Free Software Foundation (https://www.gnu.org/copyleft/gpl.html). 
 * In accordance with Section 7(a) of the GNU GPL its Section 15 shall be amended to the effect that 
 * Ascensio System SIA expressly excludes the warranty of non-infringement of any third-party rights.
 *
 * THIS PROGRAM IS DISTRIBUTED WITHOUT ANY WARRANTY; WITHOUT EVEN THE IMPLIED WARRANTY OF MERCHANTABILITY OR
 * FITNESS FOR A PARTICULAR PURPOSE. For more details, see GNU GPL at https://www.gnu.org/copyleft/gpl.html
 *
 * You can contact Ascensio System SIA by email at sales@onlyoffice.com
 *
 * The interactive user interfaces in modified source and object code versions of ONLYOFFICE must display 
 * Appropriate Legal Notices, as required under Section 5 of the GNU GPL version 3.
 *
 * Pursuant to Section 7 § 3(b) of the GNU GPL you must retain the original ONLYOFFICE logo which contains 
 * relevant author attributions when distributing the software. If the display of the logo in its graphic 
 * form is not reasonably feasible for technical reasons, you must include the words "Powered by ONLYOFFICE" 
 * in every copy of the program you distribute. 
 * Pursuant to Section 7 § 3(e) we decline to grant you any rights under trademark law for use of our trademarks.
 *
*/


using System;
using System.Collections.Generic;
using System.Linq;
using System.Threading;

using ASC.Core;
using ASC.Files.Core;
using ASC.Files.Core.Data;
using ASC.Files.Core.Thirdparty;
using ASC.Files.Thirdparty.Box;
using ASC.Files.Thirdparty.Dropbox;
using ASC.Files.Thirdparty.GoogleDrive;
using ASC.Files.Thirdparty.OneDrive;
using ASC.Files.Thirdparty.SharePoint;
using ASC.Files.Thirdparty.Sharpbox;

using Microsoft.Extensions.DependencyInjection;

namespace ASC.Files.Thirdparty.ProviderDao
{
    internal class ProviderDaoBase : ThirdPartyProviderDao, IDisposable
    {
        private List<IDaoSelector> selectors;
        private List<IDaoSelector> Selectors
        {
            get => selectors ??= new List<IDaoSelector>
            {
                //Fill in selectors
                ServiceProvider.GetService<SharpBoxDaoSelector>(),
                ServiceProvider.GetService<SharePointDaoSelector>(),
                ServiceProvider.GetService<GoogleDriveDaoSelector>(),
                ServiceProvider.GetService<BoxDaoSelector>(),
                ServiceProvider.GetService<DropboxDaoSelector>(),
                ServiceProvider.GetService<OneDriveDaoSelector>()
            };
        }

        private int tenantID;
        private int TenantID
        {
            get
            {
                if (tenantID == 0) tenantID = TenantManager.GetCurrentTenant().TenantId;
                return tenantID;
            }
        }

        public ProviderDaoBase(
            IServiceProvider serviceProvider,
            TenantManager tenantManager,
            SecurityDao<string> securityDao,
            TagDao<string> tagDao,
            CrossDao crossDao)
        {
            ServiceProvider = serviceProvider;
            TenantManager = tenantManager;
            SecurityDao = securityDao;
            TagDao = tagDao;
            CrossDao = crossDao;
        }

        protected IServiceProvider ServiceProvider { get; }
        protected TenantManager TenantManager { get; }
        protected SecurityDao<string> SecurityDao { get; }
        protected TagDao<string> TagDao { get; }
        protected CrossDao CrossDao { get; }

        protected bool IsCrossDao(string id1, string id2)
        {
            if (id2 == null || id1 == null)
                return false;
            return !Equals(GetSelector(id1).GetIdCode(id1), GetSelector(id2).GetIdCode(id2));
        }

        public IDaoSelector GetSelector(string id)
        {
            return Selectors.FirstOrDefault(selector => selector.IsMatch(id));
        }

        protected void SetSharedProperty(IEnumerable<FileEntry<string>> entries)
        {
<<<<<<< HEAD
            var ids = SecurityDao.GetPureShareRecords(entries.ToArray())
=======
            SecurityDao.GetPureShareRecords(entries)
>>>>>>> 8428ef73
                //.Where(x => x.Owner == SecurityContext.CurrentAccount.ID)
                .Select(x => x.EntryId).Distinct();

            foreach(var id in ids)
            {
                var firstEntry = entries.FirstOrDefault(y => y.ID.Equals(id));

                if (firstEntry != null)
                    firstEntry.Shared = true;
            }
        }

        protected IEnumerable<IDaoSelector> GetSelectors()
        {
            return Selectors;
        }


        protected internal File<string> PerformCrossDaoFileCopy(string fromFileId, string toFolderId, bool deleteSourceFile)
        {
            var fromSelector = GetSelector(fromFileId);
            var toSelector = GetSelector(toFolderId);

            return CrossDao.PerformCrossDaoFileCopy(
                fromFileId, fromSelector.GetFileDao(fromFileId), fromSelector.ConvertId,
                toFolderId, toSelector.GetFileDao(toFolderId), toSelector.ConvertId,
                deleteSourceFile);
        }

        protected File<int> PerformCrossDaoFileCopy(string fromFileId, int toFolderId, bool deleteSourceFile)
        {
            var fromSelector = GetSelector(fromFileId);
            using var scope = ServiceProvider.CreateScope();
            var tenantManager = scope.ServiceProvider.GetService<TenantManager>();
            tenantManager.SetCurrentTenant(TenantID);

            return CrossDao.PerformCrossDaoFileCopy(
                fromFileId, fromSelector.GetFileDao(fromFileId), fromSelector.ConvertId,
                toFolderId, scope.ServiceProvider.GetService<IFileDao<int>>(), r => r,
                deleteSourceFile);
        }

        protected Folder<string> PerformCrossDaoFolderCopy(string fromFolderId, string toRootFolderId, bool deleteSourceFolder, CancellationToken? cancellationToken)
        {
            var fromSelector = GetSelector(fromFolderId);
            var toSelector = GetSelector(toRootFolderId);

            return CrossDao.PerformCrossDaoFolderCopy(
                fromFolderId, fromSelector.GetFolderDao(fromFolderId), fromSelector.GetFileDao(fromFolderId), fromSelector.ConvertId,
                toRootFolderId, toSelector.GetFolderDao(toRootFolderId), toSelector.GetFileDao(toRootFolderId), toSelector.ConvertId,
                deleteSourceFolder, cancellationToken);
        }

        protected Folder<int> PerformCrossDaoFolderCopy(string fromFolderId, int toRootFolderId, bool deleteSourceFolder, CancellationToken? cancellationToken)
        {
            var fromSelector = GetSelector(fromFolderId);

            return CrossDao.PerformCrossDaoFolderCopy(
                fromFolderId, fromSelector.GetFolderDao(fromFolderId), fromSelector.GetFileDao(fromFolderId), fromSelector.ConvertId,
                toRootFolderId, ServiceProvider.GetService<IFolderDao<int>>(), ServiceProvider.GetService<IFileDao<int>>(), r => r,
                deleteSourceFolder, cancellationToken);
        }

        public void Dispose()
        {
            if (selectors != null)
            {
                selectors.ForEach(r => r.Dispose());
            }
        }
    }
}<|MERGE_RESOLUTION|>--- conflicted
+++ resolved
@@ -105,11 +105,7 @@
 
         protected void SetSharedProperty(IEnumerable<FileEntry<string>> entries)
         {
-<<<<<<< HEAD
-            var ids = SecurityDao.GetPureShareRecords(entries.ToArray())
-=======
-            SecurityDao.GetPureShareRecords(entries)
->>>>>>> 8428ef73
+            var ids = SecurityDao.GetPureShareRecords(entries)
                 //.Where(x => x.Owner == SecurityContext.CurrentAccount.ID)
                 .Select(x => x.EntryId).Distinct();
 
