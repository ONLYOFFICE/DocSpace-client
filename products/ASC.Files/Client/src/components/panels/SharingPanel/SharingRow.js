import React from "react";
import {
  IconButton,
  ComboBox,
  Row,
  Text,
  DropDownItem,
} from "@appserver/components";
import { toastr } from "@appserver/common";
import copy from "copy-to-clipboard";
import LinkRow from "./linkRow";
import AccessComboBox from "./AccessComboBox";
<<<<<<< HEAD
//import equal from "fast-deep-equal/react";
import { getAccessIcon } from "../../../helpers/files-helpers";
=======
import equal from "fast-deep-equal/react";
import { getAccessIcon } from "../../../store/files/selectors";
import { ReactSVG } from "react-svg";
>>>>>>> 782e069f

class SharingRow extends React.Component {
  constructor(props) {
    super(props);

    this.state = {
      access: props.item.access,
    };
  }

  componentDidUpdate() {
    const { access } = this.props.item;
    if (this.state.access !== access) {
      this.setState({ access });
    }
  }

  // shouldComponentUpdate(nextProps) {
  //   if (!equal(this.props, nextProps)) {
  //     return true;
  //   }
  //   if (this.state.access !== this.props.item.access) {
  //     return true;
  //   }

  //   return true;
  // }

  onCopyInternalLink = () => {
    const { internalLink, t } = this.props;

    copy(internalLink);
    toastr.success(t("LinkCopySuccess"));
  };

  onCopyClick = () => {
    const { t, item } = this.props;
    const { shareLink } = item.sharedTo;
    toastr.success(t("LinkCopySuccess"));
    copy(shareLink);
  };

  onShareEmail = () => {
    const { selection, item, t } = this.props;
    const { shareLink } = item.sharedTo;
    const itemName = selection.title ? selection.title : selection[0].title;
    const subject = t("ShareEmailSubject", { itemName });
    const body = t("ShareEmailBody", { itemName, shareLink });

    window.open(`mailto:?subject=${subject}&body=${body}`);
  };

  onShareTwitter = () => {
    const encodedLink = encodeURIComponent(this.props.item.sharedTo.shareLink);
    window.open(`https://twitter.com/intent/tweet?text=${encodedLink}`);
  };

  onShareFacebook = () => {
    window.open(
      `https://www.facebook.com/sharer/sharer.php?u=${this.props.item.sharedTo.shareLink}`
    );
  };

  render() {
    //console.log("SharingRow render");
    const {
      t,
      selection,
      item,
      index,
      isMyId,
      accessOptions,
      onChangeItemAccess,
      onRemoveUserClick,
      onShowEmbeddingPanel,
      onToggleLink,
      externalLinkData,
      canShareOwnerChange,
      onShowChangeOwnerPanel,
      isLoading,
      internalLink,
    } = this.props;
    const { access } = this.state;

    const { isOwner, isLocked } = item;
    const { label, displayName, name, shareLink, id } = item.sharedTo;
    const userName = name
      ? name === "Everyone"
        ? t("ShareEveryone")
        : name
      : "";

    const externalLinkVisible =
      selection && selection.length === 1 && shareLink;
    const internalLinkVisible = index === 0 && internalLink;

    const internalLinkData = [
      {
        key: "linkItem",
        label: t("CopyInternalLink"),
        onClick: this.onCopyInternalLink,
      },
    ];

    const externalLinkOptions = [
      {
        key: "linkItem_0",
        label: t("CopyExternalLink"),
        onClick: this.onCopyClick,
      },
      {
        key: "linkItem_1",
        isSeparator: true,
      },
      {
        key: "linkItem_2",
        label: `${t("ShareVia")} e-mail`,
        onClick: this.onShareEmail,
<<<<<<< HEAD
    },
    {
      key: "linkItem_3",
      label: `${t("ShareVia")} Facebook`,
        onClick: this.onShareFacebook,
    },
    {
        key: "linkItem_4",
      label: `${t("ShareVia")} Twitter`,
        onClick: this.onShareTwitter,
    },
    {
        key: "linkItem_5",
      isSeparator: true,
    },
    {
        key: "linkItem_6",
      label: t("Embedding"),
=======
      },
      {
        key: "linkItem_3",
        label: `${t("ShareVia")} Google Plus`,
        onClick: () => toastr.warning("Share via Google Plus"),
      },
      {
        key: "linkItem_4",
        label: `${t("ShareVia")} Facebook`,
        onClick: this.onShareFacebook,
      },
      {
        key: "linkItem_5",
        label: `${t("ShareVia")} Twitter`,
        onClick: this.onShareTwitter,
      },
      {
        key: "linkItem_6",
        isSeparator: true,
      },
      {
        key: "linkItem_7",
        label: t("Embedding"),
>>>>>>> 782e069f
        onClick: () => onShowEmbeddingPanel(shareLink),
      },
    ];

    const onRemoveUserProp = !isLoading ? { onClick: onRemoveUserClick } : {};
    const onShowChangeOwnerPanelProp = !isLoading
      ? { onClick: onShowChangeOwnerPanel }
      : {};

    const accessIconUrl = getAccessIcon(access);

    return (
      <>
        {externalLinkVisible && (
          <LinkRow
            linkText="ExternalLink"
            options={externalLinkOptions}
            externalLinkData={externalLinkData}
            onToggleLink={onToggleLink}
            withToggle
            {...this.props}
          />
        )}
        {internalLinkVisible && (
          <LinkRow
            linkText="InternalLink"
            options={internalLinkData}
            {...this.props}
          />
        )}

        {!shareLink && (
          <Row
            className="sharing-row"
            key={`internal-link-key_${id}`}
            element={
              isOwner || isLocked ? (
                <ReactSVG
                  src={accessIconUrl}
                  className="sharing_panel-owner-icon"
                  beforeInjection={(svg) => {
                    svg
                      .querySelector("path")
                      .setAttribute("fill", isLoading ? "#D0D5DA" : "#a3a9ae");
                    svg.setAttribute(
                      "style",
                      `width:16px;
                  min-width:16px;
                  height:16px;
                  min-height:16px;`
                    );
                  }}
                />
              ) : (
                <AccessComboBox
                  t={t}
                  access={access}
                  directionX="left"
                  onAccessChange={onChangeItemAccess}
                  itemId={id}
                  accessOptions={accessOptions}
                  isDisabled={isLoading}
                />
              )
            }
            contextButtonSpacerWidth="0px"
          >
            <>
              {!shareLink &&
                (isOwner && canShareOwnerChange ? (
                  <Link isHovered type="action" {...onShowChangeOwnerPanelProp}>
                    {label ? label : userName ? userName : displayName}
                  </Link>
                ) : (
                  <Text truncate className="sharing_panel-text">
                    {label ? label : userName ? userName : displayName}
                  </Text>
                ))}
              {isOwner ? (
                <Text className="sharing_panel-remove-icon" color="#A3A9AE">
                  {t("Owner")}
                </Text>
              ) : id === isMyId ? (
                <Text
                  className="sharing_panel-remove-icon"
                  //color="#A3A9AE"
                >
                  {t("AccessRightsFullAccess")}
                </Text>
              ) : (
                !shareLink &&
                !isLocked && (
                  <IconButton
                    iconName="images/remove.react.svg"
                    id={id}
                    {...onRemoveUserProp}
                    className="sharing_panel-remove-icon"
                    color="#A3A9AE"
                    isDisabled={isLoading}
                  />
                )
              )}
            </>
          </Row>
        )}
      </>
    );
  }
}

export default SharingRow;<|MERGE_RESOLUTION|>--- conflicted
+++ resolved
@@ -10,14 +10,9 @@
 import copy from "copy-to-clipboard";
 import LinkRow from "./linkRow";
 import AccessComboBox from "./AccessComboBox";
-<<<<<<< HEAD
 //import equal from "fast-deep-equal/react";
 import { getAccessIcon } from "../../../helpers/files-helpers";
-=======
-import equal from "fast-deep-equal/react";
-import { getAccessIcon } from "../../../store/files/selectors";
 import { ReactSVG } from "react-svg";
->>>>>>> 782e069f
 
 class SharingRow extends React.Component {
   constructor(props) {
@@ -25,7 +20,7 @@
 
     this.state = {
       access: props.item.access,
-    };
+  };
   }
 
   componentDidUpdate() {
@@ -114,29 +109,28 @@
       selection && selection.length === 1 && shareLink;
     const internalLinkVisible = index === 0 && internalLink;
 
-    const internalLinkData = [
-      {
-        key: "linkItem",
-        label: t("CopyInternalLink"),
+  const internalLinkData = [
+    {
+      key: "linkItem",
+      label: t("CopyInternalLink"),
         onClick: this.onCopyInternalLink,
-      },
-    ];
-
-    const externalLinkOptions = [
-      {
-        key: "linkItem_0",
-        label: t("CopyExternalLink"),
+    },
+  ];
+
+  const externalLinkOptions = [
+    {
+      key: "linkItem_0",
+      label: t("CopyExternalLink"),
         onClick: this.onCopyClick,
-      },
-      {
-        key: "linkItem_1",
-        isSeparator: true,
-      },
-      {
-        key: "linkItem_2",
-        label: `${t("ShareVia")} e-mail`,
+    },
+    {
+      key: "linkItem_1",
+      isSeparator: true,
+    },
+    {
+      key: "linkItem_2",
+      label: `${t("ShareVia")} e-mail`,
         onClick: this.onShareEmail,
-<<<<<<< HEAD
     },
     {
       key: "linkItem_3",
@@ -155,34 +149,9 @@
     {
         key: "linkItem_6",
       label: t("Embedding"),
-=======
-      },
-      {
-        key: "linkItem_3",
-        label: `${t("ShareVia")} Google Plus`,
-        onClick: () => toastr.warning("Share via Google Plus"),
-      },
-      {
-        key: "linkItem_4",
-        label: `${t("ShareVia")} Facebook`,
-        onClick: this.onShareFacebook,
-      },
-      {
-        key: "linkItem_5",
-        label: `${t("ShareVia")} Twitter`,
-        onClick: this.onShareTwitter,
-      },
-      {
-        key: "linkItem_6",
-        isSeparator: true,
-      },
-      {
-        key: "linkItem_7",
-        label: t("Embedding"),
->>>>>>> 782e069f
         onClick: () => onShowEmbeddingPanel(shareLink),
-      },
-    ];
+    },
+  ];
 
     const onRemoveUserProp = !isLoading ? { onClick: onRemoveUserClick } : {};
     const onShowChangeOwnerPanelProp = !isLoading
@@ -191,7 +160,7 @@
 
     const accessIconUrl = getAccessIcon(access);
 
-    return (
+  return (
       <>
         {externalLinkVisible && (
           <LinkRow
@@ -209,13 +178,13 @@
             options={internalLinkData}
             {...this.props}
           />
-        )}
+      )}
 
         {!shareLink && (
-          <Row
-            className="sharing-row"
+        <Row
+          className="sharing-row"
             key={`internal-link-key_${id}`}
-            element={
+          element={
               isOwner || isLocked ? (
                 <ReactSVG
                   src={accessIconUrl}
@@ -242,51 +211,51 @@
                   itemId={id}
                   accessOptions={accessOptions}
                   isDisabled={isLoading}
-                />
-              )
-            }
-            contextButtonSpacerWidth="0px"
-          >
-            <>
+              />
+            )
+          }
+          contextButtonSpacerWidth="0px"
+        >
+          <>
               {!shareLink &&
                 (isOwner && canShareOwnerChange ? (
                   <Link isHovered type="action" {...onShowChangeOwnerPanelProp}>
                     {label ? label : userName ? userName : displayName}
                   </Link>
                 ) : (
-                  <Text truncate className="sharing_panel-text">
+              <Text truncate className="sharing_panel-text">
                     {label ? label : userName ? userName : displayName}
-                  </Text>
+              </Text>
                 ))}
               {isOwner ? (
-                <Text className="sharing_panel-remove-icon" color="#A3A9AE">
-                  {t("Owner")}
-                </Text>
+              <Text className="sharing_panel-remove-icon" color="#A3A9AE">
+                {t("Owner")}
+              </Text>
               ) : id === isMyId ? (
-                <Text
-                  className="sharing_panel-remove-icon"
-                  //color="#A3A9AE"
-                >
-                  {t("AccessRightsFullAccess")}
-                </Text>
-              ) : (
+              <Text
+                className="sharing_panel-remove-icon"
+                //color="#A3A9AE"
+              >
+                {t("AccessRightsFullAccess")}
+              </Text>
+            ) : (
                 !shareLink &&
                 !isLocked && (
-                  <IconButton
+                <IconButton
                     iconName="images/remove.react.svg"
                     id={id}
                     {...onRemoveUserProp}
-                    className="sharing_panel-remove-icon"
-                    color="#A3A9AE"
+                  className="sharing_panel-remove-icon"
+                  color="#A3A9AE"
                     isDisabled={isLoading}
-                  />
-                )
-              )}
-            </>
-          </Row>
-        )}
-      </>
-    );
+                />
+              )
+            )}
+          </>
+        </Row>
+      )}
+    </>
+  );
   }
 }
 
