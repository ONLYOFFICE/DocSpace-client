--- conflicted
+++ resolved
@@ -3,11 +3,7 @@
   "content": "Link successfully created and copied to clipboard",
   "content_en_sha1_hash": "e2f282155a04f8b128e934a7c3ee95e5dd9cf092",
   "created_at": "2025-05-19T21:30:55.795Z",
-<<<<<<< HEAD
-  "updated_at": "2025-08-29T14:33:38.127Z",
-=======
   "updated_at": "2025-09-01T11:05:24.215Z",
->>>>>>> b75318d3
   "comment": {
     "text": "This translation key is used to display a success message when a link is successfully created and copied to the clipboard, typically in response to button clicks or dialog actions. The message informs users that their link has been successfully generated and made available for sharing. It appears in the UI when creating or editing links, such as in edit link panels or info panel dialogs.",
     "is_auto": true,
