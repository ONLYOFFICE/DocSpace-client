--- conflicted
+++ resolved
@@ -3,11 +3,7 @@
   "content": "Import from Nextcloud",
   "content_en_sha1_hash": "404cbbe6db5d9f6a20a347688fdc4598b4e7dce7",
   "created_at": "2025-05-19T21:30:51.664Z",
-<<<<<<< HEAD
-  "updated_at": "2025-05-24T04:57:37.238Z",
-=======
   "updated_at": "2025-07-10T11:11:06.900Z",
->>>>>>> 4378f47c
   "comment": {
     "text": "Import from Nextcloud is used to describe a button or action that allows users to import data from their Nextcloud account. This translation key appears in the Portal Settings UI, specifically on the layout of the header section. It should be translated to provide a clear and descriptive label for users to understand what option they are selecting.",
     "is_auto": true,
@@ -46,7 +42,7 @@
       "ai_spell_check_issues": [
         {
           "type": "incorrect_translation",
-          "description": "The translation 'Входирай от Nextcloud' is not an accurate translation of 'Import from Nextcloud'. 'Входирай' means 'Log in' or 'Enter'. The correct translation should convey the action of importing data.",
+          "description": "The translation 'Входирай от Nextcloud' is not accurate. 'Входирай' is not the correct verb for 'import'. It means something closer to 'log in' or 'enter'.",
           "suggestion": "Импортирай от Nextcloud"
         }
       ],
@@ -91,7 +87,13 @@
     "hy-AM": {
       "ai_translated": false,
       "ai_model": null,
-      "ai_spell_check_issues": [],
+      "ai_spell_check_issues": [
+        {
+          "type": "incorrect_translation",
+          "description": "While technically correct, \"Ներմուծում Nextcloud-ից\" is a very literal translation. A more natural and idiomatic Armenian translation might be preferable depending on the context. \"Ներմուծում Nextcloud-ից\" reads a bit stiffly.",
+          "suggestion": "Consider alternatives like \"Nextcloud-ից ներմուծում\" or a more contextualized phrasing that better reflects the user experience."
+        }
+      ],
       "approved_at": null
     },
     "it": {
@@ -160,7 +162,7 @@
       "ai_spell_check_issues": [
         {
           "type": "incorrect_translation",
-          "description": "The translation \"Импортировать из Nextcloud Workspace\" includes the word \"Workspace\". The original English phrase 'Import from Nextcloud' doesn't specify a Workspace. This addition might not be accurate or relevant to the functionality.",
+          "description": "The translation \"Импортировать из Nextcloud Workspace\" includes the word \"Workspace\", which is not present in the English source. This addition changes the meaning slightly and is not a direct translation.",
           "suggestion": "Импортировать из Nextcloud"
         }
       ],
@@ -190,8 +192,8 @@
       "ai_spell_check_issues": [
         {
           "type": "incorrect_translation",
-          "description": "The translation 'Увези са Nextcloud-а' implies 'take from' or 'carry from' rather than 'import from'. A more accurate translation would convey the process of bringing data into the system.",
-          "suggestion": "Увоз из Nextcloud-а"
+          "description": "The translation \"Увези са Nextcloud-а\" doesn't accurately convey the meaning of \"Import from Nextcloud\". \"Увези\" implies taking something away, while \"Import\" means bringing something in. A more accurate translation would involve the concept of bringing data or settings *into* the current system.",
+          "suggestion": "Увози из Nextcloud-а"
         }
       ],
       "approved_at": null
@@ -202,7 +204,7 @@
       "ai_spell_check_issues": [
         {
           "type": "incorrect_translation",
-          "description": "The translation \"Uvezi sa Nextcloud-a\" is not the most natural or accurate translation of \"Import from Nextcloud.\" A more idiomatic translation would be \"Uvoz iz Nextcloud-a\". The possessive suffix '-a' is unnecessarily attached.",
+          "description": "The translation 'Uvezi sa Nextcloud-a' isn't the most natural way to express 'Import from Nextcloud' in Serbian. It literally translates to 'Imports from Nextcloud' which changes the meaning slightly. A more accurate and natural translation would be 'Uvoz iz Nextcloud-a'.",
           "suggestion": "Uvoz iz Nextcloud-a"
         }
       ],
