--- conflicted
+++ resolved
@@ -26,11 +26,7 @@
 
 import styled from "styled-components";
 import { isMobile, isTablet } from "react-device-detect";
-<<<<<<< HEAD
-import { Base } from "@docspace/shared/themes";
 import PublicRoomBar from "@docspace/shared/components/public-room-bar";
-=======
->>>>>>> 811d6e73
 
 import { injectDefaultTheme } from "@docspace/shared/utils";
 
@@ -75,7 +71,7 @@
   }
 `;
 
-<<<<<<< HEAD
+//TODO: Templates StyledPublicRoomBar
 const StyledPublicRoomBar = styled(PublicRoomBar)`
   margin-bottom: -2px;
 
@@ -92,11 +88,4 @@
   }
 `;
 
-StyledThumbnail.defaultProps = { theme: Base };
-StyledNoThumbnail.defaultProps = { theme: Base };
-StyledPublicRoomBar.defaultProps = { theme: Base };
-
-export { StyledThumbnail, StyledNoThumbnail, StyledPublicRoomBar };
-=======
-export { StyledThumbnail, StyledNoThumbnail };
->>>>>>> 811d6e73
+export { StyledThumbnail, StyledNoThumbnail, StyledPublicRoomBar };