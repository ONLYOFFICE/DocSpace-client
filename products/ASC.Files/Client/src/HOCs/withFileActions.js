--- conflicted
+++ resolved
@@ -426,10 +426,7 @@
         isActive,
         inProgress,
         setBufferSelection,
-<<<<<<< HEAD
-=======
         getModel: contextOptionsStore.getModel,
->>>>>>> 4b27512e
       };
     }
   )(observer(WithFileActions));
