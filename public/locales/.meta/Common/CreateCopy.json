--- conflicted
+++ resolved
@@ -3,11 +3,7 @@
   "content": "Create copy",
   "content_en_sha1_hash": "2a18291e8ec941661e232592c51e0660eb1c89ef",
   "created_at": "2025-05-19T21:30:43.847Z",
-<<<<<<< HEAD
-  "updated_at": "2025-05-26T07:57:32.968Z",
-=======
   "updated_at": "2025-05-28T09:30:02.537Z",
->>>>>>> 398dda3c
   "comment": {
     "text": "This translation key is used to display the text \"Create copy\" on a button that creates a duplicate or backup of a selected folder or file in various UI components. The text appears as the label on a primary button, typically found within buttons labeled \"Backup To Public Room\", \"Third Party Module\" or \"Manual Backup\".",
     "is_auto": true,
@@ -15,42 +11,6 @@
   },
   "usage": [
     {
-<<<<<<< HEAD
-      "file_path": "/packages/shared/pages/manual-backup/sub-components/RoomsModule.tsx",
-      "line_number": 194,
-      "context": "<Button\n primary\n id=\"create-copy\"\n size={buttonSize}\n onClick={handleMakeCopy}\n label={t(\"Common:CreateCopy\")}\n isDisabled={isModuleDisabled || !selectedFolder}\n />\n </div>\n </>\n );",
-      "module": "/packages/shared"
-    },
-    {
-      "file_path": "/packages/shared/pages/manual-backup/sub-components/ThirdPartyModule.tsx",
-      "line_number": 219,
-      "context": "{connectedThirdPartyAccount?.id && isTheSameThirdPartyAccount ? (\n <Button\n primary\n size={buttonSize}\n onClick={handleMakeCopy}\n label={t(\"Common:CreateCopy\")}\n isDisabled={isModuleDisabled || selectedFolder === \"\"}\n />\n ) : null}\n </div>\n );",
-      "module": "/packages/shared"
-    },
-    {
-      "file_path": "/packages/shared/pages/manual-backup/sub-components/storages/AmazonStorage.tsx",
-      "line_number": 131,
-      "context": "setRequiredFormSettings={setRequiredFormSettings}\n />\n <div className=\"manual-backup_buttons\">\n <Button\n id=\"create-copy\"\n label={t(\"Common:CreateCopy\")}\n onClick={onMakeCopyIntoStorage}\n primary\n isDisabled={!isValidForm || !isMaxProgress || isDisabled}\n size={buttonSize}\n />",
-      "module": "/packages/shared"
-    },
-    {
-      "file_path": "/packages/shared/pages/manual-backup/sub-components/storages/GoogleCloudStorage.tsx",
-      "line_number": 118,
-      "context": "/>\n \n <div className=\"manual-backup_buttons\">\n <Button\n id=\"create-copy\"\n label={t(\"Common:CreateCopy\")}\n onClick={onMakeCopyIntoStorage}\n primary\n isDisabled={!isValidForm || !isMaxProgress || isDisabled}\n size={buttonSize}\n />",
-      "module": "/packages/shared"
-    },
-    {
-      "file_path": "/packages/shared/pages/manual-backup/sub-components/storages/RackspaceStorage.tsx",
-      "line_number": 116,
-      "context": "setIsThirdStorageChanged={setIsThirdStorageChanged}\n />\n <div className=\"manual-backup_buttons\">\n <Button\n id=\"create-copy\"\n label={t(\"Common:CreateCopy\")}\n onClick={onMakeCopyIntoStorage}\n primary\n isDisabled={!isValidForm || !isMaxProgress || isDisabled}\n size={buttonSize}\n />",
-      "module": "/packages/shared"
-    },
-    {
-      "file_path": "/packages/shared/pages/manual-backup/sub-components/storages/SelectelStorage.tsx",
-      "line_number": 117,
-      "context": "/>\n \n <div className=\"manual-backup_buttons\">\n <Button\n id=\"create-copy\"\n label={t(\"Common:CreateCopy\")}\n onClick={onMakeCopyIntoStorage}\n primary\n isDisabled={!isValidForm || !isMaxProgress || isDisabled}\n size={buttonSize}\n />",
-      "module": "/packages/shared"
-=======
       "file_path": "/packages/client/src/pages/PortalSettings/categories/data-management/backup/manual-backup/sub-components/RoomsModule.js",
       "line_number": 116,
       "context": "<BackupToPublicRoom key=\"backup-to-public-room-panel\" />\n ) : null}\n <div className=\"manual-backup_buttons\">\n <Button\n id=\"create-copy\"\n label={t(\"Common:CreateCopy\")}\n onClick={this.onMakeCopy}\n primary\n isDisabled={isModuleDisabled || !selectedFolder}\n size={buttonSize}\n />",
@@ -85,7 +45,6 @@
       "line_number": 77,
       "context": "/>\n \n <div className=\"manual-backup_buttons\">\n <Button\n id=\"create-copy\"\n label={t(\"Common:CreateCopy\")}\n onClick={onMakeCopyIntoStorage}\n primary\n isDisabled={!isValidForm || !isMaxProgress || this.isDisabled}\n size={buttonSize}\n />",
       "module": "/packages/client"
->>>>>>> 398dda3c
     }
   ],
   "languages": {
@@ -104,13 +63,7 @@
     "az": {
       "ai_translated": false,
       "ai_model": null,
-      "ai_spell_check_issues": [
-        {
-          "type": "incorrect_translation",
-          "description": "While \"Sürətini yaratmaq\" is understandable, it's not the most natural or precise translation of \"Create copy\". It literally translates to 'create its copy'. A more accurate and natural translation would be something like \"Nüsxəsin yaradılması\" or \"Kopyasını yaratmaq\".",
-          "suggestion": "Nüsxəsin yaradılması"
-        }
-      ],
+      "ai_spell_check_issues": [],
       "approved_at": null
     },
     "bg": {
