--- conflicted
+++ resolved
@@ -69,8 +69,6 @@
 
 const FormGallery = React.lazy(() => import("./pages/FormGallery"));
 
-const ErrorUnavailable = React.lazy(() => import("./pages/Errors/Unavailable"));
-
 const PortalSettingsRoute = (props) => (
   <React.Suspense fallback={<AppLoader />}>
     <ErrorBoundary>
@@ -155,14 +153,6 @@
   <React.Suspense fallback={<AppLoader />}>
     <ErrorBoundary>
       <FormGallery {...props} />
-    </ErrorBoundary>
-  </React.Suspense>
-);
-
-const PortalUnavailableRoute = (props) => (
-  <React.Suspense fallback={<AppLoader />}>
-    <ErrorBoundary>
-      <ErrorUnavailable {...props} />
     </ErrorBoundary>
   </React.Suspense>
 );
@@ -420,75 +410,6 @@
         <ScrollToTop />
         <DialogsWrapper t={t} />
         <Main isDesktop={isDesktop}>
-<<<<<<< HEAD
-          <Switch>
-            <PrivateRoute
-              exact
-              path={[
-                "/",
-
-                "/rooms/personal",
-                "/rooms/personal/filter",
-
-                "/rooms/shared",
-                "/rooms/shared/filter",
-                "/rooms/shared/:room",
-                "/rooms/shared/:room/filter",
-
-                "/rooms/archived",
-                "/rooms/archived/filter",
-                "/rooms/archived/:room",
-                "/rooms/archived/:room/filter",
-
-                "/files/favorite",
-                "/files/favorite/filter",
-
-                "/files/recent",
-                "/files/recent/filter",
-
-                "/files/trash",
-                "/files/trash/filter",
-
-                "/accounts",
-                "/accounts/filter",
-
-                "/accounts/create/:type",
-                "/accounts/edit/:userId",
-                "/accounts/view/:userId",
-                "/accounts/view/@self",
-
-                "/settings",
-                "/settings/common",
-                "/settings/admin",
-                "/settings/connected-clouds",
-              ]}
-              component={FilesRoute}
-            />
-            <PrivateRoute
-              path={"/form-gallery/:folderId"}
-              component={FormGalleryRoute}
-            />
-            <PublicRoute exact path={"/wizard"} component={WizardRoute} />
-            <PrivateRoute path={"/about"} component={AboutRoute} />
-            <Route path={"/confirm"} component={ConfirmRoute} />
-            <PrivateRoute path={"/payments"} component={PaymentsRoute} />
-            <PrivateRoute
-              restricted
-              path={"/portal-settings"}
-              component={PortalSettingsRoute}
-            />
-            <PrivateRoute
-              path={"/preparation-portal"}
-              component={PreparationPortalRoute}
-            />
-            <PrivateRoute path={"/error401"} component={Error401Route} />
-            <PrivateRoute
-              path={"/portalUnavailable"}
-              component={PortalUnavailableRoute}
-            />
-            <PrivateRoute component={Error404Route} />
-          </Switch>
-=======
           {!isMobileOnly && <MainBar />}
           <div className="main-container">
             <Switch>
@@ -555,7 +476,6 @@
               <PrivateRoute component={Error404Route} />
             </Switch>
           </div>
->>>>>>> c4752d22
         </Main>
       </Router>
     </Layout>
