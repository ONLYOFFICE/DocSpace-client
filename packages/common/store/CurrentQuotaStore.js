--- conflicted
+++ resolved
@@ -1,14 +1,9 @@
 import { makeAutoObservable } from "mobx";
 import { toastr } from "@docspace/shared/components/toast";
 
-<<<<<<< HEAD
-import api from "../api";
-import { PortalFeaturesLimitations } from "../constants";
-import { setDefaultUserQuota, setDefaultRoomQuota } from "../api/settings";
-=======
 import api from "@docspace/shared/api";
 import { PortalFeaturesLimitations } from "@docspace/shared/enums";
->>>>>>> 1bbb151d
+import { setDefaultUserQuota, setDefaultRoomQuota } from "../api/settings";
 
 const MANAGER = "manager";
 const TOTAL_SIZE = "total_size";
