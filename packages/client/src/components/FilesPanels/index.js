--- conflicted
+++ resolved
@@ -66,11 +66,8 @@
   ShareFolderDialog,
   RoomLogoCoverDialog,
   GuestReleaseTipDialog,
-<<<<<<< HEAD
+  DeleteVersionDialog,
   CancelOperationDialog,
-=======
-  DeleteVersionDialog,
->>>>>>> 09af1d3d
 } from "../dialogs";
 import ConvertPasswordDialog from "../dialogs/ConvertPasswordDialog";
 import ArchiveDialog from "../dialogs/ArchiveDialog";
@@ -148,11 +145,8 @@
     passwordEntryDialogDate,
     guestReleaseTipDialogVisible,
     closeEditIndexDialogVisible,
-<<<<<<< HEAD
+    deleteVersionDialogVisible,
     operationCancelVisible,
-=======
-    deleteVersionDialogVisible,
->>>>>>> 09af1d3d
   } = props;
 
   const [sharePDFForm, setSharePDFForm] = useState({
@@ -358,14 +352,11 @@
     closeEditIndexDialogVisible && (
       <CloseEditIndexDialog key="close-edit-index-dialog-dialog" />
     ),
-<<<<<<< HEAD
-
+    deleteVersionDialogVisible && (
+      <DeleteVersionDialog key="delete-version-dialog" />
+    ),
     operationCancelVisible && (
       <CancelOperationDialog key="cancel-operation-dialog" />
-=======
-    deleteVersionDialogVisible && (
-      <DeleteVersionDialog key="delete-version-dialog" />
->>>>>>> 09af1d3d
     ),
   ];
 };
@@ -531,11 +522,8 @@
       passwordEntryDialogDate,
       guestReleaseTipDialogVisible,
       closeEditIndexDialogVisible,
-<<<<<<< HEAD
+      deleteVersionDialogVisible,
       operationCancelVisible,
-=======
-      deleteVersionDialogVisible,
->>>>>>> 09af1d3d
     };
   },
 )(observer(Panels));