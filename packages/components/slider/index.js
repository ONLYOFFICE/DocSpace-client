--- conflicted
+++ resolved
@@ -2,22 +2,6 @@
 import PropTypes from "prop-types";
 import { ColorTheme, ThemeType } from "@docspace/common/components/ColorTheme";
 
-<<<<<<< HEAD
-const Slider = ({
-  id,
-  type,
-  className,
-  onChange,
-  min,
-  max,
-  step,
-  value,
-  withPouring,
-  style,
-  isReadOnly = false,
-  isDisabled = false,
-}) => {
-=======
 const Slider = (props) => {
   const {
     id,
@@ -30,8 +14,9 @@
     value,
     withPouring,
     style,
+    isReadOnly = false,
+    isDisabled = false,
   } = props;
->>>>>>> 16722854
   const [size, setSize] = useState("0%");
 
   useEffect(() => {
@@ -39,15 +24,11 @@
   }, [value]);
 
   return (
-<<<<<<< HEAD
-    <StyledSlider
-      isDisabled={isDisabled}
-=======
     <ColorTheme
       {...props}
       themeId={ThemeType.Slider}
       type={type}
->>>>>>> 16722854
+      isDisabled={isDisabled}
       style={style}
       id={id}
       className={className}
