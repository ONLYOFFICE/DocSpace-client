import React, { useEffect } from "react";
import axios from "axios";
<<<<<<< HEAD
import FilesFilter from "@docspace/shared/api/files/filter";
=======
import FilesFilter from "@docspace/common/api/files/filter";
import { frameCallCommand } from "@docspace/common/utils";
>>>>>>> 17746854

const usePublic = ({ roomId, location, fetchFiles, setIsLoading }) => {
  useEffect(() => {
    let filterObj = null;

    filterObj = FilesFilter.getFilter(window.location);

    if (filterObj?.folder === "@my") {
      filterObj.folder = roomId;
    }

    if (!filterObj) return;
    setIsLoading(true);

    let dataObj = { filter: filterObj };

    if (filterObj && filterObj.authorType) {
      const authorType = filterObj.authorType;
      const indexOfUnderscore = authorType.indexOf("_");
      const type = authorType.slice(0, indexOfUnderscore);
      const itemId = authorType.slice(indexOfUnderscore + 1);

      if (itemId) {
        dataObj = {
          type,
          itemId,
          filter: filterObj,
        };
      } else {
        filterObj.authorType = null;
        dataObj = { filter: filterObj };
      }
    }

    if (!dataObj) return;

    const { filter } = dataObj;
    const newFilter = filter ? filter.clone() : FilesFilter.getDefault();
    const requests = [Promise.resolve(newFilter)];

    axios
      .all(requests)
      .catch((err) => {
        Promise.resolve(FilesFilter.getDefault());

        //console.warn("Filter restored by default", err);
      })
      .then((data) => {
        const filter = data[0];

        if (filter) {
          const folderId = filter.folder;
          return fetchFiles(folderId, filter);
        }

        return Promise.resolve();
      })
      .finally(() => {
        setIsLoading(false);
        frameCallCommand("setIsLoaded");
      });
  }, [location.pathname, location.search]);
};

export default usePublic;<|MERGE_RESOLUTION|>--- conflicted
+++ resolved
@@ -1,11 +1,7 @@
 import React, { useEffect } from "react";
 import axios from "axios";
-<<<<<<< HEAD
 import FilesFilter from "@docspace/shared/api/files/filter";
-=======
-import FilesFilter from "@docspace/common/api/files/filter";
-import { frameCallCommand } from "@docspace/common/utils";
->>>>>>> 17746854
+import { frameCallCommand } from "@docspace/shared/utils/common";
 
 const usePublic = ({ roomId, location, fetchFiles, setIsLoading }) => {
   useEffect(() => {
