--- conflicted
+++ resolved
@@ -2401,17 +2401,8 @@
     if (this.authStore.settingsStore.withPaging) return;
 
     const scrollElm = isMobileOnly
-<<<<<<< HEAD
-      ? document.querySelector(
-          "#customScrollBar > .scroll-wrapper > .scroller > .scroll-body"
-        )
-      : document.querySelector(
-          "#sectionScroll > .scroll-wrapper > .scroller > .scroll-body"
-        );
-=======
       ? document.querySelector("#customScrollBar > .scroll-wrapper > .scroller")
       : document.querySelector("#sectionScroll > .scroll-wrapper > .scroller");
->>>>>>> 81907e92
 
     scrollElm && scrollElm.scrollTo(0, 0);
   };
