--- conflicted
+++ resolved
@@ -289,12 +289,9 @@
 
     isMultiSelect?: boolean;
     onSelectItem?: (item: TSelectorItem) => void;
-<<<<<<< HEAD
     isPortalView?: boolean;
-=======
     maxSelectedItems?: number;
     renderInPortal?: boolean;
     disableBySecurity?: string;
     folderFormValidation?: RegExp;
->>>>>>> 1896187c
   };