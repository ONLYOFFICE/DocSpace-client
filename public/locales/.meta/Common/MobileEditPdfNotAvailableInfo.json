--- conflicted
+++ resolved
@@ -3,11 +3,7 @@
   "content": "Unsupported action. Please switch to the desktop mode to be able to edit PDFs or create PDF forms.",
   "content_en_sha1_hash": "38b34163571b050a0e177d79b00073163a6f1c1b",
   "created_at": "2025-05-19T21:30:46.558Z",
-<<<<<<< HEAD
-  "updated_at": "2025-08-29T14:33:37.912Z",
-=======
   "updated_at": "2025-09-01T11:05:24.083Z",
->>>>>>> b75318d3
   "comment": {
     "text": "This translation key is used to display a message when attempting to edit or create PDFs on mobile devices. It appears as an info toast notification and instructs users to switch to desktop mode to enable these actions.",
     "is_auto": true,
@@ -40,51 +36,31 @@
     },
     {
       "file_path": "/packages/client/src/store/ContextOptionsStore.js",
-<<<<<<< HEAD
-      "line_number": 1760,
-=======
-      "line_number": 1800,
->>>>>>> b75318d3
-      "context": "key: \"edit-pdf\",\n label: t(\"Common:EditButton\"),\n icon: AccessEditReactSvgUrl,\n onClick: () => {\n if (isMobile) {\n toastr.info(t(\"Common:MobileEditPdfNotAvailableInfo\"));\n return;\n }\n this.onOpenPDFEditDialog(item.id);\n },\n disabled: false,",
-      "module": "/packages/client"
-    },
-    {
-      "file_path": "/packages/client/src/store/ContextOptionsStore.js",
-<<<<<<< HEAD
-      "line_number": 1760,
-=======
-      "line_number": 1800,
->>>>>>> b75318d3
-      "context": "key: \"edit-pdf\",\n label: t(\"Common:EditButton\"),\n icon: AccessEditReactSvgUrl,\n onClick: () => {\n if (isMobile) {\n toastr.info(t(\"Common:MobileEditPdfNotAvailableInfo\"));\n return;\n }\n this.onOpenPDFEditDialog(item.id);\n },\n disabled: false,",
-      "module": "/packages/client"
-    },
-    {
-      "file_path": "/packages/client/src/store/ContextOptionsStore.js",
-<<<<<<< HEAD
-      "line_number": 1760,
-=======
-      "line_number": 1800,
->>>>>>> b75318d3
-      "context": "key: \"edit-pdf\",\n label: t(\"Common:EditButton\"),\n icon: AccessEditReactSvgUrl,\n onClick: () => {\n if (isMobile) {\n toastr.info(t(\"Common:MobileEditPdfNotAvailableInfo\"));\n return;\n }\n this.onOpenPDFEditDialog(item.id);\n },\n disabled: false,",
-      "module": "/packages/client"
-    },
-    {
-      "file_path": "/packages/client/src/store/ContextOptionsStore.js",
-<<<<<<< HEAD
-      "line_number": 1760,
-=======
-      "line_number": 1800,
->>>>>>> b75318d3
-      "context": "key: \"edit-pdf\",\n label: t(\"Common:EditButton\"),\n icon: AccessEditReactSvgUrl,\n onClick: () => {\n if (isMobile) {\n toastr.info(t(\"Common:MobileEditPdfNotAvailableInfo\"));\n return;\n }\n this.onOpenPDFEditDialog(item.id);\n },\n disabled: false,",
-      "module": "/packages/client"
-    },
-    {
-      "file_path": "/packages/client/src/store/ContextOptionsStore.js",
-<<<<<<< HEAD
-      "line_number": 1760,
-=======
-      "line_number": 1800,
->>>>>>> b75318d3
+      "line_number": 1800,
+      "context": "key: \"edit-pdf\",\n label: t(\"Common:EditButton\"),\n icon: AccessEditReactSvgUrl,\n onClick: () => {\n if (isMobile) {\n toastr.info(t(\"Common:MobileEditPdfNotAvailableInfo\"));\n return;\n }\n this.onOpenPDFEditDialog(item.id);\n },\n disabled: false,",
+      "module": "/packages/client"
+    },
+    {
+      "file_path": "/packages/client/src/store/ContextOptionsStore.js",
+      "line_number": 1800,
+      "context": "key: \"edit-pdf\",\n label: t(\"Common:EditButton\"),\n icon: AccessEditReactSvgUrl,\n onClick: () => {\n if (isMobile) {\n toastr.info(t(\"Common:MobileEditPdfNotAvailableInfo\"));\n return;\n }\n this.onOpenPDFEditDialog(item.id);\n },\n disabled: false,",
+      "module": "/packages/client"
+    },
+    {
+      "file_path": "/packages/client/src/store/ContextOptionsStore.js",
+      "line_number": 1800,
+      "context": "key: \"edit-pdf\",\n label: t(\"Common:EditButton\"),\n icon: AccessEditReactSvgUrl,\n onClick: () => {\n if (isMobile) {\n toastr.info(t(\"Common:MobileEditPdfNotAvailableInfo\"));\n return;\n }\n this.onOpenPDFEditDialog(item.id);\n },\n disabled: false,",
+      "module": "/packages/client"
+    },
+    {
+      "file_path": "/packages/client/src/store/ContextOptionsStore.js",
+      "line_number": 1800,
+      "context": "key: \"edit-pdf\",\n label: t(\"Common:EditButton\"),\n icon: AccessEditReactSvgUrl,\n onClick: () => {\n if (isMobile) {\n toastr.info(t(\"Common:MobileEditPdfNotAvailableInfo\"));\n return;\n }\n this.onOpenPDFEditDialog(item.id);\n },\n disabled: false,",
+      "module": "/packages/client"
+    },
+    {
+      "file_path": "/packages/client/src/store/ContextOptionsStore.js",
+      "line_number": 1800,
       "context": "key: \"edit-pdf\",\n label: t(\"Common:EditButton\"),\n icon: AccessEditReactSvgUrl,\n onClick: () => {\n if (isMobile) {\n toastr.info(t(\"Common:MobileEditPdfNotAvailableInfo\"));\n return;\n }\n this.onOpenPDFEditDialog(item.id);\n },\n disabled: false,",
       "module": "/packages/client"
     }
