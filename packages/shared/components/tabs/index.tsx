--- conflicted
+++ resolved
@@ -225,13 +225,9 @@
           {!isViewLastTab ? <div className={styles.blurBack} /> : null}
         </div>
       ) : null}
-<<<<<<< HEAD
-      <div className={classNames(styles.stickyIndent, "sticky-indent")} />
-=======
       {withoutStickyIntend ? null : (
         <div className={classNames(styles.stickyIndent, "sticky-indent")} />
       )}
->>>>>>> 398dda3c
       {!multiple && items[selectedItemIndex]?.content ? (
         <div className={`${styles.tabsBody} tabs-body`}>
           {items[selectedItemIndex].content}
