{
  "AccessSettings": "Access settings",
  "AccessToTemplate": "Access to template",
  "ActionCannotUndone": "This action cannot be undone. Are you sure you want to continue?",
  "AddAdminByNameOrEmail": "Add admin by name or email",
  "AddedToClipboard": "Items added to clipboard",
  "AddMembersDescription": "You can add new team members manually or invite them via link.",
  "AddNewLink": "Add new link",
  "AddUsersOrGroups": "Add Users or Groups",
  "AddUsersOrGroupsDescription": "The added administrators will be able to create rooms using this template.",
  "AddUsersOrGroupsInfo": "Only <1>{{productName}}</1> and <1>Room admins</1> are shown here",
  "AddUsersOrGroupsInfoGroups": "Only <1>{{productName}}</1> and <1>Room admins</1> from the selected groups will be able to create rooms using this template.",
  "AfterFilesWillBeDeletedPermanently": "After files will be deleted permanently.",
  "AfterFilesWillBeMovedToTrash": "After files will be moved to Trash.",
  "All": "All",
  "AllLinksAreDisabled": "All links are disabled",
  "AppointNewOwner": "You have appointed a new owner.",
  "ArchiveAction": "Empty archive",
  "ArchivedRoomsAction": "The rooms are archived",
  "ArchiveEmptyScreen": "You can archive rooms you don’t use and restore them in your {{productName}} at any moment or delete them permanently. These rooms will appear here.",
  "ArchiveEmptyScreenHeader": "No archived rooms here yet",
  "ArchiveEmptyScreenUser": "Rooms that have been archived will appear here.",
  "Archives": "Archives",
  "AssignOwner": "Assign Owner",
  "BackToParentFolderButton": "Back to parent folder",
  "BackupNotAllowedInFormRoom": "The backup file cannot be saved to the Form Filling room since this room type can only contain PDF forms.",
  "BadgeAlertDescription": "Several roles are specified in this form. Forms with multiple roles are not available for filling in this type of room",
  "BadgeMyDraftTitle": "My draft",
  "ByAuthor": "Author",
  "ByCreation": "Created",
  "ByErasure": "Erasure",
  "ByLastModified": "Modified",
  "ChangeTheRoomOwner": "Change the Room Owner",
  "ChooseExpirationDate": "Limit availability period for this link by setting an expiration date.",
  "Clean": "Clean",
  "ContainsSpecCharacter": "The title can't contain any of the following characters: *+:\"<>?|/",
  "Convert": "Convert",
  "CopyItem": "<2>{{title}}</2> successfully copied to <1>{{folderName}}</1>",
  "CopyFolderItem": "The folder <2>{{title}}</2> successfully copied to <1>{{folderName}}</1>",
  "CopyItems": "<2>{{qty}} elements</2> successfully copied to <1>{{folderName}}</1>",
  "CopyLink": "Copy link",
  "CopyLinkPassword": "Copy link password",
  "CopyPassword": "Copy password",
  "CopySharedLink": "Copy shared link",
  "Converting": "Converting",
  "CreateNewFolder": "Create new Folder",
  "CreateNewFolderInStorage": "Create a new folder in the storage",
  "CreateNewLink": "Create new link",
  "CreateRoom": "Create room",
  "CreateTemplate": "Create template",
  "DateLastOpened": "Date last opened",
  "DaysRemaining": "Days remaining: {{daysRemaining}}",
  "DeleteLink": "Delete link",
  "DeletingPermanently": "Deleting permanently",
  "DeleteSharedCustomPublic": "The link will be deleted permanently. You will not be able to undo this action.",
  "DeleteSharedLink": "The previous link will become unavailable. A new shared link will be created.",
  "DeleteTemplate": "Delete template",
  "DisableDownload": "Restrict file content copy, file download and printing",
  "DisableNotifications": "Disable notifications",
  "Document": "Document",
  "DocumentEdited": "Cannot perform the action because the document is being edited.",
  "Downloading": "Downloading",
  "Duplicating": "Duplicating",
  "DuplicateItem": "<2>{{title}}</2> successfully duplicated",
  "DuplicateFolderItem": "The folder <2>{{title}}</2> successfully duplicated",
  "EditAdditionalLink": "Edit additional link",
  "EditLink": "Edit link",
  "EditRoom": "Edit room",
  "EditSharedLink": "Edit shared link",
  "EditTemplate": "Edit template",
  "Embed": "Embed",
  "EmbeddingSettings": "Embedding settings",
  "EmptyFile": "Empty file",
  "EmptyFolderDecription": "Drop files here or create new ones",
  "EmptyFolderDescriptionUser": "Files and folders uploaded by admins will appear here.",
  "EmptyFormFolderDoneDescriptionText": "This section will display all forms that are complete.",
  "EmptyFormFolderDoneHeaderText": "No finished forms yet",
  "EmptyFormFolderProgressDescriptionText": "This section will display the forms in progress.",
  "EmptyFormFolderProgressHeaderText": "Nothing here yet",
  "EmptyFormSubFolderDoneDescriptionText": "Here you will find forms which have been completely filled out by other users.",
  "EmptyFormSubFolderHeaderText": "No files in this folder yet",
  "EmptyFormSubFolderProgressDescriptionText": "Here you will find forms in progress, i.e., forms which users have started to fill out but haven't completed.",
  "EmptyRecycleBin": "Empty Trash",
  "EmptyRootRoomHeader": "Welcome to {{productName}}",
  "EmptyScreenFolder": "No docs here yet",
  "EnableNotifications": "Enable notifications",
  "ErrorChangeIndex": "Error when changing index. The problem may be caused on the server side. Reload the page or check your Internet connection settings.",
<<<<<<< HEAD
  "ErrorOperation": "{{operationName}}: Error",
  "ErrorCopyItem": "Error coping <2>{{title}}</2> to <1>{{folderName}}</1>",
  "ErrorCopyItems": "Error coping <2>{{qty}} elements</2> to <1>{{folderName}}</1>",
  "ErrorDuplicateItem": "Error duplicating <2>{{title}}</2>",
  "ErrorMoveItem": "Error moving <2>{{title}}</2> to <1>{{folderName}}</1>",
  "ErrorMoveItems": "Error moving <2>{{qty}} elements</2> to <1>{{folderName}}</1>",
  "ExcludeSubfolders": "Exclude subfolders",
=======
>>>>>>> d343aab6
  "ExitWithoutSaving": "Exit without saving?",
  "ExitWithoutSavingDescription": "You have made changes in the index. If you proceed without saving, those changes will not be applied.",
  "ExportRoomIndex": "Export room index",
  "ExportingIndex": "Exporting index",
  "ExportRoomIndexAlreadyInProgressError": "Room index export is already in progress. Please wait until the current export is completed to start the new one.",
  "FavoritesEmptyContainerDescription": "To mark files as favorites or remove them from this list, use the context menu.",
  "FileDownloadingIsRestricted": "File downloading is restricted in this room.",
  "FileExportedToMyDocuments": "<1>{{fileName}}</1> file exported to Documents",
  "FileRenamed": "The document '{{oldTitle}}' is renamed to '{{newTitle}}'",
  "FilesWillAppearHere": "Files and folders added to the room will appear here.",
  "FileWillBeDeletedPermanently": "The file will be deleted permanently {{date}}",
  "FileWillBeMovedToTrash": "The file will be moved to Trash {{date}}",
  "Filter": "Filter",
  "FinalizeVersion": "Finalize version",
  "Folder": "Folder",
  "FolderRenamed": "The folder '{{folderTitle}}' is renamed to '{{newFoldedTitle}}'",
  "FolderSuccessfullyCreated": "Folder <1>{{folderTitle}}</1> created",
  "Forms": "Forms",
  "GeneralLinkDeletedSuccessfully": "New general link created successfully",
  "GoToMyRooms": "Go to rooms",
  "GoToPersonal": "Go to Documents",
  "Images": "Images",
  "Index": "Index",
  "InviteUsersInRoom": "Invite users in room",
  "LastActivity": "Last activity",
  "LeaveRoomDescription": "You are the owner of this room. Before you leave the room, you must transfer the owner's role to another user.",
  "LeaveTheRoom": "Leave the room",
  "LeftAndAppointNewOwner": "You have left the room and appointed a new owner",
  "LifetimeDialogDescription": "Lifetime countdown begins at the file creation date. Some files in this room exceed the proposed lifetime and will be deleted once you enable the setting.",
  "LifetimeDialogDescriptionHeader": "Older files with exceeded lifetime will be deleted",
  "LimitByTimePeriod": "Limit by time period",
  "LimitTimeBlockCustomRoomDescription": "In a Custom room, the main link is valid for an unlimited time period. You can create additional links with time limit.",
  "LimitTimeBlockFormRoomDescription": "In a Form Filling room, the main link is valid for an unlimited time period.",
  "LimitTimeBlockPublicRoomDescription": "In a Public room, the main link is valid for an unlimited time period. You can create additional links with time limit.",
  "LinkDeletedSuccessfully": "Link deleted successfully",
  "LinkEditedSuccessfully": "Link successfully edited and copied",
  "LinkForPortalUsers": "Link for {{productName}} users",
  "LinkSettings": "Link settings",
  "LinkSuccessfullyCreatedAndCopied": "Link successfully created and copied to clipboard",
  "LinkValidUntil": "This link will be valid until",
  "MarkAsFavorite": "Mark as favorite",
  "MarkAsRevision": "Mark as revision",
  "MarkAsVersion": "Mark as version",
  "MarkedAsFavorite": "Added to favorites",
  "MarkRead": "Mark as read",
<<<<<<< HEAD
  "MarkingRead": "Marking is read",
=======
  "MeAndGroups": "Me and groups ({{ groupsCount }})",
  "MeAndMembers": "Me and members ({{ membersCount }})",
  "MeAndMembersAndGroups": " Me, members ({{ membersCount }}) and groups ({{ groupsCount }})",
>>>>>>> d343aab6
  "Media": "Media",
  "MobileEditPdfNotAvailableInfo": "Unsupported action. Please switch to the desktop mode to be able to edit PDFs or create PDF forms.",
  "MoveItem": "<2>{{title}}</2> successfully moved to <1>{{folderName}}</1>",
  "MoveFolderItem": "The folder <2>{{title}}</2> successfully moved to <1>{{folderName}}</1>",
  "MoveItems": "<2>{{qty}} elements</2> successfully moved to <1>{{folderName}}</1>",
  "MoveOrCopy": "Move or copy",
  "MoveToArchive": "Move to archive",
  "MoveToPublicRoom": "This room and all its contents are available to anyone with the link. Do you want to continue?",
  "MoveToPublicRoomTitle": "Move to Public room",
  "MovingToTrash": "Moving to trash",
  "New": "New",
  "NewInFolder": "New in folder",
  "NewInRoom": "New in room",
  "NewInRooms": "New in rooms",
  "NoAccessRoomDescription": "You will be redirected to the My Rooms automatically in 5 seconds.",
  "NoAccessRoomTitle": "Sorry, you don't have access to this room.",
  "NoExternalLinks": "No external links",
  "NoFilesHereYet": "No files here yet",
  "Open": "Open",
  "OpenCreatedTemplate": "Open created template",
  "OpenLocation": "Open location",
  "OtherProcesses": "Other processes",
  "PasswordAccess": "Password access",
  "PasswordLink": "Add a password to protect your link.",
  "PasswordProtectedFiles": "Please <0>enter a password</0> for the protected files to continue",
  "PasswordSuccessfullyCopied": "Password successfully copied",
  "Pin": "Pin",
  "PinToTop": "Pin to top",
  "Presentation": "Presentation",
  "PreventDownloadFilesAndFolders": "Enable this setting to disable downloads of files and folders from this room shared via a link",
  "PrivateRoomDescriptionEncrypted": "Encrypted editing and real-time collaboration.",
  "PrivateRoomDescriptionSafest": "The safest storage for docx, xlsx and pptx.",
  "PrivateRoomDescriptionSecure": "Secure sharing with trusted teammates.",
  "PrivateRoomDescriptionUnbreakable": "Unbreakable AES-256 algorithm.",
  "PrivateRoomHeader": "Welcome to {{organizationName}} private room where every symbol you type is encrypted",
  "PrivateRoomSupport": "Work in Private Room is available via {{organizationName}} desktop app. <3>Instructions</3>",
  "Protected": "protected",
  "Processes": "Processes: {{count}}",
  "RecentlyAccessible": "Recently accessible via link",
  "RecentlyOpenedTooltip": "Recently opened via the link",
  "RecentViaLinkEmptyContainerDescription": "Here you will find a list of the recently opened files shared with you via an external link.",
  "RemovedFromFavorites": "Removed from favorites",
  "RemoveFromFavorites": "Remove from favorites",
  "RemoveFromList": "Remove from list",
  "Reorder": "Reorder",
  "ReorderIndex": "The Reorder action will remove spaces in the indexes. The files will be re-indexed in order with offset to fill in missing indexes.",
  "RestoreAll": "Restore all",
  "RevokeLink": "Revoke link",
  "RevokeSharedLinkDescriptionCustomRoom": "Links to all files in the room will be deleted. Previous links to room files and embedded documents will become unavailable.",
  "RevokeSharedLinkDescriptionFormRoom": "Links to all forms in the room will be re-generated. Previous links to room forms and embedded forms will become unavailable.",
  "RevokeSharedLinkDescriptionPublicRoom": "Links to all files in the room will be re-generated. Previous links to room files and embedded documents will become unavailable.",
  "RoomAvailableViaExternalLink": "Room available via external link",
  "RoomAvailableViaSharedLink": "Room available via shared link",
  "RoomCreated": "Room created",
  "RoomEmptyAtTheMoment": "This room is empty at the moment.",
  "RoomEmptyContainerDescription": "Please create the first room.",
  "RoomEmptyContainerDescriptionUser": "Rooms shared with you will appear here.",
  "RoomFilesLifetime": "The file lifetime is set to {{days}} {{period}} in this room",
  "RoomNotificationsDisabled": "Room notifications disabled",
  "RoomNotificationsEnabled": "Room notifications enabled",
  "RoomOwner": "Room owner",
  "RoomPinned": "Room pinned",
  "RoomRemoved": "Room removed",
  "RoomsPinLimitMessage": "You can't pin more than 10 rooms to the top. Unpin some that are currently pinned.",
  "RoomsPinned": "Rooms pinned: {{count}}",
  "RoomsRemoved": "Rooms removed",
  "RoomsUnpinned": "Rooms unpinned: {{count}}",
  "RoomTags": "Room Tags",
  "RoomTagsTooltip": "Tags will apply to the room that will be created based on this template.",
  "RoomTemplate": "Room template",
  "RoomTemplateDescription": "Use this template to quickly create a new room.",
  "RoomUnpinned": "Room unpinned",
  "SaveAsTemplate": "Save as template",
  "SaveAsTemplateToast": "Room template <1>«{{title}}»</1> saved",
  "SendByEmail": "Send by email",
  "ShareFolder": "Share folder",
  "ShareFolderDescription": "A new room will be created and all the contents of the selected folder will be copied there. Afterward, you can invite other users to collaborate on the files within a room.",
  "SharePDFFormModalDescription": "A new room will be created and the PDF form will be copied there. You can then invite other users to fill out the form in the room.",
  "SharePDFFormModalTitle": "Share PDF form",
  "ShareRoom": "Share room",
  "ShowLinkActions": "Show link actions",
  "ShowVersionHistory": "Show version history",
  "Spreadsheet": "Spreadsheet",
  "SuccessOperation": "{{operationName}}: Done",
  "TableSettingsTitle": "Manage displayed columns",
  "Template": "Template",
  "TemplateAvailable": "Template available to everyone",
  "TemplateAvailableDescription": "All {{productName}} and Room admins will be able to create rooms using this template.",
  "TemplateName": "Template Name",
  "TemplateOwner": "Template owner",
  "TemplateRemoved": "Selected room templates have been deleted",
  "TemplateRoomCreated": "Room based on the template <1>«{{title}}»</1> created.",
  "TooltipElementCopyMessage": "Copy {{element}}",
  "TooltipElementsCopyMessage": "Copy {{element}} elements",
  "TooltipElementsMoveMessage": "Move {{element}} elements",
  "TrashEmptyDescription": "All deleted files are moved to 'Trash'. Restore files deleted by mistake or delete them permanently. Files in 'Trash' are automatically deleted after 30 days. Please note, that the files deleted from the 'Trash' cannot be restored any longer.",
  "TrashErasureWarning": "Items in Trash are automatically deleted after 30 days.",
  "UnarchivedRoomAction": "The room '{{name}}' is unarchived.",
  "UnarchivedRoomsAction": "The rooms are unarchived.",
  "UnblockVersion": "Unblock/Check-in",
  "Unpin": "Unpin",
  "Uploading": "Uploading",
  "VersionBadge": "V.{{version}}",
  "VersionHistory": "Version history",
  "ViewList": "List",
  "ViewTiles": "Tiles",
  "WaitOperation": "Wait for the current operation to complete",
  "WantLeaveRoom": "Do you really want to leave this room? You will be able to join it again via new invitation by a room admin.",
  "WantToRestoreTheRoom": "All shared links in this room will become active, and its contents will be available to everyone with the link. Do you want to restore the room?",
  "WantToRestoreTheRooms": "All shared links in restored rooms will become active, and their contents will be available to everyone with the room links. Do you want to restore the rooms?",
  "WarningCopyToFormRoomServal": "Copying several files to the Form Filling room is not supported. Copy one {{ organizationName }} PDF form at a time.",
  "WarningCreationFormRoom": "Creation based on several files and folders is not available for this type of room. To create such a room, go to the Rooms section or use one of the PDF forms.",
  "WarningMoveToFormRoom": "The file cannot be moved to this room. Please try to move the {{ organizationName }} PDF form.",
  "WarningMoveToFormRoomServal": "Moving several files to the Form Filling room is not supported. Move one {{ organizationName }} PDF form at a time.",
  "WillBeDeletedPermanently": "{{date}} will be deleted permanently",
  "WillBeMovedToTrash": "{{date}} will be moved to Trash",
  "WithSubfolders": "With subfolders",
  "YouLeftTheRoom": "You have left the room"
}<|MERGE_RESOLUTION|>--- conflicted
+++ resolved
@@ -85,16 +85,12 @@
   "EmptyScreenFolder": "No docs here yet",
   "EnableNotifications": "Enable notifications",
   "ErrorChangeIndex": "Error when changing index. The problem may be caused on the server side. Reload the page or check your Internet connection settings.",
-<<<<<<< HEAD
   "ErrorOperation": "{{operationName}}: Error",
   "ErrorCopyItem": "Error coping <2>{{title}}</2> to <1>{{folderName}}</1>",
   "ErrorCopyItems": "Error coping <2>{{qty}} elements</2> to <1>{{folderName}}</1>",
   "ErrorDuplicateItem": "Error duplicating <2>{{title}}</2>",
   "ErrorMoveItem": "Error moving <2>{{title}}</2> to <1>{{folderName}}</1>",
   "ErrorMoveItems": "Error moving <2>{{qty}} elements</2> to <1>{{folderName}}</1>",
-  "ExcludeSubfolders": "Exclude subfolders",
-=======
->>>>>>> d343aab6
   "ExitWithoutSaving": "Exit without saving?",
   "ExitWithoutSavingDescription": "You have made changes in the index. If you proceed without saving, those changes will not be applied.",
   "ExportRoomIndex": "Export room index",
@@ -140,13 +136,10 @@
   "MarkAsVersion": "Mark as version",
   "MarkedAsFavorite": "Added to favorites",
   "MarkRead": "Mark as read",
-<<<<<<< HEAD
   "MarkingRead": "Marking is read",
-=======
   "MeAndGroups": "Me and groups ({{ groupsCount }})",
   "MeAndMembers": "Me and members ({{ membersCount }})",
   "MeAndMembersAndGroups": " Me, members ({{ membersCount }}) and groups ({{ groupsCount }})",
->>>>>>> d343aab6
   "Media": "Media",
   "MobileEditPdfNotAvailableInfo": "Unsupported action. Please switch to the desktop mode to be able to edit PDFs or create PDF forms.",
   "MoveItem": "<2>{{title}}</2> successfully moved to <1>{{folderName}}</1>",
