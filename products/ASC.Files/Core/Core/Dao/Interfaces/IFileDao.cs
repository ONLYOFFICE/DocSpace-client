/*
 *
 * (c) Copyright Ascensio System Limited 2010-2018
 *
 * This program is freeware. You can redistribute it and/or modify it under the terms of the GNU 
 * General Public License (GPL) version 3 as published by the Free Software Foundation (https://www.gnu.org/copyleft/gpl.html). 
 * In accordance with Section 7(a) of the GNU GPL its Section 15 shall be amended to the effect that 
 * Ascensio System SIA expressly excludes the warranty of non-infringement of any third-party rights.
 *
 * THIS PROGRAM IS DISTRIBUTED WITHOUT ANY WARRANTY; WITHOUT EVEN THE IMPLIED WARRANTY OF MERCHANTABILITY OR
 * FITNESS FOR A PARTICULAR PURPOSE. For more details, see GNU GPL at https://www.gnu.org/copyleft/gpl.html
 *
 * You can contact Ascensio System SIA by email at sales@onlyoffice.com
 *
 * The interactive user interfaces in modified source and object code versions of ONLYOFFICE must display 
 * Appropriate Legal Notices, as required under Section 5 of the GNU GPL version 3.
 *
 * Pursuant to Section 7 § 3(b) of the GNU GPL you must retain the original ONLYOFFICE logo which contains 
 * relevant author attributions when distributing the software. If the display of the logo in its graphic 
 * form is not reasonably feasible for technical reasons, you must include the words "Powered by ONLYOFFICE" 
 * in every copy of the program you distribute. 
 * Pursuant to Section 7 § 3(e) we decline to grant you any rights under trademark law for use of our trademarks.
 *
*/


using System;
using System.Collections.Generic;
using System.IO;
using System.Threading.Tasks;

using ASC.Common;
using ASC.Files.Core.Security;
using ASC.Web.Files.Services.DocumentService;

namespace ASC.Files.Core
{
    [Scope]
    public interface IFileDao<T>
    {
        /// <summary>
        ///     Clear the application cache for the specific file
        /// </summary>
        void InvalidateCache(T fileId);
        Task InvalidateCacheAsync(T fileId);
        /// <summary>
        ///     Receive file
        /// </summary>
        /// <param name="fileId">file id</param>
        /// <returns></returns>
        File<T> GetFile(T fileId);
        Task<File<T>> GetFileAsync(T fileId);

        /// <summary>
        ///     Receive file
        /// </summary>
        /// <param name="fileId">file id</param>
        /// <param name="fileVersion">file version</param>
        /// <returns></returns>
        File<T> GetFile(T fileId, int fileVersion);
        Task<File<T>> GetFileAsync(T fileId, int fileVersion);

        /// <summary>
        ///     Receive file
        /// </summary>
        /// <param name="parentId">folder id</param>
        /// <param name="title">file name</param>
        /// <returns>
        ///   file
        /// </returns>
        File<T> GetFile(T parentId, string title);
        Task<File<T>> GetFileAsync(T parentId, string title);
        /// <summary>
        ///     Receive last file without forcesave
        /// </summary>
        /// <param name="fileId">file id</param>
        /// <param name="fileVersion"></param>
        /// <returns></returns>
        File<T> GetFileStable(T fileId, int fileVersion = -1);
        Task<File<T>> GetFileStableAsync(T fileId, int fileVersion = -1);
        /// <summary>
        ///  Returns all versions of the file
        /// </summary>
        /// <param name="fileId"></param>
        /// <returns></returns>
        List<File<T>> GetFileHistory(T fileId);
        Task<List<File<T>>> GetFileHistoryAsync(T fileId);

        /// <summary>
        ///     Gets the file (s) by ID (s)
        /// </summary>
        /// <param name="fileIds">id file</param>
        /// <returns></returns>
        List<File<T>> GetFiles(IEnumerable<T> fileIds);
        IAsyncEnumerable<File<T>> GetFilesAsync(IEnumerable<T> fileIds);

        /// <summary>
        ///     Gets the file (s) by ID (s) for share
        /// </summary>
        /// <param name="fileIds">id file</param>
        /// <param name="filterType"></param>
        /// <param name="subjectGroup"></param>
        /// <param name="subjectID"></param>
        /// <param name="searchText"></param>
        /// <param name="searchInContent"></param>
        /// <returns></returns>
<<<<<<< HEAD
        List<File<T>> GetFilesFiltered(IEnumerable<T> fileIds, FilterType filterType, bool subjectGroup, Guid subjectID, string searchText, bool searchInContent);
        IAsyncEnumerable<File<T>> GetFilesFilteredAsync(IEnumerable<T> fileIds, FilterType filterType, bool subjectGroup, Guid subjectID, string searchText, bool searchInContent);
=======
        List<File<T>> GetFilesFiltered(IEnumerable<T> fileIds, FilterType filterType, bool subjectGroup, Guid subjectID, string searchText, bool searchInContent, bool checkShared = false);
>>>>>>> 678b9ae1

        /// <summary>
        /// 
        /// </summary>
        /// <param name="parentId"></param>
        /// <returns></returns>
        List<T> GetFiles(T parentId);
        Task<List<T>> GetFilesAsync(T parentId);

        /// <summary>
        ///     Get files in folder
        /// </summary>
        /// <param name="parentId">folder id</param>
        /// <param name="orderBy"></param>
        /// <param name="filterType">filterType type</param>
        /// <param name="subjectGroup"></param>
        /// <param name="subjectID"></param>
        /// <param name="searchText"> </param>
        /// <param name="searchInContent"></param>
        /// <param name="withSubfolders"> </param>
        /// <returns>list of files</returns>
        /// <remarks>
        ///    Return only the latest versions of files of a folder
        /// </remarks>
        List<File<T>> GetFiles(T parentId, OrderBy orderBy, FilterType filterType, bool subjectGroup, Guid subjectID, string searchText, bool searchInContent, bool withSubfolders = false);
        Task<List<File<T>>> GetFilesAsync(T parentId, OrderBy orderBy, FilterType filterType, bool subjectGroup, Guid subjectID, string searchText, bool searchInContent, bool withSubfolders = false);

        /// <summary>
        /// Get stream of file
        /// </summary>
        /// <param name="file"></param>
        /// <returns>Stream</returns>
        Stream GetFileStream(File<T> file);

        Task<Stream> GetFileStreamAsync(File<T> file);

        /// <summary>
        /// Get stream of file
        /// </summary>
        /// <param name="file"></param>
        /// <param name="offset"></param>
        /// <returns>Stream</returns>
        Stream GetFileStream(File<T> file, long offset);
        Task<Stream> GetFileStreamAsync(File<T> file, long offset);

        /// <summary>
        /// Get presigned uri
        /// </summary>
        /// <param name="file"></param>
        /// <param name="expires"></param>
        /// <returns>Stream uri</returns>
        Uri GetPreSignedUri(File<T> file, TimeSpan expires);
        Task<Uri> GetPreSignedUriAsync(File<T> file, TimeSpan expires);

        /// <summary>
        ///  Check is supported PreSignedUri
        /// </summary>
        /// <param name="file"></param>
        /// <returns>Stream uri</returns>
        bool IsSupportedPreSignedUri(File<T> file);
        Task<bool> IsSupportedPreSignedUriAsync(File<T> file);

        /// <summary>
        ///  Saves / updates the version of the file
        ///  and save stream of file
        /// </summary>
        /// <param name="file"></param>
        /// <param name="fileStream"> </param>
        /// <returns></returns>
        /// <remarks>
        /// Updates the file if:
        /// - The file comes with the given id
        /// - The file with that name in the folder / container exists
        ///
        /// Save in all other cases
        /// </remarks>
        File<T> SaveFile(File<T> file, Stream fileStream);
        Task<File<T>> SaveFileAsync(File<T> file, Stream fileStream);
        /// <summary>
        /// 
        /// </summary>
        /// <param name="file"></param>
        /// <param name="fileStream"></param>
        /// <returns></returns>
        File<T> ReplaceFileVersion(File<T> file, Stream fileStream);
        Task<File<T>> ReplaceFileVersionAsync(File<T> file, Stream fileStream);
        /// <summary>
        ///   Deletes a file including all previous versions
        /// </summary>
        /// <param name="fileId">file id</param>
        void DeleteFile(T fileId);
        Task DeleteFileAsync(T fileId);
        /// <summary>
        ///     Checks whether or not file
        /// </summary>
        /// <param name="title">file name</param>
        /// <param name="folderId">folder id</param>
        /// <returns>Returns true if the file exists, otherwise false</returns>
        bool IsExist(string title, object folderId);
        Task<bool> IsExistAsync(string title, object folderId);
        /// <summary>
        ///   Moves a file or set of files in a folder
        /// </summary>
        /// <param name="fileId">file id</param>
        /// <param name="toFolderId">The ID of the destination folder</param>
        T MoveFile(T fileId, T toFolderId);
        Task<T> MoveFileAsync(T fileId, T toFolderId);
        TTo MoveFile<TTo>(T fileId, TTo toFolderId);
        Task<TTo> MoveFileAsync<TTo>(T fileId, TTo toFolderId);
        string MoveFile(T fileId, string toFolderId);
        Task<string> MoveFileAsync(T fileId, string toFolderId);
        int MoveFile(T fileId, int toFolderId);
        Task<int> MoveFileAsync(T fileId, int toFolderId);

        /// <summary>
        ///  Copy the files in a folder
        /// </summary>
        /// <param name="fileId">file id</param>
        /// <param name="toFolderId">The ID of the destination folder</param>
        File<T> CopyFile(T fileId, T toFolderId);
        Task<File<T>> CopyFileAsync(T fileId, T toFolderId);
        File<TTo> CopyFile<TTo>(T fileId, TTo toFolderId);
        Task<File<TTo>> CopyFileAsync<TTo>(T fileId, TTo toFolderId);
        File<string> CopyFile(T fileId, string toFolderId);
        Task<File<string>> CopyFileAsync(T fileId, string toFolderId);
        File<int> CopyFile(T fileId, int toFolderId);
        Task<File<int>> CopyFileAsync(T fileId, int toFolderId);

        /// <summary>
        ///   Rename file
        /// </summary>
        /// <param name="file"></param>
        /// <param name="newTitle">new name</param>
        T FileRename(File<T> file, string newTitle);
        Task<T> FileRenameAsync(File<T> file, string newTitle);

        /// <summary>
        ///   Update comment file
        /// </summary>
        /// <param name="fileId">file id</param>
        /// <param name="fileVersion">file version</param>
        /// <param name="comment">new comment</param>
        string UpdateComment(T fileId, int fileVersion, string comment);
        Task<string> UpdateCommentAsync(T fileId, int fileVersion, string comment);
        /// <summary>
        ///   Complete file version
        /// </summary>
        /// <param name="fileId">file id</param>
        /// <param name="fileVersion">file version</param>
        void CompleteVersion(T fileId, int fileVersion);
        /// <summary>
        ///   Continue file version
        /// </summary>
        /// <param name="fileId">file id</param>
        /// <param name="fileVersion">file version</param>
        void ContinueVersion(T fileId, int fileVersion);
        Task ContinueVersionAsync(T fileId, int fileVersion);
        /// <summary>
        /// Check the need to use the trash before removing
        /// </summary>
        /// <param name="file"></param>
        /// <returns></returns>
        bool UseTrashForRemove(File<T> file);
        string GetUniqFilePath(File<T> file, string fileTitle);

        #region chunking

        ChunkedUploadSession<T> CreateUploadSession(File<T> file, long contentLength);
        Task<ChunkedUploadSession<T>> CreateUploadSessionAsync(File<T> file, long contentLength);
        File<T> UploadChunk(ChunkedUploadSession<T> uploadSession, Stream chunkStream, long chunkLength);
        Task<File<T>> UploadChunkAsync(ChunkedUploadSession<T> uploadSession, Stream chunkStream, long chunkLength);
        void AbortUploadSession(ChunkedUploadSession<T> uploadSession);
        Task AbortUploadSessionAsync(ChunkedUploadSession<T> uploadSession);
        #endregion

        #region Only in TMFileDao

        /// <summary>
        /// Set created by
        /// </summary>
        /// <param name="fileIds"></param>
        /// <param name="newOwnerId"></param>
        void ReassignFiles(T[] fileIds, Guid newOwnerId);

        /// <summary>
        /// Search files in SharedWithMe & Projects
        /// </summary>
        /// <param name="parentIds"></param>
        /// <param name="filterType"></param>
        /// <param name="subjectGroup"></param>
        /// <param name="subjectID"></param>
        /// <param name="searchText"></param>
        /// <param name="searchInContent"></param>
        /// <returns></returns>
        List<File<T>> GetFiles(IEnumerable<T> parentIds, FilterType filterType, bool subjectGroup, Guid subjectID, string searchText, bool searchInContent);
        Task<List<File<T>>> GetFilesAsync(IEnumerable<T> parentIds, FilterType filterType, bool subjectGroup, Guid subjectID, string searchText, bool searchInContent);
        /// <summary>
        /// Search the list of files containing text
        /// Only in TMFileDao
        /// </summary>
        /// <param name="text">search text</param>
        /// <param name="bunch"></param>
        /// <returns>list of files</returns>
        IEnumerable<File<T>> Search(string text, bool bunch = false);
        Task<IEnumerable<File<T>>> SearchAsync(string text, bool bunch = false);
        /// <summary>
        ///   Checks whether file exists on storage
        /// </summary>
        /// <param name="file">file</param>
        /// <returns></returns>
        bool IsExistOnStorage(File<T> file);

        Task<bool> IsExistOnStorageAsync(File<T> file);

        void SaveEditHistory(File<T> file, string changes, Stream differenceStream);

        List<EditHistory> GetEditHistory(DocumentServiceHelper documentServiceHelper, T fileId, int fileVersion = 0);
        Task<List<EditHistory>> GetEditHistoryAsync(DocumentServiceHelper documentServiceHelper, T fileId, int fileVersion = 0);

        Stream GetDifferenceStream(File<T> file);

        bool ContainChanges(T fileId, int fileVersion);

        void SaveThumbnail(File<T> file, Stream thumbnail);

        Stream GetThumbnail(File<T> file);

        IEnumerable<(File<int>, SmallShareRecord)> GetFeeds(int tenant, DateTime from, DateTime to);

        IEnumerable<int> GetTenantsWithFeeds(DateTime fromTime);

        #endregion
    }
}<|MERGE_RESOLUTION|>--- conflicted
+++ resolved
@@ -26,29 +26,29 @@
 
 using System;
 using System.Collections.Generic;
-using System.IO;
-using System.Threading.Tasks;
-
+using System.IO;
+using System.Threading.Tasks;
+
 using ASC.Common;
 using ASC.Files.Core.Security;
 using ASC.Web.Files.Services.DocumentService;
 
 namespace ASC.Files.Core
-{
+{
     [Scope]
     public interface IFileDao<T>
     {
         /// <summary>
         ///     Clear the application cache for the specific file
         /// </summary>
-        void InvalidateCache(T fileId);
+        void InvalidateCache(T fileId);
         Task InvalidateCacheAsync(T fileId);
         /// <summary>
         ///     Receive file
         /// </summary>
         /// <param name="fileId">file id</param>
         /// <returns></returns>
-        File<T> GetFile(T fileId);
+        File<T> GetFile(T fileId);
         Task<File<T>> GetFileAsync(T fileId);
 
         /// <summary>
@@ -57,7 +57,7 @@
         /// <param name="fileId">file id</param>
         /// <param name="fileVersion">file version</param>
         /// <returns></returns>
-        File<T> GetFile(T fileId, int fileVersion);
+        File<T> GetFile(T fileId, int fileVersion);
         Task<File<T>> GetFileAsync(T fileId, int fileVersion);
 
         /// <summary>
@@ -68,7 +68,7 @@
         /// <returns>
         ///   file
         /// </returns>
-        File<T> GetFile(T parentId, string title);
+        File<T> GetFile(T parentId, string title);
         Task<File<T>> GetFileAsync(T parentId, string title);
         /// <summary>
         ///     Receive last file without forcesave
@@ -83,7 +83,7 @@
         /// </summary>
         /// <param name="fileId"></param>
         /// <returns></returns>
-        List<File<T>> GetFileHistory(T fileId);
+        List<File<T>> GetFileHistory(T fileId);
         Task<List<File<T>>> GetFileHistoryAsync(T fileId);
 
         /// <summary>
@@ -91,7 +91,7 @@
         /// </summary>
         /// <param name="fileIds">id file</param>
         /// <returns></returns>
-        List<File<T>> GetFiles(IEnumerable<T> fileIds);
+        List<File<T>> GetFiles(IEnumerable<T> fileIds);
         IAsyncEnumerable<File<T>> GetFilesAsync(IEnumerable<T> fileIds);
 
         /// <summary>
@@ -104,19 +104,15 @@
         /// <param name="searchText"></param>
         /// <param name="searchInContent"></param>
         /// <returns></returns>
-<<<<<<< HEAD
-        List<File<T>> GetFilesFiltered(IEnumerable<T> fileIds, FilterType filterType, bool subjectGroup, Guid subjectID, string searchText, bool searchInContent);
-        IAsyncEnumerable<File<T>> GetFilesFilteredAsync(IEnumerable<T> fileIds, FilterType filterType, bool subjectGroup, Guid subjectID, string searchText, bool searchInContent);
-=======
         List<File<T>> GetFilesFiltered(IEnumerable<T> fileIds, FilterType filterType, bool subjectGroup, Guid subjectID, string searchText, bool searchInContent, bool checkShared = false);
->>>>>>> 678b9ae1
+        IAsyncEnumerable<File<T>> GetFilesFilteredAsync(IEnumerable<T> fileIds, FilterType filterType, bool subjectGroup, Guid subjectID, string searchText, bool searchInContent, bool checkShared = false);
 
         /// <summary>
         /// 
         /// </summary>
         /// <param name="parentId"></param>
         /// <returns></returns>
-        List<T> GetFiles(T parentId);
+        List<T> GetFiles(T parentId);
         Task<List<T>> GetFilesAsync(T parentId);
 
         /// <summary>
@@ -134,7 +130,7 @@
         /// <remarks>
         ///    Return only the latest versions of files of a folder
         /// </remarks>
-        List<File<T>> GetFiles(T parentId, OrderBy orderBy, FilterType filterType, bool subjectGroup, Guid subjectID, string searchText, bool searchInContent, bool withSubfolders = false);
+        List<File<T>> GetFiles(T parentId, OrderBy orderBy, FilterType filterType, bool subjectGroup, Guid subjectID, string searchText, bool searchInContent, bool withSubfolders = false);
         Task<List<File<T>>> GetFilesAsync(T parentId, OrderBy orderBy, FilterType filterType, bool subjectGroup, Guid subjectID, string searchText, bool searchInContent, bool withSubfolders = false);
 
         /// <summary>
@@ -143,8 +139,8 @@
         /// <param name="file"></param>
         /// <returns>Stream</returns>
         Stream GetFileStream(File<T> file);
-
-        Task<Stream> GetFileStreamAsync(File<T> file);
+
+        Task<Stream> GetFileStreamAsync(File<T> file);
 
         /// <summary>
         /// Get stream of file
@@ -152,7 +148,7 @@
         /// <param name="file"></param>
         /// <param name="offset"></param>
         /// <returns>Stream</returns>
-        Stream GetFileStream(File<T> file, long offset);
+        Stream GetFileStream(File<T> file, long offset);
         Task<Stream> GetFileStreamAsync(File<T> file, long offset);
 
         /// <summary>
@@ -161,7 +157,7 @@
         /// <param name="file"></param>
         /// <param name="expires"></param>
         /// <returns>Stream uri</returns>
-        Uri GetPreSignedUri(File<T> file, TimeSpan expires);
+        Uri GetPreSignedUri(File<T> file, TimeSpan expires);
         Task<Uri> GetPreSignedUriAsync(File<T> file, TimeSpan expires);
 
         /// <summary>
@@ -169,7 +165,7 @@
         /// </summary>
         /// <param name="file"></param>
         /// <returns>Stream uri</returns>
-        bool IsSupportedPreSignedUri(File<T> file);
+        bool IsSupportedPreSignedUri(File<T> file);
         Task<bool> IsSupportedPreSignedUriAsync(File<T> file);
 
         /// <summary>
@@ -215,13 +211,13 @@
         /// </summary>
         /// <param name="fileId">file id</param>
         /// <param name="toFolderId">The ID of the destination folder</param>
-        T MoveFile(T fileId, T toFolderId);
+        T MoveFile(T fileId, T toFolderId);
         Task<T> MoveFileAsync(T fileId, T toFolderId);
-        TTo MoveFile<TTo>(T fileId, TTo toFolderId);
+        TTo MoveFile<TTo>(T fileId, TTo toFolderId);
         Task<TTo> MoveFileAsync<TTo>(T fileId, TTo toFolderId);
-        string MoveFile(T fileId, string toFolderId);
+        string MoveFile(T fileId, string toFolderId);
         Task<string> MoveFileAsync(T fileId, string toFolderId);
-        int MoveFile(T fileId, int toFolderId);
+        int MoveFile(T fileId, int toFolderId);
         Task<int> MoveFileAsync(T fileId, int toFolderId);
 
         /// <summary>
@@ -229,13 +225,13 @@
         /// </summary>
         /// <param name="fileId">file id</param>
         /// <param name="toFolderId">The ID of the destination folder</param>
-        File<T> CopyFile(T fileId, T toFolderId);
+        File<T> CopyFile(T fileId, T toFolderId);
         Task<File<T>> CopyFileAsync(T fileId, T toFolderId);
-        File<TTo> CopyFile<TTo>(T fileId, TTo toFolderId);
+        File<TTo> CopyFile<TTo>(T fileId, TTo toFolderId);
         Task<File<TTo>> CopyFileAsync<TTo>(T fileId, TTo toFolderId);
-        File<string> CopyFile(T fileId, string toFolderId);
+        File<string> CopyFile(T fileId, string toFolderId);
         Task<File<string>> CopyFileAsync(T fileId, string toFolderId);
-        File<int> CopyFile(T fileId, int toFolderId);
+        File<int> CopyFile(T fileId, int toFolderId);
         Task<File<int>> CopyFileAsync(T fileId, int toFolderId);
 
         /// <summary>
@@ -243,7 +239,7 @@
         /// </summary>
         /// <param name="file"></param>
         /// <param name="newTitle">new name</param>
-        T FileRename(File<T> file, string newTitle);
+        T FileRename(File<T> file, string newTitle);
         Task<T> FileRenameAsync(File<T> file, string newTitle);
 
         /// <summary>
@@ -265,7 +261,7 @@
         /// </summary>
         /// <param name="fileId">file id</param>
         /// <param name="fileVersion">file version</param>
-        void ContinueVersion(T fileId, int fileVersion);
+        void ContinueVersion(T fileId, int fileVersion);
         Task ContinueVersionAsync(T fileId, int fileVersion);
         /// <summary>
         /// Check the need to use the trash before removing
@@ -321,21 +317,21 @@
         /// <param name="file">file</param>
         /// <returns></returns>
         bool IsExistOnStorage(File<T> file);
-
-        Task<bool> IsExistOnStorageAsync(File<T> file);
+
+        Task<bool> IsExistOnStorageAsync(File<T> file);
 
         void SaveEditHistory(File<T> file, string changes, Stream differenceStream);
 
-        List<EditHistory> GetEditHistory(DocumentServiceHelper documentServiceHelper, T fileId, int fileVersion = 0);
+        List<EditHistory> GetEditHistory(DocumentServiceHelper documentServiceHelper, T fileId, int fileVersion = 0);
         Task<List<EditHistory>> GetEditHistoryAsync(DocumentServiceHelper documentServiceHelper, T fileId, int fileVersion = 0);
 
         Stream GetDifferenceStream(File<T> file);
 
-        bool ContainChanges(T fileId, int fileVersion);
-
-        void SaveThumbnail(File<T> file, Stream thumbnail);
-
-        Stream GetThumbnail(File<T> file);
+        bool ContainChanges(T fileId, int fileVersion);
+
+        void SaveThumbnail(File<T> file, Stream thumbnail);
+
+        Stream GetThumbnail(File<T> file);
 
         IEnumerable<(File<int>, SmallShareRecord)> GetFeeds(int tenant, DateTime from, DateTime to);
 
