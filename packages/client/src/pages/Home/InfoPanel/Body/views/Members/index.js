import React, { useState, useEffect, useCallback } from "react";
import { inject, observer } from "mobx-react";
import { withTranslation } from "react-i18next";
import toastr from "@docspace/components/toast/toastr";
import Loaders from "@docspace/common/components/Loaders";

import PersonPlusReactSvgUrl from "PUBLIC_DIR/images/person+.react.svg?url";
import EmailPlusReactSvgUrl from "PUBLIC_DIR/images/e-mail+.react.svg?url";

import { StyledUserList, StyledUserTypeHeader } from "../../styles/members";

import { RoomsType, ShareAccessRights } from "@docspace/common/constants";

import IconButton from "@docspace/components/icon-button";
import Text from "@docspace/components/text";
import User from "./User";
import MembersHelper from "../../helpers/MembersHelper";

import PublicRoomBlock from "./sub-components/PublicRoomBlock";

const Members = ({
  t,
  selfId,
  selection,

  setIsMobileHidden,
  updateRoomMembers,
  setUpdateRoomMembers,

  selectionParentRoom,
  setSelectionParentRoom,
  isScrollLocked,
  setIsScrollLocked,

  getRoomMembers,
  updateRoomMemberRole,
  setView,
  roomsView,
  resendEmailInvitations,
  setInvitePanelOptions,
  setInviteUsersWarningDialogVisible,
  changeUserType,
  isGracePeriod,
  isPublicRoom,
  setEditLinkPanelIsVisible,
  setLinkIsEdit,
}) => {
  const membersHelper = new MembersHelper({ t });

  const [members, setMembers] = useState(null);
  const [showLoader, setShowLoader] = useState(false);

  const security = selectionParentRoom ? selectionParentRoom.security : {};

  const canInviteUserInRoomAbility = security?.EditAccess;

  const fetchMembers = async (roomId) => {
    let timerId;
    if (members) timerId = setTimeout(() => setShowLoader(true), 1000);
    let data = await getRoomMembers(roomId);

    data = data.filter((m) => m.sharedTo.email || m.sharedTo.displayName);
    clearTimeout(timerId);

    let inRoomMembers = [];
    let expectedMembers = [];
    data.map((fetchedMember) => {
      const member = {
        access: fetchedMember.access,
        canEditAccess: fetchedMember.canEditAccess,
        ...fetchedMember.sharedTo,
      };
      if (member.activationStatus !== 2) inRoomMembers.push(member);
      else expectedMembers.push(member);
    });

    setShowLoader(false);
    setUpdateRoomMembers(false);
    return {
      inRoom: inRoomMembers,
      expected: expectedMembers,
    };
  };

  const updateSelectionParentRoomAction = useCallback(async () => {
    if (!selectionParentRoom) return;

    if (selectionParentRoom.members) {
      setMembers(selectionParentRoom.members);
      return;
    }

    const fetchedMembers = await fetchMembers(selectionParentRoom.id);
    setSelectionParentRoom({
      ...selectionParentRoom,
      members: fetchedMembers,
    });
  }, [selectionParentRoom]);

  useEffect(() => {
    updateSelectionParentRoomAction();
  }, [selectionParentRoom, updateSelectionParentRoomAction]);

  const updateSelectionParentRoomActionSelection = useCallback(async () => {
    if (!selection.isRoom) return;

    const fetchedMembers = await fetchMembers(selection.id);
    setSelectionParentRoom({
      ...selection,
      members: fetchedMembers,
    });
    if (roomsView === "info_members" && !selection?.security?.Read)
      setView("info_details");
  }, [selection]);

  useEffect(() => {
    updateSelectionParentRoomActionSelection();
  }, [selection, updateSelectionParentRoomActionSelection]);

  const updateMembersAction = useCallback(async () => {
    if (!updateRoomMembers) return;

    const fetchedMembers = await fetchMembers(selection.id);

    setSelectionParentRoom({
      ...selectionParentRoom,
      members: fetchedMembers,
    });
    setMembers(fetchedMembers);
  }, [selectionParentRoom, selection?.id, updateRoomMembers]);

  useEffect(() => {
    updateMembersAction();
  }, [
    selectionParentRoom,
    selection?.id,
    updateRoomMembers,
    updateMembersAction,
  ]);

  const onClickInviteUsers = () => {
    setIsMobileHidden(true);
    const parentRoomId = selectionParentRoom.id;

    if (isGracePeriod) {
      setInviteUsersWarningDialogVisible(true);
      return;
    }

    setInvitePanelOptions({
      visible: true,
      roomId: parentRoomId,
      hideSelector: false,
      defaultAccess: ShareAccessRights.ReadOnly,
    });
  };

  const onRepeatInvitation = async () => {
    const userIds = members.expected.map((user) => user.id);
    resendEmailInvitations(selectionParentRoom.id, userIds)
      .then(() =>
        toastr.success(t("PeopleTranslations:SuccessSentMultipleInvitatios"))
      )
      .catch((err) => toastr.error(err));
  };

  if (showLoader) return <Loaders.InfoPanelViewLoader view="members" />;
  if (!selectionParentRoom || !members) return null;

  const [currentMember] = members.inRoom.filter(
    (member) => member.id === selfId
  );

  const onCopyLink = () => {
    setLinkIsEdit(false);
    setEditLinkPanelIsVisible(true);
  };

  return (
    <>
      {isPublicRoom && <PublicRoomBlock t={t} onCopyLink={onCopyLink} />}

      <StyledUserTypeHeader>
        <Text className="title">
          {t("UsersInRoom")} : {members.inRoom.length}
        </Text>
        {canInviteUserInRoomAbility && (
          <IconButton
            id="info_add-user"
            className={"icon"}
            title={t("Common:AddUsers")}
            iconName={PersonPlusReactSvgUrl}
            isFill={true}
            onClick={onClickInviteUsers}
            size={16}
          />
        )}
      </StyledUserTypeHeader>
      <StyledUserList>
        {Object.values(members.inRoom).map((user) => (
          <User
            security={security}
            key={user.id}
            t={t}
            user={user}
            membersHelper={membersHelper}
            currentMember={currentMember}
            updateRoomMemberRole={updateRoomMemberRole}
            roomId={selectionParentRoom.id}
            roomType={selectionParentRoom.roomType}
            selectionParentRoom={selectionParentRoom}
            setSelectionParentRoom={setSelectionParentRoom}
            changeUserType={changeUserType}
            isScrollLocked={isScrollLocked}
            setIsScrollLocked={setIsScrollLocked}
          />
        ))}
      </StyledUserList>
      {!!members.expected.length && (
        <StyledUserTypeHeader isExpect>
          <Text className="title">{t("PendingInvitations")}</Text>
          {canInviteUserInRoomAbility && (
            <IconButton
              className={"icon"}
              title={t("Common:RepeatInvitation")}
              iconName={EmailPlusReactSvgUrl}
              isFill={true}
              onClick={onRepeatInvitation}
              size={16}
            />
          )}
        </StyledUserTypeHeader>
      )}
      <StyledUserList>
        {Object.values(members.expected).map((user, i) => (
          <User
            security={security}
            isExpect
            key={i}
            t={t}
            user={user}
            membersHelper={membersHelper}
            currentMember={currentMember}
            updateRoomMemberRole={updateRoomMemberRole}
            roomId={selectionParentRoom.id}
            roomType={selectionParentRoom.roomType}
            selectionParentRoom={selectionParentRoom}
            setSelectionParentRoom={setSelectionParentRoom}
            changeUserType={changeUserType}
            isScrollLocked={isScrollLocked}
            setIsScrollLocked={setIsScrollLocked}
          />
        ))}
      </StyledUserList>
    </>
  );
};

export default inject(
  ({ auth, filesStore, peopleStore, dialogsStore, selectedFolderStore }) => {
    const {
      setIsMobileHidden,
      selectionParentRoom,

      setSelectionParentRoom,
      setView,
      roomsView,

      updateRoomMembers,
      setUpdateRoomMembers,
      isScrollLocked,
      setIsScrollLocked,
    } = auth.infoPanelStore;
    const {
      getRoomMembers,
      updateRoomMemberRole,
      resendEmailInvitations,
    } = filesStore;
    const { id: selfId } = auth.userStore.user;
    const { isGracePeriod } = auth.currentTariffStatusStore;
    const {
      setInvitePanelOptions,
      setInviteUsersWarningDialogVisible,
<<<<<<< HEAD
      setEditLinkPanelIsVisible,
      setLinkIsEdit,
=======
>>>>>>> e790b13d
    } = dialogsStore;

    const { changeType: changeUserType } = peopleStore;
    const { roomType } = selectedFolderStore;

    const isPublicRoom = roomType === RoomsType.PublicRoom;

    return {
      setView,
      roomsView,
      setIsMobileHidden,
      selectionParentRoom,
      setSelectionParentRoom,
      isScrollLocked,
      setIsScrollLocked,

      getRoomMembers,
      updateRoomMemberRole,

      updateRoomMembers,
      setUpdateRoomMembers,

      selfId,

      setInvitePanelOptions,
      setInviteUsersWarningDialogVisible,
      resendEmailInvitations,
      changeUserType,
      isGracePeriod,
      isPublicRoom,
      setEditLinkPanelIsVisible,
      setLinkIsEdit,
    };
  }
)(
  withTranslation([
    "InfoPanel",
    "Common",
    "Translations",
    "People",
    "PeopleTranslations",
    "Settings",
    "CreateEditRoomDialog",
  ])(observer(Members))
);<|MERGE_RESOLUTION|>--- conflicted
+++ resolved
@@ -281,11 +281,8 @@
     const {
       setInvitePanelOptions,
       setInviteUsersWarningDialogVisible,
-<<<<<<< HEAD
       setEditLinkPanelIsVisible,
       setLinkIsEdit,
-=======
->>>>>>> e790b13d
     } = dialogsStore;
 
     const { changeType: changeUserType } = peopleStore;
