{
  "key_path": "TimeLanguageSettingsSave",
  "content": "Click <strong>Save</strong> at the bottom to apply.",
  "content_en_sha1_hash": "1c70088e93bf240b60857801d3cfa1c71e74162b",
  "created_at": "2025-05-19T21:30:52.943Z",
<<<<<<< HEAD
  "updated_at": "2025-10-03T10:07:11.662Z",
=======
  "updated_at": "2025-10-03T13:19:30.536Z",
>>>>>>> 4e3ade75
  "comment": {
    "text": "This translation key is used to display a button label that saves changes to time and language settings. It typically appears as a \"Save\" button in UI elements, such as portal settings pages or configuration dialogs, allowing users to apply their customizations.",
    "is_auto": true,
    "updated_at": "2025-05-20T09:44:17.195Z"
  },
  "usage": [
    {
      "file_path": "/packages/client/src/pages/PortalSettings/categories/common/Customization/language-and-time-zone.js",
      "line_number": 536,
      "context": "{t(\"TimeLanguageSettingsDescription\", {\n productName: t(\"Common:ProductName\"),\n })}\n </Text>\n <Text>\n <Trans t={t} i18nKey=\"TimeLanguageSettingsSave\" />\n </Text>\n {languageAndTimeZoneSettingsUrl ? (\n <Link\n className=\"link-learn-more\"\n color={currentColorScheme.main?.accent}",
      "module": "/packages/client"
    }
  ],
  "languages": {
    "en": {
      "ai_translated": false,
      "ai_model": null,
      "ai_spell_check_issues": [],
      "approved_at": null
    },
    "ar-SA": {
      "ai_translated": false,
      "ai_model": null,
      "ai_spell_check_issues": [
        {
          "type": "incorrect_translation",
          "description": "The word 'apply' is translated as 'الإجراء' (al-ijraa'), which means 'action' or 'procedure'.  'Apply' in this context refers to applying the settings, not taking an action.",
          "suggestion": "اضغط على <strong>حفظ</strong> في الأسفل لتطبيق الإعدادات."
        }
      ],
      "approved_at": null
    },
    "az": {
      "ai_translated": false,
      "ai_model": null,
      "ai_spell_check_issues": [
        {
          "type": "incorrect_translation",
          "description": "The word 'Save' is translated as 'Saxla', which is a correct translation, but the sentence structure is awkward. A more natural translation would use 'Yadda saxla' or 'Qeyd etmək üçün'.",
          "suggestion": "Müraciət etmək üçün aşağıdakı <strong>Yadda saxla</strong> klikləyin."
        },
        {
          "type": "formatting",
          "description": "The strong tag formatting is consistent with the English version, which is good.",
          "suggestion": null
        }
      ],
      "approved_at": null
    },
    "bg": {
      "ai_translated": false,
      "ai_model": null,
      "ai_spell_check_issues": [],
      "approved_at": null
    },
    "cs": {
      "ai_translated": false,
      "ai_model": null,
      "ai_spell_check_issues": [
        {
          "type": "incorrect_translation",
          "description": "The translation 'Kliknutím na <strong>Uložit</strong> v dolní části přihlášky' is not an accurate translation of 'Click <strong>Save</strong> at the bottom to apply.'. The word 'přihlášky' (application) is misplaced and doesn't fit the context of saving settings. It suggests applying to something, rather than saving a setting.",
          "suggestion": "Kliknutím na <strong>Uložit</strong> v dolní části pro uložení."
        },
        {
          "type": "formatting",
          "description": "The Czech translation correctly uses the strong tag, but the sentence structure is awkward due to the placement of the introductory phrase.",
          "suggestion": "Pro uložení klikněte na <strong>Uložit</strong> v dolní části."
        }
      ],
      "approved_at": null
    },
    "de": {
      "ai_translated": false,
      "ai_model": null,
      "ai_spell_check_issues": [
        {
          "type": "formatting",
          "description": "The strong tag is correctly applied in both the English and German versions, ensuring the 'Save'/'Speichern' text is emphasized.",
          "suggestion": null
        }
      ],
      "approved_at": null
    },
    "el-GR": {
      "ai_translated": false,
      "ai_model": null,
      "ai_spell_check_issues": [
        {
          "type": "formatting",
          "description": "The strong tag formatting is preserved correctly, matching the English version.",
          "suggestion": null
        }
      ],
      "approved_at": null
    },
    "es": {
      "ai_translated": false,
      "ai_model": null,
      "ai_spell_check_issues": [
        {
          "type": "formatting",
          "description": "The strong tag is present in both the English and Spanish versions. While technically correct, it's generally preferable to remove these tags and handle styling through CSS for consistency and easier maintenance.  This can depend on the specific platform and its rendering requirements.",
          "suggestion": "Consider removing the `<strong/>` tags and applying styling through CSS."
        }
      ],
      "approved_at": null
    },
    "fi": {
      "ai_translated": false,
      "ai_model": null,
      "ai_spell_check_issues": [
        {
          "type": "incorrect_translation",
          "description": "The translation 'Klikkaa alla olevaa <strong>Tallenna</strong>-painiketta suorittaaksesi' doesn't accurately convey the meaning of 'Click <strong>Save</strong> at the bottom to apply.' The verb 'suorittaaksesi' (to perform) is not suitable here. It implies executing something, not applying a setting.",
          "suggestion": "Klikkaa alla olevaa <strong>Tallenna</strong>-painiketta soveltaaksesi."
        },
        {
          "type": "formatting",
          "description": "The Finnish translation uses the bold tag `<strong/>` consistently, mirroring the English. While acceptable, consider if a more visually appropriate style might be preferred in the Finnish UI.",
          "suggestion": "Assess if the bolding style is appropriate for the UI and consider alternatives if necessary. (No direct correction)"
        }
      ],
      "approved_at": null
    },
    "fr": {
      "ai_translated": false,
      "ai_model": null,
      "ai_spell_check_issues": [
        {
          "type": "formatting",
          "description": "The strong tag is correctly applied to both the English and French terms, preserving the emphasis.",
          "suggestion": null
        }
      ],
      "approved_at": null
    },
    "hy-AM": {
      "ai_translated": false,
      "ai_model": null,
      "ai_spell_check_issues": [
        {
          "type": "formatting",
          "description": "The strong tag is correctly used, maintaining the emphasis on 'Save'.",
          "suggestion": null
        }
      ],
      "approved_at": null
    },
    "it": {
      "ai_translated": false,
      "ai_model": null,
      "ai_spell_check_issues": [],
      "approved_at": null
    },
    "ja-JP": {
      "ai_translated": false,
      "ai_model": null,
      "ai_spell_check_issues": [
        {
          "type": "formatting",
          "description": "The strong tag is used correctly, preserving the emphasis on 'Save'/'保存'.",
          "suggestion": null
        },
        {
          "type": "incorrect_translation",
          "description": "While technically correct, \"一番下の\" (ichiban shita) which means 'the very bottom' can sound slightly unnatural in this context. A more natural phrasing might be simply \"下の\" (shita) - 'bottom'.",
          "suggestion": "下の「保存」ボタンをクリックしてください。"
        }
      ],
      "approved_at": null
    },
    "ko-KR": {
      "ai_translated": false,
      "ai_model": null,
      "ai_spell_check_issues": [
        {
          "type": "formatting",
          "description": "The strong tag is correctly applied to the equivalent Korean word '저장' which corresponds to 'Save'.",
          "suggestion": null
        }
      ],
      "approved_at": null
    },
    "lo-LA": {
      "ai_translated": false,
      "ai_model": null,
      "ai_spell_check_issues": [
        {
          "type": "formatting",
          "description": "The strong tag is correctly used in the Lao translation, mirroring the English. No issue.",
          "suggestion": null
        }
      ],
      "approved_at": null
    },
    "lv": {
      "ai_translated": false,
      "ai_model": null,
      "ai_spell_check_issues": [
        {
          "type": "incorrect_translation",
          "description": "The translation 'Lai lietotu, apakšā noklikšķiniet uz Saglabāt' doesn't accurately convey the meaning of 'Click Save at the bottom to apply'. The phrase 'Lai lietotu' (in order to use) is unnecessary and changes the intent. It implies the user needs to *use* something before saving, which isn't the case.",
          "suggestion": "Noklikšķiniet uz <strong>Saglabāt</strong>, lai piemērotu izmaiņas."
        },
        {
          "type": "formatting",
          "description": "The strong tag is correctly applied, but the overall sentence structure might benefit from a more natural flow in Latvian. The suggested correction includes minor changes for readability.",
          "suggestion": "Noklikšķiniet uz <strong>Saglabāt</strong>, lai piemērotu izmaiņas."
        }
      ],
      "approved_at": null
    },
    "nl": {
      "ai_translated": false,
      "ai_model": null,
      "ai_spell_check_issues": [],
      "approved_at": null
    },
    "pl": {
      "ai_translated": false,
      "ai_model": null,
      "ai_spell_check_issues": [
        {
          "type": "incorrect_translation",
          "description": "The phrase \"Aby zastosować wprowadzone zmiany\" is overly verbose and not a direct translation of \"to apply\". A more concise and accurate translation would be \"Aby zastosować\" or simply \"Zastosuj\".",
          "suggestion": "Aby zastosować"
        },
        {
          "type": "formatting",
          "description": "The Polish translation includes \"u dołu sekcji\" which is not present in the English. The meaning is conveyed by the placement of the 'Save' button.  The addition is somewhat redundant.",
          "suggestion": "Remove \"u dołu sekcji\"."
        }
      ],
      "approved_at": null
    },
    "pt": {
      "ai_translated": false,
      "ai_model": null,
      "ai_spell_check_issues": [],
      "approved_at": null
    },
    "pt-BR": {
      "ai_translated": false,
      "ai_model": null,
      "ai_spell_check_issues": [],
      "approved_at": null
    },
    "ro": {
      "ai_translated": false,
      "ai_model": null,
      "ai_spell_check_issues": [
        {
          "type": "formatting",
          "description": "The strong tag is correctly used for 'Save' and 'Salvare', maintaining the emphasis.",
          "suggestion": null
        }
      ],
      "approved_at": null
    },
    "ru": {
      "ai_translated": false,
      "ai_model": null,
      "ai_spell_check_issues": [
        {
          "type": "formatting",
          "description": "The strong tag is not consistently applied. English uses 'Save' and Russian uses 'Сохранить'.",
          "suggestion": "Ensure consistent strong tag usage to match the original phrasing. In this case, potentially update both to be consistently wrapped in strong tags for clarity and to mirror the English version. Alternatively, ensure the formatting style reflects the intended visual styling of the Russian interface."
        }
      ],
      "approved_at": null
    },
    "si": {
      "ai_translated": false,
      "ai_model": null,
      "ai_spell_check_issues": [
        {
          "type": "incorrect_translation",
          "description": "The translation \"යෙදීමට පහත <strong>සුරකින්න</strong> බොත්තම ඔබන්න.\" does not accurately reflect the meaning of \"Click <strong>Save</strong> at the bottom to apply.\" The verb 'ඔබන්න' (obann) implies pressing or hitting, which isn't the intended action of clicking a button. It's also somewhat informal.",
          "suggestion": "යෙදීමට පහත <strong>සුරකින්න</strong> බොත්තම ක්ලික් කරන්න."
        },
        {
          "type": "formatting",
          "description": "The Sinhala translation includes the strong tag `<strong/>` which isn't necessary since the English sentence uses it to emphasize 'Save'. It is redundant and can be removed.",
          "suggestion": "යෙදීමට පහත සුරකින්න බොත්තම ක්ලික් කරන්න."
        }
      ],
      "approved_at": null
    },
    "sk": {
      "ai_translated": false,
      "ai_model": null,
      "ai_spell_check_issues": [
        {
          "type": "formatting",
          "description": "The strong tag is present in both English and Slovak, which is generally not necessary for consistency. It may be better to remove it from the Slovak translation.",
          "suggestion": "Kliknite na tlačidlo Uložiť v dolnej časti, aby ste uložili nastavenia."
        }
      ],
      "approved_at": null
    },
    "sl": {
      "ai_translated": false,
      "ai_model": null,
      "ai_spell_check_issues": [
        {
          "type": "incorrect_translation",
          "description": "The English phrase \"to apply\" is not accurately translated by \"za prijavo\". \"Prijava\" means \"login\" or \"sign-in\", while \"to apply\" in this context means to make the changes take effect. A more accurate translation would be something along the lines of \"za uporabo\" (for use) or \"da se spremembe uporabijo\" (to apply the changes).",
          "suggestion": "Klikni <strong>Shrani</strong> na dnu za uporabo."
        }
      ],
      "approved_at": null
    },
    "sr-Cyrl-RS": {
      "ai_translated": false,
      "ai_model": null,
      "ai_spell_check_issues": [
        {
          "type": "incorrect_translation",
          "description": "The English phrase \"Click Save at the bottom to apply\" is better translated as something more natural in Serbian. \"Примените\" (primenite) is correct but the phrasing could be improved for better flow.",
          "suggestion": "Кликните на <strong>Сачувај</strong>, испод, да бисте применили промене."
        },
        {
          "type": "formatting",
          "description": "The English version uses 'at the bottom'. Serbian needs an equivalent that matches tone and feel, and the suggested change addresses this.",
          "suggestion": "No change needed beyond the content suggestion."
        }
      ],
      "approved_at": null
    },
    "sr-Latn-RS": {
      "ai_translated": false,
      "ai_model": null,
      "ai_spell_check_issues": [
        {
          "type": "incorrect_translation",
          "description": "The English word 'apply' is best translated as 'primijeniti' (to apply) rather than 'primenite' (to use). 'Primeniti' implies using something, while 'primijeniti' is a more accurate translation of applying changes or settings.",
          "suggestion": "Kliknite <strong>Sačuvaj</strong> na dnu da primijenite."
        }
      ],
      "approved_at": null
    },
    "tr": {
      "ai_translated": false,
      "ai_model": null,
      "ai_spell_check_issues": [
        {
          "type": "formatting",
          "description": "The strong tag is correctly applied in both the English and Turkish versions, maintaining the emphasis on the action word.",
          "suggestion": null
        }
      ],
      "approved_at": null
    },
    "uk-UA": {
      "ai_translated": false,
      "ai_model": null,
      "ai_spell_check_issues": [
        {
          "type": "formatting",
          "description": "The strong tag is correctly used to emphasize 'Save' and 'Зберегти' respectively, maintaining the original emphasis.",
          "suggestion": null
        }
      ],
      "approved_at": null
    },
    "vi": {
      "ai_translated": false,
      "ai_model": null,
      "ai_spell_check_issues": [],
      "approved_at": null
    },
    "zh-CN": {
      "ai_translated": false,
      "ai_model": null,
      "ai_spell_check_issues": [
        {
          "type": "incorrect_translation",
          "description": "The translation \"使其生效\" (shǐ tā shēngxiào) is a bit awkward and less direct than necessary. A more natural translation for 'to apply' in this context would be something like \"应用\" (yìngyòng) or \"生效\" (shēngxiào) alone.",
          "suggestion": "点击底部的<strong>保存</strong>，使其<strong>应用</strong>。"
        }
      ],
      "approved_at": null
    }
  }
}<|MERGE_RESOLUTION|>--- conflicted
+++ resolved
@@ -3,11 +3,7 @@
   "content": "Click <strong>Save</strong> at the bottom to apply.",
   "content_en_sha1_hash": "1c70088e93bf240b60857801d3cfa1c71e74162b",
   "created_at": "2025-05-19T21:30:52.943Z",
-<<<<<<< HEAD
-  "updated_at": "2025-10-03T10:07:11.662Z",
-=======
   "updated_at": "2025-10-03T13:19:30.536Z",
->>>>>>> 4e3ade75
   "comment": {
     "text": "This translation key is used to display a button label that saves changes to time and language settings. It typically appears as a \"Save\" button in UI elements, such as portal settings pages or configuration dialogs, allowing users to apply their customizations.",
     "is_auto": true,
