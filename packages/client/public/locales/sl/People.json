--- conflicted
+++ resolved
@@ -1,10 +1,5 @@
 {
   "LblInviteAgain": "Povabi znova",
   "MessageEmailActivationInstuctionsSentOnEmail": "Navodila za aktivacijo e-mail naslova so bila poslana na <1>{{email}}</1> email naslov.",
-<<<<<<< HEAD
-  "NotFoundUsers": "Ni najdenih uporabnikov",
-  "NotFoundUsersDescription": "Noben uporabnik ne ustreza vašemu iskanju. Za ogled celotnega seznama uporabnikov prilagodite iskalne parametre ali počistite iskalno polje."
-=======
   "UserStatus": "Status"
->>>>>>> ee84c163
 }