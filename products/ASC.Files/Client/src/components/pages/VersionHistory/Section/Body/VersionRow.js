import React, { useState } from "react";
import {
  Link,
  Text,
  Box,
  Textarea,
  Button,
  ModalDialog,
  Icons,
} from "@appserver/components";
import { withTranslation } from "react-i18next";
import { withRouter } from "react-router";
import { connect } from "react-redux";
<<<<<<< HEAD
import { api, toastr } from "@appserver/common";
import { setIsLoading } from "../../../../../store/files/actions";
=======
import { toastr, store } from "asc-web-common";
>>>>>>> 60022bbc
import {
  markAsVersion,
  restoreVersion,
  updateCommentVersion,
} from "../../../../../store/files/actions";
import VersionBadge from "./VersionBadge";
import StyledVersionRow from "./StyledVersionRow";

const { getLanguage } = store.auth.selectors;

const VersionRow = (props) => {
  const {
    info,
    index,
    culture,
    isVersion,
    t,
    markAsVersion,
    restoreVersion,
    updateCommentVersion,
  } = props;
  const [showEditPanel, setShowEditPanel] = useState(false);
  const [commentValue, setCommentValue] = useState(info.comment);

  const canEdit = info.access === 1 || info.access === 0;

  const title = `${new Date(info.created).toLocaleString(culture)} ${
    info.createdBy.displayName
  }`;

  const linkStyles = { isHovered: true, type: "action" };

  const onDownloadAction = () =>
    window.open(`${info.viewUrl}&version=${info.version}`);
  const onEditComment = () => setShowEditPanel(!showEditPanel);

  const onChange = (e) => setCommentValue(e.target.value);

  const onSaveClick = () => {
    updateCommentVersion(info.id, commentValue, info.version)
      .catch((err) => toastr.error(err))
      .finally(() => {
        onEditComment();
      });
  };

  const onCancelClick = () => {
    setCommentValue(info.comment);
    setShowEditPanel(!showEditPanel);
  };
  const onOpenFile = () => window.open(info.webUrl);

  const onRestoreClick = () => {
    restoreVersion(info.id, info.version).catch((err) => toastr.error(err));
  };

  const onVersionClick = () => {
    markAsVersion(info.id, isVersion, info.version).catch((err) =>
      toastr.error(err)
    );
  };

  const contextOptions = [
    canEdit && { key: "edit", label: t("EditComment"), onClick: onEditComment },
    canEdit && { key: "restore", label: t("Restore"), onClick: onRestoreClick },
    {
      key: "download",
      label: `${t("Download")} (${info.contentLength})`,
      onClick: onDownloadAction,
    },
  ];

  const onClickProp = canEdit ? { onClick: onVersionClick } : {};

  return (
    <StyledVersionRow
      showEditPanel={showEditPanel}
      contextOptions={contextOptions}
      canEdit={canEdit}
    >
      <>
        <Box displayProp="flex">
          <VersionBadge
            className="version_badge"
            isVersion={isVersion}
            index={index}
            versionGroup={info.versionGroup}
            {...onClickProp}
            t={t}
          />
          <Link
            onClick={onOpenFile}
            fontWeight={600}
            fontSize="14px"
            title={title}
            className="version-link-file"
          >
            {title}
          </Link>
          <Link className="icon-link" onClick={onOpenFile}>
            <Icons.ExternalLinkIcon color="#333333" size="scale" />
          </Link>
          <Text
            className="version_content-length"
            fontWeight={600}
            color="#A3A9AE"
            fontSize="14px"
          >
            {info.contentLength}
          </Text>
        </Box>
        <Box
          className="version-comment-wrapper"
          marginProp="0 0 0 70px"
          displayProp="flex"
        >
          <>
            {showEditPanel && (
              <>
                <Textarea
                  className="version_edit-comment textarea-desktop"
                  onChange={onChange}
                  fontSize={12}
                  heightTextArea={54}
                  value={commentValue}
                />
                <Box className="version_modal-dialog">
                  <ModalDialog
                    displayType="aside"
                    visible={showEditPanel}
                    onClose={onEditComment}
                  >
                    <ModalDialog.Header className="header-version-modal-dialog">
                      {t("EditComment")}
                    </ModalDialog.Header>
                    <ModalDialog.Body>
                      <Textarea
                        className="text-area-mobile-edit-comment"
                        style={{ margin: "8px 24px 8px 0" }}
                        //placeholder="Add comment"
                        onChange={onChange}
                        heightTextArea={298}
                        value={commentValue}
                      />
                    </ModalDialog.Body>
                    <ModalDialog.Footer>
                      <Button
                        className="version_save-button"
                        label={t("AddButton")}
                        size="big"
                        primary
                        onClick={onSaveClick}
                      />
                    </ModalDialog.Footer>
                  </ModalDialog>
                </Box>
              </>
            )}

            <Link
              type="action"
              isHovered
              onClick={onEditComment}
              className="version_link"
            >
              {info.comment}
            </Link>
            <Text className="version_text">{info.comment}</Text>
          </>

          <div className="version_links-container">
            {canEdit && (
              <Link
                onClick={onRestoreClick}
                {...linkStyles}
                className="version_link-action"
              >
                {t("Restore")}
              </Link>
            )}
            <Link
              onClick={onDownloadAction}
              {...linkStyles}
              className="version_link-action"
            >
              {t("Download")}
            </Link>
          </div>
        </Box>
        {showEditPanel && (
          <Box className="version_edit-comment" marginProp="8px 0 2px 70px">
            <Box
              className="version_edit-comment-button-primary"
              displayProp="inline-block"
            >
              <Button
                size="base"
                scale={true}
                primary
                onClick={onSaveClick}
                label={t("AddButton")}
              />
            </Box>
            <Box
              className="version_edit-comment-button-second"
              displayProp="inline-block"
            >
              <Button
                size="base"
                scale={true}
                onClick={onCancelClick}
                label={t("CancelButton")}
              />
            </Box>
          </Box>
        )}
      </>
    </StyledVersionRow>
  );
};

const mapStateToProps = (state) => {
  return {
    culture: getLanguage(state),
  };
};

const mapDispatchToProps = (dispatch) => {
  return {
    markAsVersion: (id, isVersion, version) =>
      dispatch(markAsVersion(id, isVersion, version)),
    restoreVersion: (id, version) => dispatch(restoreVersion(id, version)),
    updateCommentVersion: (id, comment, version) =>
      dispatch(updateCommentVersion(id, comment, version)),
  };
};

export default connect(
  mapStateToProps,
  mapDispatchToProps
)(withRouter(withTranslation()(VersionRow)));<|MERGE_RESOLUTION|>--- conflicted
+++ resolved
@@ -11,12 +11,8 @@
 import { withTranslation } from "react-i18next";
 import { withRouter } from "react-router";
 import { connect } from "react-redux";
-<<<<<<< HEAD
-import { api, toastr } from "@appserver/common";
+import { api, toastr, store } from "@appserver/common";
 import { setIsLoading } from "../../../../../store/files/actions";
-=======
-import { toastr, store } from "asc-web-common";
->>>>>>> 60022bbc
 import {
   markAsVersion,
   restoreVersion,
@@ -189,21 +185,21 @@
 
           <div className="version_links-container">
             {canEdit && (
-              <Link
-                onClick={onRestoreClick}
-                {...linkStyles}
-                className="version_link-action"
-              >
-                {t("Restore")}
-              </Link>
+          <Link
+            onClick={onRestoreClick}
+            {...linkStyles}
+            className="version_link-action"
+          >
+            {t("Restore")}
+          </Link>
             )}
-            <Link
-              onClick={onDownloadAction}
-              {...linkStyles}
-              className="version_link-action"
-            >
-              {t("Download")}
-            </Link>
+          <Link
+            onClick={onDownloadAction}
+            {...linkStyles}
+            className="version_link-action"
+          >
+            {t("Download")}
+          </Link>
           </div>
         </Box>
         {showEditPanel && (
