--- conflicted
+++ resolved
@@ -15,11 +15,7 @@
   position: ${(props) => (props.isVirtualKeyboardOpen ? "absolute" : "fixed")};
   height: 44px;
   z-index: 209;
-<<<<<<< HEAD
-  bottom: ${({ hideProfileBlock }) => (hideProfileBlock ? "16px" : "89px")};
-=======
   bottom: 89px;
->>>>>>> d59eb9a4
   ${(props) =>
     props.theme.interfaceDirection === "rtl"
       ? css`
@@ -61,8 +57,7 @@
           : css`
               margin-left: 8px;
             `}
-      color: ${({ currentColorScheme }) =>
-        currentColorScheme?.main?.accent || "initial"};
+      color: ${({ currentColorScheme }) => currentColorScheme?.main?.accent};
     }
 
     @media ${tablet} {
@@ -117,11 +112,7 @@
   showText,
   toggleShowText,
   currentColorScheme,
-<<<<<<< HEAD
-  hideProfileBlock,
-=======
   isVirtualKeyboardOpen,
->>>>>>> d59eb9a4
 }) => {
   const { t } = useTranslation("Common");
 
@@ -130,11 +121,7 @@
       showText={showText}
       onClick={toggleShowText}
       currentColorScheme={currentColorScheme}
-<<<<<<< HEAD
-      hideProfileBlock={hideProfileBlock}
-=======
       isVirtualKeyboardOpen={isVirtualKeyboardOpen}
->>>>>>> d59eb9a4
     >
       {showText ? (
         <div
