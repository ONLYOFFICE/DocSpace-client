// (c) Copyright Ascensio System SIA 2009-2025
//
// This program is a free software product.
// You can redistribute it and/or modify it under the terms
// of the GNU Affero General Public License (AGPL) version 3 as published by the Free Software
// Foundation. In accordance with Section 7(a) of the GNU AGPL its Section 15 shall be amended
// to the effect that Ascensio System SIA expressly excludes the warranty of non-infringement of
// any third-party rights.
//
// This program is distributed WITHOUT ANY WARRANTY, without even the implied warranty
// of MERCHANTABILITY or FITNESS FOR A PARTICULAR  PURPOSE. For details, see
// the GNU AGPL at: http://www.gnu.org/licenses/agpl-3.0.html
//
// You can contact Ascensio System SIA at Lubanas st. 125a-25, Riga, Latvia, EU, LV-1021.
//
// The  interactive user interfaces in modified source and object code versions of the Program must
// display Appropriate Legal Notices, as required under Section 5 of the GNU AGPL version 3.
//
// Pursuant to Section 7(b) of the License you must retain the original Product logo when
// distributing the program. Pursuant to Section 7(e) we decline to grant you any rights under
// trademark law for use of our trademarks.
//
// All the Product's GUI elements, including illustrations and icon sets, as well as technical writing
// content are licensed under the terms of the Creative Commons Attribution-ShareAlike 4.0
// International. See the License terms at http://creativecommons.org/licenses/by-sa/4.0/legalcode

import { makeAutoObservable, runInAction } from "mobx";
import axios from "axios";
import cloneDeep from "lodash/cloneDeep";

import api from "@docspace/shared/api";
import { SettingsStore } from "@docspace/shared/store/SettingsStore";
import { UserStore } from "@docspace/shared/store/UserStore";
import { TRoomSecurity } from "@docspace/shared/api/rooms/types";
import { toastr } from "@docspace/shared/components/toast";
import {
  TFile,
  TFileSecurity,
  TFolderSecurity,
} from "@docspace/shared/api/files/types";
import { TAPIPlugin } from "@docspace/shared/api/plugins/types";
import { ModalDialogProps } from "@docspace/shared/components/modal-dialog/ModalDialog.types";
import { TTranslation } from "@docspace/shared/types";

import defaultConfig from "PUBLIC_DIR/scripts/config.json";

import {
  IContextMenuItem,
  IEventListenerItem,
  IFileItem,
  IInfoPanelItem,
  IMainButtonItem,
  IProfileMenuItem,
  IframeWindow,
  TPlugin,
} from "SRC_DIR/helpers/plugins/types";

import { getPluginUrl, messageActions } from "../helpers/plugins/utils";
import {
  PluginFileType,
  PluginScopes,
  PluginUsersType,
  PluginStatus,
  PluginDevices,
} from "../helpers/plugins/enums";

import SelectedFolderStore from "./SelectedFolderStore";

const { api: apiConf, proxy: proxyConf } = defaultConfig;
const { origin: apiOrigin, prefix: apiPrefix } = apiConf;
const { url: proxyURL } = proxyConf;

const origin =
  window.ClientConfig?.api?.origin || apiOrigin || window.location.origin;
const proxy = window.ClientConfig?.proxy?.url || proxyURL;
const prefix = window.ClientConfig?.api?.prefix || apiPrefix;

class PluginStore {
  private settingsStore: SettingsStore = {} as SettingsStore;

  private selectedFolderStore: SelectedFolderStore = {} as SelectedFolderStore;

  private userStore: UserStore = {} as UserStore;

  plugins: TPlugin[] = [];

  contextMenuItems: Map<string, IContextMenuItem> = new Map();

  infoPanelItems: Map<string, IInfoPanelItem> = new Map();

  mainButtonItems: Map<string, IMainButtonItem> = new Map();

  profileMenuItems: Map<string, IProfileMenuItem> = new Map();

  eventListenerItems: Map<string, IEventListenerItem> = new Map();

  fileItems: Map<string, IFileItem> = new Map();

  pluginFrame: HTMLIFrameElement | null = null;

  isInit = false;

  settingsPluginDialogVisible = false;

  currentSettingsDialogPlugin: null | { pluginName: string } = null;

  pluginDialogVisible = false;

  pluginDialogProps: null | ModalDialogProps = null;

  deletePluginDialogVisible = false;

  deletePluginDialogProps: null | { pluginName: string } = null;

  isEmptyList = false;

  needPageReload = false;

  constructor(
    settingsStore: SettingsStore,
    selectedFolderStore: SelectedFolderStore,
    userStore: UserStore,
  ) {
    this.settingsStore = settingsStore;
    this.selectedFolderStore = selectedFolderStore;
    this.userStore = userStore;

    makeAutoObservable(this);
  }

  setNeedPageReload = (value: boolean) => {
    this.needPageReload = value;
  };

  setIsEmptyList = (value: boolean) => {
    this.isEmptyList = value;
  };

  setCurrentSettingsDialogPlugin = (value: null | { pluginName: string }) => {
    this.currentSettingsDialogPlugin = value;
  };

  setSettingsPluginDialogVisible = (value: boolean) => {
    this.settingsPluginDialogVisible = value;
  };

  setPluginDialogVisible = (value: boolean) => {
    this.pluginDialogVisible = value;
  };

  setPluginDialogProps = (value: null | ModalDialogProps) => {
    this.pluginDialogProps = value;
  };

  setDeletePluginDialogVisible = (value: boolean) => {
    this.deletePluginDialogVisible = value;
  };

  setDeletePluginDialogProps = (value: null | { pluginName: string }) => {
    this.deletePluginDialogProps = value;
  };

  updatePluginStatus = (name: string) => {
    const plugin = this.plugins.find((p) => p.name === name);

    const newStatus = plugin?.getStatus();

    const pluginIdx = this.plugins.findIndex((p) => p.name === name);

    if (pluginIdx !== -1) {
      if (this.plugins[pluginIdx].status === newStatus) return;

      this.plugins[pluginIdx].status = newStatus || PluginStatus.active;

      if (
        newStatus === PluginStatus.active &&
        this.plugins[pluginIdx].enabled
      ) {
        if (this.plugins[pluginIdx].scopes.includes(PluginScopes.ContextMenu)) {
          this.updateContextMenuItems(name);
        }

        if (this.plugins[pluginIdx].scopes.includes(PluginScopes.InfoPanel)) {
          this.updateInfoPanelItems(name);
        }

        if (this.plugins[pluginIdx].scopes.includes(PluginScopes.MainButton)) {
          this.updateMainButtonItems(name);
        }

        if (this.plugins[pluginIdx].scopes.includes(PluginScopes.ProfileMenu)) {
          this.updateProfileMenuItems(name);
        }

        if (
          this.plugins[pluginIdx].scopes.includes(PluginScopes.EventListener)
        ) {
          this.updateEventListenerItems(name);
        }

        if (this.plugins[pluginIdx].scopes.includes(PluginScopes.File)) {
          this.updateFileItems(name);
        }
      }
    }
  };

  setPluginFrame = (frame: HTMLIFrameElement) => {
    this.pluginFrame = frame;

    const iWindow = this.pluginFrame?.contentWindow as IframeWindow;

    if (this.pluginFrame && iWindow) iWindow.Plugins = {};
  };

  setIsInit = (isInit: boolean) => {
    this.isInit = isInit;
  };

  initPlugins = async () => {
    const frame = document.createElement("iframe");
    frame.id = "plugin-iframe";
    frame.width = "0px";
    frame.height = "0px";
    frame.style.display = "none";
    // frame.sandbox = "allow-same-origin allow-scripts";

    document.body.appendChild(frame);

    this.setPluginFrame(frame);

    this.updatePlugins(true);

    this.setIsInit(true);
  };

  updatePlugins = async (fromList?: boolean) => {
    if (!this.userStore || !this.userStore.user) return;

    const { isAdmin, isOwner } = this.userStore.user;

    const abortController = new AbortController();
    this.settingsStore.addAbortControllers(abortController);

    try {
      this.plugins = [];

      const plugins = await api.plugins.getPlugins(
        !isAdmin && !isOwner ? true : null,
        abortController.signal,
      );

      this.setIsEmptyList(plugins.length === 0);
      await Promise.allSettled(
        plugins.map((plugin) => this.initPlugin(plugin, undefined, fromList)),
      );
    } catch (e) {
      if (axios.isCancel(e)) {
        return;
      }
      console.log(e);
    }
  };

  checkPluginCompatibility = (minDocSpaceVersion?: string): boolean => {
    if (!minDocSpaceVersion) return false;

    const currentDocspaceVersion = this.settingsStore.buildVersionInfo.docspace;

    const parts1 = minDocSpaceVersion.split(".").map(Number);
    const parts2 = currentDocspaceVersion.split(".").map(Number);

    const len = Math.max(parts1.length, parts2.length);

    for (let i = 0; i < len; i++) {
      const num1 = parts1[i] ?? 0;
      const num2 = parts2[i] ?? 0;

      if (num1 < num2) return true;
      if (num1 > num2) return false;
    }

    return true;
  };

  addPlugin = async (data: FormData, t: TTranslation) => {
    try {
      const plugin = await api.plugins.addPlugin(data);

      const isPluginCompatible = this.checkPluginCompatibility(
        plugin.minDocSpaceVersion,
      );

      if (!isPluginCompatible) {
        toastr.error(
          t("PluginIsNotCompatible", {
            productName: t("Common:ProductName"),
          }),
        );
      } else {
        toastr.success(t("PluginLoadedSuccessfully"));
      }

      this.setNeedPageReload(true);

      this.initPlugin(plugin);
    } catch (e) {
      const err = e as { response: { data: { error: { message: string } } } };

      toastr.error(err.response.data.error.message as string);
    }
  };

  uninstallPlugin = async (name: string) => {
    const pluginIdx = this.plugins.findIndex((p) => p.name === name);

    try {
      await api.plugins.deletePlugin(name);

      this.deactivatePlugin(name);

      if (pluginIdx !== -1) {
        runInAction(() => {
          this.plugins.splice(pluginIdx, 1);

          if (this.plugins.length === 0) this.setIsEmptyList(true);
        });
      }
    } catch (e) {
      console.log(e);
    }
  };

  initPlugin = (
    plugin: TAPIPlugin,
    callback?: (plugin: TPlugin) => void,
    fromList?: boolean,
  ) => {
    if (!plugin.enabled && !fromList) return;

    return new Promise((resolve, reject) => {
      const onLoad = async () => {
        try {
          const iWindow = this.pluginFrame?.contentWindow as IframeWindow;

          const newPlugin = cloneDeep({
            ...plugin,
            ...iWindow?.Plugins?.[plugin.pluginName],
          });

          newPlugin.scopes =
            typeof newPlugin.scopes === "string"
              ? (newPlugin.scopes.split(",") as PluginScopes[])
              : newPlugin.scopes;

<<<<<<< HEAD
          newPlugin.iconUrl = getPluginUrl(newPlugin.url, "");
=======
      const isPluginCompatible = this.checkPluginCompatibility(
        plugin.minDocSpaceVersion,
      );

      newPlugin.compatible = isPluginCompatible;

      this.installPlugin(newPlugin);
>>>>>>> 8d2ca150

          this.installPlugin(newPlugin);

          if (newPlugin.scopes.includes(PluginScopes.Settings)) {
            newPlugin.setAdminPluginSettingsValue?.(plugin.settings || null);
          }

          callback?.(newPlugin);
          resolve(newPlugin);
        } catch (error) {
          reject(error);
        }
      };

      const onError = () => {};

      const frameDoc = this.pluginFrame?.contentDocument;
      const script = frameDoc?.createElement("script");

      if (script) {
        script.setAttribute("type", "text/javascript");
        script.setAttribute("id", `${plugin.name}`);

        script.onload = onLoad.bind(this);
        script.onerror = onError.bind(this);

        script.src = plugin.url;
        script.async = true;

        frameDoc?.body.appendChild(script);
      } else {
        reject(new Error("Failed to create script element"));
      }
    });
  };

  installPlugin = async (plugin: TPlugin, addToList = true) => {
    if (addToList) {
      const idx = this.plugins.findIndex((p) => p.name === plugin.name);

      if (idx === -1) {
        runInAction(() => {
          this.plugins = [{ ...plugin }, ...this.plugins];
        });

        this.setIsEmptyList(false);
      } else {
        this.plugins[idx] = plugin;
      }
    }

    if (!plugin || !plugin.enabled) return;

    if (plugin.scopes.includes(PluginScopes.API)) {
      plugin.setAPI?.(origin, proxy, prefix);
    }

    const { name } = plugin;

    if (plugin.onLoadCallback) {
      await plugin.onLoadCallback();

      this.updatePluginStatus(name);
    }

    if (plugin.status === PluginStatus.hide) return;

    if (plugin.scopes.includes(PluginScopes.ContextMenu)) {
      this.updateContextMenuItems(name);
    }

    if (plugin.scopes.includes(PluginScopes.InfoPanel)) {
      this.updateInfoPanelItems(name);
    }

    if (plugin.scopes.includes(PluginScopes.MainButton)) {
      this.updateMainButtonItems(name);
    }

    if (plugin.scopes.includes(PluginScopes.ProfileMenu)) {
      this.updateProfileMenuItems(name);
    }

    if (plugin.scopes.includes(PluginScopes.EventListener)) {
      this.updateEventListenerItems(name);
    }

    if (plugin.scopes.includes(PluginScopes.File)) {
      this.updateFileItems(name);
    }
  };

  updatePlugin = async (
    name: string,
    status: boolean,
    settings: string,
    t?: TTranslation,
  ) => {
    try {
      let currentSettings = settings;
      let currentStatus = status;

      const oldPlugin = this.pluginList.find((p) => p.name === name);

      if (!currentSettings) currentSettings = oldPlugin?.settings || "";

      if (typeof status !== "boolean")
        currentStatus = oldPlugin?.enabled || false;

      currentSettings = currentStatus ? settings : "";

      const plugin = await api.plugins.updatePlugin(
        name,
        currentStatus,
        currentSettings,
      );

      if (typeof status !== "boolean") return plugin;

      if (status) {
        if (t) toastr.success(t("Common:PluginEnabled"));
        this.activatePlugin(name);
      } else {
        if (t) toastr.success(t("Common:PluginDisabled"));
        this.deactivatePlugin(name);
      }

      return plugin;
    } catch (e) {
      console.log(e);
    }
  };

  activatePlugin = async (name: string) => {
    const plugin = this.plugins.find((p) => p.name === name);

    if (!plugin) return;

    plugin.enabled = true;

    this.setNeedPageReload(true);

    this.installPlugin(plugin, false);
  };

  deactivatePlugin = async (name: string) => {
    const plugin = this.plugins.find((p) => p.name === name);

    if (!plugin) return;

    plugin.enabled = false;
    plugin.settings = "";

    if (plugin.scopes.includes(PluginScopes.ContextMenu)) {
      this.deactivateContextMenuItems(plugin);
    }

    if (plugin.scopes.includes(PluginScopes.InfoPanel)) {
      this.deactivateInfoPanelItems(plugin);
    }

    if (plugin.scopes.includes(PluginScopes.ProfileMenu)) {
      this.deactivateProfileMenuItems(plugin);
    }

    if (plugin.scopes.includes(PluginScopes.MainButton)) {
      this.deactivateMainButtonItems(plugin);
    }

    if (plugin.scopes.includes(PluginScopes.EventListener)) {
      this.deactivateEventListenerItems(plugin);
    }

    if (plugin.scopes.includes(PluginScopes.File)) {
      this.deactivateFileItems(plugin);
    }
  };

  getUserRole = () => {
    const { user } = this.userStore;

    if (!user) return PluginUsersType.user;

    const { isOwner, isAdmin, isCollaborator, isVisitor } = user;

    const userRole = isOwner
      ? PluginUsersType.owner
      : isAdmin
        ? PluginUsersType.docSpaceAdmin
        : isCollaborator
          ? PluginUsersType.collaborator
          : isVisitor
            ? PluginUsersType.user
            : PluginUsersType.roomAdmin;

    return userRole;
  };

  getCurrentDevice = () => {
    const currentDeviceType = this.settingsStore.currentDeviceType as unknown;

    return currentDeviceType as PluginDevices;
  };

  validateContextMenuItem = (
    item: IContextMenuItem,
    ctx: {
      type?: PluginFileType;
      fileExst?: string;
      userRole?: PluginUsersType;
      device?: PluginDevices;
      security?: TRoomSecurity | TFolderSecurity;
      itemSecurity?: TFileSecurity | TRoomSecurity | TFolderSecurity;
    },
  ) => {
    const { type, fileExst, userRole, device, security, itemSecurity } = ctx;

    if (type && item.fileType && !item.fileType.includes(type)) return false;

    if (fileExst && item.fileExt && !item.fileExt.includes(fileExst))
      return false;

    if (userRole && item.usersTypes && !item.usersTypes.includes(userRole))
      return false;

    if (device && item.devices && !item.devices.includes(device)) return false;

    if (
      security &&
      item.security &&
      !item.security.every((key) => security[key as keyof typeof security])
    )
      return false;

    if (
      itemSecurity &&
      item.itemSecurity &&
      !item.itemSecurity.every(
        (key) => itemSecurity[key as keyof typeof itemSecurity],
      )
    )
      return false;

    return true;
  };

  getContextMenuKeysByType = (
    type: PluginFileType,
    fileExst: string,
    security: TRoomSecurity | TFolderSecurity,
    itemSecurity: TFileSecurity | TRoomSecurity | TFolderSecurity,
  ) => {
    if (!this.contextMenuItems) return;

    const userRole = this.getUserRole();
    const device = this.getCurrentDevice();

    const items = Array.from(this.contextMenuItems.values());
    const keys: string[] = [];

    switch (type) {
      case PluginFileType.Files:
        items.forEach((item) => {
          const isValid = this.validateContextMenuItem(item, {
            type,
            fileExst,
            userRole,
            device,
            security,
            itemSecurity,
          });

          if (isValid) keys.push(item.key);
        });

        break;
      case PluginFileType.Folders:
        items.forEach((item) => {
          const isValid = this.validateContextMenuItem(item, {
            type,
            userRole,
            device,
            security,
            itemSecurity,
          });

          if (isValid) keys.push(item.key);
        });
        break;
      case PluginFileType.Rooms:
        items.forEach((item) => {
          const isValid = this.validateContextMenuItem(item, {
            type,
            userRole,
            device,
            security,
            itemSecurity,
          });

          if (isValid) keys.push(item.key);
        });
        break;
      case PluginFileType.Image:
        items.forEach((item) => {
          const isValid = this.validateContextMenuItem(item, {
            type,
            userRole,
            device,
            fileExst,
            security,
            itemSecurity,
          });

          if (isValid) keys.push(item.key);
        });
        break;
      case PluginFileType.Video:
        items.forEach((item) => {
          const isValid = this.validateContextMenuItem(item, {
            type,
            userRole,
            device,
            security,
            itemSecurity,
          });

          if (isValid) keys.push(item.key);
        });
        break;
      default:
    }

    if (keys.length === 0) return null;

    return keys;
  };

  updateContextMenuItems = (name: string) => {
    const plugin = this.plugins.find((p) => p.name === name);

    if (!plugin || !plugin.enabled) return;

    const items: Map<string, IContextMenuItem> =
      plugin.getContextMenuItems && plugin.getContextMenuItems();

    if (!items) return;

    Array.from(items).forEach(([key, value]: [string, IContextMenuItem]) => {
      const onClick = async (fileId: number) => {
        if (!value.onClick) return;

        const message = await value.onClick(fileId);

        messageActions({
          message,
          setElementProps: null,
          pluginName: plugin.name,
          setSettingsPluginDialogVisible: this.setSettingsPluginDialogVisible,
          setCurrentSettingsDialogPlugin: this.setCurrentSettingsDialogPlugin,
          updatePluginStatus: this.updatePluginStatus,
          updatePropsContext: null,
          setPluginDialogVisible: this.setPluginDialogVisible,
          setPluginDialogProps: this.setPluginDialogProps,
          updateContextMenuItems: this.updateContextMenuItems,
          updateInfoPanelItems: this.updateInfoPanelItems,
          updateMainButtonItems: this.updateMainButtonItems,
          updateProfileMenuItems: this.updateProfileMenuItems,
          updateEventListenerItems: this.updateEventListenerItems,
          updateFileItems: this.updateFileItems,
          updateCreateDialogProps: null,
          updatePlugin: null,
        });
      };

      this.contextMenuItems.set(key, {
        ...value,
        onClick,

        pluginName: plugin.name,

        icon: `${plugin.iconUrl}/assets/${value.icon}`,
      });
    });
  };

  deactivateContextMenuItems = (plugin: TPlugin) => {
    if (!plugin) return;

    const items: Map<string, IContextMenuItem> | undefined =
      plugin.getContextMenuItems?.();

    if (!items) return;

    Array.from(items).forEach(([key]: [string, IContextMenuItem]) => {
      this.contextMenuItems.delete(key);
    });
  };

  updateInfoPanelItems = (name: string) => {
    const plugin = this.plugins.find((p) => p.name === name);

    if (!plugin || !plugin.enabled) return;

    const items: Map<string, IInfoPanelItem> | undefined =
      plugin.getInfoPanelItems && plugin.getInfoPanelItems();

    if (!items) return;

    const userRole = this.getUserRole();
    const device = this.getCurrentDevice();

    Array.from(items).forEach(([key, value]: [string, IInfoPanelItem]) => {
      const correctUserType = value.usersTypes
        ? value.usersTypes.includes(userRole)
        : true;

      const correctDevice = value.devices
        ? value.devices.includes(device)
        : true;

      if (!correctUserType || !correctDevice) return;

      const submenu = { ...value.subMenu };

      if (value.subMenu.onClick) {
        const onClick = async (id: number) => {
          const message = await value?.subMenu?.onClick?.(id);

          messageActions({
            message,
            setElementProps: null,
            pluginName: plugin.name,
            setSettingsPluginDialogVisible: this.setSettingsPluginDialogVisible,
            setCurrentSettingsDialogPlugin: this.setCurrentSettingsDialogPlugin,
            updatePluginStatus: this.updatePluginStatus,
            updatePropsContext: null,
            setPluginDialogVisible: this.setPluginDialogVisible,
            setPluginDialogProps: this.setPluginDialogProps,
            updateContextMenuItems: this.updateContextMenuItems,
            updateInfoPanelItems: this.updateInfoPanelItems,
            updateMainButtonItems: this.updateMainButtonItems,
            updateProfileMenuItems: this.updateProfileMenuItems,
            updateEventListenerItems: this.updateEventListenerItems,
            updateFileItems: this.updateFileItems,
            updateCreateDialogProps: null,
            updatePlugin: null,
          });
        };

        submenu.onClick = onClick;
      }

      this.infoPanelItems.set(key, {
        ...value,
        subMenu: submenu,

        pluginName: plugin.name,
      });
    });
  };

  deactivateInfoPanelItems = (plugin: TPlugin) => {
    if (!plugin) return;

    const items: Map<string, IInfoPanelItem> | undefined =
      plugin.getInfoPanelItems && plugin.getInfoPanelItems();

    if (!items) return;

    Array.from(items).forEach(([key]) => {
      this.infoPanelItems.delete(key);
    });
  };

  updateMainButtonItems = (name: string) => {
    const plugin = this.plugins.find((p) => p.name === name);

    if (!plugin || !plugin.enabled) return;

    const items: Map<string, IMainButtonItem> | undefined =
      plugin.getMainButtonItems?.();

    if (!items) return;

    const userRole = this.getUserRole();
    const device = this.getCurrentDevice();
    const storeId = this.selectedFolderStore.id;

    Array.from(items).forEach(([key, value]) => {
      const correctUserType = value.usersType
        ? value.usersType.includes(userRole)
        : true;

      const correctDevice = value.devices
        ? value.devices.includes(device)
        : true;

      if (!correctUserType || !correctDevice) return;

      const newItems: IMainButtonItem[] = [];

      if (value.items && storeId) {
        value.items.forEach((i) => {
          const onClick = async () => {
            const message = await i?.onClick?.(storeId);

            messageActions({
              message,
              setElementProps: null,
              pluginName: plugin.name,
              setSettingsPluginDialogVisible:
                this.setSettingsPluginDialogVisible,
              setCurrentSettingsDialogPlugin:
                this.setCurrentSettingsDialogPlugin,
              updatePluginStatus: this.updatePluginStatus,
              updatePropsContext: null,
              setPluginDialogVisible: this.setPluginDialogVisible,
              setPluginDialogProps: this.setPluginDialogProps,
              updateContextMenuItems: this.updateContextMenuItems,
              updateInfoPanelItems: this.updateInfoPanelItems,
              updateMainButtonItems: this.updateMainButtonItems,
              updateProfileMenuItems: this.updateProfileMenuItems,
              updateEventListenerItems: this.updateEventListenerItems,
              updateFileItems: this.updateFileItems,
              updateCreateDialogProps: null,
              updatePlugin: null,
            });
          };

          newItems.push({
            ...i,
            onClick,
            icon: `${plugin.iconUrl}/assets/${i.icon}`,
          });
        });
      }

      const onClick = async () => {
        if (!value.onClick) return;
        const currStoreId = this.selectedFolderStore.id;
        if (!currStoreId) return;

        const message = await value.onClick(currStoreId);

        messageActions({
          message,
          setElementProps: null,
          pluginName: plugin.name,
          setSettingsPluginDialogVisible: this.setSettingsPluginDialogVisible,
          setCurrentSettingsDialogPlugin: this.setCurrentSettingsDialogPlugin,
          updatePluginStatus: this.updatePluginStatus,
          updatePropsContext: null,
          setPluginDialogVisible: this.setPluginDialogVisible,
          setPluginDialogProps: this.setPluginDialogProps,
          updateContextMenuItems: this.updateContextMenuItems,
          updateInfoPanelItems: this.updateInfoPanelItems,
          updateMainButtonItems: this.updateMainButtonItems,
          updateProfileMenuItems: this.updateProfileMenuItems,
          updateEventListenerItems: this.updateEventListenerItems,
          updateFileItems: this.updateFileItems,
          updateCreateDialogProps: null,
          updatePlugin: null,
        });
      };

      this.mainButtonItems.set(key, {
        ...value,
        onClick,

        pluginName: plugin.name,

        icon: `${plugin.iconUrl}/assets/${value.icon}`,
        items: newItems.length > 0 ? newItems : null,
      });
    });
  };

  deactivateMainButtonItems = (plugin: TPlugin) => {
    if (!plugin) return;

    const items: Map<string, IMainButtonItem> | undefined =
      plugin.getMainButtonItems && plugin.getMainButtonItems();

    if (!items) return;

    Array.from(items).forEach(([key]) => {
      this.mainButtonItems.delete(key);
    });
  };

  updateProfileMenuItems = (name: string) => {
    const plugin = this.plugins.find((p) => p.name === name);

    if (!plugin || !plugin.enabled) return;

    const items: Map<string, IProfileMenuItem> | undefined =
      plugin.getProfileMenuItems && plugin.getProfileMenuItems();

    if (!items) return;

    const userRole = this.getUserRole();
    const device = this.getCurrentDevice();

    Array.from(items).forEach(([key, value]) => {
      const correctUserType = value.usersType
        ? value.usersType.includes(userRole)
        : true;

      const correctDevice = value.devices
        ? value.devices.includes(device)
        : true;

      if (!correctUserType || !correctDevice) return;

      const onClick = async () => {
        if (!value.onClick) return;

        const message = await value.onClick();

        messageActions({
          message,
          setElementProps: null,
          pluginName: plugin.name,
          setSettingsPluginDialogVisible: this.setSettingsPluginDialogVisible,
          setCurrentSettingsDialogPlugin: this.setCurrentSettingsDialogPlugin,
          updatePluginStatus: this.updatePluginStatus,
          updatePropsContext: null,
          setPluginDialogVisible: this.setPluginDialogVisible,
          setPluginDialogProps: this.setPluginDialogProps,
          updateContextMenuItems: this.updateContextMenuItems,
          updateInfoPanelItems: this.updateInfoPanelItems,
          updateMainButtonItems: this.updateMainButtonItems,
          updateProfileMenuItems: this.updateProfileMenuItems,
          updateEventListenerItems: this.updateEventListenerItems,
          updateFileItems: this.updateFileItems,
          updateCreateDialogProps: null,
          updatePlugin: null,
        });
      };

      this.profileMenuItems.set(key, {
        ...value,
        onClick,

        pluginName: plugin.name,

        icon: `${plugin.iconUrl}/assets/${value.icon}`,
      });
    });
  };

  deactivateProfileMenuItems = (plugin: TPlugin) => {
    if (!plugin) return;

    const items: Map<string, IProfileMenuItem> | undefined =
      plugin.getProfileMenuItems && plugin.getProfileMenuItems();

    if (!items) return;

    Array.from(items).forEach(([key]) => {
      this.profileMenuItems.delete(key);
    });
  };

  updateEventListenerItems = (name: string) => {
    const plugin = this.plugins.find((p) => p.name === name);

    if (!plugin || !plugin.enabled) return;

    const items: Map<string, IEventListenerItem> | undefined =
      plugin.getEventListenerItems && plugin.getEventListenerItems();

    if (!items) return;

    const userRole = this.getUserRole();
    const device = this.getCurrentDevice();

    Array.from(items).forEach(([key, value]) => {
      const correctUserType = value.usersTypes
        ? value.usersTypes.includes(userRole)
        : true;

      const correctDevice = value.devices
        ? value.devices.includes(device)
        : true;

      if (!correctUserType || !correctDevice) return;
      const eventHandler = async () => {
        if (!value.eventHandler) return;

        const message = await value.eventHandler();

        messageActions({
          message,
          setElementProps: null,
          pluginName: plugin.name,
          setSettingsPluginDialogVisible: this.setSettingsPluginDialogVisible,
          setCurrentSettingsDialogPlugin: this.setCurrentSettingsDialogPlugin,
          updatePluginStatus: this.updatePluginStatus,
          updatePropsContext: null,
          setPluginDialogVisible: this.setPluginDialogVisible,
          setPluginDialogProps: this.setPluginDialogProps,
          updateContextMenuItems: this.updateContextMenuItems,
          updateInfoPanelItems: this.updateInfoPanelItems,
          updateMainButtonItems: this.updateMainButtonItems,
          updateProfileMenuItems: this.updateProfileMenuItems,
          updateEventListenerItems: this.updateEventListenerItems,
          updateFileItems: this.updateFileItems,
          updateCreateDialogProps: null,
          updatePlugin: null,
        });
      };

      this.eventListenerItems.set(key, {
        ...value,
        eventHandler,

        pluginName: plugin.name,
      });
    });
  };

  deactivateEventListenerItems = (plugin: TPlugin) => {
    if (!plugin) return;

    const items: Map<string, IEventListenerItem> | undefined =
      plugin.getEventListenerItems && plugin.getEventListenerItems();

    if (!items) return;

    Array.from(items).forEach(([key]) => {
      this.eventListenerItems.delete(key);
    });
  };

  updateFileItems = (name: string) => {
    const plugin = this.plugins.find((p) => p.name === name);

    if (!plugin || !plugin.enabled) return;

    const items: Map<string, IFileItem> | undefined =
      plugin.getFileItems && plugin.getFileItems();

    if (!items) return;

    const userRole = this.getUserRole();

    Array.from(items).forEach(([key, value]) => {
      const correctUserType = value.usersType
        ? value.usersType.includes(userRole)
        : true;

      if (!correctUserType) return;

      const fileIcon = `${plugin.iconUrl}/assets/${value.fileRowIcon}`;
      const fileIconTile = `${plugin.iconUrl}/assets/${value.fileTileIcon}`;

      const onClick = async (item: TFile) => {
        const device = this.getCurrentDevice();
        const correctDevice = value.devices
          ? value.devices.includes(device)
          : true;

        const { security } = this.selectedFolderStore;

        const correctSecurity = value.security
          ? value.security.every(
              (sKey) => security?.[sKey as keyof typeof security],
            )
          : true;

        const correctFileSecurity = value.fileSecurity
          ? value.fileSecurity.every(
              (sKey) => item.security[sKey as keyof typeof item.security],
            )
          : true;

        if (
          !value.onClick ||
          !correctDevice ||
          !correctSecurity ||
          !correctFileSecurity
        )
          return;

        const message = await value.onClick(item);

        messageActions({
          message,
          setElementProps: null,
          pluginName: plugin.name,
          setSettingsPluginDialogVisible: this.setSettingsPluginDialogVisible,
          setCurrentSettingsDialogPlugin: this.setCurrentSettingsDialogPlugin,
          updatePluginStatus: this.updatePluginStatus,
          updatePropsContext: null,
          setPluginDialogVisible: this.setPluginDialogVisible,
          setPluginDialogProps: this.setPluginDialogProps,
          updateContextMenuItems: this.updateContextMenuItems,
          updateInfoPanelItems: this.updateInfoPanelItems,
          updateMainButtonItems: this.updateMainButtonItems,
          updateProfileMenuItems: this.updateProfileMenuItems,
          updateEventListenerItems: this.updateEventListenerItems,
          updateFileItems: this.updateFileItems,
          updateCreateDialogProps: null,
          updatePlugin: null,
        });
      };

      this.fileItems.set(key, {
        ...value,
        onClick,
        fileIcon,
        fileIconTile,

        pluginName: plugin.name,
      });
    });
  };

  deactivateFileItems = (plugin: TPlugin) => {
    if (!plugin) return;

    const items: Map<string, IFileItem> | undefined =
      plugin.getFileItems && plugin.getFileItems();

    if (!items) return;

    Array.from(items).forEach(([key]) => {
      this.fileItems.delete(key);
    });
  };

  get pluginList() {
    return this.plugins;
  }

  get enabledPluginList() {
    return this.plugins.filter((p) => p.enabled);
  }

  get systemPluginList() {
    return this.plugins.filter((p) => p.system);
  }

  get contextMenuItemsList() {
    const items: { key: string; value: IContextMenuItem }[] = Array.from(
      this.contextMenuItems,
      ([key, value]) => {
        return { key, value: { ...value } };
      },
    );

    if (items.length > 0) {
      // items.sort((a, b) => a.value.position < b.value.position);

      return items;
    }

    return null;
  }

  get infoPanelItemsList() {
    const items = Array.from(this.infoPanelItems, ([key, value]) => {
      return { key, value: { ...value } };
    });

    return items;
  }

  get profileMenuItemsList() {
    const items = Array.from(this.profileMenuItems, ([key, value]) => {
      return {
        key,
        value: {
          ...value,
        },
      };
    });

    if (items.length > 0) {
      // items.sort((a, b) => a.value.position < b.value.position);

      return items;
    }

    return null;
  }

  get mainButtonItemsList() {
    const items = Array.from(this.mainButtonItems, ([key, value]) => {
      return {
        key,
        value: {
          ...value,
        },
      };
    });

    if (items.length > 0) {
      // items.sort((a, b) => a.value.position < b.value.position);

      return items;
    }

    return null;
  }

  get eventListenerItemsList() {
    const items = Array.from(this.eventListenerItems, ([key, value]) => {
      return {
        key,
        value: {
          ...value,
        },
      };
    });

    if (items.length > 0) {
      return items;
    }

    return null;
  }

  get fileItemsList() {
    const items = Array.from(this.fileItems, ([key, value]) => {
      return {
        key,
        value: {
          ...value,
        },
      };
    });

    if (items.length > 0) {
      return items;
    }

    return null;
  }
}

export default PluginStore;<|MERGE_RESOLUTION|>--- conflicted
+++ resolved
@@ -353,17 +353,13 @@
               ? (newPlugin.scopes.split(",") as PluginScopes[])
               : newPlugin.scopes;
 
-<<<<<<< HEAD
           newPlugin.iconUrl = getPluginUrl(newPlugin.url, "");
-=======
-      const isPluginCompatible = this.checkPluginCompatibility(
-        plugin.minDocSpaceVersion,
-      );
-
-      newPlugin.compatible = isPluginCompatible;
-
-      this.installPlugin(newPlugin);
->>>>>>> 8d2ca150
+
+          const isPluginCompatible = this.checkPluginCompatibility(
+            plugin.minDocSpaceVersion,
+          );
+
+          newPlugin.compatible = isPluginCompatible;
 
           this.installPlugin(newPlugin);
 
