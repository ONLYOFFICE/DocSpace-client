// (c) Copyright Ascensio System SIA 2009-2024
//
// This program is a free software product.
// You can redistribute it and/or modify it under the terms
// of the GNU Affero General Public License (AGPL) version 3 as published by the Free Software
// Foundation. In accordance with Section 7(a) of the GNU AGPL its Section 15 shall be amended
// to the effect that Ascensio System SIA expressly excludes the warranty of non-infringement of
// any third-party rights.
//
// This program is distributed WITHOUT ANY WARRANTY, without even the implied warranty
// of MERCHANTABILITY or FITNESS FOR A PARTICULAR  PURPOSE. For details, see
// the GNU AGPL at: http://www.gnu.org/licenses/agpl-3.0.html
//
// You can contact Ascensio System SIA at Lubanas st. 125a-25, Riga, Latvia, EU, LV-1021.
//
// The  interactive user interfaces in modified source and object code versions of the Program must
// display Appropriate Legal Notices, as required under Section 5 of the GNU AGPL version 3.
//
// Pursuant to Section 7(b) of the License you must retain the original Product logo when
// distributing the program. Pursuant to Section 7(e) we decline to grant you any rights under
// trademark law for use of our trademarks.
//
// All the Product's GUI elements, including illustrations and icon sets, as well as technical writing
// content are licensed under the terms of the Creative Commons Attribution-ShareAlike 4.0
// International. See the License terms at http://creativecommons.org/licenses/by-sa/4.0/legalcode

import React, { useMemo, useState, useCallback, useEffect } from "react";

import { useTranslation } from "react-i18next";
import { inject, observer } from "mobx-react";

import { toastr } from "@docspace/shared/components/toast";
import { Events, FilesSelectorFilterTypes } from "@docspace/shared/enums";

import {
  UploadPanel,
  VersionHistoryPanel,
  ChangeOwnerPanel,
  NewFilesPanel,
  HotkeyPanel,
  InvitePanel,
  EditLinkPanel,
  EmbeddingPanel,
} from "../panels";
import {
  ConnectDialog,
  DeleteThirdPartyDialog,
  EmptyTrashDialog,
  DeleteDialog,
  DownloadDialog,
  ConflictResolveDialog,
  ConvertDialog,
  CreateRoomDialog,
  InviteUsersWarningDialog,
  CreateRoomConfirmDialog,
  ChangeUserTypeDialog,
  SubmitToFormGallery,
  EditGroupMembersDialog,
  ChangeQuotaDialog,
  UnsavedChangesDialog,
  DeleteLinkDialog,
  MoveToPublicRoom,
  BackupToPublicRoom,
  SettingsPluginDialog,
  PluginDialog,
  DeletePluginDialog,
  ShareFolderDialog,
  CreateRoomTemplateDialog,
} from "../dialogs";
import ConvertPasswordDialog from "../dialogs/ConvertPasswordDialog";
import ArchiveDialog from "../dialogs/ArchiveDialog";
import RestoreRoomDialog from "../dialogs/RestoreRoomDialog";
import PreparationPortalDialog from "../dialogs/PreparationPortalDialog";
import FilesSelector from "../FilesSelector";

import LeaveRoomDialog from "../dialogs/LeaveRoomDialog";
import ChangeRoomOwnerPanel from "../panels/ChangeRoomOwnerPanel";
import { CreatedPDFFormDialog } from "../dialogs/CreatedPDFFormDialog";
import { PDFFormEditingDialog } from "../dialogs/PDFFormEditingDialog";

const Panels = (props) => {
  const {
    uploadPanelVisible,
    ownerPanelVisible,
    copyPanelVisible,
    moveToPanelVisible,
    restorePanelVisible,
    thirdPartyMoveDialogVisible,
    connectDialogVisible,
    deleteThirdPartyDialogVisible,
    versionHistoryPanelVisible,
    deleteDialogVisible,
    downloadDialogVisible,
    emptyTrashDialogVisible,
    newFilesPanelVisible,
    conflictResolveDialogVisible,
    convertDialogVisible,
    createMasterForm,
    selectFileDialogVisible,
    setSelectFileDialogVisible,
    selectFileFormRoomDialogVisible,
    selectFileFormRoomFilterParam,
    setSelectFileFormRoomDialogVisible,
    createFromTemplateForm,
    hotkeyPanelVisible,
    invitePanelVisible,
    convertPasswordDialogVisible,
    createRoomDialogVisible,
    createRoomConfirmDialogVisible,
    confirmDialogIsLoading,
    restoreAllPanelVisible,
    archiveDialogVisible,
    inviteUsersWarningDialogVisible,
    preparationPortalDialogVisible,
    changeUserTypeDialogVisible,
    restoreRoomDialogVisible,
    submitToGalleryDialogVisible,
    editGroupMembersDialogVisible,
    changeQuotaDialogVisible,
    editLinkPanelIsVisible,
    unsavedChangesDialogVisible,
    deleteLinkDialogVisible,
    embeddingPanelIsVisible,
    moveToPublicRoomVisible,
    backupToPublicRoomVisible,
    settingsPluginDialogVisible,
    pluginDialogVisible,
    leaveRoomDialogVisible,
    changeRoomOwnerIsVisible,
    deletePluginDialogVisible,
    shareFolderDialogVisible,
<<<<<<< HEAD
    createRoomTemplateDialogVisible,
=======
    pdfFormEditVisible,
>>>>>>> 751f54a2
  } = props;

  const [createPDFFormFile, setCreatePDFFormFile] = useState({
    visible: false,
    data: null,
    onClose: null,
  });

  const { t } = useTranslation(["Translations", "Common", "PDFFormDialog"]);

  const onClose = () => {
    setSelectFileDialogVisible(false);
  };

  const onCloseFileFormRoomDialog = () => {
    setSelectFileFormRoomDialogVisible(false);
  };

  const descriptionTextFileFormRoomDialog = useMemo(() => {
    const text = {
      [FilesSelectorFilterTypes.DOCX]: t("Common:SelectDOCXFormat"),
      [FilesSelectorFilterTypes.DOCXF]: t("Common:SelectDOCXFFormat"),
      [FilesSelectorFilterTypes.PDF]: t("Common:SelectPDFFormat"),
    };

    return text[selectFileFormRoomFilterParam];
  }, [selectFileFormRoomFilterParam, t]);

  const handleCreatePDFFormFile = useCallback(
    /**
     * @param {CustomEvent} event
     */
    (event) => {
      const { file, isFill, isFirst } = event.detail;

      if (!isFirst) {
        return toastr.success(t("PDFFormDialog:PDFFormIsReadyToast"));
      }

      setCreatePDFFormFile({
        visible: true,
        data: {
          file,
          isFill,
        },
        onClose: () => {
          setCreatePDFFormFile({ visible: false, onClose: null, data: null });
        },
      });
    },
    [],
  );

  useEffect(() => {
    window.addEventListener(
      Events.CREATE_PDF_FORM_FILE,
      handleCreatePDFFormFile,
    );

    return () => {
      window.removeEventListener(
        Events.CREATE_PDF_FORM_FILE,
        handleCreatePDFFormFile,
      );
    };
  }, [handleCreatePDFFormFile]);

  return [
    settingsPluginDialogVisible && (
      <SettingsPluginDialog
        isVisible={settingsPluginDialogVisible}
        key={"settings-plugin-dialog"}
      />
    ),
    deletePluginDialogVisible && (
      <DeletePluginDialog
        isVisible={deletePluginDialogVisible}
        key={"delete-plugin-dialog"}
      />
    ),
    pluginDialogVisible && (
      <PluginDialog isVisible={pluginDialogVisible} key={"plugin-dialog"} />
    ),
    uploadPanelVisible && <UploadPanel key="upload-panel" />,
    ownerPanelVisible && <ChangeOwnerPanel key="change-owner-panel" />,
    (moveToPanelVisible ||
      copyPanelVisible ||
      restorePanelVisible ||
      restoreAllPanelVisible) && (
      <FilesSelector
        key="files-selector"
        isMove={moveToPanelVisible}
        isCopy={copyPanelVisible}
        isRestore={restorePanelVisible}
        isRestoreAll={restoreAllPanelVisible}
      />
    ),
    connectDialogVisible && <ConnectDialog key="connect-dialog" />,
    deleteThirdPartyDialogVisible && (
      <DeleteThirdPartyDialog key="thirdparty-delete-dialog" />
    ),
    versionHistoryPanelVisible && (
      <VersionHistoryPanel key="version-history-panel" />
    ),
    deleteDialogVisible && <DeleteDialog key="delete-dialog" />,
    emptyTrashDialogVisible && <EmptyTrashDialog key="empty-trash-dialog" />,
    downloadDialogVisible && <DownloadDialog key="download-dialog" />,

    newFilesPanelVisible && <NewFilesPanel key="new-files-panel" />,
    conflictResolveDialogVisible && (
      <ConflictResolveDialog key="conflict-resolve-dialog" />
    ),
    convertDialogVisible && <ConvertDialog key="convert-dialog" />,
    changeUserTypeDialogVisible && (
      <ChangeUserTypeDialog key="change-user-type-dialog" />
    ),
    createRoomDialogVisible && <CreateRoomDialog key="create-room-dialog" />,
    (createRoomConfirmDialogVisible || confirmDialogIsLoading) && (
      <CreateRoomConfirmDialog key="create-room-confirm-dialog" />
    ),
    selectFileDialogVisible && (
      <FilesSelector
        key="select-file-dialog"
        filterParam={FilesSelectorFilterTypes.DOCX}
        isPanelVisible={selectFileDialogVisible}
        onSelectFile={createMasterForm}
        onClose={onClose}
      />
    ),

    selectFileFormRoomDialogVisible && (
      <FilesSelector
        isFormRoom
        isPanelVisible
        key="select-file-form-room-dialog"
        onClose={onCloseFileFormRoomDialog}
        onSelectFile={createFromTemplateForm}
        filterParam={selectFileFormRoomFilterParam}
        descriptionText={descriptionTextFileFormRoomDialog}
      />
    ),

    hotkeyPanelVisible && <HotkeyPanel key="hotkey-panel" />,
    invitePanelVisible && <InvitePanel key="invite-panel" />,
    convertPasswordDialogVisible && (
      <ConvertPasswordDialog key="convert-password-dialog" />
    ),
    archiveDialogVisible && <ArchiveDialog key="archive-dialog" />,
    restoreRoomDialogVisible && <RestoreRoomDialog key="archive-dialog" />,
    inviteUsersWarningDialogVisible && (
      <InviteUsersWarningDialog key="invite-users-warning-dialog" />
    ),
    preparationPortalDialogVisible && (
      <PreparationPortalDialog key="preparation-portal-dialog" />
    ),
    submitToGalleryDialogVisible && (
      <SubmitToFormGallery key="submit-to-form-gallery-dialog" />
    ),
    editGroupMembersDialogVisible && (
      <EditGroupMembersDialog key="edit-group-members-dialog" />
    ),
    changeQuotaDialogVisible && <ChangeQuotaDialog key="change-quota-dialog" />,
    editLinkPanelIsVisible && <EditLinkPanel key="edit-link-panel" />,
    unsavedChangesDialogVisible && (
      <UnsavedChangesDialog key="unsaved-dialog" />
    ),
    deleteLinkDialogVisible && <DeleteLinkDialog key="delete-link-dialog" />,
    embeddingPanelIsVisible && <EmbeddingPanel key="embedding-panel" />,
    moveToPublicRoomVisible && (
      <MoveToPublicRoom key="move-to-public-room-panel" />
    ),
    backupToPublicRoomVisible && (
      <BackupToPublicRoom key="backup-to-public-room-panel" />
    ),
    leaveRoomDialogVisible && <LeaveRoomDialog key="leave-room-dialog" />,
    changeRoomOwnerIsVisible && (
      <ChangeRoomOwnerPanel key="change-room-owner" />
    ),
    shareFolderDialogVisible && <ShareFolderDialog key="share-folder-dialog" />,
    createPDFFormFile.visible && (
      <CreatedPDFFormDialog
        key="created-pdf-form-dialog"
        {...createPDFFormFile}
      />
    ),
<<<<<<< HEAD
    createRoomTemplateDialogVisible && (
      <CreateRoomTemplateDialog key="create-room-template-dialog" />
    ),
=======
    pdfFormEditVisible && <PDFFormEditingDialog key="pdf-form-edit-dialog" />,
>>>>>>> 751f54a2
  ];
};

export default inject(
  ({
    settingsStore,
    dialogsStore,
    uploadDataStore,
    versionHistoryStore,
    backup,
    createEditRoomStore,
    pluginStore,
    filesStore,
  }) => {
    const {
      ownerPanelVisible,
      copyPanelVisible,
      moveToPanelVisible,
      restorePanelVisible,
      thirdPartyMoveDialogVisible,
      connectDialogVisible,
      deleteThirdPartyDialogVisible,
      deleteDialogVisible,
      downloadDialogVisible,
      emptyTrashDialogVisible,
      newFilesPanelVisible,
      conflictResolveDialogVisible,
      convertDialogVisible,
      createRoomDialogVisible,
      createRoomConfirmDialogVisible,
      convertPasswordDialogVisible,
      connectItem, //TODO:
      restoreAllPanelVisible,
      archiveDialogVisible,
      restoreRoomDialogVisible,

      unsavedChangesDialogVisible,
      createMasterForm,
      selectFileDialogVisible,
      setSelectFileDialogVisible,
      selectFileFormRoomDialogVisible,
      selectFileFormRoomFilterParam,
      setSelectFileFormRoomDialogVisible,
      createFromTemplateForm,
      invitePanelOptions,
      inviteUsersWarningDialogVisible,
      changeUserTypeDialogVisible,
      changeQuotaDialogVisible,
      submitToGalleryDialogVisible,
      editGroupMembersDialogVisible,
      editLinkPanelIsVisible,
      deleteLinkDialogVisible,
      embeddingPanelIsVisible,
      moveToPublicRoomVisible,
      backupToPublicRoomVisible,
      leaveRoomDialogVisible,
      changeRoomOwnerIsVisible,
      shareFolderDialogVisible,
<<<<<<< HEAD
      createRoomTemplateDialogVisible,
=======
      pdfFormEditVisible,
>>>>>>> 751f54a2
    } = dialogsStore;

    const { preparationPortalDialogVisible } = backup;

    const { uploadPanelVisible } = uploadDataStore;
    const { isVisible: versionHistoryPanelVisible } = versionHistoryStore;
    const { hotkeyPanelVisible } = settingsStore;
    const { confirmDialogIsLoading } = createEditRoomStore;

    const {
      settingsPluginDialogVisible,
      deletePluginDialogVisible,
      pluginDialogVisible,
    } = pluginStore;

    return {
      preparationPortalDialogVisible,
      uploadPanelVisible,
      ownerPanelVisible,
      copyPanelVisible,
      moveToPanelVisible,
      restorePanelVisible,
      thirdPartyMoveDialogVisible,
      connectDialogVisible: connectDialogVisible || !!connectItem, //TODO:
      deleteThirdPartyDialogVisible,
      versionHistoryPanelVisible,
      deleteDialogVisible,
      downloadDialogVisible,
      emptyTrashDialogVisible,
      newFilesPanelVisible,
      conflictResolveDialogVisible,
      convertDialogVisible,
      createRoomDialogVisible,
      createRoomConfirmDialogVisible,
      convertPasswordDialogVisible,
      selectFileDialogVisible,
      createMasterForm,
      setSelectFileDialogVisible,
      selectFileFormRoomDialogVisible,
      selectFileFormRoomFilterParam,
      setSelectFileFormRoomDialogVisible,
      createFromTemplateForm,
      hotkeyPanelVisible,
      restoreAllPanelVisible,
      invitePanelVisible: invitePanelOptions.visible,
      archiveDialogVisible,
      inviteUsersWarningDialogVisible,
      confirmDialogIsLoading,
      changeUserTypeDialogVisible,
      restoreRoomDialogVisible,
      submitToGalleryDialogVisible,
      editGroupMembersDialogVisible,
      changeQuotaDialogVisible,
      editLinkPanelIsVisible,
      unsavedChangesDialogVisible,
      deleteLinkDialogVisible,
      embeddingPanelIsVisible,
      moveToPublicRoomVisible,
      backupToPublicRoomVisible,
      settingsPluginDialogVisible,
      pluginDialogVisible,
      leaveRoomDialogVisible,
      changeRoomOwnerIsVisible,
      deletePluginDialogVisible,
      shareFolderDialogVisible,
<<<<<<< HEAD
      createRoomTemplateDialogVisible,
=======
      pdfFormEditVisible,
>>>>>>> 751f54a2
    };
  },
)(observer(Panels));<|MERGE_RESOLUTION|>--- conflicted
+++ resolved
@@ -129,11 +129,8 @@
     changeRoomOwnerIsVisible,
     deletePluginDialogVisible,
     shareFolderDialogVisible,
-<<<<<<< HEAD
+    pdfFormEditVisible,
     createRoomTemplateDialogVisible,
-=======
-    pdfFormEditVisible,
->>>>>>> 751f54a2
   } = props;
 
   const [createPDFFormFile, setCreatePDFFormFile] = useState({
@@ -319,13 +316,10 @@
         {...createPDFFormFile}
       />
     ),
-<<<<<<< HEAD
+    pdfFormEditVisible && <PDFFormEditingDialog key="pdf-form-edit-dialog" />,
     createRoomTemplateDialogVisible && (
       <CreateRoomTemplateDialog key="create-room-template-dialog" />
     ),
-=======
-    pdfFormEditVisible && <PDFFormEditingDialog key="pdf-form-edit-dialog" />,
->>>>>>> 751f54a2
   ];
 };
 
@@ -384,11 +378,8 @@
       leaveRoomDialogVisible,
       changeRoomOwnerIsVisible,
       shareFolderDialogVisible,
-<<<<<<< HEAD
+      pdfFormEditVisible,
       createRoomTemplateDialogVisible,
-=======
-      pdfFormEditVisible,
->>>>>>> 751f54a2
     } = dialogsStore;
 
     const { preparationPortalDialogVisible } = backup;
@@ -454,11 +445,8 @@
       changeRoomOwnerIsVisible,
       deletePluginDialogVisible,
       shareFolderDialogVisible,
-<<<<<<< HEAD
+      pdfFormEditVisible,
       createRoomTemplateDialogVisible,
-=======
-      pdfFormEditVisible,
->>>>>>> 751f54a2
     };
   },
 )(observer(Panels));