map $http_host $this_host {
  "" $host;
  default $http_host;
}

map $http_x_forwarded_proto $the_scheme {
  default $http_x_forwarded_proto;
  "" $scheme;
}

map $http_x_forwarded_host $the_host {
  default $http_x_forwarded_host;
  "" $this_host;
}

map $uri $basename {
    ~/(?<captured_basename>[^/]*)$ $captured_basename;
}

map $request_uri $header_x_frame_options {
  ~*^/(favicon\.ico|products\/files\/share|products\/files\/saveas|products\/files\/filechoice|products\/files\/doceditor|thirdparty\/plugin) "";
  default "SAMEORIGIN";
}

include /etc/nginx/includes/onlyoffice-*.conf;

server {
	listen       8092;

	add_header Access-Control-Allow-Origin *;
	add_header X-Frame-Options $header_x_frame_options;

	large_client_header_buffers 4 16k;

	set $X_REWRITER_URL $the_scheme://$the_host;

	if ($http_x_rewriter_url != '') {
			set $X_REWRITER_URL $http_x_rewriter_url ;
	}
	
	gzip on;
	gzip_types text/plain text/css application/json application/x-javascript text/xml application/xml application/xml+rss text/javascript application/javascript;

			
	fastcgi_read_timeout    600;
	fastcgi_send_timeout    600;
	fastcgi_keep_conn on;
	fastcgi_intercept_errors on;

	include fastcgi_params;

	fastcgi_param HTTP_X_REWRITER_URL $http_x_rewriter_url;
	fastcgi_param SCRIPT_FILENAME $document_root$fastcgi_script_name;
	fastcgi_param PATH_INFO "";
		
	location ~* ^/ds-vpath/ {
			rewrite /ds-vpath/(.*) /$1  break;

			proxy_pass http://172.18.0.4:80;
			proxy_redirect     off;

			client_max_body_size 100m;

			proxy_http_version 1.1;
			proxy_set_header Upgrade $http_upgrade;
			proxy_set_header Connection "upgrade";

			proxy_set_header Host $http_host;
			proxy_set_header X-Real-IP $remote_addr;
			proxy_set_header X-Forwarded-For $proxy_add_x_forwarded_for;
			proxy_set_header X-Forwarded-Host $the_host/ds-vpath;
			proxy_set_header X-Forwarded-Proto $the_scheme;

	}

	location / {
		proxy_pass http://localhost:5001;
		expires 365d;
		location ~* /(manifest.json|sw.js|appIcon.png|bg-error.png) {
			expires 365d;
			root $public_root;
			try_files /$basename /index.html =404;
		}
		
		location ~* /static/images/ {
			expires 365d;
			root $public_root;
			try_files /images/$basename /index.html =404;
		}
        
        location ~* /static/fonts/ {
			expires 365d;
			root $public_root;
			try_files /fonts/$basename /index.html =404;
		}
		
		location ~* /static/offline/ {
			expires 365d;
			root $public_root;
			try_files /offline/$basename /index.html =404;
        }
		location ~* /thirdparty/ {
			expires 365d;
			root $public_root;
			try_files /thirdparty/third-party.html /index.html =404;
        }
		
		location ~* /static/locales/(?<content>[^/]+) {
			expires 365d;
			root $public_root;
			try_files /locales/$content/$basename /index.html =404;
        }
	}
	
	location /login {
		#rewrite login/(.*) /$1  break;
		expires 365d;
		proxy_pass http://localhost:5011;
    }
				
	location /sockjs-node {
		expires 365d;
		proxy_set_header X-Real-IP  $remote_addr;
		proxy_set_header X-Forwarded-For $remote_addr;
		proxy_set_header Host $host;

		proxy_pass http://localhost:5001; 

		proxy_redirect off;

		proxy_http_version 1.1;
		proxy_set_header Upgrade $http_upgrade;
		proxy_set_header Connection "upgrade";
	}
	
	location /api/2.0 {
		expires -1;
		location ~* /(files|encryption|privacyroom) {
			 expires -1;
			 proxy_pass http://localhost:5007;
			 proxy_set_header X-REWRITER-URL $X_REWRITER_URL;
		}
		
		location ~* /(people|group) {
			 expires -1;
			 proxy_pass http://localhost:5004;
			 proxy_set_header X-REWRITER-URL $X_REWRITER_URL;
		}
		
		location ~* /(authentication|modules|portal|security|settings|smtpsettings|capabilities|thirdparty) {
			 expires -1;
			 proxy_pass http://localhost:5000;
			 proxy_set_header X-REWRITER-URL $X_REWRITER_URL;
			  
			 location ~* portal/(.*)(backup|restore)(.*) {
				 expires -1;
				 rewrite (.*)/portal/(.*) $1/backup/$2  break;
				 proxy_redirect     off;
				  
				 proxy_pass http://localhost:5012;
				 proxy_set_header X-REWRITER-URL $X_REWRITER_URL;
			}

		}
		
		location ~* /backup {
			 expires -1;
			 proxy_pass http://localhost:5012;
			 proxy_set_header X-REWRITER-URL $X_REWRITER_URL;
		}
		
		location ~* /project {
			 expires -1;
			 proxy_pass http://localhost:5020;
			 proxy_set_header X-REWRITER-URL $X_REWRITER_URL;
		}
		
		location ~* /crm {
			 expires -1;			
			 proxy_pass http://localhost:5021;
			 proxy_set_header X-REWRITER-URL $X_REWRITER_URL;
		}
		
		location ~* /mail {
			expires -1;
			proxy_pass http://localhost:5022;
			proxy_set_header X-REWRITER-URL $X_REWRITER_URL;
		}
		
		location ~* /calendar {
			expires -1;
			proxy_pass http://localhost:5023;
			proxy_set_header X-REWRITER-URL $X_REWRITER_URL;
		}
    }

	location /storage {
		expires -1;
		proxy_pass http://localhost:5003;
		proxy_set_header X-REWRITER-URL $X_REWRITER_URL;
	}
	
	location /login.ashx {
		expires -1;
		proxy_pass http://localhost:5003;
		proxy_set_header X-REWRITER-URL $X_REWRITER_URL;
	}
    

	location /products {   
		location ~* /people {
			#rewrite products/people/(.*) /$1  break;
			expires 365d;
			proxy_pass http://localhost:5002;
			proxy_set_header X-REWRITER-URL $X_REWRITER_URL;
		
			location ~* /(sockjs-node) {
				expires 365d;
				rewrite products/people(.*)/(sockjs-node)/(.*) /$2/$3  break;
				proxy_set_header X-Real-IP  $remote_addr;
				proxy_set_header X-Forwarded-For $remote_addr;
				proxy_set_header Host $host;
            
				proxy_pass http://localhost:5002;
            
				proxy_redirect off;
            
				proxy_http_version 1.1;
				proxy_set_header Upgrade $http_upgrade;
				proxy_set_header Connection "upgrade";
			}
            
			
			location ~* /(manifest.json|service-worker.js|appIcon.png|bg-error.png) {
				expires 365d;
				root $public_root;
				try_files /$basename /index.html =404;
			}
		}
		
		location ~* /files/doceditor {
			#rewrite products/files/doceditor/(.*) /$1  break;
			expires 365d;
			proxy_pass http://localhost:5013;
			proxy_redirect off;
			proxy_set_header Host $host;
			proxy_set_header X-Real-IP  $remote_addr;
			proxy_set_header X-Forwarded-For $remote_addr;
			
			proxy_http_version 1.1;
			proxy_set_header Upgrade $http_upgrade;
			proxy_set_header Connection "upgrade";
	}
	
	location ~* /files {
		#rewrite products/files/(.*) /$1  break;
		expires 365d;
		proxy_pass http://localhost:5008;
		proxy_set_header X-REWRITER-URL $X_REWRITER_URL;
		
		location ~* /sockjs-node {
			expires 365d;
			rewrite products/files(.*)/sockjs-node/(.*) /$2/$3  break;
			proxy_set_header X-Real-IP  $remote_addr;
			proxy_set_header X-Forwarded-For $remote_addr;
			proxy_set_header Host $host;

			proxy_pass http://localhost:5008;
			proxy_redirect off;

			proxy_http_version 1.1;
			proxy_set_header Upgrade $http_upgrade;
			proxy_set_header Connection "upgrade";
		}
			
	 		location ~* /(manifest.json|service-worker.js|appIcon.png|bg-error.png) {
				 expires 365d;
				 root $public_root;
				 try_files /$basename /index.html =404;
			}
			
			location ~* (/httphandlers/filehandler.ashx|ChunkedUploader.ashx) {
				expires -1;
				proxy_pass http://localhost:5007;
				proxy_set_header X-REWRITER-URL $X_REWRITER_URL;
			}
		}
		
		location ~* /crm {
			#rewrite products/crm/(.*) /$1  break;
			expires 365d;
			proxy_pass http://localhost:5014;
			proxy_set_header X-REWRITER-URL $X_REWRITER_URL;
		
			location ~* /sockjs-node {
				expires 365d;
				rewrite products/crm(.*)/sockjs-node/(.*) /$2/$3  break;
				proxy_set_header X-Real-IP  $remote_addr;
				proxy_set_header X-Forwarded-For $remote_addr;
				proxy_set_header Host $host;

				proxy_pass http://localhost:5014;

				proxy_redirect off;

				proxy_http_version 1.1;
				proxy_set_header Upgrade $http_upgrade;
				proxy_set_header Connection "upgrade";
			}
			
			location ~* /(manifest.json|service-worker.js|appIcon.png|bg-error.png) {
				expires 365d;
				root $public_root;
				try_files /$basename /index.html =404;
			}
			
			location ~* (/httphandlers/filehandler.ashx|ChunkedUploader.ashx) {
				expires -1;
				proxy_pass http://localhost:5007;
				proxy_set_header X-REWRITER-URL $X_REWRITER_URL;
			}
		}
		
		location ~* /projects {
			#rewrite products/projects/(.*) /$1  break;
			expires 365d;
			proxy_pass http://localhost:5015;
			proxy_set_header X-REWRITER-URL $X_REWRITER_URL;
		
		location ~* /sockjs-node {
			expires 365d;
			rewrite products/projects(.*)/sockjs-node/(.*) /$2/$3  break;
			proxy_set_header X-Real-IP  $remote_addr;
			proxy_set_header X-Forwarded-For $remote_addr;
			proxy_set_header Host $host;

			proxy_pass http://localhost:5015;

			proxy_redirect off;

			proxy_http_version 1.1;
			proxy_set_header Upgrade $http_upgrade;
			proxy_set_header Connection "upgrade";
		}
			
			location ~* /(manifest.json|service-worker.js|appIcon.png|bg-error.png) {
				expires 365d;
				root $public_root;
				try_files /$basename /index.html =404;
			}
			
			location ~* (/httphandlers/filehandler.ashx|ChunkedUploader.ashx) {
				expires -1;
				proxy_pass http://localhost:5007;
				proxy_set_header X-REWRITER-URL $X_REWRITER_URL;
			}
		}
		
		location ~* /mail {
			#rewrite products/mail/(.*) /$1  break;
			expires 365d;
			proxy_pass http://localhost:5016;
			proxy_set_header X-REWRITER-URL $X_REWRITER_URL;
		
			location ~* /sockjs-node {
				expires 365d;
				rewrite products/projects(.*)/sockjs-node/(.*) /$2/$3  break;
				proxy_set_header X-Real-IP  $remote_addr;
				proxy_set_header X-Forwarded-For $remote_addr;
				proxy_set_header Host $host;

				proxy_pass http://localhost:5016;

				proxy_redirect off;

				proxy_http_version 1.1;
				proxy_set_header Upgrade $http_upgrade;
				proxy_set_header Connection "upgrade";
			}
			
			location ~* /(manifest.json|service-worker.js|appIcon.png|bg-error.png) {
				expires 365d;
				root $public_root;
				try_files /$basename /index.html =404;
			}
			
			location ~* (/httphandlers/filehandler.ashx|ChunkedUploader.ashx) {
				expires -1;
				proxy_pass http://localhost:5007;
				proxy_set_header X-REWRITER-URL $X_REWRITER_URL;
			}
		}
		
		location ~* /calendar {
			#rewrite products/calendar/(.*) /$1  break;
			expires 365d;
			proxy_pass http://localhost:5017;
			proxy_set_header X-REWRITER-URL $X_REWRITER_URL;
		
			location ~* /sockjs-node {
				expires 365d;
				rewrite products/projects(.*)/sockjs-node/(.*) /$2/$3  break;
				proxy_set_header X-Real-IP  $remote_addr;
				proxy_set_header X-Forwarded-For $remote_addr;
				proxy_set_header Host $host;

				proxy_pass http://localhost:5017;

				proxy_redirect off;

				proxy_http_version 1.1;
				proxy_set_header Upgrade $http_upgrade;
				proxy_set_header Connection "upgrade";
			}
			
			location ~* /(manifest.json|service-worker.js|appIcon.png|bg-error.png) {
				expires 365d;
				root $public_root;
				try_files /$basename /index.html =404;
			}
			
			location ~* (/httphandlers/filehandler.ashx|ChunkedUploader.ashx) {
				expires -1;
				proxy_pass http://localhost:5007;
				proxy_set_header X-REWRITER-URL $X_REWRITER_URL;
			}
		}
	}
	
	location /apisystem {
		expires -1;
		rewrite apisystem/(.*) /$1  break;
		proxy_pass http://localhost:5010;
		proxy_set_header X-REWRITER-URL $X_REWRITER_URL;
	}
	
	location /sh {
		expires -1;
		rewrite sh/(.*) /$1  break;
		proxy_pass http://localhost:9999;
		proxy_set_header X-REWRITER-URL $X_REWRITER_URL;
	}
<<<<<<< HEAD

	location /caldav {
		rewrite caldav/(.*) /$1  break;
   		proxy_pass http://localhost:5232;
		proxy_set_header  X-REWRITER-URL $X_REWRITER_URL;
	}

}
=======
}

>>>>>>> cd8e752c
<|MERGE_RESOLUTION|>--- conflicted
+++ resolved
@@ -1,455 +1,450 @@
-map $http_host $this_host {
-  "" $host;
-  default $http_host;
-}
-
-map $http_x_forwarded_proto $the_scheme {
-  default $http_x_forwarded_proto;
-  "" $scheme;
-}
-
-map $http_x_forwarded_host $the_host {
-  default $http_x_forwarded_host;
-  "" $this_host;
-}
-
-map $uri $basename {
-    ~/(?<captured_basename>[^/]*)$ $captured_basename;
-}
-
-map $request_uri $header_x_frame_options {
-  ~*^/(favicon\.ico|products\/files\/share|products\/files\/saveas|products\/files\/filechoice|products\/files\/doceditor|thirdparty\/plugin) "";
-  default "SAMEORIGIN";
-}
-
-include /etc/nginx/includes/onlyoffice-*.conf;
-
-server {
-	listen       8092;
-
-	add_header Access-Control-Allow-Origin *;
-	add_header X-Frame-Options $header_x_frame_options;
-
-	large_client_header_buffers 4 16k;
-
-	set $X_REWRITER_URL $the_scheme://$the_host;
-
-	if ($http_x_rewriter_url != '') {
-			set $X_REWRITER_URL $http_x_rewriter_url ;
-	}
-	
-	gzip on;
-	gzip_types text/plain text/css application/json application/x-javascript text/xml application/xml application/xml+rss text/javascript application/javascript;
-
-			
-	fastcgi_read_timeout    600;
-	fastcgi_send_timeout    600;
-	fastcgi_keep_conn on;
-	fastcgi_intercept_errors on;
-
-	include fastcgi_params;
-
-	fastcgi_param HTTP_X_REWRITER_URL $http_x_rewriter_url;
-	fastcgi_param SCRIPT_FILENAME $document_root$fastcgi_script_name;
-	fastcgi_param PATH_INFO "";
-		
-	location ~* ^/ds-vpath/ {
-			rewrite /ds-vpath/(.*) /$1  break;
-
-			proxy_pass http://172.18.0.4:80;
-			proxy_redirect     off;
-
-			client_max_body_size 100m;
-
-			proxy_http_version 1.1;
-			proxy_set_header Upgrade $http_upgrade;
-			proxy_set_header Connection "upgrade";
-
-			proxy_set_header Host $http_host;
-			proxy_set_header X-Real-IP $remote_addr;
-			proxy_set_header X-Forwarded-For $proxy_add_x_forwarded_for;
-			proxy_set_header X-Forwarded-Host $the_host/ds-vpath;
-			proxy_set_header X-Forwarded-Proto $the_scheme;
-
-	}
-
-	location / {
-		proxy_pass http://localhost:5001;
-		expires 365d;
-		location ~* /(manifest.json|sw.js|appIcon.png|bg-error.png) {
-			expires 365d;
-			root $public_root;
-			try_files /$basename /index.html =404;
-		}
-		
-		location ~* /static/images/ {
-			expires 365d;
-			root $public_root;
-			try_files /images/$basename /index.html =404;
-		}
-        
-        location ~* /static/fonts/ {
-			expires 365d;
-			root $public_root;
-			try_files /fonts/$basename /index.html =404;
-		}
-		
-		location ~* /static/offline/ {
-			expires 365d;
-			root $public_root;
-			try_files /offline/$basename /index.html =404;
-        }
-		location ~* /thirdparty/ {
-			expires 365d;
-			root $public_root;
-			try_files /thirdparty/third-party.html /index.html =404;
-        }
-		
-		location ~* /static/locales/(?<content>[^/]+) {
-			expires 365d;
-			root $public_root;
-			try_files /locales/$content/$basename /index.html =404;
-        }
-	}
-	
-	location /login {
-		#rewrite login/(.*) /$1  break;
-		expires 365d;
-		proxy_pass http://localhost:5011;
-    }
-				
-	location /sockjs-node {
-		expires 365d;
-		proxy_set_header X-Real-IP  $remote_addr;
-		proxy_set_header X-Forwarded-For $remote_addr;
-		proxy_set_header Host $host;
-
-		proxy_pass http://localhost:5001; 
-
-		proxy_redirect off;
-
-		proxy_http_version 1.1;
-		proxy_set_header Upgrade $http_upgrade;
-		proxy_set_header Connection "upgrade";
-	}
-	
-	location /api/2.0 {
-		expires -1;
-		location ~* /(files|encryption|privacyroom) {
-			 expires -1;
-			 proxy_pass http://localhost:5007;
-			 proxy_set_header X-REWRITER-URL $X_REWRITER_URL;
-		}
-		
-		location ~* /(people|group) {
-			 expires -1;
-			 proxy_pass http://localhost:5004;
-			 proxy_set_header X-REWRITER-URL $X_REWRITER_URL;
-		}
-		
-		location ~* /(authentication|modules|portal|security|settings|smtpsettings|capabilities|thirdparty) {
-			 expires -1;
-			 proxy_pass http://localhost:5000;
-			 proxy_set_header X-REWRITER-URL $X_REWRITER_URL;
-			  
-			 location ~* portal/(.*)(backup|restore)(.*) {
-				 expires -1;
-				 rewrite (.*)/portal/(.*) $1/backup/$2  break;
-				 proxy_redirect     off;
-				  
-				 proxy_pass http://localhost:5012;
-				 proxy_set_header X-REWRITER-URL $X_REWRITER_URL;
-			}
-
-		}
-		
-		location ~* /backup {
-			 expires -1;
-			 proxy_pass http://localhost:5012;
-			 proxy_set_header X-REWRITER-URL $X_REWRITER_URL;
-		}
-		
-		location ~* /project {
-			 expires -1;
-			 proxy_pass http://localhost:5020;
-			 proxy_set_header X-REWRITER-URL $X_REWRITER_URL;
-		}
-		
-		location ~* /crm {
-			 expires -1;			
-			 proxy_pass http://localhost:5021;
-			 proxy_set_header X-REWRITER-URL $X_REWRITER_URL;
-		}
-		
-		location ~* /mail {
-			expires -1;
-			proxy_pass http://localhost:5022;
-			proxy_set_header X-REWRITER-URL $X_REWRITER_URL;
-		}
-		
-		location ~* /calendar {
-			expires -1;
-			proxy_pass http://localhost:5023;
-			proxy_set_header X-REWRITER-URL $X_REWRITER_URL;
-		}
-    }
-
-	location /storage {
-		expires -1;
-		proxy_pass http://localhost:5003;
-		proxy_set_header X-REWRITER-URL $X_REWRITER_URL;
-	}
-	
-	location /login.ashx {
-		expires -1;
-		proxy_pass http://localhost:5003;
-		proxy_set_header X-REWRITER-URL $X_REWRITER_URL;
-	}
-    
-
-	location /products {   
-		location ~* /people {
-			#rewrite products/people/(.*) /$1  break;
-			expires 365d;
-			proxy_pass http://localhost:5002;
-			proxy_set_header X-REWRITER-URL $X_REWRITER_URL;
-		
-			location ~* /(sockjs-node) {
-				expires 365d;
-				rewrite products/people(.*)/(sockjs-node)/(.*) /$2/$3  break;
-				proxy_set_header X-Real-IP  $remote_addr;
-				proxy_set_header X-Forwarded-For $remote_addr;
-				proxy_set_header Host $host;
-            
-				proxy_pass http://localhost:5002;
-            
-				proxy_redirect off;
-            
-				proxy_http_version 1.1;
-				proxy_set_header Upgrade $http_upgrade;
-				proxy_set_header Connection "upgrade";
-			}
-            
-			
-			location ~* /(manifest.json|service-worker.js|appIcon.png|bg-error.png) {
-				expires 365d;
-				root $public_root;
-				try_files /$basename /index.html =404;
-			}
-		}
-		
-		location ~* /files/doceditor {
-			#rewrite products/files/doceditor/(.*) /$1  break;
-			expires 365d;
-			proxy_pass http://localhost:5013;
-			proxy_redirect off;
-			proxy_set_header Host $host;
-			proxy_set_header X-Real-IP  $remote_addr;
-			proxy_set_header X-Forwarded-For $remote_addr;
-			
-			proxy_http_version 1.1;
-			proxy_set_header Upgrade $http_upgrade;
-			proxy_set_header Connection "upgrade";
-	}
-	
-	location ~* /files {
-		#rewrite products/files/(.*) /$1  break;
-		expires 365d;
-		proxy_pass http://localhost:5008;
-		proxy_set_header X-REWRITER-URL $X_REWRITER_URL;
-		
-		location ~* /sockjs-node {
-			expires 365d;
-			rewrite products/files(.*)/sockjs-node/(.*) /$2/$3  break;
-			proxy_set_header X-Real-IP  $remote_addr;
-			proxy_set_header X-Forwarded-For $remote_addr;
-			proxy_set_header Host $host;
-
-			proxy_pass http://localhost:5008;
-			proxy_redirect off;
-
-			proxy_http_version 1.1;
-			proxy_set_header Upgrade $http_upgrade;
-			proxy_set_header Connection "upgrade";
-		}
-			
-	 		location ~* /(manifest.json|service-worker.js|appIcon.png|bg-error.png) {
-				 expires 365d;
-				 root $public_root;
-				 try_files /$basename /index.html =404;
-			}
-			
-			location ~* (/httphandlers/filehandler.ashx|ChunkedUploader.ashx) {
-				expires -1;
-				proxy_pass http://localhost:5007;
-				proxy_set_header X-REWRITER-URL $X_REWRITER_URL;
-			}
-		}
-		
-		location ~* /crm {
-			#rewrite products/crm/(.*) /$1  break;
-			expires 365d;
-			proxy_pass http://localhost:5014;
-			proxy_set_header X-REWRITER-URL $X_REWRITER_URL;
-		
-			location ~* /sockjs-node {
-				expires 365d;
-				rewrite products/crm(.*)/sockjs-node/(.*) /$2/$3  break;
-				proxy_set_header X-Real-IP  $remote_addr;
-				proxy_set_header X-Forwarded-For $remote_addr;
-				proxy_set_header Host $host;
-
-				proxy_pass http://localhost:5014;
-
-				proxy_redirect off;
-
-				proxy_http_version 1.1;
-				proxy_set_header Upgrade $http_upgrade;
-				proxy_set_header Connection "upgrade";
-			}
-			
-			location ~* /(manifest.json|service-worker.js|appIcon.png|bg-error.png) {
-				expires 365d;
-				root $public_root;
-				try_files /$basename /index.html =404;
-			}
-			
-			location ~* (/httphandlers/filehandler.ashx|ChunkedUploader.ashx) {
-				expires -1;
-				proxy_pass http://localhost:5007;
-				proxy_set_header X-REWRITER-URL $X_REWRITER_URL;
-			}
-		}
-		
-		location ~* /projects {
-			#rewrite products/projects/(.*) /$1  break;
-			expires 365d;
-			proxy_pass http://localhost:5015;
-			proxy_set_header X-REWRITER-URL $X_REWRITER_URL;
-		
-		location ~* /sockjs-node {
-			expires 365d;
-			rewrite products/projects(.*)/sockjs-node/(.*) /$2/$3  break;
-			proxy_set_header X-Real-IP  $remote_addr;
-			proxy_set_header X-Forwarded-For $remote_addr;
-			proxy_set_header Host $host;
-
-			proxy_pass http://localhost:5015;
-
-			proxy_redirect off;
-
-			proxy_http_version 1.1;
-			proxy_set_header Upgrade $http_upgrade;
-			proxy_set_header Connection "upgrade";
-		}
-			
-			location ~* /(manifest.json|service-worker.js|appIcon.png|bg-error.png) {
-				expires 365d;
-				root $public_root;
-				try_files /$basename /index.html =404;
-			}
-			
-			location ~* (/httphandlers/filehandler.ashx|ChunkedUploader.ashx) {
-				expires -1;
-				proxy_pass http://localhost:5007;
-				proxy_set_header X-REWRITER-URL $X_REWRITER_URL;
-			}
-		}
-		
-		location ~* /mail {
-			#rewrite products/mail/(.*) /$1  break;
-			expires 365d;
-			proxy_pass http://localhost:5016;
-			proxy_set_header X-REWRITER-URL $X_REWRITER_URL;
-		
-			location ~* /sockjs-node {
-				expires 365d;
-				rewrite products/projects(.*)/sockjs-node/(.*) /$2/$3  break;
-				proxy_set_header X-Real-IP  $remote_addr;
-				proxy_set_header X-Forwarded-For $remote_addr;
-				proxy_set_header Host $host;
-
-				proxy_pass http://localhost:5016;
-
-				proxy_redirect off;
-
-				proxy_http_version 1.1;
-				proxy_set_header Upgrade $http_upgrade;
-				proxy_set_header Connection "upgrade";
-			}
-			
-			location ~* /(manifest.json|service-worker.js|appIcon.png|bg-error.png) {
-				expires 365d;
-				root $public_root;
-				try_files /$basename /index.html =404;
-			}
-			
-			location ~* (/httphandlers/filehandler.ashx|ChunkedUploader.ashx) {
-				expires -1;
-				proxy_pass http://localhost:5007;
-				proxy_set_header X-REWRITER-URL $X_REWRITER_URL;
-			}
-		}
-		
-		location ~* /calendar {
-			#rewrite products/calendar/(.*) /$1  break;
-			expires 365d;
-			proxy_pass http://localhost:5017;
-			proxy_set_header X-REWRITER-URL $X_REWRITER_URL;
-		
-			location ~* /sockjs-node {
-				expires 365d;
-				rewrite products/projects(.*)/sockjs-node/(.*) /$2/$3  break;
-				proxy_set_header X-Real-IP  $remote_addr;
-				proxy_set_header X-Forwarded-For $remote_addr;
-				proxy_set_header Host $host;
-
-				proxy_pass http://localhost:5017;
-
-				proxy_redirect off;
-
-				proxy_http_version 1.1;
-				proxy_set_header Upgrade $http_upgrade;
-				proxy_set_header Connection "upgrade";
-			}
-			
-			location ~* /(manifest.json|service-worker.js|appIcon.png|bg-error.png) {
-				expires 365d;
-				root $public_root;
-				try_files /$basename /index.html =404;
-			}
-			
-			location ~* (/httphandlers/filehandler.ashx|ChunkedUploader.ashx) {
-				expires -1;
-				proxy_pass http://localhost:5007;
-				proxy_set_header X-REWRITER-URL $X_REWRITER_URL;
-			}
-		}
-	}
-	
-	location /apisystem {
-		expires -1;
-		rewrite apisystem/(.*) /$1  break;
-		proxy_pass http://localhost:5010;
-		proxy_set_header X-REWRITER-URL $X_REWRITER_URL;
-	}
-	
-	location /sh {
-		expires -1;
-		rewrite sh/(.*) /$1  break;
-		proxy_pass http://localhost:9999;
-		proxy_set_header X-REWRITER-URL $X_REWRITER_URL;
-	}
-<<<<<<< HEAD
-
-	location /caldav {
-		rewrite caldav/(.*) /$1  break;
-   		proxy_pass http://localhost:5232;
-		proxy_set_header  X-REWRITER-URL $X_REWRITER_URL;
-	}
-
-}
-=======
-}
-
->>>>>>> cd8e752c
+map $http_host $this_host {
+  "" $host;
+  default $http_host;
+}
+
+map $http_x_forwarded_proto $the_scheme {
+  default $http_x_forwarded_proto;
+  "" $scheme;
+}
+
+map $http_x_forwarded_host $the_host {
+  default $http_x_forwarded_host;
+  "" $this_host;
+}
+
+map $uri $basename {
+    ~/(?<captured_basename>[^/]*)$ $captured_basename;
+}
+
+map $request_uri $header_x_frame_options {
+  ~*^/(favicon\.ico|products\/files\/share|products\/files\/saveas|products\/files\/filechoice|products\/files\/doceditor|thirdparty\/plugin) "";
+  default "SAMEORIGIN";
+}
+
+include /etc/nginx/includes/onlyoffice-*.conf;
+
+server {
+	listen       8092;
+
+	add_header Access-Control-Allow-Origin *;
+	add_header X-Frame-Options $header_x_frame_options;
+
+	large_client_header_buffers 4 16k;
+
+	set $X_REWRITER_URL $the_scheme://$the_host;
+
+	if ($http_x_rewriter_url != '') {
+			set $X_REWRITER_URL $http_x_rewriter_url ;
+	}
+	
+	gzip on;
+	gzip_types text/plain text/css application/json application/x-javascript text/xml application/xml application/xml+rss text/javascript application/javascript;
+
+			
+	fastcgi_read_timeout    600;
+	fastcgi_send_timeout    600;
+	fastcgi_keep_conn on;
+	fastcgi_intercept_errors on;
+
+	include fastcgi_params;
+
+	fastcgi_param HTTP_X_REWRITER_URL $http_x_rewriter_url;
+	fastcgi_param SCRIPT_FILENAME $document_root$fastcgi_script_name;
+	fastcgi_param PATH_INFO "";
+		
+	location ~* ^/ds-vpath/ {
+			rewrite /ds-vpath/(.*) /$1  break;
+
+			proxy_pass http://172.18.0.4:80;
+			proxy_redirect     off;
+
+			client_max_body_size 100m;
+
+			proxy_http_version 1.1;
+			proxy_set_header Upgrade $http_upgrade;
+			proxy_set_header Connection "upgrade";
+
+			proxy_set_header Host $http_host;
+			proxy_set_header X-Real-IP $remote_addr;
+			proxy_set_header X-Forwarded-For $proxy_add_x_forwarded_for;
+			proxy_set_header X-Forwarded-Host $the_host/ds-vpath;
+			proxy_set_header X-Forwarded-Proto $the_scheme;
+
+	}
+
+	location / {
+		proxy_pass http://localhost:5001;
+		expires 365d;
+		location ~* /(manifest.json|sw.js|appIcon.png|bg-error.png) {
+			expires 365d;
+			root $public_root;
+			try_files /$basename /index.html =404;
+		}
+		
+		location ~* /static/images/ {
+			expires 365d;
+			root $public_root;
+			try_files /images/$basename /index.html =404;
+		}
+        
+        location ~* /static/fonts/ {
+			expires 365d;
+			root $public_root;
+			try_files /fonts/$basename /index.html =404;
+		}
+		
+		location ~* /static/offline/ {
+			expires 365d;
+			root $public_root;
+			try_files /offline/$basename /index.html =404;
+        }
+		location ~* /thirdparty/ {
+			expires 365d;
+			root $public_root;
+			try_files /thirdparty/third-party.html /index.html =404;
+        }
+		
+		location ~* /static/locales/(?<content>[^/]+) {
+			expires 365d;
+			root $public_root;
+			try_files /locales/$content/$basename /index.html =404;
+        }
+	}
+	
+	location /login {
+		#rewrite login/(.*) /$1  break;
+		expires 365d;
+		proxy_pass http://localhost:5011;
+    }
+				
+	location /sockjs-node {
+		expires 365d;
+		proxy_set_header X-Real-IP  $remote_addr;
+		proxy_set_header X-Forwarded-For $remote_addr;
+		proxy_set_header Host $host;
+
+		proxy_pass http://localhost:5001; 
+
+		proxy_redirect off;
+
+		proxy_http_version 1.1;
+		proxy_set_header Upgrade $http_upgrade;
+		proxy_set_header Connection "upgrade";
+	}
+	
+	location /api/2.0 {
+		expires -1;
+		location ~* /(files|encryption|privacyroom) {
+			 expires -1;
+			 proxy_pass http://localhost:5007;
+			 proxy_set_header X-REWRITER-URL $X_REWRITER_URL;
+		}
+		
+		location ~* /(people|group) {
+			 expires -1;
+			 proxy_pass http://localhost:5004;
+			 proxy_set_header X-REWRITER-URL $X_REWRITER_URL;
+		}
+		
+		location ~* /(authentication|modules|portal|security|settings|smtpsettings|capabilities|thirdparty) {
+			 expires -1;
+			 proxy_pass http://localhost:5000;
+			 proxy_set_header X-REWRITER-URL $X_REWRITER_URL;
+			  
+			 location ~* portal/(.*)(backup|restore)(.*) {
+				 expires -1;
+				 rewrite (.*)/portal/(.*) $1/backup/$2  break;
+				 proxy_redirect     off;
+				  
+				 proxy_pass http://localhost:5012;
+				 proxy_set_header X-REWRITER-URL $X_REWRITER_URL;
+			}
+
+		}
+		
+		location ~* /backup {
+			 expires -1;
+			 proxy_pass http://localhost:5012;
+			 proxy_set_header X-REWRITER-URL $X_REWRITER_URL;
+		}
+		
+		location ~* /project {
+			 expires -1;
+			 proxy_pass http://localhost:5020;
+			 proxy_set_header X-REWRITER-URL $X_REWRITER_URL;
+		}
+		
+		location ~* /crm {
+			 expires -1;			
+			 proxy_pass http://localhost:5021;
+			 proxy_set_header X-REWRITER-URL $X_REWRITER_URL;
+		}
+		
+		location ~* /mail {
+			expires -1;
+			proxy_pass http://localhost:5022;
+			proxy_set_header X-REWRITER-URL $X_REWRITER_URL;
+		}
+		
+		location ~* /calendar {
+			expires -1;
+			proxy_pass http://localhost:5023;
+			proxy_set_header X-REWRITER-URL $X_REWRITER_URL;
+		}
+    }
+
+	location /storage {
+		expires -1;
+		proxy_pass http://localhost:5003;
+		proxy_set_header X-REWRITER-URL $X_REWRITER_URL;
+	}
+	
+	location /login.ashx {
+		expires -1;
+		proxy_pass http://localhost:5003;
+		proxy_set_header X-REWRITER-URL $X_REWRITER_URL;
+	}
+    
+
+	location /products {   
+		location ~* /people {
+			#rewrite products/people/(.*) /$1  break;
+			expires 365d;
+			proxy_pass http://localhost:5002;
+			proxy_set_header X-REWRITER-URL $X_REWRITER_URL;
+		
+			location ~* /(sockjs-node) {
+				expires 365d;
+				rewrite products/people(.*)/(sockjs-node)/(.*) /$2/$3  break;
+				proxy_set_header X-Real-IP  $remote_addr;
+				proxy_set_header X-Forwarded-For $remote_addr;
+				proxy_set_header Host $host;
+            
+				proxy_pass http://localhost:5002;
+            
+				proxy_redirect off;
+            
+				proxy_http_version 1.1;
+				proxy_set_header Upgrade $http_upgrade;
+				proxy_set_header Connection "upgrade";
+			}
+            
+			
+			location ~* /(manifest.json|service-worker.js|appIcon.png|bg-error.png) {
+				expires 365d;
+				root $public_root;
+				try_files /$basename /index.html =404;
+			}
+		}
+		
+		location ~* /files/doceditor {
+			#rewrite products/files/doceditor/(.*) /$1  break;
+			expires 365d;
+			proxy_pass http://localhost:5013;
+			proxy_redirect off;
+			proxy_set_header Host $host;
+			proxy_set_header X-Real-IP  $remote_addr;
+			proxy_set_header X-Forwarded-For $remote_addr;
+			
+			proxy_http_version 1.1;
+			proxy_set_header Upgrade $http_upgrade;
+			proxy_set_header Connection "upgrade";
+	}
+	
+	location ~* /files {
+		#rewrite products/files/(.*) /$1  break;
+		expires 365d;
+		proxy_pass http://localhost:5008;
+		proxy_set_header X-REWRITER-URL $X_REWRITER_URL;
+		
+		location ~* /sockjs-node {
+			expires 365d;
+			rewrite products/files(.*)/sockjs-node/(.*) /$2/$3  break;
+			proxy_set_header X-Real-IP  $remote_addr;
+			proxy_set_header X-Forwarded-For $remote_addr;
+			proxy_set_header Host $host;
+
+			proxy_pass http://localhost:5008;
+			proxy_redirect off;
+
+			proxy_http_version 1.1;
+			proxy_set_header Upgrade $http_upgrade;
+			proxy_set_header Connection "upgrade";
+		}
+			
+	 		location ~* /(manifest.json|service-worker.js|appIcon.png|bg-error.png) {
+				 expires 365d;
+				 root $public_root;
+				 try_files /$basename /index.html =404;
+			}
+			
+			location ~* (/httphandlers/filehandler.ashx|ChunkedUploader.ashx) {
+				expires -1;
+				proxy_pass http://localhost:5007;
+				proxy_set_header X-REWRITER-URL $X_REWRITER_URL;
+			}
+		}
+		
+		location ~* /crm {
+			#rewrite products/crm/(.*) /$1  break;
+			expires 365d;
+			proxy_pass http://localhost:5014;
+			proxy_set_header X-REWRITER-URL $X_REWRITER_URL;
+		
+			location ~* /sockjs-node {
+				expires 365d;
+				rewrite products/crm(.*)/sockjs-node/(.*) /$2/$3  break;
+				proxy_set_header X-Real-IP  $remote_addr;
+				proxy_set_header X-Forwarded-For $remote_addr;
+				proxy_set_header Host $host;
+
+				proxy_pass http://localhost:5014;
+
+				proxy_redirect off;
+
+				proxy_http_version 1.1;
+				proxy_set_header Upgrade $http_upgrade;
+				proxy_set_header Connection "upgrade";
+			}
+			
+			location ~* /(manifest.json|service-worker.js|appIcon.png|bg-error.png) {
+				expires 365d;
+				root $public_root;
+				try_files /$basename /index.html =404;
+			}
+			
+			location ~* (/httphandlers/filehandler.ashx|ChunkedUploader.ashx) {
+				expires -1;
+				proxy_pass http://localhost:5007;
+				proxy_set_header X-REWRITER-URL $X_REWRITER_URL;
+			}
+		}
+		
+		location ~* /projects {
+			#rewrite products/projects/(.*) /$1  break;
+			expires 365d;
+			proxy_pass http://localhost:5015;
+			proxy_set_header X-REWRITER-URL $X_REWRITER_URL;
+		
+		location ~* /sockjs-node {
+			expires 365d;
+			rewrite products/projects(.*)/sockjs-node/(.*) /$2/$3  break;
+			proxy_set_header X-Real-IP  $remote_addr;
+			proxy_set_header X-Forwarded-For $remote_addr;
+			proxy_set_header Host $host;
+
+			proxy_pass http://localhost:5015;
+
+			proxy_redirect off;
+
+			proxy_http_version 1.1;
+			proxy_set_header Upgrade $http_upgrade;
+			proxy_set_header Connection "upgrade";
+		}
+			
+			location ~* /(manifest.json|service-worker.js|appIcon.png|bg-error.png) {
+				expires 365d;
+				root $public_root;
+				try_files /$basename /index.html =404;
+			}
+			
+			location ~* (/httphandlers/filehandler.ashx|ChunkedUploader.ashx) {
+				expires -1;
+				proxy_pass http://localhost:5007;
+				proxy_set_header X-REWRITER-URL $X_REWRITER_URL;
+			}
+		}
+		
+		location ~* /mail {
+			#rewrite products/mail/(.*) /$1  break;
+			expires 365d;
+			proxy_pass http://localhost:5016;
+			proxy_set_header X-REWRITER-URL $X_REWRITER_URL;
+		
+			location ~* /sockjs-node {
+				expires 365d;
+				rewrite products/projects(.*)/sockjs-node/(.*) /$2/$3  break;
+				proxy_set_header X-Real-IP  $remote_addr;
+				proxy_set_header X-Forwarded-For $remote_addr;
+				proxy_set_header Host $host;
+
+				proxy_pass http://localhost:5016;
+
+				proxy_redirect off;
+
+				proxy_http_version 1.1;
+				proxy_set_header Upgrade $http_upgrade;
+				proxy_set_header Connection "upgrade";
+			}
+			
+			location ~* /(manifest.json|service-worker.js|appIcon.png|bg-error.png) {
+				expires 365d;
+				root $public_root;
+				try_files /$basename /index.html =404;
+			}
+			
+			location ~* (/httphandlers/filehandler.ashx|ChunkedUploader.ashx) {
+				expires -1;
+				proxy_pass http://localhost:5007;
+				proxy_set_header X-REWRITER-URL $X_REWRITER_URL;
+			}
+		}
+		
+		location ~* /calendar {
+			#rewrite products/calendar/(.*) /$1  break;
+			expires 365d;
+			proxy_pass http://localhost:5017;
+			proxy_set_header X-REWRITER-URL $X_REWRITER_URL;
+		
+			location ~* /sockjs-node {
+				expires 365d;
+				rewrite products/projects(.*)/sockjs-node/(.*) /$2/$3  break;
+				proxy_set_header X-Real-IP  $remote_addr;
+				proxy_set_header X-Forwarded-For $remote_addr;
+				proxy_set_header Host $host;
+
+				proxy_pass http://localhost:5017;
+
+				proxy_redirect off;
+
+				proxy_http_version 1.1;
+				proxy_set_header Upgrade $http_upgrade;
+				proxy_set_header Connection "upgrade";
+			}
+			
+			location ~* /(manifest.json|service-worker.js|appIcon.png|bg-error.png) {
+				expires 365d;
+				root $public_root;
+				try_files /$basename /index.html =404;
+			}
+			
+			location ~* (/httphandlers/filehandler.ashx|ChunkedUploader.ashx) {
+				expires -1;
+				proxy_pass http://localhost:5007;
+				proxy_set_header X-REWRITER-URL $X_REWRITER_URL;
+			}
+		}
+	}
+	
+	location /apisystem {
+		expires -1;
+		rewrite apisystem/(.*) /$1  break;
+		proxy_pass http://localhost:5010;
+		proxy_set_header X-REWRITER-URL $X_REWRITER_URL;
+	}
+	
+	location /sh {
+		expires -1;
+		rewrite sh/(.*) /$1  break;
+		proxy_pass http://localhost:9999;
+		proxy_set_header X-REWRITER-URL $X_REWRITER_URL;
+	}
+
+	location /caldav {
+		rewrite caldav/(.*) /$1  break;
+   		proxy_pass http://localhost:5232;
+		proxy_set_header  X-REWRITER-URL $X_REWRITER_URL;
+	}
+
+}