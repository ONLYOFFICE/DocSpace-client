--- conflicted
+++ resolved
@@ -3,11 +3,7 @@
   "content": "Link has been copied to the clipboard",
   "content_en_sha1_hash": "2254c41229de93951969596ba422451fa0eff387",
   "created_at": "2025-05-19T21:30:46.142Z",
-<<<<<<< HEAD
-  "updated_at": "2025-08-29T14:33:38.082Z",
-=======
   "updated_at": "2025-09-01T11:05:24.187Z",
->>>>>>> b75318d3
   "comment": {
     "text": "This translation key is used to display a success message when a link is successfully copied to the clipboard, typically in a button or link copy action. It appears as an alert or notification in UI components such as ExternalLinks and MetadataUrlField, and is used to provide a positive feedback to users after they have copied a link.",
     "is_auto": true,
