import React from "react";
import { connect } from "react-redux";
import { toastr, utils } from "asc-web-components";
<<<<<<< HEAD
import ContentLoader from "react-content-loader";
import { store as initStore, utils as commonUtils } from "asc-web-common";
=======
import { store as initStore } from "asc-web-common";
>>>>>>> b2013f4d
import TreeFolders from "./TreeFolders";
import TreeSettings from "./TreeSettings";
import isEmpty from "lodash/isEmpty";
import {
  setFilter,
  fetchFiles,
  setTreeFolders,
  setDragItem,
  setDragging,
  setNewTreeFilesBadge,
  setIsLoading,
  setSelectedNode
} from "../../../store/files/actions";
import store from "../../../store/store";
import { NewFilesPanel } from "../../panels";
import { setDocumentTitle } from "../../../helpers/utils";

const { getCurrentModule } = initStore.auth.selectors;


const TreeFolderLoader = () => (
  <ContentLoader
    speed={2}
    width={264}
    height={188}
    viewBox="0 0 264 188"
    backgroundColor="#f3f3f3"
    foregroundColor="#ecebeb"
  >
    <rect x="0" y="0" rx="0" ry="0" width="216" height="189" />
  </ContentLoader>
);

class ArticleBodyContent extends React.Component {
  constructor(props) {
    super(props);

    const {
      organizationName,
      selectedFolderTitle,
      currentModuleName,
      filter,
      data
    } = props;

    selectedFolderTitle
      ? setDocumentTitle(selectedFolderTitle)
      : setDocumentTitle();

    this.state = {
      expandedKeys: filter.treeFolders,
      data,
      showNewFilesPanel: false
    };
  }

  componentDidUpdate(prevProps) {
    const { filter, data } = this.props;

    if (
      filter.treeFolders.length !== prevProps.filter.treeFolders.length ||
      this.state.expandedKeys.length !== filter.treeFolders.length
    ) {
      this.setState({ expandedKeys: filter.treeFolders });
    }

    //console.log(prevProps.data);
    //console.log(data);

    if (!utils.array.isArrayEqual(prevProps.data, data)) {
      this.setState({ data });
    }
  }

  // shouldComponentUpdate(nextProps, nextState) {
  //   if (this.props.updateTreeNew) {
  //     this.props.setNewTreeFilesBadge(false);
  //     return true;
  //   }

  //   if (!isEqual(this.state, nextState) || !isEqual(this.props, nextProps)) {
  //     return true;
  //   }

  //   return false;
  // }

  onSelect = (data, e) => {
    const {
      filter,
      setIsLoading,
      selectedTreeNode,
      setSelectedNode,
      currentModuleName,
      organizationName,
      fetchFiles
    } = this.props;

    if (selectedTreeNode[0] !== data[0]) {
      setSelectedNode(data);
      setIsLoading(true);
      const newFilter = filter.clone();
      newFilter.page = 0;
      newFilter.startIndex = 0;

      const selectedFolderTitle =
        (e.node && e.node.props && e.node.props.title) || null;

      selectedFolderTitle
        ? setDocumentTitle(selectedFolderTitle)
        : setDocumentTitle();

      fetchFiles(data[0], newFilter, store.dispatch)
        .catch(err => toastr.error(err))
        .finally(() => setIsLoading(false));
    }
  };

  onShowNewFilesPanel = folderId => {
    const { showNewFilesPanel } = this.state;
    this.setState({
      showNewFilesPanel: !showNewFilesPanel,
      newFolderId: [folderId]
    });
  };

  setNewFilesCount = (folderPath, filesCount) => {
    const data = this.state.data;
    const dataItem = data.find(x => x.id === folderPath[0]);
    dataItem.newItems = filesCount ? filesCount : dataItem.newItems - 1;
    this.setState({ data });
  };

  render() {
    const {
      data,
      filter,
      setFilter,
      setTreeFolders,
      dragging,
      setDragItem,
      isMy,
      myId,
      isCommon,
      commonId,
      currentId,
      isAdmin,
      isShare,
      setDragging,
      onTreeDrop,
      selectedTreeNode,
      setIsLoading
    } = this.props;

    const { showNewFilesPanel, expandedKeys, newFolderId } = this.state;

    //console.log("Article Body render", this.props, this.state.expandedKeys);
    return (
      <>
        {showNewFilesPanel && (
          <NewFilesPanel
            visible={showNewFilesPanel}
            onClose={this.onShowNewFilesPanel}
            setNewFilesCount={this.setNewFilesCount}
            folderId={newFolderId}
            treeFolders={data}
            setTreeFolders={setTreeFolders}
            setIsLoading={setIsLoading}
            //setNewItems={this.setNewItems}
          />
        )}
        {isEmpty(data) ? (
          <TreeFolderLoader />
        ) : (
          <>
            <TreeFolders
              selectedKeys={selectedTreeNode}
              onSelect={this.onSelect}
              data={data}
              filter={filter}
              setFilter={setFilter}
              setTreeFolders={setTreeFolders}
              expandedKeys={expandedKeys}
              dragging={dragging}
              setDragging={setDragging}
              setDragItem={setDragItem}
              isMy={isMy}
              myId={myId}
              isCommon={isCommon}
              commonId={commonId}
              currentId={currentId}
              isAdmin={isAdmin}
              isShare={isShare}
              onBadgeClick={this.onShowNewFilesPanel}
              onTreeDrop={onTreeDrop}
            />
            <TreeSettings />{" "}
          </>
        )}
      </>
    );
  }
}

function mapStateToProps(state) {
  const { modules, settings } = state.auth;
  const { organizationName, currentProductId } = settings;

  const currentModule = getCurrentModule(modules, currentProductId);

  const {
    treeFolders,
    selectedFolder,
    filter,
    selection,
    dragging,
    updateTreeNew,
    selectedTreeNode
  } = state.files;

  const currentFolderId =
    selectedFolder && selectedFolder.id && selectedFolder.id.toString();
  const myFolderIndex = 0;
  const shareFolderIndex = 1;
  const commonFolderIndex = 2;

  const myId = treeFolders.length && treeFolders[myFolderIndex].id;
  const shareId = treeFolders.length && treeFolders[shareFolderIndex].id;
  const commonId = treeFolders.length && treeFolders[commonFolderIndex].id;

  const isMy =
    selectedFolder &&
    selectedFolder.pathParts &&
    selectedFolder.pathParts[0] === myId;

  const isShare =
    selectedFolder &&
    selectedFolder.pathParts &&
    selectedFolder.pathParts[0] === shareId;

  const isCommon =
    selectedFolder &&
    selectedFolder.pathParts &&
    selectedFolder.pathParts[0] === commonId;

  const selected =
    selectedTreeNode.length > 0 ? selectedTreeNode : [currentFolderId];

  return {
    data: treeFolders,
    selectedKeys: selectedFolder ? [currentFolderId] : [""],
    filter,
    isMy,
    isCommon,
    isShare,
    myId,
    commonId,
    currentId: selectedFolder.id,
    isAdmin: state.auth.user.isAdmin,
    selection,
    dragging,
    updateTreeNew,
    selectedTreeNode: selected,
    currentModuleName: (currentModule && currentModule.title) || "",
    selectedFolderTitle: (selectedFolder && selectedFolder.title) || "",
    organizationName
  };
}

const mapDispatchToProps = dispatch => {
  return {
    setFilter,
    setTreeFolders,
    setDragItem,
    setDragging,
    setNewTreeFilesBadge,
    setIsLoading,
    setSelectedNode,
    fetchFiles: (folderId, filter) => fetchFiles(folderId, filter, dispatch)
  };
};

export default connect(
  mapStateToProps,
  mapDispatchToProps
)(ArticleBodyContent);<|MERGE_RESOLUTION|>--- conflicted
+++ resolved
@@ -1,12 +1,8 @@
 import React from "react";
 import { connect } from "react-redux";
 import { toastr, utils } from "asc-web-components";
-<<<<<<< HEAD
+import { store as initStore } from "asc-web-common";
 import ContentLoader from "react-content-loader";
-import { store as initStore, utils as commonUtils } from "asc-web-common";
-=======
-import { store as initStore } from "asc-web-common";
->>>>>>> b2013f4d
 import TreeFolders from "./TreeFolders";
 import TreeSettings from "./TreeSettings";
 import isEmpty from "lodash/isEmpty";
@@ -25,7 +21,6 @@
 import { setDocumentTitle } from "../../../helpers/utils";
 
 const { getCurrentModule } = initStore.auth.selectors;
-
 
 const TreeFolderLoader = () => (
   <ContentLoader
