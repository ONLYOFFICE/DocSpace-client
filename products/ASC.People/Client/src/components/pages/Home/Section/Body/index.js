--- conflicted
+++ resolved
@@ -31,15 +31,12 @@
   getUserRole
 } from "../../../../../store/people/selectors";
 import { isMobileOnly } from "react-device-detect";
-<<<<<<< HEAD
+import isEqual from "lodash/isEqual";
 import { store, api, constants } from 'asc-web-common';
 const { isAdmin, isMe } = store.auth.selectors;
 const { resendUserInvites, sendInstructionsToDelete, sendInstructionsToChangePassword, deleteUser } = api.people;
 const { EmployeeStatus } = constants;
 
-=======
-import isEqual from "lodash/isEqual";
->>>>>>> 1b0a6bb9
 
 class SectionBodyContent extends React.PureComponent {
   constructor(props) {
