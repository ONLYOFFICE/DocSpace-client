--- conflicted
+++ resolved
@@ -52,16 +52,11 @@
     ? theme.filesQuickButtons.sharedColor
     : theme.filesQuickButtons.color;
 
-<<<<<<< HEAD
   const colorShare = shared
     ? theme.filesQuickButtons.sharedColor
     : theme.filesQuickButtons.color;
 
-  const tabletViewQuickButton =
-    (sectionWidth > 500 && sectionWidth <= 1024) || isTablet;
-=======
   const tabletViewQuickButton = isTablet();
->>>>>>> e685aa85
 
   const sizeQuickButton = isTile || tabletViewQuickButton ? "medium" : "small";
 
