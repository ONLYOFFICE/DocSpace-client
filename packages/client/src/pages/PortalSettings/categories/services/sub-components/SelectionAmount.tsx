// (c) Copyright Ascensio System SIA 2009-2025
//
// This program is a free software product.
// You can redistribute it and/or modify it under the terms
// of the GNU Affero General Public License (AGPL) version 3 as published by the Free Software
// Foundation. In accordance with Section 7(a) of the GNU AGPL its Section 15 shall be amended
// to the effect that Ascensio System SIA expressly excludes the warranty of non-infringement of
// any third-party rights.
//
// This program is distributed WITHOUT ANY WARRANTY, without even the implied warranty
// of MERCHANTABILITY or FITNESS FOR A PARTICULAR  PURPOSE. For details, see
// the GNU AGPL at: http://www.gnu.org/licenses/agpl-3.0.html
//
// You can contact Ascensio System SIA at Lubanas st. 125a-25, Riga, Latvia, EU, LV-1021.
//
// The  interactive user interfaces in modified source and object code versions of the Program must
// display Appropriate Legal Notices, as required under Section 5 of the GNU AGPL version 3.
//
// Pursuant to Section 7(b) of the License you must retain the original Product logo when
// distributing the program. Pursuant to Section 7(e) we decline to grant you any rights under
// trademark law for use of our trademarks.
//
// All the Product's GUI elements, including illustrations and icon sets, as well as technical writing
// content are licensed under the terms of the Creative Commons Attribution-ShareAlike 4.0
// International. See the License terms at http://creativecommons.org/licenses/by-sa/4.0/legalcode

import { useEffect } from "react";
import { inject, observer } from "mobx-react";
import { Trans } from "react-i18next";

import QuantityPicker from "@docspace/shared/components/quantity-picker";
import { useInterfaceDirection } from "@docspace/shared/hooks/useInterfaceDirection";
import { getConvertedSize } from "@docspace/shared/utils/common";
import { Text } from "@docspace/shared/components/text";

import { useServicesActions } from "../hooks/useServicesActions";
import styles from "../styles/index.module.scss";

type SelectionAmountProps = {
  amount: number;
  onChangeNumber: (amount: number) => void;
  isLoading: boolean;
  storageSizeIncrement?: number;
  storagePriceIncrement?: number;
  currentStoragePlanSize?: number;
  nextStoragePlanSize?: number;
  hasScheduledStorageChange?: boolean;
  newStorageSizeOnUpgrade?: boolean;
  totalPrice?: number;
  partialUpgradeFee?: number;
  walletBalance?: number;
  setReccomendedAmount?: (amount: number) => void;
  reccomendedAmount?: number;
  fetchCardLinked?: (url: string) => Promise<any>;
  isPaymentBlockedByBalance?: boolean;
  isCardLinkedToPortal?: boolean;
  formatWalletCurrency?: (item?: number, fractionDigits?: number) => string;
  isUpgradeStoragePlan?: boolean;
};

let timeout: NodeJS.Timeout;
let controller: AbortController;

const MIN_VALUE = 100;

const SelectionAmount: React.FC<SelectionAmountProps> = (props) => {
  const {
    amount,
    onChangeNumber,
    hasScheduledStorageChange,
    isLoading,
    storageSizeIncrement,
    storagePriceIncrement,
    currentStoragePlanSize,
    nextStoragePlanSize,
    newStorageSizeOnUpgrade,
    totalPrice,
    partialUpgradeFee,
    setReccomendedAmount,
    walletBalance,
    fetchCardLinked,
    isCardLinkedToPortal,
    isPaymentBlockedByBalance,
    formatWalletCurrency,
    isUpgradeStoragePlan,
  } = props;

  const { maxStorageLimit, t } = useServicesActions();

  const { isRTL } = useInterfaceDirection();

  useEffect(() => {
<<<<<<< HEAD
    if (!isPaymentBlockedByBalance) {
      setReccomendedAmount!(0);
=======
    if (!isPaymentBlockedByBalance || !isUpgradeStoragePlan) {
      setReccomendedAmount(0);
>>>>>>> a311b2d3
      return;
    }

    const amountValue = newStorageSizeOnUpgrade
      ? partialUpgradeFee
      : totalPrice;

<<<<<<< HEAD
    const difference = Math.abs(walletBalance! - amountValue!);

    setReccomendedAmount?.(Math.ceil(difference));
=======
    const difference = Math.abs(walletBalance - amountValue);
    const recommendedValue = Math.ceil(difference);
    setReccomendedAmount(recommendedValue);
>>>>>>> a311b2d3

    const getCardLink = () => {
      if (timeout) clearTimeout(timeout);

      timeout = setTimeout(async () => {
        if (controller) controller.abort();

        controller = new AbortController();

        try {
<<<<<<< HEAD
          const url = `${window.location.href}?complete=true&amount=${amount}&recommendedAmount=${difference}`;
          await fetchCardLinked?.(url);
=======
          const url = `${window.location.href}?complete=true&amount=${amount}&recommendedAmount=${recommendedValue}`;
          await fetchCardLinked(url);
>>>>>>> a311b2d3
        } catch (e) {
          console.error(e);
        }
      }, 1000);
    };
    if (!isCardLinkedToPortal) getCardLink();
  }, [
    amount,
    isCardLinkedToPortal,
    isPaymentBlockedByBalance,
    totalPrice,
    partialUpgradeFee,
    newStorageSizeOnUpgrade,
    walletBalance,
  ]);

  const amountTabs = () => {
    const amounts = [100, 200, 500, 1024];
    return amounts.map((item) => {
      const name =
        item > 800
          ? `1 ${t("Common:Terabyte")}`
          : `${item} ${t("Common:Gigabyte")}`;
      return { value: item, name };
    });
  };

  const getDirectionalText = (from: number, to: number) => {
    return isRTL ? `${from} ← ${to}` : `${from} → ${to}`;
  };

  const disableValueProps = hasScheduledStorageChange
    ? {
        disableValue: getDirectionalText(
          currentStoragePlanSize ?? 0,
          nextStoragePlanSize ?? 0,
        ),
      }
    : {};

  const underContorlsTitle = (
    <Trans
      t={t}
      ns="Payments"
      i18nKey="PerStorageWitnMinValue"
      values={{
        currency: formatWalletCurrency!(storagePriceIncrement),
        amount: getConvertedSize(t, storageSizeIncrement || 0),
        storageUnit: t("Common:Gigabyte"),
        minValue: MIN_VALUE,
      }}
      components={{
        1: <Text fontWeight={600} as="span" />,
      }}
    />
  );

  return (
    <div className={styles.selectionAmount}>
      <QuantityPicker
        value={amount}
        minValue={100}
        maxValue={maxStorageLimit}
        step={1}
        title={t("ExtraStorage", { storageUnit: t("Common:Gigabyte") })}
        showPlusSign
        onChange={onChangeNumber}
        isDisabled={hasScheduledStorageChange || isLoading}
        items={amountTabs()}
        withoutContorls={hasScheduledStorageChange}
        underContorlsTitle={underContorlsTitle}
        {...disableValueProps}
        isLarge
        enableZero
      />
    </div>
  );
};

export default inject(
  ({ paymentStore, currentTariffStatusStore, servicesStore }: TStore) => {
    const {
      fetchPortalTariff,
      hasScheduledStorageChange,
      hasStorageSubscription,
      currentStoragePlanSize,
      nextStoragePlanSize,
    } = currentTariffStatusStore;

    const {
      walletBalance,
      fetchCardLinked,
      isCardLinkedToPortal,
      storageSizeIncrement,
      storagePriceIncrement,
      formatWalletCurrency,
    } = paymentStore;
    const { partialUpgradeFee, setReccomendedAmount } = servicesStore;

    return {
      storageSizeIncrement,
      hasStorageSubscription,
      currentStoragePlanSize,
      fetchPortalTariff,

      walletBalance,
      hasScheduledStorageChange,
      storagePriceIncrement,
      nextStoragePlanSize,

      partialUpgradeFee,

      fetchCardLinked,
      setReccomendedAmount,
      isCardLinkedToPortal,
      formatWalletCurrency,
    };
  },
)(observer(SelectionAmount));<|MERGE_RESOLUTION|>--- conflicted
+++ resolved
@@ -90,13 +90,8 @@
   const { isRTL } = useInterfaceDirection();
 
   useEffect(() => {
-<<<<<<< HEAD
-    if (!isPaymentBlockedByBalance) {
+    if (!isPaymentBlockedByBalance || !isUpgradeStoragePlan) {
       setReccomendedAmount!(0);
-=======
-    if (!isPaymentBlockedByBalance || !isUpgradeStoragePlan) {
-      setReccomendedAmount(0);
->>>>>>> a311b2d3
       return;
     }
 
@@ -104,15 +99,9 @@
       ? partialUpgradeFee
       : totalPrice;
 
-<<<<<<< HEAD
     const difference = Math.abs(walletBalance! - amountValue!);
-
-    setReccomendedAmount?.(Math.ceil(difference));
-=======
-    const difference = Math.abs(walletBalance - amountValue);
     const recommendedValue = Math.ceil(difference);
-    setReccomendedAmount(recommendedValue);
->>>>>>> a311b2d3
+    setReccomendedAmount?.(recommendedValue);
 
     const getCardLink = () => {
       if (timeout) clearTimeout(timeout);
@@ -123,13 +112,8 @@
         controller = new AbortController();
 
         try {
-<<<<<<< HEAD
-          const url = `${window.location.href}?complete=true&amount=${amount}&recommendedAmount=${difference}`;
+          const url = `${window.location.href}?complete=true&amount=${amount}&recommendedAmount=${recommendedValue}`;
           await fetchCardLinked?.(url);
-=======
-          const url = `${window.location.href}?complete=true&amount=${amount}&recommendedAmount=${recommendedValue}`;
-          await fetchCardLinked(url);
->>>>>>> a311b2d3
         } catch (e) {
           console.error(e);
         }
