// (c) Copyright Ascensio System SIA 2010-2022
//
// This program is a free software product.
// You can redistribute it and/or modify it under the terms
// of the GNU Affero General Public License (AGPL) version 3 as published by the Free Software
// Foundation. In accordance with Section 7(a) of the GNU AGPL its Section 15 shall be amended
// to the effect that Ascensio System SIA expressly excludes the warranty of non-infringement of
// any third-party rights.
//
// This program is distributed WITHOUT ANY WARRANTY, without even the implied warranty
// of MERCHANTABILITY or FITNESS FOR A PARTICULAR  PURPOSE. For details, see
// the GNU AGPL at: http://www.gnu.org/licenses/agpl-3.0.html
//
// You can contact Ascensio System SIA at Lubanas st. 125a-25, Riga, Latvia, EU, LV-1021.
//
// The  interactive user interfaces in modified source and object code versions of the Program must
// display Appropriate Legal Notices, as required under Section 5 of the GNU AGPL version 3.
//
// Pursuant to Section 7(b) of the License you must retain the original Product logo when
// distributing the program. Pursuant to Section 7(e) we decline to grant you any rights under
// trademark law for use of our trademarks.
//
// All the Product's GUI elements, including illustrations and icon sets, as well as technical writing
// content are licensed under the terms of the Creative Commons Attribution-ShareAlike 4.0
// International. See the License terms at http://creativecommons.org/licenses/by-sa/4.0/legalcode

namespace ASC.Web.Core.WhiteLabel;

[Scope]
public class TenantLogoManager
{
    public bool WhiteLabelEnabled { get; private set; }

    private readonly IDistributedCache _distributedCache;

    public TenantLogoManager(
        TenantWhiteLabelSettingsHelper tenantWhiteLabelSettingsHelper,
        SettingsManager settingsManager,
        TenantInfoSettingsHelper tenantInfoSettingsHelper,
        TenantManager tenantManager,
        AuthContext authContext,
        IConfiguration configuration,
        IDistributedCache distributedCache)
    {
        _tenantWhiteLabelSettingsHelper = tenantWhiteLabelSettingsHelper;
        _settingsManager = settingsManager;
        _tenantInfoSettingsHelper = tenantInfoSettingsHelper;
        _tenantManager = tenantManager;
        _authContext = authContext;
        _configuration = configuration;
        var hideSettings = (_configuration["web:hide-settings"] ?? "").Split(new[] { ',', ';', ' ' });
        WhiteLabelEnabled = !hideSettings.Contains("WhiteLabel", StringComparer.CurrentCultureIgnoreCase);
        _distributedCache = distributedCache;
    }

    public async Task<string> GetFaviconAsync(bool timeParam, bool dark)
    {
        string faviconPath;
        var tenantWhiteLabelSettings = await _settingsManager.LoadAsync<TenantWhiteLabelSettings>();
        if (WhiteLabelEnabled)
        {
            faviconPath = await _tenantWhiteLabelSettingsHelper.GetAbsoluteLogoPathAsync(tenantWhiteLabelSettings, WhiteLabelLogoTypeEnum.Favicon, dark);
            if (timeParam)
            {
                var now = DateTime.Now;
                faviconPath = string.Format("{0}?t={1}", faviconPath, now.Ticks);
            }
        }
        else
        {
            faviconPath = await _tenantWhiteLabelSettingsHelper.GetAbsoluteDefaultLogoPathAsync(WhiteLabelLogoTypeEnum.Favicon, dark);
        }

        return faviconPath;
    }

    public async Task<string> GetTopLogoAsync(bool dark)//LogoLightSmall
    {
        var tenantWhiteLabelSettings = await _settingsManager.LoadAsync<TenantWhiteLabelSettings>();

        if (WhiteLabelEnabled)
        {
            return await _tenantWhiteLabelSettingsHelper.GetAbsoluteLogoPathAsync(tenantWhiteLabelSettings, WhiteLabelLogoTypeEnum.LightSmall, dark);
        }
        return await _tenantWhiteLabelSettingsHelper.GetAbsoluteDefaultLogoPathAsync(WhiteLabelLogoTypeEnum.LightSmall, dark);
    }

    public async Task<string> GetLogoDarkAsync(bool dark)
    {
        if (WhiteLabelEnabled)
        {
            var tenantWhiteLabelSettings = await _settingsManager.LoadAsync<TenantWhiteLabelSettings>();
            return await _tenantWhiteLabelSettingsHelper.GetAbsoluteLogoPathAsync(tenantWhiteLabelSettings, WhiteLabelLogoTypeEnum.LoginPage, dark);
        }

        /*** simple scheme ***/
        return await _tenantInfoSettingsHelper.GetAbsoluteCompanyLogoPathAsync(await _settingsManager.LoadAsync<TenantInfoSettings>());
        /***/
    }

    public async Task<string> GetLogoDocsEditorAsync(bool dark)
    {
        var tenantWhiteLabelSettings = await _settingsManager.LoadAsync<TenantWhiteLabelSettings>();

        if (WhiteLabelEnabled)
        {
            return await _tenantWhiteLabelSettingsHelper.GetAbsoluteLogoPathAsync(tenantWhiteLabelSettings, WhiteLabelLogoTypeEnum.DocsEditor, dark);
        }
        return await _tenantWhiteLabelSettingsHelper.GetAbsoluteDefaultLogoPathAsync(WhiteLabelLogoTypeEnum.DocsEditor, dark);
    }

    public async Task<string> GetLogoDocsEditorEmbedAsync(bool dark)
    {
        var tenantWhiteLabelSettings = await _settingsManager.LoadAsync<TenantWhiteLabelSettings>();

        if (WhiteLabelEnabled)
        {
            return await _tenantWhiteLabelSettingsHelper.GetAbsoluteLogoPathAsync(tenantWhiteLabelSettings, WhiteLabelLogoTypeEnum.DocsEditorEmbed, dark);
        }
        return await _tenantWhiteLabelSettingsHelper.GetAbsoluteDefaultLogoPathAsync(WhiteLabelLogoTypeEnum.DocsEditorEmbed, dark);
    }


    public async Task<string> GetLogoTextAsync()
    {
        if (WhiteLabelEnabled)
        {
            var tenantWhiteLabelSettings = await _settingsManager.LoadAsync<TenantWhiteLabelSettings>();

            return await tenantWhiteLabelSettings.GetLogoTextAsync(_settingsManager) ?? TenantWhiteLabelSettings.DefaultLogoText;
        }
        return TenantWhiteLabelSettings.DefaultLogoText;
    }

    public bool IsRetina(HttpRequest request)
    {
        if (request != null)
        {
            var cookie = request.Cookies["is_retina"];
            if (cookie != null && !string.IsNullOrEmpty(cookie))
            {
                if (bool.TryParse(cookie, out var result))
                {
                    return result;
                }
            }
        }
        return !_authContext.IsAuthenticated;
    }

    public async Task<bool> GetWhiteLabelPaidAsync()
    {
        return (await _tenantManager.GetTenantQuotaAsync((await _tenantManager.GetCurrentTenantAsync()).Id)).WhiteLabel;
    }

    private readonly TenantWhiteLabelSettingsHelper _tenantWhiteLabelSettingsHelper;
    private readonly SettingsManager _settingsManager;
    private readonly TenantInfoSettingsHelper _tenantInfoSettingsHelper;
    private readonly TenantManager _tenantManager;
    private readonly AuthContext _authContext;
    private readonly IConfiguration _configuration;

    /// <summary>
    /// Get logo stream or null in case of default logo
    /// </summary>
    public async Task<Stream> GetWhitelabelMailLogo()
    {
        if (WhiteLabelEnabled)
        {
<<<<<<< HEAD
            var tenantWhiteLabelSettings = await _settingsManager.LoadAsync<TenantWhiteLabelSettings>();
            return await _tenantWhiteLabelSettingsHelper.GetWhitelabelLogoData(tenantWhiteLabelSettings, WhiteLabelLogoTypeEnum.LoginPage, true);
=======
            var tenantWhiteLabelSettings = _settingsManager.Load<TenantWhiteLabelSettings>();
            return await _tenantWhiteLabelSettingsHelper.GetWhitelabelLogoData(tenantWhiteLabelSettings, WhiteLabelLogoTypeEnum.Notification);
>>>>>>> 0b31d564
        }

        /*** simple scheme ***/
        return await _tenantInfoSettingsHelper.GetStorageLogoData(await _settingsManager.LoadAsync<TenantInfoSettings>());
        /***/
    }

    public async Task<NotifyMessageAttachment> GetMailLogoAsAttacment()
    {
        var logoData = GetMailLogoDataFromCache();

        if (logoData == null)
        {
            var logoStream = await GetWhitelabelMailLogo();
            logoData = ReadStreamToByteArray(logoStream) ?? GetDefaultMailLogo();

            if (logoData != null)
            {
                InsertMailLogoDataToCache(logoData);
            }
        }

        if (logoData != null)
        {
            var attachment = new NotifyMessageAttachment
            {
                FileName = "logo.png",
                Content = logoData,
                ContentId = MimeUtils.GenerateMessageId()
            };

            return attachment;
        }

        return null;
    }

    public void RemoveMailLogoDataFromCache()
    {
        _distributedCache.Remove(CacheKey);
    }


<<<<<<< HEAD
    public async Task<byte[]> GetMailLogoDataFromCacheAsync()
    {
        return _cache.Get<byte[]>(await GetCacheKeyAsync());
    }

    public async Task InsertMailLogoDataToCacheAsync(byte[] data)
    {
        _cache.Insert(await GetCacheKeyAsync(), data, DateTime.UtcNow.Add(TimeSpan.FromDays(1)));
    }

    public async Task RemoveMailLogoDataFromCacheAsync()
    {
        _cacheNotify.Publish(new TenantLogoCacheItem() { Key = await GetCacheKeyAsync() }, CacheNotifyAction.Remove);
    }

    private async Task<string> GetCacheKeyAsync()
    {
        return "letterlogodata" + (await _tenantManager.GetCurrentTenantAsync()).Id;
=======
    private byte[] GetMailLogoDataFromCache()
    {
        return _distributedCache.Get(CacheKey);
    }

    private void InsertMailLogoDataToCache(byte[] data)
    {
        _distributedCache.Set(CacheKey, data, new DistributedCacheEntryOptions
        {
            AbsoluteExpiration = DateTime.UtcNow.Add(TimeSpan.FromDays(1))
        });
    }

    private static byte[] ReadStreamToByteArray(Stream inputStream)
    {
        if (inputStream == null)
        {
            return null;
        }

        using (inputStream)
        {
            using var memoryStream = new MemoryStream();
            inputStream.CopyTo(memoryStream);
            return memoryStream.ToArray();
        }
    }

    private static byte[] GetDefaultMailLogo()
    {
        var myAssembly = Assembly.GetExecutingAssembly();
        using var stream = myAssembly.GetManifestResourceStream("ASC.Web.Core.PublicResources.logo.png");
        using var memoryStream = new MemoryStream();
        stream.CopyTo(memoryStream);
        return memoryStream.ToArray();
>>>>>>> 0b31d564
    }
}<|MERGE_RESOLUTION|>--- conflicted
+++ resolved
@@ -1,277 +1,256 @@
-// (c) Copyright Ascensio System SIA 2010-2022
-//
-// This program is a free software product.
-// You can redistribute it and/or modify it under the terms
-// of the GNU Affero General Public License (AGPL) version 3 as published by the Free Software
-// Foundation. In accordance with Section 7(a) of the GNU AGPL its Section 15 shall be amended
-// to the effect that Ascensio System SIA expressly excludes the warranty of non-infringement of
-// any third-party rights.
-//
-// This program is distributed WITHOUT ANY WARRANTY, without even the implied warranty
-// of MERCHANTABILITY or FITNESS FOR A PARTICULAR  PURPOSE. For details, see
-// the GNU AGPL at: http://www.gnu.org/licenses/agpl-3.0.html
-//
-// You can contact Ascensio System SIA at Lubanas st. 125a-25, Riga, Latvia, EU, LV-1021.
-//
-// The  interactive user interfaces in modified source and object code versions of the Program must
-// display Appropriate Legal Notices, as required under Section 5 of the GNU AGPL version 3.
-//
-// Pursuant to Section 7(b) of the License you must retain the original Product logo when
-// distributing the program. Pursuant to Section 7(e) we decline to grant you any rights under
-// trademark law for use of our trademarks.
-//
-// All the Product's GUI elements, including illustrations and icon sets, as well as technical writing
-// content are licensed under the terms of the Creative Commons Attribution-ShareAlike 4.0
-// International. See the License terms at http://creativecommons.org/licenses/by-sa/4.0/legalcode
-
-namespace ASC.Web.Core.WhiteLabel;
-
-[Scope]
-public class TenantLogoManager
-{
-    public bool WhiteLabelEnabled { get; private set; }
-
-    private readonly IDistributedCache _distributedCache;
-
-    public TenantLogoManager(
-        TenantWhiteLabelSettingsHelper tenantWhiteLabelSettingsHelper,
-        SettingsManager settingsManager,
-        TenantInfoSettingsHelper tenantInfoSettingsHelper,
-        TenantManager tenantManager,
-        AuthContext authContext,
-        IConfiguration configuration,
-        IDistributedCache distributedCache)
-    {
-        _tenantWhiteLabelSettingsHelper = tenantWhiteLabelSettingsHelper;
-        _settingsManager = settingsManager;
-        _tenantInfoSettingsHelper = tenantInfoSettingsHelper;
-        _tenantManager = tenantManager;
-        _authContext = authContext;
-        _configuration = configuration;
-        var hideSettings = (_configuration["web:hide-settings"] ?? "").Split(new[] { ',', ';', ' ' });
-        WhiteLabelEnabled = !hideSettings.Contains("WhiteLabel", StringComparer.CurrentCultureIgnoreCase);
-        _distributedCache = distributedCache;
-    }
-
-    public async Task<string> GetFaviconAsync(bool timeParam, bool dark)
-    {
-        string faviconPath;
-        var tenantWhiteLabelSettings = await _settingsManager.LoadAsync<TenantWhiteLabelSettings>();
-        if (WhiteLabelEnabled)
-        {
-            faviconPath = await _tenantWhiteLabelSettingsHelper.GetAbsoluteLogoPathAsync(tenantWhiteLabelSettings, WhiteLabelLogoTypeEnum.Favicon, dark);
-            if (timeParam)
-            {
-                var now = DateTime.Now;
-                faviconPath = string.Format("{0}?t={1}", faviconPath, now.Ticks);
-            }
-        }
-        else
-        {
-            faviconPath = await _tenantWhiteLabelSettingsHelper.GetAbsoluteDefaultLogoPathAsync(WhiteLabelLogoTypeEnum.Favicon, dark);
-        }
-
-        return faviconPath;
-    }
-
-    public async Task<string> GetTopLogoAsync(bool dark)//LogoLightSmall
-    {
-        var tenantWhiteLabelSettings = await _settingsManager.LoadAsync<TenantWhiteLabelSettings>();
-
-        if (WhiteLabelEnabled)
-        {
-            return await _tenantWhiteLabelSettingsHelper.GetAbsoluteLogoPathAsync(tenantWhiteLabelSettings, WhiteLabelLogoTypeEnum.LightSmall, dark);
-        }
-        return await _tenantWhiteLabelSettingsHelper.GetAbsoluteDefaultLogoPathAsync(WhiteLabelLogoTypeEnum.LightSmall, dark);
-    }
-
-    public async Task<string> GetLogoDarkAsync(bool dark)
-    {
-        if (WhiteLabelEnabled)
-        {
-            var tenantWhiteLabelSettings = await _settingsManager.LoadAsync<TenantWhiteLabelSettings>();
-            return await _tenantWhiteLabelSettingsHelper.GetAbsoluteLogoPathAsync(tenantWhiteLabelSettings, WhiteLabelLogoTypeEnum.LoginPage, dark);
-        }
-
-        /*** simple scheme ***/
-        return await _tenantInfoSettingsHelper.GetAbsoluteCompanyLogoPathAsync(await _settingsManager.LoadAsync<TenantInfoSettings>());
-        /***/
-    }
-
-    public async Task<string> GetLogoDocsEditorAsync(bool dark)
-    {
-        var tenantWhiteLabelSettings = await _settingsManager.LoadAsync<TenantWhiteLabelSettings>();
-
-        if (WhiteLabelEnabled)
-        {
-            return await _tenantWhiteLabelSettingsHelper.GetAbsoluteLogoPathAsync(tenantWhiteLabelSettings, WhiteLabelLogoTypeEnum.DocsEditor, dark);
-        }
-        return await _tenantWhiteLabelSettingsHelper.GetAbsoluteDefaultLogoPathAsync(WhiteLabelLogoTypeEnum.DocsEditor, dark);
-    }
-
-    public async Task<string> GetLogoDocsEditorEmbedAsync(bool dark)
-    {
-        var tenantWhiteLabelSettings = await _settingsManager.LoadAsync<TenantWhiteLabelSettings>();
-
-        if (WhiteLabelEnabled)
-        {
-            return await _tenantWhiteLabelSettingsHelper.GetAbsoluteLogoPathAsync(tenantWhiteLabelSettings, WhiteLabelLogoTypeEnum.DocsEditorEmbed, dark);
-        }
-        return await _tenantWhiteLabelSettingsHelper.GetAbsoluteDefaultLogoPathAsync(WhiteLabelLogoTypeEnum.DocsEditorEmbed, dark);
-    }
-
-
-    public async Task<string> GetLogoTextAsync()
-    {
-        if (WhiteLabelEnabled)
-        {
-            var tenantWhiteLabelSettings = await _settingsManager.LoadAsync<TenantWhiteLabelSettings>();
-
-            return await tenantWhiteLabelSettings.GetLogoTextAsync(_settingsManager) ?? TenantWhiteLabelSettings.DefaultLogoText;
-        }
-        return TenantWhiteLabelSettings.DefaultLogoText;
-    }
-
-    public bool IsRetina(HttpRequest request)
-    {
-        if (request != null)
-        {
-            var cookie = request.Cookies["is_retina"];
-            if (cookie != null && !string.IsNullOrEmpty(cookie))
-            {
-                if (bool.TryParse(cookie, out var result))
-                {
-                    return result;
-                }
-            }
-        }
-        return !_authContext.IsAuthenticated;
-    }
-
-    public async Task<bool> GetWhiteLabelPaidAsync()
-    {
-        return (await _tenantManager.GetTenantQuotaAsync((await _tenantManager.GetCurrentTenantAsync()).Id)).WhiteLabel;
-    }
-
-    private readonly TenantWhiteLabelSettingsHelper _tenantWhiteLabelSettingsHelper;
-    private readonly SettingsManager _settingsManager;
-    private readonly TenantInfoSettingsHelper _tenantInfoSettingsHelper;
-    private readonly TenantManager _tenantManager;
-    private readonly AuthContext _authContext;
-    private readonly IConfiguration _configuration;
-
-    /// <summary>
-    /// Get logo stream or null in case of default logo
-    /// </summary>
-    public async Task<Stream> GetWhitelabelMailLogo()
-    {
-        if (WhiteLabelEnabled)
-        {
-<<<<<<< HEAD
-            var tenantWhiteLabelSettings = await _settingsManager.LoadAsync<TenantWhiteLabelSettings>();
-            return await _tenantWhiteLabelSettingsHelper.GetWhitelabelLogoData(tenantWhiteLabelSettings, WhiteLabelLogoTypeEnum.LoginPage, true);
-=======
-            var tenantWhiteLabelSettings = _settingsManager.Load<TenantWhiteLabelSettings>();
-            return await _tenantWhiteLabelSettingsHelper.GetWhitelabelLogoData(tenantWhiteLabelSettings, WhiteLabelLogoTypeEnum.Notification);
->>>>>>> 0b31d564
-        }
-
-        /*** simple scheme ***/
-        return await _tenantInfoSettingsHelper.GetStorageLogoData(await _settingsManager.LoadAsync<TenantInfoSettings>());
-        /***/
-    }
-
-    public async Task<NotifyMessageAttachment> GetMailLogoAsAttacment()
-    {
-        var logoData = GetMailLogoDataFromCache();
-
-        if (logoData == null)
-        {
-            var logoStream = await GetWhitelabelMailLogo();
-            logoData = ReadStreamToByteArray(logoStream) ?? GetDefaultMailLogo();
-
-            if (logoData != null)
-            {
-                InsertMailLogoDataToCache(logoData);
-            }
-        }
-
-        if (logoData != null)
-        {
-            var attachment = new NotifyMessageAttachment
-            {
-                FileName = "logo.png",
-                Content = logoData,
-                ContentId = MimeUtils.GenerateMessageId()
-            };
-
-            return attachment;
-        }
-
-        return null;
-    }
-
-    public void RemoveMailLogoDataFromCache()
-    {
-        _distributedCache.Remove(CacheKey);
-    }
-
-
-<<<<<<< HEAD
-    public async Task<byte[]> GetMailLogoDataFromCacheAsync()
-    {
-        return _cache.Get<byte[]>(await GetCacheKeyAsync());
-    }
-
-    public async Task InsertMailLogoDataToCacheAsync(byte[] data)
-    {
-        _cache.Insert(await GetCacheKeyAsync(), data, DateTime.UtcNow.Add(TimeSpan.FromDays(1)));
-    }
-
-    public async Task RemoveMailLogoDataFromCacheAsync()
-    {
-        _cacheNotify.Publish(new TenantLogoCacheItem() { Key = await GetCacheKeyAsync() }, CacheNotifyAction.Remove);
-    }
-
-    private async Task<string> GetCacheKeyAsync()
-    {
-        return "letterlogodata" + (await _tenantManager.GetCurrentTenantAsync()).Id;
-=======
-    private byte[] GetMailLogoDataFromCache()
-    {
-        return _distributedCache.Get(CacheKey);
-    }
-
-    private void InsertMailLogoDataToCache(byte[] data)
-    {
-        _distributedCache.Set(CacheKey, data, new DistributedCacheEntryOptions
-        {
-            AbsoluteExpiration = DateTime.UtcNow.Add(TimeSpan.FromDays(1))
-        });
-    }
-
-    private static byte[] ReadStreamToByteArray(Stream inputStream)
-    {
-        if (inputStream == null)
-        {
-            return null;
-        }
-
-        using (inputStream)
-        {
-            using var memoryStream = new MemoryStream();
-            inputStream.CopyTo(memoryStream);
-            return memoryStream.ToArray();
-        }
-    }
-
-    private static byte[] GetDefaultMailLogo()
-    {
-        var myAssembly = Assembly.GetExecutingAssembly();
-        using var stream = myAssembly.GetManifestResourceStream("ASC.Web.Core.PublicResources.logo.png");
-        using var memoryStream = new MemoryStream();
-        stream.CopyTo(memoryStream);
-        return memoryStream.ToArray();
->>>>>>> 0b31d564
-    }
-}+// (c) Copyright Ascensio System SIA 2010-2022
+//
+// This program is a free software product.
+// You can redistribute it and/or modify it under the terms
+// of the GNU Affero General Public License (AGPL) version 3 as published by the Free Software
+// Foundation. In accordance with Section 7(a) of the GNU AGPL its Section 15 shall be amended
+// to the effect that Ascensio System SIA expressly excludes the warranty of non-infringement of
+// any third-party rights.
+//
+// This program is distributed WITHOUT ANY WARRANTY, without even the implied warranty
+// of MERCHANTABILITY or FITNESS FOR A PARTICULAR  PURPOSE. For details, see
+// the GNU AGPL at: http://www.gnu.org/licenses/agpl-3.0.html
+//
+// You can contact Ascensio System SIA at Lubanas st. 125a-25, Riga, Latvia, EU, LV-1021.
+//
+// The  interactive user interfaces in modified source and object code versions of the Program must
+// display Appropriate Legal Notices, as required under Section 5 of the GNU AGPL version 3.
+//
+// Pursuant to Section 7(b) of the License you must retain the original Product logo when
+// distributing the program. Pursuant to Section 7(e) we decline to grant you any rights under
+// trademark law for use of our trademarks.
+//
+// All the Product's GUI elements, including illustrations and icon sets, as well as technical writing
+// content are licensed under the terms of the Creative Commons Attribution-ShareAlike 4.0
+// International. See the License terms at http://creativecommons.org/licenses/by-sa/4.0/legalcode
+
+namespace ASC.Web.Core.WhiteLabel;
+
+[Scope]
+public class TenantLogoManager
+{
+    private string CacheKey
+    {
+        get { return "letterlogodata" + _tenantManager.GetCurrentTenant().Id; }
+    }
+
+    public bool WhiteLabelEnabled { get; private set; }
+
+    private readonly IDistributedCache _distributedCache;
+
+    public TenantLogoManager(
+        TenantWhiteLabelSettingsHelper tenantWhiteLabelSettingsHelper,
+        SettingsManager settingsManager,
+        TenantInfoSettingsHelper tenantInfoSettingsHelper,
+        TenantManager tenantManager,
+        AuthContext authContext,
+        IConfiguration configuration,
+        IDistributedCache distributedCache)
+    {
+        _tenantWhiteLabelSettingsHelper = tenantWhiteLabelSettingsHelper;
+        _settingsManager = settingsManager;
+        _tenantInfoSettingsHelper = tenantInfoSettingsHelper;
+        _tenantManager = tenantManager;
+        _authContext = authContext;
+        _configuration = configuration;
+        var hideSettings = (_configuration["web:hide-settings"] ?? "").Split(new[] { ',', ';', ' ' });
+        WhiteLabelEnabled = !hideSettings.Contains("WhiteLabel", StringComparer.CurrentCultureIgnoreCase);
+        _distributedCache = distributedCache;
+    }
+
+    public async Task<string> GetFaviconAsync(bool timeParam, bool dark)
+    {
+        string faviconPath;
+        var tenantWhiteLabelSettings = await _settingsManager.LoadAsync<TenantWhiteLabelSettings>();
+        if (WhiteLabelEnabled)
+        {
+            faviconPath = await _tenantWhiteLabelSettingsHelper.GetAbsoluteLogoPathAsync(tenantWhiteLabelSettings, WhiteLabelLogoTypeEnum.Favicon, dark);
+            if (timeParam)
+            {
+                var now = DateTime.Now;
+                faviconPath = string.Format("{0}?t={1}", faviconPath, now.Ticks);
+            }
+        }
+        else
+        {
+            faviconPath = await _tenantWhiteLabelSettingsHelper.GetAbsoluteDefaultLogoPathAsync(WhiteLabelLogoTypeEnum.Favicon, dark);
+        }
+
+        return faviconPath;
+    }
+
+    public async Task<string> GetTopLogoAsync(bool dark)//LogoLightSmall
+    {
+        var tenantWhiteLabelSettings = await _settingsManager.LoadAsync<TenantWhiteLabelSettings>();
+
+        if (WhiteLabelEnabled)
+        {
+            return await _tenantWhiteLabelSettingsHelper.GetAbsoluteLogoPathAsync(tenantWhiteLabelSettings, WhiteLabelLogoTypeEnum.LightSmall, dark);
+        }
+        return await _tenantWhiteLabelSettingsHelper.GetAbsoluteDefaultLogoPathAsync(WhiteLabelLogoTypeEnum.LightSmall, dark);
+    }
+
+    public async Task<string> GetLogoDarkAsync(bool dark)
+    {
+        if (WhiteLabelEnabled)
+        {
+            var tenantWhiteLabelSettings = await _settingsManager.LoadAsync<TenantWhiteLabelSettings>();
+            return await _tenantWhiteLabelSettingsHelper.GetAbsoluteLogoPathAsync(tenantWhiteLabelSettings, WhiteLabelLogoTypeEnum.LoginPage, dark);
+        }
+
+        /*** simple scheme ***/
+        return await _tenantInfoSettingsHelper.GetAbsoluteCompanyLogoPathAsync(await _settingsManager.LoadAsync<TenantInfoSettings>());
+        /***/
+    }
+
+    public async Task<string> GetLogoDocsEditorAsync(bool dark)
+    {
+        var tenantWhiteLabelSettings = await _settingsManager.LoadAsync<TenantWhiteLabelSettings>();
+
+        if (WhiteLabelEnabled)
+        {
+            return await _tenantWhiteLabelSettingsHelper.GetAbsoluteLogoPathAsync(tenantWhiteLabelSettings, WhiteLabelLogoTypeEnum.DocsEditor, dark);
+        }
+        return await _tenantWhiteLabelSettingsHelper.GetAbsoluteDefaultLogoPathAsync(WhiteLabelLogoTypeEnum.DocsEditor, dark);
+    }
+
+    public async Task<string> GetLogoDocsEditorEmbedAsync(bool dark)
+    {
+        var tenantWhiteLabelSettings = await _settingsManager.LoadAsync<TenantWhiteLabelSettings>();
+
+        if (WhiteLabelEnabled)
+        {
+            return await _tenantWhiteLabelSettingsHelper.GetAbsoluteLogoPathAsync(tenantWhiteLabelSettings, WhiteLabelLogoTypeEnum.DocsEditorEmbed, dark);
+        }
+        return await _tenantWhiteLabelSettingsHelper.GetAbsoluteDefaultLogoPathAsync(WhiteLabelLogoTypeEnum.DocsEditorEmbed, dark);
+    }
+
+
+    public async Task<string> GetLogoTextAsync()
+    {
+        if (WhiteLabelEnabled)
+        {
+            var tenantWhiteLabelSettings = await _settingsManager.LoadAsync<TenantWhiteLabelSettings>();
+
+            return await tenantWhiteLabelSettings.GetLogoTextAsync(_settingsManager) ?? TenantWhiteLabelSettings.DefaultLogoText;
+        }
+        return TenantWhiteLabelSettings.DefaultLogoText;
+    }
+
+    public bool IsRetina(HttpRequest request)
+    {
+        if (request != null)
+        {
+            var cookie = request.Cookies["is_retina"];
+            if (cookie != null && !string.IsNullOrEmpty(cookie))
+            {
+                if (bool.TryParse(cookie, out var result))
+                {
+                    return result;
+                }
+            }
+        }
+        return !_authContext.IsAuthenticated;
+    }
+
+    public async Task<bool> GetWhiteLabelPaidAsync()
+    {
+        return (await _tenantManager.GetTenantQuotaAsync((await _tenantManager.GetCurrentTenantAsync()).Id)).WhiteLabel;
+    }
+
+    private readonly TenantWhiteLabelSettingsHelper _tenantWhiteLabelSettingsHelper;
+    private readonly SettingsManager _settingsManager;
+    private readonly TenantInfoSettingsHelper _tenantInfoSettingsHelper;
+    private readonly TenantManager _tenantManager;
+    private readonly AuthContext _authContext;
+    private readonly IConfiguration _configuration;
+
+    /// <summary>
+    /// Get logo stream or null in case of default logo
+    /// </summary>
+    public async Task<Stream> GetWhitelabelMailLogoAsync()
+    {
+        if (WhiteLabelEnabled)
+        {
+            var tenantWhiteLabelSettings = await _settingsManager.LoadAsync<TenantWhiteLabelSettings>();
+            return await _tenantWhiteLabelSettingsHelper.GetWhitelabelLogoData(tenantWhiteLabelSettings, WhiteLabelLogoTypeEnum.Notification);
+        }
+
+        /*** simple scheme ***/
+        return await _tenantInfoSettingsHelper.GetStorageLogoData(await _settingsManager.LoadAsync<TenantInfoSettings>());
+        /***/
+    }
+
+    public async Task<NotifyMessageAttachment> GetMailLogoAsAttacmentAsync()
+    {
+        var logoData = await GetMailLogoDataFromCacheAsync();
+
+        if (logoData == null)
+        {
+            var logoStream = await GetWhitelabelMailLogoAsync();
+            logoData = await ReadStreamToByteArrayAsync(logoStream) ?? await GetDefaultMailLogoAsync();
+
+            if (logoData != null)
+            {
+                await InsertMailLogoDataToCacheAsync(logoData);
+            }
+        }
+
+        if (logoData != null)
+        {
+            var attachment = new NotifyMessageAttachment
+            {
+                FileName = "logo.png",
+                Content = logoData,
+                ContentId = MimeUtils.GenerateMessageId()
+            };
+
+            return attachment;
+        }
+
+        return null;
+    }
+
+    public async Task RemoveMailLogoDataFromCacheAsync()
+    {
+        await _distributedCache.RemoveAsync(CacheKey);
+    }
+
+
+    private async Task<byte[]> GetMailLogoDataFromCacheAsync()
+    {
+        return await _distributedCache.GetAsync(CacheKey);
+    }
+
+    private async Task InsertMailLogoDataToCacheAsync(byte[] data)
+    {
+        await _distributedCache.SetAsync(CacheKey, data, new DistributedCacheEntryOptions
+        {
+            AbsoluteExpiration = DateTime.UtcNow.Add(TimeSpan.FromDays(1))
+        });
+    }
+
+    private static async Task<byte[]> ReadStreamToByteArrayAsync(Stream inputStream)
+    {
+        if (inputStream == null)
+        {
+            return null;
+        }
+
+        using (inputStream)
+        {
+            using var memoryStream = new MemoryStream();
+            await inputStream.CopyToAsync(memoryStream);
+            return memoryStream.ToArray();
+        }
+    }
+
+    private static async Task<byte[]> GetDefaultMailLogoAsync()
+    {
+        var myAssembly = Assembly.GetExecutingAssembly();
+        using var stream = myAssembly.GetManifestResourceStream("ASC.Web.Core.PublicResources.logo.png");
+        using var memoryStream = new MemoryStream();
+        await stream.CopyToAsync(memoryStream);
+        return memoryStream.ToArray();
+    }
+}