--- conflicted
+++ resolved
@@ -496,12 +496,8 @@
               {t("StudioTimeLanguageSettings")}
             </div>
             <HelpButton
-<<<<<<< HEAD
+              offsetRight={0}
               iconName={CombinedShapeSvgUrl}
-=======
-              offsetRight={0}
-              iconName="static/images/combined.shape.svg"
->>>>>>> ca85dd68
               size={12}
               tooltipContent={tooltipLanguageTimeSettings}
             />
