import React from "react";
import { withRouter } from "react-router";
<<<<<<< HEAD
import { connect } from "react-redux";
import Backdrop from "@appserver/components/src/components/backdrop";
import Heading from "@appserver/components/src/components/heading";
import Aside from "@appserver/components/src/components/aside";
import Button from "@appserver/components/src/components/button";
import Text from "@appserver/components/src/components/text";
import Link from "@appserver/components/src/components/link";
import { withTranslation } from "react-i18next";
import { store, toastr } from "@appserver/common";
import { changeLanguage } from "@appserver/common/src/utils";
import {
  setIsLoading,
  setFilesOwner,
  setFiles,
  setFolders,
  setChangeOwnerPanelVisible,
} from "../../../store/files/actions";
import {
  getSelection,
  getIsLoading,
  getFiles,
  getFolders,
  getShowOwnerChangePanel,
} from "../../../store/files/selectors";
import { createI18N } from "../../../helpers/i18n";

=======
import {
  Button,
  Heading,
  Link,
  Text,
  Backdrop,
  Aside,
} from "asc-web-components";
import { withTranslation } from "react-i18next";
import { toastr } from "asc-web-common";
>>>>>>> a586f8fe
import OwnerSelector from "./OwnerSelector";
import {
  StyledAsidePanel,
  StyledContent,
  StyledFooter,
  StyledHeaderContent,
  StyledBody,
} from "../StyledPanels";
<<<<<<< HEAD

const i18n = createI18N({
  page: "ChangeOwnerPanel",
  localesPath: "panels/ChangeOwnerPanel",
});

const { getSettingsCustomNamesGroupsCaption } = store.auth.selectors;
=======
import { inject, observer } from "mobx-react";
>>>>>>> a586f8fe

class ChangeOwnerComponent extends React.Component {
  constructor(props) {
    super(props);

    const owner = props.selection[0].createdBy;
    this.state = { showPeopleSelector: false, owner };
  }

  updateRowData = (newRowData) => {
    const { files, folders, setFiles, setFolders } = this.props;

    for (let item of newRowData) {
      if (!item.fileExst && item.foldersCount) {
        let folderIndex = folders.findIndex((x) => x.id === item.id);
        if (folderIndex !== -1) {
          folders[folderIndex] = item;
        }
      } else {
        let fileIndex = files.findIndex((x) => x.id === item.id);
        if (fileIndex !== -1) {
          files[fileIndex] = item;
        }
      }
    }

    setFiles(files);
    setFolders(folders);
  };

  onOwnerChange = () => {
    const { owner } = this.state;
    const {
      files,
      folders,
      selection,
      setFolders,
      setFiles,
      setIsLoading,
      setFilesOwner,
    } = this.props;
    const folderIds = [];
    const fileIds = [];
    const selectedItem = selection[0];
    const ownerId = owner.id ? owner.id : owner.key;
    const isFolder = selectedItem.isFolder;

    isFolder ? folderIds.push(selectedItem.id) : fileIds.push(selectedItem.id);

    setIsLoading(true);
    setFilesOwner(folderIds, fileIds, ownerId)
      .then((res) => {
        if (isFolder) {
          let folderIndex = folders.findIndex((x) => x.id === selectedItem.id);
          if (folderIndex !== -1) {
            folders[folderIndex] = res[0];
          }
          setFolders(folders);
        } else {
          let fileIndex = files.findIndex((x) => x.id === selectedItem.id);
          if (fileIndex !== -1) {
            files[fileIndex] = res[0];
          }
          setFiles(files);
        }
      })
      .catch((err) => toastr.error(err))
      .finally(() => {
        this.onClose();
        setIsLoading(false);
      });
  };

  onOwnerSelect = (options) => {
    this.setState({ owner: options[0], showPeopleSelector: false });
  };

  onShowPeopleSelector = () => {
    this.setState({ showPeopleSelector: !this.state.showPeopleSelector });
  };

  onClose = () => {
    this.props.setChangeOwnerPanelVisible(false);
  };

  render() {
    const { visible, t, selection, groupsCaption, isLoading } = this.props;
    const { showPeopleSelector, owner } = this.state;

    const ownerName = owner.displayName ? owner.displayName : owner.label;
    const fileName = selection[0].title;
    const id = owner.id ? owner.id : owner.key;
    const disableSaveButton = owner && selection[0].createdBy.id === id;
    const zIndex = 310;

    return (
      <StyledAsidePanel visible={visible}>
        <Backdrop
          onClick={this.onClose}
          visible={visible}
          zIndex={zIndex}
          isAside
        />
        <Aside className="header_aside-panel">
          <StyledContent>
            <StyledHeaderContent>
              <Heading className="sharing_panel-header" size="medium" truncate>
                {t("ChangeOwner", { fileName })}
              </Heading>
            </StyledHeaderContent>
            <StyledBody>
              <div className="change-owner_body">
                <Link
                  className="change-owner_owner-label"
                  isHovered
                  type="action"
                  onClick={this.onShowPeopleSelector}
                >
                  {ownerName}
                </Link>
                <Text>{t("ChangeOwnerDescription")}</Text>
              </div>
            </StyledBody>
          </StyledContent>
          <StyledFooter>
            <Button
              label={t("AddButton")}
              size="medium"
              scale
              primary
              onClick={this.onOwnerChange}
              isDisabled={disableSaveButton || isLoading}
            />
          </StyledFooter>
        </Aside>
        {showPeopleSelector && (
          <OwnerSelector
            ownerLabel={ownerName}
            isOpen={showPeopleSelector}
            groupsCaption={groupsCaption}
            onOwnerSelect={this.onOwnerSelect}
            onClose={this.onClose}
            onClosePanels={this.onClosePanels}
          />
        )}
      </StyledAsidePanel>
    );
  }
}

const ChangeOwnerPanel = withTranslation("ChangeOwnerPanel")(
  ChangeOwnerComponent
);

export default inject(({ auth, initFilesStore, filesStore, dialogsStore }) => {
  const { setIsLoading, isLoading } = initFilesStore;
  const {
    files,
    folders,
    selection,
    setFiles,
    setFolders,
    setFilesOwner,
  } = filesStore;
  const { ownerPanelVisible, setChangeOwnerPanelVisible } = dialogsStore;

  return {
    groupsCaption: auth.settingsStore.customNames.groupsCaption,
    files,
    folders,
    selection,
    isLoading,
    visible: ownerPanelVisible,

    setFiles,
    setFolders,
    setIsLoading,
    setChangeOwnerPanelVisible,
    setFilesOwner,
  };
})(withRouter(observer(ChangeOwnerPanel)));<|MERGE_RESOLUTION|>--- conflicted
+++ resolved
@@ -1,7 +1,5 @@
 import React from "react";
 import { withRouter } from "react-router";
-<<<<<<< HEAD
-import { connect } from "react-redux";
 import Backdrop from "@appserver/components/src/components/backdrop";
 import Heading from "@appserver/components/src/components/heading";
 import Aside from "@appserver/components/src/components/aside";
@@ -9,36 +7,7 @@
 import Text from "@appserver/components/src/components/text";
 import Link from "@appserver/components/src/components/link";
 import { withTranslation } from "react-i18next";
-import { store, toastr } from "@appserver/common";
-import { changeLanguage } from "@appserver/common/src/utils";
-import {
-  setIsLoading,
-  setFilesOwner,
-  setFiles,
-  setFolders,
-  setChangeOwnerPanelVisible,
-} from "../../../store/files/actions";
-import {
-  getSelection,
-  getIsLoading,
-  getFiles,
-  getFolders,
-  getShowOwnerChangePanel,
-} from "../../../store/files/selectors";
-import { createI18N } from "../../../helpers/i18n";
-
-=======
-import {
-  Button,
-  Heading,
-  Link,
-  Text,
-  Backdrop,
-  Aside,
-} from "asc-web-components";
-import { withTranslation } from "react-i18next";
-import { toastr } from "asc-web-common";
->>>>>>> a586f8fe
+import { toastr } from "@appserver/common";
 import OwnerSelector from "./OwnerSelector";
 import {
   StyledAsidePanel,
@@ -47,17 +16,7 @@
   StyledHeaderContent,
   StyledBody,
 } from "../StyledPanels";
-<<<<<<< HEAD
-
-const i18n = createI18N({
-  page: "ChangeOwnerPanel",
-  localesPath: "panels/ChangeOwnerPanel",
-});
-
-const { getSettingsCustomNamesGroupsCaption } = store.auth.selectors;
-=======
 import { inject, observer } from "mobx-react";
->>>>>>> a586f8fe
 
 class ChangeOwnerComponent extends React.Component {
   constructor(props) {
@@ -232,10 +191,10 @@
     isLoading,
     visible: ownerPanelVisible,
 
-    setFiles,
-    setFolders,
+  setFiles,
+  setFolders,
     setIsLoading,
-    setChangeOwnerPanelVisible,
+  setChangeOwnerPanelVisible,
     setFilesOwner,
   };
 })(withRouter(observer(ChangeOwnerPanel)));