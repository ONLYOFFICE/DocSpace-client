--- conflicted
+++ resolved
@@ -3,11 +3,7 @@
   "content": "Welcome Page Settings",
   "content_en_sha1_hash": "087c1337487e8e7c3390215fdbb3d1c85858045c",
   "created_at": "2025-05-19T21:30:51.034Z",
-<<<<<<< HEAD
-  "updated_at": "2025-06-08T12:02:32.726Z",
-=======
   "updated_at": "2025-06-24T16:31:24.400Z",
->>>>>>> 0de93b01
   "comment": {
     "text": "The \"CustomTitlesWelcome\" translation key is used to display a welcome message or greeting title on the Portal Settings page. It appears when setting the default greeting title from session storage and needs to be translated to appear as a dynamic and customizable element in the UI.",
     "is_auto": true,
@@ -34,7 +30,7 @@
     },
     {
       "file_path": "/packages/client/src/pages/PortalSettings/categories/common/customization-navbar.js",
-      "line_number": 77,
+      "line_number": 76,
       "context": "subtitle={t(\"LanguageAndTimeZoneSettingsNavDescription\")}\n url=\"/portal-settings/customization/general/language-and-time-zone\"\n onClickLink={onClickLink}\n />\n <MobileCategoryWrapper\n title={t(\"CustomTitlesWelcome\")}\n subtitle={t(\"CustomTitlesSettingsNavDescription\")}\n url=\"/portal-settings/customization/general/welcome-page-settings\"\n onClickLink={onClickLink}\n />\n <MobileCategoryWrapper",
       "module": "/packages/client"
     },
@@ -64,8 +60,8 @@
       "ai_spell_check_issues": [
         {
           "type": "incorrect_translation",
-          "description": "The translation \"Salamlama ayarları\" while literally meaning \"Greeting settings\" does not accurately convey the meaning of \"Welcome Page Settings\". It misses the 'Page' part of the English content.",
-          "suggestion": "Xüsusi Başlıqlar Xoş Gələn Səhifəsi Ayarları"
+          "description": "The translation 'Salamlama ayarları' doesn't fully convey the meaning of 'Welcome Page Settings'. 'Salamlama' primarily means 'greeting'. A more accurate translation would focus on the 'page settings' aspect.",
+          "suggestion": "Xüsusi səhifə başlığı ayarları"
         }
       ],
       "approved_at": null
@@ -94,8 +90,8 @@
       "ai_spell_check_issues": [
         {
           "type": "incorrect_translation",
-          "description": "The translation 'Ρυθμίσεις χαιρετισμού' (Rhythmises chairetismou) translates to 'Greeting Settings'. While related to a welcome page, it doesn't directly convey 'Welcome Page Settings'. It implies settings *for* greetings, rather than settings *of* the welcome page.",
-          "suggestion": "Εναλλακτικές επιλογές: 'Ρυθμίσεις σελίδας καλωσορίσματος' or 'Ρυθμίσεις καλωσορίσματος σελίδας'."
+          "description": "The Greek translation \"Ρυθμίσεις χαιρετισμού\" translates to 'Welcome Greetings Settings'. It doesn't accurately convey 'Welcome Page Settings'. The word 'χαιρετισμού' implies greetings, not a page or welcome screen.",
+          "suggestion": "Ρυθμίσεις σελίδας καλωσορίσματος"
         }
       ],
       "approved_at": null
@@ -106,8 +102,8 @@
       "ai_spell_check_issues": [
         {
           "type": "incorrect_translation",
-          "description": "The translation 'Ajustes de bienvenida' doesn't fully capture the meaning of 'Welcome Page Settings'. While 'bienvenida' refers to welcome, 'Ajustes' is more akin to 'settings'. A more accurate translation might include a reference to 'página' (page) or 'configuración' (configuration).",
-          "suggestion": "Consider 'Configuración de página de bienvenida' or 'Ajustes de la página de bienvenida'."
+          "description": "The translation 'Ajustes de bienvenida' is too literal and doesn't fully capture the meaning of 'Welcome Page Settings'. While 'bienvenida' refers to welcome, 'Ajustes' is a more general term for settings. A more accurate translation would incorporate the concept of a page.",
+          "suggestion": "Configuración de página de bienvenida"
         }
       ],
       "approved_at": null
@@ -118,8 +114,8 @@
       "ai_spell_check_issues": [
         {
           "type": "incorrect_translation",
-          "description": "While 'Tervehdysasetukset' is understandable, a more accurate and natural translation of 'Welcome Page Settings' would be something like 'Tervetuliasivun asetukset'. 'Tervehdys' implies a greeting, whereas 'Tervetuliasivu' directly refers to the welcome page.",
-          "suggestion": "Tervetuliasivun asetukset"
+          "description": "While \"Tervehdysasetukset\" is understandable, it's not the most natural or precise translation of \"Welcome Page Settings.\" \"Tervehdys\" literally means 'greeting.' A more suitable translation would emphasize the 'page' aspect of the setting.",
+          "suggestion": "Sivun tervetulotoiminnot"
         }
       ],
       "approved_at": null
@@ -130,7 +126,7 @@
       "ai_spell_check_issues": [
         {
           "type": "incorrect_translation",
-          "description": "While 'Paramètres' is a valid translation for 'Settings', 'Page d'accueil' is a more literal translation of 'Welcome Page.' 'Bienvenue' or a phrase incorporating 'Bienvenue' would be more aligned with the English content's intention of a 'Welcome Page'.  'Page d'accueil' is more accurately 'Homepage'.",
+          "description": "While 'Paramètres' is correct for 'Settings', 'page d'accueil' literally translates to 'home page'. 'Welcome Page' implies a landing page or a welcome screen. A more accurate translation would convey this meaning.",
           "suggestion": "Paramètres de la page de bienvenue"
         }
       ],
@@ -142,8 +138,8 @@
       "ai_spell_check_issues": [
         {
           "type": "incorrect_translation",
-          "description": "The translation \"Բարի գալուստ էջի կարգավորումներ\" literally translates to 'Welcome page settings'. While technically correct, it might be too literal and not flow naturally in Armenian. 'Welcome page settings' is generally understood, but a more idiomatic phrasing might be preferable for a user interface.",
-          "suggestion": "Consider alternatives like \"Էջի շնորհանդեսի կարգավորումներ\" (Page greeting settings) or \"Շնորհանդեսի էջի գործունեությունները\" (Page greeting functions) depending on the specific context and desired tone. Further context regarding the application of this setting would help to determine the best phrasing."
+          "description": "The translation \"Բարի գալուստ էջի կարգավորումներ\" literally translates to \"Welcome page settings.\" While not entirely wrong, it's a very literal translation. A more natural Armenian phrasing for \"Welcome Page Settings\" might be something like \"Դիմավորող էջի գործունեությունները\" (Dímavorogh ēji gorcúneutyunnerə) or \"Դիմավորող էջի կարգավարակ\" (Dímavorogh ēji kargavarak).",
+          "suggestion": "Consider alternatives like \"Դիմավորող էջի գործունեությունները\" or \"Դիմավորող էջի կարգավարակ\" for a more natural flow."
         }
       ],
       "approved_at": null
@@ -154,8 +150,8 @@
       "ai_spell_check_issues": [
         {
           "type": "incorrect_translation",
-          "description": "The translation 'Le impostazioni della pagina di saluto' is not the most natural or accurate rendering of \"Welcome Page Settings\". 'Saluto' implies a greeting, whereas 'Welcome Page' refers to the settings of the page itself.",
-          "suggestion": "Consider 'Impostazioni pagina di benvenuto' or 'Configurazione pagina di benvenuto'."
+          "description": "The translation 'Le impostazioni della pagina di saluto' is not the best equivalent of 'Welcome Page Settings'. 'Saluto' implies a greeting, while 'Welcome Page Settings' refers to configuration options for a welcome page. A more accurate translation would convey the settings aspect.",
+          "suggestion": "Le impostazioni della pagina di benvenuto"
         }
       ],
       "approved_at": null
@@ -166,13 +162,13 @@
       "ai_spell_check_issues": [
         {
           "type": "incorrect_translation",
-          "description": "The translation \"「開始ページ」設定\" is not a direct or ideal translation of \"Welcome Page Settings\". While \"開始ページ\" (Kaishi Peji) does mean 'start page,' the phrasing is a bit clunky and doesn't capture the nuance of 'Welcome Page Settings'.",
+          "description": "The translation \"「開始ページ」設定\" is not the most natural or accurate translation of \"Welcome Page Settings\". \"開始ページ\" literally means \"start page\". A more appropriate translation would focus on the 'welcome' aspect.",
           "suggestion": "「ウェルカムページ」設定 or 「ようこそページ」設定"
         },
         {
           "type": "formatting",
-          "description": "The quotation marks 「 」 are unnecessary and create a slightly awkward phrasing in Japanese. They are typically reserved for direct quotes.",
-          "suggestion": "ウェルカムページ設定 or ようこそページ設定"
+          "description": "The Japanese translation includes quotation marks around \"開始ページ\". While not inherently incorrect, it's unusual for UI settings labels and might be better without them.",
+          "suggestion": "開始ページ設定"
         }
       ],
       "approved_at": null
@@ -183,7 +179,7 @@
       "ai_spell_check_issues": [
         {
           "type": "incorrect_translation",
-          "description": "The translation \"페이지 설정에 오신 것을 환영합니다\" literally translates to \"Welcome to Page Settings\". While not entirely wrong, it's a bit awkward and redundant.  \"Welcome\" is already implied by the context (a welcome page).  It's better to simply state 'Page Settings'.",
+          "description": "The Korean translation \"페이지 설정에 오신 것을 환영합니다\" literally translates to \"Welcome to page settings.\" While not entirely incorrect, it's overly verbose and doesn't directly convey \"Welcome Page Settings.\" It combines a welcome message with the setting title, which isn't typical for UI elements.",
           "suggestion": "페이지 설정"
         }
       ],
@@ -195,8 +191,13 @@
       "ai_spell_check_issues": [
         {
           "type": "incorrect_translation",
-          "description": "The Lao translation \"ຍິນດີຕ້ອນຮັບ ຫນ້າ ການຕັ້ງຄ່າ\" doesn't accurately convey the meaning of \"Welcome Page Settings.\" While 'ຍິນດີຕ້ອນຮັບ' means 'welcome,' and 'ຫນ້າ' means 'page,' 'ການຕັ້ງຄ່າ' translates to 'settings' but its placement feels unnatural and the overall phrase is not idiomatic. A more natural translation would be something along the lines of \"ໜ້າຕ້ອນຮັບການຕັ້ງຄ່າ\" or \"ການຕັ້ງຄ່າໜ້າຕ້ອນຮັບ\"",
-          "suggestion": "Consider \"ໜ້າຕ້ອນຮັບການຕັ້ງຄ່າ\" or \"ການຕັ້ງຄ່າໜ້າຕ້ອນຮັບ\"."
+          "description": "The Lao translation \"ຍິນດີຕ້ອນຮັບ ຫນ້າ ການຕັ້ງຄ່າ\" doesn't accurately convey the meaning of \"Welcome Page Settings\". While \"ຍິນດີຕ້ອນຮັບ\" means 'welcome' and 'ຫນ້າ' means 'page',  \"ການຕັ້ງຄ່າ\" translates to 'settings' but is placed in an awkward position.  It should describe the *type* of page, not just the settings on it.",
+          "suggestion": "Consider a translation like \"ຫນ້າຕ້ອນຮັບ ແລະການຕັ້ງຄ່າ\" (Welcome Page and Settings) or \"ຫນ້າຕ້ອນຮັບການຕັ້ງຄ່າ\" (Welcome Page Configuration) to more closely reflect the original meaning."
+        },
+        {
+          "type": "formatting",
+          "description": "While not strictly incorrect, the spacing between words in the Lao translation could be improved for readability.  It is often more common to see smaller spaces between words in Lao.",
+          "suggestion": "Review standard Lao text formatting for appropriate spacing between words."
         }
       ],
       "approved_at": null
@@ -219,7 +220,7 @@
       "ai_spell_check_issues": [
         {
           "type": "incorrect_translation",
-          "description": "The translation 'Ustawienia powitania' while understandable, isn't the most accurate translation of 'Welcome Page Settings'. 'Powitania' refers to greetings, not necessarily the page settings themselves. A more precise translation would reflect the settings *for* the welcome page.",
+          "description": "The translation \"Ustawienia powitania\" is not a precise translation of \"Welcome Page Settings\". \"Powitania\" translates to \"welcoming\" or \"of greetings\" rather than \"welcome page\".",
           "suggestion": "Ustawienia strony powitalnej"
         }
       ],
@@ -231,7 +232,7 @@
       "ai_spell_check_issues": [
         {
           "type": "incorrect_translation",
-          "description": "The translation \"Configurações de saudação\" doesn't accurately convey the meaning of \"Welcome Page Settings\".  'Saudação' refers to a greeting, while the English refers to the settings *for* a welcome page.",
+          "description": "The translation 'Configurações de saudação' doesn't accurately convey the meaning of 'Welcome Page Settings'. 'Saudação' translates to 'greeting', while the English refers to the settings *of* the welcome page.",
           "suggestion": "Configurações da página de boas-vindas"
         }
       ],
@@ -261,13 +262,13 @@
       "ai_spell_check_issues": [
         {
           "type": "spelling",
-          "description": "The word 'පිළිගැනීමේ' is correctly spelled but could be slightly ambiguous. While it generally means 'welcome' or 'reception', it's important to ensure it conveys the intended meaning of 'Welcome Page' in this context. It's a long word and could be simplified if possible without losing meaning.",
-          "suggestion": "Consider if a shorter alternative exists that still accurately reflects 'Welcome Page'. Possible options, depending on the exact desired nuance, could be explored with a Sinhala language expert."
-        },
-        {
-          "type": "incorrect_translation",
-          "description": "While technically correct, 'පිළිගැනීමේ පිටුවේ සැකසුම්' literally translates to 'Settings of the reception page'. It doesn't strongly convey the feeling of 'Welcome Page Settings' as intended.  The word 'පිළිගැනීමේ' might be interpreted as a formal reception, not a welcome message on a website.",
-          "suggestion": "Consider translating the phrase with more emphasis on the 'Welcome' aspect. Something like 'ආන්දWelcome පිටුවේ සැකසුම්' (where 'ආන්දWelcome' attempts to directly include the meaning of 'Welcome') might be better, but requires validation by a Sinhala localization expert."
+          "description": "The word 'පිළිගැනීමේ' (piliganae) could be improved for clarity. While technically correct, 'ආaccueil පිටුවේ' (aakue piluwe) or 'ආගමික පිටුවේ' (aagamika piluwe) might be more natural depending on the context of 'Welcome Page'.",
+          "suggestion": "ආaccueil පිටුවේ"
+        },
+        {
+          "type": "grammatical",
+          "description": "The phrase 'පිළිගැනීමේ පිටුවේ සැකසුම්' sounds slightly awkward. A more natural phrasing would be 'පිළිගැනීමේ පිටුව සඳහා සැකසුම්' or 'පිළිගැනීමේ පිටුවෙහි සැකසුම්'.",
+          "suggestion": "පිළිගැනීමේ පිටුවෙහි සැකසුම්"
         }
       ],
       "approved_at": null
@@ -284,8 +285,8 @@
       "ai_spell_check_issues": [
         {
           "type": "incorrect_translation",
-          "description": "The Slovenian translation 'Nastavitve pozdrava' translates to 'Welcome Settings' or 'Greeting Settings,' which isn't as accurate as 'Welcome Page Settings.' It misses the 'Page' aspect.",
-          "suggestion": "Nastavitve dobrodošlice na strani"
+          "description": "The translation 'Nastavitve pozdrava' doesn't accurately convey the meaning of 'Welcome Page Settings'. 'Pozdrav' translates to 'greeting,' which isn't the same as a welcome page. A more appropriate translation would reflect 'Page Settings' or 'Configuration'.",
+          "suggestion": "Nastavitve dobrodošlice (Welcome settings) or Nastavitve uvodne strani (Introductory page settings)"
         }
       ],
       "approved_at": null
@@ -296,12 +297,12 @@
       "ai_spell_check_issues": [
         {
           "type": "incorrect_translation",
-          "description": "The translation \"Подешавања Добродошли cтранице\" is not the most natural or accurate translation of \"Welcome Page Settings\". \"Добродошли\" is the plural form of 'welcome,' but it should be singular.",
-          "suggestion": "Подешавања cтранице Добродошлице"
+          "description": "The translation \"Подешавања Добродошли cтранице\" is not a natural or accurate translation of \"Welcome Page Settings\".  'Добродошли' is an adjective meaning 'welcome' and should not be used as a noun. 'cтранице' is a genitive plural and needs review.",
+          "suggestion": "Подешавања Прилагођених Наслова Добродошлице"
         },
         {
           "type": "spelling",
-          "description": "The word \"cтранице\" is misspelled. It should be \"странице\".",
+          "description": "The word 'cтранице' appears to be misspelled. The correct form is 'странице'.",
           "suggestion": "странице"
         }
       ],
@@ -313,13 +314,13 @@
       "ai_spell_check_issues": [
         {
           "type": "incorrect_translation",
-          "description": "The translation 'Podešavanja Dobrodošli stranice' is not the most natural or accurate translation of 'Welcome Page Settings'. While technically correct, it sounds a bit awkward.",
-          "suggestion": "Podešavanja strane za doček"
-        },
-        {
-          "type": "incorrect_translation",
-          "description": "The use of 'Dobrodošli' (Welcome) feels a bit too literal. 'Strana za doček' conveys the 'Welcome Page' purpose more naturally in Serbian.",
-          "suggestion": "Consider using 'Strana za doček' for a more idiomatic translation."
+          "description": "The translation 'Podešavanja Dobrodošli stranice' is not the most natural or accurate translation of 'Welcome Page Settings'.  'Dobrodošli stranice' literally means 'Welcome pages' which is slightly different. A better translation would convey the idea of 'settings' for a welcome page.",
+          "suggestion": "Podešavanja strane za dobrodošlice"
+        },
+        {
+          "type": "formatting",
+          "description": "The Serbian phrase 'strane za dobrodošlice' contains a space before the preposition 'za'.",
+          "suggestion": "Podešavanja strane za dobrodošlice"
         }
       ],
       "approved_at": null
@@ -336,7 +337,7 @@
       "ai_spell_check_issues": [
         {
           "type": "incorrect_translation",
-          "description": "The translation 'Налаштування привітання' is too literal and doesn't fully convey 'Welcome Page Settings'. While 'Налаштування' is correct for 'Settings', 'привітання' (greeting) doesn't accurately represent a 'Welcome Page'.",
+          "description": "The translation \"Налаштування привітання\" (Settings: Greeting) doesn't accurately convey \"Welcome Page Settings\". It misses the 'Page' context.",
           "suggestion": "Налаштування сторінки привітання"
         }
       ],
@@ -345,13 +346,7 @@
     "vi": {
       "ai_translated": false,
       "ai_model": null,
-      "ai_spell_check_issues": [
-        {
-          "type": "incorrect_translation",
-          "description": "The translation 'Thiết Lập Trang Chào Mừng' is a literal translation of 'Welcome Page Settings' but doesn't fully capture the meaning of 'Settings'. It's more like 'Welcome Page Setup'.",
-          "suggestion": "Cài Đặt Trang Chào Mừng"
-        }
-      ],
+      "ai_spell_check_issues": [],
       "approved_at": null
     },
     "zh-CN": {
