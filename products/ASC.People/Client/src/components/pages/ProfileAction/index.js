--- conflicted
+++ resolved
@@ -154,14 +154,9 @@
   /*fetchProfile*/
   /*setIsEditingForm*/
 })(
-<<<<<<< HEAD
-  inject(({ store, peopleStore }) => ({
-    isAdmin: store.isAdmin,
-    isVisitor: store.userStore.user.isVisitor,
-=======
   inject(({ auth, peopleStore }) => ({
     isAdmin: auth.isAdmin,
->>>>>>> 722e04b4
+    isVisitor: auth.userStore.user.isVisitor,
     isEdit: peopleStore.editingFormStore.isEdit,
     setIsEditingForm: peopleStore.editingFormStore.setIsEditingForm,
     fetchProfile: peopleStore.targetUserStore.getTargetUser,
