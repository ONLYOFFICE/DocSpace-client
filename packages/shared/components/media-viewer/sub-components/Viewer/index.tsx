// (c) Copyright Ascensio System SIA 2009-2024
//
// This program is a free software product.
// You can redistribute it and/or modify it under the terms
// of the GNU Affero General Public License (AGPL) version 3 as published by the Free Software
// Foundation. In accordance with Section 7(a) of the GNU AGPL its Section 15 shall be amended
// to the effect that Ascensio System SIA expressly excludes the warranty of non-infringement of
// any third-party rights.
//
// This program is distributed WITHOUT ANY WARRANTY, without even the implied warranty
// of MERCHANTABILITY or FITNESS FOR A PARTICULAR  PURPOSE. For details, see
// the GNU AGPL at: http://www.gnu.org/licenses/agpl-3.0.html
//
// You can contact Ascensio System SIA at Lubanas st. 125a-25, Riga, Latvia, EU, LV-1021.
//
// The  interactive user interfaces in modified source and object code versions of the Program must
// display Appropriate Legal Notices, as required under Section 5 of the GNU AGPL version 3.
//
// Pursuant to Section 7(b) of the License you must retain the original Product logo when
// distributing the program. Pursuant to Section 7(e) we decline to grant you any rights under
// trademark law for use of our trademarks.
//
// All the Product's GUI elements, including illustrations and icon sets, as well as technical writing
// content are licensed under the terms of the Creative Commons Attribution-ShareAlike 4.0
// International. See the License terms at http://creativecommons.org/licenses/by-sa/4.0/legalcode
import React, {
  useRef,
  useState,
  useEffect,
  useCallback,
  useMemo,
} from "react";

import { DeviceType } from "../../../../enums";
import { includesMethod } from "../../../../utils/typeGuards";
<<<<<<< HEAD
import type { TContextMenuRef } from "../../../context-menu";
=======
import type { ContextMenuRefType } from "../../../context-menu";
>>>>>>> 2ab40e4f

import { isHeic, isTiff } from "../../MediaViewer.utils";
import { StyledViewerContainer } from "../../MediaViewer.styled";

import { NextButton } from "../NextButton";
import { PrevButton } from "../PrevButton";
import { ImageViewer } from "../ImageViewer";
import { MobileDetails } from "../MobileDetails";
import { DesktopDetails } from "../DesktopDetails";
import { ViewerPlayer } from "../ViewerPlayer";
import { PDFViewer } from "../PDFViewer";

import type ViewerProps from "./Viewer.props";

export const Viewer = (props: ViewerProps) => {
  const {
    title,
    isPdf,
    isAudio,
    isImage,
    isVideo,
    visible,
    fileUrl,
    toolbar,
    playlist,
    autoPlay,
    audioIcon,
    errorTitle,
    targetFile,
    headerIcon,
    playlistPos,
    isPublicFile,
    isPreviewFile,
    currentDeviceType,
    onNextClick,
    onPrevClick,
    onMaskClick,
    contextModel,
    onDownloadClick,
    onSetSelectionFile,
    generateContextMenu,
  } = props;

  const timerIDRef = useRef<NodeJS.Timeout>();

  const [isPDFSidebarOpen, setIsPDFSidebarOpen] = useState<boolean>(false);
  const [panelVisible, setPanelVisible] = useState<boolean>(true);
  const [isOpenContextMenu, setIsOpenContextMenu] = useState<boolean>(false);
  const [backgroundBlack, setBackgroundBlack] = useState<boolean>(() => false);

  const [isError, setIsError] = useState<boolean>(false);

  // const [imageTimer, setImageTimer] = useState<NodeJS.Timeout>();

  const panelVisibleRef = useRef<boolean>(false);
  const panelToolbarRef = useRef<boolean>(false);

  const contextMenuRef = useRef<ContextMenuRefType>(null);

  const [isFullscreen, setIsFullScreen] = useState<boolean>(false);

  const devices = useMemo(() => {
    const isTouch = window.matchMedia("(pointer: coarse)").matches;
    const isMouse = window.matchMedia("(pointer: fine)").matches;

    const isMobileOnly = currentDeviceType === DeviceType.mobile;
    const isMobile =
      ((currentDeviceType === DeviceType.tablet || isTouch) && !isMouse) ||
      isMobileOnly;
    const isDesktop =
      (currentDeviceType === DeviceType.desktop || isMouse) &&
      !isTouch &&
      !isMobileOnly;

    return {
      isMobileOnly,
      isMobile,
      isDesktop,
    };
  }, [currentDeviceType]);

  const { isMobile } = devices;

  const resetToolbarVisibleTimer = useCallback(() => {
    if (panelToolbarRef.current) return;

    if (panelVisibleRef.current && panelVisible) {
      clearTimeout(timerIDRef.current);
      timerIDRef.current = setTimeout(() => {
        panelVisibleRef.current = false;
        setPanelVisible(false);
      }, 2500);
    } else {
      setPanelVisible(true);
      clearTimeout(timerIDRef.current);
      panelVisibleRef.current = true;

      timerIDRef.current = setTimeout(() => {
        panelVisibleRef.current = false;
        setPanelVisible(false);
      }, 2500);
    }
  }, [panelVisible]);

  const removeToolbarVisibleTimer = useCallback(() => {
    clearTimeout(timerIDRef.current);
    panelVisibleRef.current = false;
    panelToolbarRef.current = true;
  }, []);

  const removePanelVisibleTimeout = useCallback(() => {
    clearTimeout(timerIDRef.current);
    panelVisibleRef.current = true;
    panelToolbarRef.current = false;
    setPanelVisible(true);
  }, []);

  const restartToolbarVisibleTimer = useCallback(() => {
    panelToolbarRef.current = false;
    resetToolbarVisibleTimer();
  }, [resetToolbarVisibleTimer]);

  const onMobileContextMenu = useCallback(
    (e: React.MouseEvent<SVGSVGElement, MouseEvent>) => {
      setIsOpenContextMenu((open) => !open);
      onSetSelectionFile();
      contextMenuRef.current?.show(e);
    },
    [onSetSelectionFile, setIsOpenContextMenu],
  );

  const onHide = useCallback(() => {
    setIsOpenContextMenu(false);
  }, [setIsOpenContextMenu]);

  const handleMaskClick = () => {
    if (isFullscreen) {
      if (document.exitFullscreen) {
        document.exitFullscreen();
      } else if (includesMethod(document, "webkitExitFullscreen")) {
        document.webkitExitFullscreen();
      } else if (includesMethod(document, "mozCancelFullScreen")) {
        document.mozCancelFullScreen();
      } else if (includesMethod(document, "msExitFullscreen")) {
        document.msExitFullscreen();
      }
    }

    onMaskClick?.();
  };

  useEffect(() => {
    return () => {
      if (timerIDRef.current) clearTimeout(timerIDRef.current);
    };
  }, []);

  useEffect(() => {
    if (isOpenContextMenu) {
      clearTimeout(timerIDRef.current);
    }
  }, [isOpenContextMenu]);

  useEffect(() => {
    resetToolbarVisibleTimer();
    // eslint-disable-next-line react-hooks/exhaustive-deps
  }, []);

  useEffect(() => {
    if (isMobile) return;

    document.addEventListener("mousemove", resetToolbarVisibleTimer, {
      passive: true,
    });

    return () => {
      document.removeEventListener("mousemove", resetToolbarVisibleTimer);
      clearTimeout(timerIDRef.current);

      if (isMobile) setPanelVisible(true);
    };
  }, [resetToolbarVisibleTimer, isMobile]);

  const mobileDetails = (
    <MobileDetails
      title={title}
      icon={headerIcon}
      isError={isError}
      ref={contextMenuRef}
      isPreviewFile={isPreviewFile}
      onHide={onHide}
      contextModel={contextModel}
      onMaskClick={handleMaskClick}
      onContextMenu={onMobileContextMenu}
      isPublicFile={isPublicFile}
    />
  );

  const isNotFirstElement = playlistPos !== 0;
  const isNotLastElement = playlistPos < playlist.length - 1;

  const playlistFile = playlist[playlistPos];

  const isDecodedImage =
    isTiff(playlistFile.fileExst) || isHeic(playlistFile.fileExst);

  return (
    <StyledViewerContainer dir="ltr" visible={visible}>
      {!isFullscreen && !isMobile && panelVisible && !isPdf ? (
        <DesktopDetails
          title={title}
          onMaskClick={handleMaskClick}
          showCloseButton={!isPublicFile}
        />
      ) : null}

      {playlist.length > 1 && !isFullscreen && !isMobile ? (
        <>
          {isNotFirstElement && !isPDFSidebarOpen ? (
            <PrevButton prevClick={onPrevClick} />
          ) : null}
          {isNotLastElement ? (
            <NextButton isPDFFile={isPdf} nextClick={onNextClick} />
          ) : null}
        </>
      ) : null}

      {isImage ? (
        <ImageViewer
          key={targetFile?.id}
          isDecodedImage={isDecodedImage}
          devices={devices}
          toolbar={toolbar}
          errorTitle={errorTitle}
          panelVisible={panelVisible}
          mobileDetails={mobileDetails}
          imageId={playlistFile.fileId}
          version={playlistFile.version}
          isLastImage={!isNotLastElement}
          isFistImage={!isNotFirstElement}
          thumbnailSrc={playlistFile.thumbnailUrl}
          src={fileUrl}
          onMask={onMaskClick}
          onPrev={onPrevClick}
          onNext={onNextClick}
          contextModel={contextModel}
          generateContextMenu={generateContextMenu}
          setIsOpenContextMenu={setIsOpenContextMenu}
          resetToolbarVisibleTimer={resetToolbarVisibleTimer}
          isPublicFile={isPublicFile}
          backgroundBlack={backgroundBlack}
          setBackgroundBlack={setBackgroundBlack}
        />
      ) : isVideo || isAudio ? (
        <ViewerPlayer
          isError={isError}
          src={fileUrl}
          autoPlay={autoPlay}
          devices={devices}
          isAudio={isAudio}
          isVideo={isVideo}
          audioIcon={audioIcon}
          errorTitle={errorTitle}
          panelVisible={panelVisible}
          isFullScreen={isFullscreen}
          isPreviewFile={isPreviewFile}
          mobileDetails={mobileDetails}
          isLastImage={!isNotLastElement}
          isFistImage={!isNotFirstElement}
          isOpenContextMenu={isOpenContextMenu}
          thumbnailSrc={playlistFile.thumbnailUrl}
          canDownload={!!targetFile?.security.Download}
          onPrev={onPrevClick}
          onNext={onNextClick}
          setIsError={setIsError}
          onMask={handleMaskClick}
          contextModel={contextModel}
          setPanelVisible={setPanelVisible}
          setIsFullScreen={setIsFullScreen}
          onDownloadClick={onDownloadClick}
          generateContextMenu={generateContextMenu}
          removeToolbarVisibleTimer={removeToolbarVisibleTimer}
          removePanelVisibleTimeout={removePanelVisibleTimeout}
          restartToolbarVisibleTimer={restartToolbarVisibleTimer}
          isThirdParty={targetFile?.providerItem}
        />
      ) : (
        isPdf && (
          <PDFViewer
            title={title}
            toolbar={toolbar}
            devices={devices}
            src={fileUrl ?? ""}
            mobileDetails={mobileDetails}
            isLastImage={!isNotLastElement}
            isFistImage={!isNotFirstElement}
            isPDFSidebarOpen={isPDFSidebarOpen}
            onNext={onNextClick}
            onPrev={onPrevClick}
            onMask={handleMaskClick}
            generateContextMenu={generateContextMenu}
            setIsOpenContextMenu={setIsOpenContextMenu}
            setIsPDFSidebarOpen={setIsPDFSidebarOpen}
          />
        )
      )}
    </StyledViewerContainer>
  );
};<|MERGE_RESOLUTION|>--- conflicted
+++ resolved
@@ -33,11 +33,7 @@
 
 import { DeviceType } from "../../../../enums";
 import { includesMethod } from "../../../../utils/typeGuards";
-<<<<<<< HEAD
-import type { TContextMenuRef } from "../../../context-menu";
-=======
 import type { ContextMenuRefType } from "../../../context-menu";
->>>>>>> 2ab40e4f
 
 import { isHeic, isTiff } from "../../MediaViewer.utils";
 import { StyledViewerContainer } from "../../MediaViewer.styled";
