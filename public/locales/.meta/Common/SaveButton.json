--- conflicted
+++ resolved
@@ -3,11 +3,7 @@
   "content": "Save",
   "content_en_sha1_hash": "efc007a393f66cdb14d57d385822a3d9e36ef873",
   "created_at": "2025-05-19T21:30:48.300Z",
-<<<<<<< HEAD
-  "updated_at": "2025-06-02T10:20:51.040Z",
-=======
   "updated_at": "2025-06-05T23:06:25.033Z",
->>>>>>> 398dda3c
   "comment": {
     "text": "The translation key \"SaveButton\" is used to display the label for a save button on a UI component. In a file editor and dialog contexts, it appears as a button that triggers saving changes made to a document or form.",
     "is_auto": true,
@@ -33,15 +29,12 @@
       "module": "/packages/client"
     },
     {
-<<<<<<< HEAD
-=======
       "file_path": "/packages/client/src/components/QuotaForm/index.js",
       "line_number": 242,
       "context": "{isButtonsEnable ? (\n <SaveCancelButtons\n isSaving={isLoading}\n onSaveClick={onSaveClick}\n onCancelClick={onCancelClick}\n saveButtonLabel={t(\"Common:SaveButton\")}\n cancelButtonLabel={t(\"Common:CancelButton\")}\n reminderText={t(\"YouHaveUnsavedChanges\")}\n displaySettings\n saveButtonDisabled={isDefaultQuota}\n disableRestoreToDefault={isDefaultQuota}",
       "module": "/packages/client"
     },
     {
->>>>>>> 398dda3c
       "file_path": "/packages/client/src/components/dialogs/AvatarEditorDialog/index.js",
       "line_number": 224,
       "context": "</ModalDialog.Body>\n <ModalDialog.Footer>\n <Button\n className=\"save\"\n key=\"AvatarEditorSaveBtn\"\n label={t(\"Common:SaveButton\")}\n size=\"normal\"\n scale\n primary\n onClick={onSave ? () => onSave(image) : onSaveClick}\n isLoading={isLoading}",
@@ -54,15 +47,12 @@
       "module": "/packages/client"
     },
     {
-<<<<<<< HEAD
-=======
       "file_path": "/packages/client/src/components/dialogs/ConnectDialog/index.js",
       "line_number": 376,
       "context": "</ModalDialog.Body>\n <ModalDialog.Footer>\n <Button\n id=\"save\"\n tabIndex={5}\n label={t(\"Common:SaveButton\")}\n size=\"normal\"\n primary\n scale={isAccount}\n onClick={onSave}\n isDisabled={isLoading}",
       "module": "/packages/client"
     },
     {
->>>>>>> 398dda3c
       "file_path": "/packages/client/src/components/dialogs/ConvertPasswordDialog/index.js",
       "line_number": 179,
       "context": "<ModalDialog.Footer>\n <Button\n id=\"convert-password-dialog_button-accept\"\n className=\"convert-password-dialog_button\"\n key=\"ContinueButton\"\n label={t(\"Common:SaveButton\")}\n size=\"normal\"\n scale\n primary\n onClick={onConvert}\n isLoading={isLoading}",
@@ -145,7 +135,6 @@
       "line_number": 382,
       "context": "className=\"save-cancel-buttons\"\n onSaveClick={onSaveGreetingSettings}\n onCancelClick={onRestoreGreetingSettings}\n showReminder={state.showReminder}\n reminderText={t(\"YouHaveUnsavedChanges\")}\n saveButtonLabel={t(\"Common:SaveButton\")}\n cancelButtonLabel={t(\"Common:Restore\")}\n displaySettings\n hasScroll={state.hasScroll}\n disableRestoreToDefault={greetingSettingsIsDefault}\n additionalClassSaveButton=\"welcome-page-save\"",
       "module": "/packages/client"
-<<<<<<< HEAD
     },
     {
       "file_path": "/packages/client/src/pages/PortalSettings/categories/common/appearance.js",
@@ -157,25 +146,12 @@
       "file_path": "/packages/client/src/pages/PortalSettings/categories/common/sub-components/colorSchemeDialog.js",
       "line_number": 182,
       "context": "</ModalDialog.Body>\n \n <ModalDialog.Footer>\n <Button\n className=\"save\"\n label={t(\"Common:SaveButton\")}\n size=\"normal\"\n primary\n scale\n onClick={onSaveColorSchemeDialog}\n isDisabled={!showSaveButtonDialog}",
-=======
-    },
-    {
-      "file_path": "/packages/client/src/pages/PortalSettings/categories/common/appearance.js",
-      "line_number": 812,
-      "context": "/>\n \n <div className=\"buttons-container\">\n <Button\n className=\"save button\"\n label={t(\"Common:SaveButton\")}\n onClick={onSave}\n primary\n size={buttonSize}\n isDisabled={isDisabledSaveButton}\n />",
-      "module": "/packages/client"
-    },
-    {
-      "file_path": "/packages/client/src/pages/PortalSettings/categories/common/sub-components/colorSchemeDialog.js",
-      "line_number": 182,
-      "context": "</ModalDialog.Body>\n \n <ModalDialog.Footer>\n <Button\n className=\"save\"\n label={t(\"Common:SaveButton\")}\n size=\"normal\"\n primary\n scale\n onClick={onSaveColorSchemeDialog}\n isDisabled={!showSaveButtonDialog}",
       "module": "/packages/client"
     },
     {
       "file_path": "/packages/client/src/pages/PortalSettings/categories/data-management/backup/auto-backup/sub-components/ButtonContainer.js",
       "line_number": 50,
       "context": "return (\n (isThirdStorageChanged || isChanged) && (\n <div className=\"auto-backup_buttons\">\n <Button\n label={t(\"Common:SaveButton\")}\n onClick={onSaveModuleSettings}\n primary\n isDisabled={isLoadingData}\n size={buttonSize}\n className=\"save-button\"",
->>>>>>> 398dda3c
       "module": "/packages/client"
     },
     {
@@ -193,11 +169,7 @@
     {
       "file_path": "/packages/client/src/pages/PortalSettings/categories/integration/DocumentService/index.js",
       "line_number": 409,
-<<<<<<< HEAD
-      "context": "</div>\n \n <SaveCancelButtons\n onSaveClick={onSubmit}\n onCancelClick={onReset}\n saveButtonLabel={t(\"Common:SaveButton\")}\n cancelButtonLabel={t(\"Settings:DefaultSettings\")}\n reminderText={t(\"Common:YouHaveUnsavedChanges\")}\n saveButtonDisabled={saveButtonDisabled}\n disableRestoreToDefault={\n isDefaultSettings || isSaveLoading || isResetLoading",
-=======
       "context": "</div>\n \n <SaveCancelButtons\n onSaveClick={onSubmit}\n onCancelClick={onReset}\n saveButtonLabel={t(\"Common:SaveButton\")}\n cancelButtonLabel={t(\"Settings:DefaultSettings\")}\n reminderText={t(\"Settings:YouHaveUnsavedChanges\")}\n saveButtonDisabled={saveButtonDisabled}\n disableRestoreToDefault={\n isDefaultSettings || isSaveLoading || isResetLoading",
->>>>>>> 398dda3c
       "module": "/packages/client"
     },
     {
@@ -211,7 +183,6 @@
       "line_number": 156,
       "context": "tabIndex={-1}\n className=\"auto-sync-button\"\n size={buttonSize}\n primary\n onClick={onSaveClick}\n label={t(\"Common:SaveButton\")}\n isDisabled={\n !isLdapEnabledOnServer || isUIDisabled || cron === serverCron\n }\n />\n </>",
       "module": "/packages/client"
-<<<<<<< HEAD
     },
     {
       "file_path": "/packages/client/src/pages/PortalSettings/categories/integration/SMTPSettings/sub-components/ButtonContainer.js",
@@ -223,25 +194,12 @@
       "file_path": "/packages/client/src/pages/PortalSettings/categories/integration/SingleSignOn/SubmitButton.js",
       "line_number": 58,
       "context": "<SaveCancelButtons\n className=\"save-cancel-buttons\"\n onSaveClick={() => saveSsoSettings(t)}\n onCancelClick={isSsoEnabled ? openResetModal : resetForm}\n showReminder\n saveButtonLabel={t(\"Common:SaveButton\")}\n cancelButtonLabel={t(\"Settings:DefaultSettings\")}\n displaySettings\n hasScroll\n isSaving={isSubmitLoading}\n saveButtonDisabled={isDisabledSaveButton}",
-=======
-    },
-    {
-      "file_path": "/packages/client/src/pages/PortalSettings/categories/integration/SMTPSettings/sub-components/ButtonContainer.js",
-      "line_number": 216,
-      "context": "currentDeviceType === DeviceType.desktop ? \"small\" : \"normal\";\n \n return (\n <ButtonStyledComponent>\n <Button\n label={t(\"Common:SaveButton\")}\n size={buttonSize}\n primary\n onClick={onClick}\n isDisabled={isLoading || !isValidForm() || isSMTPInitialSettings}\n isLoading={buttonOperation.save}",
-      "module": "/packages/client"
-    },
-    {
-      "file_path": "/packages/client/src/pages/PortalSettings/categories/integration/SingleSignOn/SubmitButton.js",
-      "line_number": 58,
-      "context": "<SaveCancelButtons\n className=\"save-cancel-buttons\"\n onSaveClick={() => saveSsoSettings(t)}\n onCancelClick={isSsoEnabled ? openResetModal : resetForm}\n showReminder\n saveButtonLabel={t(\"Common:SaveButton\")}\n cancelButtonLabel={t(\"Settings:DefaultSettings\")}\n displaySettings\n hasScroll\n isSaving={isSubmitLoading}\n saveButtonDisabled={isDisabledSaveButton}",
       "module": "/packages/client"
     },
     {
       "file_path": "/packages/client/src/pages/PortalSettings/categories/payments/Wallet/sub-components/AutoPayments.tsx",
       "line_number": 296,
       "context": "</div>\n {!onAdditionalSave ? (\n <div className={styles.inputButtons}>\n <Button\n key=\"OkButton\"\n label={t(\"Common:SaveButton\")}\n size={ButtonSize.small}\n primary\n onClick={onSaveAutoPayment}\n isLoading={isLoading}\n isDisabled={",
->>>>>>> 398dda3c
       "module": "/packages/client"
     },
     {
@@ -261,16 +219,6 @@
       "line_number": 248,
       "context": "className=\"save-cancel-buttons\"\n onSaveClick={onSaveClick}\n onCancelClick={onCancelClick}\n showReminder={showReminder}\n reminderText={t(\"YouHaveUnsavedChanges\")}\n saveButtonLabel={t(\"Common:SaveButton\")}\n cancelButtonLabel={t(\"Common:CancelButton\")}\n displaySettings\n hasScroll={false}\n isSaving={isSaving}\n additionalClassSaveButton=\"dev-tools-access-save\"",
       "module": "/packages/client"
-<<<<<<< HEAD
-    },
-    {
-      "file_path": "/packages/client/src/pages/PortalSettings/categories/security/access-portal/invitationSettings.tsx",
-      "line_number": 301,
-      "context": "className={styles.saveCancelButtons}\n onSaveClick={onSaveClick}\n onCancelClick={onCancelClick}\n showReminder={showReminder}\n reminderText={t(\"YouHaveUnsavedChanges\")}\n saveButtonLabel={t(\"Common:SaveButton\")}\n cancelButtonLabel={t(\"Common:CancelButton\")}\n displaySettings\n hasScroll={false}\n isSaving={isSaving}\n />",
-      "module": "/packages/client"
-    },
-    {
-=======
     },
     {
       "file_path": "/packages/client/src/pages/PortalSettings/categories/security/access-portal/invitationSettings.tsx",
@@ -279,7 +227,6 @@
       "module": "/packages/client"
     },
     {
->>>>>>> 398dda3c
       "file_path": "/packages/client/src/pages/PortalSettings/categories/security/access-portal/ipSecurity.js",
       "line_number": 314,
       "context": "className=\"save-cancel-buttons\"\n onSaveClick={onSaveClick}\n onCancelClick={onCancelClick}\n showReminder={showReminder}\n reminderText={t(\"YouHaveUnsavedChanges\")}\n saveButtonLabel={t(\"Common:SaveButton\")}\n cancelButtonLabel={t(\"Common:CancelButton\")}\n displaySettings\n hasScroll={false}\n isSaving={isSaving}\n additionalClassSaveButton=\"ip-security-save\"",
@@ -323,11 +270,7 @@
     },
     {
       "file_path": "/packages/client/src/pages/VersionHistory/Section/Body/VersionRow.js",
-<<<<<<< HEAD
-      "line_number": 365,
-=======
       "line_number": 363,
->>>>>>> 398dda3c
       "context": "isDisabled={isSavingComment}\n size=\"extraSmall\"\n scale\n primary\n onClick={onSaveClick}\n label={t(\"Common:SaveButton\")}\n />\n </div>\n <div className=\"version_edit-comment-button-second\">\n <Button\n isDisabled={isSavingComment}",
       "module": "/packages/client"
     },
@@ -342,37 +285,8 @@
       "line_number": 103,
       "context": "<ButtonsWrapper>\n <Button\n primary\n scale\n size={ButtonSize.medium}\n label={t(\"Common:SaveButton\")}\n tabIndex={2}\n isDisabled={false}\n onClick={onChangeOwnerClick}\n />\n <Button",
       "module": "/packages/login"
-<<<<<<< HEAD
-    },
-    {
-      "file_path": "/packages/shared/components/files-selector-input/FilesSelector.helpers.ts",
-      "line_number": 44,
-      "context": "if (filterParam === FilesSelectorFilterTypes.DOCX)\n return t(\"Common:CreateMasterFormFromFile\");\n if (filterParam) return t(\"Common:SelectFile\");\n \n return t(\"Common:SaveButton\");\n };\n \n export const getAcceptButtonLabel = (\n t: TTranslation,\n isSelect?: boolean,",
-      "module": "/packages/shared"
-    },
-    {
-      "file_path": "/packages/shared/components/files-selector-input/FilesSelector.helpers.ts",
-      "line_number": 44,
-      "context": "if (filterParam === FilesSelectorFilterTypes.DOCX)\n return t(\"Common:CreateMasterFormFromFile\");\n if (filterParam) return t(\"Common:SelectFile\");\n \n return t(\"Common:SaveButton\");\n };\n \n export const getAcceptButtonLabel = (\n t: TTranslation,\n isSelect?: boolean,",
-      "module": "/packages/shared"
-    },
-    {
-      "file_path": "/packages/shared/components/quota-form/index.tsx",
-      "line_number": 254,
-      "context": "{isButtonsEnable ? (\n <SaveCancelButtons\n isSaving={isLoading}\n onSaveClick={onSaveClick}\n onCancelClick={onCancelClick}\n saveButtonLabel={t(\"Common:SaveButton\")}\n cancelButtonLabel={t(\"Common:CancelButton\")}\n reminderText={t(\"YouHaveUnsavedChanges\")}\n displaySettings\n saveButtonDisabled={isDefaultQuota}\n disableRestoreToDefault={isDefaultQuota}",
-      "module": "/packages/shared"
-    },
-    {
-      "file_path": "/packages/shared/dialogs/connect/ConnectDialog.tsx",
-      "line_number": 410,
-      "context": "</ModalDialog.Body>\n <ModalDialog.Footer>\n <Button\n id=\"save\"\n tabIndex={5}\n label={t(\"Common:SaveButton\")}\n size={ButtonSize.normal}\n primary\n scale={isAccount}\n onClick={onSave}\n isDisabled={isLoading}",
-      "module": "/packages/shared"
-    },
-    {
-=======
-    },
-    {
->>>>>>> 398dda3c
+    },
+    {
       "file_path": "/packages/shared/dialogs/download-dialog/sub-components/PasswordRow.tsx",
       "line_number": 203,
       "context": "<Button\n id=\"conversion-button\"\n size={ButtonSize.small}\n scale\n primary\n label={t(\"Common:SaveButton\")}\n onClick={onButtonClick}\n isDisabled={!password}\n />\n </div>\n ) : null}",
@@ -380,34 +294,6 @@
     },
     {
       "file_path": "/packages/shared/pages/Branding/AdditionalResources/index.tsx",
-<<<<<<< HEAD
-      "line_number": 125,
-      "context": "/>\n </div>\n <SaveCancelButtons\n onSaveClick={onSaveAction}\n onCancelClick={onRestore}\n saveButtonLabel={t(\"Common:SaveButton\")}\n cancelButtonLabel={t(\"Common:Restore\")}\n displaySettings\n reminderText={t(\"YouHaveUnsavedChanges\")}\n showReminder={(isSettingPaid && hasChanges) || isLoading}\n disableRestoreToDefault={additionalResourcesIsDefault || isLoading}",
-      "module": "/packages/shared"
-    },
-    {
-      "file_path": "/packages/shared/pages/Branding/BrandName/index.tsx",
-      "line_number": 154,
-      "context": "styles.brandNameButtons,\n \"brand-name-buttons\",\n )}\n onSaveClick={onSaveAction}\n onCancelClick={onCancelAction}\n saveButtonLabel={t(\"Common:SaveButton\")}\n cancelButtonLabel={t(\"Common:CancelButton\")}\n reminderText={t(\"YouHaveUnsavedChanges\")}\n displaySettings\n saveButtonDisabled={isEqualText}\n disableRestoreToDefault={isEqualText}",
-      "module": "/packages/shared"
-    },
-    {
-      "file_path": "/packages/shared/pages/Branding/CompanyInfo/index.tsx",
-      "line_number": 305,
-      "context": "styles.saveCancelButtons,\n \"save-cancel-buttons\",\n )}\n onSaveClick={onSaveAction}\n onCancelClick={onRestoreAction}\n saveButtonLabel={t(\"Common:SaveButton\")}\n cancelButtonLabel={t(\"Common:Restore\")}\n reminderText={t(\"YouHaveUnsavedChanges\")}\n displaySettings\n saveButtonDisabled={isDisabled}\n hasScroll",
-      "module": "/packages/shared"
-    },
-    {
-      "file_path": "/packages/shared/pages/Branding/WhiteLabel/index.tsx",
-      "line_number": 431,
-      "context": "/>\n <SaveCancelButtons\n className=\"save-cancel-buttons\"\n onSaveClick={onSaveAction}\n onCancelClick={onRestoreDefault}\n saveButtonLabel={t(\"Common:SaveButton\")}\n cancelButtonLabel={t(\"Common:Restore\")}\n displaySettings\n hasScroll\n hideBorder\n showReminder={!isEqualLogo}",
-      "module": "/packages/shared"
-    },
-    {
-      "file_path": "/packages/shared/pages/auto-backup/sub-components/ButtonContainer/ButtonContainer.tsx",
-      "line_number": 46,
-      "context": "if (!isChanged && !isThirdStorageChanged) return;\n \n return (\n <div className=\"auto-backup_buttons\">\n <Button\n label={t(\"Common:SaveButton\")}\n onClick={onSaveModuleSettings}\n primary\n isDisabled={isLoadingData || !(isChanged || isThirdStorageChanged)}\n size={buttonSize}\n className=\"save-button\"",
-=======
       "line_number": 120,
       "context": "/>\n </div>\n <SaveCancelButtons\n onSaveClick={onSaveAction}\n onCancelClick={onRestore}\n saveButtonLabel={t(\"Common:SaveButton\")}\n cancelButtonLabel={t(\"Common:Restore\")}\n displaySettings\n reminderText={t(\"YouHaveUnsavedChanges\")}\n showReminder={(isSettingPaid && hasChanges) || isLoading}\n disableRestoreToDefault={additionalResourcesIsDefault || isLoading}",
       "module": "/packages/shared"
@@ -428,7 +314,6 @@
       "file_path": "/packages/shared/pages/Branding/WhiteLabel/index.tsx",
       "line_number": 407,
       "context": "<StyledSpacer showReminder={!isEqualLogo} />\n <SaveCancelButtons\n className=\"save-cancel-buttons\"\n onSaveClick={onSaveAction}\n onCancelClick={onRestoreDefault}\n saveButtonLabel={t(\"Common:SaveButton\")}\n cancelButtonLabel={t(\"Common:Restore\")}\n displaySettings\n hasScroll\n hideBorder\n showReminder={!isEqualLogo}",
->>>>>>> 398dda3c
       "module": "/packages/shared"
     }
   ],
@@ -451,8 +336,8 @@
       "ai_spell_check_issues": [
         {
           "type": "incorrect_translation",
-          "description": "The translation 'Yadda saxlayın' is not the most natural or accurate translation of 'Save'. While 'Yadda saxlayın' literally translates to something like 'Save and keep', the preferred translation for a 'Save' button would be a simpler and more direct equivalent.",
-          "suggestion": "Save"
+          "description": "The translation 'Yadda saxlayın' is not the most natural or accurate translation of 'Save'. It combines a verb ('Yadda' - Remember) with a participle ('saxlayın' - keeping/saving').",
+          "suggestion": "The most accurate and natural translation would be 'Saxla' (Save) or 'Qoruyun' (Protect/Keep)."
         }
       ],
       "approved_at": null
@@ -577,8 +462,8 @@
       "ai_spell_check_issues": [
         {
           "type": "incorrect_translation",
-          "description": "The Sinhala translation \"සුරකින්න\" is a command (imperative) meaning \"Protect\" or \"Keep Safe.\" While it could be used in a context related to saving, it is not a direct translation of \"Save.\" A more accurate translation would be \"ගබඩා කරන්න\" (gabadā karanna) which means \"Store\" or \"Save\". Alternatively, \"သိမ်းන්න\" (simenna) is a more common and generally accepted translation for \"Save\".",
-          "suggestion": "Consider using \"ගබඩා කරන්න\" (gabadā karanna) or \"သိမ်းන්න\" (simenna)."
+          "description": "The translation 'සුරකින්න' (surakkinna) is a command form meaning 'Save it'. The button label should be a noun, indicating the action of saving, not instructing the user to save. A more appropriate noun form is needed.",
+          "suggestion": "Consider using a noun form like 'සුරක්ෂිතය' (surakshithaya) which means 'saved' or 'security'."
         }
       ],
       "approved_at": null
