--- conflicted
+++ resolved
@@ -3,11 +3,7 @@
   "content": "Day of the week",
   "content_en_sha1_hash": "a2dfedeffd1ead187411349e305b1fe627303452",
   "created_at": "2025-05-19T21:30:44.414Z",
-<<<<<<< HEAD
-  "updated_at": "2025-05-26T07:57:32.901Z",
-=======
   "updated_at": "2025-05-28T09:30:02.935Z",
->>>>>>> 398dda3c
   "comment": {
     "text": "The \"DayOfTheWeek\" translation key represents the English word for a specific day of the week, used in a calendar component that displays options for selecting weekdays. This text appears as an option label in a select menu within the WeekDays component.",
     "is_auto": true,
@@ -85,149 +81,143 @@
     "hy-AM": {
       "ai_translated": false,
       "ai_model": null,
+      "ai_spell_check_issues": [],
+      "approved_at": null
+    },
+    "it": {
+      "ai_translated": false,
+      "ai_model": null,
+      "ai_spell_check_issues": [],
+      "approved_at": null
+    },
+    "ja-JP": {
+      "ai_translated": false,
+      "ai_model": null,
+      "ai_spell_check_issues": [],
+      "approved_at": null
+    },
+    "ko-KR": {
+      "ai_translated": false,
+      "ai_model": null,
+      "ai_spell_check_issues": [],
+      "approved_at": null
+    },
+    "lo-LA": {
+      "ai_translated": false,
+      "ai_model": null,
+      "ai_spell_check_issues": [],
+      "approved_at": null
+    },
+    "lv": {
+      "ai_translated": false,
+      "ai_model": null,
+      "ai_spell_check_issues": [],
+      "approved_at": null
+    },
+    "nl": {
+      "ai_translated": false,
+      "ai_model": null,
+      "ai_spell_check_issues": [],
+      "approved_at": null
+    },
+    "pl": {
+      "ai_translated": false,
+      "ai_model": null,
+      "ai_spell_check_issues": [],
+      "approved_at": null
+    },
+    "pt": {
+      "ai_translated": false,
+      "ai_model": null,
+      "ai_spell_check_issues": [],
+      "approved_at": null
+    },
+    "pt-BR": {
+      "ai_translated": false,
+      "ai_model": null,
+      "ai_spell_check_issues": [],
+      "approved_at": null
+    },
+    "ro": {
+      "ai_translated": false,
+      "ai_model": null,
+      "ai_spell_check_issues": [],
+      "approved_at": null
+    },
+    "ru": {
+      "ai_translated": false,
+      "ai_model": null,
+      "ai_spell_check_issues": [],
+      "approved_at": null
+    },
+    "si": {
+      "ai_translated": false,
+      "ai_model": null,
+      "ai_spell_check_issues": [
+        {
+          "type": "spelling",
+          "description": "The Sinhala translation 'සතියේ දවස' has a slight spelling error. The apostrophe in 'සතියේ' should be a hyphen. It should be 'සතියි දවස'.",
+          "suggestion": "සතියි දවස"
+        }
+      ],
+      "approved_at": null
+    },
+    "sk": {
+      "ai_translated": false,
+      "ai_model": null,
+      "ai_spell_check_issues": [],
+      "approved_at": null
+    },
+    "sl": {
+      "ai_translated": false,
+      "ai_model": null,
+      "ai_spell_check_issues": [],
+      "approved_at": null
+    },
+    "sr-Cyrl-RS": {
+      "ai_translated": false,
+      "ai_model": null,
       "ai_spell_check_issues": [
         {
           "type": "incorrect_translation",
-          "description": "The Armenian translation 'Շաբաթվա օր' literally translates to 'Week's day', which while understandable, is not the most accurate or natural translation of 'Day of the week'. A more accurate translation would be 'Օրը շաբաթվա մեջ' or simply 'Շաբաթվա օրերը'.",
-          "suggestion": "Consider 'Օրը շաբաթվա մեջ' or 'Շաբաթվա օրերը' for a more accurate translation."
+          "description": "The Serbian (Cyrillic) translation \"Дан у недељи\" literally translates to 'Day in the week'. The correct translation should be \"Дан недеље\" which means 'Day of the week'.",
+          "suggestion": "Дан недеље"
         }
       ],
       "approved_at": null
     },
-    "it": {
-      "ai_translated": false,
-      "ai_model": null,
-      "ai_spell_check_issues": [],
-      "approved_at": null
-    },
-    "ja-JP": {
-      "ai_translated": false,
-      "ai_model": null,
-      "ai_spell_check_issues": [],
-      "approved_at": null
-    },
-    "ko-KR": {
-      "ai_translated": false,
-      "ai_model": null,
-      "ai_spell_check_issues": [],
-      "approved_at": null
-    },
-    "lo-LA": {
-      "ai_translated": false,
-      "ai_model": null,
-      "ai_spell_check_issues": [],
-      "approved_at": null
-    },
-    "lv": {
-      "ai_translated": false,
-      "ai_model": null,
-      "ai_spell_check_issues": [],
-      "approved_at": null
-    },
-    "nl": {
-      "ai_translated": false,
-      "ai_model": null,
-      "ai_spell_check_issues": [],
-      "approved_at": null
-    },
-    "pl": {
-      "ai_translated": false,
-      "ai_model": null,
-      "ai_spell_check_issues": [],
-      "approved_at": null
-    },
-    "pt": {
-      "ai_translated": false,
-      "ai_model": null,
-      "ai_spell_check_issues": [],
-      "approved_at": null
-    },
-    "pt-BR": {
-      "ai_translated": false,
-      "ai_model": null,
-      "ai_spell_check_issues": [],
-      "approved_at": null
-    },
-    "ro": {
-      "ai_translated": false,
-      "ai_model": null,
-      "ai_spell_check_issues": [],
-      "approved_at": null
-    },
-    "ru": {
-      "ai_translated": false,
-      "ai_model": null,
-      "ai_spell_check_issues": [],
-      "approved_at": null
-    },
-    "si": {
-      "ai_translated": false,
-      "ai_model": null,
-      "ai_spell_check_issues": [
-        {
-          "type": "spelling",
-          "description": "The Sinhala translation 'සතියේ දවස' contains a spelling error in the possessive particle. It should be 'සතියේ දවස'",
-          "suggestion": "Correct 'සතියේ' to 'සතියේ'."
-        }
-      ],
-      "approved_at": null
-    },
-    "sk": {
-      "ai_translated": false,
-      "ai_model": null,
-      "ai_spell_check_issues": [],
-      "approved_at": null
-    },
-    "sl": {
-      "ai_translated": false,
-      "ai_model": null,
-      "ai_spell_check_issues": [],
-      "approved_at": null
-    },
-    "sr-Cyrl-RS": {
+    "sr-Latn-RS": {
+      "ai_translated": false,
+      "ai_model": null,
+      "ai_spell_check_issues": [],
+      "approved_at": null
+    },
+    "tr": {
+      "ai_translated": false,
+      "ai_model": null,
+      "ai_spell_check_issues": [],
+      "approved_at": null
+    },
+    "uk-UA": {
+      "ai_translated": false,
+      "ai_model": null,
+      "ai_spell_check_issues": [],
+      "approved_at": null
+    },
+    "vi": {
+      "ai_translated": false,
+      "ai_model": null,
+      "ai_spell_check_issues": [],
+      "approved_at": null
+    },
+    "zh-CN": {
       "ai_translated": false,
       "ai_model": null,
       "ai_spell_check_issues": [
         {
           "type": "incorrect_translation",
-          "description": "The Serbian translation 'Дан у недељи' literally translates to 'Day in the week.'  The more accurate and idiomatic translation of 'Day of the week' is 'Дан седмице'.",
-          "suggestion": "Дан седмице"
-        }
-      ],
-      "approved_at": null
-    },
-    "sr-Latn-RS": {
-      "ai_translated": false,
-      "ai_model": null,
-      "ai_spell_check_issues": [],
-      "approved_at": null
-    },
-    "tr": {
-      "ai_translated": false,
-      "ai_model": null,
-      "ai_spell_check_issues": [],
-      "approved_at": null
-    },
-    "uk-UA": {
-      "ai_translated": false,
-      "ai_model": null,
-      "ai_spell_check_issues": [],
-      "approved_at": null
-    },
-    "vi": {
-      "ai_translated": false,
-      "ai_model": null,
-      "ai_spell_check_issues": [],
-      "approved_at": null
-    },
-    "zh-CN": {
-      "ai_translated": false,
-      "ai_model": null,
-      "ai_spell_check_issues": [
-        {
-          "type": "incorrect_translation",
-          "description": "The Chinese translation \"星期日期\" is not an accurate translation of \"Day of the week\". \"星期\" means 'week', and \"日期\" means 'date'. It doesn't convey the meaning of a day within a week (Monday, Tuesday, etc.).",
-          "suggestion": "星期几 (xīng qī jǐ) is the correct translation for \"Day of the week\"."
+          "description": "The translation \"星期日期\" is not a correct translation of \"Day of the week\". \"星期\" refers to 'week', and \"日期\" refers to 'date'.  It doesn't convey the meaning of which day within the week it is.",
+          "suggestion": "星期几 (Xīngqí jǐ) is the standard translation for 'Day of the week'."
         }
       ],
       "approved_at": null
