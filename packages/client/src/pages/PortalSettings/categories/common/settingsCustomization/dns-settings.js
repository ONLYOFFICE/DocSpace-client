--- conflicted
+++ resolved
@@ -28,12 +28,9 @@
     isLoadedPage,
     helpLink,
     theme,
-<<<<<<< HEAD
-    isSettingPaid,
-=======
     initSettings,
     setIsLoaded,
->>>>>>> 09a02a24
+    isSettingPaid,
   } = props;
   const [hasScroll, setHasScroll] = useState(false);
   const isLoadedSetting = isLoaded && tReady;
@@ -158,28 +155,21 @@
 
 export default inject(({ auth, common }) => {
   const { theme, helpLink } = auth.settingsStore;
-<<<<<<< HEAD
-  const { isLoaded, setIsLoadedDNSSettings } = common;
-  const { currentQuotaStore } = auth;
-  const { isBrandingAndCustomizationAvailable } = currentQuotaStore;
-=======
   const {
     isLoaded,
     setIsLoadedDNSSettings,
     initSettings,
     setIsLoaded,
   } = common;
->>>>>>> 09a02a24
+  const { currentQuotaStore } = auth;
+  const { isBrandingAndCustomizationAvailable } = currentQuotaStore;
   return {
     theme,
     isLoaded,
     setIsLoadedDNSSettings,
     helpLink,
-<<<<<<< HEAD
-    isSettingPaid: isBrandingAndCustomizationAvailable,
-=======
     initSettings,
     setIsLoaded,
->>>>>>> 09a02a24
+    isSettingPaid: isBrandingAndCustomizationAvailable,
   };
 })(withLoading(withTranslation(["Settings", "Common"])(observer(DNSSettings))));