@use "./variables/colors" as *;

.light {
  --row-side-color: #{$gray};

  --background-color: #{$white};
  --text-color: #{$black};

  --accent-main: var(--color-scheme-main-accent, #{$light-blue-main});
  --accent-text: var(--color-scheme-text-accent, #{$light-blue-main});
  --accent-button: var(--color-scheme-main-buttons, #{$light-blue-main});
  --accent-button-text: var(--color-scheme-text-buttons, #{$white});

  --app-loader-background-color: #{$white};

  --files-article-body-download-app-list-text-color: #{$gray};
  --files-article-body-download-app-list-mac-hover-color: #{$dark-black};
  --files-article-body-dev-tools-background-color: var(
    --accent-main,
    #{$light-blue-main}
  );
  --files-article-body-dev-tools-background-opacity: 0.17;
  --files-article-body-dev-tools-color: #{$gray-text};
  --article-catalog-background: #{$gray-light};
  --article-desktop-width: 252px;
  --article-tablet-width: 243px;
  --article-tablet-width-collapsed: 60px;
  --article-catalog-show-text: #{$light-gray-dark};
  --article-catalog-header-border-bottom: 1px solid #{$gray-light-mid};
  --article-client-home-logo-color: #{$black};
  --article-catalog-profile-border-top: 1px solid #{$gray-light-mid};
  --article-catalog-vertical-line: 1px solid #{$gray-light-mid};
  --article-catalog-profile-background: #{$light-gray-hover};
  --back-button-text-color: #{$gray-text};

  --article-item-header-color: #{$gray};
  --article-item-header-bg-color: #{$gray-strong};
  --article-item-container-bg-color: #{$white};
  --article-item-sibling-active-bg-color: #{$light-gray-selected};
  --article-item-sibling-hover-bg-color: #{$gray-light-mid};
  --article-item-img-svg-fill: #{$light-gray-dark};
  --article-item-img-svg-active-fill: #{$light-blue-main};
  --article-item-text-color: #{$gray-text};
  --article-item-text-active-color: #{$light-blue-main};
  --article-item-initial-text-color: #{$white};
  --article-item-badge-without-text-bg-color: #{$light-status-warning};
  --article-item-trash-icon-fill: #{$gray};
  --article-item-dnd-bg-color: #{$dnd-color};
  --article-item-dnd-hover-bg-color: #{$dnd-hover-color};

  --story-wrapper-bg-color: #{$gray-light};

  --aside-bg-color: #{$white};

  --aside-custom-z-index: unset;
  --aside-content-padding-bottom: unset;

  --aside-header-text-color: #{$black};
  --aside-header-border-color: #{$gray-light-mid};

  --aside-header-custom-height: 53px;

  --avatar-edit-container-background: #{$blue-light-mid};
  --avatar-edit-container-fill: #{$white};
  --avatar-edit-container-fill-hover: var(
    --accent-button,
    #{$light-blue-main-hover}
  );
  --avatar-edit-container-fill-press: var(
    --accent-button,
    #{$light-blue-main-pressed}
  );
  --avatar-image-container-background: #{$gray-strong};
  --avatar-image-container-background-image: #{$light-second-main};
  --avatar-image-container-group-background: #{$gray-light-mid};
  --avatar-icon-background: #{$gray-light-mid};
  --avatar-image-container-svg-fill: #{$white};
  --avatar-icon-color: #{$gray};
  --avatar-initials-color: #{$white};
  --avatar-initials-group-color: #{$black};
  --avatar-administrator-fill: #{$light-status-warning};
  --avatar-administrator-stroke: #{$dark-black};
  --avatar-administrator-color: #{$white};
  --avatar-guest-fill: #{$light-icons};
  --avatar-guest-stroke: #{$dark-black};
  --avatar-guest-color: #{$white};
  --avatar-owner-fill: #{$favorites-status};
  --avatar-owner-stroke: #{$dark-black};
  --avatar-owner-color: #{$white};

  --backdrop-background-color: #{$blur-light};

  --badge-border: 1px solid transparent;
  --badge-padding: 1px;
  --badge-line-height: 0.8;
  --badge-overflow: hidden;
  --badge-color: #{$white};
  --badge-background-color: var(--accent-main, #{$light-status-warning});
  --badge-disable-background-color: #{$gray};

  --button-color-base: #{$black};
  --button-color-base-hover: #{$black};
  --button-color-base-active: #{$black};
  --button-color-base-disabled: #{$gray-strong};

  --button-brightness: brightness(90%);

  --button-color-primary: #{$white};
  --button-color-primary-hover: #{$white};
  --button-color-primary-active: #{$white};
  --button-color-primary-disabled: #{$white};

  --button-background-base: #{$white};
  --button-background-base-hover: #{$white};
  --button-background-base-active: #{$gray-light-mid};
  --button-background-base-disabled: #{$gray-light};

  --button-background-primary: var(--accent-button, #{$light-second-main});
  --button-background-primary-hover: var(
    --accent-button,
    #{$light-second-main-hover}
  );
  --button-background-primary-active:
    linear-gradient(0deg, #{$light-second-main}, #{$light-second-main}),
    linear-gradient(0deg, #{$on-white-color}, #{$on-white-color});
  --button-background-primary-disabled: var(
    --accent-button,
    #{$light-second-main-disabled}
  );

  --button-border-base: 1px solid #{$gray-strong};
  --button-border-base-hover: 1px solid
    var(--accent-button, #{$light-second-main});
  --button-border-base-active: 1px solid #{$gray-strong};
  --button-border-base-disabled: 1px solid #{$gray-light-mid};

  --button-border-primary: 1px solid var(--accent-button, #{$light-second-main});
  --button-border-primary-active: var(--accent-button, #{$light-second-main});
  --button-border-primary-disabled: 1px solid
    var(--accent-button, #{$light-second-main-disabled});

  --button-loader-base: var(--accent-button, #{$light-second-main});
  --button-loader-primary: #{$white};

  --checkbox-fill-color: #{$white};
  --checkbox-border-color: #{$gray-strong};
  --checkbox-arrow-color: #{$black};
  --checkbox-indeterminate-color: #{$black};
  --checkbox-disable-arrow-color: #{$gray-strong};
  --checkbox-disable-border-color: #{$gray-light-mid};
  --checkbox-disable-fill-color: #{$gray-light};
  --checkbox-disable-indeterminate-color: #{$gray};
  --checkbox-hover-border-color: #{$gray};
  --checkbox-hover-indeterminate-color: #{$black};
  --checkbox-pressed-border-color: #{$gray-strong};
  --checkbox-pressed-fill-color: #{$gray-light-mid};
  --checkbox-focus-color: #{$gray};
  --checkbox-error-color: #{$light-error-status};

  --text-color: #{$black};
  --text-disable-color: #{$gray};

  --sub-menu-item-background-color: #{$white};
  --sub-menu-item-hover-background-color: #{$gray-light};
  --sub-menu-item-disabled-color: #{$gray};
  --sub-menu-item-disabled-background-color: #{$white};

  --context-menu-background: #{$white};
  --context-menu-border: none;
  --context-menu-header-border: 1px solid #{$gray-light-mid};
  --context-menu-box-shadow: 0px 8px 16px 0px #{$box-shadow-color};

  --context-menu-header-text-margin: 0 0 0 8px;
  --context-menu-header-text-color: #{$black};

  --context-menu-submenu-list-margin: 4px;

  --context-menu-button-border: #{$gray-strong};
  --context-menu-button-hover-border: #{$gray};

  --drag-and-drop-height: 100%;
  --drag-and-drop-accept-bg: #{$dnd-hover-color};
  --drag-and-drop-bg: #{$dnd-color};

  --dropdown-background: #{$white};
  --dropdown-border: none;
  --dropdown-box-shadow: 0px 8px 16px 0px #{$box-shadow-color};

  --drop-down-item-hover-color: #{$gray-light};
  --drop-down-item-icon-color: #{$black};
  --drop-down-item-icon-color-disabled: #{$black};
  --dropdown-item-separator-border: #{$gray-light-mid};

  --dropdown-item-disabled-color: #{$gray};
  --dropdown-item-selected-color: #{$light-gray-hover};

  --input-text-align: left;

  --empty-content-header-color: #{$black};
  --empty-content-description-color: #{$gray-text};
  --empty-content-button-color-link: #{$link};
  --empty-content-button-color-text: #{$black};

  --empty-view-link-color: #{$light-blue-main};
  --empty-view-link-bg-color: #{$white};
  --empty-view-link-bg-color-hover: #{$light-gray-hover};
  --empty-view-link-bg-color-press: #{$light-gray-selected};

  --empty-view-items-hover: #{$gray-light};
  --empty-view-items-press: #{$light-gray-selected};

  /* Empty content variables */
  --empty-view-header-color: #{$black};
  --empty-view-description-color: #{$gray-text};

  --error-container-background: #{$white};
  --error-container-body-text: #{$gray};
  --error-container-link-color: #{$link};

  --filter-button-border: 1px solid #{$gray-strong};
  --filter-button-hover-border: 1px solid #{$gray};

  --filter-button-open-background: #{$gray};
  --filter-button-open-fill: #{$white};

  --filter-block-background: #{$white};
  --filter-block-item-color: #{$gray};
  --filter-block-selected-item-color: #{$white};
  --filter-block-selected-backgroud-color: var(
    --accent-main,
    #{$light-blue-main}
  );
  --filter-block-item-separator-background: #{$gray-light-mid};
  --filter-block-item-tag-border: 1px solid #{$gray-light-mid};

  --filter-sort-button-background: #{$white};
  --filter-sort-button-selected-icon: #{$light-gray-selected};
  --filter-sort-button-unselected-icon: #{$gray};
  --filter-sort-button-sort-fill: #{$light-gray-dark};
  --filter-sort-button-selected-background: #{$light-gray-hover};

  --floating-button-icon-fill: #{$white};
  --floating-button-background: #{$light-icons};
  --floating-button-box-shadow: 0px 5px 20px #{$popup-shadow};

  --slider-track-height: 8px;
  --slider-thumb-size: 24px;
  --slider-thumb-border: 6px;
  --slider-border-radius: 5.6px;
  --slider-thumb-disabled-color: #{$gray-strong};
  --slider-thumb-disabled-border: #{$light-second-main-disabled};
  --slider-runnable-track-border: #{$gray-light-mid};
  --slider-thumb-background: var(
    --color-scheme-main-accent,
    #{$light-second-main}
  );
  --slider-thumb-border-color: #{$white};
  --slider-thumb-box-shadow: 0px 5px 20px #{$popup-shadow};
  --slider-range-track-border: #{$white};
  --slider-range-track-background: #{$light-second-main};
  --slider-background: #{$gray-light-mid};
  --slider-background-image: linear-gradient(
    var(--slider-thumb-background),
    var(--slider-thumb-background)
  );

  --save-cancel-border-color: #{$gray-light-mid};
  --save-cancel-reminder-color: #{$gray};

  --language-combo-hover-border: #{$gray};

  --link-dropdown-color-default: #{$gray};
  --link-dropdown-hover-color: #{$gray-text};
  --link-dropdown-hover-background: #{$gray-light-mid};
  --link-dropdown-background-default: transparent;
  --link-dropdown-disable-color: #{$gray};
  --link-dropdown-text-decoration: dashed;
  --link-dropdown-svg-opacity: 1;
  --link-dropdown-svg-semi-transparent: 0.5;
  --link-dropdown-padding-right: 20px;
  --link-dropdown-max-width: 200px;
  --link-dropdown-expander-width: 6.35px;
  --status-icon-color-positive: #{$light-status-positive};
  --status-icon-color-negative: #{$light-error-status};
}

.dark {
  --row-side-color: #{$gray-dark};
  --accent-main: var(--color-scheme-main-accent, #{$light-blue-main});
  --accent-text: var(--color-scheme-text-accent, #{$light-blue-main});
  --accent-button: var(--color-scheme-main-buttons, #{$light-blue-main});
  --accent-button-text: var(--color-scheme-text-buttons, #{$black});

  --background-color: #{$black};
  --text-color: #{$white};

  --view-selector-items-count: unset;

  --font-family: "Open Sans", -apple-system, "Segoe UI", sans-serif, Arial;

  --text-input-transition: all 0.2s ease 0s;
  --text-input-box-shadow: inset 0 0 0 30px var(--input-bg);
  --text-input-font-weight: normal;

  --context-menu-header-text-margin: 0 0 0 8px;
  --context-menu-submenu-list-margin: 4px;
  --empty-view-link-color: #{$light-blue-main};

  --aside-custom-z-index: unset;
  --input-text-align: left;
  --drag-and-drop-height: 100%;
  --aside-content-padding-bottom: unset;
  --aside-header-custom-height: 53px;
  --badge-border: 1px solid transparent;
  --badge-padding: 1px;
  --badge-color: #{$white};
  --badge-line-height: 0.8;
  --badge-overflow: hidden;
  --context-menu-header-text-margin: 0 0 0 8px;
  --context-menu-submenu-list-margin: 4px;
  --main-button-mobile-dropdown-position: fixed;
  --main-button-mobile-dropdown-width: 400px;
  --main-button-mobile-dropdown-right: 48px;
  --main-button-mobile-dropdown-bottom: 48px;
  --main-button-mobile-dropdown-z-index: 202;
  --main-button-mobile-dropdown-mobile-width: calc(100vw - 64px);
  --main-button-mobile-dropdown-mobile-right: 32px;
  --main-button-mobile-dropdown-mobile-bottom: 40px;

  --row-min-width: 160px;
  --row-overflow: hidden;
  --row-text-overflow: ellipsis;
  --row-element-margin-right: 14px;
  --row-element-margin-left: 2px;
  --row-option-button-padding: 8px 0px 9px 7px;

  --row-content-margin: 0 6px;
  --row-content-font-size: 12px;
  --row-content-font-style: normal;
  --row-content-font-weight: 600;
  --row-content-font-family:
    "Open Sans", -apple-system, "Segoe UI", sans-serif, Arial;
  --row-content-max-width: 100%;
  --row-content-side-info-min-width: 160px;
  --row-content-side-info-margin: 0 6px;
  --row-content-side-info-width: 160px;
  --row-content-main-wrapper-min-width: 140px;
  --row-content-main-wrapper-margin-right: 8px;
  --row-content-main-wrapper-margin-top: 8px;
  --row-content-main-wrapper-width: 95%;
  --row-content-icons-height: 16px;

  --selector-add-button-border: none;
  --selector-add-button-box-sizing: border-box;
  --selector-add-button-border-radius: 3px;
  --selector-add-button-height: 32px;
  --selector-add-button-width: 32px;
  --selector-add-button-padding: 10px;

  --scrollbar-padding-inline-end: 17px;
  --scrollbar-padding-inline-end-mobile: 8px;
  --scrollbar-padding-after-last-item: unset;

  --app-loader-background-color: #{$black};

  --files-article-body-download-app-list-text-color: #{$gray-dark};
  --files-article-body-download-app-list-mac-hover-color: #{$white};
  --files-article-body-dev-tools-background-color: #{$dark-gray-dark};
  --files-article-body-dev-tools-background-opacity: 1;
  --files-article-body-dev-tools-color: #{$black};
  --article-catalog-background: #{$dark-gray-light};
  --article-desktop-width: 252px;
  --article-tablet-width: 243px;
  --article-tablet-width-collapsed: 60px;
  --article-catalog-show-text: #{$dark-gray-dark};
  --article-catalog-header-border-bottom: 1px solid #{$gray-dark-strong};
  --article-client-home-logo-color: #{$white};
  --article-catalog-profile-border-top: 1px solid #{$gray-dark-strong};
  --article-catalog-vertical-line: 1px solid #{$gray-dark-strong};
  --article-catalog-profile-background: #{$light-dark-gray-hover};
  --back-button-text-color: #{$white};

  --article-item-header-color: #{$gray-dark};
  --article-item-header-bg-color: #{$gray-dark-strong};
  --article-item-container-bg-color: #{$black};
  --article-item-sibling-active-bg-color: #{$black};
  --article-item-sibling-hover-bg-color: #{$black};
  --article-item-img-svg-fill: #{$dark-gray-dark};
  --article-item-img-svg-active-fill: #{$white};
  --article-item-text-color: #{$dark-gray-dark};
  --article-item-text-active-color: #{$white};
  --article-item-initial-text-color: #{$black};
  --article-item-badge-without-text-bg-color: #{$main-orange};
  --article-item-trash-icon-fill: #{$gray-dark};
  --article-item-dnd-bg-color: #{$dnd-dark-color};
  --article-item-dnd-hover-bg-color: #{$dnd-dark-hover};

  --story-wrapper-bg-color: #{$dark-gray-light};

  --aside-bg-color: #{$black};

  --aside-header-text-color: #{$white};
  --aside-header-border-color: #{$gray-dark-strong};

  --avatar-edit-container-background: rgba(255, 255, 255, 0.64);
  --avatar-edit-container-fill: #{$white};
  --avatar-edit-container-fill-hover: var(
    --accent-button,
    #{$light-blue-main-hover}
  );
  --avatar-edit-container-fill-press: var(
    --accent-button,
    #{$light-blue-main-pressed}
  );
  --avatar-image-container-background: #{$gray-dark-strong};
  --avatar-image-container-background-image: #{$gray-dark-strong};
  --avatar-image-container-group-background: #{$gray-dark-mid};
  --avatar-icon-background: #{$gray-dark-mid};
  --avatar-image-container-svg-fill: #{$gray-dark};
  --avatar-icon-color: #{$gray-dark};
  --avatar-initials-color: #{$white};
  --avatar-initials-group-color: #{$white};
  --avatar-administrator-fill: #{$dark-status-warning};
  --avatar-administrator-stroke: #{$dark-black};
  --avatar-administrator-color: #{$white};
  --avatar-guest-fill: #{$dark-icon};
  --avatar-guest-stroke: #{$dark-black};
  --avatar-guest-color: #{$white};
  --avatar-owner-fill: #{$favorites-status};
  --avatar-owner-stroke: #{$dark-black};
  --avatar-owner-color: #{$white};

  --backdrop-background-color: #{$blur-dark};

  --badge-background-color: var(--accent-main, #{$dark-status-warning});
  --badge-disable-background-color: #{$gray-dark-strong};

  --button-color-base: #{$white};
  --button-color-base-hover: #{$white};
  --button-color-base-active: #{$white};
  --button-color-base-disabled: #{$gray-dark-strong};

  --button-brightness: brightness(82%);

  --button-color-primary: #{$white};
  --button-color-primary-hover: #{$white};
  --button-color-primary-active: #{$white};
  --button-color-primary-disabled: #{$white};

  --button-background-base: #{$black};
  --button-background-base-hover: #{$black};
  --button-background-base-active: #{$dark-gray-light};
  --button-background-base-disabled: #{$dark-gray-light};

  --button-background-primary: var(--accent-button, #{$light-second-main});
  --button-background-primary-hover: var(
    --accent-button,
    #{$light-second-main-hover}
  );
  --button-background-primary-active:
    linear-gradient(0deg, #{$light-second-main}, #{$light-second-main}),
    linear-gradient(0deg, #{$on-white-color}, #{$on-white-color});
  --button-background-primary-disabled: var(
    --accent-button,
    #{$light-second-main-disabled}
  );

  --button-border-base: 1px solid #{$gray-dark-strong};
  --button-border-base-hover: 1px solid #{$gray-dark};
  --button-border-base-active: 1px solid #{$gray-dark-strong};
  --button-border-base-disabled: 1px solid #{$gray-dark-strong};

  --button-border-primary: 1px solid var(--accent-button, #{$light-second-main});
  --button-border-primary-active:
    linear-gradient(0deg, #{$light-second-main}, #{$light-second-main}),
    linear-gradient(0deg, #{$on-white-color}, #{$on-white-color});
  --button-border-primary-disabled: 1px solid
    var(--accent-button, #{$light-second-main-disabled});

  --button-loader-base: #{$white};
  --button-loader-primary: #{$white};

  --checkbox-fill-color: #{$dark-gray-light};
  --checkbox-border-color: #{$gray-dark-strong};
  --checkbox-arrow-color: #{$white};
  --checkbox-indeterminate-color: #{$white};
  --checkbox-disable-arrow-color: #{$gray-dark-strong};
  --checkbox-disable-border-color: #{$gray-dark-mid};
  --checkbox-disable-fill-color: #{$dark-gray-light};
  --checkbox-disable-indeterminate-color: #{$gray-dark-strong};
  --checkbox-hover-border-color: #{$gray-dark};
  --checkbox-hover-indeterminate-color: #{$white};
  --checkbox-pressed-border-color: #{$gray-dark-strong};
  --checkbox-pressed-fill-color: #{$black};
  --checkbox-focus-color: #{$gray-dark};
  --checkbox-error-color: #{$dark-error-status};

  --text-color: #{$white};
  --text-disable-color: #{$gray-dark-text};

  --sub-menu-item-background-color: #{$black};
  --sub-menu-item-hover-background-color: #{$light-dark-gray-hover};
  --sub-menu-item-disabled-color: #{$gray};
  --sub-menu-item-disabled-background-color: #{$black};

  --context-menu-background: #{$black};
  --context-menu-border: 1px solid #{$gray-dark-strong};
  --context-menu-header-border: 1px solid #{$gray-dark-strong};
  --context-menu-box-shadow: 0px 8px 16px 0px #{$box-shadow-dark-color};
  --context-menu-header-text-color: #{$white};

  --context-menu-button-border: #{$gray-dark};
  --context-menu-button-hover-border: #{$gray-dark};

  --drag-and-drop-accept-bg: #{$dnd-dark-hover};
  --drag-and-drop-bg: #{$dnd-dark-color};

  --dropdown-background: #{$black};
  --dropdown-border: 1px solid #{$gray-dark-strong};
  --dropdown-box-shadow: 0px 8px 16px 0px #{$box-shadow-dark-color};

  --drop-down-item-hover-color: #{$light-dark-gray-hover};
  --drop-down-item-icon-color: #{$white};
  --drop-down-item-icon-color-disabled: #{$white};
  --dropdown-item-separator-border: #{$gray-dark-strong};

  --dropdown-item-disabled-color: #{$gray};
  --dropdown-item-selected-color: #{$dark-gray-light};

  --empty-content-header-color: #{$white};
  --empty-content-description-color: #{$dark-gray-dark};
  --empty-content-button-color-link: #{$dark-link};
  --empty-content-button-color-text: #{$white};

  --empty-view-link-bg-color: #{$black};
  --empty-view-link-bg-color-hover: #{$dark-gray-light};
  --empty-view-link-bg-color-press: #{$gray-dark-strong};

  --empty-view-items-hover: #{$dark-gray-light};
  --empty-view-items-press: #{$gray-dark-strong};

  --empty-view-header-color: #{$white};
  --empty-view-description-color: #{$dark-gray-dark};

  --error-container-background: #{$black};
  --error-container-body-text: #{$gray-dark};
  --error-container-link-color: #{$dark-link};

  --filter-button-border: 1px solid #{$gray-dark-strong};
  --filter-button-hover-border: 1px solid #{$gray-dark};

  --filter-button-open-background: #{$gray};
  --filter-button-open-fill: #{$white};

  --filter-block-background: #{$black};
  --filter-block-item-color: #{$gray};
  --filter-block-selected-backgroud-color: #{$white};
  --filter-block-selected-item-color: #{$black};
  --filter-block-item-separator-background: #{$gray-dark-strong};
  --filter-block-item-tag-border: 1px solid #{$gray-dark-strong};

  --filter-sort-button-background: #{$black};
  --filter-sort-button-selected-icon: #{$light-gray-selected};
  --filter-sort-button-unselected-icon: #{$gray-dark};
  --filter-sort-button-sort-fill: #{$dark-gray-dark};
  --filter-sort-button-selected-background: #{$gray-dark-strong};

  --floating-button-icon-fill: #{$black};
  --floating-button-background: #{$white};
  --floating-button-box-shadow: 0px 12px 24px #{$popup-shadow};

  --slider-track-height: 8px;
  --slider-thumb-size: 24px;
  --slider-thumb-border: 6px;
  --slider-border-radius: 5.6px;
  --slider-thumb-disabled-color: #{$gray-dark-strong};
  --slider-thumb-disabled-border: #{$light-second-main-disabled};
  --slider-runnable-track-border: #{$gray-dark-mid};
  --slider-thumb-background: #{$white};
  --slider-thumb-border-color: #{$black};
  --slider-thumb-box-shadow: 0px 3px 12px rgba(0, 0, 0, 0.25);
  --slider-range-track-border: #{$black};
  --slider-range-track-background: #{$white};
  --slider-background: #{$gray-dark-mid};
  --slider-background-image: linear-gradient(
    var(--slider-thumb-background),
    var(--slider-thumb-background)
  );

  --save-cancel-border-color: #{$gray-light-mid};
  --save-cancel-reminder-color: #{$gray};

  --language-combo-hover-border: #{$gray-dark};

  --link-dropdown-color-default: #{$gray-dark};
  --link-dropdown-hover-color: #{$dark-gray-dark};
  --link-dropdown-hover-background: #{$gray-dark-strong};
  --link-dropdown-background-default: transparent;
  --link-dropdown-disable-color: #{$gray-dark-text};
  --link-dropdown-text-decoration: dashed;
  --link-dropdown-svg-opacity: 1;
  --link-dropdown-svg-semi-transparent: 0.5;
  --link-dropdown-padding-right: 20px;
  --link-dropdown-max-width: 200px;
  --link-dropdown-expander-width: 6.35px;
  --status-icon-color-positive: #{$dark-status-positive};
  --status-icon-color-negative: #{$dark-error-status};
}

.light {
  --form-wrapper-background: #{$white};
  --form-wrapper-box-shadow: 0px 5px 20px #{$popup-shadow};
}

.dark {
  --form-wrapper-background: #{$black};
  --form-wrapper-box-shadow: 0px 5px 20px #{$badge-shadow};
}

.light {
  --heading-font-weight: 600;
  --heading-color: #{$black};
  --heading-font-size-xlarge: 27px;
  --heading-font-size-large: 23px;
  --heading-font-size-medium: 21px;
  --heading-font-size-small: 19px;
  --heading-font-size-xsmall: 15px;
}

.dark {
  --heading-color: #{$white};
}

.light {
  --scrollbar-bg-color: #{$light-scroll};
  --scrollbar-hover-bg-color: #{$light-scroll-hover};
  --scrollbar-press-bg-color: #{$light-scroll-active};
}

.dark {
  --scrollbar-bg-color: #{$dark-scroll};
  --scrollbar-hover-bg-color: #{$dark-scroll-hover};
  --scrollbar-press-bg-color: #{$dark-scroll-active};
}

.light {
  --beta-badge-tooltip-box-shadow-color: #00000029;
  --tooltip-text-color: #{$dark-black};
}

.dark {
  --tooltip-text-color: #{$white};
}

.light {
  --link-color: #{$black};
  --link-line-height: calc(100% + 6px);
  --link-opacity: 0.5;
  --link-text-decoration: none;
  --link-cursor: pointer;
  --link-display: inline-block;
  --link-hover-text-decoration: underline dashed;
  --link-hover-page-text-decoration: underline;
}

.dark {
  --link-color: #{$white};
  --link-line-height: calc(100% + 6px);
  --link-hover-text-decoration: underline dashed;
  --link-hover-page-text-decoration: underline;
}

.light {
  --loader-color: #{$loader-light};
  --button-loader-track-primary: #{$white};
  --button-loader-track-base: var(--color-scheme-main-buttons);
}

.dark {
  --loader-color: #{$loader-dark};
  --button-loader-track-primary: #{$white};
  --button-loader-track-base: #{$white};
}

.light {
  --main-button-background-color: var(--accent-main, #{$light-blue-main});
  --main-button-padding: 5px 14px 5px 12px;
  --main-button-border-radius: 3px;
  --main-button-line-height: 22px;
  --main-button-font-size: 16px;
  --main-button-font-weight: 700;
  --main-button-text-color: #{$white};
  --main-button-text-color-disabled: #{$white};

  --main-button-corner-rounds-top-right: 0;
  --main-button-corner-rounds-bottom-right: 0;

  --main-button-svg-margin: auto;
  --main-button-svg-height: 100%;
  --main-button-svg-fill: #{$white};

  --main-button-dropdown-top: 100%;

  --main-button-arrow-dropdown-border-left: 4px solid transparent;
  --main-button-arrow-dropdown-border-right: 4px solid transparent;
  --main-button-arrow-dropdown-border-top: 5px solid #{$white};
  --main-button-arrow-dropdown-border-top-disabled: 5px solid #{$white};
  --main-button-arrow-dropdown-right: 14px;
  --main-button-arrow-dropdown-top: 50%;
  --main-button-arrow-dropdown-width: 0;
  --main-button-arrow-dropdown-height: 0;
  --main-button-arrow-dropdown-margin-top: -1px;
}

.dark {
  --main-button-background-color: var(--accent-main, #{$light-blue-main});
  --main-button-text-color: #{$white};
  --main-button-text-color-disabled: #{$white};
  --main-button-svg-fill: #{$white};
  --main-button-arrow-dropdown-border-top: 5px solid #{$white};
  --main-button-arrow-dropdown-border-top-disabled: 5px solid #{$black};
  --main-button-arrow-dropdown-right: 14px;
  --main-button-arrow-dropdown-top: 50%;
  --main-button-arrow-dropdown-width: 0;
  --main-button-arrow-dropdown-height: 0;
  --main-button-arrow-dropdown-margin-top: -1px;
  --main-button-arrow-dropdown-border-left: 4px solid transparent;
  --main-button-arrow-dropdown-border-right: 4px solid transparent;
  --main-button-padding: 5px 14px 5px 12px;
  --main-button-border-radius: 3px;
  --main-button-line-height: 22px;
  --main-button-font-size: 16px;
  --main-button-font-weight: 700;
  --main-button-corner-rounds-top-right: 0;
  --main-button-corner-rounds-bottom-right: 0;
  --main-button-svg-margin: auto;
  --main-button-svg-height: 100%;
  --main-button-dropdown-top: 100%;
}

.light {
  --status-warning: #{$light-status-warning};
  --main-button-mobile-text-color: #{$light-gray-dark};
  --main-button-mobile-button-color: #{$light-status-warning};
  --main-button-mobile-icon-fill: #{$white};
  --main-button-mobile-circle-background: #{$white};
  --main-button-mobile-mobile-progress-bar-background: #{$gray-strong};
  --main-button-mobile-bar-icon: #{$gray};
  --main-button-mobile-button-wrapper-background: #{$white};
  --main-button-mobile-button-wrapper-uploading-background: #{$gray-light-mid};
  --main-button-mobile-button-options-background-color: #{$blue-light-mid};
  --main-button-mobile-button-options-color: #{$white};

  --main-button-mobile-dropdown-position: fixed;
  --main-button-mobile-dropdown-width: 400px;
  --main-button-mobile-dropdown-right: 48px;
  --main-button-mobile-dropdown-bottom: 48px;
  --main-button-mobile-dropdown-z-index: 202;
  --main-button-mobile-dropdown-mobile-width: calc(100vw - 64px);
  --main-button-mobile-dropdown-mobile-right: 32px;
  --main-button-mobile-dropdown-mobile-bottom: 40px;
  --main-button-mobile-dropdown-separator-background: #{$white};
  --main-button-mobile-dropdown-button-color: #{$white};
  --main-button-mobile-dropdown-hover-button-color: #{$light-blue-main-pressed};
  --main-button-mobile-dropdown-background-action-mobile: #{$blue-light-mid};
  --main-button-mobile-progress-bar-color: #{$light-blue-main};
}

.dark {
  --status-warning: #{$dark-status-warning};
  --main-button-mobile-text-color: #{$dark-gray-dark};
  --main-button-mobile-button-color: #{$dark-status-warning};
  --main-button-mobile-icon-fill: #{$black};
  --main-button-mobile-circle-background: #{$black};
  --main-button-mobile-mobile-progress-bar-background: #{$gray-dark-strong};
  --main-button-mobile-bar-icon: #{$gray-dark};
  --main-button-mobile-button-wrapper-background: #{$black};
  --main-button-mobile-button-wrapper-uploading-background: #{$gray-dark-mid};
  --main-button-mobile-button-options-background-color: #{$gray-dark-mid};
  --main-button-mobile-button-options-color: #{$white};

  --main-button-mobile-dropdown-separator-background: #{$black};
  --main-button-mobile-dropdown-button-color: #{$white};
  --main-button-mobile-dropdown-hover-button-color: #{$black};
  --main-button-mobile-dropdown-background-action-mobile: #{$blue-light-mid};
  --main-button-mobile-progress-bar-color: #{$light-blue-main};
}

.light {
  --modal-dialog-bg-color: #{$white};
  --modal-dialog-text-color: #{$black};
  --modal-dialog-backdrop-bg-color: #{$blur-light};
  --modal-dialog-header-border-color: #{$gray-light-mid};
  --modal-dialog-link-underline-color: #{$light-gray-dark};

  --modal-dialog-content-transform-x: 100%;
}

.dark {
  --modal-dialog-bg-color: #{$black};
  --modal-dialog-text-color: #{$white};
  --modal-dialog-backdrop-bg-color: #{$blur-dark};
  --modal-dialog-header-border-color: #{$gray-dark-strong};
  --modal-dialog-link-underline-color: #{$dark-gray-dark};

  --modal-dialog-content-transform-x: 100%;

  --heading-font-weight: 600;
  --heading-font-size-xlarge: 27px;
  --heading-font-size-large: 23px;
  --heading-font-size-medium: 21px;
  --heading-font-size-small: 19px;
  --heading-font-size-xsmall: 15px;

  --link-opacity: 0.5;
  --link-text-decoration: none;
  --link-cursor: pointer;
  --link-display: inline-block;

  --beta-badge-tooltip-box-shadow-color: #00000029;
}

.light {
  --section-header-trash-erasure-label-background: #{$gray-light};
  --section-header-trash-erasure-label-text: #{$gray-text};
  --navigation-root-folder-title-color: #{$gray};
  --navigation-expander-color: #{$black};
  --background-and-substrate-color: #{$gray-light};
  --navigation-background: #{$white};
  --navigation-box-shadow: 0px 8px 16px 0px #{$box-shadow-color};
  --navigation-icon-stroke: #{$light-gray-selected};
  --navigation-guid-animation-small-border: 1px solid
    var(--accent-main, #{$light-second-main});
  --navigation-guid-animation-border: 2px solid
    var(--accent-main, #{$light-second-main});
  --navigation-guid-animation-icon-color: var(
    --accent-main,
    #{$light-second-main}
  );
  --navigation-header-icon-fill: #{$light-gray-dark};
  --navigation-lifetime-enabled-fill: #{$main-red};
  --navigation-lifetime-enabled-stroke: #{$main-red};
}

.dark {
  --section-header-trash-erasure-label-background: #{$dark-gray-light};
  --section-header-trash-erasure-label-text: #{$dark-gray-dark};
  --navigation-root-folder-title-color: #{$dark-gray-dark};
  --navigation-expander-color: #{$white};
  --background-and-substrate-color: #{$dark-gray-light};
  --navigation-background: #{$black};
  --navigation-box-shadow: 0px 8px 16px 0px #{$box-shadow-dark-color};
  --navigation-icon-stroke: #{$gray-dark-strong};
  --navigation-guid-animation-small-border: 1px solid
    var(--accent-main, #{$light-second-main});
  --navigation-guid-animation-border: 2px solid
    var(--accent-main, #{$light-second-main});
  --navigation-guid-animation-icon-color: var(
    --accent-main,
    #{$light-second-main}
  );
  --navigation-header-icon-fill: #{$dark-gray-dark};
  --navigation-lifetime-enabled-fill: none;
  --navigation-lifetime-enabled-stroke: #{$main-red};
}

.light {
  --password-input-tooltip-text-color: #{$black};
  --password-input-icon-color: #{$gray-strong};
  --password-input-icon-color-hover: #{$gray};
  --password-input-icon-color-disabled: #{$gray-strong};
}

.dark {
  --password-input-tooltip-text-color: #{$black};
  --password-input-icon-color: #{$gray-dark-strong};
  --password-input-icon-color-hover: #{$gray-dark};
  --password-input-icon-color-disabled: #{$gray-dark};
}

.light {
  --header-background-color: #{$gray-light};
  --header-height: 48px;
  --header-burger-color: #{$light-gray-dark};
}

.dark {
  --header-background-color: #{$dark-gray-light};
  --header-height: 48px;
  --header-burger-color: #{$dark-gray-dark};
}

.light {
  --progress-bar-background-color: #{$light-gray-hover};
  --progress-bar-percent-background: #{$light-blue-main};
  --progress-bar-status-color: #{$black};
  --progress-bar-error-color: #{$light-error-status};

  --progress-bar-icon-color: #{$white};
  --progress-bar-hover-icon: #{$gray};
  --progress-bar-background-dropdown-color: #{$gray-text};
  --progress-bar-background-hover: #{$light-gray-dark};
}

.dark {
  --progress-bar-background-color: #{$gray-dark};
  --progress-bar-percent-background: #{$dark-status-warning};
  --progress-bar-status-color: #{$white};
  --progress-bar-error-color: #{$dark-error-status};

  --progress-bar-icon-color: #{$white};
  --progress-bar-hover-icon: #{$gray};
  --progress-bar-background-dropdown-color: #{$gray-text};
  --progress-bar-background-hover: #{$light-gray-dark};
}

.light {
  --info-block-background: #{$gray-light};
  --info-block-header-color: #{$black};
  --info-block-description-color: #{$gray-text};
}

.dark {
  --info-block-background: #{$dark-gray-light};
  --info-block-header-color: #{$white};
  --info-block-description-color: #{$dark-gray-dark};
}

.light {
  --room-icon-fill: #{$white};
  --room-icon-background-color: #{$white};
  --room-icon-link-icon-path: #{$moonstone};
  --room-icon-link-icon-background: #{$white};
  --room-icon-empty-border: 2px dashed #{$gray-strong};
  --room-icon-background-color-archive: #{$gray};
  --room-icon-button-color: #{$gray};
  --room-icon-opacity: 1;
  --room-icon-edit-icon-background: #{$gray-light-mid};
}

.dark {
  --room-icon-fill: #{$black};
  --room-icon-background-color: #{$black};
  --room-icon-link-icon-path: #{$blue-romb};
  --room-icon-link-icon-background: #{$black};
  --room-icon-empty-border: 2px dashed #{$gray-dark-strong};
  --room-icon-background-color-archive: #{$white};
  --room-icon-button-color: #{$gray-dark};
  --room-icon-opacity: 0.1;
  --room-icon-edit-icon-background: #{$gray-dark-mid};
}

.light {
  --room-type-list-item-background: none;
  --room-type-list-item-border: #{$gray-light-mid};
  --room-type-list-item-hover-background: #{$gray-light};
  --room-type-list-item-description-text: #{$gray};

  --room-type-dropdown-button-background: none;
  --room-type-dropdown-button-border: #{$gray-light-mid};
  --room-type-dropdown-button-hover-background: #{$gray-light};
  --room-type-dropdown-button-description-text: #{$gray};

  --room-type-dropdown-item-background: #{$white};
  --room-type-dropdown-item-hover-background: #{$gray-light};
  --room-type-dropdown-item-description-text: #{$gray};

  --room-type-display-item-background: #{$gray-light};
  --room-type-display-item-border: #{$gray-light};
  --room-type-display-item-description-text: #{$gray-text};
}

.dark {
  --room-type-list-item-background: none;
  --room-type-list-item-border: #{$gray-dark-strong};
  --room-type-list-item-hover-background: #{$dark-gray-light};
  --room-type-list-item-description-text: #{$gray};

  --room-type-dropdown-button-background: none;
  --room-type-dropdown-button-border: #{$gray-dark-strong};
  --room-type-dropdown-button-hover-background: #{$dark-gray-light};
  --room-type-dropdown-button-description-text: #{$gray};

  --room-type-dropdown-item-background: #{$black};
  --room-type-dropdown-item-hover-background: #{$dark-gray-light};
  --room-type-dropdown-item-description-text: #{$gray};

  --room-type-display-item-background: #{$dark-gray-light};
  --room-type-display-item-border: #{$dark-gray-light};
  --room-type-display-item-description-text: #{$gray-text};
}

.light {
  --row-min-height: 47px;
  --row-width: 100%;
  --row-border-bottom: #{$gray-light-mid};
  --row-background-color: #{$light-gray-hover};
  --row-min-width: 160px;
  --row-overflow: hidden;
  --row-text-overflow: ellipsis;
  --row-element-margin-right: 14px;
  --row-element-margin-left: 2px;
  --row-option-button-padding: 8px 0px 9px 7px;
  --row-content-height: 56px;
}

.dark {
  --row-border-bottom: #{$gray-dark-strong};
  --row-background-color: #{$light-dark-gray-hover};

  --row-min-height: 47px;
  --row-width: 100%;
  --row-min-width: 160px;
  --row-overflow: hidden;
  --row-text-overflow: ellipsis;
  --row-element-margin-right: 14px;
  --row-element-margin-left: 2px;
  --row-option-button-padding: 8px 0px 9px 7px;
  --row-content-height: 56px;

  --row-content-margin: 0 6px;
  --row-content-font-size: 12px;
  --row-content-font-style: normal;
  --row-content-font-weight: 600;
  --row-content-font-family:
    "Open Sans", -apple-system, "Segoe UI", sans-serif, Arial;
  --row-content-max-width: 100%;
  --row-content-side-info-min-width: 160px;
  --row-content-side-info-margin: 0 6px;
  --row-content-side-info-width: 160px;
  --row-content-main-wrapper-min-width: 140px;
  --row-content-main-wrapper-margin-right: 8px;
  --row-content-main-wrapper-margin-top: 8px;
  --row-content-main-wrapper-width: 95%;

  --section-header-height: 69px;
  --section-header-height-tablet: 61px;
  --section-header-height-mobile: 53px;
  --section-desktop-padding: -20px;
  --section-tablet-padding: -24px;

  --section-submenu-height: 33px;
}

.light {
  --row-content-margin: 0 6px;
  --row-content-font-size: 12px;
  --row-content-font-style: normal;
  --row-content-font-weight: 600;
  --row-content-font-family:
    "Open Sans", -apple-system, "Segoe UI", sans-serif, Arial;
  --row-content-height: 56px;
  --row-content-max-width: 100%;

  --row-content-side-info-min-width: 160px;
  --row-content-side-info-margin: 0 6px;
  --row-content-side-info-width: 160px;

  --row-content-main-wrapper-min-width: 140px;
  --row-content-main-wrapper-margin-right: 8px;
  --row-content-main-wrapper-margin-top: 8px;
  --row-content-main-wrapper-width: 95%;

  --row-content-icons-height: 16px;
}

.light {
  --scrollbar-bg-color: #{$light-scroll};
  --scrollbar-hover-bg-color: #{$light-scroll-hover};
  --scrollbar-press-bg-color: #{$light-scroll-active};

  --scrollbar-padding-inline-end: 17px;
  --scrollbar-padding-inline-end-mobile: 8px;
  --scrollbar-padding-after-last-item: unset;
}

.dark {
  --scrollbar-bg-color: #{$dark-scroll};
  --scrollbar-hover-bg-color: #{$dark-scroll-hover};
  --scrollbar-press-bg-color: #{$dark-scroll-active};
}

.light {
  --section-header-height: 69px;
  --section-header-height-tablet: 61px;
  --section-header-height-mobile: 53px;
  --section-desktop-padding: -20px;
  --section-tablet-padding: -24px;

  --section-submenu-height: 33px;

  --section-header-bg: #{$white};
  --info-panel-blur-color: #{$blur-light};
  --info-panel-bg: #{$white};
  --info-panel-border: #{$gray-light-mid};
  --info-panel-avatar-color: #{$gray-text};
  --info-panel-link-expired: #{$gray};
  --info-panel-links-color: #{$light-blue-main};
  --info-panel-links-primary-color: #{$gray-text};
  --info-panel-members-create-link: #{$black};
}

.dark {
  --section-header-bg: #{$black};
  --info-panel-blur-color: #{$blur-dark};
  --info-panel-bg: #{$black};
  --info-panel-border: #{$gray-dark-strong};
  --info-panel-avatar-color: #{$gray};
  --info-panel-link-expired: #{$gray};
  --info-panel-links-color: #{$light-blue-main};
  --info-panel-links-primary-color: #{$dark-gray-dark};
  --info-panel-members-create-link: #{$gray-dark};
}

.light {
  --disabled-selected-item-color: #{$gray};
  --filter-input-selected-items-background: #{$gray-light-mid};
  --filter-input-selected-items-hover-background: #{$light-gray-hover};
}

.dark {
  --disabled-selected-item-color: #{$gray-dark-text};
  --filter-input-selected-items-background: #{$gray-dark-strong};
  --filter-input-selected-items-hover-background: #{$dark-gray-light};
}

.light {
  --selector-add-button-background: #{$gray-light-mid};
  --selector-add-button-hover-background: #{$light-gray-selected};
  --selector-add-button-active-background: #{$gray-strong};
  --selector-add-button-disabled-background: #{$light-gray-hover};

  --selector-add-button-icon-color: #{$light-gray-dark};
  --selector-add-button-icon-color-hover: #{$light-gray-dark};
  --selector-add-button-icon-color-active: #{$light-gray-dark};
  --selector-add-button-icon-color-disabled: #{$gray};

  --selector-add-button-border: none;
  --selector-add-button-box-sizing: border-box;
  --selector-add-button-border-radius: 3px;
  --selector-add-button-height: 32px;
  --selector-add-button-width: 32px;
  --selector-add-button-padding: 10px;
  --selector-add-button-color: #{$light-gray-dark};
  --selector-add-button-hover-color: #{$black};

  --selector-add-button-text-disabled: #{$gray-strong};
}

.dark {
  --selector-add-button-background: #{$gray-dark-mid};
  --selector-add-button-hover-background: #{$gray-dark-strong};
  --selector-add-button-active-background: #{$gray-dark-mid};
  --selector-add-button-disabled-background: #{$light-dark-gray-hover};

  --selector-add-button-icon-color: #{$dark-gray-dark};
  --selector-add-button-icon-color-hover: #{$white};
  --selector-add-button-icon-color-active: #{$gray-dark-pressed};
  --selector-add-button-icon-color-disabled: #{$gray-dark};

  --selector-add-button-color: #{$gray-dark};
  --selector-add-button-hover-color: #{$white};

  --selector-add-button-text-disabled: #{$gray-dark-text};
}

.light {
  /* Light theme variables */
  --tabs-gradient-color: #{$white};
  --tabs-line-color: #{$gray-light-mid};

  /* Primary tabs */
  --tabs-text-color-primary: #{$light-gray-dark};
  --tabs-active-text-color-primary: var(--accent-main, #{$black});
  --tabs-hover-text-color-primary: #{$gray};
  --tabs-pressed-text-color-primary: #{$gray-text};
  --tabs-background-color-primary: #{$white};

  /* Secondary tabs */
  --tabs-text-color-secondary: #{$light-gray-dark};
  --tabs-active-text-color-secondary: #{$black};
  --tabs-background-color-secondary: #{$light-gray-hover};
  --tabs-hover-background-color-secondary: #{$gray-light-mid};
  --tabs-pressed-background-color-secondary: #{$gray-light-mid};
  --tabs-active-background-color-secondary: #{$white};
  --tabs-hover-background-icon-color-secondary: #{$black};
}

/* Dark theme variables */
.dark {
  --tabs-gradient-color: #{$black};
  --tabs-line-color: #{$gray-dark-strong};

  /* Primary tabs */
  --tabs-text-color-primary: #{$dark-gray-dark};
  --tabs-active-text-color-primary: #{$white};
  --tabs-hover-text-color-primary: #{$white};
  --tabs-pressed-text-color-primary: #{$gray-dark-text};
  --tabs-background-color-primary: #{$black};

  /* Secondary tabs */
  --tabs-text-color-secondary: #{$dark-gray-dark};
  --tabs-active-text-color-secondary: #{$white};
  --tabs-background-color-secondary: #{$dark-gray-light};
  --tabs-hover-background-color-secondary: #{$gray-dark-mid};
  --tabs-pressed-background-color-secondary: #{$dark-gray-light};
  --tabs-active-background-color-secondary: #{$black};
  --tabs-hover-background-icon-color-secondary: #{$white};
}

.light {
  --tag-background: #{$white};
  --tag-hover-background: #{$light-gray-selected};
  --tag-active-background: #{$gray-light};
  --tag-new-background: #{$gray-light-mid};
  --tag-new-hover-background: #{$light-gray-hover};
  --tag-deleted-border: #{$gray-light-mid};
  --tag-color: #{$black};
  --tag-default-color: #{$black};
  --tag-deleted-color: #{$gray};
  --tag-disabled-color: #{$gray};
  --tag-disabled-border: 1px dashed #{$gray-strong};
  --tag-border: 1px solid #{$gray-strong};

  --tag-border-radius: 6px;
  --tag-icon-margin-start: 12px;
  --tag-dropdown-text-margin: 8px;

  --tag-third-party-padding: 2px 0px;
  --tag-third-party-size: 16px;

  --tag-text-line-height: 20px;
  --tag-dropdown-text-line-height: 30px;
  --tag-font-size: 13px;
}

.dark {
  --tag-background: #{$black};
  --tag-hover-background: #{$gray-dark-strong};
  --tag-active-background: #{$light-dark-gray-hover};
  --tag-new-background: #{$gray-dark-mid};
  --tag-new-hover-background: #{$light-dark-gray-hover};
  --tag-deleted-border: #{$gray-dark-strong};
  --tag-color: #{$white};
  --tag-default-color: #{$gray};
  --tag-deleted-color: #{$gray-dark};
  --tag-disabled-color: #{$gray-dark};
  --tag-disabled-border: 1px dashed #{$gray-dark-strong};
  --tag-border: 1px solid #{$gray-dark-strong};
}

.light {
  --text-input-appearance: none;
  --text-input-display: flex;
  --text-input-flex: 1 1 0%;
  --text-input-outline: none;
  --text-input-overflow: hidden;
  --text-input-opacity: 1;
  --text-input-transition: all 0.2s ease 0s;
  --text-input-box-shadow: inset 0 0 0 30px var(--input-bg);
  --text-input-font-weight: normal;
}

.dark {
  --tag-padding: 1px 7px;
  --tag-margin-end: 4px;
  --tag-border-radius: 6px;
  --tag-icon-margin-start: 12px;
  --tag-dropdown-text-margin: 8px;
  --tag-third-party-padding: 2px 0px;
  --tag-third-party-size: 16px;
  --tag-text-line-height: 20px;
  --tag-dropdown-text-line-height: 30px;
  --tag-font-size: 13px;

  --text-input-appearance: none;
  --text-input-display: flex;
  --text-input-flex: 1 1 0%;
  --text-input-outline: none;
  --text-input-overflow: hidden;
  --text-input-opacity: 1;
  --text-input-transition: all 0.2s ease 0s;
  --text-input-box-shadow: inset 0 0 0 30px var(--input-bg);
  --text-input-font-weight: normal;

  --toast-tap-highlight: #{$tap-highlight};
  --toast-text-color-comp: #{$white};
  --toast-close-button-color: #{$white};
  --toast-transform: translate3d(150%, 0, 0);
  --toast-top-offset: 16px;

  --view-selector-items-count: unset;
}

.light {
  --textarea-numeration-color: #{$gray};
}

.dark {
  --textarea-numeration-color: #{$gray-dark};
}

.light {
  --toastr-close-button-color: #{$black};
  --toastr-text-color: #{$black};
  --toast-text-color: #{$dark-black};

  --toastr-title-success-color: #{$dark-black};
  --toastr-title-error-color: #{$dark-black};
  --toastr-title-warning-color: #{$dark-black};
  --toastr-title-info-color: #{$dark-black};

  --toastr-svg-success-color: #{$black};
  --toastr-svg-error-color: #{$black};
  --toastr-svg-warning-color: #{$black};
  --toastr-svg-info-color: #{$black};

  --toast-box-shadow: 0px 10px 16px -12px #{$popup-shadow};

  --toast-success-bg: #{$light-toast-done};
  --toast-error-bg: #{$light-toast-warning};
  --toast-warning-bg: #{$light-toast-alert};
  --toast-info-bg: #{$light-toast-info};

  --toast-success-hover-bg: #{$light-toast-done};
  --toast-error-hover-bg: #{$light-toast-warning};
  --toast-warning-hover-bg: #{$light-toast-alert};
  --toast-info-hover-bg: #{$light-toast-info};

  --toast-success-border: none;
  --toast-error-border: none;
  --toast-warning-border: none;
  --toast-info-border: none;

  --toast-tap-highlight: #{$tap-highlight};
  --toast-text-color-comp: #{$white};

  --toast-close-button-color: #{$white};

  --toast-transform: translate3d(150%, 0, 0);

  --toast-top-offset: 16px;
}

.dark {
  --toastr-close-button-color: #{$dark-gray-dark};
  --toastr-text-color: #{$dark-gray-dark};
  --toast-text-color: #{$dark-gray-dark};

  --toastr-title-success-color: #{$dark-toast-done};
  --toastr-title-error-color: #{$dark-toast-warning};
  --toastr-title-warning-color: #{$dark-toast-alert};
  --toastr-title-info-color: #{$dark-toast-info};

  --toastr-svg-success-color: #{$dark-toast-done};
  --toastr-svg-error-color: #{$dark-toast-warning};
  --toastr-svg-warning-color: #{$dark-toast-alert};
  --toastr-svg-info-color: #{$dark-toast-info};

  --toast-box-shadow: 0px 16px 16px #{$popup-shadow};

  --toast-success-bg: #{$black};
  --toast-error-bg: #{$black};
  --toast-warning-bg: #{$black};
  --toast-info-bg: #{$black};

  --toast-success-hover-bg: #{$black};
  --toast-error-hover-bg: #{$black};
  --toast-warning-hover-bg: #{$black};
  --toast-info-hover-bg: #{$black};

  --toast-success-border: 2px solid #{$dark-toast-done};
  --toast-error-border: 2px solid #{$dark-toast-warning};
  --toast-warning-border: 2px solid #{$dark-toast-alert};
  --toast-info-border: 2px solid #{$dark-toast-info};
}

.light {
  --toggle-button-fill-color-default: #{$light-blue-main};
  --toggle-button-fill-color-off: #{$gray-strong};
  --toggle-button-hover-fill-color-off: #{$gray};
  --toggle-button-fill-circle-color: #{$white};
  --toggle-button-fill-circle-color-off: #{$white};

  --toggle-button-text-color: #{$black};
  --toggle-button-text-disable-color: #{$gray};
}

.dark {
  --toggle-button-fill-color-default: #{$light-blue-main};
  --toggle-button-fill-color-off: #{$gray-dark-mid};
  --toggle-button-hover-fill-color-off: #{$light-dark-gray-hover};
  --toggle-button-fill-circle-color: #{$white};
  --toggle-button-fill-circle-color-off: #{$white};

  --toggle-button-text-color: #{$white};
  --toggle-button-text-disable-color: #{$gray-dark-text};
}

.light {
  --view-selector-fill-color: #{$white};
  --view-selector-checked-fill-color: #{$gray};
  --view-selector-fill-disabled-color: #{$gray-light};
  --view-selector-disabled-fill-color: #{$gray-light-mid};
  --view-selector-disabled-fill-color-inner: #{$gray-strong};
  --view-selector-border-color: #{$gray-strong};
  --view-selector-hover-border-color: #{$gray};
  --view-selector-icon-button-hover-color: #{$light-gray-dark};

  --view-selector-items-count: unset;
}

.dark {
  --view-selector-fill-color: #{$black};
  --view-selector-checked-fill-color: #{$gray-dark};
  --view-selector-fill-disabled-color: #{$gray-light};
  --view-selector-disabled-fill-color: #{$gray-light-mid};
  --view-selector-disabled-fill-color-inner: #{$gray-strong};
  --view-selector-border-color: #{$gray-dark-strong};
  --view-selector-hover-border-color: #{$gray-dark};
  --view-selector-icon-button-hover-color: #{$white};
}

.light {
  --catalog-profile-background: #{$light-gray-hover};
  --catalog-profile-border-top: 1px solid #{$gray-light-mid};
}

.dark {
  --catalog-profile-background: #{$light-dark-gray-hover};
  --catalog-profile-border-top: 1px solid #{$gray-dark-strong};
}

.light {
  --modal-dialog-header-border-color: #{$gray-light-mid};
}

.dark {
  --modal-dialog-header-border-color: #{$gray-dark-strong};
}

.light {
  --filter-block-border-color: #{$gray-light-mid};
}

.dark {
  --filter-block-border-color: #{$gray-dark-strong};
}

.light {
  --body-info-border-color: #{$gray-light-mid};
}

.dark {
  --body-info-border-color: #{$gray-dark-strong};
}

.light {
  --header-info-border-color: #{$gray-light-mid};
}

.dark {
  --header-info-border-color: #{$gray-dark-strong};
}

.light {
  --selector-border: 1px solid #{$gray-light-mid};
}
.dark {
  --selector-border: 1px solid #{$gray-dark-strong};
}

.light {
  --files-section-tiles-view-tile-border: 1px solid #{$gray-strong};

  --files-section-table-view-exst-color: #{$gray};
  --files-section-table-view-row-border-color: #{$gray-light-mid};
  --files-section-table-view-row-index-update: #{$light-active};
  --files-section-table-view-row-index-active: #{$light-blue-action};

  --files-section-row-view-checked-background: #{$light-gray-hover};

  --files-badges-bg-color: #{$white};
  --files-badges-link-color: #{$light-gray-dark};
  --files-badges-border: 1px solid #{$white};
}

.dark {
  --files-section-tiles-view-tile-border: 1px solid #{$gray-dark-strong};

  --files-section-table-view-exst-color: #{$gray};
  --files-section-table-view-row-border-color: #{$gray-dark-strong};
  --files-section-table-view-row-index-update: #{$dark-active};
  --files-section-table-view-row-index-active: #{$dark-grey-action};

  --files-section-row-view-checked-background: #{$light-dark-gray-hover};

  --files-badges-bg-color: #{$black};
  --files-badges-link-color: #{$white};
  --files-badges-border: 1px solid #{$black};
}

.light {
  --text-color: #{$black};
  --font-family: "Open Sans", -apple-system, "Segoe UI", sans-serif, Arial;
}

.light {
  --form-filling-tips-circle-selected-background-color: #{$white};
  --form-filling-tips-circle-background-color: #{$gray-light-mid};
  --form-filling-tips-circle-border: 3px solid
    var(--accent-main, #{$light-blue-main});
}

.dark {
  --form-filling-tips-circle-selected-background-color: #{$black};
  --form-filling-tips-circle-background-color: #{$gray-dark-mid};
  --form-filling-tips-circle-border: 3px solid
    var(--accent-main, #{$light-second-main});
}

.light {
  // Input colors
  --input-bg: #{$white};
  --input-color: #{$black};
  --input-border-color: #{$gray-strong};
  --input-border-hover: #{$gray};
  --input-border-focus: #{$light-second-main};

  // Selection
  --input-selection-text-color: #{$black};
  --input-selection-color: #{$light-blue-hover};

  // Disabled state
  --input-disabled-bg: #{$gray-light};
  --input-disabled-color: #{$gray-strong};
  --input-disabled-border: #{$gray-light-mid};
  --input-disabled-border-hover: #{$gray-light-mid};
  --input-disabled-border-focus: #{$gray-light-mid};

  // Error state
  --input-error-border: #{$light-error-status};
  --input-error-border-hover: #{$light-error-status};
  --input-error-border-focus: #{$light-error-status};
  --input-error-color: #{$light-error-status};

  // Warning state
  --input-warning-border: #{$light-status-warning};
  --input-warning-border-hover: #{$light-status-warning};
  --input-warning-border-focus: #{$light-status-warning};

  // Dimensions
  --input-border-radius: 3px;
  --input-box-shadow: none;
  --input-border: 1px solid;
  --input-box-sizing: border-box;

  // Sizes
  --input-width-base: 173px;
  --input-width-middle: 300px;
  --input-width-large: 550px;

  // Line heights
  --text-input-line-height-base: 20px;
  --text-input-line-height-middle: 20px;
  --text-input-line-height-large: 22px;

  // Font sizes
  --text-input-font-size-base: 13px;
  --text-input-font-size-middle: 13px;
  --text-input-font-size-large: 16px;

  // Padding
  --text-input-padding-base: 5px 8px;
  --text-input-padding-middle: 5px 8px;
  --text-input-padding-large: 10px 12px;

  // Input font weight
  --text-input-font-weight-base: 400;
  --text-input-font-weight-middle: 600;
  --text-input-font-weight-large: 400;

  // Placeholder colors
  --text-input-placeholder-color: #{$gray};
  --text-input-placeholder-disabled-color: #{$gray-strong};
}

// Dark theme overrides
.dark {
  --input-bg: #{$dark-gray-light};
  --input-color: #{$white};
  --input-border-color: #{$gray-dark-strong};
  --input-border-hover: #{$gray-dark-text};
  --input-border-focus: #{$white};

  --input-selection-text-color: #{$white};
  --input-selection-color: #{$gray-dark-text};

  --input-disabled-bg: #{$gray-dark-strong};
  --input-disabled-color: #{$gray-dark};
  --input-disabled-border: #{$gray-dark-strong};

  --input-error-border: #{$dark-error-status};
  --input-error-border-hover: #{$dark-error-status};
  --input-error-border-focus: #{$dark-error-status};
  --input-error-color: #{$dark-error-status};

  --input-warning-border: #{$dark-status-warning};
  --input-warning-border-hover: #{$dark-status-warning};
  --input-warning-border-focus: #{$dark-status-warning};

  --text-input-placeholder-color: #{$gray-dark-text};
  --text-input-placeholder-disabled-color: #{$gray-dark-text};

  // Dimensions
  --input-border-radius: 3px;
  --input-box-shadow: none;
  --input-border: 1px solid;
  --input-box-sizing: border-box;

  // Sizes
  --input-width-base: 173px;
  --input-width-middle: 300px;
  --input-width-large: 550px;

  // Line heights
  --text-input-line-height-base: 20px;
  --text-input-line-height-middle: 20px;
  --text-input-line-height-large: 22px;

  // Font sizes
  --text-input-font-size-base: 13px;
  --text-input-font-size-middle: 13px;
  --text-input-font-size-large: 16px;

  // Padding
  --text-input-padding-base: 5px 8px;
  --text-input-padding-middle: 5px 8px;
  --text-input-padding-large: 10px 12px;

  // Input font weight
  --text-input-font-weight-base: 400;
  --text-input-font-weight-middle: 600;
  --text-input-font-weight-large: 400;
}

.light {
  --color-picker-border: 1px solid #{$gray-strong};
  --color-picker-background: #{$white};
  --color-picker-color: #{$gray-text};
}

.dark {
  --color-picker-border: 1px solid #{$gray-dark-strong};
  --color-picker-background: #{$dark-gray-light};
  --color-picker-color: #{$gray-dark-text};
}

.light {
  --calendar-title-color: #{$gray-text};
  --calendar-outline-color: #{$gray-light-mid};
  --calendar-arrow-color: #{$gray-text};
  --calendar-disabled-arrow-color: #{$gray};
  --calendar-box-shadow: 0px 12px 40px #{$popup-shadow};
  --calendar-border-color: #{$white};
  --calendar-weekday-color: #{$gray};
  --calendar-on-hover-background: #{$light-gray-hover};
  --calendar-past-color: #{$gray};
  --calendar-disabled-color: #{$light-gray-selected};
}

.dark {
  --calendar-title-color: #{$dark-gray-dark};
  --calendar-outline-color: #{$gray-dark-strong};
  --calendar-arrow-color: #{$gray-dark-text};
  --calendar-disabled-arrow-color: #{$gray-dark-strong};
  --calendar-box-shadow: 0px 12px 40px 0px #{$popup-shadow};
  --calendar-border-color: #{$gray-dark-strong};
  --calendar-weekday-color: #{$gray-dark};
  --calendar-on-hover-background: #{$light-dark-gray-hover};
  --calendar-past-color: #{$gray-dark};
  --calendar-disabled-color: #{$gray-dark-strong};
}

.light {
  --date-picker-background: #{$white};
  --date-picker-border: 1px solid #{$gray-strong};
  --date-picker-cell-background: #{$gray-light-mid};
  --date-picker-icon-color: #{$light-gray-dark};
  --data-picker-calendar-icon: #{$light-gray-dark};
}

.dark {
  --date-picker-background: #{$black};
  --date-picker-border: 1px solid #{$gray-dark-strong};
  --date-picker-cell-background: #{$gray-dark-mid};
  --date-picker-icon-color: #{$dark-gray-dark};
  --data-picker-calendar-icon: #{$dark-gray-dark};
}

.light {
  --dropzone-border: 2px dashed #{$gray-light-mid};
  --dropzone-secondary-link: #${black};
  --dropzone-exsts-color: #{$gray};
}

.dark {
  --dropzone-border: 2px dashed #{$gray-dark-strong};
  --dropzone-secondary-link: #${white};
  --dropzone-exsts-color: #{$gray};
}

.light {
  --social-button-border: 1px solid #{$gray-strong};
  --social-button-text-color: #{$black};
  --social-button-connect-text-color: #{$white};
  --social-button-background: #{$white};
  --social-button-hover-background: #{$white};
  --social-button-connect-background: #{$light-icons};
  --social-button-hover-connect-background: #{$link};
  --social-button-hover-border: 1px solid #{$light-second-main};
  --social-button-active-background: #{$gray-light-mid};
  --social-button-active-border: 1px solid #{$gray-strong};
  --social-button-active-connect-background: #{$blue-light-mid};
  --social-button-disable-background: #{$gray-light};
  --social-button-disable-color: #{$black};
  --social-button-hover-text-color: #{$black};
  --social-button-connect-svg-fill: #{$white};
}

.dark {
  --social-button-border: 1px solid #{$gray-dark-strong};
  --social-button-text-color: #{$white};
  --social-button-connect-text-color: #{$dark-black};
  --social-button-background: #{$black};
  --social-button-hover-background: #{$black};
  --social-button-connect-background: #{$dark-icon};
  --social-button-hover-connect-background: #{$white};
  --social-button-hover-border: 1px solid #{$gray-dark};
  --social-button-active-background: #{$dark-gray-light};
  --social-button-active-border: 1px solid #{$gray-dark-strong};
  --social-button-active-connect-background: #{$big-gray-dark-mid};
  --social-button-disable-background: #{$dark-gray-light};
  --social-button-disable-color: #{$dark-gray-dark};
  --social-button-hover-text-color: #{$white};
  --social-button-connect-svg-fill: #{$dark-black};
}

.light {
  --media-viewer-title-color: #{$white};
  --media-viewer-background-start: #{$tap-highlight};
  --media-viewer-background-end: #{$background-color};
  --media-viewer-control-btn-hover-bg: #{$silver};
  --media-viewer-control-btn-svg: #{$white};

  --image-viewer-bg-black: #{$dark-black};
  --image-viewer-bg-transparent: #{$viewer-dark-color};

  --message-error-bg: #{$error-bg-color};
  --message-error-border-radius: 20px;
  --message-error-padding: 20px 24px;
  --message-error-text-color: #{$white};
  --message-error-toolbar-background: #{$brown-background};
  --message-error-toolbar-hover-background: #{$background-color};
  --message-error-svg: #{$white};

  --mobile-details-gradient-start: #{$tap-highlight};
  --mobile-details-gradient-end: #{$background-color};
  --mobile-details-text-color: #{$white};
  --mobile-details-icon-color: #{$white};
  --mobile-details-height: 53px;
  --mobile-details-z-index: 307;

  --bookmarks-text-color: #{$white};
  --bookmarks-color: #{$gray-dark-strong};

  --main-panel-margin-top-desktop: 85px;
  --main-panel-margin-top-mobile: 66px;

  --page-count-background: #{$brown-background};
  --page-count-hover-background: #{$background-color};
  --page-count-color: #{$white};

  --media-viewer-background: #{$viewer-dark-color};
  --media-viewer-toolbar-hover: #{$background-color};
  --media-viewer-error-background: #{$media-viewer-dark};
  --media-viewer-icon-color: #{$white};
  --pdf-text-color: #{$white};
  --sidebar-bg: #{$black};
  --sidebar-icon-fill: #{$dark-icon-color};
  --mobile-drawer-bg: #{$black};
  --mobile-drawer-svg: #{$dark-icon-color};

  --player-big-play-button-cursor: pointer;

  --player-icon-fill: #{$white};

  --player-duration-color: #{$white};

  --player-fullscreen-hover-cursor: pointer;

  --player-play-button-cursor: pointer;

  --player-speed-control-cursor: pointer;
  --player-speed-control-svg-fill: #{$white};
  --player-speed-control-svg-stroke: #{$white};
  --player-speed-control-dropdown-bg: #{$black};
  --player-speed-control-dropdown-color: #{$white};
  --player-speed-control-dropdown-item-hover-bg: #{$black};
  --player-speed-control-toast-bg: #{$player-speed-control-background};
  --player-speed-control-toast-color: #{$white};

  --player-timeline-hover-bg: #{$player-timeline-hover};
  --player-timeline-progress-bg: #{$player-timeline-progress};
  --player-timeline-thumb-bg: #{$white};
  --player-timeline-time-color: #{$white};
  --player-timeline-input-bg: #{$player-background};
  --player-timeline-bg: #{$white};

  --volume-control-background: #{$player-background};
  --volume-control-slider: #{$white};

  --viewer-color: #{$gray-strong};
  --viewer-fill: #{$white};
  --viewer-rtl-margin-left: 10px;
  --viewer-rtl-margin-right: 10px;
  --media-viewer-tap-highlight: #{$tap-highlight};
  --viewer-details: #{$background-color};

  --viewer-loader-border-color: #{$white};
  --viewer-loader-background: #{$brown-background};

  --viewer-player-fullscreen-bg: #{$dark-black};
  --viewer-player-bg: #{$viewer-dark-color};
  --viewer-player-audio-bg: #{$error-bg-color};
  --viewer-player-controls-gradient-start: #{$tap-highlight};
  --viewer-player-controls-gradient-middle: #{$viewer-player-controls-gradient};
  --viewer-player-controls-gradient-end: #{$viewer-player-controls-gradient-end-color};
  --viewer-player-controls-tablet-bg: #{$background-color};

  --viewer-toolbar-bg: #{$brown-background};
  --viewer-toolbar-hover-bg: #{$background-color};
  --viewer-toolbar-icon-color: #{$white};
  --viewer-toolbar-percent-color: #{$white};
  --viewer-toolbar-icon-disabled: #{$gray};

  --viewer-dropdown-bg: #{$black};
  --viewer-dropdown-item-color: #{$white};
  --viewer-dropdown-item-hover-bg: #{$light-dark-gray-hover};
}

.dark {
  --media-viewer-title-color: #{$white};
  --media-viewer-background-start: #{$tap-highlight};
  --media-viewer-background-end: #{$background-color};
  --media-viewer-control-btn-hover-bg: #{$silver};
  --media-viewer-control-btn-svg: #{$white};

  --image-viewer-bg-black: #{$dark-black};
  --image-viewer-bg-transparent: #{$viewer-dark-color};

  --message-error-bg: #{$error-bg-color};
  --message-error-border-radius: 20px;
  --message-error-padding: 20px 24px;
  --message-error-text-color: #{$white};
  --message-error-toolbar-background: #{$brown-background};
  --message-error-toolbar-hover-background: #{$background-color};
  --message-error-svg: #{$white};

  --mobile-details-gradient-start: #{$tap-highlight};
  --mobile-details-gradient-end: #{$background-color};
  --mobile-details-text-color: #{$white};
  --mobile-details-icon-color: #{$white};
  --mobile-details-height: 53px;
  --mobile-details-z-index: 307;

  --bookmarks-text-color: #{$white};
  --bookmarks-color: #{$gray-dark-strong};

  --main-panel-margin-top-desktop: 85px;
  --main-panel-margin-top-mobile: 66px;

  --page-count-background: #{$brown-background};
  --page-count-hover-background: #{$background-color};
  --page-count-color: #{$white};

  --media-viewer-background: #{$viewer-dark-color};
  --media-viewer-toolbar-hover: #{$background-color};
  --media-viewer-error-background: #{$media-viewer-dark};
  --media-viewer-icon-color: #{$white};
  --pdf-text-color: #{$white};
  --sidebar-bg: #{$black};
  --sidebar-icon-fill: #{$dark-icon-color};
  --mobile-drawer-bg: #{$black};
  --mobile-drawer-svg: #{$dark-icon-color};

  --player-big-play-button-cursor: pointer;

  --player-icon-fill: #{$white};

  --player-duration-color: #{$white};

  --player-fullscreen-hover-cursor: pointer;

  --player-play-button-cursor: pointer;

  --player-speed-control-cursor: pointer;
  --player-speed-control-svg-fill: #{$white};
  --player-speed-control-svg-stroke: #{$white};
  --player-speed-control-dropdown-bg: #{$black};
  --player-speed-control-dropdown-color: #{$white};
  --player-speed-control-dropdown-item-hover-bg: #{$black};
  --player-speed-control-toast-bg: #{$player-speed-control-background};
  --player-speed-control-toast-color: #{$white};

  --player-timeline-hover-bg: #{$player-timeline-hover};
  --player-timeline-progress-bg: #{$player-timeline-progress};
  --player-timeline-thumb-bg: #{$white};
  --player-timeline-time-color: #{$white};
  --player-timeline-input-bg: #{$player-background};
  --player-timeline-bg: #{$white};

  --volume-control-background: #{$player-background};
  --volume-control-slider: #{$white};

  --viewer-color: #{$gray-dark-strong};
  --viewer-fill: #{$white};
  --viewer-rtl-margin-left: 10px;
  --viewer-rtl-margin-right: 10px;
  --media-viewer-tap-highlight: #{$tap-highlight};
  --viewer-details: #{$background-color};

  --viewer-loader-border-color: #{$white};
  --viewer-loader-background: #{$brown-background};

  --viewer-player-fullscreen-bg: #{$dark-black};
  --viewer-player-bg: #{$viewer-dark-color};
  --viewer-player-audio-bg: #{$error-bg-color};
  --viewer-player-controls-gradient-start: #{$tap-highlight};
  --viewer-player-controls-gradient-middle: #{$viewer-player-controls-gradient};
  --viewer-player-controls-gradient-end: #{$viewer-player-controls-gradient-end-color};
  --viewer-player-controls-tablet-bg: #{$background-color};

  --viewer-toolbar-bg: #{$brown-background};
  --viewer-toolbar-hover-bg: #{$background-color};
  --viewer-toolbar-icon-color: #{$white};
  --viewer-toolbar-percent-color: #{$white};
  --viewer-toolbar-icon-disabled: #{$gray};

  --viewer-dropdown-bg: #{$black};
  --viewer-dropdown-item-color: #{$white};
  --viewer-dropdown-item-hover-bg: #{$light-dark-gray-hover};
}

.light {
  --file-input-border-color: #{$gray-strong};
  --file-input-disabled-border-color: #{$gray-light-mid};
  --file-input-warning-border-color: #{$light-status-warning};
  --file-input-error-border-color: #{$light-error-status};
  --file-input-hover-border-color: #{$gray};
  --file-input-hover-disabled-border-color: #{$gray-light-mid};
  --file-input-hover-warning-border-color: #{$light-status-warning};
  --file-input-hover-error-border-color: #{$light-error-status};
  --file-input-focus-border-color: #{$light-second-main};
  --file-input-focus-disabled-border-color: #{$gray-light-mid};
  --file-input-focus-warning-border-color: #{$light-status-warning};
  --file-input-focus-error-border-color: #{$light-error-status};

  --file-input-disabled-placeholder-color: #{$gray-strong};
}

.dark {
  --file-input-disabled-border-color: #{$gray-dark-strong};
  --file-input-border-color: #{$gray-dark-strong};
  --file-input-warning-border-color: #{$dark-status-warning};
  --file-input-error-border-color: #{$dark-error-status};
  --file-input-hover-border-color: #{$gray-dark};
  --file-input-hover-disabled-border-color: #{$gray-dark-strong};
  --file-input-hover-warning-border-color: #{$dark-status-warning};
  --file-input-hover-error-border-color: #{$dark-error-status};
  --file-input-focus-border-color: #{$white};
  --file-input-focus-disabled-border-color: #{$gray-dark-strong};
  --file-input-focus-warning-border-color: #{$dark-status-warning};
  --file-input-focus-error-border-color: #{$dark-error-status};

  --file-input-disabled-placeholder-color: #{$gray-dark-text};
}

.light {
  --settings-description-color: #{$gray-text};
  --settings-arrow-fill: #{$black};
}

.dark {
  --settings-description-color: #{$gray-dark};
  --settings-arrow-fill: #{$white};
}

.light {
  --icon-cropper-grid-color: #{$gray-strong};
  --icon-cropper-delete-button-bg: #{$gray-light};
  --icon-cropper-delete-button-hover-bg: #{$light-gray-hover};
  --icon-cropper-delete-button-color: #{$gray-text};
  --icon-cropper-delete-button-icon-color: #{$light-gray-dark};
  --icon-cropper-zoom-button-icon-color: #{$gray};
  --icon-cropper-zoom-button-hover-icon-color: #{$light-gray-dark};

  --preview-tile-background: #{$white};
  --preview-tile-border: 1px solid #{$gray-strong};
  --preview-tile-icon-border: 1px solid #{$gray-light-mid};

  --button-delete-bg: #{$gray-light};
  --button-delete-bg-hover: #{$light-gray-hover};
  --button-delete-border: #{$gray-light};
  --button-delete-border-hover: #{$light-gray-hover};
  --button-delete-text: #{$gray-text};
  --button-delete-icon-color: #{$light-gray-dark};
}

.dark {
  --icon-cropper-grid-color: #{$black};
  --icon-cropper-delete-button-bg: #{$gray-dark-mid};
  --icon-cropper-delete-button-hover-bg: #{$gray-dark-strong};
  --icon-cropper-delete-button-color: #{$white};
  --icon-cropper-delete-button-icon-color: #{$dark-gray-dark};
  --icon-cropper-zoom-button-icon-color: #{$gray-dark};
  --icon-cropper-zoom-button-hover-icon-color: #{$dark-gray-dark};

  --preview-tile-background: #{$black};
  --preview-tile-border: 1px solid #{$gray-dark-strong};
  --preview-tile-icon-border: 1px solid #{$gray-light-mid};

  --button-delete-bg: #{$gray-dark-mid};
  --button-delete-bg-hover: #{$gray-dark-strong};
  --button-delete-border: #{$gray};
  --button-delete-border-hover: #{$light-dark-gray-hover};
  --button-delete-text: #{$white};
  --button-delete-icon-color: #{$dark-gray-dark};
}

.light {
  --storage-management-region-country-color: #{$black};
  --storage-management-region-description-color: #{$light-gray-dark};
}

.dark {
  --storage-management-region-country-color: #{$white};
  --storage-management-region-description-color: #{$dark-gray-dark};
}

.rtl {
  --input-text-align: right;
  --input-direction: rtl;
}

.rtl {
  --modal-dialog-content-transform-x: -100%;
  --toast-transform: translate3d(-150%, 0, 0);
}

.light {
  --tile-background-color: #{$white};
  --tile-room-border: 1px solid #{$gray-strong};
  --tile-border: 1px solid #{$gray-light-mid};
  --tile-checked-background: #{$light-gray-hover};
  --tile-icon-button-color: #{$gray};
  --tile-background-badge-color: #{$white};
  --tile-sub-text: #{$light-gray-dark};

  --tile-ckeckbox-background: #{$white};
  --tile-ckeckbox-border: #{$gray-strong};

  --tile-tag-checked-background: #{$white};

  --tile-container-sort-fill: #{$black};
  --tile-container-sort-text: #{$black};

  --tile-container-sort: #{$light-gray-dark};
  --tile-container-hover-background: #{$gray-light};

  --tile-show-hotkey-border: #{$light-second-main};
  --tile-border-radius: 12px;
  --tile-room-border-radius: 12px;
  --tile-badge-shadow: 0px 2px 4px #{$badge-shadow};

  --tile-font-size: 14px;
  --tile-line-height: 16px;

  --tile-icon-button-color: #{$gray};
  --tile-icon-button-hover-color: #{$light-blue-main};
}

.dark {
  --tile-background-color: #{$black};
  --tile-room-border: 1px solid #{$gray-dark-strong};
  --tile-border: 1px solid #{$gray-dark-strong};
  --tile-checked-background: #{$light-dark-gray-hover};
  --tile-icon-button-color: #{$gray-dark};
  --tile-background-badge-color: #{$black};
  --tile-sub-text: #{$gray-dark};

  --tile-ckeckbox-background: #{$white};
  --tile-ckeckbox-border: #{$gray-strong};

  --tile-tag-checked-background: #{$light-dark-gray-hover};

  --tile-container-sort-fill: #{$white};
  --tile-container-sort-text: #{$white};

  --tile-container-sort: #{$dark-gray-dark};
  --tile-container-hover-background: #{$black};

  --tile-show-hotkey-border: #{$light-second-main};
  --tile-border-radius: 12px;
  --tile-room-border-radius: 12px;
  --tile-badge-shadow: 0px 2px 4px #{$badge-dark-shadow};

  --tile-font-size: 14px;
  --tile-line-height: 16px;

  --tile-icon-button-color: #{$gray};
  --tile-icon-button-hover-color: #{$light-blue-main};
}

.rtl {
  --context-menu-header-text-margin: 0 8px 0 0;
  --context-menu-submenu-list-margin: -4px;

  --context-menu-submenu-transoform: scaleX(-1);
  --context-menu-submenu-transoform-box: content-box;
}

.light {
  --download-dialog-bg: #{$gray-light};
  --download-dialog-text-color: #{$gray};
  --download-dialog-warning-color: #{$light-error-status};
}

.dark {
  --download-dialog-bg: #{$dark-gray-light};
  --download-dialog-text-color: #{$gray-dark};
  --download-dialog-warning-color: #{$dark-error-status};
}

.light {
  --payment-background-color: #{$gray-light};
  --payment-text-color: #{$light-gray-dark};
  --payment-credit-color: #{$light-status-positive};
  --payment-icon-background: #{$gray-light-mid};
  --payment-icon-color: #{$light-gray-dark};
  --payment-dialog-text: #{$gray};
  --payment-devider-color: #{$gray-light-mid};
  --payment-contact-container-text-color: #{$gray};
  --payment-contact-container-link-color: #{$light-gray-dark};

  --warning-color: #{$light-error-status};
  --background-service-color: #{$light-gray-hover};
  --border-service-color: #{$gray-light-mid};
}

.dark {
  --payment-background-color: #{$light-dark-gray-hover};
  --payment-text-color: #{$dark-gray-dark};
  --payment-credit-color: #{$dark-status-positive};
  --payment-icon-background: #{$gray-dark-mid};
  --payment-icon-color: #{$dark-gray-dark};
  --payment-dialog-text: #{$gray-dark};
  --payment-devider-color: #{$gray-dark-mid};
  --payment-contact-container-text-color: #{$dark-gray-dark};
  --payment-contact-container-link-color: #{$gray-dark};

  --warning-color: #{$dark-error-status};
  --background-service-color: #{$light-dark-gray-hover};
  --border-service-color: #{$gray-dark-strong};
  --modal-dialog-border-color: #{$gray-dark-strong};
}

.light {
  --services-text-description: #{$gray-text};
}

.dark {
  --services-text-description: #{$gray-dark};
}

.light {
  --modal-dialog-border-color: #{$gray-light-mid};
}

.light {
  --chat-button-open-background-color: #{$light-gray-hover};

  --chat-header-button-background-color: #{$gray-light};

  --chat-header-model-color: #{$gray};
  --chat-header-border-color: #{$gray-light-mid};
  --chat-header-button-svg-color: #{$black};
  --chat-header-button-hover-background: #{$light-gray-hover};
  --chat-header-button-active-background: #{$gray-light-mid};
  --chat-header-button-disabled-color: #{$gray};

  --chat-file-item-border-color: #{$gray-light-mid};
  --chat-file-item-background-color: #{$white};
  --chat-file-item-exst-color: #{$gray};

  --chat-input-background-color: #{$gray-light};
  --chat-input-border: unset;
  --chat-input-file-border-color: #{$gray-light-mid};
  --chat-input-file-background-color: #{$white};
  --chat-input-file-exst-color: #{$gray};
  --chat-input-tools-button-color: #{$gray-text};
  --chat-input-tools-button-disabled-color: #{$gray};
  --chat-input-tools-button-hover-color: #{$gray-text};
  --chat-input-tools-button-hover-background: #{$light-gray-hover};
  --chat-input-tools-button-active-color: #{$black};
  --chat-input-tools-button-active-background: #{$gray-light-mid};
  --chat-input-send-button-color: #{$white};
  --chat-input-send-button-background: var(--accent-main);
  --chat-input-placeholder-disabled-color: #{$gray-strong};

  --chat-message-color: #{$gray-text};
  --chat-message-user-background-color: var(--accent-main);
  --chat-message-ai-background-color: #{$light-gray-hover};
  --chat-message-error-background-color: #{$light-error-status};
  --chat-message-file-border-color: #{$gray-light-mid};
  --chat-message-code-block-background-color: #{$white};
  --chat-message-code-block-border: 1px solid #{$gray-light-mid};
  --chat-message-code-block-separator-color: #{$gray-light-mid};
  --chat-message-tool-block-color: #{$light-gray-hover};
  --chat-message-hr-color: #{$gray};
  --chat-message-table-row-border-color: #{$gray-light-mid};
  --chat-message-blockquote-bg-color: var(--accent-main);
  --chat-message-blockquote-color: #{$gray-text};
  --chat-message-source-url-color: #{$light-gray-dark};
  --chat-message-source-bg-hover-color: #{$light-gray-selected};
  --chat-message-source-bg-pressed-color: #{$gray-strong};
  --chat-message-external-link-icon-color: #{$gray};
}

.dark {
  --chat-button-open-background-color: #{$dark-gray-light};

  --chat-header-button-background-color: #{$light-dark-gray-hover};

  --chat-header-model-color: #{$gray-dark};
  --chat-header-border-color: #{$gray-dark-strong};
  --chat-header-button-svg-color: #{$white};
  --chat-header-button-hover-background: #{$light-dark-gray-hover};
  --chat-header-button-active-background: #{$gray-dark-mid};
  --chat-header-button-disabled-color: #{$gray-dark};

  --chat-file-item-border-color: #{$gray-dark-strong};
  --chat-file-item-background-color: unset;
  --chat-file-item-exst-color: #{$gray-dark};

  --chat-input-background-color: #{$gray-dark-mid};
  --chat-input-border: 1px solid #{$black};
  --chat-input-file-border-color: #{$black};
  --chat-input-file-background-color: #{$black};
  --chat-input-file-exst-color: #{$gray};
  --chat-input-tools-button-color: #{$dark-gray-dark};
  --chat-input-tools-button-disabled-color: #{$gray-dark-strong};
  --chat-input-tools-button-hover-color: #{$dark-gray-dark};
  --chat-input-tools-button-hover-background: #{$light-dark-gray-hover};
  --chat-input-tools-button-active-color: #{$white};
  --chat-input-tools-button-active-background: #{$gray-dark-mid};
  --chat-input-send-button-color: #{$black};
  --chat-input-send-button-background: #{$active-color-dark};
  --chat-input-placeholder-disabled-color: #{$gray-dark-strong};

  --chat-message-color: #{$dark-gray-dark};
  --chat-message-user-background-color: #{$white};
  --chat-message-ai-background-color: #{$light-dark-gray-hover};
  --chat-message-error-background-color: #{$dark-error-status};
  --chat-message-file-border-color: #{$gray-dark-strong};
  --chat-message-code-block-background-color: #{$dark-gray-light};
  --chat-message-code-block-border: none;
  --chat-message-code-block-separator-color: #{$gray-dark-strong};
  --chat-message-tool-block-color: #{$gray-dark-mid};
  --chat-message-hr-color: #{$gray-dark};
  --chat-message-table-row-border-color: #{$gray-dark-strong};
  --chat-message-blockquote-bg-color: #{$white};
  --chat-message-blockquote-color: #{$dark-gray-dark};
  --chat-message-source-url-color: #{$dark-gray-dark};
  --chat-message-source-bg-hover-color: #{$light-dark-gray-hover};
  --chat-message-source-bg-pressed-color: #{$black};
  --chat-message-external-link-icon-color: #{$gray-dark};
}

.light {
  --selector-body-description-text: #{$gray};
  --selector-breadcrumbs-prev-item-color: #{$light-gray-dark};
  --selector-breadcrumbs-arrow-right-color: #{$light-gray-dark};

  --selector-info-background-color: #{$gray-light};
  --selector-info-color: #{$gray-text};

  --selector-item-hover-background: #{$gray-light};
  --selector-item-disabled-text-color: #{$gray};
  --selector-item-selected-background: #{$light-gray-hover};
  --selector-item-input-button-border: 1px solid #{$gray-strong};
  --selector-item-input-button-border-hover: #{$light-gray-dark};

  --selector-empty-screen-pressed-button-color: #{$gray-text};
  --selector-empty-screen-button-color: #{$light-gray-dark};
  --selector-empty-screen-hover-button-color: #{$black};
  --selector-empty-screen-description-color: #{$gray-text};
}

.dark {
  --selector-body-description-text: #{$gray-dark};

  --selector-breadcrumbs-prev-item-color: #{$dark-gray-dark};
  --selector-breadcrumbs-arrow-right-color: #{$dark-gray-dark};

  --selector-info-background-color: #{$dark-gray-light};
  --selector-info-color: #{$dark-gray-dark};

  --selector-item-hover-background: #{$light-dark-gray-hover};
  --selector-item-disabled-text-color: #{$gray-dark};
  --selector-item-selected-background: #{$light-dark-gray-hover};
  --selector-item-input-button-border: 1px solid #{$gray-dark-strong};
  --selector-item-input-button-border-hover: #{$white};

  --selector-empty-screen-pressed-button-color: #{$gray-dark-text};
  --selector-empty-screen-button-color: #{$dark-gray-dark};
  --selector-empty-screen-hover-button-color: #{$white};
  --selector-empty-screen-description-color: #{$dark-gray-dark};
}

.light {
  --index-bg-button-hover: #{$light-blue-hover};
  --index-arrow-button-hover: #{$light-blue-main};
}

.dark {
  --index-bg-button-hover: #{$dark-grey-hover};
  --index-arrow-button-hover: #{$white};
}

.light {
  --mute-badge-color: var(--accent-main);
}

.dark {
  --mute-badge-color: #{$white};
}

.light {
  --indicator-loader-bg-color: var(--accent-main);
}

.dark {
  --indicator-loader-bg-color: #{$white};
}

.light {
  --login-or-text-color: #{$gray};
  --login-or-line-color: #{$gray-light-mid};
  --login-header-color: #{$black};
  --login-help-btn: #{$gray};
  --login-title-color: #{$black};
  --login-text-color: #{$gray};
  --login-captcha-error-border: 1px solid #{$light-error-status};
  --login-captcha-error-color: #{$light-error-status};
  --login-register-background-color: #{$gray-light};
  --login-simple-nav-background-color: #{$gray-light};
  --login-register-text-color: var(--accent-main);
  --login-wizard-generate-password-color: #{$light-gray-dark};
  --login-error-color: #{$light-error-status};
  --login-invite-text-color: #{$gray};
  --login-invite-border-color: #{$gray-light-mid};
  --login-logo-color: #{$black};
  --login-back-title-color: #{$gray};
}

.dark {
  --login-or-text-color: #{$gray-dark};
  --login-or-line-color: #{$gray-dark-strong};
  --login-header-color: #{$white};
  --login-help-btn: #{$gray-dark};
  --login-title-color: #{$white};
  --login-text-color: #{$gray-dark};
  --login-captcha-error-border: 1px solid #{$dark-error-status};
  --login-captcha-error-color: #{$dark-error-status};
  --login-register-background-color: #{$dark-gray-light};
  --login-simple-nav-background-color: #{$dark-gray-light};
  --login-register-text-color: var(--accent-main);
  --login-wizard-generate-password-color: #{$dark-gray-dark};
  --login-error-color: #{$dark-error-status};
  --login-invite-text-color: #{$gray-dark};
  --login-invite-border-color: #{$gray-dark-strong};
  --login-logo-color: #{$white};
  --login-back-title-color: #{$gray};
}

.light {
  --loading-button-default-bg: #{$gray};
  --loading-button-hover-color: #{$light-gray-dark};
  --loading-button-color: #{$light-second-main};
  --loading-button-bg: #{$white};
}

.dark {
  --loading-button-default-bg: #{$gray-dark};
  --loading-button-hover-color: #{$white};
  --loading-button-color: #{$white};
  --loading-button-bg: #{$black};
}

.light {
  --preparation-portal-progress-bg: #{$light-gray-hover};
  --preparation-portal-progress-color-percent-big: #{$white};
  --preparation-portal-progress-color-percent-small: #{$black};
  --preparation-portal-progress-line-bg: var(--accent-main);
  --preparation-portal-description-text-color: #{$gray};
  --preparation-portal-progress-error-text-color: #{$light-error-status};
}

.dark {
  --preparation-portal-progress-bg: #{$dark-gray-light};
  --preparation-portal-progress-color-percent-big: #{$black};
  --preparation-portal-progress-color-percent-small: #{$white};
  --preparation-portal-progress-line-bg: #{$white};
  --preparation-portal-description-text-color: #{$gray-dark};
  --preparation-portal-progress-error-text-color: #{$dark-error-status};
}

.light {
  --files-version-history-badge-default-fill: #{$white};
  --files-version-history-badge-first-fill: #{$gray};
  --files-version-history-badge-fill: #{$light-status-warning};
  --files-version-history-badge-stroke: #{$gray};
}

.dark {
  --files-version-history-badge-default-fill: #{$black};
  --files-version-history-badge-first-fill: #{$gray-dark};
  --files-version-history-badge-fill: #{$main-orange};
  --files-version-history-badge-stroke: #{$gray-dark};
}

.light {
  --settings-common-description-color: #{$light-gray-dark};
  --settings-common-white-label-paid-badge-bg: #{$favorites-status};
}

.dark {
  --settings-common-description-color: #{$gray-dark};
  --settings-common-white-label-paid-badge-bg: #{$favorite-status-dark};
}

.light {
  --settings-common-company-info-border: 1px dashed #{$black};
  --settings-common-company-info-color: #{$gray};
  --settings-common-branding-description-color: #{$light-gray-dark};
}

.dark {
  --settings-common-company-info-border: 1px dashed #{$white};
  --settings-common-company-info-color: #{$gray-dark};
  --settings-common-branding-description-color: #{$gray-dark};
}

.light {
  --files-editing-wrapper-fill: #{$gray};
  --files-panels-invite-border: 1px solid #{$gray-strong};
  --input-block-border-color: #{$light-second-main};
  --settings-common-white-label-border-img: 1px solid #{$gray-strong};
  --settings-common-white-label-green-bg-color: 1px solid #{$gray-strong};
  --settings-common-white-label-not-available-background: #{$gray-light};
  --settings-common-white-label-text-color: #{$black};
  --settings-common-backup-rectangle-bg-color: #{$gray-light};
  --settings-backup-text-disabled: #{$gray};
  --settings-backup-background: #{$gray-light};
  --settings-backup-note-color: #{$gray};
}

.dark {
  --files-editing-wrapper-fill: #{$gray-dark};
  --files-panels-invite-border: 1px solid #{$gray-dark-strong};
  --input-block-border-color: #{$white};
  --settings-common-white-label-border-img: 1px solid #{$gray-dark-strong};
  --settings-common-white-label-not-available-background: #{$gray-dark};
  --settings-common-white-label-text-color: #{$white};
  --settings-common-backup-rectangle-bg-color: #{$light-dark-gray-hover};
  --settings-backup-text-disabled: #{$gray-dark-text};
  --settings-backup-background: #{$dark-gray-light};
  --settings-backup-note-color: #{$gray-dark};
}

.light {
  --rombs-bg: #{$rombs-loader-red-bg};

  --rombs-loader-blue: #{$blue-romb};
  --rombs-loader-green: #{$green-romb};
  --rombs-loader-red: #{$red-romb};

  --rombs-loader-blue-colorStep_1: #{$rombs-loader-apricot-colorStep};
  --rombs-loader-blue-colorStep_2: #{$white};
  --rombs-loader-blue-colorStep_3: #{$rombs-loader-gray-colorStep};
  --rombs-loader-blue-colorStep_4: #{$rombs-loader-dark-gray-colorStep};

  --rombs-loader-red-colorStep_1: #{$rombs-loader-blue-colorStep};
  --rombs-loader-red-colorStep_2: #{$white};
  --rombs-loader-red-colorStep_3: #{$rombs-loader-light-gray-colorStep};

  --rombs-loader-green-colorStep_1: #{$rombs-loader-green-colorStep};
  --rombs-loader-green-colorStep_2: #{$white};
  --rombs-loader-green-colorStep_3: #{$rombs-loader-light-gray-colorStep};
  --rombs-loader-green-colorStep_4: #{$rombs-loader-gray-colorStep};
}

.dark {
  --rombs-bg: #{$rombs-loader-red-bg};

  --rombs-loader-blue: #{$blue-romb};
  --rombs-loader-green: #{$green-romb};
  --rombs-loader-red: #{$red-romb};

  --rombs-loader-blue-colorStep_1: #{$black};
  --rombs-loader-blue-colorStep_2: #{$black};
  --rombs-loader-blue-colorStep_3: #{$dark-romb};
  --rombs-loader-blue-colorStep_4: #{$dark-romb};

  --rombs-loader-red-colorStep_1: #{$black};
  --rombs-loader-red-colorStep_2: #{$black};
  --rombs-loader-red-colorStep_3: #{$dark-romb};

  --rombs-loader-green-colorStep_1: #{$black};
  --rombs-loader-green-colorStep_2: #{$black};
  --rombs-loader-green-colorStep_3: #{$dark-romb};
}

.light {
  --encryption-portal-text: #{$gray};
  --encryption-portal-error: #{$light-error-status};
  --encryption-portal-body-text: #{$gray};
}

.dark {
  --encryption-portal-text: #{$gray};
  --encryption-portal-error: #{$dark-error-status};
  --encryption-portal-body-text: #{$gray-dark};
}

.light {
  --modal-dialog-resolve-color: #{$gray};
}

.dark {
  --modal-dialog-resolve-color: #{$gray};
}

.light {
  --info-panel-name-color: #{$gray-dark};
  --info-panel-border-color: #{$gray-light-mid};
  --info-panel-background-color: #{$white};
  --info-panel-text-color: #{$black};
  --info-panel-details-border-color: #{$gray-light-mid};
  --info-panel-group-text-color: #{$gray};
  --info-panel-group-tag-color: #{$gray-strong};
  --info-panel-gallery-border-color: #{$gray-strong};
  --info-panel-gallery-description-color: #{$light-gray-dark};
  --info-panel-links-primary-color: #{$gray-text};
  --info-panel-links-bar-color: #{$light-gray-dark};
  --info-panel-subtitle-color: #{$gray};
  --info-panel-expect-name-color: #{$gray};
  --info-panel-me-label-color: #{$gray};
  --info-panel-disable-role-color: #{$gray};
  --info-panel-icon-color: #{$light-icons};
  --info-panel-icon-error-color: #{$light-error-status};
  --info-panel-members-icon-color: #{$gray};
  --info-panel-members-icon-hover-color: #{$light-gray-dark};
  --info-panel-icon-button-color: #{$gray};
  --info-panel-icon-button-hover-color: #{$light-gray-dark};
  --info-panel-box-shadow: 0px 5px 20px 0px #{$menu-shadow};
  --info-panel-file-exst-color: #{$gray};
  --info-panel-comment-editor-icon-color: #{$black};
  --info-panel-role-color: #{$light-gray-dark};
  --info-panel-item-border-color: #{$gray-light-mid};
  --info-panel-item-selected-color: #{$light-gray-selected};
}

.dark {
  --info-panel-name-color: #{$gray};
  --info-panel-border-color: #{$gray-dark-strong};
  --info-panel-background-color: #{$black};
  --info-panel-text-color: #{$white};
  --info-panel-details-border-color: #{$gray-dark-strong};
  --info-panel-group-text-color: #{$gray-dark};
  --info-panel-group-tag-color: #{$gray-dark-strong};
  --info-panel-gallery-border-color: #{$black};
  --info-panel-gallery-description-color: #{$white};
  --info-panel-links-primary-color: #{$dark-gray-dark};
  --info-panel-links-bar-color: #{$dark-gray-dark};
  --info-panel-subtitle-color: #{$gray};
  --info-panel-expect-name-color: #{$gray};
  --info-panel-me-label-color: #{$gray};
  --info-panel-disable-role-color: #{$gray};
  --info-panel-icon-color: #{$gray-dark};
  --info-panel-icon-error-color: #{$dark-error-status};
  --info-panel-members-icon-color: #{$gray-dark};
  --info-panel-members-icon-hover-color: #{$white};
  --info-panel-icon-button-color: #{$gray-dark};
  --info-panel-icon-button-hover-color: #{$white};
  --info-panel-box-shadow: 0px 5px 20px 0px #{$popup-shadow};
  --info-panel-file-exst-color: #{$gray};
  --info-panel-comment-editor-icon-color: #{$white};
  --info-panel-role-color: #{$gray};
  --info-panel-item-border-color: #{$gray-dark-strong};
  --info-panel-item-selected-color: #{$dark-gray-light};
}

.light {
  --search-input-default-icon-fill: #{$gray-strong};
  --search-input-filled-icon-fill: #{$gray};
}

.dark {
  --search-input-default-icon-fill: #{$gray-dark-strong};
  --search-input-filled-icon-fill: #{$gray-dark};
}
.light {
  --payment-price-container-disable-background: #{$gray-light};
  --payment-warning-color: #{$light-status-warning};
  --payment-accent-color: var(--color-scheme-main-buttons);
  --payment-rectangle-color: #{$light-gray-hover};
  // --quantity-picker-disable-color: #{$light-gray-hover};
}

.dark {
  // --quantity-picker-disable-color: #{$light-dark-gray-hover};
  --payment-rectangle-color: #{$light-dark-gray-hover};
  --payment-price-container-disable-background: #{$dark-gray-light};
  --payment-warning-color: #{$dark-status-warning};
  --payment-accent-color: var(--color-scheme-main-buttons);
}

.light {
  --quantity-picker-disable-color: #{$gray};
  --quantity-picker-additional-title: #{$gray};
  --quantity-picker-track-number: #{$gray};
  --quantity-picker-rectangle-color: #{$light-gray-hover};
  --quantity-picker-warning-color: #{$light-error-status};
}
.dark {
  --quantity-picker-disable-color: #{$gray-dark};
  --quantity-picker-additional-title: #{$gray-dark};
  --quantity-picker-track-number: #{$gray-dark};
  --quantity-picker-rectangle-color: #{$light-dark-gray-hover};
  --quantity-picker-warning-color: #{$dark-error-status};
}

.light {
  --notification-text-border: 1px solid #{$gray-light-mid};
  --channel-body-color: #{$gray-light};
  --channel-body-color-active: var(--accent-main, #{$light-blue-main});
  --channel-body-color-active-opacity: 0.1;
  --channel-type-color: #{$gray};
  --channel-icon-email-color: #{$light-gray-dark};
  --channel-error-color: #{$light-error-status};
}

.dark {
  --notification-text-border: 1px solid #{$gray-dark-strong};
  --channel-body-color: #{$dark-gray-light};
  --channel-body-color-active: #{$on-black-color};
  --channel-body-color-active-opacity: 1;
  --channel-type-color: #{$gray-dark};
  --channel-icon-email-color: #{$dark-gray-dark};
  --channel-error-color: #{$dark-error-status};
}

.light {
  --tab-item-selected-background-color: var(--accent-main, #{$light-blue-main});
  --tab-item-selected-item-color: #{$white};
  --tab-item-tag-border: 1px solid #{$gray-light-mid};
}

.dark {
  --tab-item-selected-background-color: #{$white};
  --tab-item-selected-item-color: #{$black};
  --tab-item-tag-border: 1px solid #{$gray-dark-strong};
}

.light {
  --accounts-badges-pending-color: #{$gray};
}

.dark {
  --accounts-badges-pending-color: #{$gray-dark};
}

.light {
  --about-logo-color: #{$black};
}

.dark {
  --about-logo-color: #{$white};
}

.light {
  --icon-button-color: #{$gray};
}
.dark {
  --icon-button-color: #{$gray-dark};
}

.light {
  --settings-backup-warning-color: #{$light-error-status};
  --settings-backup-checked-list-item-bg: #{$light-gray-hover};
  --settings-backup-text-color: #{$gray};
}

.dark {
  --settings-backup-warning-color: #{$dark-error-status};
  --settings-backup-checked-list-item-bg: #{$light-dark-gray-hover};
  --settings-backup-text-color: #{$dark-gray-dark};
}

.light {
  --table-cell-border: 1px solid #{$gray-light-mid};

  --table-header-text-color: #{$gray};
  --table-header-text-hover-color: #{$light-gray-dark};
  --table-header-border-bottom: 1px solid #{$gray-light-mid};
  --table-header-border-image-source: linear-gradient(
    to right,
    #{$white} 21px,
    #{$gray-light-mid} 21px,
    #{$gray-light-mid} calc(100% - 20px),
    #{$white} calc(100% - 20px)
  );
  --table-header-lengthen-border-image-source: linear-gradient(
    to right,
    #{$gray-light-mid},
    #{$gray-light-mid}
  );
  --table-header-border-hover-image-source: linear-gradient(
    to right,
    #{$white} 0px,
    #{$gray-light-mid} 0px,
    #{$gray-light-mid} 100%,
    #{$white} 100%
  );

  --table-container-border-right: 2px solid #{$gray-strong};
  --table-container-border-hover-color: #{$light-gray-dark};
  --table-container-indexing-separator: #{$light-blue-main};

  --table-settings-icon-disable-color: #{$gray-strong};

  --table-group-menu-border-bottom: 1px solid transparent;
  --table-group-menu-border-right: 1px solid #{$gray-strong};
  --table-group-menu-box-shadow:
    0px 8px 16px #{$popup-shadow}, 0px 0px 4px #{$menu-shadow};
}

.dark {
  --table-cell-border: 1px solid #{$gray-dark-strong};

  --table-header-text-color: #{$gray-dark};
  --table-header-text-hover-color: #{$white};
  --table-header-border-bottom: 1px solid #{$gray-dark-strong};
  --table-header-border-image-source: linear-gradient(
    to right,
    #{$black} 21px,
    #{$gray-dark-strong} 21px,
    #{$gray-dark-strong} calc(100% - 20px),
    #{$black} calc(100% - 20px)
  );
  --table-header-lengthen-border-image-source: linear-gradient(
    to right,
    #{$gray-dark-strong},
    #{$gray-dark-strong}
  );
  --table-header-border-hover-image-source: linear-gradient(
    to right,
    #{$black} 0px,
    #{$gray-dark-strong} 0px,
    #{$gray-dark-strong} 100%,
    #{$black} 100%
  );

  --table-container-border-right: 2px solid #{$gray-dark-strong};
  --table-container-border-hover-color: #{$gray-dark-strong};
  --table-container-indexing-separator: #{$white};

  --table-settings-icon-disable-color: #{$gray-dark-strong};

  --table-group-menu-border-bottom: 1px solid #{$gray-dark-strong};
  --table-group-menu-border-right: 1px solid #{$gray-dark-strong};
  --table-group-menu-box-shadow:
    0px 8px 16px #{$badge-shadow}, 0px 0px 4px #{$menu-shadow-dark};
}

.light {
  --filled-button-background-color: #{$gray-light-mid};
  --filled-button-hover-background-color: #{$light-gray-selected};
  --filled-button-active-background-color: #{$gray-strong};

  --filled-button-icon-color: #{$light-gray-dark};
  --filled-button-text-color: #{$gray-text};

  --filled-button-icon-color-hover: #{$light-gray-dark};
  --filled-button-text-color-hover: #{$gray-text};
}

.dark {
  --filled-button-background-color: #{$gray-dark-mid};
  --filled-button-hover-background-color: #{$gray-dark-strong};
  --filled-button-active-background-color: #{$gray-dark-mid};

  --filled-button-icon-color: #{$dark-gray-dark};
  --filled-button-text-color: #{$dark-gray-dark};

  --filled-button-icon-color-hover: #{$white};
  --filled-button-text-color-hover: #{$white};
  --combobox-background: #{$light-gray-selected};
}

.light {
  --combobox-button-bg: #{$white};
  --combobox-button-color: #{$black};
  --combobox-button-disabled-color: #{$gray-strong};
  --combobox-button-border: 1px solid #{$gray-strong};
  --combobox-button-open-border-color: var(--accent-main);
  --combobox-button-disabled-border-color: #{$gray-light-mid};
  --combobox-button-disabled-bg: #{$gray-light};
  --combobox-button-focus-bg-modern-view: #{$light-gray-selected};
  --combobox-button-icon-button-color: #{$gray};
  --combobox-button-icon-button-hover-color: #{$light-gray-dark};
  --combobox-button-hover-border-color: #{$gray};
  --combobox-button-hover-border-color-open: #{$light-second-main};
  --combobox-button-hover-disabled-border-color: #{$gray-light-mid};
  --combobox-button-hover-bg-modern-view: #{$gray-light-mid};
  --combobox-button-focus-open-border-color: var(--accent-main);

  --combobox-label-selected-color: #{$black};
  --combobox-label-disabled-color: #{$gray};  
  --combobox-label-alternative-color: #{$gray};

  --combobox-plus-badge-bg-color: #{$gray};
  --combobox-plus-badge-selected-bg-color: #{$light-gray-dark};
  --combobox-plus-badge-color: #{$white};

  --combobox-children-button-color: #{$black};
  --combobox-children-button-disabled-color: #{$gray-strong};
  --combobox-children-button-default-color: #{$gray};
  --combobox-children-button-default-disabled-color: #{$gray-strong};
  --combobox-children-button-selected-color: #{$black};
}

.dark {
  --combobox-background: #{$black};

  --combobox-button-bg: #{$black};
  --combobox-button-color: #{$gray-dark};
  --combobox-button-disabled-color: #{$gray-dark};
  --combobox-button-border: 1px solid #{$gray-dark-strong};
  --combobox-button-open-border-color: #{$white};
  --combobox-button-disabled-border-color: #{$gray-dark-strong};
  --combobox-button-disabled-bg: #{$gray-dark-strong};
  --combobox-button-focus-bg-modern-view: #{$gray-dark-mid};
  --combobox-button-icon-button-color: #{$gray-dark};
  --combobox-button-icon-button-hover-color: #{$white};
  --combobox-button-hover-border-color: #{$gray-dark};
  --combobox-button-hover-border-color-open: #{$white};
  --combobox-button-hover-disabled-border-color: #{$gray-dark-strong};
  --combobox-button-hover-bg-modern-view: #{$gray-dark-strong};
  --combobox-button-focus-open-border-color: var(
    --combobox-button-hover-border-color
  );

  --combobox-label-selected-color: #{$white};
  --combobox-label-disabled-color: #{$gray-dark};
  --combobox-label-alternative-color: #{$gray-dark};

  --combobox-plus-badge-bg-color: #{$gray-dark};
  --combobox-plus-badge-selected-bg-color: #{$dark-gray-dark};
  --combobox-plus-badge-color: #{$black};

  --combobox-children-button-color: #{$white};
  --combobox-children-button-disabled-color: #{$gray-dark};
  --combobox-children-button-default-color: #{$white};
  --combobox-children-button-default-disabled-color: #{$gray-dark};
  --combobox-children-button-selected-color: #{$white};
}

.light {
  --access-right-select-description-color: #{$gray};
}

.dark {
  --access-right-select-description-color: #{$gray-dark};
}

.light {
  --settings-backup-separator-border: 1px solid #{$gray-light-mid};
}

.dark {
  --settings-backup-separator-border: 1px solid #{$gray-dark-strong};
}

.light {
  --settings-payment-warning-color: #{$light-error-status};
  --settings-payment-color: #{$light-status-warning};
  --settings-payment-border: 1px solid #{$gray-light};
  --settings-payment-bg-benefits-color: #{$gray-light};
}

.dark {
  --settings-payment-warning-color: #{$dark-error-status};
  --settings-payment-color: #{$dark-status-warning};
  --settings-payment-border: 1px solid #{$gray-dark-strong};
  --settings-payment-bg-benefits-color: #{$black};
}

.light {
  --share-selector-default-color: #{$light-gray-dark};
  --share-selector-hover-color: #{$light-gray-dark};
  --share-selector-selected-color: #{$black};
  --share-selector-disabled-color: #{$gray};
  --share-selector-not-active-color: #{$light-gray-dark};

  --share-bg-pressed-color: #{$gray-strong};
}

.dark {
  --share-selector-default-color: #{$dark-gray-dark};
  --share-selector-hover-color: #{$dark-gray-dark};
  --share-selector-selected-color: #{$white};
  --share-selector-disabled-color: #{$gray-dark};
  --share-selector-not-active-color: #{$dark-gray-dark};

  --share-bg-pressed-color: #{$dark-gray-light};
}

.light {
  --quick-buttons-shared-color: #{$light-icons};
}

.dark {
  --quick-buttons-shared-color: #{$white};
}

.light {
  --ai-provider-key-hint-bg-color: #{$gray-light};
  --ai-provider-key-hint-color: #{$gray-text};

  --web-search-hidden-key-description-color: #{$gray};
}

.dark {
  --ai-provider-key-hint-bg-color: #{$dark-gray-light};
  --ai-provider-key-hint-color: #{$dark-gray-dark};

  --web-search-hidden-key-description-color: #{$gray-dark};
}

.light {
  --plugins-plugin-name-color: #{$gray};
  --plugins-border-color: #{$gray-light-mid};
  --plugins-error-status-color: #{$light-error-status};
}

.dark {
  --plugins-plugin-name-color: #{$gray-dark};
  --plugins-border-color: #{$gray-dark-strong};
  --plugins-error-status-color: #{$dark-error-status};
}

.light {
  --more-login-row-hover-color: #{$gray-light};
  --more-login-row-pressed-color: #{$gray-light-mid};
}

.dark {
  --more-login-row-hover-color: #{$dark-gray-light};
  --more-login-row-pressed-color: #{$gray-dark-mid};
}

.light {
  --mcp-icon-bg-opacity: 1;
}

.dark {
  --mcp-icon-bg-opacity: 0.1;
}

.light {
  --delete-image-link-color: #{$light-gray-dark};
}

.dark {
  --delete-image-link-color: #{$white};
}

.light {
  --profile-main-bg-color: #{$gray-light};
  --profile-description-text-color: #{$gray};
  --profile-icon-fill: #{$light-gray-dark};
  --profile-pending-email-text-color: #{$gray};
  --profile-mobile-row-background: #{$gray-light};
  --profile-mobile-label: #{$gray};
  --profile-theme-preview-border: 1px solid #{$gray-light-mid};
  --profile-theme-preview-description: #{$gray};
  --profile-text-color: #{$gray};
  --profile-active-sessions-cell-color: #{$gray};
  --profile-active-sessions-divider-color: #{$gray-strong};
  --profile-notifications-description: #{$gray};
  --profile-notifications-border: 1px solid #{$gray-light-mid};
  --profile-oauth-description-color: #{$gray};
  --profile-oauth-row-background: #{$light-gray-hover};
  --profile-oauth-row-border: 1px solid #{$gray-light-mid};
  --profile-oauth-checked-background: #{$light-gray-hover};
}

.dark {
  --profile-main-bg-color: #{$dark-gray-light};
  --profile-description-text-color: #{$gray-dark};
  --profile-icon-fill: #{$dark-gray-dark};
  --profile-pending-email-text-color: #{$gray-dark};
  --profile-mobile-row-background: #{$light-dark-gray-hover};
  --profile-mobile-label: #{$gray-dark};
  --profile-theme-preview-border: 1px solid #{$gray-dark-strong};
  --profile-theme-preview-description: #{$gray-dark};
  --profile-text-color: #{$gray-dark};
  --profile-active-sessions-cell-color: #{$gray-dark};
  --profile-active-sessions-divider-color: #{$gray-dark-strong};
  --profile-notifications-description: #{$gray-dark};
  --profile-notifications-border: 1px solid #{$gray-dark-strong};
  --profile-oauth-description-color: #{$gray-dark};
  --profile-oauth-row-background: #{$light-dark-gray-hover};
  --profile-oauth-row-border: 1px solid #{$gray-dark-strong};
  --profile-oauth-checked-background: #{$light-dark-gray-hover};
}

.light {
  --management-disable-color: #{$gray};
  --management-badge-color: #{$light-status-positive};
  --management-bar-background: #{$gray-light};
  --management-text-color: #{$gray};
  --management-error-color: #{$light-error-status};
  --management-row-border-color: #{$gray-light-mid};
  --management-cross-icon-fill: #{$gray};
}

.dark {
  --management-disable-color: #{$gray-dark};
  --management-badge-color: #{$dark-status-positive};
  --management-bar-background: #{$dark-gray-light};
  --management-text-color: #{$gray-dark};
  --management-error-color: #{$dark-error-status};
  --management-row-border-color: #{$gray-dark-strong};
  --management-cross-icon-fill: #{$gray-dark};
}

.light {
  --snackbar-background-color: #{$snackbar-light-background};
  --snackbar-border-color: #{$light-status-warning};
  --snackbar-color: #{$black};
  --snackbar-icon-color: #{$light-status-warning};
}

.dark {
  --snackbar-background-color: #{$light-dark-gray-hover};
  --snackbar-border-color: #{$light-status-warning};
  --snackbar-color: #{$white};
  --snackbar-icon-color: #{$light-status-warning};
}
<<<<<<< HEAD
.light {
  --template-gallery-header-border: #{$gray-light-mid};

  --template-tile-border-hover: var(--color-scheme-main-accent);
  --template-tile-text: #{$gray-text};
  --template-tile-text-hover: var(--color-scheme-main-accent);

  --template-tile-background: #{$white};
  --template-tile-background-active: #{$light-gray-hover};
  --template-tile-text-active: #{$gray-text};
  --template-tile-container-border: #{$light-gray-selected};

  --template-tile-icon-background: #{$white};
  --template-tile-icon-box-shadow: #{$box-shadow-dark-color};

  --template-tile-icon-fill: #{$gray};

  --submit-gallery-tile-border: var(--color-scheme-main-accent);
  --submit-gallery-tile-color-close-icon-fill: #{$light-gray-dark};
  --submit-gallery-tile-background: #{$white};

  --submit-gallery-tile-text: var(--color-scheme-main-accent);
  --submit-gallery-tile-text-body: #{$gray-text};
  --submit-gallery-tile-text-background: #{$white};

  --submit-gallery-tile-text-background: #{$white};

  --template-gallery-empty-screen: #{$gray-text};

  --template-gallery-sort-background: #{$white};
  --template-gallery-sort-fill: #{$light-gray-dark};
  --template-gallery-sort-hover: #{$gray-light};

  --template-gallery-view-button-border: #{$gray-strong};
}

.dark {
  --template-gallery-header-border: #{$gray-dark-strong};

  --template-tile-border-hover: #{$white};
  --template-tile-text: #{$dark-gray-dark};
  --template-tile-text-hover: #{$white};

  --template-tile-background: #{$dark-gray-light};
  --template-tile-background-active: #{$black};
  --template-tile-text-active: #{$dark-gray-dark};
  --template-tile-container-border: #{$gray-dark-strong};

  --template-tile-icon-background: #{$black};
  --template-tile-icon-box-shadow: #{$box-shadow-black-color};

  --template-tile-icon-fill: #{$gray-dark};

  --submit-gallery-tile-border: #{$white};
  --submit-gallery-tile-color-close-icon-fill: #{$dark-gray-dark};
  --submit-gallery-tile-background: #{$dark-gray-light};

  --submit-gallery-tile-text: #{$white};
  --submit-gallery-tile-text-body: #{$dark-gray-dark};

  --template-gallery-empty-screen: #{$dark-gray-dark};

  --template-gallery-sort-background: #{$black};
  --template-gallery-sort-fill: #{$dark-gray-dark};
  --template-gallery-sort-hover: #{$black};

  --template-gallery-view-button-border: #{$gray-dark-strong};
=======

.light {
  --oauth-info-separator-color: #{$black};
}

.dark {
  --oauth-info-separator-color: #{$gray-dark-strong};
>>>>>>> 7de47dc2
}<|MERGE_RESOLUTION|>--- conflicted
+++ resolved
@@ -3071,7 +3071,14 @@
   --snackbar-color: #{$white};
   --snackbar-icon-color: #{$light-status-warning};
 }
-<<<<<<< HEAD
+
+.light {
+  --oauth-info-separator-color: #{$black};
+}
+
+.dark {
+  --oauth-info-separator-color: #{$gray-dark-strong};
+}
 .light {
   --template-gallery-header-border: #{$gray-light-mid};
 
@@ -3139,13 +3146,4 @@
   --template-gallery-sort-hover: #{$black};
 
   --template-gallery-view-button-border: #{$gray-dark-strong};
-=======
-
-.light {
-  --oauth-info-separator-color: #{$black};
-}
-
-.dark {
-  --oauth-info-separator-color: #{$gray-dark-strong};
->>>>>>> 7de47dc2
 }