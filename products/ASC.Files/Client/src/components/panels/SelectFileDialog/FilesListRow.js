--- conflicted
+++ resolved
@@ -5,7 +5,6 @@
 import Text from "@appserver/components/text";
 import Checkbox from "@appserver/components/checkbox";
 import RadioButton from "@appserver/components/radio-button";
-<<<<<<< HEAD
 const FilesListRow = ({
   displayType,
   needRowSelection,
@@ -17,25 +16,9 @@
   iconSrc,
   isMultiSelect, // it will be needed
   isChecked,
+  noCheckBox,
   theme,
 }) => {
-=======
-
-const FilesListRow = (props) => {
-  const {
-    displayType,
-    needRowSelection,
-    index,
-    onSelectFile,
-    fileName,
-    children,
-    fileExst,
-    iconSrc,
-    isChecked,
-    noCheckBox,
-    isMultiSelect,
-  } = props;
->>>>>>> e61a4543
   return (
     <StyledFilesList
       displayType={displayType}
