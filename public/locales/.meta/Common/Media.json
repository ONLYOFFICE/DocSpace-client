{
  "key_path": "Media",
  "content": "Media",
  "content_en_sha1_hash": "0c77aeece8c258113148c6fb487946bf97b34672",
  "created_at": "2025-05-19T21:30:46.398Z",
<<<<<<< HEAD
  "updated_at": "2025-06-08T12:02:32.718Z",
=======
  "updated_at": "2025-07-10T11:11:06.891Z",
>>>>>>> 4378f47c
  "comment": {
    "text": "This translation key is used to display the label for a filter option that categorizes files as \"Media\". It appears in a file browser or list view, allowing users to select files based on their media type. Translators should provide an equivalent phrase for common languages.",
    "is_auto": true,
    "updated_at": "2025-05-20T09:35:32.836Z"
  },
  "usage": [
    {
      "file_path": "/packages/client/src/pages/Home/Section/Filter/index.js",
      "line_number": 605,
      "context": "break;\n case FilterType.ImagesOnly.toString():\n label = t(\"Common:Images\");\n break;\n case FilterType.MediaOnly.toString():\n label = t(\"Common:Media\");\n break;\n case FilterType.FilesOnly.toString():\n label = t(\"Common:Files\");\n break;\n case FilterType.PDFForm.toString():",
      "module": "/packages/client"
    },
    {
      "file_path": "/packages/client/src/pages/Home/Section/Filter/index.js",
      "line_number": 605,
      "context": "break;\n case FilterType.ImagesOnly.toString():\n label = t(\"Common:Images\");\n break;\n case FilterType.MediaOnly.toString():\n label = t(\"Common:Media\");\n break;\n case FilterType.FilesOnly.toString():\n label = t(\"Common:Files\");\n break;\n case FilterType.PDFForm.toString():",
      "module": "/packages/client"
    },
    {
      "file_path": "/packages/client/src/pages/PortalSettings/categories/developer-tools/JavascriptSDK/presets/FileSelector.js",
      "line_number": 133,
      "context": "key: FilterType.ImagesOnly,\n label: t(`Common:Images`),\n },\n {\n key: FilterType.MediaOnly,\n label: t(`Common:Media`),\n },\n {\n key: FilterType.FilesOnly,\n label: t(`Common:Files`),\n },",
      "module": "/packages/client"
    },
    {
      "file_path": "/packages/client/src/pages/PortalSettings/categories/developer-tools/JavascriptSDK/sub-components/FilterBlock.js",
      "line_number": 173,
      "context": "label: t(\"Common:Images\"),\n typeKey: FilterType.ImagesOnly,\n },\n {\n key: \"filter-type-media\",\n label: t(\"Common:Media\"),\n typeKey: FilterType.MediaOnly,\n },\n {\n key: \"filter-type-forms\",\n label: getManyPDFTitle(t, true),",
      "module": "/packages/client"
    },
    {
      "file_path": "/packages/shared/utils/getSelectFormatTranslation.ts",
      "line_number": 68,
      "context": "case FilterType.FoldersOnly:\n return getTranslatedType(\"Common:Folders\");\n \n case FilterType.MediaOnly:\n return t(\"Common:SelectExtensionFiles\", {\n extension: t(\"Common:Media\").toLowerCase(),\n });\n \n case FilterType.Pdf:\n return getTranslatedType(getManyPDFTitle(t, false));",
      "module": "/packages/shared"
    },
    {
      "file_path": "/packages/shared/utils/index.ts",
<<<<<<< HEAD
      "line_number": 355,
      "context": "case FilterType.SpreadsheetsOnly:\n return t(\"Common:Spreadsheets\");\n case FilterType.ImagesOnly:\n return t(\"Common:Images\");\n case FilterType.MediaOnly:\n return t(\"Common:Media\");\n case FilterType.ArchiveOnly:\n return t(\"Common:Archives\");\n case FilterType.FilesOnly:\n return t(\"Common:Files\");",
=======
      "line_number": 357,
      "context": "case FilterType.SpreadsheetsOnly:\n return t(\"Common:Spreadsheets\");\n case FilterType.ImagesOnly:\n return t(\"Common:Images\");\n case FilterType.MediaOnly:\n return t(\"Common:Media\");\n case FilterType.ArchiveOnly:\n return t(\"Common:Archives\");\n case FilterType.FilesOnly:\n return t(\"Common:Files\");\n case FilterType.DiagramsOnly:",
>>>>>>> 4378f47c
      "module": "/packages/shared"
    }
  ],
  "languages": {
    "en": {
      "ai_translated": false,
      "ai_model": null,
      "ai_spell_check_issues": [],
      "approved_at": null
    },
    "ar-SA": {
      "ai_translated": false,
      "ai_model": null,
      "ai_spell_check_issues": [],
      "approved_at": null
    },
    "az": {
      "ai_translated": false,
      "ai_model": null,
      "ai_spell_check_issues": [],
      "approved_at": null
    },
    "bg": {
      "ai_translated": false,
      "ai_model": null,
      "ai_spell_check_issues": [],
      "approved_at": null
    },
    "cs": {
      "ai_translated": false,
      "ai_model": null,
      "ai_spell_check_issues": [],
      "approved_at": null
    },
    "de": {
      "ai_translated": false,
      "ai_model": null,
      "ai_spell_check_issues": [],
      "approved_at": null
    },
    "el-GR": {
      "ai_translated": false,
      "ai_model": null,
      "ai_spell_check_issues": [],
      "approved_at": null
    },
    "es": {
      "ai_translated": false,
      "ai_model": null,
      "ai_spell_check_issues": [
        {
          "type": "incorrect_translation",
          "description": "The Spanish translation \"Multimedia\" does not accurately reflect the meaning of \"Media.\" \"Media\" broadly refers to various forms of communication, while \"Multimedia\" specifically refers to a combination of different content formats.",
          "suggestion": "Consider translations like \"Medios,\" \"Comunicación,\" or \"Medios de comunicación,\" depending on the context."
        }
      ],
      "approved_at": null
    },
    "fi": {
      "ai_translated": false,
      "ai_model": null,
      "ai_spell_check_issues": [],
      "approved_at": null
    },
    "fr": {
      "ai_translated": false,
      "ai_model": null,
      "ai_spell_check_issues": [],
      "approved_at": null
    },
    "hy-AM": {
      "ai_translated": false,
      "ai_model": null,
      "ai_spell_check_issues": [],
      "approved_at": null
    },
    "it": {
      "ai_translated": false,
      "ai_model": null,
      "ai_spell_check_issues": [
        {
          "type": "incorrect_translation",
          "description": "The Italian translation 'Multimedia' does not accurately reflect the meaning of 'Media'. 'Media' refers to a broad range of communication channels, while 'Multimedia' specifically refers to content using multiple forms of media (audio, video, text, etc.).",
          "suggestion": "Consider alternatives like 'Mezzi di comunicazione' or 'Media' depending on the specific context."
        }
      ],
      "approved_at": null
    },
    "ja-JP": {
      "ai_translated": false,
      "ai_model": null,
      "ai_spell_check_issues": [],
      "approved_at": null
    },
    "ko-KR": {
      "ai_translated": false,
      "ai_model": null,
      "ai_spell_check_issues": [],
      "approved_at": null
    },
    "lo-LA": {
      "ai_translated": false,
      "ai_model": null,
      "ai_spell_check_issues": [
        {
          "type": "incorrect_translation",
          "description": "The Lao translation \"ຊື່ມວນຊົນ\" translates to something like \"mass name\" or \"people's name.\" This is not an accurate translation of \"Media,\" which refers to communication outlets or content.",
          "suggestion": "A more appropriate translation for \"Media\" in Lao might be \"ສື່ມວນຊົນ\" (siu muan chon) or a more descriptive phrase depending on the specific context."
        }
      ],
      "approved_at": null
    },
    "lv": {
      "ai_translated": false,
      "ai_model": null,
      "ai_spell_check_issues": [
        {
          "type": "incorrect_translation",
          "description": "The Latvian translation \"Multivide\" does not accurately convey the meaning of \"Media\". It appears to be a non-standard or potentially misspelled term.",
          "suggestion": "Consider alternative Latvian translations such as \"Mediji\", \"Līdzekļi\" or a more context-specific term depending on the intended meaning of 'Media'."
        }
      ],
      "approved_at": null
    },
    "nl": {
      "ai_translated": false,
      "ai_model": null,
      "ai_spell_check_issues": [],
      "approved_at": null
    },
    "pl": {
      "ai_translated": false,
      "ai_model": null,
      "ai_spell_check_issues": [],
      "approved_at": null
    },
    "pt": {
      "ai_translated": false,
      "ai_model": null,
      "ai_spell_check_issues": [],
      "approved_at": null
    },
    "pt-BR": {
      "ai_translated": false,
      "ai_model": null,
      "ai_spell_check_issues": [
        {
          "type": "incorrect_translation",
          "description": "The Portuguese translation \"Média\" translates to \"average\" or \"mean\", not \"media\" (as in news, or visual content).",
          "suggestion": "Consider using \"Midia\" which is the correct Portuguese translation for \"Media\"."
        }
      ],
      "approved_at": null
    },
    "ro": {
      "ai_translated": false,
      "ai_model": null,
      "ai_spell_check_issues": [],
      "approved_at": null
    },
    "ru": {
      "ai_translated": false,
      "ai_model": null,
      "ai_spell_check_issues": [],
      "approved_at": null
    },
    "si": {
      "ai_translated": false,
      "ai_model": null,
      "ai_spell_check_issues": [],
      "approved_at": null
    },
    "sk": {
      "ai_translated": false,
      "ai_model": null,
      "ai_spell_check_issues": [],
      "approved_at": null
    },
    "sl": {
      "ai_translated": false,
      "ai_model": null,
      "ai_spell_check_issues": [],
      "approved_at": null
    },
    "sr-Cyrl-RS": {
      "ai_translated": false,
      "ai_model": null,
      "ai_spell_check_issues": [],
      "approved_at": null
    },
    "sr-Latn-RS": {
      "ai_translated": false,
      "ai_model": null,
      "ai_spell_check_issues": [],
      "approved_at": null
    },
    "tr": {
      "ai_translated": false,
      "ai_model": null,
      "ai_spell_check_issues": [],
      "approved_at": null
    },
    "uk-UA": {
      "ai_translated": false,
      "ai_model": null,
      "ai_spell_check_issues": [],
      "approved_at": null
    },
    "vi": {
      "ai_translated": false,
      "ai_model": null,
      "ai_spell_check_issues": [],
      "approved_at": null
    },
    "zh-CN": {
      "ai_translated": false,
      "ai_model": null,
      "ai_spell_check_issues": [],
      "approved_at": null
    }
  }
}<|MERGE_RESOLUTION|>--- conflicted
+++ resolved
@@ -3,11 +3,7 @@
   "content": "Media",
   "content_en_sha1_hash": "0c77aeece8c258113148c6fb487946bf97b34672",
   "created_at": "2025-05-19T21:30:46.398Z",
-<<<<<<< HEAD
-  "updated_at": "2025-06-08T12:02:32.718Z",
-=======
   "updated_at": "2025-07-10T11:11:06.891Z",
->>>>>>> 4378f47c
   "comment": {
     "text": "This translation key is used to display the label for a filter option that categorizes files as \"Media\". It appears in a file browser or list view, allowing users to select files based on their media type. Translators should provide an equivalent phrase for common languages.",
     "is_auto": true,
@@ -16,43 +12,38 @@
   "usage": [
     {
       "file_path": "/packages/client/src/pages/Home/Section/Filter/index.js",
-      "line_number": 605,
+      "line_number": 608,
       "context": "break;\n case FilterType.ImagesOnly.toString():\n label = t(\"Common:Images\");\n break;\n case FilterType.MediaOnly.toString():\n label = t(\"Common:Media\");\n break;\n case FilterType.FilesOnly.toString():\n label = t(\"Common:Files\");\n break;\n case FilterType.PDFForm.toString():",
       "module": "/packages/client"
     },
     {
       "file_path": "/packages/client/src/pages/Home/Section/Filter/index.js",
-      "line_number": 605,
+      "line_number": 608,
       "context": "break;\n case FilterType.ImagesOnly.toString():\n label = t(\"Common:Images\");\n break;\n case FilterType.MediaOnly.toString():\n label = t(\"Common:Media\");\n break;\n case FilterType.FilesOnly.toString():\n label = t(\"Common:Files\");\n break;\n case FilterType.PDFForm.toString():",
       "module": "/packages/client"
     },
     {
       "file_path": "/packages/client/src/pages/PortalSettings/categories/developer-tools/JavascriptSDK/presets/FileSelector.js",
-      "line_number": 133,
+      "line_number": 137,
       "context": "key: FilterType.ImagesOnly,\n label: t(`Common:Images`),\n },\n {\n key: FilterType.MediaOnly,\n label: t(`Common:Media`),\n },\n {\n key: FilterType.FilesOnly,\n label: t(`Common:Files`),\n },",
       "module": "/packages/client"
     },
     {
       "file_path": "/packages/client/src/pages/PortalSettings/categories/developer-tools/JavascriptSDK/sub-components/FilterBlock.js",
-      "line_number": 173,
-      "context": "label: t(\"Common:Images\"),\n typeKey: FilterType.ImagesOnly,\n },\n {\n key: \"filter-type-media\",\n label: t(\"Common:Media\"),\n typeKey: FilterType.MediaOnly,\n },\n {\n key: \"filter-type-forms\",\n label: getManyPDFTitle(t, true),",
+      "line_number": 188,
+      "context": "label: t(\"Common:Images\"),\n typeKey: FilterType.ImagesOnly,\n },\n {\n key: \"filter-type-media\",\n label: t(\"Common:Media\"),\n typeKey: FilterType.MediaOnly,\n },\n ];\n \n const [filterBy, setFilterBy] = useState({",
       "module": "/packages/client"
     },
     {
       "file_path": "/packages/shared/utils/getSelectFormatTranslation.ts",
-      "line_number": 68,
+      "line_number": 71,
       "context": "case FilterType.FoldersOnly:\n return getTranslatedType(\"Common:Folders\");\n \n case FilterType.MediaOnly:\n return t(\"Common:SelectExtensionFiles\", {\n extension: t(\"Common:Media\").toLowerCase(),\n });\n \n case FilterType.Pdf:\n return getTranslatedType(getManyPDFTitle(t, false));",
       "module": "/packages/shared"
     },
     {
       "file_path": "/packages/shared/utils/index.ts",
-<<<<<<< HEAD
-      "line_number": 355,
-      "context": "case FilterType.SpreadsheetsOnly:\n return t(\"Common:Spreadsheets\");\n case FilterType.ImagesOnly:\n return t(\"Common:Images\");\n case FilterType.MediaOnly:\n return t(\"Common:Media\");\n case FilterType.ArchiveOnly:\n return t(\"Common:Archives\");\n case FilterType.FilesOnly:\n return t(\"Common:Files\");",
-=======
       "line_number": 357,
       "context": "case FilterType.SpreadsheetsOnly:\n return t(\"Common:Spreadsheets\");\n case FilterType.ImagesOnly:\n return t(\"Common:Images\");\n case FilterType.MediaOnly:\n return t(\"Common:Media\");\n case FilterType.ArchiveOnly:\n return t(\"Common:Archives\");\n case FilterType.FilesOnly:\n return t(\"Common:Files\");\n case FilterType.DiagramsOnly:",
->>>>>>> 4378f47c
       "module": "/packages/shared"
     }
   ],
