{
  "key_path": "PerUserMonth",
<<<<<<< HEAD
  "content": "<1>{{currencySymbol}}</1><1>{{price}}</1> per admin/month",
  "content_en_sha1_hash": "d3eb0f575626630961e0da29da3a6896ee7cc824",
  "created_at": "2025-05-19T21:30:47.342Z",
  "updated_at": "2025-06-08T12:02:32.814Z",
=======
  "content": "<1>{{price}}</1> per admin/month",
  "content_en_sha1_hash": "ee1751fb32f00cbb5cca892cb55738d92dbfd492",
  "created_at": "2025-06-26T08:14:36.292Z",
  "updated_at": "2025-06-26T19:00:30.953Z",
>>>>>>> 0de93b01
  "comment": {
    "text": "This translation key \"PerUserMonth\" is used to display a dynamic price value per admin/month. It appears in payment-related settings on the Portal Settings page and is formatted to show currency values using the formatPaymentCurrency function.",
    "is_auto": true,
    "updated_at": "2025-06-26T19:00:30.953Z"
  },
  "usage": [
    {
      "file_path": "/packages/client/src/pages/PortalSettings/categories/payments/SaaS/PaymentContainer.js",
      "line_number": 338,
      "context": "components={{ 1: <span /> }}\n />\n ) : (\n <Trans\n t={t}\n i18nKey=\"PerUserMonth\"\n ns=\"Common\"\n values={{ price: formatPaymentCurrency(startValue) }}\n components={{ 1: <span /> }}\n />\n )}",
      "module": "/packages/client"
    },
    {
      "file_path": "/packages/client/src/pages/PortalSettings/categories/payments/SaaS/PriceCalculation.js",
      "line_number": 150,
      "context": "components={{ 1: <strong style={{ fontSize: \"16px\" }} /> }}\n />\n ) : (\n <Trans\n t={t}\n i18nKey=\"PerUserMonth\"\n ns=\"Common\"\n values={{ price: formatPaymentCurrency(priceManagerPerMonth) }}\n components={{ 1: <strong style={{ fontSize: \"16px\" }} /> }}\n />\n )}",
      "module": "/packages/client"
    }
  ],
  "languages": {
    "en": {
      "ai_translated": false,
      "ai_model": null,
      "ai_spell_check_issues": [],
      "approved_at": null
    },
    "ar-SA": {
      "ai_translated": false,
      "ai_model": null,
<<<<<<< HEAD
      "ai_spell_check_issues": [
        {
          "type": "incorrect_translation",
          "description": "The phrase \"per admin\" should be translated as \"لكل مستخدم\" (per user) to accurately reflect the English content which specifies 'per user'. The current translation \"لكل مشرف\" (per admin) is too restrictive and doesn't align with the broader 'per user' designation.",
          "suggestion": "لكل مستخدم"
        }
      ],
=======
      "ai_spell_check_issues": [],
>>>>>>> 0de93b01
      "approved_at": null
    },
    "az": {
      "ai_translated": false,
      "ai_model": null,
<<<<<<< HEAD
      "ai_spell_check_issues": [
        {
          "type": "incorrect_translation",
          "description": "The phrase 'per admin/month' is not accurately translated. 'Ayliq' implies 'monthly,' but the 'admin' part is missing or awkwardly placed.",
          "suggestion": "Admin istifadəçisi/ay üçün <1>{{currencySymbol}}</1><1>{{price}}</1>"
        },
        {
          "type": "formatting",
          "description": "The order of the tags (<1>{{currencySymbol}}</1> and <1>{{price}}</1>) is maintained, which is good, but the overall phrasing sounds unnatural in Azerbaijani.",
          "suggestion": "Consider reordering the sentence structure for better readability in Azerbaijani, while keeping the tags in the same place."
        }
      ],
=======
      "ai_spell_check_issues": [],
>>>>>>> 0de93b01
      "approved_at": null
    },
    "bg": {
      "ai_translated": false,
      "ai_model": null,
      "ai_spell_check_issues": [],
      "approved_at": null
    },
    "cs": {
      "ai_translated": false,
      "ai_model": null,
<<<<<<< HEAD
      "ai_spell_check_issues": [
        {
          "type": "incorrect_translation",
          "description": "The English phrase 'per admin/month' is not accurately translated. 'admin' should be translated as 'správce'.",
          "suggestion": "za správce/měsíc"
        }
      ],
=======
      "ai_spell_check_issues": [],
>>>>>>> 0de93b01
      "approved_at": null
    },
    "de": {
      "ai_translated": false,
      "ai_model": null,
<<<<<<< HEAD
      "ai_spell_check_issues": [
        {
          "type": "incorrect_translation",
          "description": "The English term 'admin' is directly translated to 'Admin' in German. While capitalized, 'Admin' isn't a standard German term. 'Administrator' or a more context-appropriate term would be more accurate.",
          "suggestion": "Consider using 'Administrator' or a more contextually appropriate German term for 'admin'."
        },
        {
          "type": "formatting",
          "description": "The capitalization of 'Monat' might be inconsistent with standard German capitalization rules, depending on context. It is generally lowercase unless at the beginning of a sentence.",
          "suggestion": "Change 'Monat' to 'monat' unless it's at the beginning of a sentence."
        }
      ],
=======
      "ai_spell_check_issues": [],
>>>>>>> 0de93b01
      "approved_at": null
    },
    "el-GR": {
      "ai_translated": false,
      "ai_model": null,
      "ai_spell_check_issues": [],
      "approved_at": null
    },
    "es": {
      "ai_translated": false,
      "ai_model": null,
<<<<<<< HEAD
      "ai_spell_check_issues": [
        {
          "type": "incorrect_translation",
          "description": "The phrase \"per admin/month\" is not the most natural or accurate translation of \"per admin/month\". A better phrasing would be 'por usuario/mes' to reflect 'per user/month'.",
          "suggestion": "por usuario/mes"
        }
      ],
=======
      "ai_spell_check_issues": [],
>>>>>>> 0de93b01
      "approved_at": null
    },
    "fi": {
      "ai_translated": false,
      "ai_model": null,
<<<<<<< HEAD
      "ai_spell_check_issues": [
        {
          "type": "incorrect_translation",
          "description": "The word 'admin' has been translated as 'ylläpitäjä'. While technically correct, 'ylläpitäjä' is a more formal and less common term. A more common and user-friendly alternative would be 'käyttäjä'.",
          "suggestion": "Consider using 'käyttäjä' instead of 'ylläpitäjä'."
        }
      ],
=======
      "ai_spell_check_issues": [],
>>>>>>> 0de93b01
      "approved_at": null
    },
    "fr": {
      "ai_translated": false,
      "ai_model": null,
<<<<<<< HEAD
      "ai_spell_check_issues": [
        {
          "type": "incorrect_translation",
          "description": "The phrase \"per admin/month\" is not the best translation of \"per admin/month\". It's too literal. A more natural French phrasing would be 'par utilisateur/mois' or 'par administrateur/mois' depending on the intended nuance.",
          "suggestion": "par utilisateur/mois"
        }
      ],
=======
      "ai_spell_check_issues": [],
>>>>>>> 0de93b01
      "approved_at": null
    },
    "hy-AM": {
      "ai_translated": false,
      "ai_model": null,
<<<<<<< HEAD
      "ai_spell_check_issues": [
        {
          "type": "incorrect_translation",
          "description": "The phrase \"մեկ ադմինիստրատորի / ամսվա համար\" translates literally to \"for one administrator / month\". A more natural and accurate translation of \"per admin/month\" would be something like \"մեկ ադմինիստրատորի հաշվով ամսական\" or \"եկամսվա համար յուրաքանչյուր ադմինիստրատորի\" (depending on the desired level of formality and emphasis).",
          "suggestion": "մեկ ադմինիստրատորի հաշվով ամսական"
        }
      ],
=======
      "ai_spell_check_issues": [],
>>>>>>> 0de93b01
      "approved_at": null
    },
    "it": {
      "ai_translated": false,
      "ai_model": null,
<<<<<<< HEAD
      "ai_spell_check_issues": [
        {
          "type": "incorrect_translation",
          "description": "The term 'admin' has been translated as 'amministratore'. While technically correct, 'admin' is frequently used and understood in Italian IT contexts, and retaining it might be more natural and avoid unnecessary literalness, especially if the target audience is familiar with English IT terminology.",
          "suggestion": "Consider using 'admin' instead of 'amministratore' or adding a parenthetical explanation like 'amministratore (admin)' the first time it appears."
        }
      ],
=======
      "ai_spell_check_issues": [],
>>>>>>> 0de93b01
      "approved_at": null
    },
    "ja-JP": {
      "ai_translated": false,
      "ai_model": null,
<<<<<<< HEAD
      "ai_spell_check_issues": [
        {
          "type": "incorrect_translation",
          "description": "The English phrase 'per admin/month' is not accurately translated. '管理者 / 月額' literally translates to 'admin / monthly,' but the intended meaning is 'per administrator per month' or similar. The phrase '月額' implies a fixed monthly fee, which is accurate, but '管理者' isn't the best wording.",
          "suggestion": "管理者 / 月額 -> 1ユーザーあたり月額 (1 user per month) or ユーザーあたり月額 (per user per month)"
        },
        {
          "type": "formatting",
          "description": "While the surrounding tags are maintained, the placement of the slash '/' is not ideal for Japanese readability. A more natural phrasing would often use a different character or spacing.",
          "suggestion": "管理者 / 月額 -> 管理者/月額 or 管理者・月額"
        }
      ],
=======
      "ai_spell_check_issues": [],
>>>>>>> 0de93b01
      "approved_at": null
    },
    "ko-KR": {
      "ai_translated": false,
      "ai_model": null,
<<<<<<< HEAD
      "ai_spell_check_issues": [
        {
          "type": "incorrect_translation",
          "description": "The Korean translation '관리자, 월' doesn't accurately reflect the English phrase 'per admin/month'. It lacks the possessive relationship. A more accurate translation would incorporate a structure indicating 'per admin, per month'.",
          "suggestion": "관리자 당, 월"
        },
        {
          "type": "formatting",
          "description": "The punctuation and spacing in the Korean translation could be improved for better readability. The '월' is too close to the preceding character.",
          "suggestion": "/관리자 당, 월"
        }
      ],
=======
      "ai_spell_check_issues": [],
>>>>>>> 0de93b01
      "approved_at": null
    },
    "lo-LA": {
      "ai_translated": false,
      "ai_model": null,
<<<<<<< HEAD
      "ai_spell_check_issues": [
        {
          "type": "incorrect_translation",
          "description": "The Lao translation uses \"admin\" without translation. It should be translated to a Lao equivalent or left untranslated based on context and target audience preference. The English content uses 'admin' as a role, so a translation for 'admin' might be appropriate, but is not strictly necessary if the target audience understands the English term.",
          "suggestion": "Consider translating 'admin' to a Lao equivalent if appropriate for the target audience. Examples might include 'ຜູ້ບໍລິຫານ' (phu borihan) for 'administrator' or 'ເຈົ້າໜ້າທີ່' (chao na thi) for 'officer', depending on the specific meaning intended."
        },
        {
          "type": "formatting",
          "description": "The Lao translation has a space before the forward slash in 'ຕໍ່ເດືອນ'. This may be a formatting issue and should be reviewed for consistency with other translations and the intended style.",
          "suggestion": "Remove the space before the forward slash in 'ຕໍ່ເດືອນ' (ຕໍ່ເດືອນ)."
        }
      ],
=======
      "ai_spell_check_issues": [],
>>>>>>> 0de93b01
      "approved_at": null
    },
    "lv": {
      "ai_translated": false,
      "ai_model": null,
<<<<<<< HEAD
      "ai_spell_check_issues": [
        {
          "type": "formatting",
          "description": "The spacing after the closing tag </1> is incorrect. It should be a single space, not multiple spaces.",
          "suggestion": "<1>{{currencySymbol}} </1> <1>{{price}} </1> vienam administratoram/mēnesī"
        },
        {
          "type": "incorrect_translation",
          "description": "While the translation captures the general meaning, 'vienam administratoram' is a bit literal and could be improved for better flow. A more natural phrasing would use 'vienam lietotājam' (for one user).",
          "suggestion": "<1>{{currencySymbol}} </1> <1>{{price}} </1> vienam lietotājam/mēnesī"
        }
      ],
=======
      "ai_spell_check_issues": [],
>>>>>>> 0de93b01
      "approved_at": null
    },
    "nl": {
      "ai_translated": false,
      "ai_model": null,
      "ai_spell_check_issues": [],
      "approved_at": null
    },
    "pl": {
      "ai_translated": false,
      "ai_model": null,
<<<<<<< HEAD
      "ai_spell_check_issues": [
        {
          "type": "incorrect_translation",
          "description": "The English phrase 'per admin/month' is not accurately translated. 'Administratora' is in the genitive case, implying 'belonging to an administrator.' The correct translation should indicate 'per administrator'.",
          "suggestion": "na administratora/miesięcznie should be na administratora/miesiąc"
        }
      ],
=======
      "ai_spell_check_issues": [],
>>>>>>> 0de93b01
      "approved_at": null
    },
    "pt": {
      "ai_translated": false,
      "ai_model": null,
<<<<<<< HEAD
      "ai_spell_check_issues": [
        {
          "type": "incorrect_translation",
          "description": "The English phrase 'per admin/month' has been translated as 'por administrador/mês'. While technically correct, a more natural and common Portuguese phrasing would be 'por administrador por mês' or 'por administrador/mês'. The current translation feels a bit literal and slightly awkward.",
          "suggestion": "por administrador por mês"
        }
      ],
=======
      "ai_spell_check_issues": [],
>>>>>>> 0de93b01
      "approved_at": null
    },
    "pt-BR": {
      "ai_translated": false,
      "ai_model": null,
      "ai_spell_check_issues": [
        {
          "type": "incorrect_translation",
          "description": "The English phrase 'per admin/month' is not accurately translated. 'Admin' should be 'administrador' (masculine) or 'administradora' (feminine), depending on the context. The use of 'administrador/mês' is grammatically incorrect and lacks clarity.",
          "suggestion": "<1>{{currencySymbol}}</1><1>{{price}}</1> por administrador/mês (if referring to a male administrator) or <1>{{currencySymbol}}</1><1>{{price}}</1> por administradora/mês (if referring to a female administrator) or <1>{{currencySymbol}}</1><1>{{price}}</1> por administrador(a)/mês (gender-neutral, but less common and slightly more verbose)."
        }
      ],
      "approved_at": null
    },
    "ro": {
      "ai_translated": false,
      "ai_model": null,
<<<<<<< HEAD
      "ai_spell_check_issues": [
        {
          "type": "incorrect_translation",
          "description": "The English term 'admin' is translated as 'administrator'. While technically correct, 'admin' is often used and understood in a technical context, and a more literal or slightly less formal translation might be preferable depending on the overall tone of the product.",
          "suggestion": "Consider translating 'admin' as 'administrator' or keeping 'admin' if the target audience is technically savvy."
        }
      ],
=======
      "ai_spell_check_issues": [],
>>>>>>> 0de93b01
      "approved_at": null
    },
    "ru": {
      "ai_translated": false,
      "ai_model": null,
      "ai_spell_check_issues": [],
      "approved_at": null
    },
    "si": {
      "ai_translated": false,
      "ai_model": null,
<<<<<<< HEAD
      "ai_spell_check_issues": [
        {
          "type": "incorrect_translation",
          "description": "The phrase \"per admin/month\" is not accurately translated. \"මාසයකට එක් පරිපාලකයකට\" literally translates to 'per one administrator per month', which is a bit clunky. A more natural Sinhala translation for 'per admin/month' would be something like 'පරිපාලකයකට මාසයකට' or 'මාසයකට පරිපාලකයකට'.",
          "suggestion": "පරිපාලකයකට මාසයකට"
        },
        {
          "type": "formatting",
          "description": "The Sinhala translation keeps the <1> and </1> tags which are likely intended for formatting, but this may need confirmation from the source content for appropriate rendering in the final output.",
          "suggestion": "Confirm that the <1> and </1> tags are intended to be preserved and render correctly in Sinhala context. Otherwise, consider removing them."
        }
      ],
=======
      "ai_spell_check_issues": [],
>>>>>>> 0de93b01
      "approved_at": null
    },
    "sk": {
      "ai_translated": false,
      "ai_model": null,
<<<<<<< HEAD
      "ai_spell_check_issues": [
        {
          "type": "incorrect_translation",
          "description": "The English phrase 'per admin/month' is not perfectly translated. 'admin' should be 'správcu'.",
          "suggestion": "za správcu/mesiac"
        }
      ],
=======
      "ai_spell_check_issues": [],
>>>>>>> 0de93b01
      "approved_at": null
    },
    "sl": {
      "ai_translated": false,
      "ai_model": null,
<<<<<<< HEAD
      "ai_spell_check_issues": [
        {
          "type": "incorrect_translation",
          "description": "The term 'admin' is translated as 'skrbnika'. While 'skrbnik' can mean administrator, in this context, it's better to maintain the original meaning. 'Administrator' or a more specific term relevant to the application's user roles would be more accurate.",
          "suggestion": "Consider translating 'admin' to 'administrator' or a role-specific term that accurately represents the user role. Alternatively, retain 'admin' and consider if a glossary entry is needed for clarity."
        },
        {
          "type": "formatting",
          "description": "The use of <1> tags does not seem appropriate for the context. They appear to be arbitrary and don't convey any specific formatting instruction. It is unclear if the intention is to use them for HTML or some other purpose.",
          "suggestion": "Clarify the purpose of the <1> tags. If they are intended for HTML, consider using appropriate HTML tags. If they're a placeholder for something else, they should be adjusted accordingly.  If they serve no purpose, they should be removed."
        }
      ],
=======
      "ai_spell_check_issues": [],
      "approved_at": null
    },
    "sq-AL": {
      "ai_translated": false,
      "ai_model": null,
      "ai_spell_check_issues": [],
>>>>>>> 0de93b01
      "approved_at": null
    },
    "sr-Cyrl-RS": {
      "ai_translated": false,
      "ai_model": null,
      "ai_spell_check_issues": [],
      "approved_at": null
    },
    "sr-Latn-RS": {
      "ai_translated": false,
      "ai_model": null,
<<<<<<< HEAD
      "ai_spell_check_issues": [
        {
          "type": "incorrect_translation",
          "description": "The English phrase 'per admin/month' is not accurately translated. 'Administratoru' is a genitive case, which isn't the most natural way to express 'per administrator'.",
          "suggestion": "po administratora/mesec"
        }
      ],
=======
      "ai_spell_check_issues": [],
>>>>>>> 0de93b01
      "approved_at": null
    },
    "tr": {
      "ai_translated": false,
      "ai_model": null,
<<<<<<< HEAD
      "ai_spell_check_issues": [
        {
          "type": "incorrect_translation",
          "description": "The English phrase 'per admin/month' is not accurately translated. 'Yönetici/ay başına' is a literal translation but doesn't convey the intended meaning as clearly. A better translation would be something like 'yönetici başına' or 'her yönetici için'.",
          "suggestion": "Yönetici başına"
        },
        {
          "type": "formatting",
          "description": "The order of the variables {{price}} and {{currencySymbol}} is reversed compared to the English version. This change in order may affect the readability and interpretation for users.",
          "suggestion": "Yönetici/ay başına <1>{{currencySymbol}}</1><1>{{price}}</1>"
        }
      ],
=======
      "ai_spell_check_issues": [],
>>>>>>> 0de93b01
      "approved_at": null
    },
    "uk-UA": {
      "ai_translated": false,
      "ai_model": null,
<<<<<<< HEAD
      "ai_spell_check_issues": [
        {
          "type": "formatting",
          "description": "The order of `<1>{{price}}</1>` and `<1>{{currencySymbol}}</1>` is reversed compared to the English version.  The English version puts the currency symbol first.",
          "suggestion": "<1>{{currencySymbol}}</1><1>{{price}}</1> за адміністратора на місяць"
        }
      ],
=======
      "ai_spell_check_issues": [],
>>>>>>> 0de93b01
      "approved_at": null
    },
    "vi": {
      "ai_translated": false,
      "ai_model": null,
<<<<<<< HEAD
      "ai_spell_check_issues": [
        {
          "type": "incorrect_translation",
          "description": "The translation reverses the order of currency symbol and price. The English version states the currency symbol first, then the price. This is important for readability and consistency.",
          "suggestion": "<1>{{currencySymbol}}</1><1>{{price}}</1> mỗi quản trị viên/tháng"
        },
        {
          "type": "formatting",
          "description": "The placement of spaces around the tags might need verification depending on the implementation context. It's better to confirm whether the surrounding text requires a space before the first tag and after the last tag.",
          "suggestion": "Confirm spacing requirements based on the target system."
        }
      ],
=======
      "ai_spell_check_issues": [],
>>>>>>> 0de93b01
      "approved_at": null
    },
    "zh-CN": {
      "ai_translated": false,
      "ai_model": null,
<<<<<<< HEAD
      "ai_spell_check_issues": [
        {
          "type": "incorrect_translation",
          "description": "The translation '每个管理员/月' (mei ge guan lǐ yuan /yue) literally translates to 'per admin/month' which is accurate but less natural in Chinese. A more natural phrasing would be '每位管理员/月' (mei wei guan lǐ yuan /yue) or '每个月，每位管理员' (mei ge yue, mei wei guan lǐ yuan).",
          "suggestion": "每位管理员/月"
        }
      ],
=======
      "ai_spell_check_issues": [],
>>>>>>> 0de93b01
      "approved_at": null
    }
  }
}<|MERGE_RESOLUTION|>--- conflicted
+++ resolved
@@ -1,16 +1,9 @@
 {
   "key_path": "PerUserMonth",
-<<<<<<< HEAD
-  "content": "<1>{{currencySymbol}}</1><1>{{price}}</1> per admin/month",
-  "content_en_sha1_hash": "d3eb0f575626630961e0da29da3a6896ee7cc824",
-  "created_at": "2025-05-19T21:30:47.342Z",
-  "updated_at": "2025-06-08T12:02:32.814Z",
-=======
   "content": "<1>{{price}}</1> per admin/month",
   "content_en_sha1_hash": "ee1751fb32f00cbb5cca892cb55738d92dbfd492",
   "created_at": "2025-06-26T08:14:36.292Z",
   "updated_at": "2025-06-26T19:00:30.953Z",
->>>>>>> 0de93b01
   "comment": {
     "text": "This translation key \"PerUserMonth\" is used to display a dynamic price value per admin/month. It appears in payment-related settings on the Portal Settings page and is formatted to show currency values using the formatPaymentCurrency function.",
     "is_auto": true,
@@ -40,38 +33,13 @@
     "ar-SA": {
       "ai_translated": false,
       "ai_model": null,
-<<<<<<< HEAD
-      "ai_spell_check_issues": [
-        {
-          "type": "incorrect_translation",
-          "description": "The phrase \"per admin\" should be translated as \"لكل مستخدم\" (per user) to accurately reflect the English content which specifies 'per user'. The current translation \"لكل مشرف\" (per admin) is too restrictive and doesn't align with the broader 'per user' designation.",
-          "suggestion": "لكل مستخدم"
-        }
-      ],
-=======
-      "ai_spell_check_issues": [],
->>>>>>> 0de93b01
+      "ai_spell_check_issues": [],
       "approved_at": null
     },
     "az": {
       "ai_translated": false,
       "ai_model": null,
-<<<<<<< HEAD
-      "ai_spell_check_issues": [
-        {
-          "type": "incorrect_translation",
-          "description": "The phrase 'per admin/month' is not accurately translated. 'Ayliq' implies 'monthly,' but the 'admin' part is missing or awkwardly placed.",
-          "suggestion": "Admin istifadəçisi/ay üçün <1>{{currencySymbol}}</1><1>{{price}}</1>"
-        },
-        {
-          "type": "formatting",
-          "description": "The order of the tags (<1>{{currencySymbol}}</1> and <1>{{price}}</1>) is maintained, which is good, but the overall phrasing sounds unnatural in Azerbaijani.",
-          "suggestion": "Consider reordering the sentence structure for better readability in Azerbaijani, while keeping the tags in the same place."
-        }
-      ],
-=======
-      "ai_spell_check_issues": [],
->>>>>>> 0de93b01
+      "ai_spell_check_issues": [],
       "approved_at": null
     },
     "bg": {
@@ -83,38 +51,13 @@
     "cs": {
       "ai_translated": false,
       "ai_model": null,
-<<<<<<< HEAD
-      "ai_spell_check_issues": [
-        {
-          "type": "incorrect_translation",
-          "description": "The English phrase 'per admin/month' is not accurately translated. 'admin' should be translated as 'správce'.",
-          "suggestion": "za správce/měsíc"
-        }
-      ],
-=======
-      "ai_spell_check_issues": [],
->>>>>>> 0de93b01
+      "ai_spell_check_issues": [],
       "approved_at": null
     },
     "de": {
       "ai_translated": false,
       "ai_model": null,
-<<<<<<< HEAD
-      "ai_spell_check_issues": [
-        {
-          "type": "incorrect_translation",
-          "description": "The English term 'admin' is directly translated to 'Admin' in German. While capitalized, 'Admin' isn't a standard German term. 'Administrator' or a more context-appropriate term would be more accurate.",
-          "suggestion": "Consider using 'Administrator' or a more contextually appropriate German term for 'admin'."
-        },
-        {
-          "type": "formatting",
-          "description": "The capitalization of 'Monat' might be inconsistent with standard German capitalization rules, depending on context. It is generally lowercase unless at the beginning of a sentence.",
-          "suggestion": "Change 'Monat' to 'monat' unless it's at the beginning of a sentence."
-        }
-      ],
-=======
-      "ai_spell_check_issues": [],
->>>>>>> 0de93b01
+      "ai_spell_check_issues": [],
       "approved_at": null
     },
     "el-GR": {
@@ -126,165 +69,55 @@
     "es": {
       "ai_translated": false,
       "ai_model": null,
-<<<<<<< HEAD
-      "ai_spell_check_issues": [
-        {
-          "type": "incorrect_translation",
-          "description": "The phrase \"per admin/month\" is not the most natural or accurate translation of \"per admin/month\". A better phrasing would be 'por usuario/mes' to reflect 'per user/month'.",
-          "suggestion": "por usuario/mes"
-        }
-      ],
-=======
-      "ai_spell_check_issues": [],
->>>>>>> 0de93b01
+      "ai_spell_check_issues": [],
       "approved_at": null
     },
     "fi": {
       "ai_translated": false,
       "ai_model": null,
-<<<<<<< HEAD
-      "ai_spell_check_issues": [
-        {
-          "type": "incorrect_translation",
-          "description": "The word 'admin' has been translated as 'ylläpitäjä'. While technically correct, 'ylläpitäjä' is a more formal and less common term. A more common and user-friendly alternative would be 'käyttäjä'.",
-          "suggestion": "Consider using 'käyttäjä' instead of 'ylläpitäjä'."
-        }
-      ],
-=======
-      "ai_spell_check_issues": [],
->>>>>>> 0de93b01
+      "ai_spell_check_issues": [],
       "approved_at": null
     },
     "fr": {
       "ai_translated": false,
       "ai_model": null,
-<<<<<<< HEAD
-      "ai_spell_check_issues": [
-        {
-          "type": "incorrect_translation",
-          "description": "The phrase \"per admin/month\" is not the best translation of \"per admin/month\". It's too literal. A more natural French phrasing would be 'par utilisateur/mois' or 'par administrateur/mois' depending on the intended nuance.",
-          "suggestion": "par utilisateur/mois"
-        }
-      ],
-=======
-      "ai_spell_check_issues": [],
->>>>>>> 0de93b01
+      "ai_spell_check_issues": [],
       "approved_at": null
     },
     "hy-AM": {
       "ai_translated": false,
       "ai_model": null,
-<<<<<<< HEAD
-      "ai_spell_check_issues": [
-        {
-          "type": "incorrect_translation",
-          "description": "The phrase \"մեկ ադմինիստրատորի / ամսվա համար\" translates literally to \"for one administrator / month\". A more natural and accurate translation of \"per admin/month\" would be something like \"մեկ ադմինիստրատորի հաշվով ամսական\" or \"եկամսվա համար յուրաքանչյուր ադմինիստրատորի\" (depending on the desired level of formality and emphasis).",
-          "suggestion": "մեկ ադմինիստրատորի հաշվով ամսական"
-        }
-      ],
-=======
-      "ai_spell_check_issues": [],
->>>>>>> 0de93b01
+      "ai_spell_check_issues": [],
       "approved_at": null
     },
     "it": {
       "ai_translated": false,
       "ai_model": null,
-<<<<<<< HEAD
-      "ai_spell_check_issues": [
-        {
-          "type": "incorrect_translation",
-          "description": "The term 'admin' has been translated as 'amministratore'. While technically correct, 'admin' is frequently used and understood in Italian IT contexts, and retaining it might be more natural and avoid unnecessary literalness, especially if the target audience is familiar with English IT terminology.",
-          "suggestion": "Consider using 'admin' instead of 'amministratore' or adding a parenthetical explanation like 'amministratore (admin)' the first time it appears."
-        }
-      ],
-=======
-      "ai_spell_check_issues": [],
->>>>>>> 0de93b01
+      "ai_spell_check_issues": [],
       "approved_at": null
     },
     "ja-JP": {
       "ai_translated": false,
       "ai_model": null,
-<<<<<<< HEAD
-      "ai_spell_check_issues": [
-        {
-          "type": "incorrect_translation",
-          "description": "The English phrase 'per admin/month' is not accurately translated. '管理者 / 月額' literally translates to 'admin / monthly,' but the intended meaning is 'per administrator per month' or similar. The phrase '月額' implies a fixed monthly fee, which is accurate, but '管理者' isn't the best wording.",
-          "suggestion": "管理者 / 月額 -> 1ユーザーあたり月額 (1 user per month) or ユーザーあたり月額 (per user per month)"
-        },
-        {
-          "type": "formatting",
-          "description": "While the surrounding tags are maintained, the placement of the slash '/' is not ideal for Japanese readability. A more natural phrasing would often use a different character or spacing.",
-          "suggestion": "管理者 / 月額 -> 管理者/月額 or 管理者・月額"
-        }
-      ],
-=======
-      "ai_spell_check_issues": [],
->>>>>>> 0de93b01
+      "ai_spell_check_issues": [],
       "approved_at": null
     },
     "ko-KR": {
       "ai_translated": false,
       "ai_model": null,
-<<<<<<< HEAD
-      "ai_spell_check_issues": [
-        {
-          "type": "incorrect_translation",
-          "description": "The Korean translation '관리자, 월' doesn't accurately reflect the English phrase 'per admin/month'. It lacks the possessive relationship. A more accurate translation would incorporate a structure indicating 'per admin, per month'.",
-          "suggestion": "관리자 당, 월"
-        },
-        {
-          "type": "formatting",
-          "description": "The punctuation and spacing in the Korean translation could be improved for better readability. The '월' is too close to the preceding character.",
-          "suggestion": "/관리자 당, 월"
-        }
-      ],
-=======
-      "ai_spell_check_issues": [],
->>>>>>> 0de93b01
+      "ai_spell_check_issues": [],
       "approved_at": null
     },
     "lo-LA": {
       "ai_translated": false,
       "ai_model": null,
-<<<<<<< HEAD
-      "ai_spell_check_issues": [
-        {
-          "type": "incorrect_translation",
-          "description": "The Lao translation uses \"admin\" without translation. It should be translated to a Lao equivalent or left untranslated based on context and target audience preference. The English content uses 'admin' as a role, so a translation for 'admin' might be appropriate, but is not strictly necessary if the target audience understands the English term.",
-          "suggestion": "Consider translating 'admin' to a Lao equivalent if appropriate for the target audience. Examples might include 'ຜູ້ບໍລິຫານ' (phu borihan) for 'administrator' or 'ເຈົ້າໜ້າທີ່' (chao na thi) for 'officer', depending on the specific meaning intended."
-        },
-        {
-          "type": "formatting",
-          "description": "The Lao translation has a space before the forward slash in 'ຕໍ່ເດືອນ'. This may be a formatting issue and should be reviewed for consistency with other translations and the intended style.",
-          "suggestion": "Remove the space before the forward slash in 'ຕໍ່ເດືອນ' (ຕໍ່ເດືອນ)."
-        }
-      ],
-=======
-      "ai_spell_check_issues": [],
->>>>>>> 0de93b01
+      "ai_spell_check_issues": [],
       "approved_at": null
     },
     "lv": {
       "ai_translated": false,
       "ai_model": null,
-<<<<<<< HEAD
-      "ai_spell_check_issues": [
-        {
-          "type": "formatting",
-          "description": "The spacing after the closing tag </1> is incorrect. It should be a single space, not multiple spaces.",
-          "suggestion": "<1>{{currencySymbol}} </1> <1>{{price}} </1> vienam administratoram/mēnesī"
-        },
-        {
-          "type": "incorrect_translation",
-          "description": "While the translation captures the general meaning, 'vienam administratoram' is a bit literal and could be improved for better flow. A more natural phrasing would use 'vienam lietotājam' (for one user).",
-          "suggestion": "<1>{{currencySymbol}} </1> <1>{{price}} </1> vienam lietotājam/mēnesī"
-        }
-      ],
-=======
-      "ai_spell_check_issues": [],
->>>>>>> 0de93b01
+      "ai_spell_check_issues": [],
       "approved_at": null
     },
     "nl": {
@@ -296,61 +129,25 @@
     "pl": {
       "ai_translated": false,
       "ai_model": null,
-<<<<<<< HEAD
-      "ai_spell_check_issues": [
-        {
-          "type": "incorrect_translation",
-          "description": "The English phrase 'per admin/month' is not accurately translated. 'Administratora' is in the genitive case, implying 'belonging to an administrator.' The correct translation should indicate 'per administrator'.",
-          "suggestion": "na administratora/miesięcznie should be na administratora/miesiąc"
-        }
-      ],
-=======
-      "ai_spell_check_issues": [],
->>>>>>> 0de93b01
+      "ai_spell_check_issues": [],
       "approved_at": null
     },
     "pt": {
       "ai_translated": false,
       "ai_model": null,
-<<<<<<< HEAD
-      "ai_spell_check_issues": [
-        {
-          "type": "incorrect_translation",
-          "description": "The English phrase 'per admin/month' has been translated as 'por administrador/mês'. While technically correct, a more natural and common Portuguese phrasing would be 'por administrador por mês' or 'por administrador/mês'. The current translation feels a bit literal and slightly awkward.",
-          "suggestion": "por administrador por mês"
-        }
-      ],
-=======
-      "ai_spell_check_issues": [],
->>>>>>> 0de93b01
+      "ai_spell_check_issues": [],
       "approved_at": null
     },
     "pt-BR": {
       "ai_translated": false,
       "ai_model": null,
-      "ai_spell_check_issues": [
-        {
-          "type": "incorrect_translation",
-          "description": "The English phrase 'per admin/month' is not accurately translated. 'Admin' should be 'administrador' (masculine) or 'administradora' (feminine), depending on the context. The use of 'administrador/mês' is grammatically incorrect and lacks clarity.",
-          "suggestion": "<1>{{currencySymbol}}</1><1>{{price}}</1> por administrador/mês (if referring to a male administrator) or <1>{{currencySymbol}}</1><1>{{price}}</1> por administradora/mês (if referring to a female administrator) or <1>{{currencySymbol}}</1><1>{{price}}</1> por administrador(a)/mês (gender-neutral, but less common and slightly more verbose)."
-        }
-      ],
+      "ai_spell_check_issues": [],
       "approved_at": null
     },
     "ro": {
       "ai_translated": false,
       "ai_model": null,
-<<<<<<< HEAD
-      "ai_spell_check_issues": [
-        {
-          "type": "incorrect_translation",
-          "description": "The English term 'admin' is translated as 'administrator'. While technically correct, 'admin' is often used and understood in a technical context, and a more literal or slightly less formal translation might be preferable depending on the overall tone of the product.",
-          "suggestion": "Consider translating 'admin' as 'administrator' or keeping 'admin' if the target audience is technically savvy."
-        }
-      ],
-=======
-      "ai_spell_check_issues": [],
->>>>>>> 0de93b01
+      "ai_spell_check_issues": [],
       "approved_at": null
     },
     "ru": {
@@ -362,57 +159,18 @@
     "si": {
       "ai_translated": false,
       "ai_model": null,
-<<<<<<< HEAD
-      "ai_spell_check_issues": [
-        {
-          "type": "incorrect_translation",
-          "description": "The phrase \"per admin/month\" is not accurately translated. \"මාසයකට එක් පරිපාලකයකට\" literally translates to 'per one administrator per month', which is a bit clunky. A more natural Sinhala translation for 'per admin/month' would be something like 'පරිපාලකයකට මාසයකට' or 'මාසයකට පරිපාලකයකට'.",
-          "suggestion": "පරිපාලකයකට මාසයකට"
-        },
-        {
-          "type": "formatting",
-          "description": "The Sinhala translation keeps the <1> and </1> tags which are likely intended for formatting, but this may need confirmation from the source content for appropriate rendering in the final output.",
-          "suggestion": "Confirm that the <1> and </1> tags are intended to be preserved and render correctly in Sinhala context. Otherwise, consider removing them."
-        }
-      ],
-=======
-      "ai_spell_check_issues": [],
->>>>>>> 0de93b01
+      "ai_spell_check_issues": [],
       "approved_at": null
     },
     "sk": {
       "ai_translated": false,
       "ai_model": null,
-<<<<<<< HEAD
-      "ai_spell_check_issues": [
-        {
-          "type": "incorrect_translation",
-          "description": "The English phrase 'per admin/month' is not perfectly translated. 'admin' should be 'správcu'.",
-          "suggestion": "za správcu/mesiac"
-        }
-      ],
-=======
-      "ai_spell_check_issues": [],
->>>>>>> 0de93b01
+      "ai_spell_check_issues": [],
       "approved_at": null
     },
     "sl": {
       "ai_translated": false,
       "ai_model": null,
-<<<<<<< HEAD
-      "ai_spell_check_issues": [
-        {
-          "type": "incorrect_translation",
-          "description": "The term 'admin' is translated as 'skrbnika'. While 'skrbnik' can mean administrator, in this context, it's better to maintain the original meaning. 'Administrator' or a more specific term relevant to the application's user roles would be more accurate.",
-          "suggestion": "Consider translating 'admin' to 'administrator' or a role-specific term that accurately represents the user role. Alternatively, retain 'admin' and consider if a glossary entry is needed for clarity."
-        },
-        {
-          "type": "formatting",
-          "description": "The use of <1> tags does not seem appropriate for the context. They appear to be arbitrary and don't convey any specific formatting instruction. It is unclear if the intention is to use them for HTML or some other purpose.",
-          "suggestion": "Clarify the purpose of the <1> tags. If they are intended for HTML, consider using appropriate HTML tags. If they're a placeholder for something else, they should be adjusted accordingly.  If they serve no purpose, they should be removed."
-        }
-      ],
-=======
       "ai_spell_check_issues": [],
       "approved_at": null
     },
@@ -420,7 +178,6 @@
       "ai_translated": false,
       "ai_model": null,
       "ai_spell_check_issues": [],
->>>>>>> 0de93b01
       "approved_at": null
     },
     "sr-Cyrl-RS": {
@@ -432,91 +189,31 @@
     "sr-Latn-RS": {
       "ai_translated": false,
       "ai_model": null,
-<<<<<<< HEAD
-      "ai_spell_check_issues": [
-        {
-          "type": "incorrect_translation",
-          "description": "The English phrase 'per admin/month' is not accurately translated. 'Administratoru' is a genitive case, which isn't the most natural way to express 'per administrator'.",
-          "suggestion": "po administratora/mesec"
-        }
-      ],
-=======
-      "ai_spell_check_issues": [],
->>>>>>> 0de93b01
+      "ai_spell_check_issues": [],
       "approved_at": null
     },
     "tr": {
       "ai_translated": false,
       "ai_model": null,
-<<<<<<< HEAD
-      "ai_spell_check_issues": [
-        {
-          "type": "incorrect_translation",
-          "description": "The English phrase 'per admin/month' is not accurately translated. 'Yönetici/ay başına' is a literal translation but doesn't convey the intended meaning as clearly. A better translation would be something like 'yönetici başına' or 'her yönetici için'.",
-          "suggestion": "Yönetici başına"
-        },
-        {
-          "type": "formatting",
-          "description": "The order of the variables {{price}} and {{currencySymbol}} is reversed compared to the English version. This change in order may affect the readability and interpretation for users.",
-          "suggestion": "Yönetici/ay başına <1>{{currencySymbol}}</1><1>{{price}}</1>"
-        }
-      ],
-=======
-      "ai_spell_check_issues": [],
->>>>>>> 0de93b01
+      "ai_spell_check_issues": [],
       "approved_at": null
     },
     "uk-UA": {
       "ai_translated": false,
       "ai_model": null,
-<<<<<<< HEAD
-      "ai_spell_check_issues": [
-        {
-          "type": "formatting",
-          "description": "The order of `<1>{{price}}</1>` and `<1>{{currencySymbol}}</1>` is reversed compared to the English version.  The English version puts the currency symbol first.",
-          "suggestion": "<1>{{currencySymbol}}</1><1>{{price}}</1> за адміністратора на місяць"
-        }
-      ],
-=======
-      "ai_spell_check_issues": [],
->>>>>>> 0de93b01
+      "ai_spell_check_issues": [],
       "approved_at": null
     },
     "vi": {
       "ai_translated": false,
       "ai_model": null,
-<<<<<<< HEAD
-      "ai_spell_check_issues": [
-        {
-          "type": "incorrect_translation",
-          "description": "The translation reverses the order of currency symbol and price. The English version states the currency symbol first, then the price. This is important for readability and consistency.",
-          "suggestion": "<1>{{currencySymbol}}</1><1>{{price}}</1> mỗi quản trị viên/tháng"
-        },
-        {
-          "type": "formatting",
-          "description": "The placement of spaces around the tags might need verification depending on the implementation context. It's better to confirm whether the surrounding text requires a space before the first tag and after the last tag.",
-          "suggestion": "Confirm spacing requirements based on the target system."
-        }
-      ],
-=======
-      "ai_spell_check_issues": [],
->>>>>>> 0de93b01
+      "ai_spell_check_issues": [],
       "approved_at": null
     },
     "zh-CN": {
       "ai_translated": false,
       "ai_model": null,
-<<<<<<< HEAD
-      "ai_spell_check_issues": [
-        {
-          "type": "incorrect_translation",
-          "description": "The translation '每个管理员/月' (mei ge guan lǐ yuan /yue) literally translates to 'per admin/month' which is accurate but less natural in Chinese. A more natural phrasing would be '每位管理员/月' (mei wei guan lǐ yuan /yue) or '每个月，每位管理员' (mei ge yue, mei wei guan lǐ yuan).",
-          "suggestion": "每位管理员/月"
-        }
-      ],
-=======
-      "ai_spell_check_issues": [],
->>>>>>> 0de93b01
+      "ai_spell_check_issues": [],
       "approved_at": null
     }
   }
