--- conflicted
+++ resolved
@@ -66,11 +66,7 @@
     <StyledFloatingButtonWrapper>
       <ColorTheme
         {...props}
-<<<<<<< HEAD
-        elementType={ThemeType.FloatingButton}
-=======
         themeId={ThemeType.FloatingButton}
->>>>>>> 409d05d2
         color={color}
         id={id}
         className={`${className} not-selectable`}
