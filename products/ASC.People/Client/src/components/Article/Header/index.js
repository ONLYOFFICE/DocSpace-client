import React from "react";
<<<<<<< HEAD
import { connect } from "react-redux";
import { store, Headline, Loaders } from "@appserver/common/src";

const { getCurrentProductName } = store.auth.selectors;
=======
import { Headline, Loaders } from "asc-web-common";
import { inject, observer } from "mobx-react";
>>>>>>> a586f8fe

const ArticleHeaderContent = ({ currentModuleName }) => {
  return currentModuleName ? (
    <Headline type="menu">{currentModuleName}</Headline>
  ) : (
    <Loaders.ArticleHeader />
  );
};

export default inject(({ auth }) => ({
  currentModuleName: auth.product.title,
}))(observer(ArticleHeaderContent));<|MERGE_RESOLUTION|>--- conflicted
+++ resolved
@@ -1,13 +1,6 @@
 import React from "react";
-<<<<<<< HEAD
-import { connect } from "react-redux";
-import { store, Headline, Loaders } from "@appserver/common/src";
-
-const { getCurrentProductName } = store.auth.selectors;
-=======
-import { Headline, Loaders } from "asc-web-common";
+import { Headline, Loaders } from "@appserver/common/src";
 import { inject, observer } from "mobx-react";
->>>>>>> a586f8fe
 
 const ArticleHeaderContent = ({ currentModuleName }) => {
   return currentModuleName ? (
