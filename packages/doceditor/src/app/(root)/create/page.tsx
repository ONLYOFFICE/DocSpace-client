--- conflicted
+++ resolved
@@ -171,18 +171,13 @@
       searchParams.append("action", action);
     }
 
-<<<<<<< HEAD
-    logger.debug(
-      `fileTitle: ${fileTitle}, parentId: ${parentId}, fileId: ${fileId}, searchParams: ${searchParams}, File created success`,
-=======
     if (share) {
       searchParams.append("share", share);
     }
 
-    log.debug(
-      { fileTitle, parentId, fileId, searchParams },
+    logger.debug(
+      `fileTitle: ${fileTitle}, parentId: ${parentId}, fileId: ${fileId}, searchParams: ${searchParams}, File created success`,
       "File created success",
->>>>>>> 398dda3c
     );
 
     const redirectURL = `/?${searchParams.toString()}`;
