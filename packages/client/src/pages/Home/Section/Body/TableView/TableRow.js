// (c) Copyright Ascensio System SIA 2009-2024
//
// This program is a free software product.
// You can redistribute it and/or modify it under the terms
// of the GNU Affero General Public License (AGPL) version 3 as published by the Free Software
// Foundation. In accordance with Section 7(a) of the GNU AGPL its Section 15 shall be amended
// to the effect that Ascensio System SIA expressly excludes the warranty of non-infringement of
// any third-party rights.
//
// This program is distributed WITHOUT ANY WARRANTY, without even the implied warranty
// of MERCHANTABILITY or FITNESS FOR A PARTICULAR  PURPOSE. For details, see
// the GNU AGPL at: http://www.gnu.org/licenses/agpl-3.0.html
//
// You can contact Ascensio System SIA at Lubanas st. 125a-25, Riga, Latvia, EU, LV-1021.
//
// The  interactive user interfaces in modified source and object code versions of the Program must
// display Appropriate Legal Notices, as required under Section 5 of the GNU AGPL version 3.
//
// Pursuant to Section 7(b) of the License you must retain the original Product logo when
// distributing the program. Pursuant to Section 7(e) we decline to grant you any rights under
// trademark law for use of our trademarks.
//
// All the Product's GUI elements, including illustrations and icon sets, as well as technical writing
// content are licensed under the terms of the Creative Commons Attribution-ShareAlike 4.0
// International. See the License terms at http://creativecommons.org/licenses/by-sa/4.0/legalcode

import React, { useState } from "react";
import withContent from "../../../../../HOCs/withContent";
import withBadges from "../../../../../HOCs/withBadges";
import withQuickButtons from "../../../../../HOCs/withQuickButtons";
import withFileActions from "../../../../../HOCs/withFileActions";
import ItemIcon from "../../../../../components/ItemIcon";
import { withTranslation } from "react-i18next";
import { classNames } from "@docspace/shared/utils";
import RoomsRowDataComponent from "./sub-components/RoomsRowData";
import TrashRowDataComponent from "./sub-components/TrashRowData";
import RecentRowDataComponent from "./sub-components/RecentRowData";
import RowDataComponent from "./sub-components/RowData";
import { StyledTableRow, StyledDragAndDrop } from "./StyledTable";

const FilesTableRow = (props) => {
  const {
    t,
    fileContextClick,
    item,
    checkedProps,
    className,
    value,
    onMouseClick,
    dragging,
    isDragging,
    onDrop,
    onMouseDown,
    isActive,
    onHideContextMenu,
    onFilesClick,
    onDoubleClick,
    inProgress,
    index,
    setFirsElemChecked,
    setHeaderBorder,
    theme,
    getContextModel,
    showHotkeyBorder,
    id,
    isRooms,
    isTrashFolder,
    isIndexEditingMode,
    isIndexing,
    isHighlight,
    hideColumns,
    onDragOver,
    onDragLeave,
    badgeUrl,
    isRecentTab,
    canDrag,
<<<<<<< HEAD
    onEditIndex,
    isIndexUpdated,
=======
    displayFileExtension,
>>>>>>> 94e07e5b
  } = props;

  const { acceptBackground, background } = theme.dragAndDrop;

  const element = (
    <ItemIcon
      id={item.id}
      icon={item.icon}
      fileExst={item.fileExst}
      isRoom={item.isRoom}
      title={item.title}
      logo={item.logo}
      color={item.logo?.color}
      isArchive={item.isArchive}
      badgeUrl={badgeUrl}
    />
  );

  const selectionProp = {
    className: `files-item ${className} ${value}`,
    value,
  };

  const [isDragActive, setIsDragActive] = useState(false);

  const dragStyles = {
    style: {
      background:
        dragging && isDragging && !isIndexEditingMode
          ? isDragActive
            ? acceptBackground
            : background
          : "none",
    },
  };

  const onChangeIndex = (action) => {
    return onEditIndex(action, item, t);
  };

  const onDragOverEvent = (dragActive, e) => {
    onDragOver && onDragOver(e);

    if (dragActive !== isDragActive) {
      setIsDragActive(dragActive);
    }
  };

  const onDragLeaveEvent = (e) => {
    onDragLeave && onDragLeave(e);

    setIsDragActive(false);
  };

  React.useEffect(() => {
    if (index === 0) {
      if (checkedProps || isActive) {
        setFirsElemChecked(true);
      } else {
        setFirsElemChecked(false);
      }
      if (showHotkeyBorder) {
        setHeaderBorder(true);
      } else {
        setHeaderBorder(false);
      }
    }
  }, [checkedProps, isActive, showHotkeyBorder]);

  const idWithFileExst = item.fileExst
    ? `${item.id}_${item.fileExst}`
    : item.id ?? "";

  const contextOptionProps = isIndexEditingMode
    ? {}
    : {
        contextOptions: item.contextOptions,
        getContextModel,
      };

  return (
    <StyledDragAndDrop
      id={id}
      data-title={item.title}
      value={value}
      className={classNames("files-item", className, idWithFileExst, {
        ["table-hotkey-border"]: showHotkeyBorder,
        ["table-row-selected"]: !showHotkeyBorder && (checkedProps || isActive),
      })}
      onDrop={onDrop}
      onMouseDown={onMouseDown}
      dragging={dragging && isDragging}
      onDragOver={onDragOverEvent}
      onDragLeave={onDragLeaveEvent}
    >
      <StyledTableRow
        className="table-row"
        {...dragStyles}
        isDragging={dragging}
        dragging={dragging && isDragging}
        selectionProp={selectionProp}
        key={item.id}
        fileContextClick={fileContextClick}
        onClick={isIndexEditingMode ? () => {} : onMouseClick}
        onChangeIndex={onChangeIndex}
        isActive={isActive}
        isIndexEditingMode={isIndexEditingMode}
        inProgress={inProgress}
        isFolder={item.isFolder}
        onHideContextMenu={onHideContextMenu}
        isThirdPartyFolder={item.isThirdPartyFolder}
        onDoubleClick={isIndexEditingMode ? () => {} : onDoubleClick}
        checked={checkedProps || isIndexUpdated}
        isIndexing={isIndexing}
        isIndexUpdated={isIndexUpdated}
        showHotkeyBorder={showHotkeyBorder}
        displayFileExtension={displayFileExtension}
        title={
          item.isFolder
            ? t("Translations:TitleShowFolderActions")
            : t("Translations:TitleShowActions")
        }
        isRoom={item.isRoom}
        isHighlight={isHighlight}
        hideColumns={hideColumns}
        badgeUrl={badgeUrl}
        canDrag={canDrag}
        {...contextOptionProps}
      >
        {isRooms ? (
          <RoomsRowDataComponent
            element={element}
            dragStyles={dragStyles}
            {...props}
          />
        ) : isTrashFolder ? (
          <TrashRowDataComponent
            element={element}
            dragStyles={dragStyles}
            {...props}
          />
        ) : isRecentTab ? (
          <RecentRowDataComponent
            element={element}
            dragStyles={dragStyles}
            selectionProp={selectionProp}
            {...props}
          />
        ) : (
          <RowDataComponent
            element={element}
            dragStyles={dragStyles}
            selectionProp={selectionProp}
            {...props}
          />
        )}
      </StyledTableRow>
    </StyledDragAndDrop>
  );
};

export default withTranslation([
  "Files",
  "Common",
  "InfoPanel",
  "Notifications",
])(withFileActions(withContent(withQuickButtons(withBadges(FilesTableRow)))));<|MERGE_RESOLUTION|>--- conflicted
+++ resolved
@@ -74,12 +74,9 @@
     badgeUrl,
     isRecentTab,
     canDrag,
-<<<<<<< HEAD
     onEditIndex,
     isIndexUpdated,
-=======
     displayFileExtension,
->>>>>>> 94e07e5b
   } = props;
 
   const { acceptBackground, background } = theme.dragAndDrop;
