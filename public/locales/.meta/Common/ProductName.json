{
  "key_path": "ProductName",
  "content": "DocSpace",
  "content_en_sha1_hash": "ce0b96eab5006b875f6c4a6c31ad73c3c86edcf5",
  "created_at": "2025-05-19T21:30:47.504Z",
<<<<<<< HEAD
  "updated_at": "2025-08-29T14:33:37.910Z",
=======
  "updated_at": "2025-09-01T11:05:24.081Z",
>>>>>>> b75318d3
  "comment": {
    "text": "This translation key is used for the \"From Portal\" button label, which indicates that a document can be uploaded from DocSpace. It appears in a dropdown menu on a main button in a shell interface. Translators should provide a translated version of \"From Portal\" with the product name inserted.",
    "is_auto": true,
    "updated_at": "2025-05-20T09:34:56.813Z"
  },
  "usage": [
    {
      "file_path": "/packages/client/src/Shell.jsx",
      "line_number": 327,
      "context": "const barConfig = {\n parentElementId: \"main-bar\",\n headerText: t(\"Attention\"),\n text: `${t(\"BarMaintenanceDescription\", {\n targetDate,\n productName: `${logoText} ${t(\"Common:ProductName\")}`,\n })} ${t(\"BarMaintenanceDisclaimer\")}`,\n isMaintenance: true,\n onAction: () => {\n setMaintenanceExist(false);\n setSnackbarExist(false);",
      "module": "/packages/client"
    },
    {
      "file_path": "/packages/client/src/components/Article/MainButton/index.js",
      "line_number": 378,
      "context": "const uploadFromDocSpace = {\n id: \"actions_upload-from-docspace\",\n className: \"main-button_drop-down\",\n icon: ActionsUploadReactSvgUrl,\n label: t(\"Common:FromPortal\", { productName: t(\"Common:ProductName\") }),\n key: \"actions_upload-from-docspace\",\n disabled: false,\n onClick: () => onShowFormRoomSelectFileDialog(FilterType.PDFForm),\n };",
      "module": "/packages/client"
    },
    {
      "file_path": "/packages/client/src/components/EmptyContainer/RootFolderContainer.js",
      "line_number": 123,
      "context": ");\n \n const archiveRoomsDescription =\n isVisitor || isCollaborator\n ? t(\"ArchiveEmptyScreenUser\")\n : t(\"ArchiveEmptyScreen\", { productName: t(\"Common:ProductName\") });\n \n const privateRoomHeader = t(\"PrivateRoomHeader\", {\n organizationName: logoText,\n });",
      "module": "/packages/client"
    },
    {
      "file_path": "/packages/client/src/components/EmptyContainer/RootFolderContainer.js",
      "line_number": 123,
      "context": ");\n \n const archiveRoomsDescription =\n isVisitor || isCollaborator\n ? t(\"ArchiveEmptyScreenUser\")\n : t(\"ArchiveEmptyScreen\", { productName: t(\"Common:ProductName\") });\n \n const privateRoomHeader = t(\"PrivateRoomHeader\", {\n organizationName: logoText,\n });",
      "module": "/packages/client"
    },
    {
      "file_path": "/packages/client/src/components/EmptyContainer/sub-components/EmptyViewContainer/EmptyViewContainer.helpers.tsx",
      "line_number": 194,
      "context": "createUploadFromDeviceOption,\n } = helperOptions(actions, security, isFrame);\n \n const uploadPDFFromDocSpace = createUploadFromDocSpace(\n t(\"EmptyView:UploadFromPortalTitle\", {\n productName: t(\"Common:ProductName\"),\n }),\n t(\"EmptyView:UploadPDFFormOptionDescription\", {\n productName: t(\"Common:ProductName\"),\n }),\n FilterType.PDFForm,",
      "module": "/packages/client"
    },
    {
      "file_path": "/packages/client/src/components/EmptyContainer/sub-components/EmptyViewContainer/EmptyViewContainer.helpers.tsx",
      "line_number": 194,
      "context": "createUploadFromDeviceOption,\n } = helperOptions(actions, security, isFrame);\n \n const uploadPDFFromDocSpace = createUploadFromDocSpace(\n t(\"EmptyView:UploadFromPortalTitle\", {\n productName: t(\"Common:ProductName\"),\n }),\n t(\"EmptyView:UploadPDFFormOptionDescription\", {\n productName: t(\"Common:ProductName\"),\n }),\n FilterType.PDFForm,",
      "module": "/packages/client"
    },
    {
      "file_path": "/packages/client/src/components/EmptyContainer/sub-components/EmptyViewContainer/EmptyViewContainer.helpers.tsx",
      "line_number": 194,
      "context": "createUploadFromDeviceOption,\n } = helperOptions(actions, security, isFrame);\n \n const uploadPDFFromDocSpace = createUploadFromDocSpace(\n t(\"EmptyView:UploadFromPortalTitle\", {\n productName: t(\"Common:ProductName\"),\n }),\n t(\"EmptyView:UploadPDFFormOptionDescription\", {\n productName: t(\"Common:ProductName\"),\n }),\n FilterType.PDFForm,",
      "module": "/packages/client"
    },
    {
      "file_path": "/packages/client/src/components/EmptyContainer/sub-components/EmptyViewContainer/EmptyViewContainer.helpers.tsx",
      "line_number": 194,
      "context": "createUploadFromDeviceOption,\n } = helperOptions(actions, security, isFrame);\n \n const uploadPDFFromDocSpace = createUploadFromDocSpace(\n t(\"EmptyView:UploadFromPortalTitle\", {\n productName: t(\"Common:ProductName\"),\n }),\n t(\"EmptyView:UploadPDFFormOptionDescription\", {\n productName: t(\"Common:ProductName\"),\n }),\n FilterType.PDFForm,",
      "module": "/packages/client"
    },
    {
      "file_path": "/packages/client/src/components/EmptyContainer/sub-components/EmptyViewContainer/EmptyViewContainer.helpers.tsx",
      "line_number": 194,
      "context": "createUploadFromDeviceOption,\n } = helperOptions(actions, security, isFrame);\n \n const uploadPDFFromDocSpace = createUploadFromDocSpace(\n t(\"EmptyView:UploadFromPortalTitle\", {\n productName: t(\"Common:ProductName\"),\n }),\n t(\"EmptyView:UploadPDFFormOptionDescription\", {\n productName: t(\"Common:ProductName\"),\n }),\n FilterType.PDFForm,",
      "module": "/packages/client"
    },
    {
      "file_path": "/packages/client/src/components/EmptyContainer/sub-components/EmptyViewContainer/EmptyViewContainer.helpers.tsx",
      "line_number": 194,
      "context": "createUploadFromDeviceOption,\n } = helperOptions(actions, security, isFrame);\n \n const uploadPDFFromDocSpace = createUploadFromDocSpace(\n t(\"EmptyView:UploadFromPortalTitle\", {\n productName: t(\"Common:ProductName\"),\n }),\n t(\"EmptyView:UploadPDFFormOptionDescription\", {\n productName: t(\"Common:ProductName\"),\n }),\n FilterType.PDFForm,",
      "module": "/packages/client"
    },
    {
      "file_path": "/packages/client/src/components/EmptyContainer/sub-components/EmptyViewContainer/EmptyViewContainer.utils.tsx",
      "line_number": 151,
      "context": "],\n () => t(\"EmptyView:FormFolderDefaultUserDescription\"),\n )\n .with([FolderType.FormRoom, DefaultFolderType, P._], () =>\n t(\"EmptyView:FormFolderDefaultDescription\", {\n productName: t(\"Common:ProductName\"),\n }),\n )\n .with([P._, DefaultFolderType, P.when(isAdmin)], () =>\n t(\"EmptyView:DefaultFolderDescription\"),\n )",
      "module": "/packages/client"
    },
    {
      "file_path": "/packages/client/src/components/EmptyContainer/sub-components/EmptyViewContainer/EmptyViewContainer.utils.tsx",
      "line_number": 151,
      "context": "],\n () => t(\"EmptyView:FormFolderDefaultUserDescription\"),\n )\n .with([FolderType.FormRoom, DefaultFolderType, P._], () =>\n t(\"EmptyView:FormFolderDefaultDescription\", {\n productName: t(\"Common:ProductName\"),\n }),\n )\n .with([P._, DefaultFolderType, P.when(isAdmin)], () =>\n t(\"EmptyView:DefaultFolderDescription\"),\n )",
      "module": "/packages/client"
    },
    {
      "file_path": "/packages/client/src/components/EmptyContainer/sub-components/EmptyViewContainer/EmptyViewContainer.utils.tsx",
      "line_number": 151,
      "context": "],\n () => t(\"EmptyView:FormFolderDefaultUserDescription\"),\n )\n .with([FolderType.FormRoom, DefaultFolderType, P._], () =>\n t(\"EmptyView:FormFolderDefaultDescription\", {\n productName: t(\"Common:ProductName\"),\n }),\n )\n .with([P._, DefaultFolderType, P.when(isAdmin)], () =>\n t(\"EmptyView:DefaultFolderDescription\"),\n )",
      "module": "/packages/client"
    },
    {
      "file_path": "/packages/client/src/components/FilesSelector/utils.ts",
      "line_number": 60,
      "context": "return filterParam ? t(\"Common:SelectFile\") : t(\"Common:SelectAction\");\n }\n \n if (isFormRoom) {\n return t(\"Common:SelectFromPortal\", {\n productName: t(\"Common:ProductName\"),\n });\n }\n \n if (filterParam === FilesSelectorFilterTypes.DOCX)\n return t(\"Common:CreateMasterFormFromFile\");",
      "module": "/packages/client"
    },
    {
      "file_path": "/packages/client/src/components/MainBar/ConfirmEmailBar.js",
      "line_number": 47,
      "context": "return (\n tReady && (\n <SnackBar\n headerText={t(\"ConfirmEmailHeader\", {\n email: userEmail,\n productName: t(\"Common:ProductName\"),\n })}\n text={\n <>\n {t(\"ConfirmEmailDescription\")}{\" \"}\n <Link",
      "module": "/packages/client"
    },
    {
      "file_path": "/packages/client/src/components/MainBar/QuotasBar.js",
      "line_number": 79,
      "context": "};\n \n const getUserTariffAlmostLimit = () => {\n if (!isAdmin)\n return t(\"UserTariffAlmostReached\", {\n productName: t(\"Common:ProductName\"),\n });\n \n return (\n <Trans\n t={t}",
      "module": "/packages/client"
    },
    {
      "file_path": "/packages/client/src/components/MainBar/QuotasBar.js",
      "line_number": 79,
      "context": "};\n \n const getUserTariffAlmostLimit = () => {\n if (!isAdmin)\n return t(\"UserTariffAlmostReached\", {\n productName: t(\"Common:ProductName\"),\n });\n \n return (\n <Trans\n t={t}",
      "module": "/packages/client"
    },
    {
      "file_path": "/packages/client/src/components/MainBar/QuotasBar.js",
      "line_number": 79,
      "context": "};\n \n const getUserTariffAlmostLimit = () => {\n if (!isAdmin)\n return t(\"UserTariffAlmostReached\", {\n productName: t(\"Common:ProductName\"),\n });\n \n return (\n <Trans\n t={t}",
      "module": "/packages/client"
    },
    {
      "file_path": "/packages/client/src/components/MainBar/QuotasBar.js",
      "line_number": 79,
      "context": "};\n \n const getUserTariffAlmostLimit = () => {\n if (!isAdmin)\n return t(\"UserTariffAlmostReached\", {\n productName: t(\"Common:ProductName\"),\n });\n \n return (\n <Trans\n t={t}",
      "module": "/packages/client"
    },
    {
      "file_path": "/packages/client/src/components/MainBar/QuotasBar.js",
      "line_number": 79,
      "context": "};\n \n const getUserTariffAlmostLimit = () => {\n if (!isAdmin)\n return t(\"UserTariffAlmostReached\", {\n productName: t(\"Common:ProductName\"),\n });\n \n return (\n <Trans\n t={t}",
      "module": "/packages/client"
    },
    {
      "file_path": "/packages/client/src/components/MainBar/QuotasBar.js",
      "line_number": 79,
      "context": "};\n \n const getUserTariffAlmostLimit = () => {\n if (!isAdmin)\n return t(\"UserTariffAlmostReached\", {\n productName: t(\"Common:ProductName\"),\n });\n \n return (\n <Trans\n t={t}",
      "module": "/packages/client"
    },
    {
      "file_path": "/packages/client/src/components/MainBar/QuotasBar.js",
      "line_number": 79,
      "context": "};\n \n const getUserTariffAlmostLimit = () => {\n if (!isAdmin)\n return t(\"UserTariffAlmostReached\", {\n productName: t(\"Common:ProductName\"),\n });\n \n return (\n <Trans\n t={t}",
      "module": "/packages/client"
    },
    {
      "file_path": "/packages/client/src/components/RoomsSelectorInput/index.js",
      "line_number": 73,
      "context": "setIsDataReady,\n } = props;\n \n const [isPanelVisible, setIsPanelVisible] = useState(false);\n const BasePath = `${t(\"Common:ProductName\")} / ${t(\"Common:Rooms\")} `;\n const [path, setPath] = useState(\"\");\n \n const handleOnSubmit = (rooms) => {\n setPath(`${BasePath}/ ${rooms[0].label}`);\n onSubmit && onSubmit(rooms);",
      "module": "/packages/client"
    },
    {
      "file_path": "/packages/client/src/components/TemplateAccessSelector/index.tsx",
      "line_number": 68,
      "context": "return selectedTab === PEOPLE_TAB_ID ? (\n <Trans\n t={t}\n ns=\"Files\"\n i18nKey=\"AddUsersOrGroupsInfo\"\n values={{ productName: t(\"Common:ProductName\") }}\n components={{ 1: <strong /> }}\n />\n ) : (\n <Trans\n t={t}",
      "module": "/packages/client"
    },
    {
      "file_path": "/packages/client/src/components/TemplateAccessSelector/index.tsx",
      "line_number": 68,
      "context": "return selectedTab === PEOPLE_TAB_ID ? (\n <Trans\n t={t}\n ns=\"Files\"\n i18nKey=\"AddUsersOrGroupsInfo\"\n values={{ productName: t(\"Common:ProductName\") }}\n components={{ 1: <strong /> }}\n />\n ) : (\n <Trans\n t={t}",
      "module": "/packages/client"
    },
    {
      "file_path": "/packages/client/src/components/dialogs/ChangePortalOwnerDialog/index.js",
      "line_number": 118,
      "context": "const ownerRights = [\n t(\"DoTheSame\"),\n t(\"AppointAdmin\"),\n t(\"SetAccessRights\"),\n t(\"ManagePortal\", { productName: t(\"Common:ProductName\") }),\n t(\"ManageUser\"),\n t(\"ChangePortalOwner:ChangeOwner\", {\n productName: t(\"Common:ProductName\"),\n }),\n t(\"BackupPortal\", { productName: t(\"Common:ProductName\") }),",
      "module": "/packages/client"
    },
    {
      "file_path": "/packages/client/src/components/dialogs/ChangePortalOwnerDialog/index.js",
      "line_number": 118,
      "context": "const ownerRights = [\n t(\"DoTheSame\"),\n t(\"AppointAdmin\"),\n t(\"SetAccessRights\"),\n t(\"ManagePortal\", { productName: t(\"Common:ProductName\") }),\n t(\"ManageUser\"),\n t(\"ChangePortalOwner:ChangeOwner\", {\n productName: t(\"Common:ProductName\"),\n }),\n t(\"BackupPortal\", { productName: t(\"Common:ProductName\") }),",
      "module": "/packages/client"
    },
    {
      "file_path": "/packages/client/src/components/dialogs/ChangePortalOwnerDialog/index.js",
      "line_number": 118,
      "context": "const ownerRights = [\n t(\"DoTheSame\"),\n t(\"AppointAdmin\"),\n t(\"SetAccessRights\"),\n t(\"ManagePortal\", { productName: t(\"Common:ProductName\") }),\n t(\"ManageUser\"),\n t(\"ChangePortalOwner:ChangeOwner\", {\n productName: t(\"Common:ProductName\"),\n }),\n t(\"BackupPortal\", { productName: t(\"Common:ProductName\") }),",
      "module": "/packages/client"
    },
    {
      "file_path": "/packages/client/src/components/dialogs/ChangePortalOwnerDialog/index.js",
      "line_number": 118,
      "context": "const ownerRights = [\n t(\"DoTheSame\"),\n t(\"AppointAdmin\"),\n t(\"SetAccessRights\"),\n t(\"ManagePortal\", { productName: t(\"Common:ProductName\") }),\n t(\"ManageUser\"),\n t(\"ChangePortalOwner:ChangeOwner\", {\n productName: t(\"Common:ProductName\"),\n }),\n t(\"BackupPortal\", { productName: t(\"Common:ProductName\") }),",
      "module": "/packages/client"
    },
    {
      "file_path": "/packages/client/src/components/dialogs/ChangePortalOwnerDialog/index.js",
      "line_number": 118,
      "context": "const ownerRights = [\n t(\"DoTheSame\"),\n t(\"AppointAdmin\"),\n t(\"SetAccessRights\"),\n t(\"ManagePortal\", { productName: t(\"Common:ProductName\") }),\n t(\"ManageUser\"),\n t(\"ChangePortalOwner:ChangeOwner\", {\n productName: t(\"Common:ProductName\"),\n }),\n t(\"BackupPortal\", { productName: t(\"Common:ProductName\") }),",
      "module": "/packages/client"
    },
    {
      "file_path": "/packages/client/src/components/dialogs/ChangePortalOwnerDialog/index.js",
      "line_number": 118,
      "context": "const ownerRights = [\n t(\"DoTheSame\"),\n t(\"AppointAdmin\"),\n t(\"SetAccessRights\"),\n t(\"ManagePortal\", { productName: t(\"Common:ProductName\") }),\n t(\"ManageUser\"),\n t(\"ChangePortalOwner:ChangeOwner\", {\n productName: t(\"Common:ProductName\"),\n }),\n t(\"BackupPortal\", { productName: t(\"Common:ProductName\") }),",
      "module": "/packages/client"
    },
    {
      "file_path": "/packages/client/src/components/dialogs/ChangePortalOwnerDialog/index.js",
      "line_number": 118,
      "context": "const ownerRights = [\n t(\"DoTheSame\"),\n t(\"AppointAdmin\"),\n t(\"SetAccessRights\"),\n t(\"ManagePortal\", { productName: t(\"Common:ProductName\") }),\n t(\"ManageUser\"),\n t(\"ChangePortalOwner:ChangeOwner\", {\n productName: t(\"Common:ProductName\"),\n }),\n t(\"BackupPortal\", { productName: t(\"Common:ProductName\") }),",
      "module": "/packages/client"
    },
    {
      "file_path": "/packages/client/src/components/dialogs/ChangePricingPlanDialog/index.js",
      "line_number": 73,
      "context": "<Text as=\"span\" fontSize=\"13px\">\n <Trans t={t} i18nKey=\"PlanUsersLimit\" ns=\"DowngradePlanDialog\">\n You wish to downgrade the team to\n <strong>{{ usersCount: managersCount }}</strong>\n admins, and current number of such users in your\n {{ productName: t(\"Common:ProductName\") }} is\n <strong>{{ currentUsersCount: addedManagersCount }}</strong>\n </Trans>\n </Text>\n );",
      "module": "/packages/client"
    },
    {
      "file_path": "/packages/client/src/components/dialogs/ChangeUserStatusDialog/index.tsx",
      "line_number": 171,
      "context": "? t(\"DisableGuests\")\n : t(\"DisableUsers\");\n \n bodyText = onlyOneUser\n ? isGuests\n ? t(\"DisableGuestDescription\", { productName: t(\"Common:ProductName\") })\n : t(\"DisableUserDescription\", { productName: t(\"Common:ProductName\") })\n : isGuests\n ? t(\"DisableGuestsDescription\", {\n productName: t(\"Common:ProductName\"),\n })",
      "module": "/packages/client"
    },
    {
      "file_path": "/packages/client/src/components/dialogs/ChangeUserStatusDialog/index.tsx",
      "line_number": 171,
      "context": "? t(\"DisableGuests\")\n : t(\"DisableUsers\");\n \n bodyText = onlyOneUser\n ? isGuests\n ? t(\"DisableGuestDescription\", { productName: t(\"Common:ProductName\") })\n : t(\"DisableUserDescription\", { productName: t(\"Common:ProductName\") })\n : isGuests\n ? t(\"DisableGuestsDescription\", {\n productName: t(\"Common:ProductName\"),\n })",
      "module": "/packages/client"
    },
    {
      "file_path": "/packages/client/src/components/dialogs/ChangeUserStatusDialog/index.tsx",
      "line_number": 171,
      "context": "? t(\"DisableGuests\")\n : t(\"DisableUsers\");\n \n bodyText = onlyOneUser\n ? isGuests\n ? t(\"DisableGuestDescription\", { productName: t(\"Common:ProductName\") })\n : t(\"DisableUserDescription\", { productName: t(\"Common:ProductName\") })\n : isGuests\n ? t(\"DisableGuestsDescription\", {\n productName: t(\"Common:ProductName\"),\n })",
      "module": "/packages/client"
    },
    {
      "file_path": "/packages/client/src/components/dialogs/ChangeUserStatusDialog/index.tsx",
      "line_number": 171,
      "context": "? t(\"DisableGuests\")\n : t(\"DisableUsers\");\n \n bodyText = onlyOneUser\n ? isGuests\n ? t(\"DisableGuestDescription\", { productName: t(\"Common:ProductName\") })\n : t(\"DisableUserDescription\", { productName: t(\"Common:ProductName\") })\n : isGuests\n ? t(\"DisableGuestsDescription\", {\n productName: t(\"Common:ProductName\"),\n })",
      "module": "/packages/client"
    },
    {
      "file_path": "/packages/client/src/components/dialogs/ChangeUserStatusDialog/index.tsx",
      "line_number": 171,
      "context": "? t(\"DisableGuests\")\n : t(\"DisableUsers\");\n \n bodyText = onlyOneUser\n ? isGuests\n ? t(\"DisableGuestDescription\", { productName: t(\"Common:ProductName\") })\n : t(\"DisableUserDescription\", { productName: t(\"Common:ProductName\") })\n : isGuests\n ? t(\"DisableGuestsDescription\", {\n productName: t(\"Common:ProductName\"),\n })",
      "module": "/packages/client"
    },
    {
      "file_path": "/packages/client/src/components/dialogs/ChangeUserStatusDialog/index.tsx",
      "line_number": 171,
      "context": "? t(\"DisableGuests\")\n : t(\"DisableUsers\");\n \n bodyText = onlyOneUser\n ? isGuests\n ? t(\"DisableGuestDescription\", { productName: t(\"Common:ProductName\") })\n : t(\"DisableUserDescription\", { productName: t(\"Common:ProductName\") })\n : isGuests\n ? t(\"DisableGuestsDescription\", {\n productName: t(\"Common:ProductName\"),\n })",
      "module": "/packages/client"
    },
    {
      "file_path": "/packages/client/src/components/dialogs/ChangeUserStatusDialog/index.tsx",
      "line_number": 171,
      "context": "? t(\"DisableGuests\")\n : t(\"DisableUsers\");\n \n bodyText = onlyOneUser\n ? isGuests\n ? t(\"DisableGuestDescription\", { productName: t(\"Common:ProductName\") })\n : t(\"DisableUserDescription\", { productName: t(\"Common:ProductName\") })\n : isGuests\n ? t(\"DisableGuestsDescription\", {\n productName: t(\"Common:ProductName\"),\n })",
      "module": "/packages/client"
    },
    {
      "file_path": "/packages/client/src/components/dialogs/ChangeUserStatusDialog/index.tsx",
      "line_number": 171,
      "context": "? t(\"DisableGuests\")\n : t(\"DisableUsers\");\n \n bodyText = onlyOneUser\n ? isGuests\n ? t(\"DisableGuestDescription\", { productName: t(\"Common:ProductName\") })\n : t(\"DisableUserDescription\", { productName: t(\"Common:ProductName\") })\n : isGuests\n ? t(\"DisableGuestsDescription\", {\n productName: t(\"Common:ProductName\"),\n })",
      "module": "/packages/client"
    },
    {
      "file_path": "/packages/client/src/components/dialogs/ChangeUserTypeDialog/index.tsx",
      "line_number": 112,
      "context": "const isSingleUser = userNames.length === 1;\n const translationValues = {\n userName: isSingleUser ? userNames[0] : undefined,\n membersSection: t(\"Common:Members\"),\n documentsSection: t(\"Common:MyFilesSection\"),\n productName: t(\"Common:ProductName\"),\n secondType,\n };\n const translationKey = getChangeTypeKey(\n toType,\n isSingleUser,",
      "module": "/packages/client"
    },
    {
      "file_path": "/packages/client/src/components/dialogs/ChangeUserTypeDialog/index.tsx",
      "line_number": 112,
      "context": "const isSingleUser = userNames.length === 1;\n const translationValues = {\n userName: isSingleUser ? userNames[0] : undefined,\n membersSection: t(\"Common:Members\"),\n documentsSection: t(\"Common:MyFilesSection\"),\n productName: t(\"Common:ProductName\"),\n secondType,\n };\n const translationKey = getChangeTypeKey(\n toType,\n isSingleUser,",
      "module": "/packages/client"
    },
    {
      "file_path": "/packages/client/src/components/dialogs/CreateEditRoomDialog/sub-components/IsPrivateParam/PrivacyLimitationsWarning.js",
      "line_number": 106,
      "context": "</div>\n <div className=\"warning-title-text\">{t(\"Common:Warning\")}</div>\n </div>\n <div className=\"warning-description\">\n {t(\"MakeRoomPrivateLimitationsWarningDescription\", {\n productName: t(\"Common:ProductName\"),\n })}\n </div>\n <div className=\"warning-link\">{t(\"Common:LearnMore\")}</div>\n </StyledPrivacyLimitationsWarning>\n );",
      "module": "/packages/client"
    },
    {
      "file_path": "/packages/client/src/components/dialogs/CreateEditRoomDialog/sub-components/TemplateAccess/TemplateAccess.tsx",
      "line_number": 129,
      "context": "headerText={t(\"Files:TemplateAvailable\")}\n bodyText={\n <>\n <div className=\"template-access_description\">\n {t(\"Files:TemplateAvailableDescription\", {\n productName: t(\"Common:ProductName\"),\n })}\n </div>\n <Link\n className=\"template-access_link\"\n isHovered",
      "module": "/packages/client"
    },
    {
      "file_path": "/packages/client/src/components/dialogs/CreateEditRoomDialog/sub-components/ThirdPartyStorage/ThirdPartyComboBox.js",
      "line_number": 245,
      "context": "const getTextTooltip = () => {\n return (\n <Text fontSize=\"12px\" noSelect>\n {t(\"Common:EnableThirdPartyIntegration\", {\n productName: t(\"Common:ProductName\"),\n })}\n </Text>\n );\n };",
      "module": "/packages/client"
    },
    {
      "file_path": "/packages/client/src/components/dialogs/CreateEditRoomDialog/sub-components/ThirdPartyStorage/index.js",
      "line_number": 91,
      "context": "if (!connectItems.length) {\n const data = isRoomAdmin ? (\n <Text as=\"p\">\n {t(\"ThirdPartyStorageRoomAdminNoStorageAlert\", {\n productName: t(\"Common:ProductName\"),\n })}\n </Text>\n ) : (\n <Text as=\"p\">\n {t(\"ThirdPartyStorageNoStorageAlert\")}{\" \"}",
      "module": "/packages/client"
    },
    {
      "file_path": "/packages/client/src/components/dialogs/DeleteGroupDialog/index.js",
      "line_number": 87,
      "context": "</ModalDialog.Header>\n <ModalDialog.Body>\n <Text>\n {hasMoreGroups\n ? t(\"DeleteDialog:DeleteAllGroupDescription\", {\n productName: t(\"Common:ProductName\"),\n })\n : t(\"DeleteDialog:DeleteGroupDescription\", {\n productName: t(\"Common:ProductName\"),\n groupName,\n })}",
      "module": "/packages/client"
    },
    {
      "file_path": "/packages/client/src/components/dialogs/DeleteGroupDialog/index.js",
      "line_number": 87,
      "context": "</ModalDialog.Header>\n <ModalDialog.Body>\n <Text>\n {hasMoreGroups\n ? t(\"DeleteDialog:DeleteAllGroupDescription\", {\n productName: t(\"Common:ProductName\"),\n })\n : t(\"DeleteDialog:DeleteGroupDescription\", {\n productName: t(\"Common:ProductName\"),\n groupName,\n })}",
      "module": "/packages/client"
    },
    {
      "file_path": "/packages/client/src/components/dialogs/DeleteOwnerProfileDialog/index.js",
      "line_number": 54,
      "context": "<ModalDialog isLoading={!tReady} visible={visible} onClose={onClose}>\n <ModalDialog.Header>{t(\"DeleteProfileTitle\")}</ModalDialog.Header>\n <ModalDialog.Body>\n <Text fontSize=\"13px\">\n {t(\"DeleteOwnerRestrictionText\", {\n productName: t(\"Common:ProductName\"),\n })}\n </Text>\n </ModalDialog.Body>\n <ModalDialog.Footer>\n <Button",
      "module": "/packages/client"
    },
    {
      "file_path": "/packages/client/src/components/dialogs/DeletePluginDialog/index.js",
      "line_number": 63,
      "context": "onClose={onClose}\n displayType=\"modal\"\n >\n <ModalDialog.Header>{t(\"DeletePluginTitle\")}</ModalDialog.Header>\n <ModalDialog.Body>\n {t(\"DeletePluginDescription\", { productName: t(\"Common:ProductName\") })}\n </ModalDialog.Body>\n <ModalDialog.Footer>\n <Button\n className=\"delete-button\"\n key=\"DeletePortalBtn\"",
      "module": "/packages/client"
    },
    {
      "file_path": "/packages/client/src/components/dialogs/DeletePortalDialog/index.js",
      "line_number": 58,
      "context": "visible={visible}\n onClose={onClose}\n displayType=\"modal\"\n >\n <ModalDialog.Header>\n {t(\"DeletePortal\", { productName: t(\"Common:ProductName\") })}\n </ModalDialog.Header>\n <ModalDialog.Body>\n <Trans t={t} i18nKey=\"DeletePortalInfo\" ns=\"Settings\">\n Before you delete the portal, please make sure that automatic billing\n is turned off. You may check the status of automatic billing in",
      "module": "/packages/client"
    },
    {
      "file_path": "/packages/client/src/components/dialogs/DeleteProfileEverDialog/sub-components/BodyComponent.tsx",
      "line_number": 113,
      "context": "return (\n <>\n <Text className=\"user-delete\">\n {onlyGuests\n ? t(\"ActionCannotBeUndoneGuests\", {\n productName: t(\"Common:ProductName\"),\n })\n : t(\"ActionCannotBeUndone\", {\n productName: t(\"Common:ProductName\"),\n })}\n </Text>",
      "module": "/packages/client"
    },
    {
      "file_path": "/packages/client/src/components/dialogs/DeleteProfileEverDialog/sub-components/BodyComponent.tsx",
      "line_number": 113,
      "context": "return (\n <>\n <Text className=\"user-delete\">\n {onlyGuests\n ? t(\"ActionCannotBeUndoneGuests\", {\n productName: t(\"Common:ProductName\"),\n })\n : t(\"ActionCannotBeUndone\", {\n productName: t(\"Common:ProductName\"),\n })}\n </Text>",
      "module": "/packages/client"
    },
    {
      "file_path": "/packages/client/src/components/dialogs/DeleteProfileEverDialog/sub-components/BodyComponent.tsx",
      "line_number": 113,
      "context": "return (\n <>\n <Text className=\"user-delete\">\n {onlyGuests\n ? t(\"ActionCannotBeUndoneGuests\", {\n productName: t(\"Common:ProductName\"),\n })\n : t(\"ActionCannotBeUndone\", {\n productName: t(\"Common:ProductName\"),\n })}\n </Text>",
      "module": "/packages/client"
    },
    {
      "file_path": "/packages/client/src/components/dialogs/DeleteProfileEverDialog/sub-components/BodyComponent.tsx",
      "line_number": 113,
      "context": "return (\n <>\n <Text className=\"user-delete\">\n {onlyGuests\n ? t(\"ActionCannotBeUndoneGuests\", {\n productName: t(\"Common:ProductName\"),\n })\n : t(\"ActionCannotBeUndone\", {\n productName: t(\"Common:ProductName\"),\n })}\n </Text>",
      "module": "/packages/client"
    },
    {
      "file_path": "/packages/client/src/components/dialogs/DeleteProfileEverDialog/sub-components/BodyComponent.tsx",
      "line_number": 113,
      "context": "return (\n <>\n <Text className=\"user-delete\">\n {onlyGuests\n ? t(\"ActionCannotBeUndoneGuests\", {\n productName: t(\"Common:ProductName\"),\n })\n : t(\"ActionCannotBeUndone\", {\n productName: t(\"Common:ProductName\"),\n })}\n </Text>",
      "module": "/packages/client"
    },
    {
      "file_path": "/packages/client/src/components/dialogs/InviteQuotaWarningDialog/sub-components/RoomsContent.tsx",
      "line_number": 54,
      "context": "const chooseNewPlan = (\n <Text>\n {isPaymentPageAvailable\n ? t(\"ChooseNewPlan\")\n : t(\"MainBar:ContactToUpgradeTariff\", {\n productName: t(\"Common:ProductName\"),\n })}\n </Text>\n );\n \n if (isRoomsTariffLimit)",
      "module": "/packages/client"
    },
    {
      "file_path": "/packages/client/src/components/dialogs/InviteQuotaWarningDialog/sub-components/UsersContent.tsx",
      "line_number": 78,
      "context": "const chooseNewPlan = (\n <Text>\n {isPaymentPageAvailable\n ? t(\"ChooseNewPlan\")\n : t(\"MainBar:ContactToUpgradeTariff\", {\n productName: t(\"Common:ProductName\"),\n })}\n </Text>\n );\n \n if (isUserTariffLimit)",
      "module": "/packages/client"
    },
    {
      "file_path": "/packages/client/src/components/dialogs/PortalRenamingDialog/index.js",
      "line_number": 46,
      "context": "visible={visible}\n onClose={onClose}\n displayType=\"modal\"\n >\n <ModalDialog.Header>\n {t(\"Settings:PortalRenaming\", { productName: t(\"Common:ProductName\") })}\n </ModalDialog.Header>\n <ModalDialog.Body>\n <Text fontSize=\"13px\" fontWeight={400}>\n {t(\"Settings:PortalRenamingModalText\")}\n </Text>",
      "module": "/packages/client"
    },
    {
      "file_path": "/packages/client/src/components/dialogs/PreparationPortalDialog/index.js",
      "line_number": 49,
      "context": "displayType=\"modal\"\n isCloseable={false}\n isLarge\n >\n <ModalDialog.Header>\n {t(\"PortalRestoring\", { productName: t(\"Common:ProductName\") })}\n </ModalDialog.Header>\n <ModalDialog.Body>\n <StyledPreparationPortalDialog>\n <PreparationPortal withoutHeader isDialog style={{ padding: \"0\" }} />\n </StyledPreparationPortalDialog>",
      "module": "/packages/client"
    },
    {
      "file_path": "/packages/client/src/components/dialogs/ReducedRightsDialog/index.tsx",
      "line_number": 51,
      "context": "t={t}\n ns=\"Files\"\n i18nKey=\"YourUserTypeHasChanged\"\n values={{\n userType: t(\"Common:Guest\"),\n productName: t(\"Common:ProductName\"),\n adminName,\n }}\n components={{ 1: <span style={{ fontWeight: 600 }} /> }}\n />\n <StyledText>",
      "module": "/packages/client"
    },
    {
      "file_path": "/packages/client/src/components/dialogs/ReducedRightsDialog/index.tsx",
      "line_number": 51,
      "context": "t={t}\n ns=\"Files\"\n i18nKey=\"YourUserTypeHasChanged\"\n values={{\n userType: t(\"Common:Guest\"),\n productName: t(\"Common:ProductName\"),\n adminName,\n }}\n components={{ 1: <span style={{ fontWeight: 600 }} /> }}\n />\n <StyledText>",
      "module": "/packages/client"
    },
    {
      "file_path": "/packages/client/src/components/dialogs/SocialAuthWelcomeDialog/index.tsx",
      "line_number": 96,
      "context": "visibility: showDialog ? \"visible\" : \"hidden\",\n }}\n >\n <ModalDialog.Header>\n {t(\"Common:EmptyRootRoomHeader\", {\n productName: t(\"Common:ProductName\"),\n })}\n </ModalDialog.Header>\n <ModalDialog.Body>\n <StyledBodyContent>\n <div className=\"welcome-image\">",
      "module": "/packages/client"
    },
    {
      "file_path": "/packages/client/src/components/dialogs/SocialAuthWelcomeDialog/index.tsx",
      "line_number": 96,
      "context": "visibility: showDialog ? \"visible\" : \"hidden\",\n }}\n >\n <ModalDialog.Header>\n {t(\"Common:EmptyRootRoomHeader\", {\n productName: t(\"Common:ProductName\"),\n })}\n </ModalDialog.Header>\n <ModalDialog.Body>\n <StyledBodyContent>\n <div className=\"welcome-image\">",
      "module": "/packages/client"
    },
    {
      "file_path": "/packages/client/src/components/dialogs/SocialAuthWelcomeDialog/index.tsx",
      "line_number": 96,
      "context": "visibility: showDialog ? \"visible\" : \"hidden\",\n }}\n >\n <ModalDialog.Header>\n {t(\"Common:EmptyRootRoomHeader\", {\n productName: t(\"Common:ProductName\"),\n })}\n </ModalDialog.Header>\n <ModalDialog.Body>\n <StyledBodyContent>\n <div className=\"welcome-image\">",
      "module": "/packages/client"
    },
    {
      "file_path": "/packages/client/src/components/dialogs/WarningQuotaDialog/WarningQuotaDialog.tsx",
      "line_number": 70,
      "context": "}\n if (isTenantCustomQuotaSet) {\n quotaLimits.push(\n t(\"Settings:TenantQuotaLimit\", {\n tenantQuotaLimit: getConvertedSize(t, tenantCustomQuota),\n productName: t(\"Common:ProductName\"),\n }),\n );\n }\n \n if (quotaLimits.length === 0) {",
      "module": "/packages/client"
    },
    {
      "file_path": "/packages/client/src/components/dialogs/WarningQuotaDialog/WarningQuotaDialog.tsx",
      "line_number": 70,
      "context": "}\n if (isTenantCustomQuotaSet) {\n quotaLimits.push(\n t(\"Settings:TenantQuotaLimit\", {\n tenantQuotaLimit: getConvertedSize(t, tenantCustomQuota),\n productName: t(\"Common:ProductName\"),\n }),\n );\n }\n \n if (quotaLimits.length === 0) {",
      "module": "/packages/client"
    },
    {
      "file_path": "/packages/client/src/components/panels/ChangeRoomOwnerPanel/index.js",
      "line_number": 143,
      "context": "filterUserId={roomOwnerId}\n currentUserId={userId}\n disableDisabledUsers\n withInfo\n infoText={t(\"CreateEditRoomDialog:PeopleSelectorInfo\", {\n productName: t(\"Common:ProductName\"),\n })}\n emptyScreenHeader={t(\"Common:NotFoundMembers\")}\n emptyScreenDescription={t(\"CreateEditRoomDialog:PeopleSelectorInfo\", {\n productName: t(\"Common:ProductName\"),\n })}",
      "module": "/packages/client"
    },
    {
      "file_path": "/packages/client/src/components/panels/ChangeRoomOwnerPanel/index.js",
      "line_number": 143,
      "context": "filterUserId={roomOwnerId}\n currentUserId={userId}\n disableDisabledUsers\n withInfo\n infoText={t(\"CreateEditRoomDialog:PeopleSelectorInfo\", {\n productName: t(\"Common:ProductName\"),\n })}\n emptyScreenHeader={t(\"Common:NotFoundMembers\")}\n emptyScreenDescription={t(\"CreateEditRoomDialog:PeopleSelectorInfo\", {\n productName: t(\"Common:ProductName\"),\n })}",
      "module": "/packages/client"
    },
    {
      "file_path": "/packages/client/src/components/panels/EmbeddingPanel/index.tsx",
      "line_number": 434,
      "context": ">\n {`\"Add the website URL for embedding to the <1>allow list</1>.\"`}\n </Trans>\n ) : (\n t(\"EmbeddingPanel:EmbeddingBarDescription\", {\n productName: t(\"Common:ProductName\"),\n })\n )}\n </Text>\n <IconButton\n className=\"embedding-panel_banner-close-icon\"",
      "module": "/packages/client"
    },
    {
      "file_path": "/packages/client/src/components/panels/InvitePanel/sub-components/ExternalLinks.js",
      "line_number": 279,
      "context": "/>\n </StyledSubHeader>\n <StyledDescription>\n {roomId === -1\n ? t(\"InviteViaLinkDescriptionAccounts\", {\n productName: t(\"Common:ProductName\"),\n })\n : !allowInvitingGuests\n ? t(\"InviteViaLinkDescriptionRoomMembers\", {\n productName: t(\"Common:ProductName\"),\n })",
      "module": "/packages/client"
    },
    {
      "file_path": "/packages/client/src/components/panels/InvitePanel/sub-components/ExternalLinks.js",
      "line_number": 279,
      "context": "/>\n </StyledSubHeader>\n <StyledDescription>\n {roomId === -1\n ? t(\"InviteViaLinkDescriptionAccounts\", {\n productName: t(\"Common:ProductName\"),\n })\n : !allowInvitingGuests\n ? t(\"InviteViaLinkDescriptionRoomMembers\", {\n productName: t(\"Common:ProductName\"),\n })",
      "module": "/packages/client"
    },
    {
      "file_path": "/packages/client/src/components/panels/InvitePanel/sub-components/InviteInput.js",
      "line_number": 601,
      "context": "<StyledDescription\n noAllowInvitingGuests={roomId !== -1 ? !allowInvitingGuests : null}\n >\n {roomId === -1\n ? t(\"InviteMembersManuallyDescription\", {\n productName: t(\"Common:ProductName\"),\n })\n : !allowInvitingGuests\n ? t(\"InviteToRoomManuallyInfoMembers\", {\n productName: t(\"Common:ProductName\"),\n })",
      "module": "/packages/client"
    },
    {
      "file_path": "/packages/client/src/components/panels/InvitePanel/sub-components/InviteInput.js",
      "line_number": 601,
      "context": "<StyledDescription\n noAllowInvitingGuests={roomId !== -1 ? !allowInvitingGuests : null}\n >\n {roomId === -1\n ? t(\"InviteMembersManuallyDescription\", {\n productName: t(\"Common:ProductName\"),\n })\n : !allowInvitingGuests\n ? t(\"InviteToRoomManuallyInfoMembers\", {\n productName: t(\"Common:ProductName\"),\n })",
      "module": "/packages/client"
    },
    {
      "file_path": "/packages/client/src/components/panels/InvitePanel/sub-components/InviteInput.js",
      "line_number": 601,
      "context": "<StyledDescription\n noAllowInvitingGuests={roomId !== -1 ? !allowInvitingGuests : null}\n >\n {roomId === -1\n ? t(\"InviteMembersManuallyDescription\", {\n productName: t(\"Common:ProductName\"),\n })\n : !allowInvitingGuests\n ? t(\"InviteToRoomManuallyInfoMembers\", {\n productName: t(\"Common:ProductName\"),\n })",
      "module": "/packages/client"
    },
    {
      "file_path": "/packages/client/src/components/panels/InvitePanel/utils/index.js",
      "line_number": 72,
      "context": "item.warning = item.isGroup\n ? t(\"GroupMaxAvailableRoleWarning\", {\n roleName: freeRole.label,\n })\n : t(\"UserMaxAvailableRoleWarning\", {\n productName: t(\"Common:ProductName\"),\n });\n return item;\n };\n \n export const fixAccess = (item, t, roomType) => {",
      "module": "/packages/client"
    },
    {
      "file_path": "/packages/client/src/components/panels/TemplateAccessSettingsPanel/index.tsx",
      "line_number": 356,
      "context": "dataTestId=\"template_access_settings_available\"\n />\n </StyledSubHeader>\n <StyledDescription>\n {t(\"Files:TemplateAvailableDescription\", {\n productName: t(\"Common:ProductName\"),\n })}\n </StyledDescription>\n </StyledBlock>\n <StyledBody isDisabled={isAvailable}>\n <InviteInput",
      "module": "/packages/client"
    },
    {
      "file_path": "/packages/client/src/components/panels/TemplateAccessSettingsPanel/index.tsx",
      "line_number": 356,
      "context": "dataTestId=\"template_access_settings_available\"\n />\n </StyledSubHeader>\n <StyledDescription>\n {t(\"Files:TemplateAvailableDescription\", {\n productName: t(\"Common:ProductName\"),\n })}\n </StyledDescription>\n </StyledBlock>\n <StyledBody isDisabled={isAvailable}>\n <InviteInput",
      "module": "/packages/client"
    },
    {
      "file_path": "/packages/client/src/components/panels/TopUpBalance/sub-components/WalletInfo.tsx",
      "line_number": 64,
      "context": "<Text\n className={styles.walletInfoTitle}\n fontWeight=\"600\"\n fontSize=\"14px\"\n >\n {t(\"ProductNameWallet\", { productName: t(\"Common:ProductName\") })}\n </Text>\n <div\n className={classNames(styles.walletInfoBalance, {\n [styles.warningColor]: isBalanceInsufficient,\n })}",
      "module": "/packages/client"
    },
    {
      "file_path": "/packages/client/src/pages/Home/InfoPanel/Body/views/Members/index.tsx",
      "line_number": 347,
      "context": "headerText={t(\"Files:TemplateAvailable\")}\n bodyText={\n <>\n <div className=\"template-access_description\">\n {t(\"Files:TemplateAvailableDescription\", {\n productName: t(\"Common:ProductName\"),\n })}\n </div>\n {isTemplateOwner ? (\n <Link\n className=\"template-access_link\"",
      "module": "/packages/client"
    },
    {
      "file_path": "/packages/client/src/pages/Home/InfoPanel/Body/views/Members/sub-components/User.tsx",
      "line_number": 188,
      "context": "const uniqueTooltipId = `userTooltip_${Math.random()}`;\n \n const tooltipContent = `${\n \"isOwner\" in user && user.isOwner\n ? t(\"Common:PortalOwner\", { productName: t(\"Common:ProductName\") })\n : t(\"Common:PortalAdmin\", { productName: t(\"Common:ProductName\") })\n }. ${t(\"Common:HasFullAccess\")}`;\n \n const itemAvatar = isSystem\n ? EveryoneIconUrl",
      "module": "/packages/client"
    },
    {
      "file_path": "/packages/client/src/pages/Home/InfoPanel/Body/views/Members/sub-components/User.tsx",
      "line_number": 188,
      "context": "const uniqueTooltipId = `userTooltip_${Math.random()}`;\n \n const tooltipContent = `${\n \"isOwner\" in user && user.isOwner\n ? t(\"Common:PortalOwner\", { productName: t(\"Common:ProductName\") })\n : t(\"Common:PortalAdmin\", { productName: t(\"Common:ProductName\") })\n }. ${t(\"Common:HasFullAccess\")}`;\n \n const itemAvatar = isSystem\n ? EveryoneIconUrl",
      "module": "/packages/client"
    },
    {
      "file_path": "/packages/client/src/pages/PortalSettings/Layout/Article/Body/index.js",
      "line_number": 207,
      "context": "case \"CustomTitlesWelcome\":\n return t(\"CustomTitlesWelcome\");\n case \"ManagementCategorySecurity\":\n return t(\"ManagementCategorySecurity\");\n case \"PortalAccess\":\n return t(\"PortalAccess\", { productName: t(\"Common:ProductName\") });\n case \"TwoFactorAuth\":\n return t(\"TwoFactorAuth\");\n case \"ManagementCategoryIntegration\":\n return t(\"ManagementCategoryIntegration\");\n case \"ThirdPartyAuthorization\":",
      "module": "/packages/client"
    },
    {
      "file_path": "/packages/client/src/pages/PortalSettings/Layout/Article/Body/index.js",
      "line_number": 207,
      "context": "case \"CustomTitlesWelcome\":\n return t(\"CustomTitlesWelcome\");\n case \"ManagementCategorySecurity\":\n return t(\"ManagementCategorySecurity\");\n case \"PortalAccess\":\n return t(\"PortalAccess\", { productName: t(\"Common:ProductName\") });\n case \"TwoFactorAuth\":\n return t(\"TwoFactorAuth\");\n case \"ManagementCategoryIntegration\":\n return t(\"ManagementCategoryIntegration\");\n case \"ThirdPartyAuthorization\":",
      "module": "/packages/client"
    },
    {
      "file_path": "/packages/client/src/pages/PortalSettings/Layout/Section/Header/index.js",
      "line_number": 341,
      "context": "})\n : t(\"DataImport\")\n : t(header, {\n organizationName: logoText,\n license: t(\"Common:EnterpriseLicense\"),\n productName: t(\"Common:ProductName\"),\n });\n \n // console.log(translatedHeader, header);\n \n return (",
      "module": "/packages/client"
    },
    {
      "file_path": "/packages/client/src/pages/PortalSettings/categories/common/Customization/ad-management.tsx",
      "line_number": 140,
      "context": "<Text fontSize=\"16px\" fontWeight={700}>\n {t(\"AdManagement\")}\n </Text>\n ) : null}\n <Text>\n {t(\"AdManagementDescription\", { productName: t(\"Common:ProductName\") })}\n </Text>\n <RadioButtonGroup\n className={styles.radioButtonGroup}\n fontSize=\"13px\"\n fontWeight={400}",
      "module": "/packages/client"
    },
    {
      "file_path": "/packages/client/src/pages/PortalSettings/categories/common/Customization/language-and-time-zone.js",
      "line_number": 530,
      "context": "</div>\n ) : null}\n <div className=\"category-item-description\">\n <Text fontSize=\"13px\" fontWeight={400}>\n {t(\"TimeLanguageSettingsDescription\", {\n productName: t(\"Common:ProductName\"),\n })}\n </Text>\n <Text>\n <Trans t={t} i18nKey=\"TimeLanguageSettingsSave\" />\n </Text>",
      "module": "/packages/client"
    },
    {
      "file_path": "/packages/client/src/pages/PortalSettings/categories/common/Customization/portal-renaming.js",
      "line_number": 133,
      "context": "}\n }, [isMobileDevice, setIsCustomizationView]);\n \n useEffect(() => {\n setDocumentTitle(\n t(\"PortalRenaming\", { productName: t(\"Common:ProductName\") }),\n );\n setPortalName(portalNameInitially);\n const page = isMobileView ? \"language-and-time-zone\" : \"general\";\n if (!isLoaded) initSettings(page).then(() => setIsLoaded(true));",
      "module": "/packages/client"
    },
    {
      "file_path": "/packages/client/src/pages/PortalSettings/categories/common/Customization/portal-renaming.js",
      "line_number": 133,
      "context": "}\n }, [isMobileDevice, setIsCustomizationView]);\n \n useEffect(() => {\n setDocumentTitle(\n t(\"PortalRenaming\", { productName: t(\"Common:ProductName\") }),\n );\n setPortalName(portalNameInitially);\n const page = isMobileView ? \"language-and-time-zone\" : \"general\";\n if (!isLoaded) initSettings(page).then(() => setIsLoaded(true));",
      "module": "/packages/client"
    },
    {
      "file_path": "/packages/client/src/pages/PortalSettings/categories/data-import/GoogleWorkspace/Stepper/index.tsx",
      "line_number": 62,
      "context": "),\n },\n {\n title: t(\"Settings:SelectUsers\"),\n description: t(\"Settings:SelectUsersDescriptionGoogle\", {\n productName: t(\"Common:ProductName\"),\n organizationName: logoText,\n }),\n component: <SelectUsersStep t={t} canDisable shouldSetUsers />,\n },\n {",
      "module": "/packages/client"
    },
    {
      "file_path": "/packages/client/src/pages/PortalSettings/categories/data-import/GoogleWorkspace/Stepper/index.tsx",
      "line_number": 62,
      "context": "),\n },\n {\n title: t(\"Settings:SelectUsers\"),\n description: t(\"Settings:SelectUsersDescriptionGoogle\", {\n productName: t(\"Common:ProductName\"),\n organizationName: logoText,\n }),\n component: <SelectUsersStep t={t} canDisable shouldSetUsers />,\n },\n {",
      "module": "/packages/client"
    },
    {
      "file_path": "/packages/client/src/pages/PortalSettings/categories/data-import/GoogleWorkspace/Stepper/index.tsx",
      "line_number": 62,
      "context": "),\n },\n {\n title: t(\"Settings:SelectUsers\"),\n description: t(\"Settings:SelectUsersDescriptionGoogle\", {\n productName: t(\"Common:ProductName\"),\n organizationName: logoText,\n }),\n component: <SelectUsersStep t={t} canDisable shouldSetUsers />,\n },\n {",
      "module": "/packages/client"
    },
    {
      "file_path": "/packages/client/src/pages/PortalSettings/categories/data-import/GoogleWorkspace/Stepper/index.tsx",
      "line_number": 62,
      "context": "),\n },\n {\n title: t(\"Settings:SelectUsers\"),\n description: t(\"Settings:SelectUsersDescriptionGoogle\", {\n productName: t(\"Common:ProductName\"),\n organizationName: logoText,\n }),\n component: <SelectUsersStep t={t} canDisable shouldSetUsers />,\n },\n {",
      "module": "/packages/client"
    },
    {
      "file_path": "/packages/client/src/pages/PortalSettings/categories/data-import/GoogleWorkspace/Stepper/index.tsx",
      "line_number": 62,
      "context": "),\n },\n {\n title: t(\"Settings:SelectUsers\"),\n description: t(\"Settings:SelectUsersDescriptionGoogle\", {\n productName: t(\"Common:ProductName\"),\n organizationName: logoText,\n }),\n component: <SelectUsersStep t={t} canDisable shouldSetUsers />,\n },\n {",
      "module": "/packages/client"
    },
    {
      "file_path": "/packages/client/src/pages/PortalSettings/categories/data-import/GoogleWorkspace/Stepper/index.tsx",
      "line_number": 62,
      "context": "),\n },\n {\n title: t(\"Settings:SelectUsers\"),\n description: t(\"Settings:SelectUsersDescriptionGoogle\", {\n productName: t(\"Common:ProductName\"),\n organizationName: logoText,\n }),\n component: <SelectUsersStep t={t} canDisable shouldSetUsers />,\n },\n {",
      "module": "/packages/client"
    },
    {
      "file_path": "/packages/client/src/pages/PortalSettings/categories/data-import/NextcloudWorkspace/Stepper/index.tsx",
      "line_number": 63,
      "context": "),\n },\n {\n title: t(\"Settings:SelectUsersWithEmail\"),\n description: t(\"Settings:SelectUsersDescriptionNextcloud\", {\n productName: t(\"Common:ProductName\"),\n organizationName: logoText,\n }),\n component: (\n <SelectUsersStep t={t} canDisable={false} shouldSetUsers={false} />\n ),",
      "module": "/packages/client"
    },
    {
      "file_path": "/packages/client/src/pages/PortalSettings/categories/data-import/NextcloudWorkspace/Stepper/index.tsx",
      "line_number": 63,
      "context": "),\n },\n {\n title: t(\"Settings:SelectUsersWithEmail\"),\n description: t(\"Settings:SelectUsersDescriptionNextcloud\", {\n productName: t(\"Common:ProductName\"),\n organizationName: logoText,\n }),\n component: (\n <SelectUsersStep t={t} canDisable={false} shouldSetUsers={false} />\n ),",
      "module": "/packages/client"
    },
    {
      "file_path": "/packages/client/src/pages/PortalSettings/categories/data-import/NextcloudWorkspace/Stepper/index.tsx",
      "line_number": 63,
      "context": "),\n },\n {\n title: t(\"Settings:SelectUsersWithEmail\"),\n description: t(\"Settings:SelectUsersDescriptionNextcloud\", {\n productName: t(\"Common:ProductName\"),\n organizationName: logoText,\n }),\n component: (\n <SelectUsersStep t={t} canDisable={false} shouldSetUsers={false} />\n ),",
      "module": "/packages/client"
    },
    {
      "file_path": "/packages/client/src/pages/PortalSettings/categories/data-import/NextcloudWorkspace/Stepper/index.tsx",
      "line_number": 63,
      "context": "),\n },\n {\n title: t(\"Settings:SelectUsersWithEmail\"),\n description: t(\"Settings:SelectUsersDescriptionNextcloud\", {\n productName: t(\"Common:ProductName\"),\n organizationName: logoText,\n }),\n component: (\n <SelectUsersStep t={t} canDisable={false} shouldSetUsers={false} />\n ),",
      "module": "/packages/client"
    },
    {
      "file_path": "/packages/client/src/pages/PortalSettings/categories/data-import/NextcloudWorkspace/Stepper/index.tsx",
      "line_number": 63,
      "context": "),\n },\n {\n title: t(\"Settings:SelectUsersWithEmail\"),\n description: t(\"Settings:SelectUsersDescriptionNextcloud\", {\n productName: t(\"Common:ProductName\"),\n organizationName: logoText,\n }),\n component: (\n <SelectUsersStep t={t} canDisable={false} shouldSetUsers={false} />\n ),",
      "module": "/packages/client"
    },
    {
      "file_path": "/packages/client/src/pages/PortalSettings/categories/data-import/NextcloudWorkspace/Stepper/index.tsx",
      "line_number": 63,
      "context": "),\n },\n {\n title: t(\"Settings:SelectUsersWithEmail\"),\n description: t(\"Settings:SelectUsersDescriptionNextcloud\", {\n productName: t(\"Common:ProductName\"),\n organizationName: logoText,\n }),\n component: (\n <SelectUsersStep t={t} canDisable={false} shouldSetUsers={false} />\n ),",
      "module": "/packages/client"
    },
    {
      "file_path": "/packages/client/src/pages/PortalSettings/categories/data-import/OnlyofficeWorkspace/Stepper/index.tsx",
      "line_number": 51,
      "context": ") => {\n return [\n {\n title: t(\"Common:SelectFile\"),\n description: t(\"Settings:SelectFileDescriptionWorkspace\", {\n productName: t(\"Common:ProductName\"),\n organizationName: logoText,\n }),\n component: (\n <SelectFileStep\n t={t}",
      "module": "/packages/client"
    },
    {
      "file_path": "/packages/client/src/pages/PortalSettings/categories/data-import/OnlyofficeWorkspace/Stepper/index.tsx",
      "line_number": 51,
      "context": ") => {\n return [\n {\n title: t(\"Common:SelectFile\"),\n description: t(\"Settings:SelectFileDescriptionWorkspace\", {\n productName: t(\"Common:ProductName\"),\n organizationName: logoText,\n }),\n component: (\n <SelectFileStep\n t={t}",
      "module": "/packages/client"
    },
    {
      "file_path": "/packages/client/src/pages/PortalSettings/categories/data-import/OnlyofficeWorkspace/Stepper/index.tsx",
      "line_number": 51,
      "context": ") => {\n return [\n {\n title: t(\"Common:SelectFile\"),\n description: t(\"Settings:SelectFileDescriptionWorkspace\", {\n productName: t(\"Common:ProductName\"),\n organizationName: logoText,\n }),\n component: (\n <SelectFileStep\n t={t}",
      "module": "/packages/client"
    },
    {
      "file_path": "/packages/client/src/pages/PortalSettings/categories/data-import/OnlyofficeWorkspace/Stepper/index.tsx",
      "line_number": 51,
      "context": ") => {\n return [\n {\n title: t(\"Common:SelectFile\"),\n description: t(\"Settings:SelectFileDescriptionWorkspace\", {\n productName: t(\"Common:ProductName\"),\n organizationName: logoText,\n }),\n component: (\n <SelectFileStep\n t={t}",
      "module": "/packages/client"
    },
    {
      "file_path": "/packages/client/src/pages/PortalSettings/categories/data-import/OnlyofficeWorkspace/Stepper/index.tsx",
      "line_number": 51,
      "context": ") => {\n return [\n {\n title: t(\"Common:SelectFile\"),\n description: t(\"Settings:SelectFileDescriptionWorkspace\", {\n productName: t(\"Common:ProductName\"),\n organizationName: logoText,\n }),\n component: (\n <SelectFileStep\n t={t}",
      "module": "/packages/client"
    },
    {
      "file_path": "/packages/client/src/pages/PortalSettings/categories/data-import/OnlyofficeWorkspace/Stepper/index.tsx",
      "line_number": 51,
      "context": ") => {\n return [\n {\n title: t(\"Common:SelectFile\"),\n description: t(\"Settings:SelectFileDescriptionWorkspace\", {\n productName: t(\"Common:ProductName\"),\n organizationName: logoText,\n }),\n component: (\n <SelectFileStep\n t={t}",
      "module": "/packages/client"
    },
    {
      "file_path": "/packages/client/src/pages/PortalSettings/categories/data-import/components/ImportStep.tsx",
      "line_number": 110,
      "context": "workspace: serviceName,\n sectionIcon: usersExportDetails.icon,\n }}\n importSection={{\n sectionName: t(\"Common:Contacts\"),\n workspace: t(\"Common:ProductName\"),\n sectionIcon: AccountsIcon,\n }}\n isDisabled\n dataTestId=\"import_users_section\"\n />",
      "module": "/packages/client"
    },
    {
      "file_path": "/packages/client/src/pages/PortalSettings/categories/data-import/components/ImportStep.tsx",
      "line_number": 110,
      "context": "workspace: serviceName,\n sectionIcon: usersExportDetails.icon,\n }}\n importSection={{\n sectionName: t(\"Common:Contacts\"),\n workspace: t(\"Common:ProductName\"),\n sectionIcon: AccountsIcon,\n }}\n isDisabled\n dataTestId=\"import_users_section\"\n />",
      "module": "/packages/client"
    },
    {
      "file_path": "/packages/client/src/pages/PortalSettings/categories/data-import/components/ImportStep.tsx",
      "line_number": 110,
      "context": "workspace: serviceName,\n sectionIcon: usersExportDetails.icon,\n }}\n importSection={{\n sectionName: t(\"Common:Contacts\"),\n workspace: t(\"Common:ProductName\"),\n sectionIcon: AccountsIcon,\n }}\n isDisabled\n dataTestId=\"import_users_section\"\n />",
      "module": "/packages/client"
    },
    {
      "file_path": "/packages/client/src/pages/PortalSettings/categories/data-import/components/ImportStep.tsx",
      "line_number": 110,
      "context": "workspace: serviceName,\n sectionIcon: usersExportDetails.icon,\n }}\n importSection={{\n sectionName: t(\"Common:Contacts\"),\n workspace: t(\"Common:ProductName\"),\n sectionIcon: AccountsIcon,\n }}\n isDisabled\n dataTestId=\"import_users_section\"\n />",
      "module": "/packages/client"
    },
    {
      "file_path": "/packages/client/src/pages/PortalSettings/categories/data-import/components/ImportStep.tsx",
      "line_number": 110,
      "context": "workspace: serviceName,\n sectionIcon: usersExportDetails.icon,\n }}\n importSection={{\n sectionName: t(\"Common:Contacts\"),\n workspace: t(\"Common:ProductName\"),\n sectionIcon: AccountsIcon,\n }}\n isDisabled\n dataTestId=\"import_users_section\"\n />",
      "module": "/packages/client"
    },
    {
      "file_path": "/packages/client/src/pages/PortalSettings/categories/data-import/components/ImportStep.tsx",
      "line_number": 110,
      "context": "workspace: serviceName,\n sectionIcon: usersExportDetails.icon,\n }}\n importSection={{\n sectionName: t(\"Common:Contacts\"),\n workspace: t(\"Common:ProductName\"),\n sectionIcon: AccountsIcon,\n }}\n isDisabled\n dataTestId=\"import_users_section\"\n />",
      "module": "/packages/client"
    },
    {
      "file_path": "/packages/client/src/pages/PortalSettings/categories/data-import/components/ImportStep.tsx",
      "line_number": 110,
      "context": "workspace: serviceName,\n sectionIcon: usersExportDetails.icon,\n }}\n importSection={{\n sectionName: t(\"Common:Contacts\"),\n workspace: t(\"Common:ProductName\"),\n sectionIcon: AccountsIcon,\n }}\n isDisabled\n dataTestId=\"import_users_section\"\n />",
      "module": "/packages/client"
    },
    {
      "file_path": "/packages/client/src/pages/PortalSettings/categories/data-import/components/Providers.tsx",
      "line_number": 98,
      "context": "if (!areProvidersReady) return <DataImportLoader />;\n return (\n <WorkspacesContainer>\n <Text className=\"data-import-description\">\n {t(\"DataImportDescription\", {\n productName: t(\"Common:ProductName\"),\n organizationName: logoText,\n })}\n </Text>\n <Text className=\"data-import-subtitle\">{t(\"UploadBackupData\")}</Text>",
      "module": "/packages/client"
    },
    {
      "file_path": "/packages/client/src/pages/PortalSettings/categories/data-import/components/SelectUsersTypeStep/AccountsTable/index.tsx",
      "line_number": 82,
      "context": "if (isOwner) {\n typeOptions.unshift({\n key: UserTypes.PortalAdmin,\n label: t(`Common:PortalAdmin`, {\n productName: t(\"Common:ProductName\"),\n }),\n onClick: setTypePortalAdmin,\n });\n }",
      "module": "/packages/client"
    },
    {
      "file_path": "/packages/client/src/pages/PortalSettings/categories/data-import/sub-components/StepLayout.tsx",
      "line_number": 59,
      "context": "return (\n <>\n <DescriptionWrapper>\n <Text className=\"data-import-description\" lineHeight=\"20px\">\n {t(\"Settings:AboutDataImport\", {\n productName: t(\"Common:ProductName\"),\n organizationName: logoText,\n })}\n </Text>\n <Text\n className=\"data-import-counter\"",
      "module": "/packages/client"
    },
    {
      "file_path": "/packages/client/src/pages/PortalSettings/categories/data-import/sub-components/UsersInfoBlock.tsx",
      "line_number": 51,
      "context": "totalLicenceLimit={quota!.max}\n >\n {totalUsedUsers! > quota!.max ? (\n <Text className=\"license-limit-warning\">\n {t(\"Settings:UserLimitExceeded\", {\n productName: t(\"Common:ProductName\"),\n })}\n </Text>\n ) : null}\n \n <div className=\"users-info-wrapper\">",
      "module": "/packages/client"
    },
    {
      "file_path": "/packages/client/src/pages/PortalSettings/categories/data-import/sub-components/UsersInfoBlock.tsx",
      "line_number": 51,
      "context": "totalLicenceLimit={quota!.max}\n >\n {totalUsedUsers! > quota!.max ? (\n <Text className=\"license-limit-warning\">\n {t(\"Settings:UserLimitExceeded\", {\n productName: t(\"Common:ProductName\"),\n })}\n </Text>\n ) : null}\n \n <div className=\"users-info-wrapper\">",
      "module": "/packages/client"
    },
    {
      "file_path": "/packages/client/src/pages/PortalSettings/categories/delete-data/index.js",
      "line_number": 50,
      "context": "const [isLoading, setIsLoading] = useState(false);\n \n const data = [\n {\n id: \"deletion\",\n name: t(\"DeletePortal\", { productName: t(\"Common:ProductName\") }),\n content: <PortalDeletionSection />,\n },\n {\n id: \"deactivation\",\n name: t(\"PortalDeactivation\", { productName: t(\"Common:ProductName\") }),",
      "module": "/packages/client"
    },
    {
      "file_path": "/packages/client/src/pages/PortalSettings/categories/delete-data/index.js",
      "line_number": 50,
      "context": "const [isLoading, setIsLoading] = useState(false);\n \n const data = [\n {\n id: \"deletion\",\n name: t(\"DeletePortal\", { productName: t(\"Common:ProductName\") }),\n content: <PortalDeletionSection />,\n },\n {\n id: \"deactivation\",\n name: t(\"PortalDeactivation\", { productName: t(\"Common:ProductName\") }),",
      "module": "/packages/client"
    },
    {
      "file_path": "/packages/client/src/pages/PortalSettings/categories/delete-data/portalDeactivation.js",
      "line_number": 57,
      "context": "await getPortalOwner();\n };\n \n useEffect(() => {\n setDocumentTitle(\n t(\"PortalDeactivation\", { productName: t(\"Common:ProductName\") }),\n );\n fetchData();\n onCheckView();\n window.addEventListener(\"resize\", onCheckView);\n return () => window.removeEventListener(\"resize\", onCheckView);",
      "module": "/packages/client"
    },
    {
      "file_path": "/packages/client/src/pages/PortalSettings/categories/delete-data/portalDeactivation.js",
      "line_number": 57,
      "context": "await getPortalOwner();\n };\n \n useEffect(() => {\n setDocumentTitle(\n t(\"PortalDeactivation\", { productName: t(\"Common:ProductName\") }),\n );\n fetchData();\n onCheckView();\n window.addEventListener(\"resize\", onCheckView);\n return () => window.removeEventListener(\"resize\", onCheckView);",
      "module": "/packages/client"
    },
    {
      "file_path": "/packages/client/src/pages/PortalSettings/categories/delete-data/portalDeactivation.js",
      "line_number": 57,
      "context": "await getPortalOwner();\n };\n \n useEffect(() => {\n setDocumentTitle(\n t(\"PortalDeactivation\", { productName: t(\"Common:ProductName\") }),\n );\n fetchData();\n onCheckView();\n window.addEventListener(\"resize\", onCheckView);\n return () => window.removeEventListener(\"resize\", onCheckView);",
      "module": "/packages/client"
    },
    {
      "file_path": "/packages/client/src/pages/PortalSettings/categories/delete-data/portalDeletion.js",
      "line_number": 65,
      "context": "setStripeUrl(res);\n };\n \n useEffect(() => {\n setDocumentTitle(\n t(\"DeletePortal\", { productName: t(\"Common:ProductName\") }),\n );\n fetchData();\n onCheckView();\n window.addEventListener(\"resize\", onCheckView);\n return () => window.removeEventListener(\"resize\", onCheckView);",
      "module": "/packages/client"
    },
    {
      "file_path": "/packages/client/src/pages/PortalSettings/categories/delete-data/portalDeletion.js",
      "line_number": 65,
      "context": "setStripeUrl(res);\n };\n \n useEffect(() => {\n setDocumentTitle(\n t(\"DeletePortal\", { productName: t(\"Common:ProductName\") }),\n );\n fetchData();\n onCheckView();\n window.addEventListener(\"resize\", onCheckView);\n return () => window.removeEventListener(\"resize\", onCheckView);",
      "module": "/packages/client"
    },
    {
      "file_path": "/packages/client/src/pages/PortalSettings/categories/developer-tools/Api/index.js",
      "line_number": 86,
      "context": "onClick={() => window.open(apiBasicLink, \"_blank\")}\n scale={currentDeviceType === DeviceType.mobile}\n />\n }\n descriptionText={t(\"ApiPageDescription\", {\n productName: t(\"Common:ProductName\"),\n organizationName: logoText,\n })}\n headerText={t(\"ApiPageHeader\")}\n imageAlt={t(\"ApiPageHeader\")}\n imageSrc={imgSrc}",
      "module": "/packages/client"
    },
    {
      "file_path": "/packages/client/src/pages/PortalSettings/categories/developer-tools/ApiKeys/index.tsx",
      "line_number": 176,
      "context": "withEmptyScreen: !!error,\n })}\n >\n <Text lineHeight=\"20px\" className=\"api-keys_text\">\n {t(\"Settings:ApiKeysDescription\", {\n productName: t(\"Common:ProductName\"),\n })}\n </Text>\n <Text className=\"api-keys_text api-keys_description-text\">\n {t(\"Settings:ApiKeysShareDescription\")}\n </Text>",
      "module": "/packages/client"
    },
    {
      "file_path": "/packages/client/src/pages/PortalSettings/categories/developer-tools/JavascriptSDK/index.js",
      "line_number": 88,
      "context": "const navigateToEditor = () => navigate(\"editor\");\n const navigateToViewer = () => navigate(\"viewer\");\n \n const presetsData = [\n {\n title: t(\"Common:ProductName\"),\n description: t(\"PortalDescription\", {\n productName: t(\"Common:ProductName\"),\n }),\n image: theme.isBase ? PortalImg : PortalImgDark,\n handleOnClick: navigateToPortal,",
      "module": "/packages/client"
    },
    {
      "file_path": "/packages/client/src/pages/PortalSettings/categories/developer-tools/JavascriptSDK/index.js",
      "line_number": 88,
      "context": "const navigateToEditor = () => navigate(\"editor\");\n const navigateToViewer = () => navigate(\"viewer\");\n \n const presetsData = [\n {\n title: t(\"Common:ProductName\"),\n description: t(\"PortalDescription\", {\n productName: t(\"Common:ProductName\"),\n }),\n image: theme.isBase ? PortalImg : PortalImgDark,\n handleOnClick: navigateToPortal,",
      "module": "/packages/client"
    },
    {
      "file_path": "/packages/client/src/pages/PortalSettings/categories/developer-tools/JavascriptSDK/index.js",
      "line_number": 88,
      "context": "const navigateToEditor = () => navigate(\"editor\");\n const navigateToViewer = () => navigate(\"viewer\");\n \n const presetsData = [\n {\n title: t(\"Common:ProductName\"),\n description: t(\"PortalDescription\", {\n productName: t(\"Common:ProductName\"),\n }),\n image: theme.isBase ? PortalImg : PortalImgDark,\n handleOnClick: navigateToPortal,",
      "module": "/packages/client"
    },
    {
      "file_path": "/packages/client/src/pages/PortalSettings/categories/developer-tools/JavascriptSDK/index.js",
      "line_number": 88,
      "context": "const navigateToEditor = () => navigate(\"editor\");\n const navigateToViewer = () => navigate(\"viewer\");\n \n const presetsData = [\n {\n title: t(\"Common:ProductName\"),\n description: t(\"PortalDescription\", {\n productName: t(\"Common:ProductName\"),\n }),\n image: theme.isBase ? PortalImg : PortalImgDark,\n handleOnClick: navigateToPortal,",
      "module": "/packages/client"
    },
    {
      "file_path": "/packages/client/src/pages/PortalSettings/categories/developer-tools/JavascriptSDK/index.js",
      "line_number": 88,
      "context": "const navigateToEditor = () => navigate(\"editor\");\n const navigateToViewer = () => navigate(\"viewer\");\n \n const presetsData = [\n {\n title: t(\"Common:ProductName\"),\n description: t(\"PortalDescription\", {\n productName: t(\"Common:ProductName\"),\n }),\n image: theme.isBase ? PortalImg : PortalImgDark,\n handleOnClick: navigateToPortal,",
      "module": "/packages/client"
    },
    {
      "file_path": "/packages/client/src/pages/PortalSettings/categories/developer-tools/JavascriptSDK/presets/DocSpace.js",
      "line_number": 151,
      "context": ");\n \n return (\n <PresetWrapper\n description={t(\"PortalDescription\", {\n productName: t(\"Common:ProductName\"),\n })}\n header={t(\"CreateSamplePortal\", {\n productName: t(\"Common:ProductName\"),\n })}\n >",
      "module": "/packages/client"
    },
    {
      "file_path": "/packages/client/src/pages/PortalSettings/categories/developer-tools/JavascriptSDK/presets/DocSpace.js",
      "line_number": 151,
      "context": ");\n \n return (\n <PresetWrapper\n description={t(\"PortalDescription\", {\n productName: t(\"Common:ProductName\"),\n })}\n header={t(\"CreateSamplePortal\", {\n productName: t(\"Common:ProductName\"),\n })}\n >",
      "module": "/packages/client"
    },
    {
      "file_path": "/packages/client/src/pages/PortalSettings/categories/developer-tools/JavascriptSDK/presets/Manager.js",
      "line_number": 397,
      "context": ");\n \n return (\n <PresetWrapper\n description={t(\"CustomDescription\", {\n productName: t(\"Common:ProductName\"),\n })}\n header={t(\"CreateSamplePortal\", { productName: t(\"Common:ProductName\") })}\n >\n <Container>\n <PreviewBlock",
      "module": "/packages/client"
    },
    {
      "file_path": "/packages/client/src/pages/PortalSettings/categories/developer-tools/JavascriptSDK/presets/Manager.js",
      "line_number": 397,
      "context": ");\n \n return (\n <PresetWrapper\n description={t(\"CustomDescription\", {\n productName: t(\"Common:ProductName\"),\n })}\n header={t(\"CreateSamplePortal\", { productName: t(\"Common:ProductName\") })}\n >\n <Container>\n <PreviewBlock",
      "module": "/packages/client"
    },
    {
      "file_path": "/packages/client/src/pages/PortalSettings/categories/developer-tools/JavascriptSDK/presets/Manager.js",
      "line_number": 397,
      "context": ");\n \n return (\n <PresetWrapper\n description={t(\"CustomDescription\", {\n productName: t(\"Common:ProductName\"),\n })}\n header={t(\"CreateSamplePortal\", { productName: t(\"Common:ProductName\") })}\n >\n <Container>\n <PreviewBlock",
      "module": "/packages/client"
    },
    {
      "file_path": "/packages/client/src/pages/PortalSettings/categories/developer-tools/JavascriptSDK/sub-components/CodeToInsert.js",
      "line_number": 49,
      "context": "<CodeWrapper height=\"fit-content\">\n <CategorySubHeader className=\"copy-window-code\">\n {`HTML ${t(\"CodeTitle\")}`}\n </CategorySubHeader>\n <Text lineHeight=\"20px\" className=\"preview-description\">\n {t(\"HtmlCodeDescription\", { productName: t(\"Common:ProductName\") })}\n </Text>\n <Textarea value={codeBlock} heightTextArea={153} isReadOnly enableCopy />\n </CodeWrapper>\n );\n const js = (",
      "module": "/packages/client"
    },
    {
      "file_path": "/packages/client/src/pages/PortalSettings/categories/developer-tools/JavascriptSDK/sub-components/CodeToInsert.js",
      "line_number": 49,
      "context": "<CodeWrapper height=\"fit-content\">\n <CategorySubHeader className=\"copy-window-code\">\n {`HTML ${t(\"CodeTitle\")}`}\n </CategorySubHeader>\n <Text lineHeight=\"20px\" className=\"preview-description\">\n {t(\"HtmlCodeDescription\", { productName: t(\"Common:ProductName\") })}\n </Text>\n <Textarea value={codeBlock} heightTextArea={153} isReadOnly enableCopy />\n </CodeWrapper>\n );\n const js = (",
      "module": "/packages/client"
    },
    {
      "file_path": "/packages/client/src/pages/PortalSettings/categories/developer-tools/JavascriptSDK/sub-components/Integration.tsx",
      "line_number": 76,
      "context": ">\n <CategoryHeader className=\"integration-header\">\n {t(\"IntegrationExamples\")}\n </CategoryHeader>\n <Text lineHeight=\"20px\" color={theme.sdkPresets.secondaryColor}>\n {t(\"IntegrationDescription\", { productName: t(\"Common:ProductName\") })}\n </Text>\n <div className=\"icons\">\n <div\n data-testid=\"integration_zoom_container\"\n className=\"icon\"",
      "module": "/packages/client"
    },
    {
      "file_path": "/packages/client/src/pages/PortalSettings/categories/developer-tools/JavascriptSDK/sub-components/MainElementParameter.js",
      "line_number": 138,
      "context": "<Label className=\"label\" text={t(\"ButtonText\")} />\n <TextInput\n scale\n onChange={setButtonText}\n placeholder={t(\"SelectToPortal\", {\n productName: t(\"Common:ProductName\"),\n })}\n value={buttonValue}\n tabIndex={3}\n testId=\"button_mode_text_input\"\n />",
      "module": "/packages/client"
    },
    {
      "file_path": "/packages/client/src/pages/PortalSettings/categories/developer-tools/JavascriptSDK/sub-components/csp.js",
      "line_number": 222,
      "context": "}, [onAddByKey]);\n \n return (\n <>\n <CategoryHeader>\n {t(\"CSPHeader\", { productName: t(\"Common:ProductName\") })}\n </CategoryHeader>\n <Container className=\"description-holder\">\n {t(\"CSPDescription\", {\n productName: t(\"Common:ProductName\"),\n organizationName: logoText,",
      "module": "/packages/client"
    },
    {
      "file_path": "/packages/client/src/pages/PortalSettings/categories/developer-tools/JavascriptSDK/sub-components/csp.js",
      "line_number": 222,
      "context": "}, [onAddByKey]);\n \n return (\n <>\n <CategoryHeader>\n {t(\"CSPHeader\", { productName: t(\"Common:ProductName\") })}\n </CategoryHeader>\n <Container className=\"description-holder\">\n {t(\"CSPDescription\", {\n productName: t(\"Common:ProductName\"),\n organizationName: logoText,",
      "module": "/packages/client"
    },
    {
      "file_path": "/packages/client/src/pages/PortalSettings/categories/developer-tools/JavascriptSDK/sub-components/csp.js",
      "line_number": 222,
      "context": "}, [onAddByKey]);\n \n return (\n <>\n <CategoryHeader>\n {t(\"CSPHeader\", { productName: t(\"Common:ProductName\") })}\n </CategoryHeader>\n <Container className=\"description-holder\">\n {t(\"CSPDescription\", {\n productName: t(\"Common:ProductName\"),\n organizationName: logoText,",
      "module": "/packages/client"
    },
    {
      "file_path": "/packages/client/src/pages/PortalSettings/categories/developer-tools/JavascriptSDK/sub-components/csp.js",
      "line_number": 222,
      "context": "}, [onAddByKey]);\n \n return (\n <>\n <CategoryHeader>\n {t(\"CSPHeader\", { productName: t(\"Common:ProductName\") })}\n </CategoryHeader>\n <Container className=\"description-holder\">\n {t(\"CSPDescription\", {\n productName: t(\"Common:ProductName\"),\n organizationName: logoText,",
      "module": "/packages/client"
    },
    {
      "file_path": "/packages/client/src/pages/PortalSettings/categories/developer-tools/OAuth/sub-components/EmptyScreen.tsx",
      "line_number": 62,
      "context": "<Trans\n ns=\"OAuth\"\n t={t}\n i18nKey=\"OAuthAppDescription\"\n values={{\n productName: t(\"Common:ProductName\"),\n organizationName: logoText,\n }}\n />\n );",
      "module": "/packages/client"
    },
    {
      "file_path": "/packages/client/src/pages/PortalSettings/categories/developer-tools/OAuth/sub-components/List/index.tsx",
      "line_number": 73,
      "context": "<Trans\n ns=\"OAuth\"\n t={t}\n i18nKey=\"OAuthAppDescription\"\n values={{\n productName: t(\"Common:ProductName\"),\n organizationName: logoText,\n }}\n />\n );",
      "module": "/packages/client"
    },
    {
      "file_path": "/packages/client/src/pages/PortalSettings/categories/developer-tools/OAuth/sub-components/PreviewDialog.tsx",
      "line_number": 207,
      "context": "label={\n <Trans\n t={t}\n ns=\"OAuth\"\n i18nKey=\"SignIn\"\n values={{ productName: t(\"Common:ProductName\") }}\n />\n }\n IconComponent={icon}\n onClick={() => {\n window.open(link, \"login\", linkParams);",
      "module": "/packages/client"
    },
    {
      "file_path": "/packages/client/src/pages/PortalSettings/categories/developer-tools/PluginSDK/index.js",
      "line_number": 132,
      "context": "className=\"description\"\n fontSize=\"13px\"\n fontWeight={400}\n lineHeight=\"20px\"\n >\n {t(\"PluginSDKDescription\", { productName: t(\"Common:ProductName\") })}\n </Text>\n <Text\n className=\"description\"\n fontSize=\"13px\"\n fontWeight={400}",
      "module": "/packages/client"
    },
    {
      "file_path": "/packages/client/src/pages/PortalSettings/categories/developer-tools/Webhooks/sub-components/WebhookInfo.js",
      "line_number": 54,
      "context": "return (\n <div>\n <InfoText as=\"p\">\n {t(\"WebhooksInfo\", {\n productName: t(\"Common:ProductName\"),\n organizationName: logoText,\n })}\n </InfoText>\n {webhooksGuideUrl ? (\n <Link",
      "module": "/packages/client"
    },
    {
      "file_path": "/packages/client/src/pages/PortalSettings/categories/integration/DocumentService/index.js",
      "line_number": 360,
      "context": "</div>\n <div className=\"input-wrapper\">\n <Label\n htmlFor=\"internalAdress\"\n text={t(\"Settings:DocumentServiceLocationUrlInternal\", {\n productName: t(\"Common:ProductName\"),\n })}\n />\n <InputBlock\n id=\"internalAdress\"\n type=\"text\"",
      "module": "/packages/client"
    },
    {
      "file_path": "/packages/client/src/pages/PortalSettings/categories/integration/DocumentService/index.js",
      "line_number": 360,
      "context": "</div>\n <div className=\"input-wrapper\">\n <Label\n htmlFor=\"internalAdress\"\n text={t(\"Settings:DocumentServiceLocationUrlInternal\", {\n productName: t(\"Common:ProductName\"),\n })}\n />\n <InputBlock\n id=\"internalAdress\"\n type=\"text\"",
      "module": "/packages/client"
    },
    {
      "file_path": "/packages/client/src/pages/PortalSettings/categories/integration/LDAP/index.js",
      "line_number": 95,
      "context": "<Trans\n t={t}\n i18nKey=\"LdapIntegrationDescription\"\n ns=\"Ldap\"\n values={{\n productName: t(\"Common:ProductName\"),\n sectionName: t(\"Common:Contacts\"),\n link,\n }}\n components={{\n 1: (",
      "module": "/packages/client"
    },
    {
      "file_path": "/packages/client/src/pages/PortalSettings/categories/integration/LDAP/sub-components/AdvancedSettings.js",
      "line_number": 82,
      "context": "isDisabled={!isLdapEnabled || isUIDisabled}\n />\n <HelpButton\n tooltipContent={t(\"Settings:DisableEmailDescription\", {\n sectionName: t(\"Common:LDAP\"),\n productName: t(\"Common:ProductName\"),\n })}\n />\n </div>\n </div>\n );",
      "module": "/packages/client"
    },
    {
      "file_path": "/packages/client/src/pages/PortalSettings/categories/integration/LDAP/sub-components/AttributeMapping.js",
      "line_number": 270,
      "context": "{t(\"LdapUsersType\")}\n </Text>\n </div>\n <Text fontWeight={400} fontSize=\"12px\" lineHeight=\"16px\">\n {t(\"LdapUserTypeTooltip\", {\n productName: t(\"Common:ProductName\"),\n })}\n </Text>\n </div>\n <div className=\"access-selector-wrapper\">\n <AccessSelector",
      "module": "/packages/client"
    },
    {
      "file_path": "/packages/client/src/pages/PortalSettings/categories/integration/LDAP/sub-components/GroupMembership.js",
      "line_number": 103,
      "context": "isDisabled={!isLdapEnabled || isUIDisabled}\n dataTestId=\"group_membership_toggle_button\"\n />\n <HelpButton\n tooltipContent={t(\"LdapGroupMembershipTooltip\", {\n productName: t(\"Common:ProductName\"),\n })}\n dataTestId=\"group_membership_help_button\"\n />\n </div>\n <div className=\"group_membership-container\">",
      "module": "/packages/client"
    },
    {
      "file_path": "/packages/client/src/pages/PortalSettings/categories/integration/LDAP/sub-components/ToggleLDAP.js",
      "line_number": 134,
      "context": "fontWeight={400}\n lineHeight=\"16px\"\n className=\"settings_unavailable\"\n >\n {t(\"LdapToggleDescription\", {\n productName: t(\"Common:ProductName\"),\n })}\n </Text>\n </div>\n </StyledWrapper>\n );",
      "module": "/packages/client"
    },
    {
      "file_path": "/packages/client/src/pages/PortalSettings/categories/integration/Plugins/index.tsx",
      "line_number": 106,
      "context": "withUpload={withUpload}\n /> */}\n {withUpload ? (\n <>\n <Text>\n {t(\"UploadDescription\", { productName: t(\"Common:ProductName\") })}\n </Text>\n <Dropzone\n onDrop={onDrop}\n isDisabled={!withUpload}\n isLoading={false}",
      "module": "/packages/client"
    },
    {
      "file_path": "/packages/client/src/pages/PortalSettings/categories/integration/Plugins/sub-components/EmptyScreen.tsx",
      "line_number": 70,
      "context": "<StyledEmptyScreen\n headerText={t(\"NoPlugins\")}\n descriptionText={\n <Text>\n {withUpload\n ? t(\"UploadDescription\", { productName: t(\"Common:ProductName\") })\n : null}\n </Text>\n }\n style={{ gridColumnGap: \"39px\" }}\n buttonStyle={{ marginTop: \"16px\" }}",
      "module": "/packages/client"
    },
    {
      "file_path": "/packages/client/src/pages/PortalSettings/categories/integration/SingleSignOn/AdvancedSettings.tsx",
      "line_number": 114,
      "context": "dataTestId=\"disable_email_verification_checkbox\"\n />\n <HelpButton\n tooltipContent={t(\"Settings:DisableEmailDescription\", {\n sectionName: t(\"Common:SSO\"),\n productName: t(\"Common:ProductName\"),\n })}\n dataTestId=\"disable_email_verification_help_button\"\n />\n </div>\n </StyledWrapper>",
      "module": "/packages/client"
    },
    {
      "file_path": "/packages/client/src/pages/PortalSettings/categories/integration/SingleSignOn/MobileView.js",
      "line_number": 67,
      "context": "<MobileCategoryWrapper\n title={t(\"SpMetadata\", {\n organizationName: logoText,\n })}\n subtitle={t(\"SpMetadataDescription\", {\n productName: t(\"Common:ProductName\"),\n organizationName: logoText,\n })}\n url=\"/portal-settings/integration/sso/metadata\"\n withPaidBadge={!isSSOAvailable}\n badgeLabel={t(\"Common:Paid\")}",
      "module": "/packages/client"
    },
    {
      "file_path": "/packages/client/src/pages/PortalSettings/categories/integration/SingleSignOn/UsersType.tsx",
      "line_number": 73,
      "context": "</Text>\n </div>\n <StyledInputWrapper>\n <Text fontWeight={400} fontSize=\"12px\" lineHeight=\"16px\">\n {t(\"LdapUserTypeTooltip\", {\n productName: t(\"Common:ProductName\"),\n })}\n </Text>\n <AccessSelector\n className=\"access-selector\"\n t={t}",
      "module": "/packages/client"
    },
    {
      "file_path": "/packages/client/src/pages/PortalSettings/categories/integration/ThirdPartyServicesSettings/index.js",
      "line_number": 235,
      "context": "src={imgSrc}\n alt=\"integration_icon\"\n />\n <Text>\n {t(\"IntegrationRequest\", {\n productName: t(\"Common:ProductName\"),\n organizationName: logoText,\n })}\n </Text>\n <Button\n label={t(\"Submit\")}",
      "module": "/packages/client"
    },
    {
      "file_path": "/packages/client/src/pages/PortalSettings/categories/payments/PayerInformation.js",
      "line_number": 111,
      "context": "style={{ height: \"15px\", margin: \"0\" }}\n tooltipContent={\n <>\n <Text isBold>{t(\"Payer\")}</Text>\n <Text>\n {t(\"PayerDescription\", { productName: t(\"Common:ProductName\") })}\n </Text>\n </>\n }\n dataTestId=\"payer_info_help_button\"\n />",
      "module": "/packages/client"
    },
    {
      "file_path": "/packages/client/src/pages/PortalSettings/categories/payments/PayerInformation.js",
      "line_number": 111,
      "context": "style={{ height: \"15px\", margin: \"0\" }}\n tooltipContent={\n <>\n <Text isBold>{t(\"Payer\")}</Text>\n <Text>\n {t(\"PayerDescription\", { productName: t(\"Common:ProductName\") })}\n </Text>\n </>\n }\n dataTestId=\"payer_info_help_button\"\n />",
      "module": "/packages/client"
    },
    {
      "file_path": "/packages/client/src/pages/PortalSettings/categories/payments/PayerInformation.js",
      "line_number": 111,
      "context": "style={{ height: \"15px\", margin: \"0\" }}\n tooltipContent={\n <>\n <Text isBold>{t(\"Payer\")}</Text>\n <Text>\n {t(\"PayerDescription\", { productName: t(\"Common:ProductName\") })}\n </Text>\n </>\n }\n dataTestId=\"payer_info_help_button\"\n />",
      "module": "/packages/client"
    },
    {
      "file_path": "/packages/client/src/pages/PortalSettings/categories/payments/PayerInformation.js",
      "line_number": 111,
      "context": "style={{ height: \"15px\", margin: \"0\" }}\n tooltipContent={\n <>\n <Text isBold>{t(\"Payer\")}</Text>\n <Text>\n {t(\"PayerDescription\", { productName: t(\"Common:ProductName\") })}\n </Text>\n </>\n }\n dataTestId=\"payer_info_help_button\"\n />",
      "module": "/packages/client"
    },
    {
      "file_path": "/packages/client/src/pages/PortalSettings/categories/payments/PayerInformation.js",
      "line_number": 111,
      "context": "style={{ height: \"15px\", margin: \"0\" }}\n tooltipContent={\n <>\n <Text isBold>{t(\"Payer\")}</Text>\n <Text>\n {t(\"PayerDescription\", { productName: t(\"Common:ProductName\") })}\n </Text>\n </>\n }\n dataTestId=\"payer_info_help_button\"\n />",
      "module": "/packages/client"
    },
    {
      "file_path": "/packages/client/src/pages/PortalSettings/categories/payments/SaaS/PaymentContainer.js",
      "line_number": 144,
      "context": "<>\n <Text isBold>{t(\"ManagerTypesDescription\")}</Text>\n <br />\n <Text isBold>\n {t(\"Common:PortalAdmin\", {\n productName: t(\"Common:ProductName\"),\n })}\n </Text>\n <Text>\n {t(\"AdministratorDescription\", {\n productName: t(\"Common:ProductName\"),",
      "module": "/packages/client"
    },
    {
      "file_path": "/packages/client/src/pages/PortalSettings/categories/payments/SaaS/PaymentContainer.js",
      "line_number": 144,
      "context": "<>\n <Text isBold>{t(\"ManagerTypesDescription\")}</Text>\n <br />\n <Text isBold>\n {t(\"Common:PortalAdmin\", {\n productName: t(\"Common:ProductName\"),\n })}\n </Text>\n <Text>\n {t(\"AdministratorDescription\", {\n productName: t(\"Common:ProductName\"),",
      "module": "/packages/client"
    },
    {
      "file_path": "/packages/client/src/pages/PortalSettings/categories/payments/SaaS/PaymentContainer.js",
      "line_number": 144,
      "context": "<>\n <Text isBold>{t(\"ManagerTypesDescription\")}</Text>\n <br />\n <Text isBold>\n {t(\"Common:PortalAdmin\", {\n productName: t(\"Common:ProductName\"),\n })}\n </Text>\n <Text>\n {t(\"AdministratorDescription\", {\n productName: t(\"Common:ProductName\"),",
      "module": "/packages/client"
    },
    {
      "file_path": "/packages/client/src/pages/PortalSettings/categories/payments/Wallet/WalletContainer.tsx",
      "line_number": 195,
      "context": "};\n \n return (\n <div className={styles.walletContainer}>\n <Text className={styles.walletDescription}>\n {t(\"WalletDescription\", { productName: t(\"Common:ProductName\") })}\n </Text>\n \n {walletHelpUrl ? (\n <Link\n textDecoration=\"underline\"",
      "module": "/packages/client"
    },
    {
      "file_path": "/packages/client/src/pages/PortalSettings/categories/security/access-portal/adminMessage.js",
      "line_number": 166,
      "context": "return (\n <MainContainer>\n <LearnMoreWrapper withoutExternalLink={!administratorMessageSettingsUrl}>\n <Text>\n {t(\"AdminsMessageSettingDescription\", {\n productName: t(\"Common:ProductName\"),\n })}\n </Text>\n <Text fontSize=\"13px\" fontWeight=\"400\" className=\"learn-subtitle\">\n <Trans t={t} i18nKey=\"SaveToApply\" />\n </Text>",
      "module": "/packages/client"
    },
    {
      "file_path": "/packages/client/src/pages/PortalSettings/categories/security/access-portal/devToolsAccess.tsx",
      "line_number": 203,
      "context": "return (\n <MainContainer>\n <LearnMoreWrapper>\n <Text fontSize=\"13px\" fontWeight=\"400\">\n {t(\"DeveloperToolsAccessDescription\", {\n productName: t(\"Common:ProductName\"),\n })}\n </Text>\n {limitedDevToolsBlockHelpUrl ? (\n <Link\n className=\"link-learn-more\"",
      "module": "/packages/client"
    },
    {
      "file_path": "/packages/client/src/pages/PortalSettings/categories/security/access-portal/index.js",
      "line_number": 88,
      "context": "if (setting === \"TrustedMail\") setTrustedMailLoaded(true);\n };\n \n useEffect(() => {\n setDocumentTitle(\n t(\"PortalAccess\", { productName: t(\"Common:ProductName\") }),\n );\n \n return () => {\n resetIsInit();\n setScrollToSettings(false);",
      "module": "/packages/client"
    },
    {
      "file_path": "/packages/client/src/pages/PortalSettings/categories/security/access-portal/index.js",
      "line_number": 88,
      "context": "if (setting === \"TrustedMail\") setTrustedMailLoaded(true);\n };\n \n useEffect(() => {\n setDocumentTitle(\n t(\"PortalAccess\", { productName: t(\"Common:ProductName\") }),\n );\n \n return () => {\n resetIsInit();\n setScrollToSettings(false);",
      "module": "/packages/client"
    },
    {
      "file_path": "/packages/client/src/pages/PortalSettings/categories/security/access-portal/index.js",
      "line_number": 88,
      "context": "if (setting === \"TrustedMail\") setTrustedMailLoaded(true);\n };\n \n useEffect(() => {\n setDocumentTitle(\n t(\"PortalAccess\", { productName: t(\"Common:ProductName\") }),\n );\n \n return () => {\n resetIsInit();\n setScrollToSettings(false);",
      "module": "/packages/client"
    },
    {
      "file_path": "/packages/client/src/pages/PortalSettings/categories/security/access-portal/index.js",
      "line_number": 88,
      "context": "if (setting === \"TrustedMail\") setTrustedMailLoaded(true);\n };\n \n useEffect(() => {\n setDocumentTitle(\n t(\"PortalAccess\", { productName: t(\"Common:ProductName\") }),\n );\n \n return () => {\n resetIsInit();\n setScrollToSettings(false);",
      "module": "/packages/client"
    },
    {
      "file_path": "/packages/client/src/pages/PortalSettings/categories/security/access-portal/index.js",
      "line_number": 88,
      "context": "if (setting === \"TrustedMail\") setTrustedMailLoaded(true);\n };\n \n useEffect(() => {\n setDocumentTitle(\n t(\"PortalAccess\", { productName: t(\"Common:ProductName\") }),\n );\n \n return () => {\n resetIsInit();\n setScrollToSettings(false);",
      "module": "/packages/client"
    },
    {
      "file_path": "/packages/client/src/pages/PortalSettings/categories/security/access-portal/invitationSettings.tsx",
      "line_number": 226,
      "context": "return (\n <>\n <LearnMoreWrapper>\n <Text fontSize=\"13px\" fontWeight=\"400\">\n {t(\"InvitationSettingsDescription\", {\n productName: t(\"Common:ProductName\"),\n })}\n </Text>\n </LearnMoreWrapper>\n \n <div className={styles.content}>",
      "module": "/packages/client"
    },
    {
      "file_path": "/packages/client/src/pages/PortalSettings/categories/security/access-portal/invitationSettings.tsx",
      "line_number": 226,
      "context": "return (\n <>\n <LearnMoreWrapper>\n <Text fontSize=\"13px\" fontWeight=\"400\">\n {t(\"InvitationSettingsDescription\", {\n productName: t(\"Common:ProductName\"),\n })}\n </Text>\n </LearnMoreWrapper>\n \n <div className={styles.content}>",
      "module": "/packages/client"
    },
    {
      "file_path": "/packages/client/src/pages/PortalSettings/categories/security/access-portal/invitationSettings.tsx",
      "line_number": 226,
      "context": "return (\n <>\n <LearnMoreWrapper>\n <Text fontSize=\"13px\" fontWeight=\"400\">\n {t(\"InvitationSettingsDescription\", {\n productName: t(\"Common:ProductName\"),\n })}\n </Text>\n </LearnMoreWrapper>\n \n <div className={styles.content}>",
      "module": "/packages/client"
    },
    {
      "file_path": "/packages/client/src/pages/PortalSettings/categories/security/access-portal/invitationSettings.tsx",
      "line_number": 226,
      "context": "return (\n <>\n <LearnMoreWrapper>\n <Text fontSize=\"13px\" fontWeight=\"400\">\n {t(\"InvitationSettingsDescription\", {\n productName: t(\"Common:ProductName\"),\n })}\n </Text>\n </LearnMoreWrapper>\n \n <div className={styles.content}>",
      "module": "/packages/client"
    },
    {
      "file_path": "/packages/client/src/pages/PortalSettings/categories/security/access-portal/mobileView.js",
      "line_number": 44,
      "context": "const navigate = useNavigate();\n \n useEffect(() => {\n setDocumentTitle(\n t(\"PortalAccess\", { productName: t(\"Common:ProductName\") }),\n );\n }, []);\n \n const onClickLink = (e) => {\n e.preventDefault();",
      "module": "/packages/client"
    },
    {
      "file_path": "/packages/client/src/pages/PortalSettings/categories/security/access-portal/mobileView.js",
      "line_number": 44,
      "context": "const navigate = useNavigate();\n \n useEffect(() => {\n setDocumentTitle(\n t(\"PortalAccess\", { productName: t(\"Common:ProductName\") }),\n );\n }, []);\n \n const onClickLink = (e) => {\n e.preventDefault();",
      "module": "/packages/client"
    },
    {
      "file_path": "/packages/client/src/pages/PortalSettings/categories/security/access-portal/mobileView.js",
      "line_number": 44,
      "context": "const navigate = useNavigate();\n \n useEffect(() => {\n setDocumentTitle(\n t(\"PortalAccess\", { productName: t(\"Common:ProductName\") }),\n );\n }, []);\n \n const onClickLink = (e) => {\n e.preventDefault();",
      "module": "/packages/client"
    },
    {
      "file_path": "/packages/client/src/pages/PortalSettings/categories/security/access-portal/tfa.js",
      "line_number": 186,
      "context": "return (\n <MainContainer>\n <LearnMoreWrapper withoutExternalLink={!tfaSettingsUrl}>\n <Text fontSize=\"13px\" fontWeight=\"400\">\n {t(\"TwoFactorAuthEnableDescription\", {\n productName: t(\"Common:ProductName\"),\n })}\n </Text>\n {tfaSettingsUrl ? (\n <Link\n className=\"link-learn-more\"",
      "module": "/packages/client"
    },
    {
      "file_path": "/packages/client/src/pages/PortalSettings/categories/security/audit-trail/index.js",
      "line_number": 117,
      "context": "if (auditTrailUsers.length === 0) {\n return (\n <EmptyScreenContainer\n descriptionText={t(\"AuditSubheader\", {\n productName: t(\"Common:ProductName\"),\n })}\n imageSrc={\n theme.isBase ? EmptyScreenRecentUrl : EmptyScreenRecentDarkUrl\n }\n headerText={t(\"NoEventsHereYet\")}",
      "module": "/packages/client"
    },
    {
      "file_path": "/packages/client/src/pages/PortalSettings/categories/security/audit-trail/index.js",
      "line_number": 117,
      "context": "if (auditTrailUsers.length === 0) {\n return (\n <EmptyScreenContainer\n descriptionText={t(\"AuditSubheader\", {\n productName: t(\"Common:ProductName\"),\n })}\n imageSrc={\n theme.isBase ? EmptyScreenRecentUrl : EmptyScreenRecentDarkUrl\n }\n headerText={t(\"NoEventsHereYet\")}",
      "module": "/packages/client"
    },
    {
      "file_path": "/packages/client/src/pages/PortalSettings/categories/security/index.js",
      "line_number": 56,
      "context": "const location = useLocation();\n \n const data = [\n {\n id: \"access-portal\",\n name: t(\"PortalAccess\", { productName: t(\"Common:ProductName\") }),\n content: <AccessPortal />,\n },\n {\n id: \"login-history\",\n name: t(\"LoginHistoryTitle\"),",
      "module": "/packages/client"
    },
    {
      "file_path": "/packages/client/src/pages/PortalSettings/categories/security/sub-components/HistoryMainContent.js",
      "line_number": 254,
      "context": "const theme = useTheme();\n const isBaseTheme = theme.isBase;\n \n const loginHistoryTranslates = {\n Header: t(\"LoginHistoryCampaignHeader\", {\n productName: t(\"Common:ProductName\"),\n }),\n SubHeader: t(\"LoginHistoryCampaignTitle\"),\n Text: t(\"LoginHistoryCampaignText\"),\n Link: \"/portal-settings/security/access-portal/tfa\",\n };",
      "module": "/packages/client"
    },
    {
      "file_path": "/packages/client/src/pages/PortalSettings/categories/services/index.tsx",
      "line_number": 144,
      "context": "const confirmationDialogContent = {\n backup: {\n title: t(\"Common:Backup\"),\n body: t(\"Services:EnableBackupConfirm\", {\n productName: t(\"Common:ProductName\"),\n }),\n },\n };\n \n const getDialogContent = (actionType: string | null) => {",
      "module": "/packages/client"
    },
    {
      "file_path": "/packages/client/src/pages/PortalSettings/categories/services/sub-components/AdditionalStorage/GracePeriodModal.tsx",
      "line_number": 96,
      "context": "}}\n />\n </Text>{\" \"}\n <Text as=\"span\">\n {t(\"GracePeriodActivatedDescription\", {\n productName: t(\"Common:ProductName\"),\n })}\n </Text>\n </ModalDialog.Body>\n <ModalDialog.Footer>\n <Button",
      "module": "/packages/client"
    },
    {
      "file_path": "/packages/client/src/pages/PortalSettings/categories/storage-management/Statistics.js",
      "line_number": 108,
      "context": "isPaidBadge\n />\n ) : null}\n </div>\n <Text className=\"statistics-description\">\n {t(\"StatisticDescription\", { productName: t(\"Common:ProductName\") })}\n </Text>\n {isStatisticsAvailable ? (\n <>\n <RoomsList\n buttonProps={buttonProps}",
      "module": "/packages/client"
    },
    {
      "file_path": "/packages/client/src/pages/PortalSettings/categories/storage-management/sub-components/MobileQuotas.js",
      "line_number": 51,
      "context": "<MobileCategoryWrapper\n title={t(\"QuotaPerRoom\")}\n onClickLink={onClickLink}\n url=\"portal-settings/management/disk-space/quota-per-room\"\n subtitle={t(\"SetDefaultRoomQuota\", {\n productName: t(\"Common:ProductName\"),\n })}\n isDisabled={isDisabled}\n />\n <MobileCategoryWrapper\n title={t(\"QuotaPerUser\")}",
      "module": "/packages/client"
    },
    {
      "file_path": "/packages/client/src/pages/PortalSettings/categories/storage-management/sub-components/MobileQuotas.js",
      "line_number": 51,
      "context": "<MobileCategoryWrapper\n title={t(\"QuotaPerRoom\")}\n onClickLink={onClickLink}\n url=\"portal-settings/management/disk-space/quota-per-room\"\n subtitle={t(\"SetDefaultRoomQuota\", {\n productName: t(\"Common:ProductName\"),\n })}\n isDisabled={isDisabled}\n />\n <MobileCategoryWrapper\n title={t(\"QuotaPerUser\")}",
      "module": "/packages/client"
    },
    {
      "file_path": "/packages/client/src/pages/PortalSettings/categories/storage-management/sub-components/QuotaPerItem.js",
      "line_number": 112,
      "context": "dataTestId={dataTestId ? `${dataTestId}_button` : undefined}\n />\n <Text className=\"toggle_label\" fontSize=\"12px\">\n {type === \"user\"\n ? t(\"UserDefaultQuotaDescription\", {\n productName: t(\"Common:ProductName\"),\n sectionName: t(\"Common:MyFilesSection\"),\n })\n : t(\"SetDefaultRoomQuota\", {\n productName: t(\"Common:ProductName\"),\n })}",
      "module": "/packages/client"
    },
    {
      "file_path": "/packages/client/src/pages/PortalSettings/categories/storage-management/sub-components/QuotaPerItem.js",
      "line_number": 112,
      "context": "dataTestId={dataTestId ? `${dataTestId}_button` : undefined}\n />\n <Text className=\"toggle_label\" fontSize=\"12px\">\n {type === \"user\"\n ? t(\"UserDefaultQuotaDescription\", {\n productName: t(\"Common:ProductName\"),\n sectionName: t(\"Common:MyFilesSection\"),\n })\n : t(\"SetDefaultRoomQuota\", {\n productName: t(\"Common:ProductName\"),\n })}",
      "module": "/packages/client"
    },
    {
      "file_path": "/packages/client/src/pages/PortalSettings/utils/getStepDescription.js",
      "line_number": 40,
      "context": "switch (stepIndex) {\n case 1:\n return t(\"Settings:SelectFileDescriptionGoogle\");\n case 2:\n return t(\"Settings:SelectUsersDescriptionGoogle\", {\n productName: t(\"Common:ProductName\"),\n organizationName: logoText,\n });\n case 3:\n return isTypeSelectEmpty ? (\n <>",
      "module": "/packages/client"
    },
    {
      "file_path": "/packages/client/src/pages/PortalSettings/utils/getStepDescription.js",
      "line_number": 40,
      "context": "switch (stepIndex) {\n case 1:\n return t(\"Settings:SelectFileDescriptionGoogle\");\n case 2:\n return t(\"Settings:SelectUsersDescriptionGoogle\", {\n productName: t(\"Common:ProductName\"),\n organizationName: logoText,\n });\n case 3:\n return isTypeSelectEmpty ? (\n <>",
      "module": "/packages/client"
    },
    {
      "file_path": "/packages/client/src/pages/PortalSettings/utils/getStepDescription.js",
      "line_number": 40,
      "context": "switch (stepIndex) {\n case 1:\n return t(\"Settings:SelectFileDescriptionGoogle\");\n case 2:\n return t(\"Settings:SelectUsersDescriptionGoogle\", {\n productName: t(\"Common:ProductName\"),\n organizationName: logoText,\n });\n case 3:\n return isTypeSelectEmpty ? (\n <>",
      "module": "/packages/client"
    },
    {
      "file_path": "/packages/client/src/pages/PortalSettings/utils/getStepDescription.js",
      "line_number": 40,
      "context": "switch (stepIndex) {\n case 1:\n return t(\"Settings:SelectFileDescriptionGoogle\");\n case 2:\n return t(\"Settings:SelectUsersDescriptionGoogle\", {\n productName: t(\"Common:ProductName\"),\n organizationName: logoText,\n });\n case 3:\n return isTypeSelectEmpty ? (\n <>",
      "module": "/packages/client"
    },
    {
      "file_path": "/packages/client/src/pages/PortalSettings/utils/getStepDescription.js",
      "line_number": 40,
      "context": "switch (stepIndex) {\n case 1:\n return t(\"Settings:SelectFileDescriptionGoogle\");\n case 2:\n return t(\"Settings:SelectUsersDescriptionGoogle\", {\n productName: t(\"Common:ProductName\"),\n organizationName: logoText,\n });\n case 3:\n return isTypeSelectEmpty ? (\n <>",
      "module": "/packages/client"
    },
    {
      "file_path": "/packages/client/src/pages/PortalSettings/utils/getStepDescription.js",
      "line_number": 40,
      "context": "switch (stepIndex) {\n case 1:\n return t(\"Settings:SelectFileDescriptionGoogle\");\n case 2:\n return t(\"Settings:SelectUsersDescriptionGoogle\", {\n productName: t(\"Common:ProductName\"),\n organizationName: logoText,\n });\n case 3:\n return isTypeSelectEmpty ? (\n <>",
      "module": "/packages/client"
    },
    {
      "file_path": "/packages/client/src/pages/PortalSettings/utils/getStepDescription.js",
      "line_number": 40,
      "context": "switch (stepIndex) {\n case 1:\n return t(\"Settings:SelectFileDescriptionGoogle\");\n case 2:\n return t(\"Settings:SelectUsersDescriptionGoogle\", {\n productName: t(\"Common:ProductName\"),\n organizationName: logoText,\n });\n case 3:\n return isTypeSelectEmpty ? (\n <>",
      "module": "/packages/client"
    },
    {
      "file_path": "/packages/client/src/pages/PortalSettings/utils/getStepDescription.js",
      "line_number": 40,
      "context": "switch (stepIndex) {\n case 1:\n return t(\"Settings:SelectFileDescriptionGoogle\");\n case 2:\n return t(\"Settings:SelectUsersDescriptionGoogle\", {\n productName: t(\"Common:ProductName\"),\n organizationName: logoText,\n });\n case 3:\n return isTypeSelectEmpty ? (\n <>",
      "module": "/packages/client"
    },
    {
      "file_path": "/packages/client/src/pages/PortalSettings/utils/settingsTree.js",
      "line_number": 523,
      "context": "{\n id: \"portal-settings_catalog-javascript-sdk_portal\",\n key: \"7-1-6\",\n icon: \"\",\n link: \"docspace\",\n tKey: \"Common:ProductName\",\n },\n ],\n },\n {\n id: \"portal-settings_catalog-plugin-sdk\",",
      "module": "/packages/client"
    },
    {
      "file_path": "/packages/client/src/pages/PortalUnavailable/index.js",
      "line_number": 83,
      "context": "<RecoverAccessModalDialog\n visible={isVisible}\n t={t}\n emailPlaceholderText={t(\"Common:RegistrationEmail\")}\n textBody={t(\"PortalUnavailable:AccessingProblem\", {\n productName: t(\"Common:ProductName\"),\n })}\n onClose={onCloseDialog}\n />\n <ErrorContainer\n className=\"portal-unavailable_container\"",
      "module": "/packages/client"
    },
    {
      "file_path": "/packages/client/src/pages/PortalUnavailable/index.js",
      "line_number": 83,
      "context": "<RecoverAccessModalDialog\n visible={isVisible}\n t={t}\n emailPlaceholderText={t(\"Common:RegistrationEmail\")}\n textBody={t(\"PortalUnavailable:AccessingProblem\", {\n productName: t(\"Common:ProductName\"),\n })}\n onClose={onCloseDialog}\n />\n <ErrorContainer\n className=\"portal-unavailable_container\"",
      "module": "/packages/client"
    },
    {
      "file_path": "/packages/client/src/pages/PortalUnavailable/index.js",
      "line_number": 83,
      "context": "<RecoverAccessModalDialog\n visible={isVisible}\n t={t}\n emailPlaceholderText={t(\"Common:RegistrationEmail\")}\n textBody={t(\"PortalUnavailable:AccessingProblem\", {\n productName: t(\"Common:ProductName\"),\n })}\n onClose={onCloseDialog}\n />\n <ErrorContainer\n className=\"portal-unavailable_container\"",
      "module": "/packages/client"
    },
    {
      "file_path": "/packages/client/src/pages/PortalUnavailable/index.js",
      "line_number": 83,
      "context": "<RecoverAccessModalDialog\n visible={isVisible}\n t={t}\n emailPlaceholderText={t(\"Common:RegistrationEmail\")}\n textBody={t(\"PortalUnavailable:AccessingProblem\", {\n productName: t(\"Common:ProductName\"),\n })}\n onClose={onCloseDialog}\n />\n <ErrorContainer\n className=\"portal-unavailable_container\"",
      "module": "/packages/client"
    },
    {
      "file_path": "/packages/client/src/pages/Profile/Section/Body/sub-components/authorized-apps/sub-components/RevokeDialog.tsx",
      "line_number": 36,
      "context": "<Trans\n t={t}\n i18nKey=\"RevokeConsentDescriptionGroup\"\n ns=\"OAuth\"\n values={{\n productName: t(\"Common:ProductName\"),\n organizationName: logoText,\n }}\n />\n ) : (\n <Trans",
      "module": "/packages/client"
    },
    {
      "file_path": "/packages/client/src/pages/Profile/Section/Body/sub-components/authorized-apps/sub-components/RevokeDialog.tsx",
      "line_number": 36,
      "context": "<Trans\n t={t}\n i18nKey=\"RevokeConsentDescriptionGroup\"\n ns=\"OAuth\"\n values={{\n productName: t(\"Common:ProductName\"),\n organizationName: logoText,\n }}\n />\n ) : (\n <Trans",
      "module": "/packages/client"
    },
    {
      "file_path": "/packages/client/src/pages/Profile/Section/Body/sub-components/authorized-apps/sub-components/RevokeDialog.tsx",
      "line_number": 36,
      "context": "<Trans\n t={t}\n i18nKey=\"RevokeConsentDescriptionGroup\"\n ns=\"OAuth\"\n values={{\n productName: t(\"Common:ProductName\"),\n organizationName: logoText,\n }}\n />\n ) : (\n <Trans",
      "module": "/packages/client"
    },
    {
      "file_path": "/packages/client/src/pages/Profile/Section/Body/sub-components/authorized-apps/sub-components/RevokeDialog.tsx",
      "line_number": 36,
      "context": "<Trans\n t={t}\n i18nKey=\"RevokeConsentDescriptionGroup\"\n ns=\"OAuth\"\n values={{\n productName: t(\"Common:ProductName\"),\n organizationName: logoText,\n }}\n />\n ) : (\n <Trans",
      "module": "/packages/client"
    },
    {
      "file_path": "/packages/client/src/pages/Profile/Section/Body/sub-components/notifications/sub-components/DailyFeedContainer.tsx",
      "line_number": 66,
      "context": "return (\n <div className=\"notification-container\">\n <div className=\"row\">\n <Text {...textProps} className=\"subscription-title\">\n {t(\"DailyFeed\", { productName: t(\"Common:ProductName\") })}\n </Text>\n <ToggleButton\n className=\"daily-feed\"\n onChange={onChangeEmailSubscription}\n isChecked={dailyFeedSubscriptions}",
      "module": "/packages/client"
    },
    {
      "file_path": "/packages/client/src/pages/Profile/Section/Body/sub-components/notifications/sub-components/DailyFeedContainer.tsx",
      "line_number": 66,
      "context": "return (\n <div className=\"notification-container\">\n <div className=\"row\">\n <Text {...textProps} className=\"subscription-title\">\n {t(\"DailyFeed\", { productName: t(\"Common:ProductName\") })}\n </Text>\n <ToggleButton\n className=\"daily-feed\"\n onChange={onChangeEmailSubscription}\n isChecked={dailyFeedSubscriptions}",
      "module": "/packages/client"
    },
    {
      "file_path": "/packages/client/src/pages/Profile/Section/Body/sub-components/notifications/sub-components/UsefulTipsContainer.tsx",
      "line_number": 67,
      "context": "return (\n <div className=\"notification-container\">\n <div className=\"row\">\n <Text {...textProps} className=\"subscription-title\">\n {t(\"UsefulTips\", { productName: t(\"Common:ProductName\") })}\n </Text>\n <ToggleButton\n className=\"useful-tips toggle-btn\"\n onChange={onChangeEmailSubscription}\n isChecked={usefulTipsSubscription}",
      "module": "/packages/client"
    },
    {
      "file_path": "/packages/client/src/pages/Profile/Section/Body/sub-components/notifications/sub-components/UsefulTipsContainer.tsx",
      "line_number": 67,
      "context": "return (\n <div className=\"notification-container\">\n <div className=\"row\">\n <Text {...textProps} className=\"subscription-title\">\n {t(\"UsefulTips\", { productName: t(\"Common:ProductName\") })}\n </Text>\n <ToggleButton\n className=\"useful-tips toggle-btn\"\n onChange={onChangeEmailSubscription}\n isChecked={usefulTipsSubscription}",
      "module": "/packages/client"
    },
    {
      "file_path": "/packages/client/src/pages/PublicRoom/PublicRoomPage.js",
      "line_number": 121,
      "context": "const roomMode = getAccessTranslation().toLowerCase();\n \n sessionStorage.setItem(PUBLIC_SIGN_IN_TOAST, \"true\");\n \n const content = isFormRoom ? (\n t(\"Common:FormAuthorizeToast\", { productName: t(\"Common:ProductName\") })\n ) : (\n <Trans\n t={t}\n ns=\"Common\"\n i18nKey=\"PublicAuthorizeToast\"",
      "module": "/packages/client"
    },
    {
      "file_path": "/packages/client/src/pages/PublicRoom/PublicRoomPage.js",
      "line_number": 121,
      "context": "const roomMode = getAccessTranslation().toLowerCase();\n \n sessionStorage.setItem(PUBLIC_SIGN_IN_TOAST, \"true\");\n \n const content = isFormRoom ? (\n t(\"Common:FormAuthorizeToast\", { productName: t(\"Common:ProductName\") })\n ) : (\n <Trans\n t={t}\n ns=\"Common\"\n i18nKey=\"PublicAuthorizeToast\"",
      "module": "/packages/client"
    },
    {
      "file_path": "/packages/client/src/store/ContextOptionsStore.js",
<<<<<<< HEAD
      "line_number": 2023,
=======
      "line_number": 2066,
>>>>>>> b75318d3
      "context": "},\n {\n id: \"option_link-for-portal-users\",\n key: \"link-for-portal-users\",\n label: t(\"LinkForPortalUsers\", {\n productName: t(\"Common:ProductName\"),\n }),\n icon: InvitationLinkReactSvgUrl,\n onClick: () => this.onClickLinkForPortal(item, t),\n disabled: false,\n },",
      "module": "/packages/client"
    },
    {
      "file_path": "/packages/client/src/store/ContextOptionsStore.js",
<<<<<<< HEAD
      "line_number": 2023,
=======
      "line_number": 2066,
>>>>>>> b75318d3
      "context": "},\n {\n id: \"option_link-for-portal-users\",\n key: \"link-for-portal-users\",\n label: t(\"LinkForPortalUsers\", {\n productName: t(\"Common:ProductName\"),\n }),\n icon: InvitationLinkReactSvgUrl,\n onClick: () => this.onClickLinkForPortal(item, t),\n disabled: false,\n },",
      "module": "/packages/client"
    },
    {
      "file_path": "/packages/client/src/store/contacts/ContactsContextOptionsStore.ts",
      "line_number": 669,
      "context": "isOwner && {\n id: \"accounts-add_administrator\",\n className: \"main-button_drop-down\",\n icon: PersonAdminReactSvgUrl,\n label: t(\"Common:PortalAdmin\", {\n productName: t(\"Common:ProductName\"),\n }),\n onClick: () => this.inviteUser(EmployeeType.Admin),\n \"data-type\": EmployeeType.Admin,\n action: EmployeeType.Admin,\n key: \"administrator\",",
      "module": "/packages/client"
    },
    {
      "file_path": "/packages/login/src/app/(root)/confirm/PhoneActivation/page.client.tsx",
      "line_number": 54,
      "context": "</Text>\n <Text>\n {t(\"CurrentNumber\")}: {currentNumber}\n </Text>\n <Text>\n {t(\"PhoneSubtitle\", { productName: t(\"Common:ProductName\") })}\n </Text>\n </div>\n \n <TextInput\n className=\"phone-input\"",
      "module": "/packages/login"
    },
    {
      "file_path": "/packages/login/src/app/(root)/confirm/PortalContinue/page.client.tsx",
      "line_number": 90,
      "context": "</Text>\n ) : (\n <>\n <Text className=\"subtitle\">\n {t(\"PortalContinueTitle\", {\n productName: t(\"Common:ProductName\"),\n })}\n </Text>\n <ButtonsWrapper>\n <Button\n primary",
      "module": "/packages/login"
    },
    {
      "file_path": "/packages/login/src/app/(root)/confirm/PortalOwnerChange/page.client.tsx",
      "line_number": 85,
      "context": "};\n \n return isOwnerChanged ? (\n <Text>\n {t(\"ConfirmOwnerPortalSuccessMessage\", {\n productName: t(\"Common:ProductName\"),\n })}\n </Text>\n ) : (\n <>\n <Text className=\"subtitle\">",
      "module": "/packages/login"
    },
    {
      "file_path": "/packages/login/src/app/(root)/confirm/PortalOwnerChange/page.client.tsx",
      "line_number": 85,
      "context": "};\n \n return isOwnerChanged ? (\n <Text>\n {t(\"ConfirmOwnerPortalSuccessMessage\", {\n productName: t(\"Common:ProductName\"),\n })}\n </Text>\n ) : (\n <>\n <Text className=\"subtitle\">",
      "module": "/packages/login"
    },
    {
      "file_path": "/packages/login/src/app/(root)/confirm/PortalRemove/page.client.tsx",
      "line_number": 104,
      "context": "</Text>\n ) : (\n <>\n <Text className=\"subtitle\">\n {t(\"PortalRemoveTitle\", {\n productName: t(\"Common:ProductName\"),\n })}\n </Text>\n <ButtonsWrapper>\n <Button\n primary",
      "module": "/packages/login"
    },
    {
      "file_path": "/packages/login/src/app/(root)/confirm/PortalSuspend/page.client.tsx",
      "line_number": 100,
      "context": "</Text>\n ) : (\n <>\n <Text className=\"subtitle\">\n {t(\"PortalDeactivateTitle\", {\n productName: t(\"Common:ProductName\"),\n })}\n </Text>\n <ButtonsWrapper>\n <Button\n scale",
      "module": "/packages/login"
    },
    {
      "file_path": "/packages/login/src/app/(root)/confirm/ProfileRemove/page.client.tsx",
      "line_number": 106,
      "context": "if (isProfileDeleted) {\n return (\n <>\n <GreetingContainer\n greetingText={t(\"Confirm:DeleteProfileSuccessMessage\", {\n productName: t(\"Common:ProductName\"),\n })}\n />\n <FormWrapper>\n <Text>\n {t(\"DeleteProfileSuccessDescription\", {",
      "module": "/packages/login"
    },
    {
      "file_path": "/packages/login/src/app/(root)/confirm/ProfileRemove/page.client.tsx",
      "line_number": 106,
      "context": "if (isProfileDeleted) {\n return (\n <>\n <GreetingContainer\n greetingText={t(\"Confirm:DeleteProfileSuccessMessage\", {\n productName: t(\"Common:ProductName\"),\n })}\n />\n <FormWrapper>\n <Text>\n {t(\"DeleteProfileSuccessDescription\", {",
      "module": "/packages/login"
    },
    {
      "file_path": "/packages/login/src/app/(root)/confirm/TfaActivation/page.client.tsx",
      "line_number": 152,
      "context": "<div className=\"set-app-description\">\n <Text isBold fontSize=\"18px\" className=\"set-app-title\">\n {t(\"TfaTitle\")}\n </Text>\n <Text className=\"set-app-subtitle\">\n {t(\"TfaSubTitle\", { productName: t(\"Common:ProductName\") })}\n </Text>\n \n <div className=\"description\">\n <div className=\"description-item\">\n <div className=\"icon-container\">",
      "module": "/packages/login"
    },
    {
      "file_path": "/packages/login/src/app/(root)/consent/page.client.tsx",
      "line_number": 278,
      "context": "dataTestId=\"terms_of_service_link\"\n >\n terms of service\n </Link>\n . You can revoke this consent at any time in your{\" \"}\n {{ productName: t(\"Common:ProductName\") }} account settings.\n </Trans>\n </Text>\n </StyledDescriptionContainer>\n <StyledUserContainer>\n <div className=\"block\">",
      "module": "/packages/login"
    },
    {
      "file_path": "/packages/login/src/app/(root)/wizard/page.client.tsx",
      "line_number": 333,
      "context": "};\n \n return (\n <WizardContainer>\n <Text fontWeight={600} fontSize=\"16px\" className=\"form-header\">\n {t(\"Wizard:Desc\", { productName: t(\"Common:ProductName\") })}\n </Text>\n <FieldContainer\n className=\"wizard-field\"\n isVertical\n labelVisible={false}",
      "module": "/packages/login"
    },
    {
      "file_path": "/packages/login/src/components/ConsentInfo.tsx",
      "line_number": 108,
      "context": "{isConsentScreen ? (\n <Trans\n t={t}\n i18nKey=\"ConsentSubHeader\"\n ns=\"Consent\"\n values={{ nameApp: name, productName: t(\"Common:ProductName\") }}\n components={{\n 1: (\n <Link\n key=\"component_key\"\n className=\"login-link\"",
      "module": "/packages/login"
    },
    {
      "file_path": "/packages/login/src/components/GreetingContainer/GreetingCreateUserContainer/index.tsx",
      "line_number": 97,
      "context": "i18nKey=\"InvitationToPortal\"\n ns=\"Common\"\n defaults={DEFAULT_PORTAL_TEXT}\n values={{\n displayName,\n productName: t(\"Common:ProductName\"),\n ...(roomData.title\n ? { roomName: roomData.title }\n : { spaceAddress: hostName }),\n }}\n components={{",
      "module": "/packages/login"
    },
    {
      "file_path": "/packages/login/src/components/GreetingContainer/GreetingLoginContainer.tsx",
      "line_number": 108,
      "context": "<Trans\n t={t}\n i18nKey=\"ConfirmEmailChangeText\"\n ns=\"Login\"\n values={{\n productName: t(\"Common:ProductName\"),\n }}\n />\n </Text>\n </div>\n );",
      "module": "/packages/login"
    },
    {
      "file_path": "/packages/login/src/components/GreetingContainer/GreetingLoginContainer.tsx",
      "line_number": 108,
      "context": "<Trans\n t={t}\n i18nKey=\"ConfirmEmailChangeText\"\n ns=\"Login\"\n values={{\n productName: t(\"Common:ProductName\"),\n }}\n />\n </Text>\n </div>\n );",
      "module": "/packages/login"
    },
    {
      "file_path": "/packages/login/src/components/GreetingContainer/GreetingUserContainer.tsx",
      "line_number": 88,
      "context": "i18nKey=\"AccountWillBeCreated\"\n ns=\"Confirm\"\n defaults={DEFAULT_CREATION_TEXT}\n values={{\n email,\n productName: t(\"Common:ProductName\"),\n }}\n components={{\n 1: (\n <Link\n key=\"component_key\"",
      "module": "/packages/login"
    },
    {
      "file_path": "/packages/login/src/components/Invalid.tsx",
      "line_number": 87,
      "context": "<Text fontSize=\"13px\" fontWeight=\"600\">\n <Trans\n t={t}\n i18nKey=\"ErrorInvalidText\"\n values={{\n productName: t(\"Common:ProductName\"),\n }}\n components={{\n 1: (\n <Link\n key=\"component_key\"",
      "module": "/packages/login"
    },
    {
      "file_path": "/packages/login/src/components/LoginForm/sub-components/EmailContainer.tsx",
      "line_number": 112,
      "context": "i18nKey=\"UserIsAlreadyRegistered\"\n ns=\"Login\"\n defaults={DEFAULT_EMAIL_TEXT}\n values={{\n email: emailFromInvitation,\n productName: t(\"Common:ProductName\"),\n }}\n components={{\n 1: (\n <Link\n key=\"component_key\"",
      "module": "/packages/login"
    },
    {
      "file_path": "/packages/login/src/components/WizardGreeting/index.client.tsx",
      "line_number": 38,
      "context": "const { t } = useTranslation([\"Wizard\", \"Common\"]);\n \n return (\n <GreetingContainer\n greetingText={t(\"Wizard:WelcomeTitle\", {\n productName: t(\"Common:ProductName\"),\n })}\n culture={culture}\n />\n );\n };",
      "module": "/packages/login"
    },
    {
      "file_path": "/packages/shared/components/about-dialog/About.content.tsx",
      "line_number": 111,
      "context": "href={linkRepo}\n target={LinkTarget.blank}\n enableUserSelect\n color=\"accent\"\n >\n &nbsp;{logoText} {t(\"Common:ProductName\")}&nbsp;\n </Link>\n \n <Text\n className={classNames(\n styles.rowEl,",
      "module": "/packages/shared"
    },
    {
      "file_path": "/packages/shared/components/beta-badge/index.tsx",
      "line_number": 54,
      "context": "const { t } = useTranslation([\"Common\", \"Settings\"]);\n \n const tooltipDescription = (\n <>\n {t(\"Common:BetaBadgeDescription\", {\n productName: t(\"Common:ProductName\"),\n })}\n {!withOutFeedbackLink ? (\n <Trans\n t={t}\n ns=\"Common\"",
      "module": "/packages/shared"
    },
    {
      "file_path": "/packages/shared/components/errors/AccessRestricted.tsx",
      "line_number": 46,
      "context": "ready && (\n <div className={styles.accessRestrictedWrapper}>\n <ErrorContainer\n headerText={t(\"AccessDenied\")}\n bodyText={t(\"PortalRestriction\", {\n productName: t(\"Common:ProductName\"),\n })}\n />\n </div>\n )\n );",
      "module": "/packages/shared"
    },
    {
      "file_path": "/packages/shared/components/errors/ErrorUnavailable.tsx",
      "line_number": 41,
      "context": "return (\n ready && (\n <div className={styles.errorUnavailableWrapper}>\n <ErrorContainer\n headerText={t(\"ErrorDeactivatedText\", {\n productName: t(\"Common:ProductName\"),\n })}\n />\n </div>\n )\n );",
      "module": "/packages/shared"
    },
    {
      "file_path": "/packages/shared/components/guidance/configs/form-filling.ts",
      "line_number": 31,
      "context": "},\n {\n id: 2,\n header: t(\"FormFillingTipsDialog:HeaderSharing\"),\n description: t(\"FormFillingTipsDialog:TitleSharing\", {\n productName: t(\"Common:ProductName\"),\n }),\n key: \"form-filling-sharing\",\n placement: \"bottom\",\n position: [\n {",
      "module": "/packages/shared"
    },
    {
      "file_path": "/packages/shared/components/guidance/configs/form-filling.ts",
      "line_number": 31,
      "context": "},\n {\n id: 2,\n header: t(\"FormFillingTipsDialog:HeaderSharing\"),\n description: t(\"FormFillingTipsDialog:TitleSharing\", {\n productName: t(\"Common:ProductName\"),\n }),\n key: \"form-filling-sharing\",\n placement: \"bottom\",\n position: [\n {",
      "module": "/packages/shared"
    },
    {
      "file_path": "/packages/shared/components/share/Share.helpers.tsx",
      "line_number": 74,
      "context": "},\n {\n internal: true,\n key: \"users\",\n label: t(\"Common:SpaceUsersOnly\", {\n productName: t(\"Common:ProductName\"),\n }),\n icon: withIcon ? PeopleIcon : undefined,\n },\n ];\n };",
      "module": "/packages/shared"
    },
    {
      "file_path": "/packages/shared/components/share/Share.helpers.tsx",
      "line_number": 74,
      "context": "},\n {\n internal: true,\n key: \"users\",\n label: t(\"Common:SpaceUsersOnly\", {\n productName: t(\"Common:ProductName\"),\n }),\n icon: withIcon ? PeopleIcon : undefined,\n },\n ];\n };",
      "module": "/packages/shared"
    },
    {
      "file_path": "/packages/shared/dialogs/change-storage-quota/index.tsx",
      "line_number": 139,
      "context": "</ModalDialog.Header>\n <ModalDialog.Body>\n <Text>\n {isDisableQuota\n ? t(\"Common:TurnOffDiskSpaceLimit\", {\n productName: t(\"Common:ProductName\"),\n })\n : t(\"Common:SetDiskSpaceQuota\", {\n productName: t(\"Common:ProductName\"),\n })}\n </Text>",
      "module": "/packages/shared"
    },
    {
      "file_path": "/packages/shared/dialogs/change-storage-quota/index.tsx",
      "line_number": 139,
      "context": "</ModalDialog.Header>\n <ModalDialog.Body>\n <Text>\n {isDisableQuota\n ? t(\"Common:TurnOffDiskSpaceLimit\", {\n productName: t(\"Common:ProductName\"),\n })\n : t(\"Common:SetDiskSpaceQuota\", {\n productName: t(\"Common:ProductName\"),\n })}\n </Text>",
      "module": "/packages/shared"
    },
    {
      "file_path": "/packages/shared/pages/Branding/AdditionalResources/index.tsx",
      "line_number": 97,
      "context": "styles.additionalDescription,\n \"settings_unavailable\",\n )}\n >\n {t(\"Common:AdditionalResourcesDescription\", {\n productName: t(\"Common:ProductName\"),\n })}\n </div>\n <div className={classNames(styles.brandingCheckbox)}>\n <Checkbox\n data-testid=\"show-feedback-support\"",
      "module": "/packages/shared"
    },
    {
      "file_path": "/packages/shared/pages/Branding/BrandName/index.tsx",
      "line_number": 156,
      "context": "styles.wlSubtitle,\n \"wl-subtitle settings_unavailable\",\n )}\n fontSize=\"13px\"\n >\n {t(\"BrandNameSubtitle\", { productName: t(\"Common:ProductName\") })}\n </Text>\n \n <div className=\"settings-block\">\n <FieldContainer\n id=\"fieldContainerBrandName\"",
      "module": "/packages/shared"
    },
    {
      "file_path": "/packages/shared/pages/Branding/CompanyInfo/index.tsx",
      "line_number": 143,
      "context": "styles.sectionDescription,\n \"section-description settings_unavailable\",\n )}\n >\n {t(\"BrandingSectionDescription\", {\n productName: t(\"ProductName\"),\n })}\n </div>\n <div\n className={classNames(styles.header, \"header settings_unavailable\")}\n >",
      "module": "/packages/shared"
    },
    {
      "file_path": "/packages/shared/pages/Branding/MobileView/index.tsx",
      "line_number": 71,
      "context": "/>\n {displayAbout ? (\n <MobileCategoryWrapper\n title={t(\"CompanyInfoSettings\")}\n subtitle={t(\"BrandingSectionDescription\", {\n productName: t(\"ProductName\"),\n })}\n url={`${baseUrl}/branding/company-info`}\n withPaidBadge={!isSettingPaid}\n badgeLabel={t(\"Paid\")}\n onClickLink={onClickLink}",
      "module": "/packages/shared"
    },
    {
      "file_path": "/packages/shared/pages/Payments/Standalone/sub-components/TariffTitleContainer.tsx",
      "line_number": 107,
      "context": ">\n <div className={styles.paymentsSubscription}>\n <div className={styles.title}>\n <Text fontWeight={600} fontSize=\"14px\" as=\"span\">\n {t(\"ActivateTariffDescr\", {\n productName: t(\"Common:ProductName\"),\n organizationName: logoText,\n license: isDeveloper\n ? t(\"Common:DeveloperLicense\")\n : t(\"Common:EnterpriseLicense\"),\n })}",
      "module": "/packages/shared"
    },
    {
      "file_path": "/packages/shared/pages/PreparationPortal/index.tsx",
      "line_number": 144,
      "context": "const componentBody = errorMessage ? (\n <Text className={styles.preparationPortalError}>{`${errorMessage}`}</Text>\n ) : (\n <PreparationPortalProgress\n text={t(\"PreparationPortal:PreparationPortalDescription\", {\n productName: t(\"Common:ProductName\"),\n })}\n percent={percent}\n />\n );\n return (",
      "module": "/packages/shared"
    },
    {
      "file_path": "/packages/shared/pages/backup/auto-backup/index.tsx",
      "line_number": 420,
      "context": "styles.settingsUnavailable,\n \"backup_modules-description settings_unavailable\",\n )}\n >\n {t(\"Common:AutoBackupDescription\", {\n productName: t(\"Common:ProductName\"),\n })}\n </Text>\n {!isManagement ? (\n <Link\n className={classNames(styles.linkLearnMore, \"link-learn-more\")}",
      "module": "/packages/shared"
    },
    {
      "file_path": "/packages/shared/pages/backup/auto-backup/sub-components/ScheduleComponent/ScheduleComponent.tsx",
      "line_number": 78,
      "context": "const renderHelpContent = () => (\n <Text\n className={classNames(styles.scheduleDescription, \"schedule_description\")}\n fontSize=\"12px\"\n >\n {t(\"Common:AutoSavePeriodHelp\", { productName: t(\"Common:ProductName\") })}\n </Text>\n );\n \n return (\n <div",
      "module": "/packages/shared"
    },
    {
      "file_path": "/packages/shared/pages/backup/restore-backup/index.tsx",
      "line_number": 369,
      "context": "styles.settingsUnavailable,\n \"restore-backup_warning-description settings_unavailable\",\n )}\n >\n {t(\"Common:RestoreBackupWarningText\", {\n productName: t(\"Common:ProductName\"),\n })}\n </Text>\n {!standalone ? (\n <Text\n className={classNames(",
      "module": "/packages/shared"
    },
    {
      "file_path": "/packages/shared/pages/backup/restore-backup/index.tsx",
      "line_number": 369,
      "context": "styles.settingsUnavailable,\n \"restore-backup_warning-description settings_unavailable\",\n )}\n >\n {t(\"Common:RestoreBackupWarningText\", {\n productName: t(\"Common:ProductName\"),\n })}\n </Text>\n {!standalone ? (\n <Text\n className={classNames(",
      "module": "/packages/shared"
    },
    {
      "file_path": "/packages/shared/pages/backup/restore-backup/sub-components/backup-list/index.tsx",
      "line_number": 205,
      "context": "styles.restoreBackupWarningDescription,\n \"restore-backup_warning-description\",\n )}\n >\n {t(\"Common:RestoreBackupWarningText\", {\n productName: t(\"Common:ProductName\"),\n })}{\" \"}\n {!standalone ? (\n <Text\n as=\"span\"\n className={classNames(",
      "module": "/packages/shared"
    },
    {
      "file_path": "/packages/shared/pages/backup/restore-backup/sub-components/backup-list/index.tsx",
      "line_number": 205,
      "context": "styles.restoreBackupWarningDescription,\n \"restore-backup_warning-description\",\n )}\n >\n {t(\"Common:RestoreBackupWarningText\", {\n productName: t(\"Common:ProductName\"),\n })}{\" \"}\n {!standalone ? (\n <Text\n as=\"span\"\n className={classNames(",
      "module": "/packages/shared"
    },
    {
      "file_path": "/packages/shared/selectors/People/index.tsx",
      "line_number": 671,
      "context": "emptyScreenDescription ??\n (activeTabId === GUESTS_TAB_ID\n ? t(\"Common:NotFoundGuestsDescription\")\n : activeTabId === PEOPLE_TAB_ID\n ? t(\"Common:EmptyDescription\", {\n productName: t(\"Common:ProductName\"),\n })\n : t(\"Common:GroupsNotFoundDescription\"))\n }\n searchEmptyScreenImage={emptyScreenImage}\n searchEmptyScreenHeader={",
      "module": "/packages/shared"
    },
    {
      "file_path": "/packages/shared/selectors/utils/index.ts",
      "line_number": 192,
      "context": "return items;\n };\n \n export const getDefaultBreadCrumb = (t: TTranslation) => {\n return {\n label: t(\"Common:ProductName\"),\n id: 0,\n isRoom: false,\n };\n };",
      "module": "/packages/shared"
    },
    {
      "file_path": "/packages/shared/utils/common.ts",
      "line_number": 333,
      "context": "switch (type) {\n case EmployeeType.Owner:\n return t(\"Common:Owner\");\n case EmployeeType.Admin:\n return t(\"Common:PortalAdmin\", {\n productName: t(\"Common:ProductName\"),\n });\n case EmployeeType.RoomAdmin:\n return t(\"Common:RoomAdmin\");\n case EmployeeType.User:\n return t(\"Common:User\");",
      "module": "/packages/shared"
    },
    {
      "file_path": "/packages/shared/utils/common.ts",
      "line_number": 333,
      "context": "switch (type) {\n case EmployeeType.Owner:\n return t(\"Common:Owner\");\n case EmployeeType.Admin:\n return t(\"Common:PortalAdmin\", {\n productName: t(\"Common:ProductName\"),\n });\n case EmployeeType.RoomAdmin:\n return t(\"Common:RoomAdmin\");\n case EmployeeType.User:\n return t(\"Common:User\");",
      "module": "/packages/shared"
    },
    {
      "file_path": "/packages/shared/utils/common.ts",
      "line_number": 333,
      "context": "switch (type) {\n case EmployeeType.Owner:\n return t(\"Common:Owner\");\n case EmployeeType.Admin:\n return t(\"Common:PortalAdmin\", {\n productName: t(\"Common:ProductName\"),\n });\n case EmployeeType.RoomAdmin:\n return t(\"Common:RoomAdmin\");\n case EmployeeType.User:\n return t(\"Common:User\");",
      "module": "/packages/shared"
    },
    {
      "file_path": "/packages/shared/utils/getAccessOptions.ts",
      "line_number": 98,
      "context": "const accesses = {\n portalAdmin: {\n key: EmployeeType.Admin,\n label: getUserTypeTranslation(EmployeeType.Admin, t),\n description: t(\"Common:RolePortalAdminDescription\", {\n productName: t(\"Common:ProductName\"),\n sectionName: t(\"Common:MyFilesSection\"),\n }),\n ...(!standalone && { quota: t(\"Common:Paid\") }),\n color: globalColors.favoritesStatus,\n access:",
      "module": "/packages/shared"
    },
    {
      "file_path": "/packages/management/src/app/spaces/configuration/body.tsx",
      "line_number": 157,
      "context": "scale\n />\n </FieldContainer>\n <FieldContainer\n isVertical\n labelText={t(\"PortalName\", { productName: t(\"Common:ProductName\") })}\n labelVisible\n hasError={!!(portalNameError || checkDomainError)}\n errorMessage={portalNameError || checkDomainError}\n >\n <TextInput",
      "module": "/packages/management"
    },
    {
      "file_path": "/packages/management/src/app/spaces/configuration/header.tsx",
      "line_number": 46,
      "context": "<Text fontSize=\"16px\" fontWeight={700}>\n {t(\"ConfigurationHeader\")}\n </Text>\n <Text fontSize=\"12px\" lineHeight=\"16px\" fontWeight={400}>\n {t(\"ConfigurationDescription\", {\n productName: t(\"Common:ProductName\"),\n })}\n </Text>\n </StyledHeader>\n );\n };",
      "module": "/packages/management"
    },
    {
      "file_path": "/packages/management/src/dialogs/create-portal/index.tsx",
      "line_number": 179,
      "context": "visible={visible}\n onClose={onClose}\n displayType={ModalDialogType.modal}\n >\n <ModalDialog.Header>\n {t(\"CreatingPortal\", { productName: t(\"Common:ProductName\") })}\n </ModalDialog.Header>\n <ModalDialog.Body>\n <Text>\n {t(\"CreateSpaceDescription\", {\n productName: t(\"Common:ProductName\"),",
      "module": "/packages/management"
    },
    {
      "file_path": "/packages/management/src/dialogs/create-portal/index.tsx",
      "line_number": 179,
      "context": "visible={visible}\n onClose={onClose}\n displayType={ModalDialogType.modal}\n >\n <ModalDialog.Header>\n {t(\"CreatingPortal\", { productName: t(\"Common:ProductName\") })}\n </ModalDialog.Header>\n <ModalDialog.Body>\n <Text>\n {t(\"CreateSpaceDescription\", {\n productName: t(\"Common:ProductName\"),",
      "module": "/packages/management"
    },
    {
      "file_path": "/packages/management/src/dialogs/create-portal/index.tsx",
      "line_number": 179,
      "context": "visible={visible}\n onClose={onClose}\n displayType={ModalDialogType.modal}\n >\n <ModalDialog.Header>\n {t(\"CreatingPortal\", { productName: t(\"Common:ProductName\") })}\n </ModalDialog.Header>\n <ModalDialog.Body>\n <Text>\n {t(\"CreateSpaceDescription\", {\n productName: t(\"Common:ProductName\"),",
      "module": "/packages/management"
    },
    {
      "file_path": "/packages/management/src/dialogs/delete-portal/index.tsx",
      "line_number": 73,
      "context": "setIsLoading(true);\n const res = await deletePortal({ portalName: domain });\n \n if (res?.removed) {\n toastr.success(\n t(\"PortalDeleted\", { productName: t(\"Common:ProductName\") }),\n );\n router.refresh();\n } else {\n toastr.success(\n <Trans",
      "module": "/packages/management"
    },
    {
      "file_path": "/packages/management/src/dialogs/delete-portal/index.tsx",
      "line_number": 73,
      "context": "setIsLoading(true);\n const res = await deletePortal({ portalName: domain });\n \n if (res?.removed) {\n toastr.success(\n t(\"PortalDeleted\", { productName: t(\"Common:ProductName\") }),\n );\n router.refresh();\n } else {\n toastr.success(\n <Trans",
      "module": "/packages/management"
    },
    {
      "file_path": "/packages/management/src/dialogs/delete-portal/index.tsx",
      "line_number": 73,
      "context": "setIsLoading(true);\n const res = await deletePortal({ portalName: domain });\n \n if (res?.removed) {\n toastr.success(\n t(\"PortalDeleted\", { productName: t(\"Common:ProductName\") }),\n );\n router.refresh();\n } else {\n toastr.success(\n <Trans",
      "module": "/packages/management"
    },
    {
      "file_path": "/packages/management/src/dialogs/delete-portal/index.tsx",
      "line_number": 73,
      "context": "setIsLoading(true);\n const res = await deletePortal({ portalName: domain });\n \n if (res?.removed) {\n toastr.success(\n t(\"PortalDeleted\", { productName: t(\"Common:ProductName\") }),\n );\n router.refresh();\n } else {\n toastr.success(\n <Trans",
      "module": "/packages/management"
    }
  ],
  "languages": {
    "en": {
      "ai_translated": false,
      "ai_model": null,
      "ai_spell_check_issues": [],
      "approved_at": null
    },
    "ar-SA": {
      "ai_translated": false,
      "ai_model": null,
      "ai_spell_check_issues": [],
      "approved_at": null
    },
    "az": {
      "ai_translated": false,
      "ai_model": null,
      "ai_spell_check_issues": [],
      "approved_at": null
    },
    "bg": {
      "ai_translated": false,
      "ai_model": null,
      "ai_spell_check_issues": [],
      "approved_at": null
    },
    "cs": {
      "ai_translated": false,
      "ai_model": null,
      "ai_spell_check_issues": [],
      "approved_at": null
    },
    "de": {
      "ai_translated": false,
      "ai_model": null,
      "ai_spell_check_issues": [],
      "approved_at": null
    },
    "el-GR": {
      "ai_translated": false,
      "ai_model": null,
      "ai_spell_check_issues": [],
      "approved_at": null
    },
    "es": {
      "ai_translated": false,
      "ai_model": null,
      "ai_spell_check_issues": [],
      "approved_at": null
    },
    "fi": {
      "ai_translated": false,
      "ai_model": null,
      "ai_spell_check_issues": [],
      "approved_at": null
    },
    "fr": {
      "ai_translated": false,
      "ai_model": null,
      "ai_spell_check_issues": [],
      "approved_at": null
    },
    "hy-AM": {
      "ai_translated": false,
      "ai_model": null,
      "ai_spell_check_issues": [],
      "approved_at": null
    },
    "it": {
      "ai_translated": false,
      "ai_model": null,
      "ai_spell_check_issues": [],
      "approved_at": null
    },
    "ja-JP": {
      "ai_translated": false,
      "ai_model": null,
      "ai_spell_check_issues": [],
      "approved_at": null
    },
    "ko-KR": {
      "ai_translated": false,
      "ai_model": null,
      "ai_spell_check_issues": [],
      "approved_at": null
    },
    "lo-LA": {
      "ai_translated": false,
      "ai_model": null,
      "ai_spell_check_issues": [],
      "approved_at": null
    },
    "lv": {
      "ai_translated": false,
      "ai_model": null,
      "ai_spell_check_issues": [],
      "approved_at": null
    },
    "nl": {
      "ai_translated": false,
      "ai_model": null,
      "ai_spell_check_issues": [],
      "approved_at": null
    },
    "pl": {
      "ai_translated": false,
      "ai_model": null,
      "ai_spell_check_issues": [],
      "approved_at": null
    },
    "pt": {
      "ai_translated": false,
      "ai_model": null,
      "ai_spell_check_issues": [],
      "approved_at": null
    },
    "pt-BR": {
      "ai_translated": false,
      "ai_model": null,
      "ai_spell_check_issues": [],
      "approved_at": null
    },
    "ro": {
      "ai_translated": false,
      "ai_model": null,
      "ai_spell_check_issues": [],
      "approved_at": null
    },
    "ru": {
      "ai_translated": false,
      "ai_model": null,
      "ai_spell_check_issues": [],
      "approved_at": null
    },
    "si": {
      "ai_translated": false,
      "ai_model": null,
      "ai_spell_check_issues": [],
      "approved_at": null
    },
    "sk": {
      "ai_translated": false,
      "ai_model": null,
      "ai_spell_check_issues": [],
      "approved_at": null
    },
    "sl": {
      "ai_translated": false,
      "ai_model": null,
      "ai_spell_check_issues": [],
      "approved_at": null
    },
    "sr-Cyrl-RS": {
      "ai_translated": false,
      "ai_model": null,
      "ai_spell_check_issues": [],
      "approved_at": null
    },
    "sr-Latn-RS": {
      "ai_translated": false,
      "ai_model": null,
      "ai_spell_check_issues": [],
      "approved_at": null
    },
    "tr": {
      "ai_translated": false,
      "ai_model": null,
      "ai_spell_check_issues": [],
      "approved_at": null
    },
    "uk-UA": {
      "ai_translated": false,
      "ai_model": null,
      "ai_spell_check_issues": [],
      "approved_at": null
    },
    "vi": {
      "ai_translated": false,
      "ai_model": null,
      "ai_spell_check_issues": [],
      "approved_at": null
    },
    "zh-CN": {
      "ai_translated": false,
      "ai_model": null,
      "ai_spell_check_issues": [],
      "approved_at": null
    }
  }
}<|MERGE_RESOLUTION|>--- conflicted
+++ resolved
@@ -3,11 +3,7 @@
   "content": "DocSpace",
   "content_en_sha1_hash": "ce0b96eab5006b875f6c4a6c31ad73c3c86edcf5",
   "created_at": "2025-05-19T21:30:47.504Z",
-<<<<<<< HEAD
-  "updated_at": "2025-08-29T14:33:37.910Z",
-=======
   "updated_at": "2025-09-01T11:05:24.081Z",
->>>>>>> b75318d3
   "comment": {
     "text": "This translation key is used for the \"From Portal\" button label, which indicates that a document can be uploaded from DocSpace. It appears in a dropdown menu on a main button in a shell interface. Translators should provide a translated version of \"From Portal\" with the product name inserted.",
     "is_auto": true,
@@ -76,19 +72,19 @@
     },
     {
       "file_path": "/packages/client/src/components/EmptyContainer/sub-components/EmptyViewContainer/EmptyViewContainer.utils.tsx",
-      "line_number": 151,
+      "line_number": 148,
       "context": "],\n () => t(\"EmptyView:FormFolderDefaultUserDescription\"),\n )\n .with([FolderType.FormRoom, DefaultFolderType, P._], () =>\n t(\"EmptyView:FormFolderDefaultDescription\", {\n productName: t(\"Common:ProductName\"),\n }),\n )\n .with([P._, DefaultFolderType, P.when(isAdmin)], () =>\n t(\"EmptyView:DefaultFolderDescription\"),\n )",
       "module": "/packages/client"
     },
     {
       "file_path": "/packages/client/src/components/EmptyContainer/sub-components/EmptyViewContainer/EmptyViewContainer.utils.tsx",
-      "line_number": 151,
+      "line_number": 148,
       "context": "],\n () => t(\"EmptyView:FormFolderDefaultUserDescription\"),\n )\n .with([FolderType.FormRoom, DefaultFolderType, P._], () =>\n t(\"EmptyView:FormFolderDefaultDescription\", {\n productName: t(\"Common:ProductName\"),\n }),\n )\n .with([P._, DefaultFolderType, P.when(isAdmin)], () =>\n t(\"EmptyView:DefaultFolderDescription\"),\n )",
       "module": "/packages/client"
     },
     {
       "file_path": "/packages/client/src/components/EmptyContainer/sub-components/EmptyViewContainer/EmptyViewContainer.utils.tsx",
-      "line_number": 151,
+      "line_number": 148,
       "context": "],\n () => t(\"EmptyView:FormFolderDefaultUserDescription\"),\n )\n .with([FolderType.FormRoom, DefaultFolderType, P._], () =>\n t(\"EmptyView:FormFolderDefaultDescription\", {\n productName: t(\"Common:ProductName\"),\n }),\n )\n .with([P._, DefaultFolderType, P.when(isAdmin)], () =>\n t(\"EmptyView:DefaultFolderDescription\"),\n )",
       "module": "/packages/client"
     },
@@ -1354,21 +1350,13 @@
     },
     {
       "file_path": "/packages/client/src/store/ContextOptionsStore.js",
-<<<<<<< HEAD
-      "line_number": 2023,
-=======
       "line_number": 2066,
->>>>>>> b75318d3
       "context": "},\n {\n id: \"option_link-for-portal-users\",\n key: \"link-for-portal-users\",\n label: t(\"LinkForPortalUsers\", {\n productName: t(\"Common:ProductName\"),\n }),\n icon: InvitationLinkReactSvgUrl,\n onClick: () => this.onClickLinkForPortal(item, t),\n disabled: false,\n },",
       "module": "/packages/client"
     },
     {
       "file_path": "/packages/client/src/store/ContextOptionsStore.js",
-<<<<<<< HEAD
-      "line_number": 2023,
-=======
       "line_number": 2066,
->>>>>>> b75318d3
       "context": "},\n {\n id: \"option_link-for-portal-users\",\n key: \"link-for-portal-users\",\n label: t(\"LinkForPortalUsers\", {\n productName: t(\"Common:ProductName\"),\n }),\n icon: InvitationLinkReactSvgUrl,\n onClick: () => this.onClickLinkForPortal(item, t),\n disabled: false,\n },",
       "module": "/packages/client"
     },
@@ -1638,19 +1626,19 @@
     },
     {
       "file_path": "/packages/shared/utils/common.ts",
-      "line_number": 333,
+      "line_number": 332,
       "context": "switch (type) {\n case EmployeeType.Owner:\n return t(\"Common:Owner\");\n case EmployeeType.Admin:\n return t(\"Common:PortalAdmin\", {\n productName: t(\"Common:ProductName\"),\n });\n case EmployeeType.RoomAdmin:\n return t(\"Common:RoomAdmin\");\n case EmployeeType.User:\n return t(\"Common:User\");",
       "module": "/packages/shared"
     },
     {
       "file_path": "/packages/shared/utils/common.ts",
-      "line_number": 333,
+      "line_number": 332,
       "context": "switch (type) {\n case EmployeeType.Owner:\n return t(\"Common:Owner\");\n case EmployeeType.Admin:\n return t(\"Common:PortalAdmin\", {\n productName: t(\"Common:ProductName\"),\n });\n case EmployeeType.RoomAdmin:\n return t(\"Common:RoomAdmin\");\n case EmployeeType.User:\n return t(\"Common:User\");",
       "module": "/packages/shared"
     },
     {
       "file_path": "/packages/shared/utils/common.ts",
-      "line_number": 333,
+      "line_number": 332,
       "context": "switch (type) {\n case EmployeeType.Owner:\n return t(\"Common:Owner\");\n case EmployeeType.Admin:\n return t(\"Common:PortalAdmin\", {\n productName: t(\"Common:ProductName\"),\n });\n case EmployeeType.RoomAdmin:\n return t(\"Common:RoomAdmin\");\n case EmployeeType.User:\n return t(\"Common:User\");",
       "module": "/packages/shared"
     },
