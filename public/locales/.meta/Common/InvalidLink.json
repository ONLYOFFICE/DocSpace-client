{
  "key_path": "InvalidLink",
  "content": "Invalid link",
  "content_en_sha1_hash": "3aaeaeb6ec3f8154506ce18b333531c275dcb035",
  "created_at": "2025-05-19T21:30:45.936Z",
<<<<<<< HEAD
  "updated_at": "2025-06-30T12:20:31.653Z",
=======
  "updated_at": "2025-07-10T11:11:07.116Z",
>>>>>>> 4378f47c
  "comment": {
    "text": "This translation key is used to display an error message when a link provided is invalid. It appears as a message shown by the docEditor component, typically in response to user interactions such as clicking on a button or attempting to load content.",
    "is_auto": true,
    "updated_at": "2025-05-20T09:35:49.904Z"
  },
  "usage": [
    {
      "file_path": "/packages/doceditor/src/hooks/useEditorEvents.ts",
<<<<<<< HEAD
      "line_number": 188,
      "context": "docEditor = window.DocEditor.instances[EDITOR_ID];\n \n fixSize();\n \n if (errorMessage || isSkipError)\n return docEditor?.showMessage?.(errorMessage || t(\"Common:InvalidLink\"));\n \n const fillingStatus = window?.sessionStorage.getItem(FILLING_STATUS_ID);\n \n if (fillingStatus === \"true\") {\n docEditor?.requestRoles?.();",
=======
      "line_number": 203,
      "context": "docEditor = window.DocEditor.instances[EDITOR_ID];\n \n fixSize();\n \n if (errorMessage || isSkipError)\n return docEditor?.showMessage?.(errorMessage || t(\"Common:InvalidLink\"));\n \n console.log(\"ONLYOFFICE Document Editor is ready\", docEditor);\n const url = window.location.href;\n \n const index = url.indexOf(\"#message/\");",
>>>>>>> 4378f47c
      "module": "/packages/doceditor"
    },
    {
      "file_path": "/packages/login/src/components/ConfirmRoute.tsx",
      "line_number": 95,
      "context": "case ValidationResult.Invalid:\n console.error(\"invalid link\", {\n confirmLinkParams,\n validationResult: confirmLinkResult.result,\n });\n throw new Error(t(\"Common:InvalidLink\"));\n case ValidationResult.Expired:\n console.error(\"expired link\", {\n confirmLinkParams,\n validationResult: confirmLinkResult.result,\n });",
      "module": "/packages/login"
    },
    {
      "file_path": "/packages/login/src/utils/index.ts",
      "line_number": 108,
      "context": "case \"SsoAttributesNotFound\":\n return t(\"Errors:SsoAttributesNotFound\");\n case \"QuotaPaidUserLimitError\":\n return t(\"Common:QuotaPaidUserLimitError\");\n case \"InvalidLink\":\n return t(\"Common:InvalidLink\");\n default:\n return t(\"Common:Error\");\n }\n };",
      "module": "/packages/login"
    },
    {
      "file_path": "/packages/shared/components/errors/ErrorInvalidLink.tsx",
      "line_number": 36,
      "context": "export const ErrorInvalidLink = () => {\n const { t, ready } = useTranslation([\"Errors\", \"Common\"]);\n \n return ready ? (\n <ErrorContainer\n headerText={t(\"Common:InvalidLink\")}\n bodyText={t(\"Common:LinkDoesNotExist\")}\n />\n ) : null;\n };",
      "module": "/packages/shared"
    },
    {
      "file_path": "/packages/shared/pages/PublicRoom/PublicRoomError/index.tsx",
      "line_number": 40,
      "context": "import ErrorContainer from \"../../../components/error-container/ErrorContainer\";\n \n const PublicRoomError = ({ isInvalid }: { isInvalid?: boolean }) => {\n const { t, ready } = useTranslation([\"Errors\", \"Common\"]);\n const headerText = isInvalid\n ? t(\"Common:InvalidLink\")\n : t(\"Common:ExpiredLink\");\n const bodyText = isInvalid\n ? t(\"Common:LinkDoesNotExist\")\n : t(\"Common:LinkHasExpired\");",
      "module": "/packages/shared"
    }
  ],
  "languages": {
    "en": {
      "ai_translated": false,
      "ai_model": null,
      "ai_spell_check_issues": [],
      "approved_at": null
    },
    "ar-SA": {
      "ai_translated": false,
      "ai_model": null,
      "ai_spell_check_issues": [],
      "approved_at": null
    },
    "az": {
      "ai_translated": false,
      "ai_model": null,
      "ai_spell_check_issues": [],
      "approved_at": null
    },
    "bg": {
      "ai_translated": false,
      "ai_model": null,
      "ai_spell_check_issues": [],
      "approved_at": null
    },
    "cs": {
      "ai_translated": false,
      "ai_model": null,
      "ai_spell_check_issues": [],
      "approved_at": null
    },
    "de": {
      "ai_translated": false,
      "ai_model": null,
      "ai_spell_check_issues": [],
      "approved_at": null
    },
    "el-GR": {
      "ai_translated": false,
      "ai_model": null,
      "ai_spell_check_issues": [],
      "approved_at": null
    },
    "es": {
      "ai_translated": false,
      "ai_model": null,
      "ai_spell_check_issues": [],
      "approved_at": null
    },
    "fi": {
      "ai_translated": false,
      "ai_model": null,
      "ai_spell_check_issues": [],
      "approved_at": null
    },
    "fr": {
      "ai_translated": false,
      "ai_model": null,
      "ai_spell_check_issues": [],
      "approved_at": null
    },
    "hy-AM": {
      "ai_translated": false,
      "ai_model": null,
      "ai_spell_check_issues": [],
      "approved_at": null
    },
    "it": {
      "ai_translated": false,
      "ai_model": null,
      "ai_spell_check_issues": [],
      "approved_at": null
    },
    "ja-JP": {
      "ai_translated": false,
      "ai_model": null,
      "ai_spell_check_issues": [],
      "approved_at": null
    },
    "ko-KR": {
      "ai_translated": false,
      "ai_model": null,
      "ai_spell_check_issues": [],
      "approved_at": null
    },
    "lo-LA": {
      "ai_translated": false,
      "ai_model": null,
      "ai_spell_check_issues": [],
      "approved_at": null
    },
    "lv": {
      "ai_translated": false,
      "ai_model": null,
      "ai_spell_check_issues": [],
      "approved_at": null
    },
    "nl": {
      "ai_translated": false,
      "ai_model": null,
      "ai_spell_check_issues": [],
      "approved_at": null
    },
    "pl": {
      "ai_translated": false,
      "ai_model": null,
      "ai_spell_check_issues": [],
      "approved_at": null
    },
    "pt": {
      "ai_translated": false,
      "ai_model": null,
      "ai_spell_check_issues": [],
      "approved_at": null
    },
    "pt-BR": {
      "ai_translated": false,
      "ai_model": null,
      "ai_spell_check_issues": [],
      "approved_at": null
    },
    "ro": {
      "ai_translated": false,
      "ai_model": null,
      "ai_spell_check_issues": [],
      "approved_at": null
    },
    "ru": {
      "ai_translated": false,
      "ai_model": null,
      "ai_spell_check_issues": [],
      "approved_at": null
    },
    "si": {
      "ai_translated": false,
      "ai_model": null,
      "ai_spell_check_issues": [
        {
          "type": "spelling",
          "description": "The word 'සබැඳිය' is a correct spelling for 'link'.",
          "suggestion": null
        },
        {
          "type": "spelling",
          "description": "The word 'වලංගු' is a correct spelling for 'valid'.",
          "suggestion": null
        },
        {
          "type": "spelling",
          "description": "The word 'නොවේ' is a correct spelling for 'not'.",
          "suggestion": null
        },
        {
          "type": "incorrect_translation",
          "description": "While the individual words are spelled correctly, the overall phrasing 'සබැඳිය වලංගු නොවේ' can be more naturally translated as 'අවලංගු සබැඳිය' or 'අවසම් සබැඳිය' for better flow and common usage.  'Invalid link' often implies the link itself is bad, not that it is not valid.",
          "suggestion": "අවලංගු සබැඳිය"
        }
      ],
      "approved_at": null
    },
    "sk": {
      "ai_translated": false,
      "ai_model": null,
      "ai_spell_check_issues": [],
      "approved_at": null
    },
    "sl": {
      "ai_translated": false,
      "ai_model": null,
      "ai_spell_check_issues": [],
      "approved_at": null
    },
    "sr-Cyrl-RS": {
      "ai_translated": false,
      "ai_model": null,
      "ai_spell_check_issues": [],
      "approved_at": null
    },
    "sr-Latn-RS": {
      "ai_translated": false,
      "ai_model": null,
      "ai_spell_check_issues": [],
      "approved_at": null
    },
    "tr": {
      "ai_translated": false,
      "ai_model": null,
      "ai_spell_check_issues": [],
      "approved_at": null
    },
    "uk-UA": {
      "ai_translated": false,
      "ai_model": null,
      "ai_spell_check_issues": [],
      "approved_at": null
    },
    "vi": {
      "ai_translated": false,
      "ai_model": null,
      "ai_spell_check_issues": [],
      "approved_at": null
    },
    "zh-CN": {
      "ai_translated": false,
      "ai_model": null,
      "ai_spell_check_issues": [],
      "approved_at": null
    }
  }
}<|MERGE_RESOLUTION|>--- conflicted
+++ resolved
@@ -3,11 +3,7 @@
   "content": "Invalid link",
   "content_en_sha1_hash": "3aaeaeb6ec3f8154506ce18b333531c275dcb035",
   "created_at": "2025-05-19T21:30:45.936Z",
-<<<<<<< HEAD
-  "updated_at": "2025-06-30T12:20:31.653Z",
-=======
   "updated_at": "2025-07-10T11:11:07.116Z",
->>>>>>> 4378f47c
   "comment": {
     "text": "This translation key is used to display an error message when a link provided is invalid. It appears as a message shown by the docEditor component, typically in response to user interactions such as clicking on a button or attempting to load content.",
     "is_auto": true,
@@ -16,18 +12,13 @@
   "usage": [
     {
       "file_path": "/packages/doceditor/src/hooks/useEditorEvents.ts",
-<<<<<<< HEAD
-      "line_number": 188,
-      "context": "docEditor = window.DocEditor.instances[EDITOR_ID];\n \n fixSize();\n \n if (errorMessage || isSkipError)\n return docEditor?.showMessage?.(errorMessage || t(\"Common:InvalidLink\"));\n \n const fillingStatus = window?.sessionStorage.getItem(FILLING_STATUS_ID);\n \n if (fillingStatus === \"true\") {\n docEditor?.requestRoles?.();",
-=======
       "line_number": 203,
       "context": "docEditor = window.DocEditor.instances[EDITOR_ID];\n \n fixSize();\n \n if (errorMessage || isSkipError)\n return docEditor?.showMessage?.(errorMessage || t(\"Common:InvalidLink\"));\n \n console.log(\"ONLYOFFICE Document Editor is ready\", docEditor);\n const url = window.location.href;\n \n const index = url.indexOf(\"#message/\");",
->>>>>>> 4378f47c
       "module": "/packages/doceditor"
     },
     {
       "file_path": "/packages/login/src/components/ConfirmRoute.tsx",
-      "line_number": 95,
+      "line_number": 93,
       "context": "case ValidationResult.Invalid:\n console.error(\"invalid link\", {\n confirmLinkParams,\n validationResult: confirmLinkResult.result,\n });\n throw new Error(t(\"Common:InvalidLink\"));\n case ValidationResult.Expired:\n console.error(\"expired link\", {\n confirmLinkParams,\n validationResult: confirmLinkResult.result,\n });",
       "module": "/packages/login"
     },
@@ -189,23 +180,8 @@
       "ai_spell_check_issues": [
         {
           "type": "spelling",
-          "description": "The word 'සබැඳිය' is a correct spelling for 'link'.",
-          "suggestion": null
-        },
-        {
-          "type": "spelling",
-          "description": "The word 'වලංගු' is a correct spelling for 'valid'.",
-          "suggestion": null
-        },
-        {
-          "type": "spelling",
-          "description": "The word 'නොවේ' is a correct spelling for 'not'.",
-          "suggestion": null
-        },
-        {
-          "type": "incorrect_translation",
-          "description": "While the individual words are spelled correctly, the overall phrasing 'සබැඳිය වලංගු නොවේ' can be more naturally translated as 'අවලංගු සබැඳිය' or 'අවසම් සබැඳිය' for better flow and common usage.  'Invalid link' often implies the link itself is bad, not that it is not valid.",
-          "suggestion": "අවලංගු සබැඳිය"
+          "description": "The word 'සබැඳිය' is sometimes spelled 'සබැඳුම'. While 'සබැඳිය' isn't technically incorrect, 'සබැඳුම' is more common and might be preferred for greater clarity.",
+          "suggestion": "Consider using 'සබැඳුම' instead of 'සබැඳිය'."
         }
       ],
       "approved_at": null
