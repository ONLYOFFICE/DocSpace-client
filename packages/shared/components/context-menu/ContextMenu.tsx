--- conflicted
+++ resolved
@@ -51,79 +51,13 @@
 import { SubMenu } from "./sub-components/SubMenu";
 import { MobileSubMenu } from "./sub-components/MobileSubMenu";
 
-<<<<<<< HEAD
-import { ContextMenuModel, ContextMenuProps } from "./ContextMenu.types";
-
-const marginBorder = 16; // Indentation from the border of the screen
-
-const ContextMenu = React.forwardRef((props: ContextMenuProps, ref) => {
-  const [visible, setVisible] = React.useState(false);
-  const [reshow, setReshow] = React.useState(false);
-  const [resetMenu, setResetMenu] = React.useState(false);
-  const [model, setModel] = React.useState<ContextMenuModel[] | null>(null);
-  const [changeView, setChangeView] = React.useState(false);
-  const [showMobileMenu, setShowMobileMenu] = React.useState(false);
-  const [mobileSubMenuItems, setMobileSubMenuItems] = React.useState<
-    ContextMenuModel[] | undefined
-  >([]);
-  const [mobileHeader, setMobileHeader] = React.useState<string>("");
-
-  const [articleWidth, setArticleWidth] = React.useState(0);
-
-  const prevReshow = React.useRef(false);
-  const menuRef = React.useRef<null | HTMLDivElement>(null);
-  const currentEvent = React.useRef<null | React.MouseEvent | MouseEvent>(null);
-  const currentChangeEvent = React.useRef<
-    null | Event | React.ChangeEvent<HTMLInputElement>
-  >(null);
-
-  const theme = useTheme();
-
-  const {
-    getContextModel,
-    onShow,
-    onHide,
-    autoZIndex = true,
-    baseZIndex,
-    leftOffset,
-    rightOffset,
-    containerRef,
-    scaled,
-    global,
-    className,
-    header,
-    fillIcon = true,
-    isRoom,
-    id,
-    style,
-    isArchive,
-    ignoreChangeView,
-    appendTo,
-    withBackdrop,
-    model: propsModel,
-    badgeUrl,
-  } = props;
-
-  const onMenuClick = () => {
-    setResetMenu(false);
-  };
-
-  const onMenuMouseEnter = () => {
-    setResetMenu(false);
-  };
-
-  const show = React.useCallback(
-    (e: React.MouseEvent | MouseEvent) => {
-      if (getContextModel) {
-        const m = trimSeparator(getContextModel());
-        setModel(m);
-      }
-=======
 import {
   ContextMenuModel,
   ContextMenuProps,
   ContextMenuRefType,
 } from "./ContextMenu.types";
+
+const marginBorder = 16; // Indentation from the border of the screen
 
 const ContextMenu = React.forwardRef<ContextMenuRefType, ContextMenuProps>(
   (props, ref) => {
@@ -133,9 +67,11 @@
     const [model, setModel] = React.useState<ContextMenuModel[] | null>(null);
     const [changeView, setChangeView] = React.useState(false);
     const [showMobileMenu, setShowMobileMenu] = React.useState(false);
-    const [onLoad, setOnLoad] = React.useState<
-      undefined | (() => Promise<ContextMenuModel[]>)
-    >(undefined);
+    const [mobileSubMenuItems, setMobileSubMenuItems] = React.useState<
+      ContextMenuModel[] | undefined
+    >([]);
+    const [mobileHeader, setMobileHeader] = React.useState<string>("");
+
     const [articleWidth, setArticleWidth] = React.useState(0);
 
     const prevReshow = React.useRef(false);
@@ -177,7 +113,6 @@
     const onMenuClick = () => {
       setResetMenu(false);
     };
->>>>>>> 6ef8481e
 
     const onMenuMouseEnter = () => {
       setResetMenu(false);
@@ -222,75 +157,6 @@
           currentEvent.current = e;
         }
 
-<<<<<<< HEAD
-      if (currentEvent.current) show(currentEvent.current);
-    }
-  }, [visible, reshow, show]);
-
-  const position = (event: React.MouseEvent | MouseEvent) => {
-    if (event) {
-      const rects = containerRef?.current?.getBoundingClientRect();
-
-      const currentLeftOffset = leftOffset ?? 0;
-      const currentRightOffset = rightOffset ?? 0;
-
-      let left = rects
-        ? rects.left - currentLeftOffset - currentRightOffset
-        : event.pageX + 1;
-      let top = rects ? rects.top : event.pageY + 1;
-      let width =
-        menuRef.current && menuRef.current.offsetParent
-          ? menuRef.current.offsetWidth
-          : DomHelpers.getHiddenElementOuterWidth(menuRef.current);
-      const height =
-        menuRef.current && menuRef.current.offsetParent
-          ? menuRef.current.offsetHeight
-          : DomHelpers.getHiddenElementOuterHeight(menuRef.current);
-      const viewport = DomHelpers.getViewport();
-
-      const mobileView = isMobileUtils() && (height > 210 || ignoreChangeView);
-
-      if (!mobileView) {
-        const options = menuRef?.current?.getElementsByClassName("p-menuitem");
-        const optionsWidth: number[] = [];
-
-        if (options) {
-          Array.from(options).forEach((option) =>
-            optionsWidth.push(option.clientWidth),
-          );
-
-          const widthMaxContent = Math.max(...optionsWidth);
-
-          width = widthMaxContent;
-        }
-      }
-
-      if (theme.interfaceDirection === "rtl" && !rects && left > width) {
-        left = event.pageX - width + 1;
-      }
-
-      // if (
-      //   isTabletUtils() &&
-      //   (height > 483 ||
-      //     (isMobileOnly && window.innerHeight < window.innerWidth))
-      // ) {
-      //   const article = document.getElementById("article-container");
-
-      //   let currentArticleWidth = 0;
-      //   if (article) {
-      //     currentArticleWidth = article.offsetWidth;
-      //   }
-
-      //   setChangeView(true);
-      //   setArticleWidth(currentArticleWidth);
-
-      //   return;
-      // }
-
-      if (mobileView) {
-        setChangeView(true);
-        setArticleWidth(0);
-=======
         onHide?.(e);
 
         setVisible(false);
@@ -349,7 +215,7 @@
           ? rects.left - currentLeftOffset - currentRightOffset
           : event.pageX + 1;
         let top = rects ? rects.top : event.pageY + 1;
-        const width =
+        let width =
           menuRef.current && menuRef.current.offsetParent
             ? menuRef.current.offsetWidth
             : DomHelpers.getHiddenElementOuterWidth(menuRef.current);
@@ -359,43 +225,53 @@
             : DomHelpers.getHiddenElementOuterHeight(menuRef.current);
         const viewport = DomHelpers.getViewport();
 
+        const mobileView =
+          isMobileUtils() && (height > 210 || ignoreChangeView);
+
+        if (!mobileView) {
+          const options =
+            menuRef?.current?.getElementsByClassName("p-menuitem");
+          const optionsWidth: number[] = [];
+
+          if (options) {
+            Array.from(options).forEach((option) =>
+              optionsWidth.push(option.clientWidth),
+            );
+
+            const widthMaxContent = Math.max(...optionsWidth);
+
+            width = widthMaxContent;
+          }
+        }
+
         if (theme.interfaceDirection === "rtl" && !rects && left > width) {
           left = event.pageX - width + 1;
         }
 
-        if (
-          isTabletUtils() &&
-          (height > 483 ||
-            (isMobileOnly && window.innerHeight < window.innerWidth))
-        ) {
-          const article = document.getElementById("article-container");
->>>>>>> 6ef8481e
-
-          let currentArticleWidth = 0;
-          if (article) {
-            currentArticleWidth = article.offsetWidth;
-          }
-
-          setChangeView(true);
-          setArticleWidth(currentArticleWidth);
-
-          return;
-        }
-
-        if (isMobileUtils() && (height > 210 || ignoreChangeView)) {
+        // if (
+        //   isTabletUtils() &&
+        //   (height > 483 ||
+        //     (isMobileOnly && window.innerHeight < window.innerWidth))
+        // ) {
+        //   const article = document.getElementById("article-container");
+
+        //   let currentArticleWidth = 0;
+        //   if (article) {
+        //     currentArticleWidth = article.offsetWidth;
+        //   }
+
+        //   setChangeView(true);
+        //   setArticleWidth(currentArticleWidth);
+
+        //   return;
+        // }
+
+        if (mobileView) {
           setChangeView(true);
           setArticleWidth(0);
 
-<<<<<<< HEAD
-      // fit
-      if (top < document.body.scrollTop) {
-        if (document.body.scrollTop === 0) top = marginBorder;
-        else top = document.body.scrollTop;
-      }
-=======
           return;
         }
->>>>>>> 6ef8481e
 
         // flip
         if (left + width - document.body.scrollLeft > viewport.width) {
@@ -414,7 +290,8 @@
 
         // fit
         if (top < document.body.scrollTop) {
-          top = document.body.scrollTop;
+          if (document.body.scrollTop === 0) top = marginBorder;
+          else top = document.body.scrollTop;
         }
 
         if (containerRef) {
@@ -428,17 +305,12 @@
           }
         }
         if (menuRef.current) {
-          menuRef.current.style.left = `${left}px`;
+          menuRef.current.style.left = `${left || marginBorder}px`;
           menuRef.current.style.top = `${top}px`;
+
+          if (!mobileView) menuRef.current.style.width = `${width}px`;
         }
       }
-<<<<<<< HEAD
-      if (menuRef.current) {
-        menuRef.current.style.left = `${left || marginBorder}px`;
-        menuRef.current.style.top = `${top}px`;
-
-        if (!mobileView) menuRef.current.style.width = `${width}px`;
-=======
     };
 
     const onEnter = () => {
@@ -447,7 +319,6 @@
         menuRef.current.style.zIndex = String(
           zIndex + DomHelpers.generateZIndex(),
         );
->>>>>>> 6ef8481e
       }
 
       if (currentChangeEvent.current) {
@@ -565,78 +436,21 @@
       };
     }, [documentResizeListener, onHide, visible]);
 
-    const onMobileItemClick = (
+    const onMobileItemClick = async (
       e: React.MouseEvent | React.ChangeEvent<HTMLInputElement>,
+      label: string,
+      items?: ContextMenuModel[],
       loadFunc?: () => Promise<ContextMenuModel[]>,
     ) => {
       e.stopPropagation();
 
       setShowMobileMenu(true);
-      if (loadFunc) setOnLoad(loadFunc);
-    };
-<<<<<<< HEAD
-  }, [documentResizeListener, onHide, visible]);
-
-  const onMobileItemClick = async (
-    e: React.MouseEvent | React.ChangeEvent<HTMLInputElement>,
-    label: string,
-    items?: ContextMenuModel[],
-    loadFunc?: () => Promise<ContextMenuModel[]>,
-  ) => {
-    e.stopPropagation();
-
-    setShowMobileMenu(true);
-
-    const res = loadFunc ? await loadFunc() : items;
-    setMobileSubMenuItems(res);
-
-    setMobileHeader(label);
-  };
-
-  const onBackClick = (e: React.MouseEvent<HTMLDivElement>) => {
-    e.stopPropagation();
-    setShowMobileMenu(false);
-  };
-
-  React.useImperativeHandle(
-    ref,
-    () => {
-      return { show, hide, toggle, menuRef };
-    },
-    [hide, show, toggle],
-  );
-
-  const renderContextMenu = () => {
-    const currentClassName = className
-      ? classNames("p-contextmenu p-component", className) ||
-        "p-contextmenu p-component"
-      : "p-contextmenu p-component";
-
-    const isIconExist = !!header?.icon;
-    const isAvatarExist = header?.avatar;
-    const withHeader = !!header?.title;
-    const defaultIcon = !!header?.color;
-
-    return (
-      <StyledContextMenu
-        changeView={changeView}
-        articleWidth={articleWidth}
-        isRoom={isRoom}
-        fillIcon={fillIcon}
-        isIconExist={isIconExist}
-        data-testid="context-menu"
-      >
-        <CSSTransition
-          nodeRef={menuRef}
-          classNames="p-contextmenu"
-          in={visible}
-          timeout={{ enter: 250, exit: 0 }}
-          unmountOnExit
-          onEnter={onEnter}
-          onEntered={onEntered}
-          onExit={onExit}
-          onExited={onExited}
-=======
+
+      const res = loadFunc ? await loadFunc() : items;
+      setMobileSubMenuItems(res);
+
+      setMobileHeader(label);
+    };
 
     const onBackClick = (e: React.MouseEvent<HTMLDivElement>) => {
       e.stopPropagation();
@@ -670,7 +484,6 @@
           fillIcon={fillIcon}
           isIconExist={isIconExist}
           data-testid="context-menu"
->>>>>>> 6ef8481e
         >
           <CSSTransition
             nodeRef={menuRef}
@@ -733,51 +546,10 @@
                         className="drop-down-item_avatar"
                       />
                     </div>
-<<<<<<< HEAD
-                  ))}
-                {isAvatarExist && (
-                  <div className="avatar-wrapper">
-                    <Avatar
-                      role={AvatarRole.none}
-                      source={header.avatar || ""}
-                      size={AvatarSize.min}
-                      className="drop-down-item_avatar"
-                    />
-                  </div>
-                )}
-
-                <Text className="text" truncate dir="auto">
-                  {showMobileMenu ? mobileHeader : header.title}
-                </Text>
-              </div>
-            )}
-
-            {showMobileMenu ? (
-              <MobileSubMenu
-                root
-                resetMenu={resetMenu}
-                onLeafClick={onLeafClick}
-                mobileSubMenuItems={mobileSubMenuItems}
-              />
-            ) : (
-              <SubMenu
-                model={getContextModel ? model || [] : propsModel}
-                root
-                resetMenu={resetMenu}
-                onLeafClick={onLeafClick}
-                onMobileItemClick={onMobileItemClick}
-              />
-            )}
-          </div>
-        </CSSTransition>
-      </StyledContextMenu>
-    );
-  };
-=======
                   )}
 
                   <Text className="text" truncate dir="auto">
-                    {header.title}
+                    {showMobileMenu ? mobileHeader : header.title}
                   </Text>
                 </div>
               )}
@@ -787,7 +559,7 @@
                   root
                   resetMenu={resetMenu}
                   onLeafClick={onLeafClick}
-                  onLoad={onLoad}
+                  mobileSubMenuItems={mobileSubMenuItems}
                 />
               ) : (
                 <SubMenu
@@ -795,7 +567,6 @@
                   root
                   resetMenu={resetMenu}
                   onLeafClick={onLeafClick}
-                  changeView={changeView}
                   onMobileItemClick={onMobileItemClick}
                 />
               )}
@@ -804,7 +575,6 @@
         </StyledContextMenu>
       );
     };
->>>>>>> 6ef8481e
 
     const element = renderContextMenu();
 
