import React, { useEffect } from "react";
import { Router, Switch, Route, Redirect } from "react-router-dom";
import { inject, observer } from "mobx-react";
import NavMenu from "./components/NavMenu";
import Main from "./components/Main";
import PrivateRoute from "@docspace/common/components/PrivateRoute";
import PublicRoute from "@docspace/common/components/PublicRoute";
import ErrorBoundary from "@docspace/common/components/ErrorBoundary";
import Layout from "./components/Layout";
import ScrollToTop from "./components/Layout/ScrollToTop";
import history from "@docspace/common/history";
import Toast from "@docspace/components/toast";
import toastr from "@docspace/components/toast/toastr";
import { combineUrl, updateTempContent } from "@docspace/common/utils";
import { Provider as MobxProvider } from "mobx-react";
import ThemeProvider from "@docspace/components/theme-provider";
import store from "client/store";

import config from "PACKAGE_FILE";
import { I18nextProvider, useTranslation } from "react-i18next";
import i18n from "./i18n";
import AppLoader from "@docspace/common/components/AppLoader";
import System from "./components/System";
import { AppServerConfig } from "@docspace/common/constants";
import Snackbar from "@docspace/components/snackbar";
import moment from "moment";
import ReactSmartBanner from "./components/SmartBanner";
import { useThemeDetector } from "SRC_DIR/helpers/utils";
import { isMobileOnly } from "react-device-detect";
import IndicatorLoader from "./components/IndicatorLoader";
import DialogsWrapper from "./components/dialogs/DialogsWrapper";
import MainBar from "./components/MainBar";

// const { proxyURL } = AppServerConfig;
// const homepage = config.homepage;

// const PROXY_HOMEPAGE_URL = combineUrl(proxyURL, homepage);
// const HOME_URLS = [
//   combineUrl(PROXY_HOMEPAGE_URL),
//   combineUrl(PROXY_HOMEPAGE_URL, "/"),
//   combineUrl(PROXY_HOMEPAGE_URL, "/error=:error"),
// ];
// const WIZARD_URL = combineUrl(PROXY_HOMEPAGE_URL, "/wizard");
// const ABOUT_URL = combineUrl(PROXY_HOMEPAGE_URL, "/about");
// const CONFIRM_URL = combineUrl(PROXY_HOMEPAGE_URL, "/confirm");

// const PAYMENTS_URL = combineUrl(PROXY_HOMEPAGE_URL, "/payments");
// const SETTINGS_URL = combineUrl(PROXY_HOMEPAGE_URL, "/portal-settings");
// const ERROR_401_URL = combineUrl(PROXY_HOMEPAGE_URL, "/error401");
// const PROFILE_MY_URL = combineUrl(PROXY_HOMEPAGE_URL, "/my");
// const ENTER_CODE_URL = combineUrl(PROXY_HOMEPAGE_URL, "/code");
// const PREPARATION_PORTAL = combineUrl(
//   PROXY_HOMEPAGE_URL,
//   "/preparation-portal"
// );

const Payments = React.lazy(() => import("./pages/Payments"));
const Error404 = React.lazy(() => import("client/Error404"));
const Error401 = React.lazy(() => import("client/Error401"));
const Files = React.lazy(() => import("./pages/Files")); //import("./components/pages/Home"));

const About = React.lazy(() => import("./pages/About"));
const Wizard = React.lazy(() => import("./pages/Wizard"));
const PortalSettings = React.lazy(() => import("./pages/PortalSettings"));

const Confirm = !IS_PERSONAL && React.lazy(() => import("./pages/Confirm"));
// const MyProfile = React.lazy(() => import("./pages/My"));
const PreparationPortal = React.lazy(() => import("./pages/PreparationPortal"));

const FormGallery = React.lazy(() => import("./pages/FormGallery"));

const PortalSettingsRoute = (props) => (
  <React.Suspense fallback={<AppLoader />}>
    <ErrorBoundary>
      <PortalSettings {...props} />
    </ErrorBoundary>
  </React.Suspense>
);
const PaymentsRoute = (props) => (
  <React.Suspense fallback={<AppLoader />}>
    <ErrorBoundary>
      <Payments {...props} />
    </ErrorBoundary>
  </React.Suspense>
);

const Error404Route = (props) => (
  <React.Suspense fallback={<AppLoader />}>
    <ErrorBoundary>
      <Error404 {...props} />
    </ErrorBoundary>
  </React.Suspense>
);

const Error401Route = (props) => (
  <React.Suspense fallback={<AppLoader />}>
    <ErrorBoundary>
      <Error401 {...props} />
    </ErrorBoundary>
  </React.Suspense>
);
const FilesRoute = (props) => (
  <React.Suspense fallback={<AppLoader />}>
    <ErrorBoundary>
      <Files {...props} />
    </ErrorBoundary>
  </React.Suspense>
);

const ConfirmRoute =
  !IS_PERSONAL &&
  ((props) => (
    <React.Suspense fallback={<AppLoader />}>
      <ErrorBoundary>
        <Confirm {...props} />
      </ErrorBoundary>
    </React.Suspense>
  ));

const PreparationPortalRoute = (props) => (
  <React.Suspense fallback={<AppLoader />}>
    <ErrorBoundary>
      <PreparationPortal {...props} />
    </ErrorBoundary>
  </React.Suspense>
);

const AboutRoute = (props) => (
  <React.Suspense fallback={<AppLoader />}>
    <ErrorBoundary>
      <About {...props} />
    </ErrorBoundary>
  </React.Suspense>
);

const WizardRoute = (props) => (
  <React.Suspense fallback={<AppLoader />}>
    <ErrorBoundary>
      <Wizard {...props} />
    </ErrorBoundary>
  </React.Suspense>
);

// const MyProfileRoute = (props) => (
//   <React.Suspense fallback={<AppLoader />}>
//     <ErrorBoundary>
//       <MyProfile {...props} />
//     </ErrorBoundary>
//   </React.Suspense>
// );

const FormGalleryRoute = (props) => (
  <React.Suspense fallback={<AppLoader />}>
    <ErrorBoundary>
      <FormGallery {...props} />
    </ErrorBoundary>
  </React.Suspense>
);

// const RedirectToHome = () => <Redirect to={PROXY_HOMEPAGE_URL} />;

const Shell = ({ items = [], page = "home", ...rest }) => {
  const {
    isLoaded,
    loadBaseInfo,

    isDesktop,
    language,
    FirebaseHelper,
    // personal,
    setCheckedMaintenance,
    socketHelper,
    setPreparationPortalDialogVisible,
    isBase,
    setTheme,
    setMaintenanceExist,
    roomsMode,
    setSnackbarExist,
    userTheme,
    //user,
  } = rest;

  useEffect(() => {
    try {
      loadBaseInfo();
    } catch (err) {
      toastr.error(err);
    }
  }, []);

  useEffect(() => {
    socketHelper.emit({
      command: "subscribe",
      data: "backup-restore",
    });
    socketHelper.on("restore-backup", () => {
      setPreparationPortalDialogVisible(true);
    });
  }, [socketHelper]);

  const { t, ready } = useTranslation(["Common", "SmartBanner"]);

  let snackTimer = null;
  let fbInterval = null;
  let lastCampaignStr = null;
  const LS_CAMPAIGN_DATE = "maintenance_to_date";
  const DATE_FORMAT = "YYYY-MM-DD";
  const SNACKBAR_TIMEOUT = 10000;

  const setSnackBarTimer = (campaign) => {
    snackTimer = setTimeout(() => showSnackBar(campaign), SNACKBAR_TIMEOUT);
  };

  const clearSnackBarTimer = () => {
    if (!snackTimer) return;

    clearTimeout(snackTimer);
    snackTimer = null;
  };

  const showSnackBar = (campaign) => {
    clearSnackBarTimer();

    let skipMaintenance;

    const { fromDate, toDate, desktop } = campaign;

    console.log(
      `FB: 'bar/maintenance' desktop=${desktop} fromDate=${fromDate} toDate=${toDate}`
    );

    if (!campaign || !fromDate || !toDate) {
      console.log("Skip snackBar by empty campaign params");
      skipMaintenance = true;
    }

    const to = moment(toDate).local();

    const watchedCampaignDateStr = localStorage.getItem(LS_CAMPAIGN_DATE);

    const campaignDateStr = to.format(DATE_FORMAT);
    if (campaignDateStr == watchedCampaignDateStr) {
      console.log("Skip snackBar by already watched");
      skipMaintenance = true;
    }

    const from = moment(fromDate).local();
    const now = moment();

    if (now.isBefore(from)) {
      setSnackBarTimer(campaign);

      Snackbar.close();
      console.log(`Show snackBar has been delayed for 1 minute`, now);
      skipMaintenance = true;
    }

    if (now.isAfter(to)) {
      console.log("Skip snackBar by current date", now);
      Snackbar.close();
      skipMaintenance = true;
    }

    if (isDesktop && !desktop) {
      console.log("Skip snackBar by desktop", desktop);
      Snackbar.close();
      skipMaintenance = true;
    }

    if (skipMaintenance) {
      setCheckedMaintenance(true);
      return;
    }

    setSnackBarTimer(campaign);

    if (!document.getElementById("main-bar")) return;

    const campaignStr = JSON.stringify(campaign);
    // let skipRender = lastCampaignStr === campaignStr;

    const hasChild = document.getElementById("main-bar").hasChildNodes();

    if (hasChild) return;

    lastCampaignStr = campaignStr;

    const targetDate = to.locale(language).format("LL");

    const barConfig = {
      parentElementId: "main-bar",
      headerText: t("Attention"),
      text: `${t("BarMaintenanceDescription", {
        targetDate: targetDate,
        productName: "ONLYOFFICE Personal",
      })} ${t("BarMaintenanceDisclaimer")}`,
      isMaintenance: true,
      clickAction: () => {
        setMaintenanceExist(false);
        setSnackbarExist(false);
        Snackbar.close();
        localStorage.setItem(LS_CAMPAIGN_DATE, to.format(DATE_FORMAT));
      },
      opacity: 1,
      onLoad: () => {
        setCheckedMaintenance(true);
        setSnackbarExist(true);
        setMaintenanceExist(true);
      },
    };

    Snackbar.show(barConfig);
  };

  const fetchMaintenance = () => {
    try {
      if (!FirebaseHelper.isEnabled) return;

      FirebaseHelper.checkMaintenance()
        .then((campaign) => {
          console.log("checkMaintenance", campaign);
          if (!campaign) {
            setCheckedMaintenance(true);
            clearSnackBarTimer();
            Snackbar.close();
            return;
          }

          setTimeout(() => showSnackBar(campaign), 1000);
        })
        .catch((err) => {
          console.error(err);
        });
    } catch (e) {
      console.log(e);
    }
  };

  const fetchBanners = () => {
    if (!FirebaseHelper.isEnabled) return;

    FirebaseHelper.checkBar()
      .then((bar) => {
        localStorage.setItem("bar", bar);
      })
      .catch((err) => {
        console.log(err);
      });

    FirebaseHelper.checkCampaigns()
      .then((campaigns) => {
        localStorage.setItem("campaigns", campaigns);
      })
      .catch((err) => {
        console.error(err);
      });
  };

  useEffect(() => {
    if (!isLoaded) return;

    updateTempContent();

    if (!FirebaseHelper.isEnabled) {
      setCheckedMaintenance(true);
      localStorage.setItem("campaigns", "");
      return;
    }

    fetchMaintenance();
    fetchBanners();
    fbInterval = setInterval(fetchMaintenance, 60000);
    const bannerInterval = setInterval(fetchBanners, 60000 * 720); // get every 12 hours

    return () => {
      if (fbInterval) {
        clearInterval(fbInterval);
      }
      clearInterval(bannerInterval);
      clearSnackBarTimer();
    };
  }, [isLoaded]);

  useEffect(() => {
    console.log("Current page ", page);
  }, [page]);

  useEffect(() => {
    if (userTheme) setTheme(userTheme);
  }, [userTheme]);

  const pathname = window.location.pathname.toLowerCase();
  const isEditor = pathname.indexOf("doceditor") !== -1;

  const currentTheme = isBase ? "Base" : "Dark";
  const systemTheme = useThemeDetector();
  useEffect(() => {
    if (userTheme === "System" && currentTheme !== systemTheme)
      setTheme(systemTheme);
  }, [systemTheme]);

  return (
    <Layout>
      <Router history={history}>
        <Toast />
        <ReactSmartBanner t={t} ready={ready} />
        {isEditor || !isMobileOnly ? <></> : <NavMenu />}
        {isMobileOnly && <MainBar />}
        <IndicatorLoader />
        <ScrollToTop />
        <DialogsWrapper t={t} />
        <Main isDesktop={isDesktop}>
<<<<<<< HEAD
          <Switch>
            <PrivateRoute
              exact
              path={[
                "/",

                "/rooms/personal",
                "/rooms/personal/filter",

                "/rooms/shared",
                "/rooms/shared/filter",
                "/rooms/shared/:room",
                "/rooms/shared/:room/filter",

                "/rooms/archived",
                "/rooms/archived/filter",
                "/rooms/archived/:room",
                "/rooms/archived/:room/filter",

                "/files/favorite",
                "/files/favorite/filter",

                "/files/recent",
                "/files/recent/filter",

                "/files/trash",
                "/files/trash/filter",

                "/accounts",
                "/accounts/filter",

                "/accounts/create/:type",
                "/accounts/view/@self",

                "/settings",
                "/settings/common",
                "/settings/admin",
                //"/settings/connected-clouds",
              ]}
              component={FilesRoute}
            />
            <PrivateRoute
              path={"/form-gallery/:folderId"}
              component={FormGalleryRoute}
            />
            <PublicRoute exact path={"/wizard"} component={WizardRoute} />
            <PrivateRoute path={"/about"} component={AboutRoute} />
            <Route path={"/confirm"} component={ConfirmRoute} />
            <PrivateRoute path={"/payments"} component={PaymentsRoute} />
            <PrivateRoute
              restricted
              path={"/portal-settings"}
              component={PortalSettingsRoute}
            />
            <PrivateRoute
              path={"/preparation-portal"}
              component={PreparationPortalRoute}
            />
            <PrivateRoute path={"/error401"} component={Error401Route} />
            <PrivateRoute component={Error404Route} />
          </Switch>
=======
          {!isMobileOnly && <MainBar />}
          <div className="main-container">
            <Switch>
              <PrivateRoute
                exact
                path={[
                  "/",

                  "/rooms/personal",
                  "/rooms/personal/filter",

                  "/rooms/shared",
                  "/rooms/shared/filter",
                  "/rooms/shared/:room",
                  "/rooms/shared/:room/filter",

                  "/rooms/archived",
                  "/rooms/archived/filter",
                  "/rooms/archived/:room",
                  "/rooms/archived/:room/filter",

                  "/files/favorite",
                  "/files/favorite/filter",

                  "/files/recent",
                  "/files/recent/filter",

                  "/files/trash",
                  "/files/trash/filter",

                  "/accounts",
                  "/accounts/filter",

                  "/accounts/create/:type",
                  "/accounts/edit/:userId",
                  "/accounts/view/:userId",
                  "/accounts/view/@self",

                  "/settings",
                  "/settings/common",
                  "/settings/admin",
                  //"/settings/connected-clouds",
                ]}
                component={FilesRoute}
              />
              <PrivateRoute
                path={"/form-gallery/:folderId"}
                component={FormGalleryRoute}
              />
              <PublicRoute exact path={"/wizard"} component={WizardRoute} />
              <PrivateRoute path={"/about"} component={AboutRoute} />
              <Route path={"/confirm"} component={ConfirmRoute} />
              <PrivateRoute path={"/payments"} component={PaymentsRoute} />
              <PrivateRoute
                restricted
                path={"/portal-settings"}
                component={PortalSettingsRoute}
              />
              <PrivateRoute
                path={"/preparation-portal"}
                component={PreparationPortalRoute}
              />
              <PrivateRoute path={"/error401"} component={Error401Route} />
              <PrivateRoute component={Error404Route} />
            </Switch>
          </div>
>>>>>>> cc9e41bd
        </Main>
      </Router>
    </Layout>
  );
};

const ShellWrapper = inject(({ auth, backup }) => {
  const { init, isLoaded, settingsStore, setProductVersion, language } = auth;

  const {
    personal,
    roomsMode,
    isDesktopClient,
    firebaseHelper,
    setModuleInfo,
    setCheckedMaintenance,
    setMaintenanceExist,
    setSnackbarExist,
    socketHelper,
    setTheme,
  } = settingsStore;
  const isBase = settingsStore.theme.isBase;
  const { setPreparationPortalDialogVisible } = backup;

  return {
    loadBaseInfo: async () => {
      await init();

      setModuleInfo(config.homepage, "home");
      setProductVersion(config.version);

      if (isDesktopClient) {
        document.body.classList.add("desktop");
      }
    },
    language,
    isLoaded,

    isDesktop: isDesktopClient,
    FirebaseHelper: firebaseHelper,
    personal,
    setCheckedMaintenance,
    setMaintenanceExist,
    socketHelper,
    setPreparationPortalDialogVisible,
    isBase,
    setTheme,
    roomsMode,
    setSnackbarExist,
    userTheme: isDesktopClient
      ? window.RendererProcessVariable?.theme?.type === "dark"
        ? "Dark"
        : "Base"
      : auth?.userStore?.user?.theme,
  };
})(observer(Shell));

const ThemeProviderWrapper = inject(({ auth }) => {
  const { settingsStore } = auth;

  return { theme: settingsStore.theme };
})(observer(ThemeProvider));

export default () => (
  <MobxProvider {...store}>
    <I18nextProvider i18n={i18n}>
      <ThemeProviderWrapper>
        <ShellWrapper />
      </ThemeProviderWrapper>
    </I18nextProvider>
  </MobxProvider>
);<|MERGE_RESOLUTION|>--- conflicted
+++ resolved
@@ -410,69 +410,6 @@
         <ScrollToTop />
         <DialogsWrapper t={t} />
         <Main isDesktop={isDesktop}>
-<<<<<<< HEAD
-          <Switch>
-            <PrivateRoute
-              exact
-              path={[
-                "/",
-
-                "/rooms/personal",
-                "/rooms/personal/filter",
-
-                "/rooms/shared",
-                "/rooms/shared/filter",
-                "/rooms/shared/:room",
-                "/rooms/shared/:room/filter",
-
-                "/rooms/archived",
-                "/rooms/archived/filter",
-                "/rooms/archived/:room",
-                "/rooms/archived/:room/filter",
-
-                "/files/favorite",
-                "/files/favorite/filter",
-
-                "/files/recent",
-                "/files/recent/filter",
-
-                "/files/trash",
-                "/files/trash/filter",
-
-                "/accounts",
-                "/accounts/filter",
-
-                "/accounts/create/:type",
-                "/accounts/view/@self",
-
-                "/settings",
-                "/settings/common",
-                "/settings/admin",
-                //"/settings/connected-clouds",
-              ]}
-              component={FilesRoute}
-            />
-            <PrivateRoute
-              path={"/form-gallery/:folderId"}
-              component={FormGalleryRoute}
-            />
-            <PublicRoute exact path={"/wizard"} component={WizardRoute} />
-            <PrivateRoute path={"/about"} component={AboutRoute} />
-            <Route path={"/confirm"} component={ConfirmRoute} />
-            <PrivateRoute path={"/payments"} component={PaymentsRoute} />
-            <PrivateRoute
-              restricted
-              path={"/portal-settings"}
-              component={PortalSettingsRoute}
-            />
-            <PrivateRoute
-              path={"/preparation-portal"}
-              component={PreparationPortalRoute}
-            />
-            <PrivateRoute path={"/error401"} component={Error401Route} />
-            <PrivateRoute component={Error404Route} />
-          </Switch>
-=======
           {!isMobileOnly && <MainBar />}
           <div className="main-container">
             <Switch>
@@ -539,7 +476,6 @@
               <PrivateRoute component={Error404Route} />
             </Switch>
           </div>
->>>>>>> cc9e41bd
         </Main>
       </Router>
     </Layout>
