import React from "react";
import { connect } from "react-redux";
<<<<<<< HEAD
import { IconButton } from "asc-web-components";
import { Headline } from 'asc-web-common';
=======
import { Header, IconButton, Badge } from "asc-web-components";
>>>>>>> ff1d6a06
import { withRouter } from "react-router";
import { useTranslation } from 'react-i18next';

const wrapperStyle = {
  display: "flex",
  alignItems: "center"
};

const textStyle = {
  marginLeft: "16px",
  marginRight: "16px"
};

const SectionHeaderContent = props => {
  const { history, settings } = props;
  //const { t } = useTranslation();

  return (
    <div style={wrapperStyle}>
      <div style={{ width: "16px" }}>
        <IconButton
          iconName={"ArrowPathIcon"}
          color="#A3A9AE"
          size="16"
          onClick={() => history.push(settings.homepage)}
        />
      </div>
<<<<<<< HEAD
      <Headline type="content" truncate={true} style={textStyle}>
        Add users to the portal
      </Headline>
=======
      <Header type="content" truncate={true} style={textStyle}>
        Add users to the portal (Development)
      </Header>
>>>>>>> ff1d6a06
    </div>
  );
};

function mapStateToProps(state) {
  return {
    profile: state.profile.targetUser,
    settings: state.auth.settings
  };
}

export default connect(mapStateToProps)(withRouter(SectionHeaderContent));<|MERGE_RESOLUTION|>--- conflicted
+++ resolved
@@ -1,11 +1,7 @@
 import React from "react";
 import { connect } from "react-redux";
-<<<<<<< HEAD
 import { IconButton } from "asc-web-components";
 import { Headline } from 'asc-web-common';
-=======
-import { Header, IconButton, Badge } from "asc-web-components";
->>>>>>> ff1d6a06
 import { withRouter } from "react-router";
 import { useTranslation } from 'react-i18next';
 
@@ -33,15 +29,9 @@
           onClick={() => history.push(settings.homepage)}
         />
       </div>
-<<<<<<< HEAD
       <Headline type="content" truncate={true} style={textStyle}>
-        Add users to the portal
+        Add users to the portal (Development)
       </Headline>
-=======
-      <Header type="content" truncate={true} style={textStyle}>
-        Add users to the portal (Development)
-      </Header>
->>>>>>> ff1d6a06
     </div>
   );
 };
