{
  "key_path": "StartFilling",
  "content": "Start filling",
  "content_en_sha1_hash": "3e49f427774cb5019a379c9d210feb129e86c45e",
  "created_at": "2025-05-19T21:30:49.045Z",
<<<<<<< HEAD
  "updated_at": "2025-06-02T10:20:51.506Z",
=======
  "updated_at": "2025-06-03T20:59:42.293Z",
>>>>>>> 398dda3c
  "comment": {
    "text": "This translation key is used to display the text \"Start filling\" in various UI elements, such as a modal dialog header and a dropdown option, where it serves as an action label or button text.",
    "is_auto": true,
    "updated_at": "2025-05-20T08:38:48.534Z"
  },
  "usage": [
    {
      "file_path": "/packages/client/src/store/ContextOptionsStore.js",
<<<<<<< HEAD
      "line_number": 1822,
=======
      "line_number": 1819,
>>>>>>> 398dda3c
      "context": "disabled: !item.security?.SubmitToFormGallery,\n },\n {\n id: \"option_start-filling\",\n key: \"start-filling\",\n label: t(\"Common:StartFilling\"),\n icon: FormFillRectSvgUrl,\n onClick: () => this.onClickStartFilling(item, t),\n disabled: false,\n },\n {",
      "module": "/packages/client"
    },
    {
      "file_path": "/packages/shared/dialogs/start-filling/StartFillingPanel.tsx",
      "line_number": 299,
      "context": "},\n }}\n />\n ) : null}\n </ModalDialog.Container>\n <ModalDialog.Header>{t(\"Common:StartFilling\")}</ModalDialog.Header>\n <ModalDialog.Body>\n {infoBarVisible ? (\n <>\n <PublicRoomBar\n headerText={t(\"Common:FillingStatusBarTitle\")}",
      "module": "/packages/shared"
    }
  ],
  "languages": {
    "en": {
      "ai_translated": false,
      "ai_model": null,
      "ai_spell_check_issues": [],
      "approved_at": null
    },
    "ar-SA": {
      "ai_translated": false,
      "ai_model": null,
      "ai_spell_check_issues": [],
      "approved_at": null
    },
    "az": {
      "ai_translated": false,
      "ai_model": null,
      "ai_spell_check_issues": [],
      "approved_at": null
    },
    "bg": {
      "ai_translated": false,
      "ai_model": null,
      "ai_spell_check_issues": [],
      "approved_at": null
    },
    "cs": {
      "ai_translated": false,
      "ai_model": null,
      "ai_spell_check_issues": [],
      "approved_at": null
    },
    "de": {
      "ai_translated": false,
      "ai_model": null,
      "ai_spell_check_issues": [],
      "approved_at": null
    },
    "el-GR": {
      "ai_translated": false,
      "ai_model": null,
      "ai_spell_check_issues": [],
      "approved_at": null
    },
    "es": {
      "ai_translated": false,
      "ai_model": null,
      "ai_spell_check_issues": [],
      "approved_at": null
    },
    "fi": {
      "ai_translated": false,
      "ai_model": null,
      "ai_spell_check_issues": [],
      "approved_at": null
    },
    "fr": {
      "ai_translated": false,
      "ai_model": null,
      "ai_spell_check_issues": [],
      "approved_at": null
    },
    "hy-AM": {
      "ai_translated": false,
      "ai_model": null,
      "ai_spell_check_issues": [
        {
          "type": "incorrect_translation",
          "description": "While \"Սկսել լրացնելը\" is a literal translation of \"Start filling\", it sounds slightly awkward and less natural in Armenian. A more idiomatic translation would be \"Լրացնելը սկսել\" or simply \"Սկսեք լրացնել\" (Start to fill).",
          "suggestion": "Սկսեք լրացնել"
        }
      ],
      "approved_at": null
    },
    "it": {
      "ai_translated": false,
      "ai_model": null,
      "ai_spell_check_issues": [],
      "approved_at": null
    },
    "ja-JP": {
      "ai_translated": false,
      "ai_model": null,
      "ai_spell_check_issues": [],
      "approved_at": null
    },
    "ko-KR": {
      "ai_translated": false,
      "ai_model": null,
      "ai_spell_check_issues": [
        {
          "type": "incorrect_translation",
          "description": "While '작성 시작' is technically 'Start writing', it doesn't quite capture the nuance of 'Start filling' (likely referring to a form). A more accurate translation might emphasize the action of filling out a form.",
          "suggestion": "작성 시작 (can be used, but consider alternatives like '정보 입력 시작' or '내용 채우기 시작' for better accuracy)"
        }
      ],
      "approved_at": null
    },
    "lo-LA": {
      "ai_translated": false,
      "ai_model": null,
      "ai_spell_check_issues": [
        {
          "type": "incorrect_translation",
          "description": "The Lao translation \"ເລີ່ມຕື່ນຕົວແລ້ວ\" (reim dtun dtua laeo) translates to 'start waking up' or 'begin waking up', which isn't the intended meaning of 'Start filling'. It implies a process of waking, not filling something out.",
          "suggestion": "A more appropriate translation for 'Start filling' would be something like \"ເລີ່ມຕື່ນ\" (reim dtun) - 'start', or \"ເລີ່ມເຕີມ\" (reim teum) - 'begin filling'."
        }
      ],
      "approved_at": null
    },
    "lv": {
      "ai_translated": false,
      "ai_model": null,
      "ai_spell_check_issues": [],
      "approved_at": null
    },
    "nl": {
      "ai_translated": false,
      "ai_model": null,
      "ai_spell_check_issues": [],
      "approved_at": null
    },
    "pl": {
      "ai_translated": false,
      "ai_model": null,
      "ai_spell_check_issues": [],
      "approved_at": null
    },
    "pt": {
      "ai_translated": false,
      "ai_model": null,
      "ai_spell_check_issues": [],
      "approved_at": null
    },
    "pt-BR": {
      "ai_translated": false,
      "ai_model": null,
      "ai_spell_check_issues": [],
      "approved_at": null
    },
    "ro": {
      "ai_translated": false,
      "ai_model": null,
      "ai_spell_check_issues": [],
      "approved_at": null
    },
    "ru": {
      "ai_translated": false,
      "ai_model": null,
      "ai_spell_check_issues": [],
      "approved_at": null
    },
    "si": {
      "ai_translated": false,
      "ai_model": null,
      "ai_spell_check_issues": [
        {
          "type": "incorrect_translation",
          "description": "The Sinhala translation \"ආරම්භ කරන්න පුරනවා.\" is not an accurate translation of \"Start filling.\" While 'ආරම්භ කරන්න' (aarambha karanna) means 'start', 'පුරනවා' (puranawa) means 'to fill' or 'to become full', but in this context, it doesn't convey the intended meaning of beginning the process of filling something out. It sounds awkward.",
          "suggestion": "A more accurate translation would be something like \"ගබඩුව පිරවන්න ඇරඹන්න\" (gabadu pirawanna arembanna) which translates to 'begin to fill the form', or \"පිරවුම් ආරම්භ කරන්න\" (pirawum aarambha karanna) which translates to 'start filling'."
        }
      ],
      "approved_at": null
    },
    "sk": {
      "ai_translated": false,
      "ai_model": null,
      "ai_spell_check_issues": [],
      "approved_at": null
    },
    "sl": {
      "ai_translated": false,
      "ai_model": null,
      "ai_spell_check_issues": [],
      "approved_at": null
    },
    "sr-Cyrl-RS": {
      "ai_translated": false,
      "ai_model": null,
      "ai_spell_check_issues": [
        {
          "type": "incorrect_translation",
          "description": "The translation 'Почните са попуњавањем' while technically accurate, is a bit clunky and formal for a button label like 'Start filling'. A more natural and concise translation would be better.",
          "suggestion": "Попуните"
        }
      ],
      "approved_at": null
    },
    "sr-Latn-RS": {
      "ai_translated": false,
      "ai_model": null,
      "ai_spell_check_issues": [
        {
          "type": "incorrect_translation",
          "description": "While 'Počnite sa popunjavanjem' is technically correct, it's a bit verbose for a button label. A more concise and common translation for 'Start filling' would be 'Popunite'.",
          "suggestion": "Popunite"
        }
      ],
      "approved_at": null
    },
    "tr": {
      "ai_translated": false,
      "ai_model": null,
      "ai_spell_check_issues": [],
      "approved_at": null
    },
    "uk-UA": {
      "ai_translated": false,
      "ai_model": null,
      "ai_spell_check_issues": [],
      "approved_at": null
    },
    "vi": {
      "ai_translated": false,
      "ai_model": null,
      "ai_spell_check_issues": [],
      "approved_at": null
    },
    "zh-CN": {
      "ai_translated": false,
      "ai_model": null,
      "ai_spell_check_issues": [],
      "approved_at": null
    }
  }
}<|MERGE_RESOLUTION|>--- conflicted
+++ resolved
@@ -3,11 +3,7 @@
   "content": "Start filling",
   "content_en_sha1_hash": "3e49f427774cb5019a379c9d210feb129e86c45e",
   "created_at": "2025-05-19T21:30:49.045Z",
-<<<<<<< HEAD
-  "updated_at": "2025-06-02T10:20:51.506Z",
-=======
   "updated_at": "2025-06-03T20:59:42.293Z",
->>>>>>> 398dda3c
   "comment": {
     "text": "This translation key is used to display the text \"Start filling\" in various UI elements, such as a modal dialog header and a dropdown option, where it serves as an action label or button text.",
     "is_auto": true,
@@ -16,11 +12,7 @@
   "usage": [
     {
       "file_path": "/packages/client/src/store/ContextOptionsStore.js",
-<<<<<<< HEAD
-      "line_number": 1822,
-=======
       "line_number": 1819,
->>>>>>> 398dda3c
       "context": "disabled: !item.security?.SubmitToFormGallery,\n },\n {\n id: \"option_start-filling\",\n key: \"start-filling\",\n label: t(\"Common:StartFilling\"),\n icon: FormFillRectSvgUrl,\n onClick: () => this.onClickStartFilling(item, t),\n disabled: false,\n },\n {",
       "module": "/packages/client"
     },
@@ -47,7 +39,13 @@
     "az": {
       "ai_translated": false,
       "ai_model": null,
-      "ai_spell_check_issues": [],
+      "ai_spell_check_issues": [
+        {
+          "type": "incorrect_translation",
+          "description": "While 'Doldurmağa başlayın' is a valid translation, 'Start filling' is often translated as 'Örtülü düşürün' or 'Bəzi doldurun' depending on the context. 'Doldurmağa başlayın' sounds slightly formal and less natural in many cases.",
+          "suggestion": "Consider 'Örtülü düşürün' or 'Bəzi doldurun' for a more natural-sounding translation depending on the specific context."
+        }
+      ],
       "approved_at": null
     },
     "bg": {
@@ -98,8 +96,8 @@
       "ai_spell_check_issues": [
         {
           "type": "incorrect_translation",
-          "description": "While \"Սկսել լրացնելը\" is a literal translation of \"Start filling\", it sounds slightly awkward and less natural in Armenian. A more idiomatic translation would be \"Լրացնելը սկսել\" or simply \"Սկսեք լրացնել\" (Start to fill).",
-          "suggestion": "Սկսեք լրացնել"
+          "description": "The translation 'Սկսել լրացնելը' while literally meaning 'Start filling' might be too literal and sound awkward in Armenian. A more natural phrasing would be something like 'Լրացնելու համար սկսեք' (To fill, start) or simply 'Սկսեք լրացնել' (Start filling).",
+          "suggestion": "Լրացնելու համար սկսեք or Սկսեք լրացնել"
         }
       ],
       "approved_at": null
@@ -122,8 +120,8 @@
       "ai_spell_check_issues": [
         {
           "type": "incorrect_translation",
-          "description": "While '작성 시작' is technically 'Start writing', it doesn't quite capture the nuance of 'Start filling' (likely referring to a form). A more accurate translation might emphasize the action of filling out a form.",
-          "suggestion": "작성 시작 (can be used, but consider alternatives like '정보 입력 시작' or '내용 채우기 시작' for better accuracy)"
+          "description": "The Korean translation \"작성 시작\" (jaksyeong sijak) translates to \"Start writing\" or \"Writing start,\" which isn't a direct equivalent to 'Start filling'. While 'writing' can sometimes imply 'filling,' it loses the specific nuance of completing a form or data entry.",
+          "suggestion": "Consider \"정보 입력 시작\" (jeongbo ipnyuk sijak) for 'Start entering information' or \"채우기 시작\" (chaeugi sijak) for 'Start filling' if a more literal translation is desired."
         }
       ],
       "approved_at": null
@@ -134,8 +132,8 @@
       "ai_spell_check_issues": [
         {
           "type": "incorrect_translation",
-          "description": "The Lao translation \"ເລີ່ມຕື່ນຕົວແລ້ວ\" (reim dtun dtua laeo) translates to 'start waking up' or 'begin waking up', which isn't the intended meaning of 'Start filling'. It implies a process of waking, not filling something out.",
-          "suggestion": "A more appropriate translation for 'Start filling' would be something like \"ເລີ່ມຕື່ນ\" (reim dtun) - 'start', or \"ເລີ່ມເຕີມ\" (reim teum) - 'begin filling'."
+          "description": "The Lao translation \"ເລີ່ມຕື່ນຕົວແລ້ວ\" (roem dton tua laew) translates to 'start waking up' or 'start becoming aware', which isn't an accurate translation of 'Start filling'. It implies a process of awakening, not filling something.",
+          "suggestion": "A more accurate translation for 'Start filling' would depend on the context. Some possibilities include: 'ເລີ່ມຕື່ມ' (roem tuem) - 'start filling', 'ເລີ່ມເຕີມ' (roem tem) - 'start filling', or 'ຕື່ມຂໍ້ມູນ' (tuem khomun) - 'fill in information'."
         }
       ],
       "approved_at": null
@@ -188,8 +186,8 @@
       "ai_spell_check_issues": [
         {
           "type": "incorrect_translation",
-          "description": "The Sinhala translation \"ආරම්භ කරන්න පුරනවා.\" is not an accurate translation of \"Start filling.\" While 'ආරම්භ කරන්න' (aarambha karanna) means 'start', 'පුරනවා' (puranawa) means 'to fill' or 'to become full', but in this context, it doesn't convey the intended meaning of beginning the process of filling something out. It sounds awkward.",
-          "suggestion": "A more accurate translation would be something like \"ගබඩුව පිරවන්න ඇරඹන්න\" (gabadu pirawanna arembanna) which translates to 'begin to fill the form', or \"පිරවුම් ආරම්භ කරන්න\" (pirawum aarambha karanna) which translates to 'start filling'."
+          "description": "The Sinhala translation 'ආරම්භ කරන්න පුරනවා.' is not an accurate translation of 'Start filling'. 'ආරම්භ කරන්න' means 'start' or 'begin', but 'පුරනවා' means 'to fill' or 'filling' in a more passive sense (like being filled). A more accurate translation would convey the imperative 'begin to fill' or 'start to fill'.",
+          "suggestion": "Consider alternatives like 'පුරවා ගන්න شروع කරන්න' (purava gan'na suru karanna) which translates to 'begin to fill' or 'start filling', or a simpler 'පුරන්න شروع කරන්න' (puranna suru karanna) which means 'start to fill'."
         }
       ],
       "approved_at": null
@@ -212,8 +210,8 @@
       "ai_spell_check_issues": [
         {
           "type": "incorrect_translation",
-          "description": "The translation 'Почните са попуњавањем' while technically accurate, is a bit clunky and formal for a button label like 'Start filling'. A more natural and concise translation would be better.",
-          "suggestion": "Попуните"
+          "description": "While \"Почните са попуњавањем\" is technically correct, it's a bit clunky and not the most natural way to say \"Start filling\" in Serbian. A more idiomatic translation would be \"Почните са уносом\" or \"Испуните\".",
+          "suggestion": "Почните са уносом"
         }
       ],
       "approved_at": null
@@ -221,13 +219,7 @@
     "sr-Latn-RS": {
       "ai_translated": false,
       "ai_model": null,
-      "ai_spell_check_issues": [
-        {
-          "type": "incorrect_translation",
-          "description": "While 'Počnite sa popunjavanjem' is technically correct, it's a bit verbose for a button label. A more concise and common translation for 'Start filling' would be 'Popunite'.",
-          "suggestion": "Popunite"
-        }
-      ],
+      "ai_spell_check_issues": [],
       "approved_at": null
     },
     "tr": {
