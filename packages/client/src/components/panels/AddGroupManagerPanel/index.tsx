--- conflicted
+++ resolved
@@ -3,17 +3,10 @@
 import { withTranslation } from "react-i18next";
 import React, { useState, useEffect, useCallback } from "react";
 
-<<<<<<< HEAD
-import { Aside } from "@docspace/shared/aside";
-import { Backdrop } from "@docspace/shared/backdrop";
-import { Selector } from "@docspace/shared/selector";
-import { toastr } from "@docspace/shared/toast";
-=======
 import { Aside } from "@docspace/shared/components/aside";
 import { Backdrop } from "@docspace/shared/components/backdrop";
 import { Selector } from "@docspace/shared/components/selector";
 import { toastr } from "@docspace/shared/components/toast";
->>>>>>> 84e70c55
 
 import { getUserRole } from "@docspace/common/utils";
 import Filter from "@docspace/common/api/people/filter";
@@ -51,17 +44,17 @@
 
   const [isLoading, setIsLoading] = useLoadingWithTimeout(
     LOADER_TIMEOUT,
-    false,
+    false
   );
   const [isLoadingSearch, setIsLoadingSearch] = useLoadingWithTimeout(
     LOADER_TIMEOUT,
-    false,
+    false
   );
   const [isLoadingNextPage, setIsLoadingNextPage] = useState<boolean>(false);
 
   const accessOptions = getAccessOptions(t);
   const selectedAccess = accessOptions.filter(
-    (access) => access.access === ShareAccessRights.FullAccess,
+    (access) => access.access === ShareAccessRights.FullAccess
   )[0];
 
   const onSearch = (value: string, callback) => {
@@ -77,7 +70,7 @@
   const onLoadNextPage = (
     startIndex: number,
     search = searchValue,
-    callback,
+    callback
   ) => {
     const pageCount = 100;
 
@@ -205,7 +198,7 @@
 }))(
   observer(
     withTranslation(["SharingPanel", "PeopleTranslations", "Common"])(
-      withLoader(AddGroupManagerPanel)(<Loaders.DialogAsideLoader isPanel />),
-    ),
-  ),
+      withLoader(AddGroupManagerPanel)(<Loaders.DialogAsideLoader isPanel />)
+    )
+  )
 );