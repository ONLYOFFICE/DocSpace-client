--- conflicted
+++ resolved
@@ -1,9 +1,5 @@
 {
   "LblInviteAgain": "Convidar novamente",
   "MessageEmailActivationInstuctionsSentOnEmail": "As instruções de ativação de e-mail foram enviadas para o endereço de e-mail <1>{{email}}</1>",
-<<<<<<< HEAD
-  "ReassignmentData": "Reatribuição de dados",
-=======
->>>>>>> b39b2949
   "UserStatus": "Status"
 }