import styled, { css } from "styled-components";
import Base from "../themes/base";
import { AddRoleButton, EveryoneRoleIcon } from "./svg";

const StyledFillingRoleSelector = styled.div`
  height: 100%;
  display: flex;
  flex-direction: column;
  gap: 4px;

  .list-header {
    font-weight: 600;
    font-size: 14px;
    line-height: 16px;
    padding: 8px 0;
  }

  .truncate {
    white-space: nowrap;
    overflow: hidden;
    text-overflow: ellipsis;
  }
`;

const StyledRow = styled.div`
  height: 48px;
  display: flex;
  align-items: center;
  gap: 8px;
  width: 100%;
  box-sizing: border-box;

  @media (hover: hover) {
    &:hover {
      background: ${(props) => props.theme.selector.item.hoverBackground};
    }
  }
`;

const StyledUserRow = styled.div`
  height: 48px;
  display: flex;
  gap: 12px;
  align-items: center;
  justify-content: space-between;
  width: 100%;
  box-sizing: border-box;

  .content {
    display: flex;
    align-items: center;
    gap: 8px;
    width: calc(100% - 32px - 12px);
  }

  .user-with-role {
    display: flex;
    flex-direction: column;
    width: inherit;

    .user {
      width: 100%;
    }
  }

  @media (hover: hover) {
    &:hover {
      background: ${(props) => props.theme.selector.item.hoverBackground};
    }
  }

  .remove-image {
    @media (hover: hover) {
      &:hover {
        cursor: pointer;
      }
    }
  }
`;

const StyledAssignedRole = styled.div`
  color: ${(props) => props.theme.startFillingPanel.assignedRoleColor};
  font-weight: 400;
  font-size: 10px;
  line-height: 14px;
`;

StyledAssignedRole.defaultProps = { theme: Base };

const StyledNumber = styled.div`
  font-weight: 600;
  font-size: 14px;
  line-height: 16px;
  color: #a3a9ae;
`;

const StyledAvatar = styled.img`
  min-width: 32px;
  height: 32px;
  width: 32px;
  border-radius: 50%;
`;

const StyledAddRoleButton = styled(AddRoleButton)`
  min-width: 32px;
  width: 32px;
  height: 32px;

  path {
    fill: ${(props) => props.color};
  }

  rect {
    stroke: ${(props) => props.color};
  }

  @media (hover: hover) {
    &:hover {
      cursor: pointer;
    }
  }
`;

const StyledEveryoneRoleIcon = styled(EveryoneRoleIcon)`
  min-width: 32px;
  width: 32px;
  height: 32px;
`;

const StyledRole = styled.div`
  font-weight: 600;
  font-size: 14px;
  line-height: 16px;
`;

<<<<<<< HEAD
=======
const StyledAssignedRole = styled.div`
  padding-left: 4px;
  ${(props) =>
    props.theme.interfaceDirection === "rtl" &&
    css`
      padding-right: 4px;
      padding-left: auto;
    `}
  color: rgba(170, 170, 170, 1);

  ::before {
    content: "(";
  }
  ::after {
    content: ")";
  }
`;

>>>>>>> 0c94da69
const StyledEveryoneRoleContainer = styled.div`
  display: flex;
  flex-direction: column;

  .title {
    display: flex;
  }

  .role-description {
    font-weight: 400;
    font-size: 10px;
    line-height: 14px;
    color: #657077;
  }
`;

const StyledTooltip = styled.div`
  display: ${(props) => (props.visibleTooltip ? "flex" : "none")};
  flex-direction: column;
  background: ${(props) => props.theme.startFillingPanel.tooltipBackground};
  border-radius: 6px;
  font-size: 12px;
  line-height: 16px;
  padding: 12px 16px;
  box-sizing: border-box;
  margin: 8px 0;

  .help-icon {
    path,
    circle,
    rect {
      fill: #ed7309;
    }
  }

  .cross-icon {
    path {
      fill: #a3a9ae;
    }

    &:hover {
      cursor: pointer;
    }
  }

  .title-container {
    display: flex;
    justify-content: space-between;
    padding-bottom: 4px;
  }

  .title-tooltip {
    display: flex;
    gap: 8px;
  }

  .title {
    font-weight: 600;
  }

  .description {
    color: ${(props) => props.theme.startFillingPanel.tooltipDescription};
    font-weight: 400;
  }
`;

StyledTooltip.defaultProps = { theme: Base };

export {
  StyledFillingRoleSelector,
  StyledRow,
  StyledNumber,
  StyledAddRoleButton,
  StyledEveryoneRoleIcon,
  StyledRole,
  StyledEveryoneRoleContainer,
  StyledTooltip,
  StyledAssignedRole,
  StyledAvatar,
  StyledUserRow,
};<|MERGE_RESOLUTION|>--- conflicted
+++ resolved
@@ -133,8 +133,6 @@
   line-height: 16px;
 `;
 
-<<<<<<< HEAD
-=======
 const StyledAssignedRole = styled.div`
   padding-left: 4px;
   ${(props) =>
@@ -153,7 +151,6 @@
   }
 `;
 
->>>>>>> 0c94da69
 const StyledEveryoneRoleContainer = styled.div`
   display: flex;
   flex-direction: column;
