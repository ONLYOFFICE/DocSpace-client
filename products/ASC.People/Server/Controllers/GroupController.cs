﻿using System;
using System.Collections.Generic;
using System.Linq;
using ASC.Api.Core;
using ASC.Api.Utils;
using ASC.Common.Web;
using ASC.Core;
using ASC.Core.Users;
using ASC.MessagingSystem;
using ASC.People.Models;
using ASC.Web.Api.Models;
using ASC.Web.Api.Routing;
using ASC.Web.Core.Users;
using ASC.Web.Studio.Utility;
using Microsoft.AspNetCore.Mvc;
using SecurityContext = ASC.Core.SecurityContext;

namespace ASC.Employee.Core.Controllers
{
    [DefaultRoute]
    [ApiController]
    public class GroupController : ControllerBase
    {
        public Common.Logging.LogManager LogManager { get; }
        public ApiContext ApiContext { get; }
        public MessageService MessageService { get; }

        public UserManager UserManager { get; }
        public UserPhotoManager UserPhotoManager { get; }
        public SecurityContext SecurityContext { get; }
        public PermissionContext PermissionContext { get; }
        public CommonLinkUtility CommonLinkUtility { get; }

        public GroupController(
            Common.Logging.LogManager logManager,
            MessageService messageService,
            ApiContext apiContext,
            UserManager userManager,
            UserPhotoManager userPhotoManager,
            SecurityContext securityContext,
            PermissionContext permissionContext,
            CommonLinkUtility commonLinkUtility)
        {
            LogManager = logManager;
            MessageService = messageService;
            ApiContext = apiContext;
            UserManager = userManager;
            UserPhotoManager = userPhotoManager;
            SecurityContext = securityContext;
            PermissionContext = permissionContext;
            CommonLinkUtility = commonLinkUtility;
        }

        [Read]
        public IEnumerable<GroupWrapperSummary> GetAll()
        {
            return UserManager.GetDepartments().Select(x => new GroupWrapperSummary(x, UserManager));
        }

        [Read("{groupid}")]
        public GroupWrapperFull GetById(Guid groupid)
        {
            return new GroupWrapperFull(GetGroupInfo(groupid), true, ApiContext, UserManager, UserPhotoManager, CommonLinkUtility);
        }

        [Read("user/{userid}")]
        public IEnumerable<GroupWrapperSummary> GetByUserId(Guid userid)
        {
            return UserManager.GetUserGroups(userid).Select(x => new GroupWrapperSummary(x, UserManager));
        }

        [Create]
        public GroupWrapperFull AddGroup(GroupModel groupModel)
        {
            PermissionContext.DemandPermissions(Constants.Action_EditGroups, Constants.Action_AddRemoveUser);

            var group = UserManager.SaveGroupInfo(new GroupInfo { Name = groupModel.GroupName });

            TransferUserToDepartment(groupModel.GroupManager, @group, true);
            if (groupModel.Members != null)
            {
                foreach (var member in groupModel.Members)
                {
                    TransferUserToDepartment(member, group, false);
                }
            }

            MessageService.Send(MessageAction.GroupCreated, MessageTarget.Create(group.ID), group.Name);

            return new GroupWrapperFull(group, true, ApiContext, UserManager, UserPhotoManager, CommonLinkUtility);
        }

        [Update("{groupid}")]
        public GroupWrapperFull UpdateGroup(Guid groupid, GroupModel groupModel)
        {
<<<<<<< HEAD
            PermissionContext.DemandPermissions(Constants.Action_EditGroups, Constants.Action_AddRemoveUser);
            var group = UserManager.GetGroups().SingleOrDefault(x => x.ID == groupModel.Groupid).NotFoundIfNull("group not found");
            if (group.ID == Constants.LostGroupInfo.ID)
=======
            SecurityContext.DemandPermissions(Tenant, Constants.Action_EditGroups, Constants.Action_AddRemoveUser);
            var group = CoreContext.UserManager.GetGroups(Tenant.TenantId).SingleOrDefault(x => x.ID == groupid).NotFoundIfNull("group not found");
            if (groupid == Constants.LostGroupInfo.ID)
>>>>>>> 23c00b45
            {
                throw new ItemNotFoundException("group not found");
            }

            group.Name = groupModel.GroupName ?? group.Name;
            UserManager.SaveGroupInfo(group);

<<<<<<< HEAD
            RemoveMembersFrom(new GroupModel { Groupid = groupModel.Groupid, Members = UserManager.GetUsersByGroup(groupModel.Groupid, EmployeeStatus.All).Select(u => u.ID).Where(id => !groupModel.Members.Contains(id)) });
=======
            RemoveMembersFrom(new GroupModel { Groupid = groupid, Members = CoreContext.UserManager.GetUsersByGroup(Tenant, groupid, EmployeeStatus.All).Select(u => u.ID).Where(id => !groupModel.Members.Contains(id)) });
>>>>>>> 23c00b45

            TransferUserToDepartment(groupModel.GroupManager, @group, true);
            if (groupModel.Members != null)
            {
                foreach (var member in groupModel.Members)
                {
                    TransferUserToDepartment(member, group, false);
                }
            }

            MessageService.Send(MessageAction.GroupUpdated, MessageTarget.Create(groupid), group.Name);

            return GetById(groupModel.Groupid);
        }

        [Delete("{groupid}")]
        public GroupWrapperFull DeleteGroup(Guid groupid)
        {
            PermissionContext.DemandPermissions(Constants.Action_EditGroups, Constants.Action_AddRemoveUser);
            var @group = GetGroupInfo(groupid);
            var groupWrapperFull = new GroupWrapperFull(group, false, ApiContext, UserManager, UserPhotoManager, CommonLinkUtility);

            UserManager.DeleteGroup(groupid);

            MessageService.Send(MessageAction.GroupDeleted, MessageTarget.Create(group.ID), group.Name);

            return groupWrapperFull;
        }

        private GroupInfo GetGroupInfo(Guid groupid)
        {
            var group = UserManager.GetGroups().SingleOrDefault(x => x.ID == groupid).NotFoundIfNull("group not found");
            if (group.ID == Constants.LostGroupInfo.ID)
                throw new ItemNotFoundException("group not found");
            return @group;
        }

        [Update("{groupid}/members/{newgroupid}")]
        public GroupWrapperFull TransferMembersTo(TransferGroupMembersModel transferGroupMembersModel)
        {
            PermissionContext.DemandPermissions(Constants.Action_EditGroups, Constants.Action_AddRemoveUser);
            var oldgroup = GetGroupInfo(transferGroupMembersModel.GroupId);

            var newgroup = GetGroupInfo(transferGroupMembersModel.NewGroupId);

            var users = UserManager.GetUsersByGroup(oldgroup.ID);
            foreach (var userInfo in users)
            {
                TransferUserToDepartment(userInfo.ID, newgroup, false);
            }
            return GetById(transferGroupMembersModel.NewGroupId);
        }

        [Create("{groupid}/members")]
        public GroupWrapperFull SetMembersTo(GroupModel groupModel)
        {
            RemoveMembersFrom(new GroupModel { Groupid = groupModel.Groupid, Members = UserManager.GetUsersByGroup(groupModel.Groupid).Select(x => x.ID) });
            AddMembersTo(groupModel);
            return GetById(groupModel.Groupid);
        }

        [Update("{groupid}/members")]
        public GroupWrapperFull AddMembersTo(GroupModel groupModel)
        {
            PermissionContext.DemandPermissions(Constants.Action_EditGroups, Constants.Action_AddRemoveUser);
            var group = GetGroupInfo(groupModel.Groupid);

            foreach (var userId in groupModel.Members)
            {
                TransferUserToDepartment(userId, group, false);
            }
            return GetById(group.ID);
        }

        [Update("{groupid}/manager")]
        public GroupWrapperFull SetManager(SetManagerModel setManagerModel)
        {
            var group = GetGroupInfo(setManagerModel.GroupId);
            if (UserManager.UserExists(setManagerModel.UserId))
            {
                UserManager.SetDepartmentManager(group.ID, setManagerModel.UserId);
            }
            else
            {
                throw new ItemNotFoundException("user not found");
            }
            return GetById(setManagerModel.GroupId);
        }

        [Delete("{groupid}/members")]
        public GroupWrapperFull RemoveMembersFrom(GroupModel groupModel)
        {
            PermissionContext.DemandPermissions(Constants.Action_EditGroups, Constants.Action_AddRemoveUser);
            var group = GetGroupInfo(groupModel.Groupid);

            foreach (var userId in groupModel.Members)
            {
                RemoveUserFromDepartment(userId, group);
            }
            return GetById(group.ID);
        }

        private void RemoveUserFromDepartment(Guid userId, GroupInfo @group)
        {
            if (!UserManager.UserExists(userId)) return;

            var user = UserManager.GetUsers(userId);
            UserManager.RemoveUserFromGroup(user.ID, @group.ID);
            UserManager.SaveUserInfo(user);
        }

        private void TransferUserToDepartment(Guid userId, GroupInfo group, bool setAsManager)
        {
            if (!UserManager.UserExists(userId) && userId != Guid.Empty) return;

            if (setAsManager)
            {
                UserManager.SetDepartmentManager(@group.ID, userId);
            }
            UserManager.AddUserIntoGroup(userId, @group.ID);
        }
    }
}<|MERGE_RESOLUTION|>--- conflicted
+++ resolved
@@ -1,239 +1,229 @@
-﻿using System;
-using System.Collections.Generic;
-using System.Linq;
-using ASC.Api.Core;
-using ASC.Api.Utils;
-using ASC.Common.Web;
-using ASC.Core;
-using ASC.Core.Users;
-using ASC.MessagingSystem;
-using ASC.People.Models;
-using ASC.Web.Api.Models;
-using ASC.Web.Api.Routing;
-using ASC.Web.Core.Users;
-using ASC.Web.Studio.Utility;
-using Microsoft.AspNetCore.Mvc;
-using SecurityContext = ASC.Core.SecurityContext;
-
-namespace ASC.Employee.Core.Controllers
-{
-    [DefaultRoute]
-    [ApiController]
-    public class GroupController : ControllerBase
-    {
-        public Common.Logging.LogManager LogManager { get; }
-        public ApiContext ApiContext { get; }
-        public MessageService MessageService { get; }
-
-        public UserManager UserManager { get; }
-        public UserPhotoManager UserPhotoManager { get; }
-        public SecurityContext SecurityContext { get; }
-        public PermissionContext PermissionContext { get; }
-        public CommonLinkUtility CommonLinkUtility { get; }
-
-        public GroupController(
-            Common.Logging.LogManager logManager,
-            MessageService messageService,
-            ApiContext apiContext,
-            UserManager userManager,
-            UserPhotoManager userPhotoManager,
-            SecurityContext securityContext,
-            PermissionContext permissionContext,
-            CommonLinkUtility commonLinkUtility)
-        {
-            LogManager = logManager;
-            MessageService = messageService;
-            ApiContext = apiContext;
-            UserManager = userManager;
-            UserPhotoManager = userPhotoManager;
-            SecurityContext = securityContext;
-            PermissionContext = permissionContext;
-            CommonLinkUtility = commonLinkUtility;
-        }
-
-        [Read]
-        public IEnumerable<GroupWrapperSummary> GetAll()
-        {
-            return UserManager.GetDepartments().Select(x => new GroupWrapperSummary(x, UserManager));
-        }
-
-        [Read("{groupid}")]
-        public GroupWrapperFull GetById(Guid groupid)
-        {
-            return new GroupWrapperFull(GetGroupInfo(groupid), true, ApiContext, UserManager, UserPhotoManager, CommonLinkUtility);
-        }
-
-        [Read("user/{userid}")]
-        public IEnumerable<GroupWrapperSummary> GetByUserId(Guid userid)
-        {
-            return UserManager.GetUserGroups(userid).Select(x => new GroupWrapperSummary(x, UserManager));
-        }
-
-        [Create]
-        public GroupWrapperFull AddGroup(GroupModel groupModel)
-        {
-            PermissionContext.DemandPermissions(Constants.Action_EditGroups, Constants.Action_AddRemoveUser);
-
-            var group = UserManager.SaveGroupInfo(new GroupInfo { Name = groupModel.GroupName });
-
-            TransferUserToDepartment(groupModel.GroupManager, @group, true);
-            if (groupModel.Members != null)
-            {
-                foreach (var member in groupModel.Members)
-                {
-                    TransferUserToDepartment(member, group, false);
-                }
-            }
-
-            MessageService.Send(MessageAction.GroupCreated, MessageTarget.Create(group.ID), group.Name);
-
-            return new GroupWrapperFull(group, true, ApiContext, UserManager, UserPhotoManager, CommonLinkUtility);
-        }
-
-        [Update("{groupid}")]
-        public GroupWrapperFull UpdateGroup(Guid groupid, GroupModel groupModel)
-        {
-<<<<<<< HEAD
-            PermissionContext.DemandPermissions(Constants.Action_EditGroups, Constants.Action_AddRemoveUser);
-            var group = UserManager.GetGroups().SingleOrDefault(x => x.ID == groupModel.Groupid).NotFoundIfNull("group not found");
-            if (group.ID == Constants.LostGroupInfo.ID)
-=======
-            SecurityContext.DemandPermissions(Tenant, Constants.Action_EditGroups, Constants.Action_AddRemoveUser);
-            var group = CoreContext.UserManager.GetGroups(Tenant.TenantId).SingleOrDefault(x => x.ID == groupid).NotFoundIfNull("group not found");
-            if (groupid == Constants.LostGroupInfo.ID)
->>>>>>> 23c00b45
-            {
-                throw new ItemNotFoundException("group not found");
-            }
-
-            group.Name = groupModel.GroupName ?? group.Name;
-            UserManager.SaveGroupInfo(group);
-
-<<<<<<< HEAD
-            RemoveMembersFrom(new GroupModel { Groupid = groupModel.Groupid, Members = UserManager.GetUsersByGroup(groupModel.Groupid, EmployeeStatus.All).Select(u => u.ID).Where(id => !groupModel.Members.Contains(id)) });
-=======
-            RemoveMembersFrom(new GroupModel { Groupid = groupid, Members = CoreContext.UserManager.GetUsersByGroup(Tenant, groupid, EmployeeStatus.All).Select(u => u.ID).Where(id => !groupModel.Members.Contains(id)) });
->>>>>>> 23c00b45
-
-            TransferUserToDepartment(groupModel.GroupManager, @group, true);
-            if (groupModel.Members != null)
-            {
-                foreach (var member in groupModel.Members)
-                {
-                    TransferUserToDepartment(member, group, false);
-                }
-            }
-
-            MessageService.Send(MessageAction.GroupUpdated, MessageTarget.Create(groupid), group.Name);
-
-            return GetById(groupModel.Groupid);
-        }
-
-        [Delete("{groupid}")]
-        public GroupWrapperFull DeleteGroup(Guid groupid)
-        {
-            PermissionContext.DemandPermissions(Constants.Action_EditGroups, Constants.Action_AddRemoveUser);
-            var @group = GetGroupInfo(groupid);
-            var groupWrapperFull = new GroupWrapperFull(group, false, ApiContext, UserManager, UserPhotoManager, CommonLinkUtility);
-
-            UserManager.DeleteGroup(groupid);
-
-            MessageService.Send(MessageAction.GroupDeleted, MessageTarget.Create(group.ID), group.Name);
-
-            return groupWrapperFull;
-        }
-
-        private GroupInfo GetGroupInfo(Guid groupid)
-        {
-            var group = UserManager.GetGroups().SingleOrDefault(x => x.ID == groupid).NotFoundIfNull("group not found");
-            if (group.ID == Constants.LostGroupInfo.ID)
-                throw new ItemNotFoundException("group not found");
-            return @group;
-        }
-
-        [Update("{groupid}/members/{newgroupid}")]
-        public GroupWrapperFull TransferMembersTo(TransferGroupMembersModel transferGroupMembersModel)
-        {
-            PermissionContext.DemandPermissions(Constants.Action_EditGroups, Constants.Action_AddRemoveUser);
-            var oldgroup = GetGroupInfo(transferGroupMembersModel.GroupId);
-
-            var newgroup = GetGroupInfo(transferGroupMembersModel.NewGroupId);
-
-            var users = UserManager.GetUsersByGroup(oldgroup.ID);
-            foreach (var userInfo in users)
-            {
-                TransferUserToDepartment(userInfo.ID, newgroup, false);
-            }
-            return GetById(transferGroupMembersModel.NewGroupId);
-        }
-
-        [Create("{groupid}/members")]
-        public GroupWrapperFull SetMembersTo(GroupModel groupModel)
-        {
-            RemoveMembersFrom(new GroupModel { Groupid = groupModel.Groupid, Members = UserManager.GetUsersByGroup(groupModel.Groupid).Select(x => x.ID) });
-            AddMembersTo(groupModel);
-            return GetById(groupModel.Groupid);
-        }
-
-        [Update("{groupid}/members")]
-        public GroupWrapperFull AddMembersTo(GroupModel groupModel)
-        {
-            PermissionContext.DemandPermissions(Constants.Action_EditGroups, Constants.Action_AddRemoveUser);
-            var group = GetGroupInfo(groupModel.Groupid);
-
-            foreach (var userId in groupModel.Members)
-            {
-                TransferUserToDepartment(userId, group, false);
-            }
-            return GetById(group.ID);
-        }
-
-        [Update("{groupid}/manager")]
-        public GroupWrapperFull SetManager(SetManagerModel setManagerModel)
-        {
-            var group = GetGroupInfo(setManagerModel.GroupId);
-            if (UserManager.UserExists(setManagerModel.UserId))
-            {
-                UserManager.SetDepartmentManager(group.ID, setManagerModel.UserId);
-            }
-            else
-            {
-                throw new ItemNotFoundException("user not found");
-            }
-            return GetById(setManagerModel.GroupId);
-        }
-
-        [Delete("{groupid}/members")]
-        public GroupWrapperFull RemoveMembersFrom(GroupModel groupModel)
-        {
-            PermissionContext.DemandPermissions(Constants.Action_EditGroups, Constants.Action_AddRemoveUser);
-            var group = GetGroupInfo(groupModel.Groupid);
-
-            foreach (var userId in groupModel.Members)
-            {
-                RemoveUserFromDepartment(userId, group);
-            }
-            return GetById(group.ID);
-        }
-
-        private void RemoveUserFromDepartment(Guid userId, GroupInfo @group)
-        {
-            if (!UserManager.UserExists(userId)) return;
-
-            var user = UserManager.GetUsers(userId);
-            UserManager.RemoveUserFromGroup(user.ID, @group.ID);
-            UserManager.SaveUserInfo(user);
-        }
-
-        private void TransferUserToDepartment(Guid userId, GroupInfo group, bool setAsManager)
-        {
-            if (!UserManager.UserExists(userId) && userId != Guid.Empty) return;
-
-            if (setAsManager)
-            {
-                UserManager.SetDepartmentManager(@group.ID, userId);
-            }
-            UserManager.AddUserIntoGroup(userId, @group.ID);
-        }
-    }
+﻿using System;
+using System.Collections.Generic;
+using System.Linq;
+using ASC.Api.Core;
+using ASC.Api.Utils;
+using ASC.Common.Web;
+using ASC.Core;
+using ASC.Core.Users;
+using ASC.MessagingSystem;
+using ASC.People.Models;
+using ASC.Web.Api.Models;
+using ASC.Web.Api.Routing;
+using ASC.Web.Core.Users;
+using ASC.Web.Studio.Utility;
+using Microsoft.AspNetCore.Mvc;
+using SecurityContext = ASC.Core.SecurityContext;
+
+namespace ASC.Employee.Core.Controllers
+{
+    [DefaultRoute]
+    [ApiController]
+    public class GroupController : ControllerBase
+    {
+        public Common.Logging.LogManager LogManager { get; }
+        public ApiContext ApiContext { get; }
+        public MessageService MessageService { get; }
+
+        public UserManager UserManager { get; }
+        public UserPhotoManager UserPhotoManager { get; }
+        public SecurityContext SecurityContext { get; }
+        public PermissionContext PermissionContext { get; }
+        public CommonLinkUtility CommonLinkUtility { get; }
+
+        public GroupController(
+            Common.Logging.LogManager logManager,
+            MessageService messageService,
+            ApiContext apiContext,
+            UserManager userManager,
+            UserPhotoManager userPhotoManager,
+            SecurityContext securityContext,
+            PermissionContext permissionContext,
+            CommonLinkUtility commonLinkUtility)
+        {
+            LogManager = logManager;
+            MessageService = messageService;
+            ApiContext = apiContext;
+            UserManager = userManager;
+            UserPhotoManager = userPhotoManager;
+            SecurityContext = securityContext;
+            PermissionContext = permissionContext;
+            CommonLinkUtility = commonLinkUtility;
+        }
+
+        [Read]
+        public IEnumerable<GroupWrapperSummary> GetAll()
+        {
+            return UserManager.GetDepartments().Select(x => new GroupWrapperSummary(x, UserManager));
+        }
+
+        [Read("{groupid}")]
+        public GroupWrapperFull GetById(Guid groupid)
+        {
+            return new GroupWrapperFull(GetGroupInfo(groupid), true, ApiContext, UserManager, UserPhotoManager, CommonLinkUtility);
+        }
+
+        [Read("user/{userid}")]
+        public IEnumerable<GroupWrapperSummary> GetByUserId(Guid userid)
+        {
+            return UserManager.GetUserGroups(userid).Select(x => new GroupWrapperSummary(x, UserManager));
+        }
+
+        [Create]
+        public GroupWrapperFull AddGroup(GroupModel groupModel)
+        {
+            PermissionContext.DemandPermissions(Constants.Action_EditGroups, Constants.Action_AddRemoveUser);
+
+            var group = UserManager.SaveGroupInfo(new GroupInfo { Name = groupModel.GroupName });
+
+            TransferUserToDepartment(groupModel.GroupManager, @group, true);
+            if (groupModel.Members != null)
+            {
+                foreach (var member in groupModel.Members)
+                {
+                    TransferUserToDepartment(member, group, false);
+                }
+            }
+
+            MessageService.Send(MessageAction.GroupCreated, MessageTarget.Create(group.ID), group.Name);
+
+            return new GroupWrapperFull(group, true, ApiContext, UserManager, UserPhotoManager, CommonLinkUtility);
+        }
+
+        [Update("{groupid}")]
+        public GroupWrapperFull UpdateGroup(Guid groupid, GroupModel groupModel)
+        {
+            PermissionContext.DemandPermissions(Constants.Action_EditGroups, Constants.Action_AddRemoveUser);
+            var group = UserManager.GetGroups().SingleOrDefault(x => x.ID == groupid).NotFoundIfNull("group not found");
+            if (groupid == Constants.LostGroupInfo.ID)
+            {
+                throw new ItemNotFoundException("group not found");
+            }
+
+            group.Name = groupModel.GroupName ?? group.Name;
+            UserManager.SaveGroupInfo(group);
+
+            RemoveMembersFrom(new GroupModel { Groupid = groupid, Members = UserManager.GetUsersByGroup(groupid, EmployeeStatus.All).Select(u => u.ID).Where(id => !groupModel.Members.Contains(id)) });
+
+            TransferUserToDepartment(groupModel.GroupManager, @group, true);
+            if (groupModel.Members != null)
+            {
+                foreach (var member in groupModel.Members)
+                {
+                    TransferUserToDepartment(member, group, false);
+                }
+            }
+
+            MessageService.Send(MessageAction.GroupUpdated, MessageTarget.Create(groupid), group.Name);
+
+            return GetById(groupModel.Groupid);
+        }
+
+        [Delete("{groupid}")]
+        public GroupWrapperFull DeleteGroup(Guid groupid)
+        {
+            PermissionContext.DemandPermissions(Constants.Action_EditGroups, Constants.Action_AddRemoveUser);
+            var @group = GetGroupInfo(groupid);
+            var groupWrapperFull = new GroupWrapperFull(group, false, ApiContext, UserManager, UserPhotoManager, CommonLinkUtility);
+
+            UserManager.DeleteGroup(groupid);
+
+            MessageService.Send(MessageAction.GroupDeleted, MessageTarget.Create(group.ID), group.Name);
+
+            return groupWrapperFull;
+        }
+
+        private GroupInfo GetGroupInfo(Guid groupid)
+        {
+            var group = UserManager.GetGroups().SingleOrDefault(x => x.ID == groupid).NotFoundIfNull("group not found");
+            if (group.ID == Constants.LostGroupInfo.ID)
+                throw new ItemNotFoundException("group not found");
+            return @group;
+        }
+
+        [Update("{groupid}/members/{newgroupid}")]
+        public GroupWrapperFull TransferMembersTo(TransferGroupMembersModel transferGroupMembersModel)
+        {
+            PermissionContext.DemandPermissions(Constants.Action_EditGroups, Constants.Action_AddRemoveUser);
+            var oldgroup = GetGroupInfo(transferGroupMembersModel.GroupId);
+
+            var newgroup = GetGroupInfo(transferGroupMembersModel.NewGroupId);
+
+            var users = UserManager.GetUsersByGroup(oldgroup.ID);
+            foreach (var userInfo in users)
+            {
+                TransferUserToDepartment(userInfo.ID, newgroup, false);
+            }
+            return GetById(transferGroupMembersModel.NewGroupId);
+        }
+
+        [Create("{groupid}/members")]
+        public GroupWrapperFull SetMembersTo(GroupModel groupModel)
+        {
+            RemoveMembersFrom(new GroupModel { Groupid = groupModel.Groupid, Members = UserManager.GetUsersByGroup(groupModel.Groupid).Select(x => x.ID) });
+            AddMembersTo(groupModel);
+            return GetById(groupModel.Groupid);
+        }
+
+        [Update("{groupid}/members")]
+        public GroupWrapperFull AddMembersTo(GroupModel groupModel)
+        {
+            PermissionContext.DemandPermissions(Constants.Action_EditGroups, Constants.Action_AddRemoveUser);
+            var group = GetGroupInfo(groupModel.Groupid);
+
+            foreach (var userId in groupModel.Members)
+            {
+                TransferUserToDepartment(userId, group, false);
+            }
+            return GetById(group.ID);
+        }
+
+        [Update("{groupid}/manager")]
+        public GroupWrapperFull SetManager(SetManagerModel setManagerModel)
+        {
+            var group = GetGroupInfo(setManagerModel.GroupId);
+            if (UserManager.UserExists(setManagerModel.UserId))
+            {
+                UserManager.SetDepartmentManager(group.ID, setManagerModel.UserId);
+            }
+            else
+            {
+                throw new ItemNotFoundException("user not found");
+            }
+            return GetById(setManagerModel.GroupId);
+        }
+
+        [Delete("{groupid}/members")]
+        public GroupWrapperFull RemoveMembersFrom(GroupModel groupModel)
+        {
+            PermissionContext.DemandPermissions(Constants.Action_EditGroups, Constants.Action_AddRemoveUser);
+            var group = GetGroupInfo(groupModel.Groupid);
+
+            foreach (var userId in groupModel.Members)
+            {
+                RemoveUserFromDepartment(userId, group);
+            }
+            return GetById(group.ID);
+        }
+
+        private void RemoveUserFromDepartment(Guid userId, GroupInfo @group)
+        {
+            if (!UserManager.UserExists(userId)) return;
+
+            var user = UserManager.GetUsers(userId);
+            UserManager.RemoveUserFromGroup(user.ID, @group.ID);
+            UserManager.SaveUserInfo(user);
+        }
+
+        private void TransferUserToDepartment(Guid userId, GroupInfo group, bool setAsManager)
+        {
+            if (!UserManager.UserExists(userId) && userId != Guid.Empty) return;
+
+            if (setAsManager)
+            {
+                UserManager.SetDepartmentManager(@group.ID, userId);
+            }
+            UserManager.AddUserIntoGroup(userId, @group.ID);
+        }
+    }
 }