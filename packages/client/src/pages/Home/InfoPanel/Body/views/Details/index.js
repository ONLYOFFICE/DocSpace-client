// (c) Copyright Ascensio System SIA 2009-2024
//
// This program is a free software product.
// You can redistribute it and/or modify it under the terms
// of the GNU Affero General Public License (AGPL) version 3 as published by the Free Software
// Foundation. In accordance with Section 7(a) of the GNU AGPL its Section 15 shall be amended
// to the effect that Ascensio System SIA expressly excludes the warranty of non-infringement of
// any third-party rights.
//
// This program is distributed WITHOUT ANY WARRANTY, without even the implied warranty
// of MERCHANTABILITY or FITNESS FOR A PARTICULAR  PURPOSE. For details, see
// the GNU AGPL at: http://www.gnu.org/licenses/agpl-3.0.html
//
// You can contact Ascensio System SIA at Lubanas st. 125a-25, Riga, Latvia, EU, LV-1021.
//
// The  interactive user interfaces in modified source and object code versions of the Program must
// display Appropriate Legal Notices, as required under Section 5 of the GNU AGPL version 3.
//
// Pursuant to Section 7(b) of the License you must retain the original Product logo when
// distributing the program. Pursuant to Section 7(e) we decline to grant you any rights under
// trademark law for use of our trademarks.
//
// All the Product's GUI elements, including illustrations and icon sets, as well as technical writing
// content are licensed under the terms of the Creative Commons Attribution-ShareAlike 4.0
// International. See the License terms at http://creativecommons.org/licenses/by-sa/4.0/legalcode

import React, { useState, useEffect, useCallback } from "react";
import { useNavigate } from "react-router-dom";
import { inject } from "mobx-react";
import { withTranslation } from "react-i18next";
<<<<<<< HEAD
import FormReactSvgUrl from "PUBLIC_DIR/images/access.form.react.svg?url";
import { FileType, FolderType, RoomsType } from "@docspace/shared/enums";
import { Text } from "@docspace/shared/components/text";
import { Button } from "@docspace/shared/components/button";

import DetailsHelper from "../../helpers/DetailsHelper.js";
import {
  StyledNoThumbnail,
  StyledThumbnail,
  StyledPublicRoomBar,
} from "../../styles/details.js";
import { StyledProperties, StyledSubtitle } from "../../styles/common.js";
import { RoomIcon } from "@docspace/shared/components/room-icon";
=======

import { isMobile } from "@docspace/shared/utils";
import { Text } from "@docspace/shared/components/text";
import { FileType, FolderType } from "@docspace/shared/enums";
import { RoomIcon } from "@docspace/shared/components/room-icon";
import { getRoomBadgeUrl } from "@docspace/shared/utils/getRoomBadgeUrl";

import DetailsHelper from "../../helpers/DetailsHelper.js";
import { StyledNoThumbnail, StyledThumbnail } from "../../styles/details";
import { StyledProperties, StyledSubtitle } from "../../styles/common";

>>>>>>> 811d6e73
const Details = ({
  t,
  selection,
  culture,
  createThumbnail,
  getInfoPanelItemIcon,
  openUser,
  isVisitor,
  isCollaborator,
  selectTag,
  isArchive,
  isDefaultRoomsQuotaSet,
  setNewInfoPanelSelection,
<<<<<<< HEAD
  onCreateRoomFromTemplate,
=======
  getLogoCoverModel,
  onChangeFile,
  roomLifetime,
>>>>>>> 811d6e73
}) => {
  const [itemProperties, setItemProperties] = useState([]);

  const [isThumbnailError, setIsThumbmailError] = useState(false);
  const onThumbnailError = () => setIsThumbmailError(true);

  const navigate = useNavigate();

  const detailsHelper = new DetailsHelper({
    isCollaborator,
    isVisitor,
    t,
    item: selection,
    openUser,
    navigate,
    culture,
    selectTag,
    isDefaultRoomsQuotaSet,
    setNewInfoPanelSelection,
    roomLifetime,
  });

  const createThumbnailAction = useCallback(async () => {
    setItemProperties(detailsHelper.getPropertyList());

    if (
      !selection.isFolder &&
      selection.thumbnailStatus === 0 &&
      (selection.fileType === FileType.Image ||
        selection.fileType === FileType.Spreadsheet ||
        selection.fileType === FileType.Presentation ||
        selection.fileType === FileType.Document)
    ) {
      await createThumbnail(selection.id);
    }
  }, [selection]);

<<<<<<< HEAD
  const onCreateRoom = () => {
    onCreateRoomFromTemplate(selection);
=======
  const onChangeFileContext = (e) => {
    onChangeFile(e, t);
>>>>>>> 811d6e73
  };

  useEffect(() => {
    createThumbnailAction();
  }, [selection, createThumbnailAction]);

  const currentIcon = selection?.logo?.large
    ? selection?.logo?.large
    : selection?.logo?.cover
      ? selection?.logo
      : getInfoPanelItemIcon(selection, 96);

  const badgeUrl = getRoomBadgeUrl(selection, 24);

  //console.log("InfoPanel->Details render", { selection });

  const isLoadedRoomIcon = !!selection.logo?.cover || !!selection.logo?.large;
  const showDefaultRoomIcon = !isLoadedRoomIcon && selection.isRoom;

<<<<<<< HEAD
  // const isTemplate = selection.roomType === RoomsType.TemplateRoom; //TODO: Templates
  const isTemplate = true; //TODO: Templates
=======
  const hasImage = selection?.logo?.original;
  const model = getLogoCoverModel(t, hasImage);
>>>>>>> 811d6e73

  return (
    <>
      {isTemplate ? (
        <StyledPublicRoomBar
          headerText={t("Files:RoomTemplate")}
          iconName={FormReactSvgUrl} // #657077 //TODO: Templates
          bodyText={
            <>
              <Text
                fontSize="12px"
                fontWeight={400}
                className="room-template_text"
              >
                {t("Files:RoomTemplateDescription")}
              </Text>

              <Button
                label={t("Files:CreateRoom")}
                className="room-template_button"
                onClick={onCreateRoom}
                size="extraSmall"
                primary
              />
            </>
          }
        />
      ) : selection.thumbnailUrl && !isThumbnailError ? (
        <StyledThumbnail
          isImageOrMedia={
            selection?.viewAccessibility?.ImageView ||
            selection?.viewAccessibility?.MediaView
          }
        >
          <img
            src={`${selection.thumbnailUrl}&size=1280x720`}
            alt="thumbnail-image"
            //height={260}
            //width={360}
            onError={onThumbnailError}
          />
        </StyledThumbnail>
      ) : (
        <StyledNoThumbnail>
          <RoomIcon
            color={selection.logo?.color}
            title={selection.title}
            isArchive={isArchive}
            size="96px"
            radius="16px"
            isRoom={selection.isRoom}
            showDefault={showDefaultRoomIcon}
            imgClassName={`no-thumbnail-img ${selection.isRoom && "is-room"} ${
              selection.isRoom &&
              !isArchive &&
              selection.logo?.large &&
              "custom-logo"
            }`}
            logo={currentIcon}
            model={model}
            withEditing={
              (selection.isRoom && selection.security?.EditRoom) || false
            }
            dropDownManualX={isMobile() ? "-30px" : "-10px"}
            onChangeFile={onChangeFileContext}
            badgeUrl={badgeUrl}
          />
        </StyledNoThumbnail>
      )}
      <StyledSubtitle>
        <Text fontWeight="600" fontSize="14px">
          {t("Properties")}
        </Text>
      </StyledSubtitle>
      <StyledProperties>
        {itemProperties.map((property) => {
          return (
            <div
              id={property.id}
              key={property.title}
              className={`property ${property.className}`}
            >
              <Text className="property-title">{property.title}</Text>
              {property.content}
            </div>
          );
        })}
      </StyledProperties>
    </>
  );
};

export default inject(
  ({
    settingsStore,
    filesStore,
    filesActionsStore,
    infoPanelStore,
    userStore,
    currentQuotaStore,
    dialogsStore,
    avatarEditorDialogStore,
    selectedFolderStore,
  }) => {
    const {
      infoPanelSelection,
      getInfoPanelItemIcon,
      openUser,
      setNewInfoPanelSelection,
      infoPanelRoom,
    } = infoPanelStore;
    const { createThumbnail } = filesStore;
    const { culture } = settingsStore;
    const { user } = userStore;

    const { selectTag, onCreateRoomFromTemplate } = filesActionsStore;

    const isVisitor = user.isVisitor;
    const isCollaborator = user.isCollaborator;

    const isArchive = infoPanelSelection?.rootFolderType === FolderType.Archive;
    const { isDefaultRoomsQuotaSet } = currentQuotaStore;

    return {
      culture,
      selection: infoPanelSelection,
      createThumbnail,
      getInfoPanelItemIcon,
      openUser,
      isVisitor,
      isCollaborator,
      selectTag,
      isArchive,
      isDefaultRoomsQuotaSet,
      setNewInfoPanelSelection,
<<<<<<< HEAD
      onCreateRoomFromTemplate,
=======
      getLogoCoverModel: dialogsStore.getLogoCoverModel,
      onChangeFile: avatarEditorDialogStore.onChangeFile,
      roomLifetime: infoPanelRoom?.lifetime ?? selectedFolderStore?.lifetime,
>>>>>>> 811d6e73
    };
  },
)(
  withTranslation([
    "InfoPanel",
    "Common",
    "Translations",
    "Files",
    "RoomLogoCover",
  ])(Details),
);<|MERGE_RESOLUTION|>--- conflicted
+++ resolved
@@ -28,33 +28,23 @@
 import { useNavigate } from "react-router-dom";
 import { inject } from "mobx-react";
 import { withTranslation } from "react-i18next";
-<<<<<<< HEAD
+
+import { isMobile } from "@docspace/shared/utils";
+import { Text } from "@docspace/shared/components/text";
 import FormReactSvgUrl from "PUBLIC_DIR/images/access.form.react.svg?url";
 import { FileType, FolderType, RoomsType } from "@docspace/shared/enums";
-import { Text } from "@docspace/shared/components/text";
+import { RoomIcon } from "@docspace/shared/components/room-icon";
+import { getRoomBadgeUrl } from "@docspace/shared/utils/getRoomBadgeUrl";
 import { Button } from "@docspace/shared/components/button";
 
 import DetailsHelper from "../../helpers/DetailsHelper.js";
+import { StyledProperties, StyledSubtitle } from "../../styles/common";
+
 import {
   StyledNoThumbnail,
   StyledThumbnail,
   StyledPublicRoomBar,
 } from "../../styles/details.js";
-import { StyledProperties, StyledSubtitle } from "../../styles/common.js";
-import { RoomIcon } from "@docspace/shared/components/room-icon";
-=======
-
-import { isMobile } from "@docspace/shared/utils";
-import { Text } from "@docspace/shared/components/text";
-import { FileType, FolderType } from "@docspace/shared/enums";
-import { RoomIcon } from "@docspace/shared/components/room-icon";
-import { getRoomBadgeUrl } from "@docspace/shared/utils/getRoomBadgeUrl";
-
-import DetailsHelper from "../../helpers/DetailsHelper.js";
-import { StyledNoThumbnail, StyledThumbnail } from "../../styles/details";
-import { StyledProperties, StyledSubtitle } from "../../styles/common";
-
->>>>>>> 811d6e73
 const Details = ({
   t,
   selection,
@@ -68,13 +58,10 @@
   isArchive,
   isDefaultRoomsQuotaSet,
   setNewInfoPanelSelection,
-<<<<<<< HEAD
-  onCreateRoomFromTemplate,
-=======
   getLogoCoverModel,
   onChangeFile,
   roomLifetime,
->>>>>>> 811d6e73
+  onCreateRoomFromTemplate,
 }) => {
   const [itemProperties, setItemProperties] = useState([]);
 
@@ -112,13 +99,12 @@
     }
   }, [selection]);
 
-<<<<<<< HEAD
+  const onChangeFileContext = (e) => {
+    onChangeFile(e, t);
+  };
+
   const onCreateRoom = () => {
     onCreateRoomFromTemplate(selection);
-=======
-  const onChangeFileContext = (e) => {
-    onChangeFile(e, t);
->>>>>>> 811d6e73
   };
 
   useEffect(() => {
@@ -138,13 +124,11 @@
   const isLoadedRoomIcon = !!selection.logo?.cover || !!selection.logo?.large;
   const showDefaultRoomIcon = !isLoadedRoomIcon && selection.isRoom;
 
-<<<<<<< HEAD
+  const hasImage = selection?.logo?.original;
+  const model = getLogoCoverModel(t, hasImage);
+
   // const isTemplate = selection.roomType === RoomsType.TemplateRoom; //TODO: Templates
   const isTemplate = true; //TODO: Templates
-=======
-  const hasImage = selection?.logo?.original;
-  const model = getLogoCoverModel(t, hasImage);
->>>>>>> 811d6e73
 
   return (
     <>
@@ -280,13 +264,10 @@
       isArchive,
       isDefaultRoomsQuotaSet,
       setNewInfoPanelSelection,
-<<<<<<< HEAD
-      onCreateRoomFromTemplate,
-=======
       getLogoCoverModel: dialogsStore.getLogoCoverModel,
       onChangeFile: avatarEditorDialogStore.onChangeFile,
       roomLifetime: infoPanelRoom?.lifetime ?? selectedFolderStore?.lifetime,
->>>>>>> 811d6e73
+      onCreateRoomFromTemplate,
     };
   },
 )(
