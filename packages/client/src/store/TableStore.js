// (c) Copyright Ascensio System SIA 2009-2024
//
// This program is a free software product.
// You can redistribute it and/or modify it under the terms
// of the GNU Affero General Public License (AGPL) version 3 as published by the Free Software
// Foundation. In accordance with Section 7(a) of the GNU AGPL its Section 15 shall be amended
// to the effect that Ascensio System SIA expressly excludes the warranty of non-infringement of
// any third-party rights.
//
// This program is distributed WITHOUT ANY WARRANTY, without even the implied warranty
// of MERCHANTABILITY or FITNESS FOR A PARTICULAR  PURPOSE. For details, see
// the GNU AGPL at: http://www.gnu.org/licenses/agpl-3.0.html
//
// You can contact Ascensio System SIA at Lubanas st. 125a-25, Riga, Latvia, EU, LV-1021.
//
// The  interactive user interfaces in modified source and object code versions of the Program must
// display Appropriate Legal Notices, as required under Section 5 of the GNU AGPL version 3.
//
// Pursuant to Section 7(b) of the License you must retain the original Product logo when
// distributing the program. Pursuant to Section 7(e) we decline to grant you any rights under
// trademark law for use of our trademarks.
//
// All the Product's GUI elements, including illustrations and icon sets, as well as technical writing
// content are licensed under the terms of the Creative Commons Attribution-ShareAlike 4.0
// International. See the License terms at http://creativecommons.org/licenses/by-sa/4.0/legalcode

import { makeAutoObservable } from "mobx";
import { TableVersions } from "SRC_DIR/helpers/constants";

const TABLE_COLUMNS = `filesTableColumns_ver-${TableVersions.Files}`;
const TABLE_ACCOUNTS_PEOPLE_COLUMNS = `peopleTableColumns_ver-${TableVersions.People}`;
const TABLE_ACCOUNTS_GROUPS_COLUMNS = `groupsTableColumns_ver-${TableVersions.Groups}`;
const TABLE_ACCOUNTS_INSIDE_GROUP_COLUMNS = `insideGroupTableColumns_ver-${TableVersions.InsideGroup}`;
const TABLE_ROOMS_COLUMNS = `roomsTableColumns_ver-${TableVersions.Rooms}`;
const TABLE_TEMPLATES_ROOM_COLUMNS = `templatesRoomsTableColumns_ver-${TableVersions.Rooms}`;
const TABLE_TRASH_COLUMNS = `trashTableColumns_ver-${TableVersions.Trash}`;
const TABLE_RECENT_COLUMNS = `recentTableColumns_ver-${TableVersions.Recent}`;

const COLUMNS_SIZE = `filesColumnsSize_ver-${TableVersions.Files}`;
const COLUMNS_ROOMS_SIZE = `roomsColumnsSize_ver-${TableVersions.Rooms}`;
const COLUMNS_TEMPLATES_ROOM_SIZE = `templatesRoomsColumnsSize_ver-${TableVersions.Rooms}`;
const COLUMNS_TRASH_SIZE = `trashColumnsSize_ver-${TableVersions.Trash}`;
const COLUMNS_RECENT_SIZE = `recentColumnsSize_ver-${TableVersions.Recent}`;

const COLUMNS_SIZE_INFO_PANEL = `filesColumnsSizeInfoPanel_ver-${TableVersions.Files}`;
const COLUMNS_ROOMS_SIZE_INFO_PANEL = `roomsColumnsSizeInfoPanel_ver-${TableVersions.Rooms}`;
const COLUMNS_TEMPLATES_ROOM_SIZE_INFO_PANEL = `templatesRoomsColumnsSizeInfoPanel_ver-${TableVersions.Rooms}`;
const COLUMNS_TRASH_SIZE_INFO_PANEL = `trashColumnsSizeInfoPanel_ver-${TableVersions.Trash}`;
const COLUMNS_RECENT_SIZE_INFO_PANEL = `recentColumnsSizeInfoPanel_ver-${TableVersions.Recent}`;

class TableStore {
  authStore;
  treeFoldersStore;
  userStore;
  settingsStore;

  roomColumnNameIsEnabled = true; // always true
  roomColumnTypeIsEnabled = false;
  roomColumnTagsIsEnabled = true;
  roomColumnOwnerIsEnabled = false;
  roomColumnQuickButtonsIsEnabled = true;
  roomColumnActivityIsEnabled = true;
  roomQuotaColumnIsEnable = false;

  nameColumnIsEnabled = true; // always true
  authorColumnIsEnabled = false;
  roomColumnIsEnabled = true;
  erasureColumnIsEnabled = true;
  createdColumnIsEnabled = true;
  modifiedColumnIsEnabled = true;
  sizeColumnIsEnabled = true;
  typeColumnIsEnabled = true;
  quickButtonsColumnIsEnabled = true;
  lastOpenedColumnIsEnabled = true;
  contentColumnsIsEnabled = true;

  authorTrashColumnIsEnabled = true;
  createdTrashColumnIsEnabled = false;
  sizeTrashColumnIsEnabled = false;
  typeTrashColumnIsEnabled = false;

  typeAccountsColumnIsEnabled = true;
  groupAccountsColumnIsEnabled = true;
  emailAccountsColumnIsEnabled = true;
  storageAccountsColumnIsEnabled = true;

  managerAccountsGroupsColumnIsEnabled = true;

  typeAccountsInsideGroupColumnIsEnabled = true;
  groupAccountsInsideGroupColumnIsEnabled = true;
  emailAccountsInsideGroupColumnIsEnabled = true;

  constructor(authStore, treeFoldersStore, userStore, settingsStore) {
    makeAutoObservable(this);

    this.authStore = authStore;
    this.treeFoldersStore = treeFoldersStore;
    this.userStore = userStore;
    this.settingsStore = settingsStore;
  }

  setRoomColumnType = (enable) => {
    this.roomColumnTypeIsEnabled = enable;
  };

  setTemplatesContent = (enable) => {
    this.contentColumnsIsEnabled = enable;
  };

  setRoomColumnTags = (enable) => {
    this.roomColumnTagsIsEnabled = enable;
  };

  setRoomColumnOwner = (enable) => {
    this.roomColumnOwnerIsEnabled = enable;
  };

  setRoomColumnActivity = (enable) => {
    this.roomColumnActivityIsEnabled = enable;
  };

  setRoomColumnQuota = (enable) => {
    this.roomQuotaColumnIsEnable = enable;
  };

  setAuthorColumn = (enable) => {
    this.authorColumnIsEnabled = enable;
  };

  setCreatedColumn = (enable) => {
    this.createdColumnIsEnabled = enable;
  };

  setModifiedColumn = (enable) => {
    this.modifiedColumnIsEnabled = enable;
  };

  setRoomColumn = (enable) => {
    this.roomColumnIsEnabled = enable;
  };

  setErasureColumn = (enable) => {
    this.erasureColumnIsEnabled = enable;
  };

  setSizeColumn = (enable) => {
    this.sizeColumnIsEnabled = enable;
  };

  setTypeColumn = (enable) => {
    this.typeColumnIsEnabled = enable;
  };

  setQuickButtonsColumn = (enable) => {
    this.quickButtonsColumnIsEnabled = enable;
  };

  setAuthorTrashColumn = (enable) => (this.authorTrashColumnIsEnabled = enable);
  setCreatedTrashColumn = (enable) =>
    (this.createdTrashColumnIsEnabled = enable);
  setSizeTrashColumn = (enable) => (this.sizeTrashColumnIsEnabled = enable);
  setTypeTrashColumn = (enable) => (this.typeTrashColumnIsEnabled = enable);
  setLastOpenedColumn = (enable) => (this.lastOpenedColumnIsEnabled = enable);

  setAccountsColumnType = (enable) =>
    (this.typeAccountsColumnIsEnabled = enable);
  setAccountsColumnEmail = (enable) =>
    (this.emailAccountsColumnIsEnabled = enable);
  setAccountsColumnGroup = (enable) =>
    (this.groupAccountsColumnIsEnabled = enable);
  setAccountsColumnStorage = (enable) =>
    (this.storageAccountsColumnIsEnabled = enable);

  setAccountsGroupsColumnManager = (enable) =>
    (this.managerAccountsGroupsColumnIsEnabled = enable);

  setAccountsInsideGroupColumnType = (enable) =>
    (this.typeAccountsInsideGroupColumnIsEnabled = enable);
  setAccountsInsideGroupColumnEmail = (enable) =>
    (this.emailAccountsInsideGroupColumnIsEnabled = enable);
  setAccountsInsideGroupColumnGroup = (enable) =>
    (this.groupAccountsInsideGroupColumnIsEnabled = enable);

  setColumnsEnable = (frameTableColumns) => {
    const storageColumns = localStorage.getItem(this.tableStorageName);
    const splitColumns = storageColumns
      ? storageColumns.split(",")
      : frameTableColumns
        ? frameTableColumns.split(",")
        : null;

    if (splitColumns) {
      const {
        isRoomsFolder,
        isArchiveFolder,
        isTrashFolder,
        getIsAccountsPeople,
        getIsAccountsGroups,
        getIsAccountsInsideGroup,
        isTemplatesFolder,
      } = this.treeFoldersStore;
      const isRooms = isRoomsFolder || isArchiveFolder;

      if (isTemplatesFolder) {
        this.setRoomColumnType(splitColumns.includes("Type"));
        this.setTemplatesContent(splitColumns.includes("Content"));
        this.setRoomColumnOwner(splitColumns.includes("Owner"));
        return;
      }

      if (isRooms) {
        this.setRoomColumnType(splitColumns.includes("Type"));
        this.setRoomColumnTags(splitColumns.includes("Tags"));
        this.setRoomColumnOwner(splitColumns.includes("Owner"));
        this.setRoomColumnActivity(splitColumns.includes("Activity"));
        this.setRoomColumnQuota(splitColumns.includes("Storage"));
        return;
      }

      if (getIsAccountsPeople()) {
        this.setAccountsColumnType(splitColumns.includes("Type"));
        this.setAccountsColumnEmail(splitColumns.includes("Mail"));
        this.setAccountsColumnGroup(splitColumns.includes("Department"));
        this.setAccountsColumnStorage(splitColumns.includes("Storage"));
        return;
      }

      if (getIsAccountsGroups()) {
        this.setAccountsGroupsColumnManager(
          splitColumns.includes("Head of Group"),
        );
        return;
      }

      if (getIsAccountsInsideGroup()) {
        this.setAccountsInsideGroupColumnType(splitColumns.includes("Type"));
        this.setAccountsInsideGroupColumnEmail(splitColumns.includes("Mail"));
        this.setAccountsInsideGroupColumnGroup(
          splitColumns.includes("Department"),
        );
        return;
      }

      if (isTrashFolder) {
        this.setRoomColumn(splitColumns.includes("Room"));
        this.setAuthorTrashColumn(splitColumns.includes("AuthorTrash"));
        this.setCreatedTrashColumn(splitColumns.includes("CreatedTrash"));
        this.setErasureColumn(splitColumns.includes("Erasure"));
        this.setSizeTrashColumn(splitColumns.includes("SizeTrash"));
        this.setTypeTrashColumn(splitColumns.includes("TypeTrash"));
        this.setQuickButtonsColumn(splitColumns.includes("QuickButtons"));
        return;
      }

      this.setModifiedColumn(splitColumns.includes("Modified"));
      this.setAuthorColumn(splitColumns.includes("Author"));
      this.setCreatedColumn(splitColumns.includes("Created"));
      this.setSizeColumn(splitColumns.includes("Size"));
      this.setTypeColumn(splitColumns.includes("Type"));
      this.setQuickButtonsColumn(splitColumns.includes("QuickButtons"));
      this.setLastOpenedColumn(splitColumns.includes("LastOpened"));
    }
  };

  setColumnEnable = (key) => {
    const {
      isRoomsFolder,
      isArchiveFolder,
      isTrashFolder,
      getIsAccountsPeople,
      getIsAccountsGroups,
      getIsAccountsInsideGroup,
    } = this.treeFoldersStore;
    const isRooms = isRoomsFolder || isArchiveFolder;

    switch (key) {
      case "Room":
        this.setRoomColumn(!this.roomColumnIsEnabled);
        return;

      case "Author":
        this.setAuthorColumn(!this.authorColumnIsEnabled);
        return;
      case "AuthorTrash":
        this.setAuthorTrashColumn(!this.authorTrashColumnIsEnabled);
        return;

      case "Created":
        this.setCreatedColumn(!this.createdColumnIsEnabled);
        return;
      case "CreatedTrash":
        this.setCreatedTrashColumn(!this.createdTrashColumnIsEnabled);
        return;

      case "Department":
        getIsAccountsPeople()
          ? this.setAccountsColumnGroup(!this.groupAccountsColumnIsEnabled)
          : this.setAccountsInsideGroupColumnGroup(
              !this.groupAccountsInsideGroupColumnIsEnabled,
            );
        return;

      case "Modified":
        this.setModifiedColumn(!this.modifiedColumnIsEnabled);
        return;

      case "Erasure":
        this.setErasureColumn(!this.erasureColumnIsEnabled);
        return;

      case "Size":
        this.setSizeColumn(!this.sizeColumnIsEnabled);
        return;
      case "SizeTrash":
        this.setSizeTrashColumn(!this.sizeTrashColumnIsEnabled);
        return;

      case "Type":
        isRooms
          ? this.setRoomColumnType(!this.roomColumnTypeIsEnabled)
          : getIsAccountsPeople()
            ? this.setAccountsColumnType(!this.typeAccountsColumnIsEnabled)
            : getIsAccountsInsideGroup()
              ? this.setAccountsInsideGroupColumnType(
                  !this.typeAccountsInsideGroupColumnIsEnabled,
                )
              : this.setTypeColumn(!this.typeColumnIsEnabled);
        return;

      case "Content":
        this.setTemplatesContent(!this.contentColumnsIsEnabled);

      case "TypeTrash":
        this.setTypeTrashColumn(!this.typeTrashColumnIsEnabled);
        return;

      case "QuickButtons":
        this.setQuickButtonsColumn(!this.quickButtonsColumnIsEnabled);
        return;

      case "Owner":
        this.setRoomColumnOwner(!this.roomColumnOwnerIsEnabled);
        return;

      case "Tags":
        this.setRoomColumnTags(!this.roomColumnTagsIsEnabled);
        return;

      case "Activity":
        this.setRoomColumnActivity(!this.roomColumnActivityIsEnabled);
        return;

      case "LastOpened":
        this.setLastOpenedColumn(!this.lastOpenedColumnIsEnabled);
        return;

      case "Mail":
        getIsAccountsPeople()
          ? this.setAccountsColumnEmail(!this.emailAccountsColumnIsEnabled)
          : this.setAccountsInsideGroupColumnEmail(
              !this.emailAccountsInsideGroupColumnIsEnabled,
            );
        return;

      case "Storage":
        getIsAccountsPeople()
          ? this.setAccountsColumnStorage(!this.storageAccountsColumnIsEnabled)
          : this.setRoomColumnQuota(!this.roomQuotaColumnIsEnable);
        return;

      case "Head of Group":
        this.setAccountsGroupsColumnManager(
          !this.managerAccountsGroupsColumnIsEnabled,
        );
        return;

      default:
        return;
    }
  };

  getColumns = (defaultColumns) => {
    const { isFrame, frameConfig } = this.settingsStore;
    const storageColumns = localStorage.getItem(this.tableStorageName);
    const splitColumns = storageColumns && storageColumns.split(",");
    const frameTableColumns = frameConfig?.viewTableColumns;

    const columns = [];

    if (splitColumns) {
      this.setColumnsEnable();

      for (let col of defaultColumns) {
        const column = splitColumns.find((key) => key === col.key);
        column ? (col.enable = true) : (col.enable = false);

        columns.push(col);
      }
      return columns;
    } else if (isFrame && frameTableColumns) {
      this.setColumnsEnable(frameTableColumns);

      const frameTableArray = frameTableColumns.split(",");
      return defaultColumns.map((col) => {
        col.enable = frameTableArray.includes(col.key) ? true : false;
        return col;
      });
    } else {
      return defaultColumns;
    }
  };

  // Column names
  get tableStorageName() {
    const {
      isRoomsFolder,
      isArchiveFolder,
      isTrashFolder,
      getIsAccountsPeople,
      getIsAccountsGroups,
      isRecentTab,
      getIsAccountsInsideGroup,
      isTemplatesFolder,
    } = this.treeFoldersStore;

    const isRooms = isRoomsFolder || isArchiveFolder;
    const userId = this.userStore.user?.id;
    const isFrame = this.settingsStore.isFrame;

<<<<<<< HEAD
    if (isFrame) return `${TABLE_SDK_COLUMNS}=${userId}`;
    else if (isTemplatesFolder)
      return `${TABLE_TEMPLATES_ROOM_COLUMNS}=${userId}`;
    else if (isRooms) return `${TABLE_ROOMS_COLUMNS}=${userId}`;
    else if (getIsAccountsPeople())
      return `${TABLE_ACCOUNTS_PEOPLE_COLUMNS}=${userId}`;
    else if (getIsAccountsGroups())
      return `${TABLE_ACCOUNTS_GROUPS_COLUMNS}=${userId}`;
    else if (getIsAccountsInsideGroup())
      return `${TABLE_ACCOUNTS_INSIDE_GROUP_COLUMNS}=${userId}`;
    else if (isTrashFolder) return `${TABLE_TRASH_COLUMNS}=${userId}`;
    else if (isRecentTab) return `${TABLE_RECENT_COLUMNS}=${userId}`;
    else return `${TABLE_COLUMNS}=${userId}`;
=======
    const tableStorageName = isRooms
      ? `${TABLE_ROOMS_COLUMNS}=${userId}`
      : getIsAccountsPeople()
        ? `${TABLE_ACCOUNTS_PEOPLE_COLUMNS}=${userId}`
        : getIsAccountsGroups()
          ? `${TABLE_ACCOUNTS_GROUPS_COLUMNS}=${userId}`
          : getIsAccountsInsideGroup()
            ? `${TABLE_ACCOUNTS_INSIDE_GROUP_COLUMNS}=${userId}`
            : isTrashFolder
              ? `${TABLE_TRASH_COLUMNS}=${userId}`
              : isRecentTab
                ? `${TABLE_RECENT_COLUMNS}=${userId}`
                : `${TABLE_COLUMNS}=${userId}`;

    return isFrame ? `SDK_${tableStorageName}` : tableStorageName;
>>>>>>> 751f54a2
  }

  // Table column sizes
  get columnStorageName() {
    const {
      isRoomsFolder,
      isArchiveFolder,
      isTrashFolder,
      isRecentTab,
      isTemplatesFolder,
    } = this.treeFoldersStore;
    const isRooms = isRoomsFolder || isArchiveFolder;
    const userId = this.userStore.user?.id;
    const isFrame = this.settingsStore.isFrame;

<<<<<<< HEAD
    if (isFrame) return `${COLUMNS_SDK_SIZE}=${userId}`;
    else if (isTemplatesFolder)
      return `${COLUMNS_TEMPLATES_ROOM_SIZE}=${userId}`;
    else if (isRooms) return `${COLUMNS_ROOMS_SIZE}=${userId}`;
    else if (isTrashFolder) return `${COLUMNS_TRASH_SIZE}=${userId}`;
    else if (isRecentTab) return `${COLUMNS_RECENT_SIZE}=${userId}`;
    else return `${COLUMNS_SIZE}=${userId}`;
=======
    const columnStorageName = isRooms
      ? `${COLUMNS_ROOMS_SIZE}=${userId}`
      : isTrashFolder
        ? `${COLUMNS_TRASH_SIZE}=${userId}`
        : isRecentTab
          ? `${COLUMNS_RECENT_SIZE}=${userId}`
          : `${COLUMNS_SIZE}=${userId}`;

    return isFrame ? `SDK_${columnStorageName}` : columnStorageName;
>>>>>>> 751f54a2
  }

  // Column names for info-panel
  get columnInfoPanelStorageName() {
    const {
      isRoomsFolder,
      isArchiveFolder,
      isTrashFolder,
      isRecentTab,
      isTemplatesFolder,
    } = this.treeFoldersStore;
    const isRooms = isRoomsFolder || isArchiveFolder;
    const userId = this.userStore.user?.id;
    const isFrame = this.settingsStore.isFrame;

<<<<<<< HEAD
    if (isFrame) return `${COLUMNS_SDK_SIZE_INFO_PANEL}=${userId}`;
    else if (isTemplatesFolder)
      return `${COLUMNS_TEMPLATES_ROOM_SIZE_INFO_PANEL}=${userId}`;
    else if (isRooms) return `${COLUMNS_ROOMS_SIZE_INFO_PANEL}=${userId}`;
    else if (isTrashFolder) return `${COLUMNS_TRASH_SIZE_INFO_PANEL}=${userId}`;
    else if (isRecentTab) return `${COLUMNS_RECENT_SIZE_INFO_PANEL}=${userId}`;
    else return `${COLUMNS_SIZE_INFO_PANEL}=${userId}`;
=======
    const columnInfoPanelStorageName = isRooms
      ? `${COLUMNS_ROOMS_SIZE_INFO_PANEL}=${userId}`
      : isTrashFolder
        ? `${COLUMNS_TRASH_SIZE_INFO_PANEL}=${userId}`
        : isRecentTab
          ? `${COLUMNS_RECENT_SIZE_INFO_PANEL}=${userId}`
          : `${COLUMNS_SIZE_INFO_PANEL}=${userId}`;

    return isFrame
      ? `SDK_${columnInfoPanelStorageName}`
      : columnInfoPanelStorageName;
>>>>>>> 751f54a2
  }

  get filesColumnStorageName() {
    const userId = this.userStore.user?.id;
    return `${COLUMNS_SIZE}=${userId}`;
  }
  get roomsColumnStorageName() {
    const userId = this.userStore.user?.id;
    return `${COLUMNS_ROOMS_SIZE}=${userId}`;
  }
  get trashColumnStorageName() {
    const userId = this.userStore.user?.id;
    return `${COLUMNS_TRASH_SIZE}=${userId}`;
  }

  get filesColumnInfoPanelStorageName() {
    const userId = this.userStore.user?.id;
    return `${COLUMNS_SIZE_INFO_PANEL}=${userId}`;
  }
  get roomsColumnInfoPanelStorageName() {
    const userId = this.userStore.user?.id;
    return `${COLUMNS_ROOMS_SIZE_INFO_PANEL}=${userId}`;
  }
  get trashColumnInfoPanelStorageName() {
    const userId = this.userStore.user?.id;
    return `${COLUMNS_TRASH_SIZE_INFO_PANEL}=${userId}`;
  }
}

export default TableStore;<|MERGE_RESOLUTION|>--- conflicted
+++ resolved
@@ -427,37 +427,24 @@
     const userId = this.userStore.user?.id;
     const isFrame = this.settingsStore.isFrame;
 
-<<<<<<< HEAD
-    if (isFrame) return `${TABLE_SDK_COLUMNS}=${userId}`;
-    else if (isTemplatesFolder)
-      return `${TABLE_TEMPLATES_ROOM_COLUMNS}=${userId}`;
-    else if (isRooms) return `${TABLE_ROOMS_COLUMNS}=${userId}`;
+    let tableStorageName;
+
+    if (isTemplatesFolder)
+      tableStorageName = `${TABLE_TEMPLATES_ROOM_COLUMNS}=${userId}`;
+    else if (isRooms) tableStorageName = `${TABLE_ROOMS_COLUMNS}=${userId}`;
     else if (getIsAccountsPeople())
-      return `${TABLE_ACCOUNTS_PEOPLE_COLUMNS}=${userId}`;
+      tableStorageName = `${TABLE_ACCOUNTS_PEOPLE_COLUMNS}=${userId}`;
     else if (getIsAccountsGroups())
-      return `${TABLE_ACCOUNTS_GROUPS_COLUMNS}=${userId}`;
+      tableStorageName = `${TABLE_ACCOUNTS_GROUPS_COLUMNS}=${userId}`;
     else if (getIsAccountsInsideGroup())
-      return `${TABLE_ACCOUNTS_INSIDE_GROUP_COLUMNS}=${userId}`;
-    else if (isTrashFolder) return `${TABLE_TRASH_COLUMNS}=${userId}`;
-    else if (isRecentTab) return `${TABLE_RECENT_COLUMNS}=${userId}`;
-    else return `${TABLE_COLUMNS}=${userId}`;
-=======
-    const tableStorageName = isRooms
-      ? `${TABLE_ROOMS_COLUMNS}=${userId}`
-      : getIsAccountsPeople()
-        ? `${TABLE_ACCOUNTS_PEOPLE_COLUMNS}=${userId}`
-        : getIsAccountsGroups()
-          ? `${TABLE_ACCOUNTS_GROUPS_COLUMNS}=${userId}`
-          : getIsAccountsInsideGroup()
-            ? `${TABLE_ACCOUNTS_INSIDE_GROUP_COLUMNS}=${userId}`
-            : isTrashFolder
-              ? `${TABLE_TRASH_COLUMNS}=${userId}`
-              : isRecentTab
-                ? `${TABLE_RECENT_COLUMNS}=${userId}`
-                : `${TABLE_COLUMNS}=${userId}`;
+      tableStorageName = `${TABLE_ACCOUNTS_INSIDE_GROUP_COLUMNS}=${userId}`;
+    else if (isTrashFolder)
+      tableStorageName = `${TABLE_TRASH_COLUMNS}=${userId}`;
+    else if (isRecentTab)
+      tableStorageName = `${TABLE_RECENT_COLUMNS}=${userId}`;
+    else tableStorageName = `${TABLE_COLUMNS}=${userId}`;
 
     return isFrame ? `SDK_${tableStorageName}` : tableStorageName;
->>>>>>> 751f54a2
   }
 
   // Table column sizes
@@ -473,25 +460,18 @@
     const userId = this.userStore.user?.id;
     const isFrame = this.settingsStore.isFrame;
 
-<<<<<<< HEAD
-    if (isFrame) return `${COLUMNS_SDK_SIZE}=${userId}`;
-    else if (isTemplatesFolder)
-      return `${COLUMNS_TEMPLATES_ROOM_SIZE}=${userId}`;
-    else if (isRooms) return `${COLUMNS_ROOMS_SIZE}=${userId}`;
-    else if (isTrashFolder) return `${COLUMNS_TRASH_SIZE}=${userId}`;
-    else if (isRecentTab) return `${COLUMNS_RECENT_SIZE}=${userId}`;
-    else return `${COLUMNS_SIZE}=${userId}`;
-=======
-    const columnStorageName = isRooms
-      ? `${COLUMNS_ROOMS_SIZE}=${userId}`
-      : isTrashFolder
-        ? `${COLUMNS_TRASH_SIZE}=${userId}`
-        : isRecentTab
-          ? `${COLUMNS_RECENT_SIZE}=${userId}`
-          : `${COLUMNS_SIZE}=${userId}`;
+    let columnStorageName;
+
+    if (isTemplatesFolder)
+      columnStorageName = `${COLUMNS_TEMPLATES_ROOM_SIZE}=${userId}`;
+    else if (isRooms) columnStorageName = `${COLUMNS_ROOMS_SIZE}=${userId}`;
+    else if (isTrashFolder)
+      columnStorageName = `${COLUMNS_TRASH_SIZE}=${userId}`;
+    else if (isRecentTab)
+      columnStorageName = `${COLUMNS_RECENT_SIZE}=${userId}`;
+    else columnStorageName = `${COLUMNS_SIZE}=${userId}`;
 
     return isFrame ? `SDK_${columnStorageName}` : columnStorageName;
->>>>>>> 751f54a2
   }
 
   // Column names for info-panel
@@ -507,27 +487,21 @@
     const userId = this.userStore.user?.id;
     const isFrame = this.settingsStore.isFrame;
 
-<<<<<<< HEAD
-    if (isFrame) return `${COLUMNS_SDK_SIZE_INFO_PANEL}=${userId}`;
-    else if (isTemplatesFolder)
-      return `${COLUMNS_TEMPLATES_ROOM_SIZE_INFO_PANEL}=${userId}`;
-    else if (isRooms) return `${COLUMNS_ROOMS_SIZE_INFO_PANEL}=${userId}`;
-    else if (isTrashFolder) return `${COLUMNS_TRASH_SIZE_INFO_PANEL}=${userId}`;
-    else if (isRecentTab) return `${COLUMNS_RECENT_SIZE_INFO_PANEL}=${userId}`;
-    else return `${COLUMNS_SIZE_INFO_PANEL}=${userId}`;
-=======
-    const columnInfoPanelStorageName = isRooms
-      ? `${COLUMNS_ROOMS_SIZE_INFO_PANEL}=${userId}`
-      : isTrashFolder
-        ? `${COLUMNS_TRASH_SIZE_INFO_PANEL}=${userId}`
-        : isRecentTab
-          ? `${COLUMNS_RECENT_SIZE_INFO_PANEL}=${userId}`
-          : `${COLUMNS_SIZE_INFO_PANEL}=${userId}`;
+    let columnInfoPanelStorageName;
+
+    if (isTemplatesFolder)
+      columnInfoPanelStorageName = `${COLUMNS_TEMPLATES_ROOM_SIZE_INFO_PANEL}=${userId}`;
+    else if (isRooms)
+      columnInfoPanelStorageName = `${COLUMNS_ROOMS_SIZE_INFO_PANEL}=${userId}`;
+    else if (isTrashFolder)
+      columnInfoPanelStorageName = `${COLUMNS_TRASH_SIZE_INFO_PANEL}=${userId}`;
+    else if (isRecentTab)
+      columnInfoPanelStorageName = `${COLUMNS_RECENT_SIZE_INFO_PANEL}=${userId}`;
+    else columnInfoPanelStorageName = `${COLUMNS_SIZE_INFO_PANEL}=${userId}`;
 
     return isFrame
       ? `SDK_${columnInfoPanelStorageName}`
       : columnInfoPanelStorageName;
->>>>>>> 751f54a2
   }
 
   get filesColumnStorageName() {
