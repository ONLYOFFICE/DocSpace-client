--- conflicted
+++ resolved
@@ -76,7 +76,6 @@
 
   defaultRoomsQuota,
   isDefaultRoomsQuotaSet,
-<<<<<<< HEAD
   changeRoomLifetime,
   setInitialWatermarks,
   getWatermarkRequest,
@@ -84,13 +83,11 @@
   isNotWatermarkSet,
   editRoomSettings,
   isEqualWatermarkChanges,
-=======
   onSaveRoomLogo,
   uploadedFile,
   updateRoom,
   cover,
   setRoomLogoCover,
->>>>>>> bded320a
 }) => {
   const { t } = useTranslation(["CreateEditRoomDialog", "Common", "Files"]);
 
@@ -333,11 +330,8 @@
       fetchedTags={fetchedTags}
       fetchedImage={fetchedImage}
       isLoading={isLoading}
-<<<<<<< HEAD
       isInitLoading={isInitLoading}
-=======
       cover={cover}
->>>>>>> bded320a
     />
   );
 };
@@ -353,11 +347,8 @@
     filesSettingsStore,
     infoPanelStore,
     currentQuotaStore,
-<<<<<<< HEAD
     createEditRoomStore,
-=======
     avatarEditorDialogStore,
->>>>>>> bded320a
   }) => {
     const {
       editRoom,
@@ -442,7 +433,6 @@
 
       updateInfoPanelSelection,
       changeRoomOwner,
-<<<<<<< HEAD
       changeRoomLifetime,
       setInitialWatermarks,
       watermarksSettings,
@@ -450,14 +440,12 @@
       getWatermarkRequest,
       editRoomSettings,
       isEqualWatermarkChanges,
-=======
 
       setRoomLogoCover,
       uploadedFile,
       onSaveRoomLogo,
       updateRoom,
       cover,
->>>>>>> bded320a
     };
   },
 )(observer(EditRoomEvent));