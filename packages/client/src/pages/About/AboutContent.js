// (c) Copyright Ascensio System SIA 2009-2024
//
// This program is a free software product.
// You can redistribute it and/or modify it under the terms
// of the GNU Affero General Public License (AGPL) version 3 as published by the Free Software
// Foundation. In accordance with Section 7(a) of the GNU AGPL its Section 15 shall be amended
// to the effect that Ascensio System SIA expressly excludes the warranty of non-infringement of
// any third-party rights.
//
// This program is distributed WITHOUT ANY WARRANTY, without even the implied warranty
// of MERCHANTABILITY or FITNESS FOR A PARTICULAR  PURPOSE. For details, see
// the GNU AGPL at: http://www.gnu.org/licenses/agpl-3.0.html
//
// You can contact Ascensio System SIA at Lubanas st. 125a-25, Riga, Latvia, EU, LV-1021.
//
// The  interactive user interfaces in modified source and object code versions of the Program must
// display Appropriate Legal Notices, as required under Section 5 of the GNU AGPL version 3.
//
// Pursuant to Section 7(b) of the License you must retain the original Product logo when
// distributing the program. Pursuant to Section 7(e) we decline to grant you any rights under
// trademark law for use of our trademarks.
//
// All the Product's GUI elements, including illustrations and icon sets, as well as technical writing
// content are licensed under the terms of the Creative Commons Attribution-ShareAlike 4.0
// International. See the License terms at http://creativecommons.org/licenses/by-sa/4.0/legalcode

import React from "react";
import { inject, observer } from "mobx-react";
import { Text } from "@docspace/shared/components/text";
import { NoUserSelect, tablet, getLogoUrl } from "@docspace/shared/utils";
import { WhiteLabelLogoType } from "@docspace/shared/enums";
import { useTranslation } from "react-i18next";
import styled from "styled-components";
import { ReactSVG } from "react-svg";

import { ColorTheme, ThemeId } from "@docspace/shared/components/color-theme";
<<<<<<< HEAD
import { getLogoFromPath } from "@docspace/shared/utils";
=======
import logoPersonalAboutUrl from "PUBLIC_DIR/images/logo_personal_about.svg?url";
>>>>>>> b1e363fc

const StyledAboutBody = styled.div`
  width: 100%;
  user-select: text;

  .avatar {
    margin-top: 0px;
    margin-bottom: 16px;

    @media ${tablet} {
      margin-top: 32px;
    }
  }

  .row-el {
    display: inline-block;
  }

  .copyright {
    margin-top: 14px;
    margin-bottom: 4px;
    font-weight: 700;
  }
  .no-select {
    ${NoUserSelect}
  }

  .row {
    line-height: 20px;
  }

  .tel-title,
  .address-title {
    display: inline;
  }
  .select-el {
    @media ${tablet} {
      user-select: text;
    }
  }

  .logo-theme {
    svg {
      g:nth-child(2) {
        path:nth-child(5) {
          fill: ${(props) => props.theme.client.about.logoColor};
        }

        path:nth-child(6) {
          fill: ${(props) => props.theme.client.about.logoColor};
        }
      }
    }
  }

  .logo-docspace-theme {
    height: 24px;
    width: 211px;

    svg {
      path:nth-child(4) {
        fill: ${(props) => props.theme.client.about.logoColor};
      }
    }
  }
`;

const AboutContent = (props) => {
  const {
    buildVersionInfo,
    theme,
    companyInfoSettingsData,
    previewData,
  } = props;
  const { t } = useTranslation("About");
  const license = "AGPL-3.0";
  const linkRepo = "https://github.com/ONLYOFFICE/DocSpace";
  const linkDocs = "https://github.com/ONLYOFFICE/DocumentServer";

  const companyName = previewData
    ? previewData.companyName
    : companyInfoSettingsData?.companyName;

  const email = previewData
    ? previewData.email
    : companyInfoSettingsData?.email;

  const phone = previewData
    ? previewData.phone
    : companyInfoSettingsData?.phone;

  const site = previewData ? previewData.site : companyInfoSettingsData?.site;

  const address = previewData
    ? previewData.address
    : companyInfoSettingsData?.address;

  const logo = getLogoUrl(WhiteLabelLogoType.AboutPage, !theme.isBase);

  return (
    companyInfoSettingsData && (
      <StyledAboutBody>
        <div className="avatar">
          <img
            src={logo}
            alt="Logo"
            className="logo-docspace-theme no-select"
          />
        </div>
        <div className="row">
          <Text className="row-el" fontSize="13px">
            {t("DocumentManagement")}:
          </Text>
          <ColorTheme
            {...props}
            tag="a"
            themeId={ThemeId.Link}
            className="row-el"
            fontSize="13px"
            fontWeight="600"
            href={linkRepo}
            target="_blank"
            enableUserSelect
          >
            &nbsp;ONLYOFFICE DocSpace&nbsp;
          </ColorTheme>

          <Text
            className="row-el select-el"
            fontSize="13px"
            fontWeight="600"
            title={`${BUILD_AT}`}
          >
            v.
            <span className="version-document-management">
              {buildVersionInfo.docspace}
            </span>
          </Text>
        </div>

        <div className="row">
          <Text className="row-el" fontSize="13px">
            {t("OnlineEditors")}:
          </Text>
          <ColorTheme
            {...props}
            tag="a"
            themeId={ThemeId.Link}
            className="row-el"
            fontSize="13px"
            fontWeight="600"
            href={linkDocs}
            target="_blank"
            enableUserSelect
          >
            &nbsp;ONLYOFFICE Docs&nbsp;
          </ColorTheme>
          <Text className="row-el select-el" fontSize="13px" fontWeight="600">
            v.
            <span className="version-online-editors">
              {buildVersionInfo.documentServer}
            </span>
          </Text>
        </div>

        <div className="row">
          <Text className="row-el" fontSize="13px">
            {t("SoftwareLicense")}:{" "}
          </Text>
          <Text className="row-el" fontSize="13px" fontWeight="600">
            &nbsp;{license}
          </Text>
        </div>

        <Text className="copyright" fontSize="14px" fontWeight="600">
          © {companyName}
        </Text>

        <div className="row">
          <Text className="address-title" fontSize="13px">
            {t("Common:Address")}:{" "}
          </Text>
          <Text className="address-title select-el" fontSize="13px">
            {address}
          </Text>
        </div>

        <div className="row">
          <Text className="tel-title" fontSize="13px">
            {t("Common:Phone")}:{" "}
          </Text>
          <Text className="tel-title select-el" fontSize="13px">
            {phone}
          </Text>
        </div>

        <div className="row">
          <Text className="row-el" fontSize="13px">
            {t("AboutCompanyEmailTitle")}:
          </Text>

          <ColorTheme
            {...props}
            tag="a"
            themeId={ThemeId.Link}
            className="row-el"
            fontSize="13px"
            fontWeight="600"
            href={`mailto:${companyInfoSettingsData.email}`}
            enableUserSelect
          >
            &nbsp;{email}
          </ColorTheme>
        </div>

        <div className="row">
          <Text className="row-el" fontSize="13px">
            {t("Site")}:
          </Text>

          <ColorTheme
            {...props}
            tag="a"
            themeId={ThemeId.Link}
            className="row-el"
            fontSize="13px"
            fontWeight="600"
            target="_blank"
            href={site}
            enableUserSelect
          >
            &nbsp;{site?.replace(/^https?\:\/\//i, "")}
          </ColorTheme>
        </div>
      </StyledAboutBody>
    )
  );
};

export default inject(({ settingsStore }) => {
  const { theme, companyInfoSettingsData } = settingsStore;

  return {
    theme,
    companyInfoSettingsData,
  };
})(observer(AboutContent));<|MERGE_RESOLUTION|>--- conflicted
+++ resolved
@@ -24,21 +24,14 @@
 // content are licensed under the terms of the Creative Commons Attribution-ShareAlike 4.0
 // International. See the License terms at http://creativecommons.org/licenses/by-sa/4.0/legalcode
 
-import React from "react";
 import { inject, observer } from "mobx-react";
 import { Text } from "@docspace/shared/components/text";
 import { NoUserSelect, tablet, getLogoUrl } from "@docspace/shared/utils";
 import { WhiteLabelLogoType } from "@docspace/shared/enums";
 import { useTranslation } from "react-i18next";
 import styled from "styled-components";
-import { ReactSVG } from "react-svg";
 
 import { ColorTheme, ThemeId } from "@docspace/shared/components/color-theme";
-<<<<<<< HEAD
-import { getLogoFromPath } from "@docspace/shared/utils";
-=======
-import logoPersonalAboutUrl from "PUBLIC_DIR/images/logo_personal_about.svg?url";
->>>>>>> b1e363fc
 
 const StyledAboutBody = styled.div`
   width: 100%;
@@ -107,12 +100,8 @@
 `;
 
 const AboutContent = (props) => {
-  const {
-    buildVersionInfo,
-    theme,
-    companyInfoSettingsData,
-    previewData,
-  } = props;
+  const { buildVersionInfo, theme, companyInfoSettingsData, previewData } =
+    props;
   const { t } = useTranslation("About");
   const license = "AGPL-3.0";
   const linkRepo = "https://github.com/ONLYOFFICE/DocSpace";
