import { makeAutoObservable } from "mobx";
import moment from "moment";

import { getUserById } from "@docspace/shared/api/people";
import { getUserRole } from "@docspace/shared/utils/common";
import { combineUrl } from "@docspace/shared/utils/combineUrl";
import {
  EmployeeActivationStatus,
  FolderType,
  ShareAccessRights,
} from "@docspace/shared/enums";
import config from "PACKAGE_FILE";
import Filter from "@docspace/shared/api/people/filter";
import { getRoomInfo } from "@docspace/shared/api/rooms";
import {
  getPrimaryLink,
  getExternalLinks,
  editExternalLink,
  addExternalLink,
} from "@docspace/shared/api/files";
import isEqual from "lodash/isEqual";

const observedKeys = [
  "id",
  "title",
  "thumbnailStatus",
  "thumbnailUrl",
  "version",
  "comment",
  "roomType",
  "rootFolderId",
];

const infoMembers = "info_members";
const infoHistory = "info_history";
// const infoDetails = "info_details";

class InfoPanelStore {
  userStore = null;

  isVisible = false;
  isMobileHidden = false;

  infoPanelSelection = null;
  selectionHistory = null;
  selectionHistory = null;

  roomsView = infoMembers;
  fileView = infoHistory;

  isScrollLocked = false;
  historyWithFileList = false;

  filesSettingsStore = null;
  peopleStore = null;
  filesStore = null;
  selectedFolderStore = null;
  treeFoldersStore = null;
  publicRoomStore = null;

  infoPanelMembers = null;
  infoPanelSelection = null;
  infoPanelRoom = null;
  membersIsLoading = false;
  searchResultIsLoading = false;

  shareChanged = false;

  showSearchBlock = false;
  searchValue = "";

  constructor(userStore) {
    this.userStore = userStore;

    makeAutoObservable(this);
  }

  // Setters

  setIsVisible = (bool) => {
    this.setView(infoMembers);
    this.isVisible = bool;
    this.isScrollLocked = false;
  };

  setIsMobileHidden = (bool) => (this.isMobileHidden = bool);

  setShowSearchBlock = (bool) => (this.showSearchBlock = bool);

  setSearchResultIsLoading = (isLoading) => {
    this.searchResultIsLoading = isLoading;
  };

  setSearchValue = (value) => {
    this.setSearchResultIsLoading(true);
    this.searchValue = value;
  };

  resetSearch = () => {
    this.setShowSearchBlock(false);
    this.setSearchValue("");
  };

  setSelectionHistory = (obj) => (this.selectionHistory = obj);

  setSelectionHistory = (obj) => {
    this.selectionHistory = obj;
    this.historyWithFileList =
      this.infoPanelSelection.isFolder || this.infoPanelSelection.isRoom;
  };

  resetView = () => {
    this.roomsView = infoMembers;
    this.fileView = infoHistory;
  };

  setView = (view) => {
    this.roomsView = view;
    this.fileView = view === infoMembers ? infoHistory : view;
    this.isScrollLocked = false;
    if (view !== infoMembers) this.setInfoPanelMembers(null);

    this.setNewInfoPanelSelection();
  };

  setIsScrollLocked = (isScrollLocked) => {
    this.isScrollLocked = isScrollLocked;
  };

  // Selection helpers //

  get infoPanelSelectedItems() {
    const { selection: filesSelection, bufferSelection: filesBufferSelection } =
      this.filesStore;

    const {
      selection: peopleSelection,
      bufferSelection: peopleBufferSelection,
    } = this.peopleStore.selectionStore;

    const {
      selection: groupsSelection,
      bufferSelection: groupsBufferSelection,
    } = this.peopleStore.groupsStore;

    if (this.getIsPeople() || this.getIsGroups()) {
      if (peopleSelection.length) return [...peopleSelection];
      if (peopleBufferSelection) return [peopleBufferSelection];
    }

    if (this.getIsGroups()) {
      if (groupsSelection.length) return [...groupsSelection];
      if (groupsBufferSelection) return [groupsBufferSelection];
    }

    if (filesSelection?.length) return [...filesSelection];
    if (filesBufferSelection) return [filesBufferSelection];

    return [];
  }

  getInfoPanelSelectedFolder = () => {
    const isRooms = this.getIsRooms();
    const { currentGroup } = this.peopleStore.groupsStore;

    if (this.getIsGroups()) {
      return {
        ...currentGroup,
        isGroup: true,
      };
    }

    return this.roomsView === infoMembers && this.infoPanelRoom && isRooms
      ? this.infoPanelRoom
      : this.selectedFolderStore.getSelectedFolder();
  };

  get infoPanelCurrentSelection() {
    const { selection, bufferSelection } = this.filesStore;

    return this.infoPanelSelection
      ? this.infoPanelSelection
      : selection.length
        ? selection[0]
        : bufferSelection
          ? bufferSelection
          : null;
  }

  get withPublicRoomBlock() {
    return (
      this.infoPanelCurrentSelection?.access ===
        ShareAccessRights.RoomManager ||
      this.infoPanelCurrentSelection?.access === ShareAccessRights.None
    );
  }

  getViewItem = () => {
    const isRooms = this.getIsRooms();

    if (
      isRooms &&
      this.roomsView === infoMembers &&
      !this.infoPanelSelectedItems[0]?.isRoom
    ) {
      // if (!this.infoPanelSelection?.id) {
      return this.getInfoPanelSelectedFolder();
      // }
    } else {
      return this.infoPanelSelectedItems[0];
    }
  };

  setNewInfoPanelSelection = () => {
    const selectedItems = this.infoPanelSelectedItems; //files list
    const selectedFolder = this.getInfoPanelSelectedFolder(); // root or current folder
    let newInfoPanelSelection = this.infoPanelSelection;

    if (!selectedItems.length) {
      newInfoPanelSelection = this.normalizeSelection(selectedFolder);
    } else if (selectedItems.length === 1) {
      newInfoPanelSelection = this.normalizeSelection(
        this.getViewItem() ?? newInfoPanelSelection,
      );
    } else {
      newInfoPanelSelection = [...Array(selectedItems.length).keys()];
    }

    this.setInfoPanelSelection(newInfoPanelSelection);
    this.resetSearch();
  };

  normalizeSelection = (infoPanelSelection) => {
    return {
      ...infoPanelSelection,
      isRoom: infoPanelSelection.isRoom || !!infoPanelSelection.roomType,
      icon: this.getInfoPanelItemIcon(infoPanelSelection, 32),
      canCopyPublicLink:
        infoPanelSelection.access === ShareAccessRights.RoomManager ||
        infoPanelSelection.access === ShareAccessRights.None,
    };
  };

  updateRoomLogoCacheBreaker = () => {
    const logo = this.infoPanelSelection.logo;
    this.setInfoPanelSelection({
      ...this.infoPanelSelection,
      logo: {
        small: logo.small.split("?")[0] + "?" + new Date().getTime(),
        medium: logo.medium.split("?")[0] + "?" + new Date().getTime(),
        large: logo.large.split("?")[0] + "?" + new Date().getTime(),
        original: logo.original.split("?")[0] + "?" + new Date().getTime(),
      },
    });
  };

  updateInfoPanelSelection = async (room) => {
    if (room) {
      this.setInfoPanelSelection(this.normalizeSelection(room));
      if (this.infoPanelRoom?.id === room?.id) {
        this.setInfoPanelRoom(this.normalizeSelection(room));
      }
    } else {
      this.setNewInfoPanelSelection();
    }

    if (!this.getIsRooms) return;

    const currentFolderRoomId =
      this.selectedFolderStore.pathParts &&
      this.selectedFolderStore.pathParts[1]?.id;

    if (!currentFolderRoomId) return;

    const newInfoPanelSelection = await getRoomInfo(currentFolderRoomId);

    const roomIndex = this.selectedFolderStore.navigationPath.findIndex(
      (f) => f.id === currentFolderRoomId,
    );
    if (roomIndex > -1) {
      this.selectedFolderStore.navigationPath[roomIndex].title =
        newInfoPanelSelection.title;
    }

    this.setInfoPanelSelection(this.normalizeSelection(newInfoPanelSelection));
  };

  isItemChanged = (oldItem, newItem) => {
    for (let i = 0; i < observedKeys.length; i++) {
      const value = observedKeys[i];
      if (oldItem[value] !== newItem[value]) return true;
    }
    return false;
  };

  // Icon helpers //

  getInfoPanelItemIcon = (item, size) => {
    return item.isRoom || !!item.roomType
      ? item.rootFolderType === FolderType.Archive
        ? item.logo && item.logo.medium
        : this.filesSettingsStore.getIcon(
              size,
              null,
              null,
              null,
              item.roomType,
              true,
            )
          ? item.logo?.medium
          : item.icon
            ? item.icon
            : this.filesSettingsStore.getIcon(
                size,
                null,
                null,
                null,
                item.roomType,
              )
      : item.isFolder && item.folderType
        ? this.filesSettingsStore.getIconByFolderType(item.folderType, size)
        : this.filesSettingsStore.getIcon(size, item.fileExst || ".file");
  };

  // User link actions //

  openUser = async (user, navigate) => {
    if (user.id === this.userStore.user.id) {
      this.openSelfProfile();
      return;
    }

    const fetchedUser = await this.fetchUser(user.id);
    this.openAccountsWithSelectedUser(fetchedUser, navigate);
  };

  openSelfProfile = () => {
    this.peopleStore.profileActionsStore.onProfileClick();
  };

  openAccountsWithSelectedUser = async (user, navigate) => {
    const path = [
      window.DocSpaceConfig?.proxy?.url,
      config.homepage,
      "/accounts",
    ];

    const newFilter = Filter.getDefault();
    newFilter.page = 0;
    newFilter.search = user.email;
    newFilter.selectUserId = user.id;
    path.push(`filter?${newFilter.toUrlParams()}`);

    this.selectedFolderStore.setSelectedFolder(null);
    this.treeFoldersStore.setSelectedNode(["accounts"]);
    navigate(combineUrl(...path), { state: { user } });
  };

  fetchUser = async (userId) => {
    const { getStatusType, getUserContextOptions } =
      this.peopleStore.usersStore;

    const fetchedUser = await getUserById(userId);
    fetchedUser.role = getUserRole(fetchedUser);
    fetchedUser.statusType = getStatusType(fetchedUser);
    fetchedUser.options = getUserContextOptions(
      false,
      fetchedUser.isOwner,
      fetchedUser.statusType,
      fetchedUser.status,
    );

    return fetchedUser;
  };

  // Routing helpers //

  getCanDisplay = () => {
    const pathname = window.location.pathname.toLowerCase();
    const isFiles = this.getIsFiles(pathname);
    const isRooms = this.getIsRooms(pathname);
    const isAccounts = this.getIsAccounts(pathname);
    const isGallery = this.getIsGallery(pathname);
    return isRooms || isFiles || isGallery || isAccounts;
  };

  getIsFiles = (givenPathName) => {
    const pathname = givenPathName || window.location.pathname.toLowerCase();
    return (
      pathname.indexOf("files") !== -1 ||
      pathname.indexOf("personal") !== -1 ||
      pathname.indexOf("media") !== -1
    );
  };

  getIsRooms = (givenPathName) => {
    const pathname = givenPathName || window.location.pathname.toLowerCase();
    return (
      pathname.indexOf("rooms") !== -1 && !(pathname.indexOf("personal") !== -1)
    );
  };

  getIsAccounts = (givenPathName) => {
    const pathname = givenPathName || window.location.pathname.toLowerCase();
    return (
      pathname.indexOf("accounts") !== -1 && !(pathname.indexOf("view") !== -1)
    );
  };

  getIsPeople = (givenPathName) => {
    const pathname = givenPathName || window.location.pathname.toLowerCase();
    return pathname.indexOf("accounts/people") !== -1;
  };

  getIsGroups = (givenPathName) => {
    const pathname = givenPathName || window.location.pathname.toLowerCase();
    return pathname.indexOf("accounts/groups") !== -1;
  };

  getIsInsideGroup = (givenPathName) => {
    const pathname = givenPathName || window.location.pathname.toLowerCase();
    return (
      pathname.indexOf("accounts") !== -1 &&
      pathname.indexOf("groups/filter") === -1 &&
      pathname.indexOf("people/filter") === -1
    );
  };

  getIsGallery = (givenPathName) => {
    const pathname = givenPathName || window.location.pathname.toLowerCase();
    return pathname.indexOf("form-gallery") !== -1;
  };

  getIsTrash = (givenPathName) => {
    const pathname = givenPathName || window.location.pathname.toLowerCase();
    return pathname.indexOf("files/trash") !== -1;
  };

  setInfoPanelMembers = (infoPanelMembers) => {
    this.infoPanelMembers = infoPanelMembers;
  };

  setInfoPanelSelection = (infoPanelSelection) => {
    if (isEqual(infoPanelSelection, this.infoPanelSelection)) {
      return;
    }

    if (
      this.getIsPeople() &&
      (!infoPanelSelection.email || !infoPanelSelection.displayName)
    ) {
      this.infoPanelSelection = infoPanelSelection.length
        ? infoPanelSelection
        : null;
      return;
    }

    this.setInfoPanelMembers(null);
    this.infoPanelSelection = infoPanelSelection;
    this.isScrollLocked = false;
  };

  setInfoPanelRoom = (infoPanelRoom) => {
    this.infoPanelRoom = infoPanelRoom
      ? this.normalizeSelection(infoPanelRoom)
      : infoPanelRoom;
  };

  setMembersIsLoading = (membersIsLoading) => {
    this.membersIsLoading = membersIsLoading;
  };

  getHasPrevTitle = (array, type) => {
    return this.infoPanelMembers?.roomId === this.infoPanelSelection?.id
      ? array.findIndex((x) => x.id === type) > -1
      : false;
  };

  addMembersTitle = (t, administrators, users, expectedMembers, groups) => {
    let hasPrevAdminsTitle = this.getHasPrevTitle(
      administrators,
      "administration",
    );

    if (administrators.length && !hasPrevAdminsTitle) {
      administrators.unshift({
        id: "administration",
        displayName: t("Administration"),
        isTitle: true,
      });
    }

    let hasPrevGroupsTitle = this.getHasPrevTitle(groups, "groups");

    if (groups.length && !hasPrevGroupsTitle) {
      groups.unshift({
        id: "groups",
        displayName: t("Common:Groups"),
        isTitle: true,
      });
    }

    let hasPrevUsersTitle = this.getHasPrevTitle(users, "user");

    if (users.length && !hasPrevUsersTitle) {
      users.unshift({ id: "user", displayName: t("Users"), isTitle: true });
    }

    let hasPrevExpectedTitle = this.getHasPrevTitle(
      expectedMembers,
      "expected",
    );

    if (expectedMembers.length && !hasPrevExpectedTitle) {
      expectedMembers.unshift({
        id: "expected",
        displayName: t("ExpectUsers"),
        isTitle: true,
        isExpect: true,
      });
    }
  };

  convertMembers = (t, members, clearFilter, withoutTitles) => {
    const users = [];
    const administrators = [];
    const expectedMembers = [];
    const groups = [];

    members?.map((fetchedMember) => {
      const member = {
        access: fetchedMember.access,
        canEditAccess: fetchedMember.canEditAccess,
        ...fetchedMember.sharedTo,
      };

      if (member.activationStatus === EmployeeActivationStatus.Pending) {
        member.isExpect = true;
        expectedMembers.push(member);
      } else if (
        member.access === ShareAccessRights.FullAccess ||
        member.access === ShareAccessRights.RoomManager
      ) {
        administrators.push(member);
      } else if (member.isGroup) {
        groups.push(member);
      } else {
        users.push(member);
      }
    });

    if (clearFilter && !withoutTitles) {
      this.addMembersTitle(t, administrators, users, expectedMembers, groups);
    }

    return { administrators, users, expectedMembers, groups };
  };

  fetchMembers = async (
    t,
    clearFilter = true,
    withoutTitlesAndLinks = false,
  ) => {
    if (this.membersIsLoading) return;
    const roomId = this.infoPanelSelection.id;

    const isPublic =
      this.infoPanelSelection?.roomType ?? this.infoPanelSelection?.roomType;

    const requests = [this.filesStore.getRoomMembers(roomId, clearFilter)];

    if (
      isPublic &&
      clearFilter &&
      this.withPublicRoomBlock &&
      !withoutTitlesAndLinks
    ) {
      requests.push(this.filesStore.getRoomLinks(roomId));
    }

    let timerId;
    if (clearFilter)
      timerId = setTimeout(() => this.setMembersIsLoading(true), 300);

    const [data, links] = await Promise.all(requests);
    clearFilter && this.setMembersIsLoading(false);
    clearTimeout(timerId);
    this.setSearchResultIsLoading(false);

    links && this.publicRoomStore.setExternalLinks(links);

<<<<<<< HEAD
    const { administrators, users, expectedMembers } = this.convertMembers(
      t,
      data,
      clearFilter,
    );
=======
    const { administrators, users, expectedMembers, groups } =
      this.convertMembers(t, data, clearFilter, withoutTitlesAndLinks);
>>>>>>> c4d69493

    return {
      users,
      administrators,
      expected: expectedMembers,
      groups,
      roomId,
    };
  };

  addInfoPanelMembers = (t, members, clearFilter) => {
    const newMembers = this.convertMembers(t, members, clearFilter);

    if (this.infoPanelMembers) {
      const { roomId, administrators, users, expected, groups } =
        this.infoPanelMembers;

      this.setInfoPanelMembers({
        roomId: roomId,
        administrators: [...administrators, ...newMembers.administrators],
        users: [...users, ...newMembers.users],
        expected: [...expected, ...newMembers.expectedMembers],
        groups: [...groups, ...newMembers.groups],
      });
    }
  };

  openShareTab = () => {
    this.setView("info_share");
    this.isVisible = true;
  };

  getPrimaryFileLink = async (fileId) => {
    const { getFileInfo } = this.filesStore;

    const res = await getPrimaryLink(fileId);
    await getFileInfo(fileId);
    return res;
  };

  getFileLinks = async (fileId) => {
    const res = await getExternalLinks(fileId);
    return res;
  };

  editFileLink = async (
    fileId,
    linkId,
    access,
    primary,
    internal,
    expirationDate,
  ) => {
    const { getFileInfo } = this.filesStore;

    const res = await editExternalLink(
      fileId,
      linkId,
      access,
      primary,
      internal,
<<<<<<< HEAD
      expirationDate,
=======
      expDate,
>>>>>>> c4d69493
    );
    await getFileInfo(fileId);
    return res;
  };

  addFileLink = async (fileId, access, primary, internal) => {
    const { getFileInfo } = this.filesStore;

    const res = await addExternalLink(fileId, access, primary, internal);
    await getFileInfo(fileId);
    return res;
  };

  setShareChanged = (shareChanged) => {
    this.shareChanged = shareChanged;
  };
}

export default InfoPanelStore;<|MERGE_RESOLUTION|>--- conflicted
+++ resolved
@@ -589,16 +589,8 @@
 
     links && this.publicRoomStore.setExternalLinks(links);
 
-<<<<<<< HEAD
-    const { administrators, users, expectedMembers } = this.convertMembers(
-      t,
-      data,
-      clearFilter,
-    );
-=======
     const { administrators, users, expectedMembers, groups } =
       this.convertMembers(t, data, clearFilter, withoutTitlesAndLinks);
->>>>>>> c4d69493
 
     return {
       users,
@@ -660,11 +652,7 @@
       access,
       primary,
       internal,
-<<<<<<< HEAD
       expirationDate,
-=======
-      expDate,
->>>>>>> c4d69493
     );
     await getFileInfo(fileId);
     return res;
