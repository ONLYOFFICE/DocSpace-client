--- conflicted
+++ resolved
@@ -348,13 +348,8 @@
 
   return (
     <PresetWrapper
-<<<<<<< HEAD
-      description={t("CustomDescription", { portalName: PORTAL })}
-      header={t("CreateSamplePortal", { portalName: PORTAL })}
-=======
       description={t("CustomDescription", { productName: PRODUCT_NAME })}
-      header={t("CreateSampleDocspace", { productName: PRODUCT_NAME })}
->>>>>>> caacc6e5
+      header={t("CreateSamplePortal", { productName: PRODUCT_NAME })}
     >
       <Container>
         <PreviewBlock
