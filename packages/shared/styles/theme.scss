--- conflicted
+++ resolved
@@ -2475,13 +2475,6 @@
 }
 
 .light {
-<<<<<<< HEAD
-  --settings-backup-separator-border: 1px solid #{$gray-light-mid};
-}
-
-.dark {
-  --settings-backup-separator-border: 1px solid #{$gray-dark-strong};
-=======
   --accounts-badges-pending-color: #{$gray};
 }
 
@@ -2656,5 +2649,12 @@
 
 .dark {
   --access-right-select-description-color: #{$gray-dark};
->>>>>>> 4f4ec59d
+}
+
+.light {
+  --settings-backup-separator-border: 1px solid #{$gray-light-mid};
+}
+
+.dark {
+  --settings-backup-separator-border: 1px solid #{$gray-dark-strong};
 }