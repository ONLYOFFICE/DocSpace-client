﻿import PlusSvgUrl from "ASSETS_DIR/images/plus.svg?url";
import UpSvgUrl from "ASSETS_DIR/images/up.svg?url";
import EmptyScreenAltSvgUrl from "PUBLIC_DIR/images/empty_screen_alt.svg?url";
import { inject, observer } from "mobx-react";
import React from "react";
import { withTranslation } from "react-i18next";
import EmptyContainer from "./EmptyContainer";
import Link from "@docspace/components/link";
import Box from "@docspace/components/box";
import { Text } from "@docspace/components";
<<<<<<< HEAD
import EmptyScreenCorporateUrl from "ASSETS_DIR/images/empty_screen_corporate.png";
=======
import { ReactSVG } from "react-svg";
import LoaderEmptyContainer from "./sub-components/loaderEmptyContainer";
>>>>>>> ca85dd68

const EmptyFolderContainer = ({
  t,
  onCreate,
  fetchFiles,
  fetchRooms,
  setIsLoading,
  parentId,
  linkStyles,
  isRooms,
  sectionWidth,
  canCreateFiles,
  canInviteUsers,
  setIsEmptyPage,
  onClickInviteUsers,
  folderId,
  tReady,
  isLoadedFetchFiles,
}) => {
  const onBackToParentFolder = () => {
    setIsLoading(true);

    isRooms
      ? fetchRooms(parentId).finally(() => setIsLoading(false))
      : fetchFiles(parentId).finally(() => setIsLoading(false));
  };

  React.useEffect(() => {
    setIsEmptyPage(true);

    return () => setIsEmptyPage(false);
  }, []);

  const onInviteUsersClick = () => {
    if (!isRooms) return;

    onClickInviteUsers && onClickInviteUsers(folderId);
  };

  const buttons = canCreateFiles ? (
    <>
      <div className="empty-folder_container-links">
        <ReactSVG
          className="empty-folder_container_plus-image"
          src={PlusSvgUrl}
          data-format="docx"
          onClick={onCreate}
        />
        <Box className="flex-wrapper_container">
          <Link data-format="docx" onClick={onCreate} {...linkStyles}>
            {t("Document")},
          </Link>
          <Link data-format="xlsx" onClick={onCreate} {...linkStyles}>
            {t("Spreadsheet")},
          </Link>
          <Link data-format="pptx" onClick={onCreate} {...linkStyles}>
            {t("Presentation")},
          </Link>
          <Link data-format="docxf" onClick={onCreate} {...linkStyles}>
            {t("Translations:NewForm")}
          </Link>
        </Box>
      </div>

      <div className="empty-folder_container-links">
        <ReactSVG
          className="empty-folder_container_plus-image"
<<<<<<< HEAD
          src={PlusSvgUrl}
=======
>>>>>>> ca85dd68
          onClick={onCreate}
          src="images/plus.svg"
        />
        <Link {...linkStyles} onClick={onCreate}>
          {t("Folder")}
        </Link>
      </div>

      {isRooms ? (
        canInviteUsers ? (
          <>
            <div className="empty-folder_container-links second-description">
              <Text as="span" color="#6A7378" fontSize="12px" noSelect>
                {t("AddMembersDescription")}
              </Text>
            </div>

            <div className="empty-folder_container-links">
<<<<<<< HEAD
              <img
                className="empty-folder_container_up-image"
                src={PlusSvgUrl}
=======
              <ReactSVG
                className="empty-folder_container_plus-image"
>>>>>>> ca85dd68
                onClick={onInviteUsersClick}
                src="images/plus.svg"
              />
              <Link onClick={onInviteUsersClick} {...linkStyles}>
                {t("InviteUsersInRoom")}
              </Link>
            </div>
          </>
        ) : (
          <></>
        )
      ) : (
        <div className="empty-folder_container-links">
          <ReactSVG
            className="empty-folder_container_up-image"
<<<<<<< HEAD
            src={UpSvgUrl}
=======
>>>>>>> ca85dd68
            onClick={onBackToParentFolder}
            src="images/up.svg"
          />
          <Link onClick={onBackToParentFolder} {...linkStyles}>
            {t("BackToParentFolderButton")}
          </Link>
        </div>
      )}
    </>
  ) : (
    <></>
  );

  if (!isLoadedFetchFiles || !tReady) {
    return <LoaderEmptyContainer />;
  }

  return (
    <EmptyContainer
      headerText={isRooms ? t("RoomCreated") : t("EmptyScreenFolder")}
      style={{ gridColumnGap: "39px" }}
      descriptionText={
        canCreateFiles
          ? t("EmptyFolderDecription")
          : t("EmptyFolderDescriptionUser")
      }
      imageSrc={
        isRooms
          ? EmptyScreenCorporateUrl
          : EmptyScreenAltSvgUrl
      }
      buttons={buttons}
      sectionWidth={sectionWidth}
      isEmptyFolderContainer={true}
    />
  );
};

export default inject(
  ({
    accessRightsStore,
    filesStore,
    selectedFolderStore,
    contextOptionsStore,
  }) => {
    const {
      fetchFiles,
      fetchRooms,
      setIsEmptyPage,
      isLoadedFetchFiles,
    } = filesStore;
    const {
      navigationPath,
      parentId,
      access,
      id: folderId,
      roomType,
    } = selectedFolderStore;

    let id;
    if (navigationPath?.length) {
      const elem = navigationPath[0];
      id = elem.id;
    }

    const isRooms = !!roomType;

    const { canCreateFiles, canInviteUserInRoom } = accessRightsStore;

    const { onClickInviteUsers } = contextOptionsStore;

    const canInviteUsers = isRooms && canInviteUserInRoom({ access }); // skip sub-folders

    return {
      fetchFiles,
      fetchRooms,
      setIsLoading: filesStore.setIsLoading,
      parentId: id ?? parentId,
      isRooms,
      canCreateFiles,
      canInviteUsers,
      setIsEmptyPage,
      onClickInviteUsers,
      folderId,
      isLoadedFetchFiles,
    };
  }
)(withTranslation(["Files", "Translations"])(observer(EmptyFolderContainer)));<|MERGE_RESOLUTION|>--- conflicted
+++ resolved
@@ -8,12 +8,9 @@
 import Link from "@docspace/components/link";
 import Box from "@docspace/components/box";
 import { Text } from "@docspace/components";
-<<<<<<< HEAD
 import EmptyScreenCorporateUrl from "ASSETS_DIR/images/empty_screen_corporate.png";
-=======
 import { ReactSVG } from "react-svg";
 import LoaderEmptyContainer from "./sub-components/loaderEmptyContainer";
->>>>>>> ca85dd68
 
 const EmptyFolderContainer = ({
   t,
@@ -81,12 +78,8 @@
       <div className="empty-folder_container-links">
         <ReactSVG
           className="empty-folder_container_plus-image"
-<<<<<<< HEAD
+          onClick={onCreate}
           src={PlusSvgUrl}
-=======
->>>>>>> ca85dd68
-          onClick={onCreate}
-          src="images/plus.svg"
         />
         <Link {...linkStyles} onClick={onCreate}>
           {t("Folder")}
@@ -103,16 +96,10 @@
             </div>
 
             <div className="empty-folder_container-links">
-<<<<<<< HEAD
-              <img
-                className="empty-folder_container_up-image"
-                src={PlusSvgUrl}
-=======
               <ReactSVG
                 className="empty-folder_container_plus-image"
->>>>>>> ca85dd68
                 onClick={onInviteUsersClick}
-                src="images/plus.svg"
+                src={PlusSvgUrl}
               />
               <Link onClick={onInviteUsersClick} {...linkStyles}>
                 {t("InviteUsersInRoom")}
@@ -126,12 +113,8 @@
         <div className="empty-folder_container-links">
           <ReactSVG
             className="empty-folder_container_up-image"
-<<<<<<< HEAD
             src={UpSvgUrl}
-=======
->>>>>>> ca85dd68
             onClick={onBackToParentFolder}
-            src="images/up.svg"
           />
           <Link onClick={onBackToParentFolder} {...linkStyles}>
             {t("BackToParentFolderButton")}
@@ -156,11 +139,7 @@
           ? t("EmptyFolderDecription")
           : t("EmptyFolderDescriptionUser")
       }
-      imageSrc={
-        isRooms
-          ? EmptyScreenCorporateUrl
-          : EmptyScreenAltSvgUrl
-      }
+      imageSrc={isRooms ? EmptyScreenCorporateUrl : EmptyScreenAltSvgUrl}
       buttons={buttons}
       sectionWidth={sectionWidth}
       isEmptyFolderContainer={true}
