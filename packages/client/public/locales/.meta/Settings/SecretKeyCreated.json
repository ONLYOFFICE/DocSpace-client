--- conflicted
+++ resolved
@@ -3,11 +3,7 @@
   "content": "The secret key was successfully created",
   "content_en_sha1_hash": "524550e5c0df0f5a9c2db2addf80a3c07956a6b4",
   "created_at": "2025-05-19T21:30:52.489Z",
-<<<<<<< HEAD
-  "updated_at": "2025-05-26T07:57:32.557Z",
-=======
   "updated_at": "2025-06-24T16:31:24.420Z",
->>>>>>> 0de93b01
   "comment": {
     "text": "The translation key \"SecretKeyCreated\" is used to display a success message when a new secret key is successfully created in the API keys settings. This message appears as a toast notification after creating a new key. The message indicates that the secret key was successfully created and is intended for users viewing the portal settings page.",
     "is_auto": true,
@@ -157,13 +153,7 @@
     "si": {
       "ai_translated": false,
       "ai_model": null,
-      "ai_spell_check_issues": [
-        {
-          "type": "spelling",
-          "description": "The word 'නිර්මාණය' (nirmanaya) is sometimes used, but 'ස້າງ' (sanga) is more common and natural in this context when referring to creation.",
-          "suggestion": "රහස් යතුර සාර්ථකව සාදා ඇත."
-        }
-      ],
+      "ai_spell_check_issues": [],
       "approved_at": null
     },
     "sk": {
