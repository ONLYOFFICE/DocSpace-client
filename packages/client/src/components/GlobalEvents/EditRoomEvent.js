--- conflicted
+++ resolved
@@ -46,13 +46,10 @@
 
   reloadInfoPanelSelection,
   changeRoomOwner,
-<<<<<<< HEAD
+  reloadSelectionParentRoom,
 
   defaultRoomsQuota,
   isDefaultRoomsQuotaSet,
-=======
-  reloadSelectionParentRoom,
->>>>>>> 1bbb151d
 }) => {
   const { t } = useTranslation(["CreateEditRoomDialog", "Common", "Files"]);
 
@@ -285,18 +282,14 @@
     const { getThirdPartyIcon } = settingsStore.thirdPartyStore;
     const { setCreateRoomDialogVisible } = dialogsStore;
     const { withPaging } = auth.settingsStore;
-<<<<<<< HEAD
-    const { reloadSelection: reloadInfoPanelSelection } = auth.infoPanelStore;
-
-    const { currentQuotaStore } = auth;
-    const { defaultRoomsQuota, isDefaultRoomsQuotaSet } = currentQuotaStore;
-
-=======
     const {
       reloadSelection: reloadInfoPanelSelection,
       reloadSelectionParentRoom,
     } = auth.infoPanelStore;
->>>>>>> 1bbb151d
+
+    const { currentQuotaStore } = auth;
+    const { defaultRoomsQuota, isDefaultRoomsQuotaSet } = currentQuotaStore;
+
     return {
       defaultRoomsQuota,
       isDefaultRoomsQuotaSet,
