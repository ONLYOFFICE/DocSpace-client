--- conflicted
+++ resolved
@@ -3,11 +3,7 @@
   "content": "The destination already contains folders with the same name.",
   "content_en_sha1_hash": "211b5f07618651e79a94b58f1d8a0324638ed564",
   "created_at": "2025-05-19T21:30:45.443Z",
-<<<<<<< HEAD
-  "updated_at": "2025-05-26T07:57:32.240Z",
-=======
   "updated_at": "2025-05-28T09:30:02.215Z",
->>>>>>> 398dda3c
   "comment": {
     "text": "\"This translation key is used to display a message when a user tries to add a folder that already exists in the destination. It typically appears in a conflict resolution dialog and notifies the user that folders with the same name are present. The exact wording may vary depending on the specific context.\"",
     "is_auto": true,
@@ -31,7 +27,13 @@
     "ar-SA": {
       "ai_translated": false,
       "ai_model": null,
-      "ai_spell_check_issues": [],
+      "ai_spell_check_issues": [
+        {
+          "type": "incorrect_translation",
+          "description": "The translation 'الوجهة تحتوي بالفعل على مجلدات بنفس الاسم.' is a literal translation but doesn't flow naturally in Arabic. A more idiomatic translation would be preferred.",
+          "suggestion": "قد تحتوي الوجهة بالفعل على مجلدات بنفس الاسم."
+        }
+      ],
       "approved_at": null
     },
     "az": {
@@ -97,19 +99,19 @@
     "ja-JP": {
       "ai_translated": false,
       "ai_model": null,
-      "ai_spell_check_issues": [
-        {
-          "type": "incorrect_translation",
-          "description": "The translation 'コピー先に同じ名前のフォルダが既に存在します。' while understandable, doesn't directly translate 'The destination already contains folders with the same name.' A more accurate rendering would emphasize 'folders' directly. The current translation implies existence but doesn't strongly communicate the presence of multiple folders.",
-          "suggestion": "コピー先に同じ名前のフォルダがすでに存在します。"
-        }
-      ],
+      "ai_spell_check_issues": [],
       "approved_at": null
     },
     "ko-KR": {
       "ai_translated": false,
       "ai_model": null,
-      "ai_spell_check_issues": [],
+      "ai_spell_check_issues": [
+        {
+          "type": "incorrect_translation",
+          "description": "The translation '목표에 이미 같은 이름의 폴더가 있습니다' while understandable, is not the most natural or common phrasing in Korean. '목표' (mokjo) translates to 'goal' or 'target,' which isn't the best fit for 'destination' in this context. A more appropriate term would be '대상' (daesang) which means 'object' or 'destination.'",
+          "suggestion": "대상에 이미 같은 이름의 폴더가 있습니다."
+        }
+      ],
       "approved_at": null
     },
     "lo-LA": {
@@ -118,8 +120,8 @@
       "ai_spell_check_issues": [
         {
           "type": "spelling",
-          "description": "The word 'ກ່ອນ' is technically correct but reads slightly awkwardly in this context. It implies 'already' in a more extended timeline.",
-          "suggestion": "ປາຍທາງມີໂຟນເດີທີ່ມີຊື່ດຽວກັນຢູ່ແລ້ວ."
+          "description": "The word 'ປາຍທາງ' is spelled correctly, but the correct usage in this context might be 'ເປົ້າໝາຍປາຍທາງ' to be more specific about the destination being a target location.",
+          "suggestion": "ປາຍທາງ → ເປົ້າໝາຍປາຍທາງ"
         }
       ],
       "approved_at": null
@@ -160,8 +162,8 @@
       "ai_spell_check_issues": [
         {
           "type": "incorrect_translation",
-          "description": "The translation 'Foldere cu acelaşi nume există deja la destinație' is a literal translation but lacks the nuance of the original. A more natural Romanian phrasing would convey the destination 'already has' these folders. The current phrasing implies the destination is actively creating them.",
-          "suggestion": "Destinația conține deja foldere cu același nume."
+          "description": "The Romanian translation 'Foldere cu acelaşi nume există deja la destinație' is a literal translation but sounds slightly unnatural in Romanian. A more natural phrasing would emphasize the existence of folders.",
+          "suggestion": "Foldere cu acelaşi nume se află deja în destinație."
         }
       ],
       "approved_at": null
@@ -178,8 +180,8 @@
       "ai_spell_check_issues": [
         {
           "type": "incorrect_translation",
-          "description": "The translation 'ගමනාන්තයේ දැනටමත් එකම නම සහිත ෆෝල්ඩර අඩංගු වේ' while conveying a similar meaning, isn't the most natural or accurate way to express 'The destination already contains folders with the same name' in Sinhala. A more idiomatic translation would be preferable.",
-          "suggestion": "A better translation would be something like: 'ගමනාන්තයෙහි දැනටමත් එවැනි නම් සහිත ෆෝල්ඩර් ඇත' or 'ගමනාන්තයේ එවැනි නම් ඇති ෆෝල්ඩර් දැනටමත් තිබේ.'"
+          "description": "The translation \"ගමනාන්තයේ දැනටමත් එකම නම සහිත ෆෝල්ඩර අඩංගු වේ.\" is a literal translation and doesn't flow naturally in Sinhala. It sounds somewhat formal and awkward.",
+          "suggestion": "Consider a more natural phrasing like \"ගමනාන්තයේ එවැනි නම් සහිත ෆෝල්ඩරක් දැනටමත් පවතී\" or \"ගමනාන්තයේ එවැනි ෆෝල්ඩරක් දැනටමත් ඇත.\" (Gamanaanthaye evathiya naam sahitha folderak dhenathmath paththa/yathu.)"
         }
       ],
       "approved_at": null
@@ -211,13 +213,7 @@
     "tr": {
       "ai_translated": false,
       "ai_model": null,
-      "ai_spell_check_issues": [
-        {
-          "type": "incorrect_translation",
-          "description": "The translation 'Hedef zaten aynı ada sahip klasörler içeriyor' is a literal translation but can be improved for naturalness in Turkish. While technically correct, it's a bit clunky. A more natural phrasing would be 'Hedefte aynı isimli klasörler zaten mevcut.'",
-          "suggestion": "Hedefte aynı isimli klasörler zaten mevcut."
-        }
-      ],
+      "ai_spell_check_issues": [],
       "approved_at": null
     },
     "uk-UA": {
