import React, { useState, useEffect, useRef, useTransition } from "react";
import { inject, observer } from "mobx-react";
import { withTranslation } from "react-i18next";

import { StyledHistoryList, StyledHistorySubtitle } from "../../styles/history";

import Loaders from "@docspace/common/components/Loaders";
import { parseHistory } from "./../../helpers/HistoryHelper";
import HistoryBlock from "./HistoryBlock";
import NoHistory from "../NoItem/NoHistory";

const History = ({
  t,
  historyWithFileList,
  selectedFolder,
  selectionHistory,
  setSelectionHistory,
  infoPanelSelection,
  getInfoPanelItemIcon,
  getHistory,
  checkAndOpenLocationAction,
  openUser,
  isVisitor,
  isCollaborator,
}) => {
  const isMount = useRef(true);
  const abortControllerRef = useRef(new AbortController());

  const [isPending, startTransition] = useTransition();

  const [isLoading, setIsLoading] = useState(false);

  const fetchHistory = async (item) => {
    if (isLoading) {
      abortControllerRef.current?.abort();
      abortControllerRef.current = new AbortController();
    } else setIsLoading(true);

    let module = "files";
    if (infoPanelSelection.isRoom) module = "rooms";
    else if (infoPanelSelection.isFolder) module = "folders";

    getHistory(
      module,
      item.id,
      abortControllerRef.current?.signal,
      item?.requestToken
    )
      .then((data) => {
        if (isMount.current)
          startTransition(() => {
            const parsedHistory = parseHistory(t, data);
            setSelectionHistory(parsedHistory);
          });
      })
      .catch((err) => {
        if (err.message !== "canceled") console.error(err);
      })
      .finally(() => {
        if (isMount.current) setIsLoading(false);
      });
  };

  useEffect(() => {
    if (!isMount.current) return;
<<<<<<< HEAD
    fetchHistory(infoPanelSelection.id);
  }, [infoPanelSelection.id]);
=======
    fetchHistory(selection);
  }, [selection.id]);
>>>>>>> 96fee446

  useEffect(() => {
    return () => {
      abortControllerRef.current?.abort();
      isMount.current = false;
    };
  }, []);

  if (!selectionHistory) return <Loaders.InfoPanelViewLoader view="history" />;
  if (!selectionHistory?.length) return <NoHistory t={t} />;

  return (
    <StyledHistoryList>
      {selectionHistory.map(({ day, feeds }) => [
        <StyledHistorySubtitle key={day}>{day}</StyledHistorySubtitle>,
        ...feeds.map((feed, i) => (
          <HistoryBlock
            key={feed.json.Id}
            t={t}
            feed={feed}
            selectedFolder={selectedFolder}
            infoPanelSelection={infoPanelSelection}
            getInfoPanelItemIcon={getInfoPanelItemIcon}
            checkAndOpenLocationAction={checkAndOpenLocationAction}
            openUser={openUser}
            isVisitor={isVisitor}
            isCollaborator={isCollaborator}
            withFileList={historyWithFileList}
            isLastEntity={i === feeds.length - 1}
          />
        )),
      ])}
    </StyledHistoryList>
  );
};

export default inject(({ auth, filesStore, filesActionsStore }) => {
  const { userStore } = auth;
  const {
    infoPanelSelection,
    selectionHistory,
    setSelectionHistory,
    historyWithFileList,
    getInfoPanelItemIcon,
    openUser,
  } = auth.infoPanelStore;
  const { personal, culture } = auth.settingsStore;

  const { getHistory } = filesStore;
  const { checkAndOpenLocationAction } = filesActionsStore;

  const { user } = userStore;
  const isVisitor = user.isVisitor;
  const isCollaborator = user.isCollaborator;

  return {
    personal,
    culture,
    selectionHistory,
    setSelectionHistory,
    historyWithFileList,
    infoPanelSelection,
    getInfoPanelItemIcon,
    getHistory,
    checkAndOpenLocationAction,
    openUser,
    isVisitor,
    isCollaborator,
  };
})(withTranslation(["InfoPanel", "Common", "Translations"])(observer(History)));<|MERGE_RESOLUTION|>--- conflicted
+++ resolved
@@ -63,13 +63,8 @@
 
   useEffect(() => {
     if (!isMount.current) return;
-<<<<<<< HEAD
-    fetchHistory(infoPanelSelection.id);
+    fetchHistory(infoPanelSelection);
   }, [infoPanelSelection.id]);
-=======
-    fetchHistory(selection);
-  }, [selection.id]);
->>>>>>> 96fee446
 
   useEffect(() => {
     return () => {
