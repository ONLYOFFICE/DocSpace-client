--- conflicted
+++ resolved
@@ -35,10 +35,10 @@
     private readonly MessageService _messageService;
     private readonly StudioNotifyService _studioNotifyService;
     private readonly CustomNamingPeople _customNamingPeople;
-    private readonly IPSecurity.IPSecurity _ipSecurity;
-    private readonly TenantManager _tenantManager;
-    private readonly CookiesManager _cookiesManager;
-    private readonly CountPaidUserChecker _countPaidUserChecker;
+    private readonly IPSecurity.IPSecurity _ipSecurity;
+    private readonly TenantManager _tenantManager;
+    private readonly CookiesManager _cookiesManager;
+    private readonly CountPaidUserChecker _countPaidUserChecker;
     private readonly UserManager _userManager;
     private readonly TenantExtra _tenantExtra;
     private readonly PermissionContext _permissionContext;
@@ -57,17 +57,17 @@
         CoreBaseSettings coreBaseSettings,
         CustomNamingPeople customNamingPeople,
         IPSecurity.IPSecurity ipSecurity,
-        IMemoryCache memoryCache,
-        IHttpContextAccessor httpContextAccessor,
-        TenantManager tenantManager,
-        CookiesManager cookiesManager,
-        CountPaidUserChecker countPaidUserChecker) : base(apiContext, memoryCache, webItemManager, httpContextAccessor)
+        IMemoryCache memoryCache,
+        IHttpContextAccessor httpContextAccessor,
+        TenantManager tenantManager,
+        CookiesManager cookiesManager,
+        CountPaidUserChecker countPaidUserChecker) : base(apiContext, memoryCache, webItemManager, httpContextAccessor)
     {
         _customNamingPeople = customNamingPeople;
-        _ipSecurity = ipSecurity;
-        _tenantManager = tenantManager;
-        _cookiesManager = cookiesManager;
-        _countPaidUserChecker = countPaidUserChecker;
+        _ipSecurity = ipSecurity;
+        _tenantManager = tenantManager;
+        _cookiesManager = cookiesManager;
+        _countPaidUserChecker = countPaidUserChecker;
         _messageService = messageService;
         _studioNotifyService = studioNotifyService;
         _userManager = userManager;
@@ -77,17 +77,17 @@
         _coreBaseSettings = coreBaseSettings;
     }
 
-    /// <summary>
-    /// Displays the contact form on the "Sign In" page, allowing users to send a message to the DocSpace administrator in case they encounter any issues while accessing DocSpace.
-    /// </summary>
-    /// <short>
-    /// Enable the administrator message settings
-    /// </short>
-    /// <param type="ASC.Web.Api.ApiModel.RequestsDto.AdminMessageSettingsRequestsDto, ASC.Web.Api" name="inDto">Request parameters for administrator message settings</param>
-    /// <category>Messages</category>
-    /// <returns type="System.Object, System">Message about the result of saving new settings</returns>
-    /// <path>api/2.0/settings/messagesettings</path>
-    /// <httpMethod>POST</httpMethod>
+    /// <summary>
+    /// Displays the contact form on the "Sign In" page, allowing users to send a message to the DocSpace administrator in case they encounter any issues while accessing DocSpace.
+    /// </summary>
+    /// <short>
+    /// Enable the administrator message settings
+    /// </short>
+    /// <param type="ASC.Web.Api.ApiModel.RequestsDto.AdminMessageSettingsRequestsDto, ASC.Web.Api" name="inDto">Request parameters for administrator message settings</param>
+    /// <category>Messages</category>
+    /// <returns type="System.Object, System">Message about the result of saving new settings</returns>
+    /// <path>api/2.0/settings/messagesettings</path>
+    /// <httpMethod>POST</httpMethod>
     [HttpPost("messagesettings")]
     public object EnableAdminMessageSettings(AdminMessageSettingsRequestsDto inDto)
     {
@@ -98,74 +98,70 @@
         _messageService.Send(MessageAction.AdministratorMessageSettingsUpdated);
 
         return Resource.SuccessfullySaveSettingsMessage;
-    }
-
-    /// <summary>
-    /// Returns the cookies lifetime value in minutes.
-    /// </summary>
-    /// <short>
-    /// Get cookies lifetime
-    /// </short>
-    /// <category>Cookies</category>
-    /// <returns type="System.Int32, System">Lifetime value in minutes</returns>
-    /// <path>api/2.0/settings/cookiesettings</path>
-    /// <httpMethod>GET</httpMethod>
-    [HttpGet("cookiesettings")]
-    public CookieSettingsDto GetCookieSettings()
-    {
-        var result = _cookiesManager.GetLifeTime(_tenantManager.GetCurrentTenant().Id);
-
-        return new CookieSettingsDto
-        {
-            Enabled = result.Enabled,
-            LifeTime = result.LifeTime
-        };
-    }
-
-    /// <summary>
-    /// Updates the cookies lifetime value in minutes.
-    /// </summary>
-    /// <short>
-    /// Update cookies lifetime
-    /// </short>
-    /// <category>Cookies</category>
-    /// <param type="ASC.Web.Api.Models.CookieSettingsRequestsDto, ASC.Web.Api" name="inDto">Cookies settings request parameters</param>
-    /// <returns type="System.Object, System">Message about the result of saving new settings</returns>
-    /// <path>api/2.0/settings/cookiesettings</path>
-    /// <httpMethod>PUT</httpMethod>
-    [HttpPut("cookiesettings")]
-    public async Task<object> UpdateCookieSettings(CookieSettingsRequestsDto inDto)
-    {
-        _permissionContext.DemandPermissions(SecutiryConstants.EditPortalSettings);
-
-        if (!SetupInfo.IsVisibleSettings("CookieSettings"))
-        {
-            throw new BillingException(Resource.ErrorNotAllowedOption, "CookieSettings");
-        }
-
-<<<<<<< HEAD
-        await _cookiesManager.SetLifeTime(inDto.LifeTime);
-=======
-        await _cookiesManager.SetLifeTime(model.LifeTime, model.Enabled);
->>>>>>> e4ea5a46
-
-        _messageService.Send(MessageAction.CookieSettingsUpdated);
-
-        return Resource.SuccessfullySaveSettingsMessage;
-    }
-
-    /// <summary>
-    /// Sends a message to the administrator email when unauthorized users encounter issues accessing DocSpace.
-    /// </summary>
-    /// <short>
-    /// Send a message to the administrator
-    /// </short>
-    /// <param type="ASC.Web.Api.ApiModel.RequestsDto.AdminMessageSettingsRequestsDto, ASC.Web.Api" name="inDto">Request parameters for administrator message settings</param>
-    /// <category>Messages</category>
-    /// <returns type="System.Object, System">Message about the result of sending a message</returns>
-    /// <path>api/2.0/settings/sendadmmail</path>
-    /// <httpMethod>POST</httpMethod>
-    /// <requiresAuthorization>false</requiresAuthorization>
+    }
+
+    /// <summary>
+    /// Returns the cookies lifetime value in minutes.
+    /// </summary>
+    /// <short>
+    /// Get cookies lifetime
+    /// </short>
+    /// <category>Cookies</category>
+    /// <returns type="System.Int32, System">Lifetime value in minutes</returns>
+    /// <path>api/2.0/settings/cookiesettings</path>
+    /// <httpMethod>GET</httpMethod>
+    [HttpGet("cookiesettings")]
+    public CookieSettingsDto GetCookieSettings()
+    {
+        var result = _cookiesManager.GetLifeTime(_tenantManager.GetCurrentTenant().Id);
+
+        return new CookieSettingsDto
+        {
+            Enabled = result.Enabled,
+            LifeTime = result.LifeTime
+        };
+    }
+
+    /// <summary>
+    /// Updates the cookies lifetime value in minutes.
+    /// </summary>
+    /// <short>
+    /// Update cookies lifetime
+    /// </short>
+    /// <category>Cookies</category>
+    /// <param type="ASC.Web.Api.Models.CookieSettingsRequestsDto, ASC.Web.Api" name="inDto">Cookies settings request parameters</param>
+    /// <returns type="System.Object, System">Message about the result of saving new settings</returns>
+    /// <path>api/2.0/settings/cookiesettings</path>
+    /// <httpMethod>PUT</httpMethod>
+    [HttpPut("cookiesettings")]
+    public async Task<object> UpdateCookieSettings(CookieSettingsRequestsDto inDto)
+    {
+        _permissionContext.DemandPermissions(SecutiryConstants.EditPortalSettings);
+
+        if (!SetupInfo.IsVisibleSettings("CookieSettings"))
+        {
+            throw new BillingException(Resource.ErrorNotAllowedOption, "CookieSettings");
+        }
+
+        await _cookiesManager.SetLifeTime(inDto.LifeTime, inDto.Enabled);
+
+        _messageService.Send(MessageAction.CookieSettingsUpdated);
+
+        return Resource.SuccessfullySaveSettingsMessage;
+    }
+
+    /// <summary>
+    /// Sends a message to the administrator email when unauthorized users encounter issues accessing DocSpace.
+    /// </summary>
+    /// <short>
+    /// Send a message to the administrator
+    /// </short>
+    /// <param type="ASC.Web.Api.ApiModel.RequestsDto.AdminMessageSettingsRequestsDto, ASC.Web.Api" name="inDto">Request parameters for administrator message settings</param>
+    /// <category>Messages</category>
+    /// <returns type="System.Object, System">Message about the result of sending a message</returns>
+    /// <path>api/2.0/settings/sendadmmail</path>
+    /// <httpMethod>POST</httpMethod>
+    /// <requiresAuthorization>false</requiresAuthorization>
     [AllowAnonymous]
     [HttpPost("sendadmmail")]
     public object SendAdmMail(AdminMessageSettingsRequestsDto inDto)
@@ -196,18 +192,18 @@
         return Resource.AdminMessageSent;
     }
 
-    /// <summary>
-    /// Sends an invitation email with a link to the DocSpace.
-    /// </summary>
-    /// <short>
-    /// Sends an invitation email
-    /// </short>
-    /// <param type="ASC.Web.Api.ApiModel.RequestsDto.AdminMessageSettingsRequestsDto, ASC.Web.Api" name="inDto">Request parameters for administrator message settings</param>
-    /// <category>Messages</category>
-    /// <returns type="System.Object, System">Message about sending a link to confirm joining the DocSpace</returns>
-    /// <path>api/2.0/settings/sendjoininvite</path>
-    /// <httpMethod>POST</httpMethod>
-    /// <requiresAuthorization>false</requiresAuthorization>
+    /// <summary>
+    /// Sends an invitation email with a link to the DocSpace.
+    /// </summary>
+    /// <short>
+    /// Sends an invitation email
+    /// </short>
+    /// <param type="ASC.Web.Api.ApiModel.RequestsDto.AdminMessageSettingsRequestsDto, ASC.Web.Api" name="inDto">Request parameters for administrator message settings</param>
+    /// <category>Messages</category>
+    /// <returns type="System.Object, System">Message about sending a link to confirm joining the DocSpace</returns>
+    /// <path>api/2.0/settings/sendjoininvite</path>
+    /// <httpMethod>POST</httpMethod>
+    /// <requiresAuthorization>false</requiresAuthorization>
     [AllowAnonymous]
     [HttpPost("sendjoininvite")]
     public async Task<object> SendJoinInviteMail(AdminMessageSettingsRequestsDto inDto)
@@ -247,14 +243,14 @@
             var emplType = trustedDomainSettings.InviteAsUsers ? EmployeeType.User : EmployeeType.RoomAdmin;
             if (!_coreBaseSettings.Personal)
             {
-                var enableInviteUsers = true;
-                try
-                {
-                    await _countPaidUserChecker.CheckAppend();
-                }
-                catch (Exception)
-                {
-                    enableInviteUsers = false;
+                var enableInviteUsers = true;
+                try
+                {
+                    await _countPaidUserChecker.CheckAppend();
+                }
+                catch (Exception)
+                {
+                    enableInviteUsers = false;
                 }
 
                 if (!enableInviteUsers)
@@ -265,24 +261,23 @@
 
             switch (Tenant.TrustedDomainsType)
             {
-                case TenantTrustedDomainsType.Custom:
-                    {
-                        var address = new MailAddress(email);
-                        if (Tenant.TrustedDomains.Any(d => address.Address.EndsWith("@" + d.Replace("*", ""), StringComparison.InvariantCultureIgnoreCase)))
-                        {
-                            _studioNotifyService.SendJoinMsg(email, emplType);
-                            _messageService.Send(MessageInitiator.System, MessageAction.SentInviteInstructions, email);
-                            return Resource.FinishInviteJoinEmailMessage;
-                        }
-
-                        throw new Exception(Resource.ErrorEmailDomainNotAllowed);
+                case TenantTrustedDomainsType.Custom:
+                    {
+                        var address = new MailAddress(email);
+                        if (Tenant.TrustedDomains.Any(d => address.Address.EndsWith("@" + d.Replace("*", ""), StringComparison.InvariantCultureIgnoreCase)))
+                        {
+                            _studioNotifyService.SendJoinMsg(email, emplType);
+                            _messageService.Send(MessageInitiator.System, MessageAction.SentInviteInstructions, email);
+                            return Resource.FinishInviteJoinEmailMessage;
+                        }
+
+                        throw new Exception(Resource.ErrorEmailDomainNotAllowed);
                     }
-                case TenantTrustedDomainsType.All:
-                    {
-                        _studioNotifyService.SendJoinMsg(email, emplType);
-                        _messageService.Send(MessageInitiator.System, MessageAction.SentInviteInstructions, email);
-                        return Resource.FinishInviteJoinEmailMessage;
-<<<<<<< HEAD
+                case TenantTrustedDomainsType.All:
+                    {
+                        _studioNotifyService.SendJoinMsg(email, emplType);
+                        _messageService.Send(MessageInitiator.System, MessageAction.SentInviteInstructions, email);
+                        return Resource.FinishInviteJoinEmailMessage;
                     }
                 default:
                     throw new Exception(Resource.ErrorNotCorrectEmail);
@@ -290,25 +285,7 @@
         }
         catch (FormatException)
         {
-            return Resource.ErrorNotCorrectEmail;
-        }
-        catch (Exception e)
-        {
-            return e.Message.HtmlEncode();
+            throw new Exception(Resource.ErrorNotCorrectEmail);
         }
     }
-}
-=======
-                    }
-                default:
-                    throw new Exception(Resource.ErrorNotCorrectEmail);
-            }
-        }
-        catch (FormatException)
-        {
-            throw new Exception(Resource.ErrorNotCorrectEmail);
-        }
-    }
-}
-
->>>>>>> e4ea5a46
+}