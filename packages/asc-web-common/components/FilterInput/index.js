--- conflicted
+++ resolved
@@ -36,10 +36,7 @@
     selectorLabel,
 
     isRecentFolder,
-<<<<<<< HEAD
-=======
     removeSelectedItem,
->>>>>>> 8e8d3298
   }) => {
     const [viewSettings, setViewSettings] = React.useState([]);
     const [inputValue, setInputValue] = React.useState("");
@@ -47,73 +44,13 @@
     const [selectedItems, setSelectedItems] = React.useState(null);
 
     React.useEffect(() => {
-<<<<<<< HEAD
-      const value = getViewSettingsData();
-=======
       const value = getViewSettingsData && getViewSettingsData();
->>>>>>> 8e8d3298
 
       if (value) setViewSettings(value);
     }, [getViewSettingsData]);
 
     React.useEffect(() => {
       const value = getSelectedInputValue && getSelectedInputValue();
-<<<<<<< HEAD
-
-      if (value) setInputValue(value);
-    }, [getSelectedInputValue]);
-
-    const onClearSearch = React.useCallback(() => {
-      onSearch && onSearch();
-    }, [onSearch]);
-
-    return (
-      <StyledFilterInput>
-        <StyledSearchInput
-          placeholder={placeholder}
-          value={inputValue}
-          onChange={onSearch}
-          onClearSearch={onClearSearch}
-        />
-        <FilterButton
-          t={t}
-          onFilter={onFilter}
-          getFilterData={getFilterData}
-          getSelectedFilterData={getSelectedFilterData}
-          filterHeader={filterHeader}
-          selectorLabel={selectorLabel}
-        />
-        {!isRecentFolder && (
-          <SortButton
-            t={t}
-            onSort={onSort}
-            getSortData={getSortData}
-            getSelectedSortData={getSelectedSortData}
-            view={view}
-            viewAs={viewAs === "table" ? "row" : viewAs}
-            viewSettings={viewSettings}
-            onChangeViewAs={onChangeViewAs}
-            viewSelectorVisible={
-              viewSettings &&
-              viewSelectorVisible &&
-              (isMobile || isMobileUtils() || isTabletUtils())
-            }
-          />
-        )}
-        {((viewSettings &&
-          !isMobile &&
-          viewSelectorVisible &&
-          !isMobileUtils() &&
-          !isTabletUtils()) ||
-          isRecentFolder) && (
-          <ViewSelector
-            style={{ marginLeft: "8px" }}
-            viewAs={viewAs === "table" ? "row" : viewAs}
-            viewSettings={viewSettings}
-            onChangeView={onChangeViewAs}
-            isFilter={true}
-          />
-=======
 
       if (value) setInputValue(value);
     }, [getSelectedInputValue]);
@@ -223,7 +160,6 @@
               />
             ))}
           </div>
->>>>>>> 8e8d3298
         )}
       </StyledFilterInput>
     );
