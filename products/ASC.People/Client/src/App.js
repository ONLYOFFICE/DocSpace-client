import React, { Suspense } from "react";
import { connect } from "react-redux";
import { Router, Switch, Redirect } from "react-router-dom";
import { Loader } from "asc-web-components";
import Home from "./components/pages/Home";
import Profile from "./components/pages/Profile";
import ProfileAction from "./components/pages/ProfileAction";
import GroupAction from "./components/pages/GroupAction";
import Reassign from "./components/pages/Reassign";
import {
  history,
  PrivateRoute,
  PublicRoute,
  Login,
  Error404,
  Error520,
  Offline,
  utils,
  store as commonStore,
  constants,
  NavMenu,
<<<<<<< HEAD
  Main,} from "asc-web-common";
=======
  Main,
  toastr,
} from "asc-web-common";
>>>>>>> 49f5a524
import { getFilterByLocation } from "./helpers/converters";
import { fetchGroups, fetchPeople } from "./store/people/actions";
import config from "../package.json";

const {
  setIsLoaded,
  getUser,
  getPortalSettings,
  getModules,
  setCurrentProductId,
  setCurrentProductHomePage,
  getPortalPasswordSettings,
  getPortalCultures,
} = commonStore.auth.actions;
const { AUTH_KEY } = constants;

/*const Profile = lazy(() => import("./components/pages/Profile"));
const ProfileAction = lazy(() => import("./components/pages/ProfileAction"));
const GroupAction = lazy(() => import("./components/pages/GroupAction"));*/

class App extends React.Component {
  componentDidMount() {
    utils.removeTempContent();

    const {
      setModuleInfo,
      getUser,
      getPortalSettings,
      getModules,
      getPortalPasswordSettings,
      getPortalCultures,
      fetchGroups,
      fetchPeople,
      finalize,
      setIsLoaded,    } = this.props;

    setModuleInfo();

    const token = localStorage.getItem(AUTH_KEY);

    if (!token) {
      return setIsLoaded();
    }

    const requests = [
      getUser(),
      getPortalSettings(),
      getModules(),
      getPortalPasswordSettings(),
      getPortalCultures(),
      fetchGroups(),
      fetchPeople(),
    ];

    Promise.all(requests)
      .catch((e) => {
        toastr.error(e);
      })
      .finally(() => {
        setIsLoaded();
      });
  }

  render() {
    const { homepage } = this.props;
    console.log("People App render", this.props);
    return navigator.onLine ? (
      <Router history={history}>
        <NavMenu />
        <Main>
          <Suspense
            fallback={
              <Loader className="pageLoader" type="rombs" size="40px" />
            }
          >
            <Switch>
              <Redirect exact from="/" to={`${homepage}`} />
              <PrivateRoute
                exact
                path={`${homepage}/view/:userId`}
                component={Profile}
              />
              <PrivateRoute
                path={`${homepage}/edit/:userId`}
                restricted
                allowForMe
                component={ProfileAction}
              />
              <PrivateRoute
                path={`${homepage}/create/:type`}
                restricted
                component={ProfileAction}
              />
              <PrivateRoute
                path={[
                  `${homepage}/group/edit/:groupId`,
                  `${homepage}/group/create`,
                ]}
                restricted
                component={GroupAction}
              />
              <PrivateRoute
                path={`${homepage}/reassign/:userId`}
                restricted
                component={Reassign}
              />
              <PrivateRoute exact path={homepage} component={Home} />
              <PrivateRoute path={`${homepage}/filter`} component={Home} />
              <PublicRoute
                exact
                path={[
                  "/login",
                  "/login/error=:error",
                  "/login/confirmed-email=:confirmedEmail",
                ]}
                component={Login}
              />
              <PrivateRoute exact path={`/error=:error`} component={Error520} />
              <PrivateRoute component={Error404} />
            </Switch>
          </Suspense>
        </Main>
      </Router>
    ) : (
      <Offline />
    );
  }
}

const mapStateToProps = (state) => {
  const { settings } = state.auth;
  const { homepage } = settings;  return {
    homepage: homepage || config.homepage,
  };
};

const mapDispatchToProps = (dispatch) => {
  return {
    setModuleInfo: () => {
      dispatch(setCurrentProductHomePage(config.homepage));
      dispatch(setCurrentProductId("f4d98afd-d336-4332-8778-3c6945c81ea0"));
    },
    getUser: () => getUser(dispatch),
    getPortalSettings: () => getPortalSettings(dispatch),
    getModules: () => getModules(dispatch),
    getPortalPasswordSettings: () => getPortalPasswordSettings(dispatch),
    getPortalCultures: () => getPortalCultures(dispatch),
    fetchGroups: () => fetchGroups(dispatch),
    fetchPeople: () => {
      var re = new RegExp(`${config.homepage}((/?)$|/filter)`, "gm");
      const match = window.location.pathname.match(re);

      if (match && match.length > 0) {
        const newFilter = getFilterByLocation(window.location);
        return fetchPeople(newFilter, dispatch);
      }

      return Promise.resolve();
    },
    setIsLoaded: () => dispatch(setIsLoaded(true)),  };
};

export default connect(mapStateToProps, mapDispatchToProps)(App);<|MERGE_RESOLUTION|>--- conflicted
+++ resolved
@@ -19,14 +19,9 @@
   store as commonStore,
   constants,
   NavMenu,
-<<<<<<< HEAD
-  Main,} from "asc-web-common";
-=======
   Main,
   toastr,
-} from "asc-web-common";
->>>>>>> 49f5a524
-import { getFilterByLocation } from "./helpers/converters";
+} from "asc-web-common";import { getFilterByLocation } from "./helpers/converters";
 import { fetchGroups, fetchPeople } from "./store/people/actions";
 import config from "../package.json";
 
