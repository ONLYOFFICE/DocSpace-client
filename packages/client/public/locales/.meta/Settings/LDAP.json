{
  "key_path": "LDAP",
  "content": "LDAP Settings",
  "content_en_sha1_hash": "fa317c0328f913259d21719d60750333e991d03c",
  "created_at": "2025-05-19T21:30:51.782Z",
<<<<<<< HEAD
  "updated_at": "2025-10-03T10:07:11.796Z",
=======
  "updated_at": "2025-10-03T13:19:30.631Z",
>>>>>>> 4e3ade75
  "comment": {
    "text": "This translation key \"LDAP Settings\" is used to label a settings container that contains configuration options for Lightweight Directory Access Protocol (LDAP). It appears as a button in certain mobile views and is likely displayed in a dialog or settings section.",
    "is_auto": true,
    "updated_at": "2025-05-20T09:45:01.084Z"
  },
  "usage": [
    {
      "file_path": "/packages/client/src/pages/PortalSettings/categories/integration/index.js",
      "line_number": 87,
      "context": "} = useIntegration(defaultProps.integration);\n \n const data = [\n {\n id: \"ldap\",\n name: t(\"Settings:LDAP\"),\n content: <LdapSettings />,\n onClick: () => {},\n },\n {\n id: \"sso\",",
      "module": "/packages/client"
    },
    {
      "file_path": "/packages/client/src/pages/PortalSettings/categories/integration/LDAP/sub-components/SettingsContainer.js",
      "line_number": 84,
      "context": "}, []);\n \n const renderBody = () => (\n <>\n {!isMobileView ? (\n <HideButton text={t(\"Settings:LDAP\")} value={isSettingsShown} />\n ) : null}\n \n {isMobileView ? <ToggleLDAP /> : null}\n \n {isMobileView || isSettingsShown ? (",
      "module": "/packages/client"
    }
  ],
  "languages": {
    "en": {
      "ai_translated": false,
      "ai_model": null,
      "ai_spell_check_issues": [],
      "approved_at": null
    },
    "ar-SA": {
      "ai_translated": false,
      "ai_model": null,
      "ai_spell_check_issues": [],
      "approved_at": null
    },
    "az": {
      "ai_translated": false,
      "ai_model": null,
      "ai_spell_check_issues": [
        {
          "type": "incorrect_translation",
          "description": "While \"Parametrləri\" (Parameters) is a reasonable translation, \"Parametrləri\" doesn't fully capture the meaning of 'Settings'. A more accurate translation would reflect the context of configurations.",
          "suggestion": "Consider \"LDAP Tənzimləmələri\" (LDAP Adjustments/Configurations) or \"LDAP Ayarları\" (LDAP Settings - uses a more common term for settings in Turkish-influenced Azerbaijani)."
        }
      ],
      "approved_at": null
    },
    "bg": {
      "ai_translated": false,
      "ai_model": null,
      "ai_spell_check_issues": [],
      "approved_at": null
    },
    "cs": {
      "ai_translated": false,
      "ai_model": null,
      "ai_spell_check_issues": [],
      "approved_at": null
    },
    "de": {
      "ai_translated": false,
      "ai_model": null,
      "ai_spell_check_issues": [],
      "approved_at": null
    },
    "el-GR": {
      "ai_translated": false,
      "ai_model": null,
      "ai_spell_check_issues": [],
      "approved_at": null
    },
    "es": {
      "ai_translated": false,
      "ai_model": null,
      "ai_spell_check_issues": [],
      "approved_at": null
    },
    "fi": {
      "ai_translated": false,
      "ai_model": null,
      "ai_spell_check_issues": [],
      "approved_at": null
    },
    "fr": {
      "ai_translated": false,
      "ai_model": null,
      "ai_spell_check_issues": [],
      "approved_at": null
    },
    "hy-AM": {
      "ai_translated": false,
      "ai_model": null,
      "ai_spell_check_issues": [
        {
          "type": "spelling",
          "description": "The Armenian word 'Կարգավորումներ' is generally correct for 'Settings,' but contextually, 'LDAP' is being used as a specific technical term. A more precise translation might be considered for technical accuracy.",
          "suggestion": "Consider 'LDAP-ի կարգավորումներ' (LDAP-i kargavorumner) to emphasize that these are settings *for* LDAP."
        }
      ],
      "approved_at": null
    },
    "it": {
      "ai_translated": false,
      "ai_model": null,
      "ai_spell_check_issues": [],
      "approved_at": null
    },
    "ja-JP": {
      "ai_translated": false,
      "ai_model": null,
      "ai_spell_check_issues": [],
      "approved_at": null
    },
    "ko-KR": {
      "ai_translated": false,
      "ai_model": null,
      "ai_spell_check_issues": [],
      "approved_at": null
    },
    "lo-LA": {
      "ai_translated": false,
      "ai_model": null,
      "ai_spell_check_issues": [],
      "approved_at": null
    },
    "lv": {
      "ai_translated": false,
      "ai_model": null,
      "ai_spell_check_issues": [],
      "approved_at": null
    },
    "nl": {
      "ai_translated": false,
      "ai_model": null,
      "ai_spell_check_issues": [],
      "approved_at": null
    },
    "pl": {
      "ai_translated": false,
      "ai_model": null,
      "ai_spell_check_issues": [],
      "approved_at": null
    },
    "pt": {
      "ai_translated": false,
      "ai_model": null,
      "ai_spell_check_issues": [],
      "approved_at": null
    },
    "pt-BR": {
      "ai_translated": false,
      "ai_model": null,
      "ai_spell_check_issues": [],
      "approved_at": null
    },
    "ro": {
      "ai_translated": false,
      "ai_model": null,
      "ai_spell_check_issues": [],
      "approved_at": null
    },
    "ru": {
      "ai_translated": false,
      "ai_model": null,
      "ai_spell_check_issues": [],
      "approved_at": null
    },
    "si": {
      "ai_translated": false,
      "ai_model": null,
      "ai_spell_check_issues": [
        {
          "type": "spelling",
          "description": "The Sinhala translation \"LDAP සැකසුම්\" uses the word \"සැකසුම්\" which is a general term for 'settings' or 'arrangements'. While not incorrect, it may not fully convey the specific meaning of 'LDAP Settings'.",
          "suggestion": "Consider a more specific translation that captures the technical meaning of 'LDAP Settings', such as \"LDAP හරඹ සැකසුම්\" (LDAP haramba sakasuum - LDAP configuration) or \"LDAP පරිශීලක සැකසුම්\" (LDAP parishilaka sakasuum - LDAP user settings). However, this requires understanding the context of where these settings are used."
        }
      ],
      "approved_at": null
    },
    "sk": {
      "ai_translated": false,
      "ai_model": null,
      "ai_spell_check_issues": [],
      "approved_at": null
    },
    "sl": {
      "ai_translated": false,
      "ai_model": null,
      "ai_spell_check_issues": [],
      "approved_at": null
    },
    "sr-Cyrl-RS": {
      "ai_translated": false,
      "ai_model": null,
      "ai_spell_check_issues": [
        {
          "type": "spelling",
          "description": "The word 'Подешавања' is generally correct but depending on the context (technical documentation), 'Поставке' might be a more common and preferred term for 'Settings'.",
          "suggestion": "Consider using 'LDAP Поставке' for increased clarity and consistency with common technical terminology."
        }
      ],
      "approved_at": null
    },
    "sr-Latn-RS": {
      "ai_translated": false,
      "ai_model": null,
      "ai_spell_check_issues": [],
      "approved_at": null
    },
    "tr": {
      "ai_translated": false,
      "ai_model": null,
      "ai_spell_check_issues": [],
      "approved_at": null
    },
    "uk-UA": {
      "ai_translated": false,
      "ai_model": null,
      "ai_spell_check_issues": [],
      "approved_at": null
    },
    "vi": {
      "ai_translated": false,
      "ai_model": null,
      "ai_spell_check_issues": [
        {
          "type": "incorrect_translation",
          "description": "While \"Cài đặt\" translates to \"Settings\" or \"Installation\", it doesn't fully convey the meaning of \"LDAP Settings\". It implies an installation process rather than configuration options.",
          "suggestion": "Consider \"Thiết lập LDAP\" or \"Cấu hình LDAP\". \"Thiết lập\" is a more general term for settings, and \"Cấu hình\" specifically refers to configuration."
        }
      ],
      "approved_at": null
    },
    "zh-CN": {
      "ai_translated": false,
      "ai_model": null,
      "ai_spell_check_issues": [],
      "approved_at": null
    }
  }
}<|MERGE_RESOLUTION|>--- conflicted
+++ resolved
@@ -3,11 +3,7 @@
   "content": "LDAP Settings",
   "content_en_sha1_hash": "fa317c0328f913259d21719d60750333e991d03c",
   "created_at": "2025-05-19T21:30:51.782Z",
-<<<<<<< HEAD
-  "updated_at": "2025-10-03T10:07:11.796Z",
-=======
   "updated_at": "2025-10-03T13:19:30.631Z",
->>>>>>> 4e3ade75
   "comment": {
     "text": "This translation key \"LDAP Settings\" is used to label a settings container that contains configuration options for Lightweight Directory Access Protocol (LDAP). It appears as a button in certain mobile views and is likely displayed in a dialog or settings section.",
     "is_auto": true,
