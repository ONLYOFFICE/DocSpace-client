--- conflicted
+++ resolved
@@ -79,8 +79,6 @@
   &.download-dialog-dropDown {
     margin-top: 4px;
   }
-<<<<<<< HEAD
-=======
 
   @media (orientation: portrait) {
     ${(props) =>
@@ -92,7 +90,6 @@
         width: 100%;
       `}
   }
->>>>>>> b39b2949
 `;
 
 StyledDropdown.defaultProps = { theme: Base };
