{
  "key_path": "BackupNotAllowedInFormRoom",
  "content": "The backup file cannot be saved to the Form Filling room since this room type can only contain PDF forms.",
  "content_en_sha1_hash": "958a8d0ffe13dd2a81d00247f69196aca2a96216",
  "created_at": "2025-05-26T07:15:40.760Z",
<<<<<<< HEAD
  "updated_at": "2025-10-03T10:07:11.541Z",
=======
  "updated_at": "2025-10-03T13:19:30.384Z",
>>>>>>> 4e3ade75
  "comment": {
    "text": "This translation key is used to display an error message when attempting to save a backup file in a room that only supports PDF forms, such as the Form Filling room. The message informs users that backing up files is not allowed in this type of room. It appears in various UI components where file operations are being performed.",
    "is_auto": true,
    "updated_at": "2025-05-26T08:07:15.878Z"
  },
  "usage": [
    {
      "file_path": "/packages/client/src/components/FilesSelector/index.tsx",
      "line_number": 212,
      "context": "const getMessage = () => {\n const several = selection.length > 1;\n \n // for backup\n if (!selection.length) return t(\"Common:BackupNotAllowedInFormRoom\");\n \n const option = { organizationName: t(\"Common:OrganizationName\") };\n \n if (isCopy)\n return several",
      "module": "/packages/client"
    },
    {
      "file_path": "/packages/shared/pages/backup/auto-backup/sub-components/RoomsModule/RoomsModule.tsx",
      "line_number": 125,
      "context": "};\n \n const formProps = useMemo(\n () => ({\n isRoomFormAccessible: false,\n message: t(\"Common:BackupNotAllowedInFormRoom\"),\n }),\n [t],\n );\n \n return (",
      "module": "/packages/shared"
    },
    {
      "file_path": "/packages/shared/pages/backup/manual-backup/sub-components/RoomsModule/RoomsModule.tsx",
      "line_number": 159,
      "context": "const isModuleDisabled = !isMaxProgress || isStartCopy;\n \n const formProps = useMemo(\n () => ({\n isRoomFormAccessible: false,\n message: t(\"Common:BackupNotAllowedInFormRoom\"),\n }),\n [t],\n );\n \n return (",
      "module": "/packages/shared"
    }
  ],
  "languages": {
    "en": {
      "ai_translated": false,
      "ai_model": null,
      "ai_spell_check_issues": [],
      "approved_at": null
    },
    "ar-SA": {
      "ai_translated": false,
      "ai_model": null,
      "ai_spell_check_issues": [],
      "approved_at": null
    },
    "az": {
      "ai_translated": false,
      "ai_model": null,
      "ai_spell_check_issues": [],
      "approved_at": null
    },
    "bg": {
      "ai_translated": false,
      "ai_model": null,
      "ai_spell_check_issues": [],
      "approved_at": null
    },
    "cs": {
      "ai_translated": false,
      "ai_model": null,
      "ai_spell_check_issues": [],
      "approved_at": null
    },
    "de": {
      "ai_translated": false,
      "ai_model": null,
      "ai_spell_check_issues": [],
      "approved_at": null
    },
    "el-GR": {
      "ai_translated": false,
      "ai_model": null,
      "ai_spell_check_issues": [],
      "approved_at": null
    },
    "es": {
      "ai_translated": false,
      "ai_model": null,
      "ai_spell_check_issues": [],
      "approved_at": null
    },
    "fi": {
      "ai_translated": false,
      "ai_model": null,
      "ai_spell_check_issues": [],
      "approved_at": null
    },
    "fr": {
      "ai_translated": false,
      "ai_model": null,
      "ai_spell_check_issues": [],
      "approved_at": null
    },
    "hy-AM": {
      "ai_translated": false,
      "ai_model": null,
      "ai_spell_check_issues": [],
      "approved_at": null
    },
    "it": {
      "ai_translated": false,
      "ai_model": null,
      "ai_spell_check_issues": [],
      "approved_at": null
    },
    "ja-JP": {
      "ai_translated": false,
      "ai_model": null,
      "ai_spell_check_issues": [],
      "approved_at": null
    },
    "ko-KR": {
      "ai_translated": false,
      "ai_model": null,
      "ai_spell_check_issues": [],
      "approved_at": null
    },
    "lo-LA": {
      "ai_translated": false,
      "ai_model": null,
      "ai_spell_check_issues": [],
      "approved_at": null
    },
    "lv": {
      "ai_translated": false,
      "ai_model": null,
      "ai_spell_check_issues": [],
      "approved_at": null
    },
    "nl": {
      "ai_translated": false,
      "ai_model": null,
      "ai_spell_check_issues": [],
      "approved_at": null
    },
    "pl": {
      "ai_translated": false,
      "ai_model": null,
      "ai_spell_check_issues": [],
      "approved_at": null
    },
    "pt": {
      "ai_translated": false,
      "ai_model": null,
      "ai_spell_check_issues": [],
      "approved_at": null
    },
    "pt-BR": {
      "ai_translated": false,
      "ai_model": null,
      "ai_spell_check_issues": [],
      "approved_at": null
    },
    "ro": {
      "ai_translated": false,
      "ai_model": null,
      "ai_spell_check_issues": [],
      "approved_at": null
    },
    "ru": {
      "ai_translated": false,
      "ai_model": null,
      "ai_spell_check_issues": [],
      "approved_at": null
    },
    "si": {
      "ai_translated": false,
      "ai_model": null,
      "ai_spell_check_issues": [],
      "approved_at": null
    },
    "sk": {
      "ai_translated": false,
      "ai_model": null,
      "ai_spell_check_issues": [],
      "approved_at": null
    },
    "sl": {
      "ai_translated": false,
      "ai_model": null,
      "ai_spell_check_issues": [],
      "approved_at": null
    },
    "sr-Cyrl-RS": {
      "ai_translated": false,
      "ai_model": null,
      "ai_spell_check_issues": [],
      "approved_at": null
    },
    "sr-Latn-RS": {
      "ai_translated": false,
      "ai_model": null,
      "ai_spell_check_issues": [],
      "approved_at": null
    },
    "tr": {
      "ai_translated": false,
      "ai_model": null,
      "ai_spell_check_issues": [],
      "approved_at": null
    },
    "uk-UA": {
      "ai_translated": false,
      "ai_model": null,
      "ai_spell_check_issues": [],
      "approved_at": null
    },
    "vi": {
      "ai_translated": false,
      "ai_model": null,
      "ai_spell_check_issues": [],
      "approved_at": null
    },
    "zh-CN": {
      "ai_translated": false,
      "ai_model": null,
      "ai_spell_check_issues": [],
      "approved_at": null
    }
  }
}<|MERGE_RESOLUTION|>--- conflicted
+++ resolved
@@ -3,11 +3,7 @@
   "content": "The backup file cannot be saved to the Form Filling room since this room type can only contain PDF forms.",
   "content_en_sha1_hash": "958a8d0ffe13dd2a81d00247f69196aca2a96216",
   "created_at": "2025-05-26T07:15:40.760Z",
-<<<<<<< HEAD
-  "updated_at": "2025-10-03T10:07:11.541Z",
-=======
   "updated_at": "2025-10-03T13:19:30.384Z",
->>>>>>> 4e3ade75
   "comment": {
     "text": "This translation key is used to display an error message when attempting to save a backup file in a room that only supports PDF forms, such as the Form Filling room. The message informs users that backing up files is not allowed in this type of room. It appears in various UI components where file operations are being performed.",
     "is_auto": true,
