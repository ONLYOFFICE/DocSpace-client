--- conflicted
+++ resolved
@@ -112,21 +112,15 @@
   }
 `;
 
-<<<<<<< HEAD
-const StyledHistoryBlockMessage = styled.div.attrs(injectDefaultTheme)`
-  font-weight: 400;
-  font-size: 13px;
-=======
 const StyledHistoryDisplaynameBlock = styled.div`
   .name {
     color: ${(props) => props.theme.infoPanel.history.subtitleColor};
   }
 `;
 
-const StyledHistoryBlockMessage = styled.span`
+const StyledHistoryBlockMessage = styled.span.attrs(injectDefaultTheme)`
   font-weight: 600;
   font-size: 14px;
->>>>>>> cf2d69a9
   line-height: 20px;
 
   gap: 4px;
@@ -206,25 +200,15 @@
   gap: 4px;
 `;
 
-<<<<<<< HEAD
 const StyledHistoryBlockFilesList = styled.div.attrs(injectDefaultTheme)`
-  margin-top: 8px;
-=======
-const StyledHistoryBlockFilesList = styled.div`
->>>>>>> cf2d69a9
   display: flex;
   flex-direction: column;
   padding: 8px 0;
   border-radius: 3px;
 `;
 
-<<<<<<< HEAD
 const StyledHistoryBlockFile = styled.div.attrs(injectDefaultTheme)`
-  padding: 4px 16px;
-=======
-const StyledHistoryBlockFile = styled.div`
   padding: 4px 0px;
->>>>>>> cf2d69a9
   display: flex;
   gap: 8px;
   flex-direction: row;
