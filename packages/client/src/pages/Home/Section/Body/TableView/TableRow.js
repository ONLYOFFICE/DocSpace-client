import React, { useState } from "react";
import { withRouter } from "react-router";
import withContent from "../../../../../HOCs/withContent";
import withBadges from "../../../../../HOCs/withBadges";
import withQuickButtons from "../../../../../HOCs/withQuickButtons";
import withFileActions from "../../../../../HOCs/withFileActions";
import ItemIcon from "../../../../../components/ItemIcon";
import { withTranslation } from "react-i18next";
<<<<<<< HEAD
import TableRow from "@docspace/components/table-container/TableRow";
import TableCell from "@docspace/components/table-container/TableCell";
import DragAndDrop from "@docspace/components/drag-and-drop";
import FileNameCell from "./sub-components/FileNameCell";
import SizeCell from "./sub-components/SizeCell";
import AuthorCell from "./sub-components/AuthorCell";
import DateCell from "./sub-components/DateCell";
import TypeCell from "./sub-components/TypeCell";
import TagsCell from "./sub-components/TagsCell";
import styled, { css } from "styled-components";
import Base from "@docspace/components/themes/base";
import CursorPalmReactSvgURL from "PUBLIC_DIR/images/cursor.palm.react.svg";
import { classNames } from "@docspace/components/utils/classNames";

const hotkeyBorderStyle = css`
  border-bottom: 1px solid;
  border-image-slice: 1;
  border-image-source: linear-gradient(to left, #2da7db 24px, #2da7db 24px);
`;

const rowCheckboxDraggingStyle = css`
  margin-left: -20px;
  padding-left: 20px;

  border-bottom: 1px solid;
  border-image-slice: 1;
  border-image-source: ${(props) => `linear-gradient(to right, 
          ${props.theme.filesSection.tableView.row.borderColorTransition} 17px, ${props.theme.filesSection.tableView.row.borderColor} 31px)`};
`;

const contextMenuWrapperDraggingStyle = css`
  margin-right: -20px;
  padding-right: 20px;

  border-bottom: 1px solid;
  border-image-slice: 1;
  border-image-source: ${(props) => `linear-gradient(to left,
          ${props.theme.filesSection.tableView.row.borderColorTransition} 17px, ${props.theme.filesSection.tableView.row.borderColor} 31px)`};
`;

const StyledTableRow = styled(TableRow)`
  ${(props) =>
    props.isRoom &&
    css`
      .table-container_cell {
        height: 48px;
        max-height: 48px;
      }

      .table-container_row-checkbox {
        padding-left: 20px !important;
      }
    `}
  ${(props) =>
    !props.isDragging &&
    css`
      :hover {
        .table-container_cell {
          cursor: pointer;
          background: ${(props) =>
            `${props.theme.filesSection.tableView.row.backgroundActive} !important`};

          margin-top: ${(props) => (props.showHotkeyBorder ? "-2px" : "-1px")};
          ${(props) =>
            !props.showHotkeyBorder &&
            css`
              border-top: ${(props) =>
                `1px solid ${props.theme.filesSection.tableView.row.borderColor}`};
            `}
        }
        .table-container_file-name-cell {
          margin-left: -24px;
          padding-left: 24px;
        }
        .table-container_row-context-menu-wrapper {
          margin-right: -20px;
          padding-right: 18px;
        }
      }
    `}
  .table-container_cell {
    background: ${(props) =>
      (props.checked || props.isActive) &&
      `${props.theme.filesSection.tableView.row.backgroundActive} !important`};
    cursor: ${(props) =>
      !props.isThirdPartyFolder &&
      (props.checked || props.isActive) &&
      `url(${CursorPalmReactSvgURL}), auto !important`};

    ${(props) =>
      props.inProgress &&
      css`
        pointer-events: none;
        /* cursor: wait; */
      `}

    ${(props) => props.showHotkeyBorder && "border-color: #2DA7DB"}
  }

  .table-container_element-wrapper,
  .table-container_quick-buttons-wrapper {
    padding-right: 0px;
  }

  .table-container_element-wrapper,
  .table-container_row-loader {
    min-width: ${(props) => (props.isRoom ? "40px" : "36px")};
  }

  .table-container_element-container {
    width: 32px;
    height: 32px;

    display: flex;
    justify-content: center;
    align-items: center;
  }

  .table-container_row-loader {
    svg {
      margin-left: 4px;
    }
  }

  .table-container_row-checkbox {
    padding-left: 20px;
    width: 16px;
  }

  .table-container_file-name-cell {
    ${(props) =>
      props.showHotkeyBorder &&
      css`
        margin-left: -24px;
        padding-left: 24px;
        ${hotkeyBorderStyle}
      `};
    ${(props) => props.dragging && rowCheckboxDraggingStyle};
  }

  .table-container_row-context-menu-wrapper {
    padding-right: 0px;

    ${(props) => props.dragging && contextMenuWrapperDraggingStyle};
    ${(props) =>
      props.showHotkeyBorder &&
      css`
        margin-right: -20px;
        padding-right: 18px;
        ${hotkeyBorderStyle}
      `};
  }

  .edit {
    svg:not(:root) {
      width: 12px;
      height: 12px;
    }
  }

  ${(props) =>
    props.showHotkeyBorder &&
    css`
      .table-container_cell {
        margin-top: -2px;

        border-top: 1px solid #2da7db !important;
        border-right: 0;
        border-left: 0;
      }
      .table-container_file-name-cell > .table-container_cell {
        margin-top: 2px;
        border-top: 0px !important;
      }

      .item-file-name,
      .row_update-text,
      .expandButton,
      .badges,
      .tag,
      .author-cell,
      .table-container_cell > p {
        margin-top: 2px;
      }
    `}
`;

const StyledDragAndDrop = styled(DragAndDrop)`
  display: contents;
`;

const StyledBadgesContainer = styled.div`
  margin-left: 8px;

  display: flex;
  align-items: center;

  ${(props) =>
    props.showHotkeyBorder &&
    css`
      margin-top: 1px;
    `}

  .badges {
    display: flex;
    align-items: center;
    margin-right: 12px;
  }

  .badges:last-child {
    margin-left: 0px;
  }

  .badge {
    cursor: pointer;
    margin-right: 8px;
  }

  .new-items {
    min-width: 12px;
    width: max-content;
    margin: 0 -2px -2px -2px;
  }

  .badge-version {
    width: max-content;
    margin: 0 5px -2px -2px;

    > div {
      padding: 0 3.3px 0 4px;
      p {
        letter-spacing: 0.5px;
        font-size: 8px;
        font-weight: 800;
      }
    }
  }

  .badge-new-version {
    width: max-content;
  }
`;

const StyledQuickButtonsContainer = styled.div`
  width: 100%;

  .badges {
    display: flex;
    justify-content: flex-end;
    align-items: center;
  }

  .badge {
    margin-right: 14px;
  }

  .badge:last-child {
    margin-right: 10px;
  }

  .lock-file {
    svg {
      height: 12px;
    }
  }

  .favorite {
    margin-top: 1px;
  }

  .share-button-icon:hover {
    cursor: pointer;
    path {
      fill: ${(props) =>
        props.theme.filesSection.tableView.row.shareHoverColor};
    }
    -webkit-tap-highlight-color: rgba(0, 0, 0, 0);
  }
`;

StyledQuickButtonsContainer.defaultProps = { theme: Base };
=======
import { classNames } from "@docspace/components/utils/classNames";
import RoomsRowDataComponent from "./sub-components/RoomsRowData";
import RowDataComponent from "./sub-components/RowData";
import { StyledTableRow, StyledDragAndDrop } from "./StyledTable";
>>>>>>> 7bbffa90

const FilesTableRow = (props) => {
  const {
    t,
    fileContextClick,
    item,
    checkedProps,
    className,
    value,
    onMouseClick,
    dragging,
    isDragging,
    onDrop,
    onMouseDown,
    isActive,
    onHideContextMenu,
    onFilesClick,
    inProgress,
    index,
    setFirsElemChecked,
    setHeaderBorder,
    theme,
    getContextModel,
    showHotkeyBorder,
    id,
    isRooms,
  } = props;
  const { acceptBackground, background } = theme.dragAndDrop;

  const element = (
    <ItemIcon
      id={item.id}
      icon={item.icon}
      fileExst={item.fileExst}
      isRoom={item.isRoom}
      defaultRoomIcon={item.defaultRoomIcon}
    />
  );

  const selectionProp = {
    className: `files-item ${className} ${value}`,
    value,
  };

  const [isDragActive, setIsDragActive] = useState(false);

  const dragStyles = {
    style: {
      background:
        dragging && isDragging
          ? isDragActive
            ? acceptBackground
            : background
          : "none",
    },
  };

  const onDragOver = (dragActive) => {
    if (dragActive !== isDragActive) {
      setIsDragActive(dragActive);
    }
  };

  const onDragLeave = () => {
    setIsDragActive(false);
  };

  React.useEffect(() => {
    if (index === 0) {
      if (checkedProps || isActive) {
        setFirsElemChecked(true);
      } else {
        setFirsElemChecked(false);
      }
      if (showHotkeyBorder) {
        setHeaderBorder(true);
      } else {
        setHeaderBorder(false);
      }
    }
  }, [checkedProps, isActive, showHotkeyBorder]);

  const idWithFileExst = item.fileExst
    ? `${item.id}_${item.fileExst}`
    : item.id ?? "";

  return (
    <StyledDragAndDrop
      id={id}
      data-title={item.title}
      value={value}
      className={classNames("files-item", className, idWithFileExst, {
        ["table-hotkey-border"]: showHotkeyBorder,
        ["table-row-selected"]: !showHotkeyBorder && (checkedProps || isActive),
      })}
      onDrop={onDrop}
      onMouseDown={onMouseDown}
      dragging={dragging && isDragging}
      onDragOver={onDragOver}
      onDragLeave={onDragLeave}
    >
      <StyledTableRow
        className="table-row"
        {...dragStyles}
        isDragging={dragging}
        dragging={dragging && isDragging}
        selectionProp={selectionProp}
        key={item.id}
        fileContextClick={fileContextClick}
        onClick={onMouseClick}
        isActive={isActive}
        inProgress={inProgress}
        isFolder={item.isFolder}
        onHideContextMenu={onHideContextMenu}
        isThirdPartyFolder={item.isThirdPartyFolder}
        onDoubleClick={onFilesClick}
        checked={checkedProps}
        contextOptions={item.contextOptions}
        getContextModel={getContextModel}
        showHotkeyBorder={showHotkeyBorder}
        title={
          item.isFolder
            ? t("Translations:TitleShowFolderActions")
            : t("Translations:TitleShowActions")
        }
        isRoom={item.isRoom}
      >
        {isRooms ? (
          <RoomsRowDataComponent
            element={element}
            dragStyles={dragStyles}
            {...props}
          />
        ) : (
          <RowDataComponent
            element={element}
            dragStyles={dragStyles}
            {...props}
          />
        )}
      </StyledTableRow>
    </StyledDragAndDrop>
  );
};

export default withTranslation(["Files", "Common", "InfoPanel"])(
  withRouter(
    withFileActions(withContent(withQuickButtons(withBadges(FilesTableRow))))
  )
);<|MERGE_RESOLUTION|>--- conflicted
+++ resolved
@@ -6,294 +6,10 @@
 import withFileActions from "../../../../../HOCs/withFileActions";
 import ItemIcon from "../../../../../components/ItemIcon";
 import { withTranslation } from "react-i18next";
-<<<<<<< HEAD
-import TableRow from "@docspace/components/table-container/TableRow";
-import TableCell from "@docspace/components/table-container/TableCell";
-import DragAndDrop from "@docspace/components/drag-and-drop";
-import FileNameCell from "./sub-components/FileNameCell";
-import SizeCell from "./sub-components/SizeCell";
-import AuthorCell from "./sub-components/AuthorCell";
-import DateCell from "./sub-components/DateCell";
-import TypeCell from "./sub-components/TypeCell";
-import TagsCell from "./sub-components/TagsCell";
-import styled, { css } from "styled-components";
-import Base from "@docspace/components/themes/base";
-import CursorPalmReactSvgURL from "PUBLIC_DIR/images/cursor.palm.react.svg";
-import { classNames } from "@docspace/components/utils/classNames";
-
-const hotkeyBorderStyle = css`
-  border-bottom: 1px solid;
-  border-image-slice: 1;
-  border-image-source: linear-gradient(to left, #2da7db 24px, #2da7db 24px);
-`;
-
-const rowCheckboxDraggingStyle = css`
-  margin-left: -20px;
-  padding-left: 20px;
-
-  border-bottom: 1px solid;
-  border-image-slice: 1;
-  border-image-source: ${(props) => `linear-gradient(to right, 
-          ${props.theme.filesSection.tableView.row.borderColorTransition} 17px, ${props.theme.filesSection.tableView.row.borderColor} 31px)`};
-`;
-
-const contextMenuWrapperDraggingStyle = css`
-  margin-right: -20px;
-  padding-right: 20px;
-
-  border-bottom: 1px solid;
-  border-image-slice: 1;
-  border-image-source: ${(props) => `linear-gradient(to left,
-          ${props.theme.filesSection.tableView.row.borderColorTransition} 17px, ${props.theme.filesSection.tableView.row.borderColor} 31px)`};
-`;
-
-const StyledTableRow = styled(TableRow)`
-  ${(props) =>
-    props.isRoom &&
-    css`
-      .table-container_cell {
-        height: 48px;
-        max-height: 48px;
-      }
-
-      .table-container_row-checkbox {
-        padding-left: 20px !important;
-      }
-    `}
-  ${(props) =>
-    !props.isDragging &&
-    css`
-      :hover {
-        .table-container_cell {
-          cursor: pointer;
-          background: ${(props) =>
-            `${props.theme.filesSection.tableView.row.backgroundActive} !important`};
-
-          margin-top: ${(props) => (props.showHotkeyBorder ? "-2px" : "-1px")};
-          ${(props) =>
-            !props.showHotkeyBorder &&
-            css`
-              border-top: ${(props) =>
-                `1px solid ${props.theme.filesSection.tableView.row.borderColor}`};
-            `}
-        }
-        .table-container_file-name-cell {
-          margin-left: -24px;
-          padding-left: 24px;
-        }
-        .table-container_row-context-menu-wrapper {
-          margin-right: -20px;
-          padding-right: 18px;
-        }
-      }
-    `}
-  .table-container_cell {
-    background: ${(props) =>
-      (props.checked || props.isActive) &&
-      `${props.theme.filesSection.tableView.row.backgroundActive} !important`};
-    cursor: ${(props) =>
-      !props.isThirdPartyFolder &&
-      (props.checked || props.isActive) &&
-      `url(${CursorPalmReactSvgURL}), auto !important`};
-
-    ${(props) =>
-      props.inProgress &&
-      css`
-        pointer-events: none;
-        /* cursor: wait; */
-      `}
-
-    ${(props) => props.showHotkeyBorder && "border-color: #2DA7DB"}
-  }
-
-  .table-container_element-wrapper,
-  .table-container_quick-buttons-wrapper {
-    padding-right: 0px;
-  }
-
-  .table-container_element-wrapper,
-  .table-container_row-loader {
-    min-width: ${(props) => (props.isRoom ? "40px" : "36px")};
-  }
-
-  .table-container_element-container {
-    width: 32px;
-    height: 32px;
-
-    display: flex;
-    justify-content: center;
-    align-items: center;
-  }
-
-  .table-container_row-loader {
-    svg {
-      margin-left: 4px;
-    }
-  }
-
-  .table-container_row-checkbox {
-    padding-left: 20px;
-    width: 16px;
-  }
-
-  .table-container_file-name-cell {
-    ${(props) =>
-      props.showHotkeyBorder &&
-      css`
-        margin-left: -24px;
-        padding-left: 24px;
-        ${hotkeyBorderStyle}
-      `};
-    ${(props) => props.dragging && rowCheckboxDraggingStyle};
-  }
-
-  .table-container_row-context-menu-wrapper {
-    padding-right: 0px;
-
-    ${(props) => props.dragging && contextMenuWrapperDraggingStyle};
-    ${(props) =>
-      props.showHotkeyBorder &&
-      css`
-        margin-right: -20px;
-        padding-right: 18px;
-        ${hotkeyBorderStyle}
-      `};
-  }
-
-  .edit {
-    svg:not(:root) {
-      width: 12px;
-      height: 12px;
-    }
-  }
-
-  ${(props) =>
-    props.showHotkeyBorder &&
-    css`
-      .table-container_cell {
-        margin-top: -2px;
-
-        border-top: 1px solid #2da7db !important;
-        border-right: 0;
-        border-left: 0;
-      }
-      .table-container_file-name-cell > .table-container_cell {
-        margin-top: 2px;
-        border-top: 0px !important;
-      }
-
-      .item-file-name,
-      .row_update-text,
-      .expandButton,
-      .badges,
-      .tag,
-      .author-cell,
-      .table-container_cell > p {
-        margin-top: 2px;
-      }
-    `}
-`;
-
-const StyledDragAndDrop = styled(DragAndDrop)`
-  display: contents;
-`;
-
-const StyledBadgesContainer = styled.div`
-  margin-left: 8px;
-
-  display: flex;
-  align-items: center;
-
-  ${(props) =>
-    props.showHotkeyBorder &&
-    css`
-      margin-top: 1px;
-    `}
-
-  .badges {
-    display: flex;
-    align-items: center;
-    margin-right: 12px;
-  }
-
-  .badges:last-child {
-    margin-left: 0px;
-  }
-
-  .badge {
-    cursor: pointer;
-    margin-right: 8px;
-  }
-
-  .new-items {
-    min-width: 12px;
-    width: max-content;
-    margin: 0 -2px -2px -2px;
-  }
-
-  .badge-version {
-    width: max-content;
-    margin: 0 5px -2px -2px;
-
-    > div {
-      padding: 0 3.3px 0 4px;
-      p {
-        letter-spacing: 0.5px;
-        font-size: 8px;
-        font-weight: 800;
-      }
-    }
-  }
-
-  .badge-new-version {
-    width: max-content;
-  }
-`;
-
-const StyledQuickButtonsContainer = styled.div`
-  width: 100%;
-
-  .badges {
-    display: flex;
-    justify-content: flex-end;
-    align-items: center;
-  }
-
-  .badge {
-    margin-right: 14px;
-  }
-
-  .badge:last-child {
-    margin-right: 10px;
-  }
-
-  .lock-file {
-    svg {
-      height: 12px;
-    }
-  }
-
-  .favorite {
-    margin-top: 1px;
-  }
-
-  .share-button-icon:hover {
-    cursor: pointer;
-    path {
-      fill: ${(props) =>
-        props.theme.filesSection.tableView.row.shareHoverColor};
-    }
-    -webkit-tap-highlight-color: rgba(0, 0, 0, 0);
-  }
-`;
-
-StyledQuickButtonsContainer.defaultProps = { theme: Base };
-=======
 import { classNames } from "@docspace/components/utils/classNames";
 import RoomsRowDataComponent from "./sub-components/RoomsRowData";
 import RowDataComponent from "./sub-components/RowData";
 import { StyledTableRow, StyledDragAndDrop } from "./StyledTable";
->>>>>>> 7bbffa90
 
 const FilesTableRow = (props) => {
   const {
