{
  "key_path": "NewRoom",
  "content": "New room",
  "content_en_sha1_hash": "747a74c7041456888174f7ee810ae8966dccf372",
  "created_at": "2025-05-19T21:30:46.782Z",
<<<<<<< HEAD
  "updated_at": "2025-06-02T10:20:51.007Z",
=======
  "updated_at": "2025-06-03T20:59:41.894Z",
>>>>>>> 398dda3c
  "comment": {
    "text": "This translation key is used for the label of a button that invites users to create a new room. The button appears in various UI elements, including main buttons and folder input dialogs. It displays the text \"New room\" to guide users through the process of creating a new room.",
    "is_auto": true,
    "updated_at": "2025-05-20T09:35:21.884Z"
  },
  "usage": [
    {
<<<<<<< HEAD
      "file_path": "/packages/client/src/components/Article/MainButton/index.js",
      "line_number": 755,
      "context": "/>\n ) : isRoomsFolder ? (\n <StyledButton\n className=\"create-room-button\"\n id=\"rooms-shared_create-room-button\"\n label={t(\"Common:NewRoom\")}\n onClick={onCreateRoom}\n $currentColorScheme={currentColorScheme}\n isDisabled={isDisabled}\n size=\"small\"\n primary",
      "module": "/packages/client"
    },
    {
      "file_path": "/packages/client/src/components/Article/MainButton/index.js",
      "line_number": 755,
      "context": "/>\n ) : isRoomsFolder ? (\n <StyledButton\n className=\"create-room-button\"\n id=\"rooms-shared_create-room-button\"\n label={t(\"Common:NewRoom\")}\n onClick={onCreateRoom}\n $currentColorScheme={currentColorScheme}\n isDisabled={isDisabled}\n size=\"small\"\n primary",
      "module": "/packages/client"
    },
    {
=======
>>>>>>> 398dda3c
      "file_path": "/packages/client/src/components/dialogs/CreateEditRoomDialog/sub-components/ThirdPartyStorage/FolderInput.js",
      "line_number": 178,
      "context": "let title = createNewFolderIsChecked || path ? \"/\" : t(\"RootFolderLabel\");\n title += path;\n if (createNewFolderIsChecked) {\n title += path ? \"/\" : \"\";\n title += roomTitle || t(\"Common:NewRoom\");\n }\n \n return (\n <>\n <StyledFolderInput noRoomTitle={!roomTitle} onClick={onOpen}>",
      "module": "/packages/client"
    },
    {
      "file_path": "/packages/client/src/components/dialogs/CreateEditRoomDialog/sub-components/ThirdPartyStorage/FolderInput.js",
      "line_number": 178,
      "context": "let title = createNewFolderIsChecked || path ? \"/\" : t(\"RootFolderLabel\");\n title += path;\n if (createNewFolderIsChecked) {\n title += path ? \"/\" : \"\";\n title += roomTitle || t(\"Common:NewRoom\");\n }\n \n return (\n <>\n <StyledFolderInput noRoomTitle={!roomTitle} onClick={onOpen}>",
      "module": "/packages/client"
    },
    {
      "file_path": "/packages/client/src/pages/Home/Section/Header/index.js",
<<<<<<< HEAD
      "line_number": 649,
=======
      "line_number": 647,
>>>>>>> 398dda3c
      "context": "toggleInfoPanel={onToggleInfoPanel}\n isInfoPanelVisible={isInfoPanelVisible}\n titles={{\n warningText,\n actions: isRoomsFolder\n ? t(\"Common:NewRoom\")\n : t(\"Common:Actions\"),\n contextMenu: t(\"Translations:TitleShowFolderActions\"),\n infoPanel: t(\"Common:InfoPanel\"),\n }}\n withMenu={!isRoomsFolder}",
      "module": "/packages/client"
    },
    {
      "file_path": "/packages/client/src/store/ContextOptionsStore.js",
<<<<<<< HEAD
      "line_number": 2849,
      "context": "const showUploadFolder = !(isMobile || isTablet);\n const options = isRoomsFolder\n ? [\n {\n key: \"new-room\",\n label: t(\"Common:NewRoom\"),\n onClick: this.onCreateRoom,\n icon: CatalogRoomsReactSvgUrl,\n },\n ]\n : [",
=======
      "line_number": 2852,
      "context": "? isFlowsFolder\n ? []\n : [\n {\n key: \"new-room\",\n label: t(\"Common:NewRoom\"),\n onClick: this.onCreateRoom,\n icon: CatalogRoomsReactSvgUrl,\n },\n ]\n : [",
>>>>>>> 398dda3c
      "module": "/packages/client"
    },
    {
      "file_path": "/packages/client/src/store/CreateEditRoomStore.js",
      "line_number": 271,
      "context": "const currTags = newParams.tags.map((p) => p.name).sort();\n const isTagsChanged = !isEqual(prevTags, currTags);\n \n const editRoomParams = {\n ...(isTitleChanged && {\n title: title || t(\"Common:NewRoom\"),\n }),\n ...(isDenyDownloadChanged && {\n denyDownload,\n }),\n ...(isIndexingChanged && {",
      "module": "/packages/client"
    },
    {
      "file_path": "/packages/client/src/store/CreateEditRoomStore.js",
      "line_number": 271,
      "context": "const currTags = newParams.tags.map((p) => p.name).sort();\n const isTagsChanged = !isEqual(prevTags, currTags);\n \n const editRoomParams = {\n ...(isTitleChanged && {\n title: title || t(\"Common:NewRoom\"),\n }),\n ...(isDenyDownloadChanged && {\n denyDownload,\n }),\n ...(isIndexingChanged && {",
      "module": "/packages/client"
    },
    {
<<<<<<< HEAD
=======
      "file_path": "/packages/shared/selectors/Files/hooks/useRoomsHelper.tsx",
      "line_number": 170,
      "context": "if (withCreate && security.Create) {\n setTotal(total + 1);\n const createItem: TSelectorItem = {\n isCreateNewItem: true,\n label: createDefineRoomLabel ?? t(\"NewRoom\"),\n id: \"create-room-item\",\n key: \"create-room-item\",\n hotkey: \"r\",\n isRoomsOnly,\n createDefineRoomType,",
      "module": "/packages/shared"
    },
    {
>>>>>>> 398dda3c
      "file_path": "/packages/shared/selectors/Files/hooks/useSelectorState.ts",
      "line_number": 87,
      "context": "return [\n ...((withCreate && [\n {\n isCreateNewItem: true,\n label: initSelectedItemType === \"files\" ? t(\"NewFolder\") : t(\"NewRoom\"),\n id: \"create-folder-item\",\n key: \"create-folder-item\",\n hotkey: \"f\",\n onBackClick: () => {},\n },",
      "module": "/packages/shared"
<<<<<<< HEAD
    },
    {
      "file_path": "/packages/shared/selectors/utils/hooks/useRoomsHelper.tsx",
      "line_number": 189,
      "context": "if (withCreate && security.Create) {\n setTotal(total + 1);\n const createItem: TSelectorItem = {\n isCreateNewItem: true,\n label: createDefineRoomLabel ?? t(\"NewRoom\"),\n id: \"create-room-item\",\n key: \"create-room-item\",\n hotkey: \"r\",\n isRoomsOnly,\n createDefineRoomType,",
      "module": "/packages/shared"
=======
>>>>>>> 398dda3c
    }
  ],
  "languages": {
    "en": {
      "ai_translated": false,
      "ai_model": null,
      "ai_spell_check_issues": [],
      "approved_at": null
    },
    "ar-SA": {
      "ai_translated": false,
      "ai_model": null,
      "ai_spell_check_issues": [],
      "approved_at": null
    },
    "az": {
      "ai_translated": false,
      "ai_model": null,
      "ai_spell_check_issues": [],
      "approved_at": null
    },
    "bg": {
      "ai_translated": false,
      "ai_model": null,
      "ai_spell_check_issues": [],
      "approved_at": null
    },
    "cs": {
      "ai_translated": false,
      "ai_model": null,
      "ai_spell_check_issues": [],
      "approved_at": null
    },
    "de": {
      "ai_translated": false,
      "ai_model": null,
      "ai_spell_check_issues": [],
      "approved_at": null
    },
    "el-GR": {
      "ai_translated": false,
      "ai_model": null,
      "ai_spell_check_issues": [],
      "approved_at": null
    },
    "es": {
      "ai_translated": false,
      "ai_model": null,
      "ai_spell_check_issues": [],
      "approved_at": null
    },
    "fi": {
      "ai_translated": false,
      "ai_model": null,
      "ai_spell_check_issues": [],
      "approved_at": null
    },
    "fr": {
      "ai_translated": false,
      "ai_model": null,
      "ai_spell_check_issues": [],
      "approved_at": null
    },
    "hy-AM": {
      "ai_translated": false,
      "ai_model": null,
      "ai_spell_check_issues": [],
      "approved_at": null
    },
    "it": {
      "ai_translated": false,
      "ai_model": null,
      "ai_spell_check_issues": [],
      "approved_at": null
    },
    "ja-JP": {
      "ai_translated": false,
      "ai_model": null,
      "ai_spell_check_issues": [],
      "approved_at": null
    },
    "ko-KR": {
      "ai_translated": false,
      "ai_model": null,
      "ai_spell_check_issues": [],
      "approved_at": null
    },
    "lo-LA": {
      "ai_translated": false,
      "ai_model": null,
      "ai_spell_check_issues": [],
      "approved_at": null
    },
    "lv": {
      "ai_translated": false,
      "ai_model": null,
      "ai_spell_check_issues": [],
      "approved_at": null
    },
    "nl": {
      "ai_translated": false,
      "ai_model": null,
      "ai_spell_check_issues": [],
      "approved_at": null
    },
    "pl": {
      "ai_translated": false,
      "ai_model": null,
      "ai_spell_check_issues": [],
      "approved_at": null
    },
    "pt": {
      "ai_translated": false,
      "ai_model": null,
      "ai_spell_check_issues": [],
      "approved_at": null
    },
    "pt-BR": {
      "ai_translated": false,
      "ai_model": null,
      "ai_spell_check_issues": [],
      "approved_at": null
    },
    "ro": {
      "ai_translated": false,
      "ai_model": null,
      "ai_spell_check_issues": [],
      "approved_at": null
    },
    "ru": {
      "ai_translated": false,
      "ai_model": null,
      "ai_spell_check_issues": [],
      "approved_at": null
    },
    "si": {
      "ai_translated": false,
      "ai_model": null,
      "ai_spell_check_issues": [],
      "approved_at": null
    },
    "sk": {
      "ai_translated": false,
      "ai_model": null,
      "ai_spell_check_issues": [],
      "approved_at": null
    },
    "sl": {
      "ai_translated": false,
      "ai_model": null,
      "ai_spell_check_issues": [],
      "approved_at": null
    },
    "sr-Cyrl-RS": {
      "ai_translated": false,
      "ai_model": null,
      "ai_spell_check_issues": [],
      "approved_at": null
    },
    "sr-Latn-RS": {
      "ai_translated": false,
      "ai_model": null,
      "ai_spell_check_issues": [],
      "approved_at": null
    },
    "tr": {
      "ai_translated": false,
      "ai_model": null,
      "ai_spell_check_issues": [],
      "approved_at": null
    },
    "uk-UA": {
      "ai_translated": false,
      "ai_model": null,
      "ai_spell_check_issues": [],
      "approved_at": null
    },
    "vi": {
      "ai_translated": false,
      "ai_model": null,
      "ai_spell_check_issues": [],
      "approved_at": null
    },
    "zh-CN": {
      "ai_translated": false,
      "ai_model": null,
      "ai_spell_check_issues": [
        {
          "type": "incorrect_translation",
          "description": "While \"新建房间\" (xīn jiàn fáng jiān) is understandable, it literally translates to \"newly built room.\" A more common and natural translation of \"New room\" would be something like \"新房间\" (xīn fáng jiān).",
          "suggestion": "新房间 (xīn fáng jiān)"
        }
      ],
      "approved_at": null
    }
  }
}<|MERGE_RESOLUTION|>--- conflicted
+++ resolved
@@ -3,11 +3,7 @@
   "content": "New room",
   "content_en_sha1_hash": "747a74c7041456888174f7ee810ae8966dccf372",
   "created_at": "2025-05-19T21:30:46.782Z",
-<<<<<<< HEAD
-  "updated_at": "2025-06-02T10:20:51.007Z",
-=======
   "updated_at": "2025-06-03T20:59:41.894Z",
->>>>>>> 398dda3c
   "comment": {
     "text": "This translation key is used for the label of a button that invites users to create a new room. The button appears in various UI elements, including main buttons and folder input dialogs. It displays the text \"New room\" to guide users through the process of creating a new room.",
     "is_auto": true,
@@ -15,21 +11,6 @@
   },
   "usage": [
     {
-<<<<<<< HEAD
-      "file_path": "/packages/client/src/components/Article/MainButton/index.js",
-      "line_number": 755,
-      "context": "/>\n ) : isRoomsFolder ? (\n <StyledButton\n className=\"create-room-button\"\n id=\"rooms-shared_create-room-button\"\n label={t(\"Common:NewRoom\")}\n onClick={onCreateRoom}\n $currentColorScheme={currentColorScheme}\n isDisabled={isDisabled}\n size=\"small\"\n primary",
-      "module": "/packages/client"
-    },
-    {
-      "file_path": "/packages/client/src/components/Article/MainButton/index.js",
-      "line_number": 755,
-      "context": "/>\n ) : isRoomsFolder ? (\n <StyledButton\n className=\"create-room-button\"\n id=\"rooms-shared_create-room-button\"\n label={t(\"Common:NewRoom\")}\n onClick={onCreateRoom}\n $currentColorScheme={currentColorScheme}\n isDisabled={isDisabled}\n size=\"small\"\n primary",
-      "module": "/packages/client"
-    },
-    {
-=======
->>>>>>> 398dda3c
       "file_path": "/packages/client/src/components/dialogs/CreateEditRoomDialog/sub-components/ThirdPartyStorage/FolderInput.js",
       "line_number": 178,
       "context": "let title = createNewFolderIsChecked || path ? \"/\" : t(\"RootFolderLabel\");\n title += path;\n if (createNewFolderIsChecked) {\n title += path ? \"/\" : \"\";\n title += roomTitle || t(\"Common:NewRoom\");\n }\n \n return (\n <>\n <StyledFolderInput noRoomTitle={!roomTitle} onClick={onOpen}>",
@@ -43,23 +24,14 @@
     },
     {
       "file_path": "/packages/client/src/pages/Home/Section/Header/index.js",
-<<<<<<< HEAD
-      "line_number": 649,
-=======
       "line_number": 647,
->>>>>>> 398dda3c
       "context": "toggleInfoPanel={onToggleInfoPanel}\n isInfoPanelVisible={isInfoPanelVisible}\n titles={{\n warningText,\n actions: isRoomsFolder\n ? t(\"Common:NewRoom\")\n : t(\"Common:Actions\"),\n contextMenu: t(\"Translations:TitleShowFolderActions\"),\n infoPanel: t(\"Common:InfoPanel\"),\n }}\n withMenu={!isRoomsFolder}",
       "module": "/packages/client"
     },
     {
       "file_path": "/packages/client/src/store/ContextOptionsStore.js",
-<<<<<<< HEAD
-      "line_number": 2849,
-      "context": "const showUploadFolder = !(isMobile || isTablet);\n const options = isRoomsFolder\n ? [\n {\n key: \"new-room\",\n label: t(\"Common:NewRoom\"),\n onClick: this.onCreateRoom,\n icon: CatalogRoomsReactSvgUrl,\n },\n ]\n : [",
-=======
       "line_number": 2852,
       "context": "? isFlowsFolder\n ? []\n : [\n {\n key: \"new-room\",\n label: t(\"Common:NewRoom\"),\n onClick: this.onCreateRoom,\n icon: CatalogRoomsReactSvgUrl,\n },\n ]\n : [",
->>>>>>> 398dda3c
       "module": "/packages/client"
     },
     {
@@ -75,28 +47,16 @@
       "module": "/packages/client"
     },
     {
-<<<<<<< HEAD
-=======
       "file_path": "/packages/shared/selectors/Files/hooks/useRoomsHelper.tsx",
       "line_number": 170,
       "context": "if (withCreate && security.Create) {\n setTotal(total + 1);\n const createItem: TSelectorItem = {\n isCreateNewItem: true,\n label: createDefineRoomLabel ?? t(\"NewRoom\"),\n id: \"create-room-item\",\n key: \"create-room-item\",\n hotkey: \"r\",\n isRoomsOnly,\n createDefineRoomType,",
       "module": "/packages/shared"
     },
     {
->>>>>>> 398dda3c
       "file_path": "/packages/shared/selectors/Files/hooks/useSelectorState.ts",
       "line_number": 87,
       "context": "return [\n ...((withCreate && [\n {\n isCreateNewItem: true,\n label: initSelectedItemType === \"files\" ? t(\"NewFolder\") : t(\"NewRoom\"),\n id: \"create-folder-item\",\n key: \"create-folder-item\",\n hotkey: \"f\",\n onBackClick: () => {},\n },",
       "module": "/packages/shared"
-<<<<<<< HEAD
-    },
-    {
-      "file_path": "/packages/shared/selectors/utils/hooks/useRoomsHelper.tsx",
-      "line_number": 189,
-      "context": "if (withCreate && security.Create) {\n setTotal(total + 1);\n const createItem: TSelectorItem = {\n isCreateNewItem: true,\n label: createDefineRoomLabel ?? t(\"NewRoom\"),\n id: \"create-room-item\",\n key: \"create-room-item\",\n hotkey: \"r\",\n isRoomsOnly,\n createDefineRoomType,",
-      "module": "/packages/shared"
-=======
->>>>>>> 398dda3c
     }
   ],
   "languages": {
@@ -286,7 +246,7 @@
       "ai_spell_check_issues": [
         {
           "type": "incorrect_translation",
-          "description": "While \"新建房间\" (xīn jiàn fáng jiān) is understandable, it literally translates to \"newly built room.\" A more common and natural translation of \"New room\" would be something like \"新房间\" (xīn fáng jiān).",
+          "description": "While '新建房间' (xīn jiàn fáng jiān) is understandable, it literally translates to 'newly built room'. 'New room' often implies a room that is newly available, not necessarily newly constructed. A more common and accurate translation would be '新房间' (xīn fáng jiān).",
           "suggestion": "新房间 (xīn fáng jiān)"
         }
       ],
