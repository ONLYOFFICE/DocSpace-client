--- conflicted
+++ resolved
@@ -3,11 +3,7 @@
   "content": "Version",
   "content_en_sha1_hash": "2da600bf9404843107a9531694f654e5662959e0",
   "created_at": "2025-05-19T21:30:49.494Z",
-<<<<<<< HEAD
-  "updated_at": "2025-05-26T07:57:32.194Z",
-=======
   "updated_at": "2025-05-28T09:30:02.150Z",
->>>>>>> 398dda3c
   "comment": {
     "text": "This translation key is used to display the version number of a software or application. It is typically displayed in a label format, often accompanied by a button or link that provides more information about the version. The translation will be used in various UI contexts, such as a navigation menu header and a plugin settings dialog, where it needs to be rendered with different styles and formatting.",
     "is_auto": true,
@@ -172,8 +168,8 @@
       "ai_spell_check_issues": [
         {
           "type": "incorrect_translation",
-          "description": "The Sinhala translation \"අනුවාදය\" translates to \"translation\" itself, not \"version\". It doesn't accurately convey the meaning of \"Version\".",
-          "suggestion": "The correct translation of \"Version\" would depend on the context. Potential suggestions include: \"පො‍රො‍ග්රෑම් අනුවාදය\" (Program Version), \"අවස්ථාව\" (Status/Version), or \"ලේඛනය අනුවාදය\" (Document Version)."
+          "description": "The Sinhala translation \"අනුවාදය\" (anuvadaya) means \"translation\" itself, not \"version\". It's translating the word, not conveying the meaning of 'Version' in this context.",
+          "suggestion": "Possible suggestions include:  \"අවස්ථා\" (awastha - stage/version), \"ලේඛනය\" (lekahana - edition/version), or \"පත්තිතිය\" (paththiya - release/version). The most appropriate choice depends on the specific context."
         }
       ],
       "approved_at": null
