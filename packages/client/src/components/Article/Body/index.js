--- conflicted
+++ resolved
@@ -77,12 +77,9 @@
 
   const location = useLocation();
 
-<<<<<<< HEAD
-=======
   const getHashDate = () => new Date().getTime();
 
   const [disableBadgeClick, setDisableBadgeClick] = React.useState(false);
->>>>>>> cb901418
   const [activeItemId, setActiveItemId] = React.useState(null);
   const [hashDate, setHashDate] = React.useState(getHashDate);
 
