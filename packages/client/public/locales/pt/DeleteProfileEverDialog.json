{
<<<<<<< HEAD
  "DeleteMyDocumentsUser": "Todos os arquivos e pastas pessoais na seção Meus documentos deste usuário serão excluídos permanentemente.",
  "DeleteReassignDescriptionUser": "{{warningMessageMyDocuments}} As salas criadas por este usuário e os documentos armazenados nessas salas serão reatribuídos automaticamente a um administrador que executa a exclusão: <strong>{{userPerformedDeletion}} ({{userYou}})</strong>. Reatribua os dados manualmente para escolher outro usuário de destino para reatribuição.",
=======
  "DeleteGroupUsersSuccessMessage": "Os utilizadores foram eliminados com êxito.",
>>>>>>> 7657988e
  "DeleteUser": "Eliminar utilizador",
  "DeleteUserMessage": "{{userCaption}} <strong>{{user}}</strong> será excluído. Essa ação não pode ser desfeita.",
  "ReassignDataToAnotherUser": "Reatribuir dados a outro usuário",
  "SuccessfullyDeleteUserInfoMessage": "O utilizador foi eliminado com êxito"
}<|MERGE_RESOLUTION|>--- conflicted
+++ resolved
@@ -1,10 +1,7 @@
 {
-<<<<<<< HEAD
+  "DeleteGroupUsersSuccessMessage": "Os utilizadores foram eliminados com êxito.",
   "DeleteMyDocumentsUser": "Todos os arquivos e pastas pessoais na seção Meus documentos deste usuário serão excluídos permanentemente.",
   "DeleteReassignDescriptionUser": "{{warningMessageMyDocuments}} As salas criadas por este usuário e os documentos armazenados nessas salas serão reatribuídos automaticamente a um administrador que executa a exclusão: <strong>{{userPerformedDeletion}} ({{userYou}})</strong>. Reatribua os dados manualmente para escolher outro usuário de destino para reatribuição.",
-=======
-  "DeleteGroupUsersSuccessMessage": "Os utilizadores foram eliminados com êxito.",
->>>>>>> 7657988e
   "DeleteUser": "Eliminar utilizador",
   "DeleteUserMessage": "{{userCaption}} <strong>{{user}}</strong> será excluído. Essa ação não pode ser desfeita.",
   "ReassignDataToAnotherUser": "Reatribuir dados a outro usuário",
