// (c) Copyright Ascensio System SIA 2010-2022
//
// This program is a free software product.
// You can redistribute it and/or modify it under the terms
// of the GNU Affero General Public License (AGPL) version 3 as published by the Free Software
// Foundation. In accordance with Section 7(a) of the GNU AGPL its Section 15 shall be amended
// to the effect that Ascensio System SIA expressly excludes the warranty of non-infringement of
// any third-party rights.
//
// This program is distributed WITHOUT ANY WARRANTY, without even the implied warranty
// of MERCHANTABILITY or FITNESS FOR A PARTICULAR  PURPOSE. For details, see
// the GNU AGPL at: http://www.gnu.org/licenses/agpl-3.0.html
//
// You can contact Ascensio System SIA at Lubanas st. 125a-25, Riga, Latvia, EU, LV-1021.
//
// The  interactive user interfaces in modified source and object code versions of the Program must
// display Appropriate Legal Notices, as required under Section 5 of the GNU AGPL version 3.
//
// Pursuant to Section 7(b) of the License you must retain the original Product logo when
// distributing the program. Pursuant to Section 7(e) we decline to grant you any rights under
// trademark law for use of our trademarks.
//
// All the Product's GUI elements, including illustrations and icon sets, as well as technical writing
// content are licensed under the terms of the Creative Commons Attribution-ShareAlike 4.0
// International. See the License terms at http://creativecommons.org/licenses/by-sa/4.0/legalcode

namespace ASC.Files.Core;

[Scope]
public interface IFolderDao<T>
{
    /// <summary>
    ///     Get folder by id.
    /// </summary>
    /// <param name="folderId">folder id</param>
    /// <returns>folder</returns>
    Task<Folder<T>> GetFolderAsync(T folderId);

    /// <summary>
    ///     Returns the folder with the given name and id of the root
    /// </summary>
    /// <param name="title"></param>
    /// <param name="parentId"></param>
    /// <returns></returns>
    Task<Folder<T>> GetFolderAsync(string title, T parentId);
    /// <summary>
    ///    Gets the root folder
    /// </summary>
    /// <param name="folderId">folder id</param>
    /// <returns>root folder</returns>
    Task<Folder<T>> GetRootFolderAsync(T folderId);

    /// <summary>
    ///    Gets the root folder
    /// </summary>
    /// <param name="fileId">file id</param>
    /// <returns>root folder</returns>
    Task<Folder<T>> GetRootFolderByFileAsync(T fileId);

    IAsyncEnumerable<Folder<T>> GetRoomsAsync(T parentId, FilterType filterType, IEnumerable<string> tags, Guid subjectId, string searchText, bool withSubfolders,
        bool withoutTags, bool excludeSubject, ProviderFilter provider);

<<<<<<< HEAD
    IAsyncEnumerable<Folder<T>> GetRoomsAsync(IEnumerable<T> parentsIds, IEnumerable<T> roomsIds, FilterType filterType, IEnumerable<string> tags, Guid subjectId, string searchText, bool withSubfolders,
        bool withoutTags, bool excludeSubject);
=======
    IAsyncEnumerable<Folder<T>> GetRoomsAsync(IEnumerable<T> roomsIds, FilterType filterType, IEnumerable<string> tags, Guid subjectId, string searchText, bool withSubfolders,
        bool withoutTags, bool excludeSubject, ProviderFilter provider);
>>>>>>> 0da69924

    /// <summary>
    ///     Get a list of folders in current folder.
    /// </summary>
    /// <param name="parentId"></param>
    IAsyncEnumerable<Folder<T>> GetFoldersAsync(T parentId);

    /// <summary>
    /// Get a list of folders.
    /// </summary>
    /// <param name="parentId"></param>
    /// <param name="orderBy"></param>
    /// <param name="filterType"></param>
    /// <param name="subjectGroup"></param>
    /// <param name="subjectID"></param>
    /// <param name="searchText"></param>
    /// <param name="withSubfolders"></param>
    /// <param name="tagIds"></param>
    /// <returns></returns>
    IAsyncEnumerable<Folder<T>> GetFoldersAsync(T parentId, OrderBy orderBy, FilterType filterType, bool subjectGroup, Guid subjectID, string searchText, bool withSubfolders = false, bool exludeSubject = false);

    /// <summary>
    /// Gets the folder (s) by ID (s)
    /// </summary>
    /// <param name="folderIds"></param>
    /// <param name="filterTypes"></param>
    /// <param name="subjectGroup"></param>
    /// <param name="subjectID"></param>
    /// <param name="searchText"></param>
    /// <param name="searchSubfolders"></param>
    /// <param name="checkShare"></param>
    /// <param name="tagIds"></param>
    /// <returns></returns>
    IAsyncEnumerable<Folder<T>> GetFoldersAsync(IEnumerable<T> folderIds, FilterType filterTypes = FilterType.None, bool subjectGroup = false, Guid? subjectID = null, string searchText = "", bool searchSubfolders = false, bool checkShare = true, bool exludeSubject = false);

    /// <summary>
    ///     Get folder, contains folder with id
    /// </summary>
    /// <param name="folderId">folder id</param>
    /// <returns></returns>
    IAsyncEnumerable<Folder<T>> GetParentFoldersAsync(T folderId);
    /// <summary>
    ///     save or update folder
    /// </summary>
    /// <param name="folder"></param>
    /// <returns></returns>
    Task<T> SaveFolderAsync(Folder<T> folder);
    /// <summary>
    ///     delete folder
    /// </summary>
    /// <param name="folderId">folder id</param>
    Task DeleteFolderAsync(T folderId);
    /// <summary>
    ///  move folder
    /// </summary>
    /// <param name="folderId">folder id</param>
    /// <param name="toFolderId">destination folder id</param>
    /// <param name="cancellationToken"></param>
    Task<T> MoveFolderAsync(T folderId, T toFolderId, CancellationToken? cancellationToken);
    Task<TTo> MoveFolderAsync<TTo>(T folderId, TTo toFolderId, CancellationToken? cancellationToken);
    Task<string> MoveFolderAsync(T folderId, string toFolderId, CancellationToken? cancellationToken);
    Task<int> MoveFolderAsync(T folderId, int toFolderId, CancellationToken? cancellationToken);

    /// <summary>
    ///     copy folder
    /// </summary>
    /// <param name="folderId"></param>
    /// <param name="toFolderId"></param>
    /// <param name="cancellationToken"></param>
    /// <returns> 
    /// </returns>
    Task<Folder<T>> CopyFolderAsync(T folderId, T toFolderId, CancellationToken? cancellationToken);
    Task<Folder<TTo>> CopyFolderAsync<TTo>(T folderId, TTo toFolderId, CancellationToken? cancellationToken);
    Task<Folder<string>> CopyFolderAsync(T folderId, string toFolderId, CancellationToken? cancellationToken);
    Task<Folder<int>> CopyFolderAsync(T folderId, int toFolderId, CancellationToken? cancellationToken);

    /// <summary>
    /// Validate the transfer operation directory to another directory.
    /// </summary>
    /// <param name="folderIds"></param>
    /// <param name="to"></param>
    /// <returns>
    /// Returns pair of file ID, file name, in which the same name.
    /// </returns>
    Task<IDictionary<T, string>> CanMoveOrCopyAsync(T[] folderIds, T to);
    Task<IDictionary<T, string>> CanMoveOrCopyAsync<TTo>(T[] folderIds, TTo to);
    Task<IDictionary<T, string>> CanMoveOrCopyAsync(T[] folderIds, string to);
    Task<IDictionary<T, string>> CanMoveOrCopyAsync(T[] folderIds, int to);

    /// <summary>
    ///     Rename folder
    /// </summary>
    /// <param name="folder"></param>
    /// <param name="newTitle">new name</param>
    Task<T> RenameFolderAsync(Folder<T> folder, string newTitle);

    /// <summary>
    ///    Gets the number of files and folders to the container in your
    /// </summary>
    /// <param name="folderId">folder id</param>
    /// <returns></returns>
    Task<int> GetItemsCountAsync(T folderId);

    /// <summary>
    ///    Check folder on emptiness
    /// </summary>
    /// <param name="folderId">folder id</param>
    /// <returns></returns>
    Task<bool> IsEmptyAsync(T folderId);
    /// <summary>
    /// Check the need to use the trash before removing
    /// </summary>
    /// <param name="folder"></param>
    /// <returns></returns>
    bool UseTrashForRemoveAsync(Folder<T> folder);

    /// <summary>
    /// Check the need to use recursion for operations
    /// </summary>
    /// <param name="folderId"> </param>
    /// <param name="toRootFolderId"> </param>
    /// <returns></returns>
    bool UseRecursiveOperation(T folderId, T toRootFolderId);
    bool UseRecursiveOperation<TTo>(T folderId, TTo toRootFolderId);
    bool UseRecursiveOperation(T folderId, string toRootFolderId);
    bool UseRecursiveOperation(T folderId, int toRootFolderId);

    /// <summary>
    /// Check the possibility to calculate the number of subitems
    /// </summary>
    /// <param name="entryId"> </param>
    /// <returns></returns>
    bool CanCalculateSubitems(T entryId);

    /// <summary>
    /// Returns maximum size of file which can be uploaded to specific folder
    /// </summary>
    /// <param name="folderId">Id of the folder</param>
    /// <param name="chunkedUpload">Determines whenever supposed upload will be chunked (true) or not (false)</param>
    /// <returns>Maximum size of file which can be uploaded to folder</returns>
    Task<long> GetMaxUploadSizeAsync(T folderId, bool chunkedUpload = false);

    #region Only for TMFolderDao

    /// <summary>
    /// Set created by
    /// </summary>
    /// <param name="folderIds"></param>
    /// <param name="newOwnerId"></param>
    Task ReassignFoldersAsync(T[] folderIds, Guid newOwnerId);


    /// <summary>
    /// Search the list of folders containing text in title
    /// Only in TMFolderDao
    /// </summary>
    /// <param name="text"></param>
    /// <param name="bunch"></param>
    /// <returns></returns>
    IAsyncEnumerable<Folder<T>> SearchFoldersAsync(string text, bool bunch = false);

    /// <summary>
    /// Only in TMFolderDao
    /// </summary>
    /// <param name="module"></param>
    /// <param name="bunch"></param>
    /// <param name="data"></param>
    /// <param name="createIfNotExists"></param>
    /// <returns></returns>
    Task<T> GetFolderIDAsync(string module, string bunch, string data, bool createIfNotExists);

    IAsyncEnumerable<T> GetFolderIDsAsync(string module, string bunch, IEnumerable<string> data, bool createIfNotExists);

    /// <summary>
    ///  Returns id folder "Shared Documents"
    /// Only in TMFolderDao
    /// </summary>
    /// <returns></returns>
    Task<T> GetFolderIDCommonAsync(bool createIfNotExists);

    /// <summary>
    ///  Returns id folder "My Documents"
    /// Only in TMFolderDao
    /// </summary>
    /// <param name="createIfNotExists"></param>
    /// <param name="userId"></param>
    /// <returns></returns>
    Task<T> GetFolderIDUserAsync(bool createIfNotExists, Guid? userId = null);

    /// <summary>
    /// Returns id folder "Shared with me"
    /// Only in TMFolderDao
    /// </summary>
    /// <param name="createIfNotExists"></param>
    /// <returns></returns>
    Task<T> GetFolderIDShareAsync(bool createIfNotExists);

    /// <summary>
    /// Returns id folder "Recent"
    /// Only in TMFolderDao
    /// </summary>
    /// <param name="createIfNotExists"></param>
    /// <returns></returns>
    Task<T> GetFolderIDRecentAsync(bool createIfNotExists);

    /// <summary>

    /// <summary>
    /// Returns id folder "Favorites"
    /// Only in TMFolderDao
    /// </summary>
    /// <param name="createIfNotExists"></param>
    /// <returns></returns>
    Task<T> GetFolderIDFavoritesAsync(bool createIfNotExists);

    /// <summary>
    /// Returns id folder "Templates"
    /// Only in TMFolderDao
    /// </summary>
    /// <param name="createIfNotExists"></param>
    /// <returns></returns>
    Task<T> GetFolderIDTemplatesAsync(bool createIfNotExists);

    /// <summary>
    /// Returns id folder "Privacy"
    /// Only in TMFolderDao
    /// </summary>
    /// <param name="createIfNotExists"></param>
    /// <returns></returns>
    Task<T> GetFolderIDPrivacyAsync(bool createIfNotExists, Guid? userId = null);

    /// <summary>
    /// Returns id folder "Trash"
    /// Only in TMFolderDao
    /// </summary>
    /// <param name="createIfNotExists"></param>
    /// <param name="userId"></param>
    /// <returns></returns>
    Task<T> GetFolderIDTrashAsync(bool createIfNotExists, Guid? userId = null);

    /// <summary>
    /// Returns id folder "Projects"
    /// Only in TMFolderDao
    /// </summary>
    /// <param name="createIfNotExists"></param>
    /// <returns></returns>
    Task<T> GetFolderIDProjectsAsync(bool createIfNotExists);

    /// <summary>
    /// Returns id folder "VirtualRooms"
    /// Only in TMFolderDao
    /// </summary>
    /// <param name="createIfNotExists"></param>
    /// <returns></returns>
    Task<T> GetFolderIDVirtualRooms(bool createIfNotExists);

    /// <summary>
    /// Returns id folder "Archive"
    /// Only in TMFolderDao
    /// </summary>
    /// <param name="createIfNotExists"></param>
    /// <returns></returns>
    Task<T> GetFolderIDArchive(bool createIfNotExists);

    /// <summary>
    /// Return id of related object
    /// Only in TMFolderDao
    /// </summary>
    /// <param name="folderID"></param>
    /// <returns></returns>
    Task<string> GetBunchObjectIDAsync(T folderID);

    /// <summary>
    /// Return ids of related objects
    /// Only in TMFolderDao
    /// </summary>
    /// <param name="folderIDs"></param>
    /// <returns></returns>
    Task<Dictionary<string, string>> GetBunchObjectIDsAsync(List<T> folderIDs);
    IAsyncEnumerable<FolderWithShare> GetFeedsForRoomsAsync(int tenant, DateTime from, DateTime to);
    IAsyncEnumerable<FolderWithShare> GetFeedsForFoldersAsync(int tenant, DateTime from, DateTime to);
    IAsyncEnumerable<ParentRoomPair> GetParentRoomsAsync(IEnumerable<int> foldersIds);

    IAsyncEnumerable<T> GetTenantsWithFeedsForFoldersAsync(DateTime fromTime);

    #endregion
}<|MERGE_RESOLUTION|>--- conflicted
+++ resolved
@@ -1,356 +1,351 @@
-// (c) Copyright Ascensio System SIA 2010-2022
-//
-// This program is a free software product.
-// You can redistribute it and/or modify it under the terms
-// of the GNU Affero General Public License (AGPL) version 3 as published by the Free Software
-// Foundation. In accordance with Section 7(a) of the GNU AGPL its Section 15 shall be amended
-// to the effect that Ascensio System SIA expressly excludes the warranty of non-infringement of
-// any third-party rights.
-//
-// This program is distributed WITHOUT ANY WARRANTY, without even the implied warranty
-// of MERCHANTABILITY or FITNESS FOR A PARTICULAR  PURPOSE. For details, see
-// the GNU AGPL at: http://www.gnu.org/licenses/agpl-3.0.html
-//
-// You can contact Ascensio System SIA at Lubanas st. 125a-25, Riga, Latvia, EU, LV-1021.
-//
-// The  interactive user interfaces in modified source and object code versions of the Program must
-// display Appropriate Legal Notices, as required under Section 5 of the GNU AGPL version 3.
-//
-// Pursuant to Section 7(b) of the License you must retain the original Product logo when
-// distributing the program. Pursuant to Section 7(e) we decline to grant you any rights under
-// trademark law for use of our trademarks.
-//
-// All the Product's GUI elements, including illustrations and icon sets, as well as technical writing
-// content are licensed under the terms of the Creative Commons Attribution-ShareAlike 4.0
-// International. See the License terms at http://creativecommons.org/licenses/by-sa/4.0/legalcode
-
-namespace ASC.Files.Core;
-
-[Scope]
-public interface IFolderDao<T>
-{
-    /// <summary>
-    ///     Get folder by id.
-    /// </summary>
-    /// <param name="folderId">folder id</param>
-    /// <returns>folder</returns>
-    Task<Folder<T>> GetFolderAsync(T folderId);
-
-    /// <summary>
-    ///     Returns the folder with the given name and id of the root
-    /// </summary>
-    /// <param name="title"></param>
-    /// <param name="parentId"></param>
-    /// <returns></returns>
-    Task<Folder<T>> GetFolderAsync(string title, T parentId);
-    /// <summary>
-    ///    Gets the root folder
-    /// </summary>
-    /// <param name="folderId">folder id</param>
-    /// <returns>root folder</returns>
-    Task<Folder<T>> GetRootFolderAsync(T folderId);
-
-    /// <summary>
-    ///    Gets the root folder
-    /// </summary>
-    /// <param name="fileId">file id</param>
-    /// <returns>root folder</returns>
-    Task<Folder<T>> GetRootFolderByFileAsync(T fileId);
-
-    IAsyncEnumerable<Folder<T>> GetRoomsAsync(T parentId, FilterType filterType, IEnumerable<string> tags, Guid subjectId, string searchText, bool withSubfolders,
-        bool withoutTags, bool excludeSubject, ProviderFilter provider);
-
-<<<<<<< HEAD
-    IAsyncEnumerable<Folder<T>> GetRoomsAsync(IEnumerable<T> parentsIds, IEnumerable<T> roomsIds, FilterType filterType, IEnumerable<string> tags, Guid subjectId, string searchText, bool withSubfolders,
-        bool withoutTags, bool excludeSubject);
-=======
-    IAsyncEnumerable<Folder<T>> GetRoomsAsync(IEnumerable<T> roomsIds, FilterType filterType, IEnumerable<string> tags, Guid subjectId, string searchText, bool withSubfolders,
-        bool withoutTags, bool excludeSubject, ProviderFilter provider);
->>>>>>> 0da69924
-
-    /// <summary>
-    ///     Get a list of folders in current folder.
-    /// </summary>
-    /// <param name="parentId"></param>
-    IAsyncEnumerable<Folder<T>> GetFoldersAsync(T parentId);
-
-    /// <summary>
-    /// Get a list of folders.
-    /// </summary>
-    /// <param name="parentId"></param>
-    /// <param name="orderBy"></param>
-    /// <param name="filterType"></param>
-    /// <param name="subjectGroup"></param>
-    /// <param name="subjectID"></param>
-    /// <param name="searchText"></param>
-    /// <param name="withSubfolders"></param>
-    /// <param name="tagIds"></param>
-    /// <returns></returns>
-    IAsyncEnumerable<Folder<T>> GetFoldersAsync(T parentId, OrderBy orderBy, FilterType filterType, bool subjectGroup, Guid subjectID, string searchText, bool withSubfolders = false, bool exludeSubject = false);
-
-    /// <summary>
-    /// Gets the folder (s) by ID (s)
-    /// </summary>
-    /// <param name="folderIds"></param>
-    /// <param name="filterTypes"></param>
-    /// <param name="subjectGroup"></param>
-    /// <param name="subjectID"></param>
-    /// <param name="searchText"></param>
-    /// <param name="searchSubfolders"></param>
-    /// <param name="checkShare"></param>
-    /// <param name="tagIds"></param>
-    /// <returns></returns>
-    IAsyncEnumerable<Folder<T>> GetFoldersAsync(IEnumerable<T> folderIds, FilterType filterTypes = FilterType.None, bool subjectGroup = false, Guid? subjectID = null, string searchText = "", bool searchSubfolders = false, bool checkShare = true, bool exludeSubject = false);
-
-    /// <summary>
-    ///     Get folder, contains folder with id
-    /// </summary>
-    /// <param name="folderId">folder id</param>
-    /// <returns></returns>
-    IAsyncEnumerable<Folder<T>> GetParentFoldersAsync(T folderId);
-    /// <summary>
-    ///     save or update folder
-    /// </summary>
-    /// <param name="folder"></param>
-    /// <returns></returns>
-    Task<T> SaveFolderAsync(Folder<T> folder);
-    /// <summary>
-    ///     delete folder
-    /// </summary>
-    /// <param name="folderId">folder id</param>
-    Task DeleteFolderAsync(T folderId);
-    /// <summary>
-    ///  move folder
-    /// </summary>
-    /// <param name="folderId">folder id</param>
-    /// <param name="toFolderId">destination folder id</param>
-    /// <param name="cancellationToken"></param>
-    Task<T> MoveFolderAsync(T folderId, T toFolderId, CancellationToken? cancellationToken);
-    Task<TTo> MoveFolderAsync<TTo>(T folderId, TTo toFolderId, CancellationToken? cancellationToken);
-    Task<string> MoveFolderAsync(T folderId, string toFolderId, CancellationToken? cancellationToken);
-    Task<int> MoveFolderAsync(T folderId, int toFolderId, CancellationToken? cancellationToken);
-
-    /// <summary>
-    ///     copy folder
-    /// </summary>
-    /// <param name="folderId"></param>
-    /// <param name="toFolderId"></param>
-    /// <param name="cancellationToken"></param>
-    /// <returns> 
-    /// </returns>
-    Task<Folder<T>> CopyFolderAsync(T folderId, T toFolderId, CancellationToken? cancellationToken);
-    Task<Folder<TTo>> CopyFolderAsync<TTo>(T folderId, TTo toFolderId, CancellationToken? cancellationToken);
-    Task<Folder<string>> CopyFolderAsync(T folderId, string toFolderId, CancellationToken? cancellationToken);
-    Task<Folder<int>> CopyFolderAsync(T folderId, int toFolderId, CancellationToken? cancellationToken);
-
-    /// <summary>
-    /// Validate the transfer operation directory to another directory.
-    /// </summary>
-    /// <param name="folderIds"></param>
-    /// <param name="to"></param>
-    /// <returns>
-    /// Returns pair of file ID, file name, in which the same name.
-    /// </returns>
-    Task<IDictionary<T, string>> CanMoveOrCopyAsync(T[] folderIds, T to);
-    Task<IDictionary<T, string>> CanMoveOrCopyAsync<TTo>(T[] folderIds, TTo to);
-    Task<IDictionary<T, string>> CanMoveOrCopyAsync(T[] folderIds, string to);
-    Task<IDictionary<T, string>> CanMoveOrCopyAsync(T[] folderIds, int to);
-
-    /// <summary>
-    ///     Rename folder
-    /// </summary>
-    /// <param name="folder"></param>
-    /// <param name="newTitle">new name</param>
-    Task<T> RenameFolderAsync(Folder<T> folder, string newTitle);
-
-    /// <summary>
-    ///    Gets the number of files and folders to the container in your
-    /// </summary>
-    /// <param name="folderId">folder id</param>
-    /// <returns></returns>
-    Task<int> GetItemsCountAsync(T folderId);
-
-    /// <summary>
-    ///    Check folder on emptiness
-    /// </summary>
-    /// <param name="folderId">folder id</param>
-    /// <returns></returns>
-    Task<bool> IsEmptyAsync(T folderId);
-    /// <summary>
-    /// Check the need to use the trash before removing
-    /// </summary>
-    /// <param name="folder"></param>
-    /// <returns></returns>
-    bool UseTrashForRemoveAsync(Folder<T> folder);
-
-    /// <summary>
-    /// Check the need to use recursion for operations
-    /// </summary>
-    /// <param name="folderId"> </param>
-    /// <param name="toRootFolderId"> </param>
-    /// <returns></returns>
-    bool UseRecursiveOperation(T folderId, T toRootFolderId);
-    bool UseRecursiveOperation<TTo>(T folderId, TTo toRootFolderId);
-    bool UseRecursiveOperation(T folderId, string toRootFolderId);
-    bool UseRecursiveOperation(T folderId, int toRootFolderId);
-
-    /// <summary>
-    /// Check the possibility to calculate the number of subitems
-    /// </summary>
-    /// <param name="entryId"> </param>
-    /// <returns></returns>
-    bool CanCalculateSubitems(T entryId);
-
-    /// <summary>
-    /// Returns maximum size of file which can be uploaded to specific folder
-    /// </summary>
-    /// <param name="folderId">Id of the folder</param>
-    /// <param name="chunkedUpload">Determines whenever supposed upload will be chunked (true) or not (false)</param>
-    /// <returns>Maximum size of file which can be uploaded to folder</returns>
-    Task<long> GetMaxUploadSizeAsync(T folderId, bool chunkedUpload = false);
-
-    #region Only for TMFolderDao
-
-    /// <summary>
-    /// Set created by
-    /// </summary>
-    /// <param name="folderIds"></param>
-    /// <param name="newOwnerId"></param>
-    Task ReassignFoldersAsync(T[] folderIds, Guid newOwnerId);
-
-
-    /// <summary>
-    /// Search the list of folders containing text in title
-    /// Only in TMFolderDao
-    /// </summary>
-    /// <param name="text"></param>
-    /// <param name="bunch"></param>
-    /// <returns></returns>
-    IAsyncEnumerable<Folder<T>> SearchFoldersAsync(string text, bool bunch = false);
-
-    /// <summary>
-    /// Only in TMFolderDao
-    /// </summary>
-    /// <param name="module"></param>
-    /// <param name="bunch"></param>
-    /// <param name="data"></param>
-    /// <param name="createIfNotExists"></param>
-    /// <returns></returns>
-    Task<T> GetFolderIDAsync(string module, string bunch, string data, bool createIfNotExists);
-
-    IAsyncEnumerable<T> GetFolderIDsAsync(string module, string bunch, IEnumerable<string> data, bool createIfNotExists);
-
-    /// <summary>
-    ///  Returns id folder "Shared Documents"
-    /// Only in TMFolderDao
-    /// </summary>
-    /// <returns></returns>
-    Task<T> GetFolderIDCommonAsync(bool createIfNotExists);
-
-    /// <summary>
-    ///  Returns id folder "My Documents"
-    /// Only in TMFolderDao
-    /// </summary>
-    /// <param name="createIfNotExists"></param>
-    /// <param name="userId"></param>
-    /// <returns></returns>
-    Task<T> GetFolderIDUserAsync(bool createIfNotExists, Guid? userId = null);
-
-    /// <summary>
-    /// Returns id folder "Shared with me"
-    /// Only in TMFolderDao
-    /// </summary>
-    /// <param name="createIfNotExists"></param>
-    /// <returns></returns>
-    Task<T> GetFolderIDShareAsync(bool createIfNotExists);
-
-    /// <summary>
-    /// Returns id folder "Recent"
-    /// Only in TMFolderDao
-    /// </summary>
-    /// <param name="createIfNotExists"></param>
-    /// <returns></returns>
-    Task<T> GetFolderIDRecentAsync(bool createIfNotExists);
-
-    /// <summary>
-
-    /// <summary>
-    /// Returns id folder "Favorites"
-    /// Only in TMFolderDao
-    /// </summary>
-    /// <param name="createIfNotExists"></param>
-    /// <returns></returns>
-    Task<T> GetFolderIDFavoritesAsync(bool createIfNotExists);
-
-    /// <summary>
-    /// Returns id folder "Templates"
-    /// Only in TMFolderDao
-    /// </summary>
-    /// <param name="createIfNotExists"></param>
-    /// <returns></returns>
-    Task<T> GetFolderIDTemplatesAsync(bool createIfNotExists);
-
-    /// <summary>
-    /// Returns id folder "Privacy"
-    /// Only in TMFolderDao
-    /// </summary>
-    /// <param name="createIfNotExists"></param>
-    /// <returns></returns>
-    Task<T> GetFolderIDPrivacyAsync(bool createIfNotExists, Guid? userId = null);
-
-    /// <summary>
-    /// Returns id folder "Trash"
-    /// Only in TMFolderDao
-    /// </summary>
-    /// <param name="createIfNotExists"></param>
-    /// <param name="userId"></param>
-    /// <returns></returns>
-    Task<T> GetFolderIDTrashAsync(bool createIfNotExists, Guid? userId = null);
-
-    /// <summary>
-    /// Returns id folder "Projects"
-    /// Only in TMFolderDao
-    /// </summary>
-    /// <param name="createIfNotExists"></param>
-    /// <returns></returns>
-    Task<T> GetFolderIDProjectsAsync(bool createIfNotExists);
-
-    /// <summary>
-    /// Returns id folder "VirtualRooms"
-    /// Only in TMFolderDao
-    /// </summary>
-    /// <param name="createIfNotExists"></param>
-    /// <returns></returns>
-    Task<T> GetFolderIDVirtualRooms(bool createIfNotExists);
-
-    /// <summary>
-    /// Returns id folder "Archive"
-    /// Only in TMFolderDao
-    /// </summary>
-    /// <param name="createIfNotExists"></param>
-    /// <returns></returns>
-    Task<T> GetFolderIDArchive(bool createIfNotExists);
-
-    /// <summary>
-    /// Return id of related object
-    /// Only in TMFolderDao
-    /// </summary>
-    /// <param name="folderID"></param>
-    /// <returns></returns>
-    Task<string> GetBunchObjectIDAsync(T folderID);
-
-    /// <summary>
-    /// Return ids of related objects
-    /// Only in TMFolderDao
-    /// </summary>
-    /// <param name="folderIDs"></param>
-    /// <returns></returns>
-    Task<Dictionary<string, string>> GetBunchObjectIDsAsync(List<T> folderIDs);
-    IAsyncEnumerable<FolderWithShare> GetFeedsForRoomsAsync(int tenant, DateTime from, DateTime to);
-    IAsyncEnumerable<FolderWithShare> GetFeedsForFoldersAsync(int tenant, DateTime from, DateTime to);
-    IAsyncEnumerable<ParentRoomPair> GetParentRoomsAsync(IEnumerable<int> foldersIds);
-
-    IAsyncEnumerable<T> GetTenantsWithFeedsForFoldersAsync(DateTime fromTime);
-
-    #endregion
+// (c) Copyright Ascensio System SIA 2010-2022
+//
+// This program is a free software product.
+// You can redistribute it and/or modify it under the terms
+// of the GNU Affero General Public License (AGPL) version 3 as published by the Free Software
+// Foundation. In accordance with Section 7(a) of the GNU AGPL its Section 15 shall be amended
+// to the effect that Ascensio System SIA expressly excludes the warranty of non-infringement of
+// any third-party rights.
+//
+// This program is distributed WITHOUT ANY WARRANTY, without even the implied warranty
+// of MERCHANTABILITY or FITNESS FOR A PARTICULAR  PURPOSE. For details, see
+// the GNU AGPL at: http://www.gnu.org/licenses/agpl-3.0.html
+//
+// You can contact Ascensio System SIA at Lubanas st. 125a-25, Riga, Latvia, EU, LV-1021.
+//
+// The  interactive user interfaces in modified source and object code versions of the Program must
+// display Appropriate Legal Notices, as required under Section 5 of the GNU AGPL version 3.
+//
+// Pursuant to Section 7(b) of the License you must retain the original Product logo when
+// distributing the program. Pursuant to Section 7(e) we decline to grant you any rights under
+// trademark law for use of our trademarks.
+//
+// All the Product's GUI elements, including illustrations and icon sets, as well as technical writing
+// content are licensed under the terms of the Creative Commons Attribution-ShareAlike 4.0
+// International. See the License terms at http://creativecommons.org/licenses/by-sa/4.0/legalcode
+
+namespace ASC.Files.Core;
+
+[Scope]
+public interface IFolderDao<T>
+{
+    /// <summary>
+    ///     Get folder by id.
+    /// </summary>
+    /// <param name="folderId">folder id</param>
+    /// <returns>folder</returns>
+    Task<Folder<T>> GetFolderAsync(T folderId);
+
+    /// <summary>
+    ///     Returns the folder with the given name and id of the root
+    /// </summary>
+    /// <param name="title"></param>
+    /// <param name="parentId"></param>
+    /// <returns></returns>
+    Task<Folder<T>> GetFolderAsync(string title, T parentId);
+    /// <summary>
+    ///    Gets the root folder
+    /// </summary>
+    /// <param name="folderId">folder id</param>
+    /// <returns>root folder</returns>
+    Task<Folder<T>> GetRootFolderAsync(T folderId);
+
+    /// <summary>
+    ///    Gets the root folder
+    /// </summary>
+    /// <param name="fileId">file id</param>
+    /// <returns>root folder</returns>
+    Task<Folder<T>> GetRootFolderByFileAsync(T fileId);
+
+    IAsyncEnumerable<Folder<T>> GetRoomsAsync(T parentId, FilterType filterType, IEnumerable<string> tags, Guid subjectId, string searchText, bool withSubfolders,
+        bool withoutTags, bool excludeSubject, ProviderFilter provider);
+
+    IAsyncEnumerable<Folder<T>> GetRoomsAsync(IEnumerable<T> parentsIds, IEnumerable<T> roomsIds, FilterType filterType, IEnumerable<string> tags, Guid subjectId, string searchText, bool withSubfolders,
+        bool withoutTags, bool excludeSubject, ProviderFilter provider);
+
+    /// <summary>
+    ///     Get a list of folders in current folder.
+    /// </summary>
+    /// <param name="parentId"></param>
+    IAsyncEnumerable<Folder<T>> GetFoldersAsync(T parentId);
+
+    /// <summary>
+    /// Get a list of folders.
+    /// </summary>
+    /// <param name="parentId"></param>
+    /// <param name="orderBy"></param>
+    /// <param name="filterType"></param>
+    /// <param name="subjectGroup"></param>
+    /// <param name="subjectID"></param>
+    /// <param name="searchText"></param>
+    /// <param name="withSubfolders"></param>
+    /// <param name="tagIds"></param>
+    /// <returns></returns>
+    IAsyncEnumerable<Folder<T>> GetFoldersAsync(T parentId, OrderBy orderBy, FilterType filterType, bool subjectGroup, Guid subjectID, string searchText, bool withSubfolders = false, bool exludeSubject = false);
+
+    /// <summary>
+    /// Gets the folder (s) by ID (s)
+    /// </summary>
+    /// <param name="folderIds"></param>
+    /// <param name="filterTypes"></param>
+    /// <param name="subjectGroup"></param>
+    /// <param name="subjectID"></param>
+    /// <param name="searchText"></param>
+    /// <param name="searchSubfolders"></param>
+    /// <param name="checkShare"></param>
+    /// <param name="tagIds"></param>
+    /// <returns></returns>
+    IAsyncEnumerable<Folder<T>> GetFoldersAsync(IEnumerable<T> folderIds, FilterType filterTypes = FilterType.None, bool subjectGroup = false, Guid? subjectID = null, string searchText = "", bool searchSubfolders = false, bool checkShare = true, bool exludeSubject = false);
+
+    /// <summary>
+    ///     Get folder, contains folder with id
+    /// </summary>
+    /// <param name="folderId">folder id</param>
+    /// <returns></returns>
+    IAsyncEnumerable<Folder<T>> GetParentFoldersAsync(T folderId);
+    /// <summary>
+    ///     save or update folder
+    /// </summary>
+    /// <param name="folder"></param>
+    /// <returns></returns>
+    Task<T> SaveFolderAsync(Folder<T> folder);
+    /// <summary>
+    ///     delete folder
+    /// </summary>
+    /// <param name="folderId">folder id</param>
+    Task DeleteFolderAsync(T folderId);
+    /// <summary>
+    ///  move folder
+    /// </summary>
+    /// <param name="folderId">folder id</param>
+    /// <param name="toFolderId">destination folder id</param>
+    /// <param name="cancellationToken"></param>
+    Task<T> MoveFolderAsync(T folderId, T toFolderId, CancellationToken? cancellationToken);
+    Task<TTo> MoveFolderAsync<TTo>(T folderId, TTo toFolderId, CancellationToken? cancellationToken);
+    Task<string> MoveFolderAsync(T folderId, string toFolderId, CancellationToken? cancellationToken);
+    Task<int> MoveFolderAsync(T folderId, int toFolderId, CancellationToken? cancellationToken);
+
+    /// <summary>
+    ///     copy folder
+    /// </summary>
+    /// <param name="folderId"></param>
+    /// <param name="toFolderId"></param>
+    /// <param name="cancellationToken"></param>
+    /// <returns> 
+    /// </returns>
+    Task<Folder<T>> CopyFolderAsync(T folderId, T toFolderId, CancellationToken? cancellationToken);
+    Task<Folder<TTo>> CopyFolderAsync<TTo>(T folderId, TTo toFolderId, CancellationToken? cancellationToken);
+    Task<Folder<string>> CopyFolderAsync(T folderId, string toFolderId, CancellationToken? cancellationToken);
+    Task<Folder<int>> CopyFolderAsync(T folderId, int toFolderId, CancellationToken? cancellationToken);
+
+    /// <summary>
+    /// Validate the transfer operation directory to another directory.
+    /// </summary>
+    /// <param name="folderIds"></param>
+    /// <param name="to"></param>
+    /// <returns>
+    /// Returns pair of file ID, file name, in which the same name.
+    /// </returns>
+    Task<IDictionary<T, string>> CanMoveOrCopyAsync(T[] folderIds, T to);
+    Task<IDictionary<T, string>> CanMoveOrCopyAsync<TTo>(T[] folderIds, TTo to);
+    Task<IDictionary<T, string>> CanMoveOrCopyAsync(T[] folderIds, string to);
+    Task<IDictionary<T, string>> CanMoveOrCopyAsync(T[] folderIds, int to);
+
+    /// <summary>
+    ///     Rename folder
+    /// </summary>
+    /// <param name="folder"></param>
+    /// <param name="newTitle">new name</param>
+    Task<T> RenameFolderAsync(Folder<T> folder, string newTitle);
+
+    /// <summary>
+    ///    Gets the number of files and folders to the container in your
+    /// </summary>
+    /// <param name="folderId">folder id</param>
+    /// <returns></returns>
+    Task<int> GetItemsCountAsync(T folderId);
+
+    /// <summary>
+    ///    Check folder on emptiness
+    /// </summary>
+    /// <param name="folderId">folder id</param>
+    /// <returns></returns>
+    Task<bool> IsEmptyAsync(T folderId);
+    /// <summary>
+    /// Check the need to use the trash before removing
+    /// </summary>
+    /// <param name="folder"></param>
+    /// <returns></returns>
+    bool UseTrashForRemoveAsync(Folder<T> folder);
+
+    /// <summary>
+    /// Check the need to use recursion for operations
+    /// </summary>
+    /// <param name="folderId"> </param>
+    /// <param name="toRootFolderId"> </param>
+    /// <returns></returns>
+    bool UseRecursiveOperation(T folderId, T toRootFolderId);
+    bool UseRecursiveOperation<TTo>(T folderId, TTo toRootFolderId);
+    bool UseRecursiveOperation(T folderId, string toRootFolderId);
+    bool UseRecursiveOperation(T folderId, int toRootFolderId);
+
+    /// <summary>
+    /// Check the possibility to calculate the number of subitems
+    /// </summary>
+    /// <param name="entryId"> </param>
+    /// <returns></returns>
+    bool CanCalculateSubitems(T entryId);
+
+    /// <summary>
+    /// Returns maximum size of file which can be uploaded to specific folder
+    /// </summary>
+    /// <param name="folderId">Id of the folder</param>
+    /// <param name="chunkedUpload">Determines whenever supposed upload will be chunked (true) or not (false)</param>
+    /// <returns>Maximum size of file which can be uploaded to folder</returns>
+    Task<long> GetMaxUploadSizeAsync(T folderId, bool chunkedUpload = false);
+
+    #region Only for TMFolderDao
+
+    /// <summary>
+    /// Set created by
+    /// </summary>
+    /// <param name="folderIds"></param>
+    /// <param name="newOwnerId"></param>
+    Task ReassignFoldersAsync(T[] folderIds, Guid newOwnerId);
+
+
+    /// <summary>
+    /// Search the list of folders containing text in title
+    /// Only in TMFolderDao
+    /// </summary>
+    /// <param name="text"></param>
+    /// <param name="bunch"></param>
+    /// <returns></returns>
+    IAsyncEnumerable<Folder<T>> SearchFoldersAsync(string text, bool bunch = false);
+
+    /// <summary>
+    /// Only in TMFolderDao
+    /// </summary>
+    /// <param name="module"></param>
+    /// <param name="bunch"></param>
+    /// <param name="data"></param>
+    /// <param name="createIfNotExists"></param>
+    /// <returns></returns>
+    Task<T> GetFolderIDAsync(string module, string bunch, string data, bool createIfNotExists);
+
+    IAsyncEnumerable<T> GetFolderIDsAsync(string module, string bunch, IEnumerable<string> data, bool createIfNotExists);
+
+    /// <summary>
+    ///  Returns id folder "Shared Documents"
+    /// Only in TMFolderDao
+    /// </summary>
+    /// <returns></returns>
+    Task<T> GetFolderIDCommonAsync(bool createIfNotExists);
+
+    /// <summary>
+    ///  Returns id folder "My Documents"
+    /// Only in TMFolderDao
+    /// </summary>
+    /// <param name="createIfNotExists"></param>
+    /// <param name="userId"></param>
+    /// <returns></returns>
+    Task<T> GetFolderIDUserAsync(bool createIfNotExists, Guid? userId = null);
+
+    /// <summary>
+    /// Returns id folder "Shared with me"
+    /// Only in TMFolderDao
+    /// </summary>
+    /// <param name="createIfNotExists"></param>
+    /// <returns></returns>
+    Task<T> GetFolderIDShareAsync(bool createIfNotExists);
+
+    /// <summary>
+    /// Returns id folder "Recent"
+    /// Only in TMFolderDao
+    /// </summary>
+    /// <param name="createIfNotExists"></param>
+    /// <returns></returns>
+    Task<T> GetFolderIDRecentAsync(bool createIfNotExists);
+
+    /// <summary>
+
+    /// <summary>
+    /// Returns id folder "Favorites"
+    /// Only in TMFolderDao
+    /// </summary>
+    /// <param name="createIfNotExists"></param>
+    /// <returns></returns>
+    Task<T> GetFolderIDFavoritesAsync(bool createIfNotExists);
+
+    /// <summary>
+    /// Returns id folder "Templates"
+    /// Only in TMFolderDao
+    /// </summary>
+    /// <param name="createIfNotExists"></param>
+    /// <returns></returns>
+    Task<T> GetFolderIDTemplatesAsync(bool createIfNotExists);
+
+    /// <summary>
+    /// Returns id folder "Privacy"
+    /// Only in TMFolderDao
+    /// </summary>
+    /// <param name="createIfNotExists"></param>
+    /// <returns></returns>
+    Task<T> GetFolderIDPrivacyAsync(bool createIfNotExists, Guid? userId = null);
+
+    /// <summary>
+    /// Returns id folder "Trash"
+    /// Only in TMFolderDao
+    /// </summary>
+    /// <param name="createIfNotExists"></param>
+    /// <param name="userId"></param>
+    /// <returns></returns>
+    Task<T> GetFolderIDTrashAsync(bool createIfNotExists, Guid? userId = null);
+
+    /// <summary>
+    /// Returns id folder "Projects"
+    /// Only in TMFolderDao
+    /// </summary>
+    /// <param name="createIfNotExists"></param>
+    /// <returns></returns>
+    Task<T> GetFolderIDProjectsAsync(bool createIfNotExists);
+
+    /// <summary>
+    /// Returns id folder "VirtualRooms"
+    /// Only in TMFolderDao
+    /// </summary>
+    /// <param name="createIfNotExists"></param>
+    /// <returns></returns>
+    Task<T> GetFolderIDVirtualRooms(bool createIfNotExists);
+
+    /// <summary>
+    /// Returns id folder "Archive"
+    /// Only in TMFolderDao
+    /// </summary>
+    /// <param name="createIfNotExists"></param>
+    /// <returns></returns>
+    Task<T> GetFolderIDArchive(bool createIfNotExists);
+
+    /// <summary>
+    /// Return id of related object
+    /// Only in TMFolderDao
+    /// </summary>
+    /// <param name="folderID"></param>
+    /// <returns></returns>
+    Task<string> GetBunchObjectIDAsync(T folderID);
+
+    /// <summary>
+    /// Return ids of related objects
+    /// Only in TMFolderDao
+    /// </summary>
+    /// <param name="folderIDs"></param>
+    /// <returns></returns>
+    Task<Dictionary<string, string>> GetBunchObjectIDsAsync(List<T> folderIDs);
+    IAsyncEnumerable<FolderWithShare> GetFeedsForRoomsAsync(int tenant, DateTime from, DateTime to);
+    IAsyncEnumerable<FolderWithShare> GetFeedsForFoldersAsync(int tenant, DateTime from, DateTime to);
+    IAsyncEnumerable<ParentRoomPair> GetParentRoomsAsync(IEnumerable<int> foldersIds);
+
+    IAsyncEnumerable<T> GetTenantsWithFeedsForFoldersAsync(DateTime fromTime);
+
+    #endregion
 }