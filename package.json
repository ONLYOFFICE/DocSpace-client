{
  "name": "docspace",
  "version": "2.0.0",
  "private": true,
  "workspaces": {
    "packages": [
      "packages/*"
    ]
  },
  "engines": {
    "node": ">=18",
    "yarn": ">=3"
  },
  "scripts": {
<<<<<<< HEAD
    "build": "yarn workspaces foreach -vptiR --from '{@docspace/client,@docspace/login,@docspace/editor,@docspace/management}' run build",
    "bump": "yarn version apply --all",
    "clean": "yarn workspaces foreach -vptiR run clean",
    "deploy": "shx rm -rf ../publish/web && yarn workspaces foreach -ptR --from '{@docspace/client,@docspace/login,@docspace/editor,@docspace/management}' run deploy && shx cp -r public ../publish/web/ && node common/scripts/minify-common-locales.js",
    "start": "yarn workspaces foreach -vptiR --from '{@docspace/client,@docspace/login,@docspace/editor,@docspace/management}' run start",
    "start-prod": "yarn workspaces foreach -vptiR --from '{@docspace/client,@docspace/login,@docspace/editor,@docspace/management}' run start-prod",
=======
    "build": "node ./common/scripts/before-build.js && yarn workspaces foreach -vptiR --from '{@docspace/client,@docspace/login,@docspace/editor}' run build",
    "bump": "yarn version apply --all",
    "clean": "yarn workspaces foreach -vptiR run clean",
    "deploy": "shx rm -rf ../publish/web && yarn workspaces foreach -ptR --from '{@docspace/client,@docspace/login,@docspace/editor}' run deploy && shx cp -r public ../publish/web/ && node common/scripts/minify-common-locales.js",
    "start": "node ./common/scripts/before-build.js && yarn workspaces foreach -vptiR --from '{@docspace/client,@docspace/login,@docspace/editor}' run start",
    "start-prod": "yarn workspaces foreach -vptiR --from '{@docspace/client,@docspace/login,@docspace/editor}' run start-prod",
>>>>>>> b1a60a35
    "storybook": "yarn workspace @docspace/components storybook",
    "storybook-build": "yarn workspace @docspace/components run storybook-build",
    "storybook-serve": "yarn workspace @docspace/components run storybook-serve",
    "test": "yarn workspace @docspace/components test",
    "wipe": "shx rm -rf node_modules yarn.lock packages/**/node_modules",
    "licenses-audit": "yarn licenses audit --output-csv=licenses.csv --config=licenses.config.js --summary",
    "check-circular": "yarn madge --circular ./packages",
    "check-circular:graph": "yarn madge --circular --image graph.svg ./packages"
  },
  "old-scripts": {
    "build:test": "yarn workspaces foreach -vptiR --from '{@docspace/client,@docspace/login,@docspace/editor}' run build:test",
    "build:test.translation": "yarn workspaces foreach -vptiR --from '{@docspace/client,@docspace/login,@docspace/editor}' run build:test.translation",
    "e2e.test": "yarn workspaces foreach -vptiR --from '{@docspace/client,@docspace/login}' run test:sequential",
    "e2e.test:sequential": "yarn workspace @docspace/client test:sequential && yarn workspace @docspace/login test:sequential",
    "e2e.test:model": "yarn workspace @docspace/client test:model && yarn workspace @docspace/login test:model",
    "e2e.test:translation": "yarn workspaces foreach -vptiR --from '{@docspace/client,@docspace/login}' run test:translation:model"
  },
  "devDependencies": {
    "he": "^1.2.0",
    "madge": "^6.1.0",
    "shx": "^0.3.4",
    "terser": "^5.16.6"
  },
  "packageManager": "yarn@3.2.4"
}<|MERGE_RESOLUTION|>--- conflicted
+++ resolved
@@ -12,21 +12,12 @@
     "yarn": ">=3"
   },
   "scripts": {
-<<<<<<< HEAD
-    "build": "yarn workspaces foreach -vptiR --from '{@docspace/client,@docspace/login,@docspace/editor,@docspace/management}' run build",
+    "build": "node ./common/scripts/before-build.js && yarn workspaces foreach -vptiR --from '{@docspace/client,@docspace/login,@docspace/editor,@docspace/management}' run build",
     "bump": "yarn version apply --all",
     "clean": "yarn workspaces foreach -vptiR run clean",
     "deploy": "shx rm -rf ../publish/web && yarn workspaces foreach -ptR --from '{@docspace/client,@docspace/login,@docspace/editor,@docspace/management}' run deploy && shx cp -r public ../publish/web/ && node common/scripts/minify-common-locales.js",
-    "start": "yarn workspaces foreach -vptiR --from '{@docspace/client,@docspace/login,@docspace/editor,@docspace/management}' run start",
+    "start": "node ./common/scripts/before-build.js && yarn workspaces foreach -vptiR --from '{@docspace/client,@docspace/login,@docspace/editor,@docspace/management}' run start",
     "start-prod": "yarn workspaces foreach -vptiR --from '{@docspace/client,@docspace/login,@docspace/editor,@docspace/management}' run start-prod",
-=======
-    "build": "node ./common/scripts/before-build.js && yarn workspaces foreach -vptiR --from '{@docspace/client,@docspace/login,@docspace/editor}' run build",
-    "bump": "yarn version apply --all",
-    "clean": "yarn workspaces foreach -vptiR run clean",
-    "deploy": "shx rm -rf ../publish/web && yarn workspaces foreach -ptR --from '{@docspace/client,@docspace/login,@docspace/editor}' run deploy && shx cp -r public ../publish/web/ && node common/scripts/minify-common-locales.js",
-    "start": "node ./common/scripts/before-build.js && yarn workspaces foreach -vptiR --from '{@docspace/client,@docspace/login,@docspace/editor}' run start",
-    "start-prod": "yarn workspaces foreach -vptiR --from '{@docspace/client,@docspace/login,@docspace/editor}' run start-prod",
->>>>>>> b1a60a35
     "storybook": "yarn workspace @docspace/components storybook",
     "storybook-build": "yarn workspace @docspace/components run storybook-build",
     "storybook-serve": "yarn workspace @docspace/components run storybook-serve",
