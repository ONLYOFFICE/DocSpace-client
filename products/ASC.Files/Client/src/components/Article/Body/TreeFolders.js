--- conflicted
+++ resolved
@@ -516,13 +516,10 @@
       draggableItems: dragging ? selection : null,
       expandedKeys,
       treeFolders,
-<<<<<<< HEAD
       isLoading,
-=======
       selectedKeys: useDefaultSelectedKeys
         ? treeFoldersStore.selectedKeys
         : selectedKeys,
->>>>>>> 5ec00017
 
       setDragging,
       setIsLoading,
