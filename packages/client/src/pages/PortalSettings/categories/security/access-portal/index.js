--- conflicted
+++ resolved
@@ -99,11 +99,6 @@
 };
 
 export default inject(({ auth }) => {
-<<<<<<< HEAD
-  const { helpLink, currentColorScheme } = auth.settingsStore;
-  return { helpLink, currentColorScheme };
-})(withTranslation("Settings")(observer(AccessPortal)));
-=======
   const {
     currentColorScheme,
     passwordStrengthSettingsUrl,
@@ -118,5 +113,4 @@
     trustedMailDomainSettingsUrl,
     administratorMessageSettingsUrl,
   };
-})(withTranslation("Settings")(withRouter(observer(AccessPortal))));
->>>>>>> 4058e2bd
+})(withTranslation("Settings")(observer(AccessPortal)));