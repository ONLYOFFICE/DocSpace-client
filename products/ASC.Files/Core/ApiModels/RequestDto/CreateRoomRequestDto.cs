﻿// (c) Copyright Ascensio System SIA 2010-2022
//
// This program is a free software product.
// You can redistribute it and/or modify it under the terms
// of the GNU Affero General Public License (AGPL) version 3 as published by the Free Software
// Foundation. In accordance with Section 7(a) of the GNU AGPL its Section 15 shall be amended
// to the effect that Ascensio System SIA expressly excludes the warranty of non-infringement of
// any third-party rights.
//
// This program is distributed WITHOUT ANY WARRANTY, without even the implied warranty
// of MERCHANTABILITY or FITNESS FOR A PARTICULAR  PURPOSE. For details, see
// the GNU AGPL at: http://www.gnu.org/licenses/agpl-3.0.html
//
// You can contact Ascensio System SIA at Lubanas st. 125a-25, Riga, Latvia, EU, LV-1021.
//
// The  interactive user interfaces in modified source and object code versions of the Program must
// display Appropriate Legal Notices, as required under Section 5 of the GNU AGPL version 3.
//
// Pursuant to Section 7(b) of the License you must retain the original Product logo when
// distributing the program. Pursuant to Section 7(e) we decline to grant you any rights under
// trademark law for use of our trademarks.
//
// All the Product's GUI elements, including illustrations and icon sets, as well as technical writing
// content are licensed under the terms of the Creative Commons Attribution-ShareAlike 4.0
// International. See the License terms at http://creativecommons.org/licenses/by-sa/4.0/legalcode

namespace ASC.Files.Core.ApiModels.RequestDto;

/// <summary>
/// </summary>
public enum RoomType
{
    FillingFormsRoom = 1,
    EditingRoom = 2,
    ReviewRoom = 3,
    ReadOnlyRoom = 4,
<<<<<<< HEAD
    CustomRoom = 5,
    PublicRoom = 6,
=======
    CustomRoom = 5
}

/// <summary>
/// </summary>
public enum RoomFilterType
{
    FillingFormsRoomOnly = 1,
    EditingRoomOnly = 2,
    ReviewRoomOnly = 3,
    ReadOnlyRoomOnly = 4,
    CustomRoomOnly = 5,
    FoldersOnly = 6,
>>>>>>> df20e9e6
}

/// <summary>
/// </summary>
public class CreateRoomRequestDto
{
    /// <summary>Room name</summary>
    /// <type>System.String, System</type>
    public string Title { get; set; }

    /// <summary>Room type</summary>
    /// <type>ASC.Files.Core.ApiModels.RequestDto.RoomType, ASC.Files.Core</type>
    public RoomType RoomType { get; set; }

    /// <summary>Private room or not</summary>
    /// <type>System.Boolean, System</type>
    public bool Private { get; set; }

    /// <summary>Collection of sharing parameters</summary>
    /// <type>System.Collections.Generic.IEnumerable{ASC.Files.Core.ApiModels.FileShareParams}, System.Collections.Generic</type>
    public IEnumerable<FileShareParams> Share { get; set; }

    /// <summary>Notifies users about the shared room or not</summary>
    /// <type>System.Boolean, System</type>
    public bool Notify { get; set; }

    /// <summary>Message to send when notifying about the shared room</summary>
    /// <type>System.String, System</type>
    public string SharingMessage { get; set; }
}<|MERGE_RESOLUTION|>--- conflicted
+++ resolved
@@ -34,24 +34,8 @@
     EditingRoom = 2,
     ReviewRoom = 3,
     ReadOnlyRoom = 4,
-<<<<<<< HEAD
     CustomRoom = 5,
     PublicRoom = 6,
-=======
-    CustomRoom = 5
-}
-
-/// <summary>
-/// </summary>
-public enum RoomFilterType
-{
-    FillingFormsRoomOnly = 1,
-    EditingRoomOnly = 2,
-    ReviewRoomOnly = 3,
-    ReadOnlyRoomOnly = 4,
-    CustomRoomOnly = 5,
-    FoldersOnly = 6,
->>>>>>> df20e9e6
 }
 
 /// <summary>
