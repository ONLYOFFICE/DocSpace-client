import React from "react";
<<<<<<< HEAD
import { connect } from "react-redux";
import { utils } from "@appserver/components";
import { toastr, Loaders } from "@appserver/common";
=======
import { toastr, Loaders } from "asc-web-common";
>>>>>>> a586f8fe
import TreeFolders from "./TreeFolders";
import TreeSettings from "./TreeSettings";
import isEmpty from "lodash/isEmpty";
import { NewFilesPanel } from "../../panels";
import { setDocumentTitle } from "../../../helpers/utils";
import ThirdPartyList from "./ThirdPartyList";
import { inject, observer } from "mobx-react";

class ArticleBodyContent extends React.Component {
  constructor(props) {
    super(props);

    const { selectedFolderTitle } = props;

    selectedFolderTitle
      ? setDocumentTitle(selectedFolderTitle)
      : setDocumentTitle();

    this.state = {
      showNewFilesPanel: false,
    };
  }

  componentDidMount() {
    if (this.props.currentId) {
      const currentId = [this.props.currentId + ""];
      this.props.setSelectedNode(currentId);
    }
  }

  onSelect = (data, e) => {
    const {
      filter,
      setIsLoading,
      selectedTreeNode,
      setSelectedNode,
      fetchFiles,
    } = this.props;

    if (!selectedTreeNode || selectedTreeNode[0] !== data[0]) {
      setSelectedNode(data);
      setIsLoading(true);
      const newFilter = filter.clone();
      newFilter.page = 0;
      newFilter.startIndex = 0;

      const selectedFolderTitle =
        (e.node && e.node.props && e.node.props.title) || null;

      selectedFolderTitle
        ? setDocumentTitle(selectedFolderTitle)
        : setDocumentTitle();

      fetchFiles(data[0], newFilter)
        .catch((err) => toastr.error(err))
        .finally(() => setIsLoading(false));
    }
  };

  onShowNewFilesPanel = (folderId) => {
    const { showNewFilesPanel } = this.state;
    this.setState({
      showNewFilesPanel: !showNewFilesPanel,
      newFolderId: [folderId],
    });
  };

  setNewFilesCount = (folderPath, filesCount) => {
    const data = this.props.treeFolders;
    const dataItem = data.find((x) => x.id === folderPath[0]);
    dataItem.newItems = filesCount ? filesCount : dataItem.newItems - 1;

    this.props.setTreeFolders(data);
  };

  render() {
    const { treeFolders, onTreeDrop, selectedTreeNode } = this.props;
    const { showNewFilesPanel, newFolderId } = this.state;

    return (
      <>
        {showNewFilesPanel && (
          <NewFilesPanel
            visible={showNewFilesPanel}
            onClose={this.onShowNewFilesPanel}
            setNewFilesCount={this.setNewFilesCount}
            folderId={newFolderId}
            treeFolders={treeFolders}
          />
        )}
        {isEmpty(treeFolders) ? (
          <Loaders.TreeFolders />
        ) : (
          <>
            <TreeFolders
              selectedKeys={selectedTreeNode}
              onSelect={this.onSelect}
              data={treeFolders}
              onBadgeClick={this.onShowNewFilesPanel}
              onTreeDrop={onTreeDrop}
            />
            <TreeSettings />
            <ThirdPartyList />
          </>
        )}
      </>
    );
  }
}

export default inject(
  ({ initFilesStore, filesStore, treeFoldersStore, selectedFolderStore }) => {
    const { setIsLoading } = initFilesStore;
    const { fetchFiles, filter } = filesStore;
    const { treeFolders, setSelectedNode, setTreeFolders } = treeFoldersStore;
    const selectedTreeNode = [selectedFolderStore.id + ""];

    return {
      selectedFolderTitle: selectedFolderStore.title,
      treeFolders,
      selectedTreeNode,
      filter,

      setIsLoading,
      fetchFiles,
      setSelectedNode,
      setTreeFolders,
    };
  }
)(observer(ArticleBodyContent));<|MERGE_RESOLUTION|>--- conflicted
+++ resolved
@@ -1,11 +1,6 @@
 import React from "react";
-<<<<<<< HEAD
-import { connect } from "react-redux";
-import { utils } from "@appserver/components";
+
 import { toastr, Loaders } from "@appserver/common";
-=======
-import { toastr, Loaders } from "asc-web-common";
->>>>>>> a586f8fe
 import TreeFolders from "./TreeFolders";
 import TreeSettings from "./TreeSettings";
 import isEmpty from "lodash/isEmpty";
@@ -123,7 +118,7 @@
     const { treeFolders, setSelectedNode, setTreeFolders } = treeFoldersStore;
     const selectedTreeNode = [selectedFolderStore.id + ""];
 
-    return {
+  return {
       selectedFolderTitle: selectedFolderStore.title,
       treeFolders,
       selectedTreeNode,
@@ -133,6 +128,6 @@
       fetchFiles,
       setSelectedNode,
       setTreeFolders,
-    };
-  }
+  };
+}
 )(observer(ArticleBodyContent));