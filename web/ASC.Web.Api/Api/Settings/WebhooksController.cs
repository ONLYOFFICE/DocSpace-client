﻿// (c) Copyright Ascensio System SIA 2010-2022
//
// This program is a free software product.
// You can redistribute it and/or modify it under the terms
// of the GNU Affero General Public License (AGPL) version 3 as published by the Free Software
// Foundation. In accordance with Section 7(a) of the GNU AGPL its Section 15 shall be amended
// to the effect that Ascensio System SIA expressly excludes the warranty of non-infringement of
// any third-party rights.
//
// This program is distributed WITHOUT ANY WARRANTY, without even the implied warranty
// of MERCHANTABILITY or FITNESS FOR A PARTICULAR  PURPOSE. For details, see
// the GNU AGPL at: http://www.gnu.org/licenses/agpl-3.0.html
//
// You can contact Ascensio System SIA at Lubanas st. 125a-25, Riga, Latvia, EU, LV-1021.
//
// The  interactive user interfaces in modified source and object code versions of the Program must
// display Appropriate Legal Notices, as required under Section 5 of the GNU AGPL version 3.
//
// Pursuant to Section 7(b) of the License you must retain the original Product logo when
// distributing the program. Pursuant to Section 7(e) we decline to grant you any rights under
// trademark law for use of our trademarks.
//
// All the Product's GUI elements, including illustrations and icon sets, as well as technical writing
// content are licensed under the terms of the Creative Commons Attribution-ShareAlike 4.0
// International. See the License terms at http://creativecommons.org/licenses/by-sa/4.0/legalcode
<<<<<<< HEAD
=======

>>>>>>> df20e9e6

namespace ASC.Web.Api.Controllers.Settings;

public class WebhooksController : BaseSettingsController
{
    private readonly ApiContext _context;
    private readonly PermissionContext _permissionContext;
    private readonly DbWorker _webhookDbWorker;
    private readonly IMapper _mapper;
    private readonly WebhookPublisher _webhookPublisher;
    private readonly SettingsManager _settingsManager;

    public WebhooksController(
        ApiContext context,
        PermissionContext permissionContext,
        ApiContext apiContext,
        WebItemManager webItemManager,
        IMemoryCache memoryCache,
        DbWorker dbWorker,
        IHttpContextAccessor httpContextAccessor,
        IMapper mapper,
        WebhookPublisher webhookPublisher,
        SettingsManager settingsManager)
        : base(apiContext, memoryCache, webItemManager, httpContextAccessor)
    {
        _context = context;
        _permissionContext = permissionContext;
        _webhookDbWorker = dbWorker;
        _mapper = mapper;
        _webhookPublisher = webhookPublisher;
        _settingsManager = settingsManager;
    }

    /// <summary>
    /// Returns a list of the tenant webhooks.
    /// </summary>
    /// <short>
    /// Get webhooks
    /// </short>
    /// <category>Webhooks</category>
    /// <path>api/2.0/settings/webhook</path>
    /// <httpMethod>GET</httpMethod>
    /// <returns type="ASC.Web.Api.ApiModels.ResponseDto.WebhooksConfigDto, ASC.Web.Api">List of tenant webhooks with their config parameters</returns>
    /// <collection>list</collection>
    [HttpGet("webhook")]
    public async IAsyncEnumerable<WebhooksConfigWithStatusDto> GetTenantWebhooks()
    {
        await _permissionContext.DemandPermissionsAsync(SecutiryConstants.EditPortalSettings);

        await foreach (var webhook in _webhookDbWorker.GetTenantWebhooksWithStatus())
        {
            yield return _mapper.Map<WebhooksConfigWithStatusDto>(webhook);
        }
    }

    /// <summary>
    /// Creates a new tenant webhook with the parameters specified in the request.
    /// </summary>
    /// <short>
    /// Create a webhook
    /// </short>
    /// <category>Webhooks</category>
    /// <param type="ASC.Web.Api.ApiModels.RequestsDto.WebhooksConfigRequestsDto, ASC.Web.Api" name="inDto">Webhook request parameters</param>
    /// <path>api/2.0/settings/webhook</path>
    /// <httpMethod>POST</httpMethod>
    /// <returns type="ASC.Web.Api.ApiModels.ResponseDto.WebhooksConfigDto, ASC.Web.Api">Tenant webhook with its config parameters</returns>
    [HttpPost("webhook")]
    public async Task<WebhooksConfigDto> CreateWebhook(WebhooksConfigRequestsDto inDto)
    {
        await _permissionContext.DemandPermissionsAsync(SecutiryConstants.EditPortalSettings);

<<<<<<< HEAD
        ArgumentNullException.ThrowIfNull(model.Uri);
        ArgumentNullException.ThrowIfNull(model.SecretKey);
        ArgumentNullException.ThrowIfNull(model.Name);

        var webhook = await _webhookDbWorker.AddWebhookConfig(model.Uri, model.Name, model.SecretKey, model.Enabled, model.SSL);
=======
        ArgumentNullException.ThrowIfNull(inDto.Uri);
        ArgumentNullException.ThrowIfNull(inDto.SecretKey);

        var webhook = await _webhookDbWorker.AddWebhookConfig(inDto.Uri, inDto.SecretKey);
>>>>>>> df20e9e6

        return _mapper.Map<WebhooksConfig, WebhooksConfigDto>(webhook);
    }

    /// <summary>
    /// Updates the tenant webhook with the parameters specified in the request.
    /// </summary>
    /// <short>
    /// Update a webhook
    /// </short>
    /// <category>Webhooks</category>
    /// <param type="ASC.Web.Api.ApiModels.RequestsDto.WebhooksConfigRequestsDto, ASC.Web.Api" name="inDto">New webhook request parameters</param>
    /// <path>api/2.0/settings/webhook</path>
    /// <httpMethod>PUT</httpMethod>
    /// <returns type="ASC.Web.Api.ApiModels.ResponseDto.WebhooksConfigDto, ASC.Web.Api">Updated tenant webhook with its config parameters</returns>
    [HttpPut("webhook")]
    public async Task<WebhooksConfigDto> UpdateWebhook(WebhooksConfigRequestsDto inDto)
    {
        await _permissionContext.DemandPermissionsAsync(SecutiryConstants.EditPortalSettings);

<<<<<<< HEAD
        ArgumentNullException.ThrowIfNull(model.Uri);
        ArgumentNullException.ThrowIfNull(model.Name);

        var webhook = await _webhookDbWorker.UpdateWebhookConfig(model.Id, model.Name, model.Uri, model.SecretKey, model.Enabled, model.SSL);
=======
        ArgumentNullException.ThrowIfNull(inDto.Uri);
        ArgumentNullException.ThrowIfNull(inDto.SecretKey);

        var webhook = await _webhookDbWorker.UpdateWebhookConfig(inDto.Id, inDto.Uri, inDto.SecretKey, inDto.Enabled);
>>>>>>> df20e9e6

        return _mapper.Map<WebhooksConfig, WebhooksConfigDto>(webhook);
    }

    /// <summary>
    /// Removes the tenant webhook with the ID specified in the request.
    /// </summary>
    /// <short>
    /// Remove a webhook
    /// </short>
    /// <category>Webhooks</category>
    /// <param type="System.Int32, System" method="url" name="id">Webhook ID</param>
    /// <path>api/2.0/settings/webhook</path>
    /// <httpMethod>DELETE</httpMethod>
    /// <returns type="ASC.Web.Api.ApiModels.ResponseDto.WebhooksConfigDto, ASC.Web.Api">Tenant webhook with its config parameters</returns>
    [HttpDelete("webhook/{id}")]
    public async Task<WebhooksConfigDto> RemoveWebhook(int id)
    {
        await _permissionContext.DemandPermissionsAsync(SecutiryConstants.EditPortalSettings);

        var webhook = await _webhookDbWorker.RemoveWebhookConfigAsync(id);

        return _mapper.Map<WebhooksConfig, WebhooksConfigDto>(webhook);
    }

    /// <summary>
    /// Returns the logs of the webhook activities.
    /// </summary>
    /// <short>
    /// Get webhook logs
    /// </short>
    /// <category>Webhooks</category>
    /// <param type="ASC.Web.Api.ApiModels.RequestsDto.WebhooksLogRequest, ASC.Web.Api" name="inDto">Webhook log request parameters</param>
    /// <path>api/2.0/settings/webhooks/log</path>
    /// <httpMethod>GET</httpMethod>
    /// <returns type="ASC.Web.Api.ApiModels.ResponseDto.WebhooksLogDto, ASC.Web.Api">Logs of the webhook activities</returns>
    /// <collection>list</collection>
    [HttpGet("webhooks/log")]
<<<<<<< HEAD
    public async IAsyncEnumerable<WebhooksLogDto> GetJournal(DateTime? deliveryFrom, DateTime? deliveryTo, string hookUri, int? webhookId, int? configId, int? eventId, WebhookGroupStatus? groupStatus)
=======
    public async IAsyncEnumerable<WebhooksLogDto> GetJournal(WebhooksLogRequest inDto)
>>>>>>> df20e9e6
    {
        await _permissionContext.DemandPermissionsAsync(SecutiryConstants.EditPortalSettings);

        _context.SetTotalCount(await _webhookDbWorker.GetTotalByQuery(deliveryFrom, deliveryTo, hookUri, webhookId, configId, eventId, groupStatus));

        var startIndex = Convert.ToInt32(_context.StartIndex);
        var count = Convert.ToInt32(_context.Count);
<<<<<<< HEAD

        await foreach (var j in _webhookDbWorker.ReadJournal(startIndex, count, deliveryFrom, deliveryTo, hookUri, webhookId, configId, eventId, groupStatus))
=======

        await foreach (var j in _webhookDbWorker.ReadJournal(startIndex, count, inDto.Delivery, inDto.HookUri, inDto.WebhookId))
>>>>>>> df20e9e6
        {
            j.Log.Config = j.Config;
            yield return _mapper.Map<WebhooksLog, WebhooksLogDto>(j.Log);
        }
    }

    /// <summary>
    /// Retries a webhook with the ID specified in the request.
    /// </summary>
    /// <short>
    /// Retry a webhook
    /// </short>
    /// <category>Webhooks</category>
    /// <param type="System.Int32, System" method="url" name="id">Webhook ID</param>
    /// <path>api/2.0/settings/webhook/{id}/retry</path>
    /// <httpMethod>PUT</httpMethod>
    /// <returns type="ASC.Web.Api.ApiModels.ResponseDto.WebhooksLogDto, ASC.Web.Api">Logs of the webhook activities</returns>
    [HttpPut("webhook/{id}/retry")]
    public async Task<WebhooksLogDto> RetryWebhook(int id)
    {
        await _permissionContext.DemandPermissionsAsync(SecutiryConstants.EditPortalSettings);

        if (id == 0)
        {
            throw new ArgumentException(nameof(id));
        }

        var item = await _webhookDbWorker.ReadJournal(id);

        if (item == null)
        {
            throw new ItemNotFoundException();
        }

        var result = await _webhookPublisher.PublishAsync(item.Id, item.RequestPayload, item.ConfigId);

        return _mapper.Map<WebhooksLog, WebhooksLogDto>(result);
    }

    /// <summary>
    /// Retries all the webhooks with the IDs specified in the request.
    /// </summary>
    /// <short>
    /// Retry webhooks
    /// </short>
    /// <category>Webhooks</category>
    /// <param type="ASC.Web.Api.ApiModels.RequestsDto.WebhookRetryRequestsDto, ASC.Web.Api" name="inDto">Request parameters to retry webhooks</param>
    /// <path>api/2.0/settings/webhook/retry</path>
    /// <httpMethod>PUT</httpMethod>
    /// <returns type="ASC.Web.Api.ApiModels.ResponseDto.WebhooksLogDto, ASC.Web.Api">Logs of the webhook activities</returns>
    /// <collection>list</collection>
    [HttpPut("webhook/retry")]
    public async IAsyncEnumerable<WebhooksLogDto> RetryWebhooks(WebhookRetryRequestsDto inDto)
    {
        await _permissionContext.DemandPermissionsAsync(SecutiryConstants.EditPortalSettings);

        foreach (var id in inDto.Ids)
        {
            var item = await _webhookDbWorker.ReadJournal(id);

            if (item == null)
            {
                continue;
            }

            var result = await _webhookPublisher.PublishAsync(item.Id, item.RequestPayload, item.ConfigId);

            yield return _mapper.Map<WebhooksLog, WebhooksLogDto>(result);
        }
    }

<<<<<<< HEAD
=======
    /// <summary>
    /// Returns the webhook SSL settings.
    /// </summary>
    /// <short>
    /// Get webhook SSL settings
    /// </short>
    /// <category>Webhooks</category>
    /// <path>api/2.0/settings/webhook/ssl</path>
    /// <httpMethod>GET</httpMethod>
    /// <returns type="ASC.Web.Api.ApiModels.ResponseDto.WebhooksSslSettingsDto, ASC.Web.Api">Webhook SSL settings</returns>
    [HttpGet("webhook/ssl")]
    public WebhooksSslSettingsDto GetSslSettings()
    {
        _permissionContext.DemandPermissions(SecutiryConstants.EditPortalSettings);

        var settings = _settingsManager.Load<WebHooksSettings>();

        return _mapper.Map<WebhooksSslSettingsDto>(settings);
    }

    /// <summary>
    /// Sets the webhook SSL settings.
    /// </summary>
    /// <short>
    /// Set webhook SSL settings
    /// </short>
    /// <category>Webhooks</category>
    /// <param type="System.Boolean, System" method="url" name="isEnabled">Specifies if the SSL certificate is enabled or not</param>
    /// <path>api/2.0/settings/webhook/ssl/{isEnabled}</path>
    /// <httpMethod>POST</httpMethod>
    /// <returns type="ASC.Web.Api.ApiModels.ResponseDto.WebhooksSslSettingsDto, ASC.Web.Api">Webhook SSL settings</returns>
    [HttpPost("webhook/ssl/{isEnabled}")]
    public WebhooksSslSettingsDto SetSslSettings(bool isEnabled)
    {
        _permissionContext.DemandPermissions(SecutiryConstants.EditPortalSettings);

        var settings = _settingsManager.Load<WebHooksSettings>();
        settings.EnableSSLVerification = isEnabled;
        _settingsManager.Save(settings);

        return _mapper.Map<WebhooksSslSettingsDto>(settings);
    }

    /// <summary>
    /// Returns settings of all webhooks.
    /// </summary>
    /// <short>
    /// Get webhook settings
    /// </short>
    /// <category>Webhooks</category>
    /// <path>api/2.0/settings/webhooks</path>
    /// <httpMethod>GET</httpMethod>
    /// <returns type="ASC.Webhooks.Core.Webhook, ASC.Webhooks.Core">List of webhook settings</returns>
    /// <collection>list</collection>
>>>>>>> df20e9e6
    [HttpGet("webhooks")]
    public async IAsyncEnumerable<Webhook> Settings()
    {
        var settings = await _settingsManager.LoadAsync<WebHooksSettings>();

        foreach (var w in await _webhookDbWorker.GetWebhooksAsync())
        {
            w.Disable = settings.Ids.Contains(w.Id);
            yield return w;
        }
    }

    /// <summary>
    /// Disables a webhook with the ID specified in the request.
    /// </summary>
    /// <short>
    /// Disable a webhook
    /// </short>
    /// <category>Webhooks</category>
    /// <param type="System.Int32, System" method="url" name="id">Webhook ID</param>
    /// <path>api/2.0/settings/webhook/{id}</path>
    /// <httpMethod>PUT</httpMethod>
    /// <returns type="ASC.Webhooks.Core.Webhook, ASC.Webhooks.Core">Webhook settings</returns>
    [HttpPut("webhook/{id}")]
    public async Task<Webhook> DisableWebHook(int id)
    {
        var settings = await _settingsManager.LoadAsync<WebHooksSettings>();

        Webhook result = null;

        if (!settings.Ids.Contains(id) && (result = await _webhookDbWorker.GetWebhookAsync(id)) != null)
        {
            settings.Ids.Add(id);
        }

        if (result != null)
        {
            await _settingsManager.SaveAsync(settings);
        }

        return result;
    }
}<|MERGE_RESOLUTION|>--- conflicted
+++ resolved
@@ -23,349 +23,276 @@
 // All the Product's GUI elements, including illustrations and icon sets, as well as technical writing
 // content are licensed under the terms of the Creative Commons Attribution-ShareAlike 4.0
 // International. See the License terms at http://creativecommons.org/licenses/by-sa/4.0/legalcode
-<<<<<<< HEAD
-=======
-
->>>>>>> df20e9e6
-
+
 namespace ASC.Web.Api.Controllers.Settings;
 
 public class WebhooksController : BaseSettingsController
-{
-    private readonly ApiContext _context;
-    private readonly PermissionContext _permissionContext;
-    private readonly DbWorker _webhookDbWorker;
-    private readonly IMapper _mapper;
-    private readonly WebhookPublisher _webhookPublisher;
-    private readonly SettingsManager _settingsManager;
-
-    public WebhooksController(
-        ApiContext context,
+{
+    private readonly ApiContext _context;
+    private readonly PermissionContext _permissionContext;
+    private readonly DbWorker _webhookDbWorker;
+    private readonly IMapper _mapper;
+    private readonly WebhookPublisher _webhookPublisher;
+    private readonly SettingsManager _settingsManager;
+
+    public WebhooksController(
+        ApiContext context,
         PermissionContext permissionContext,
         ApiContext apiContext,
         WebItemManager webItemManager,
         IMemoryCache memoryCache,
         DbWorker dbWorker,
-        IHttpContextAccessor httpContextAccessor,
-        IMapper mapper,
-        WebhookPublisher webhookPublisher,
-        SettingsManager settingsManager)
+        IHttpContextAccessor httpContextAccessor,
+        IMapper mapper,
+        WebhookPublisher webhookPublisher,
+        SettingsManager settingsManager)
         : base(apiContext, memoryCache, webItemManager, httpContextAccessor)
-    {
-        _context = context;
-        _permissionContext = permissionContext;
-        _webhookDbWorker = dbWorker;
-        _mapper = mapper;
-        _webhookPublisher = webhookPublisher;
-        _settingsManager = settingsManager;
-    }
-
-    /// <summary>
-    /// Returns a list of the tenant webhooks.
-    /// </summary>
-    /// <short>
-    /// Get webhooks
-    /// </short>
-    /// <category>Webhooks</category>
-    /// <path>api/2.0/settings/webhook</path>
-    /// <httpMethod>GET</httpMethod>
-    /// <returns type="ASC.Web.Api.ApiModels.ResponseDto.WebhooksConfigDto, ASC.Web.Api">List of tenant webhooks with their config parameters</returns>
-    /// <collection>list</collection>
+    {
+        _context = context;
+        _permissionContext = permissionContext;
+        _webhookDbWorker = dbWorker;
+        _mapper = mapper;
+        _webhookPublisher = webhookPublisher;
+        _settingsManager = settingsManager;
+    }
+
+    /// <summary>
+    /// Returns a list of the tenant webhooks.
+    /// </summary>
+    /// <short>
+    /// Get webhooks
+    /// </short>
+    /// <category>Webhooks</category>
+    /// <path>api/2.0/settings/webhook</path>
+    /// <httpMethod>GET</httpMethod>
+    /// <returns type="ASC.Web.Api.ApiModels.ResponseDto.WebhooksConfigDto, ASC.Web.Api">List of tenant webhooks with their config parameters</returns>
+    /// <collection>list</collection>
     [HttpGet("webhook")]
     public async IAsyncEnumerable<WebhooksConfigWithStatusDto> GetTenantWebhooks()
-    {
-        await _permissionContext.DemandPermissionsAsync(SecutiryConstants.EditPortalSettings);
-
-        await foreach (var webhook in _webhookDbWorker.GetTenantWebhooksWithStatus())
-        {
-            yield return _mapper.Map<WebhooksConfigWithStatusDto>(webhook);
+    {
+        await _permissionContext.DemandPermissionsAsync(SecutiryConstants.EditPortalSettings);
+
+        await foreach (var webhook in _webhookDbWorker.GetTenantWebhooksWithStatus())
+        {
+            yield return _mapper.Map<WebhooksConfigWithStatusDto>(webhook);
         }
-    }
-
-    /// <summary>
-    /// Creates a new tenant webhook with the parameters specified in the request.
-    /// </summary>
-    /// <short>
-    /// Create a webhook
-    /// </short>
-    /// <category>Webhooks</category>
-    /// <param type="ASC.Web.Api.ApiModels.RequestsDto.WebhooksConfigRequestsDto, ASC.Web.Api" name="inDto">Webhook request parameters</param>
-    /// <path>api/2.0/settings/webhook</path>
-    /// <httpMethod>POST</httpMethod>
-    /// <returns type="ASC.Web.Api.ApiModels.ResponseDto.WebhooksConfigDto, ASC.Web.Api">Tenant webhook with its config parameters</returns>
+    }
+
+    /// <summary>
+    /// Creates a new tenant webhook with the parameters specified in the request.
+    /// </summary>
+    /// <short>
+    /// Create a webhook
+    /// </short>
+    /// <category>Webhooks</category>
+    /// <param type="ASC.Web.Api.ApiModels.RequestsDto.WebhooksConfigRequestsDto, ASC.Web.Api" name="inDto">Webhook request parameters</param>
+    /// <path>api/2.0/settings/webhook</path>
+    /// <httpMethod>POST</httpMethod>
+    /// <returns type="ASC.Web.Api.ApiModels.ResponseDto.WebhooksConfigDto, ASC.Web.Api">Tenant webhook with its config parameters</returns>
     [HttpPost("webhook")]
     public async Task<WebhooksConfigDto> CreateWebhook(WebhooksConfigRequestsDto inDto)
-    {
-        await _permissionContext.DemandPermissionsAsync(SecutiryConstants.EditPortalSettings);
-
-<<<<<<< HEAD
-        ArgumentNullException.ThrowIfNull(model.Uri);
-        ArgumentNullException.ThrowIfNull(model.SecretKey);
-        ArgumentNullException.ThrowIfNull(model.Name);
-
-        var webhook = await _webhookDbWorker.AddWebhookConfig(model.Uri, model.Name, model.SecretKey, model.Enabled, model.SSL);
-=======
-        ArgumentNullException.ThrowIfNull(inDto.Uri);
-        ArgumentNullException.ThrowIfNull(inDto.SecretKey);
-
-        var webhook = await _webhookDbWorker.AddWebhookConfig(inDto.Uri, inDto.SecretKey);
->>>>>>> df20e9e6
-
+    {
+        await _permissionContext.DemandPermissionsAsync(SecutiryConstants.EditPortalSettings);
+
+        ArgumentNullException.ThrowIfNull(inDto.Uri);
+        ArgumentNullException.ThrowIfNull(inDto.SecretKey);
+        ArgumentNullException.ThrowIfNull(model.Name);
+
+        var webhook = await _webhookDbWorker.AddWebhookConfig(inDto.Uri, inDto.Name, inDto.SecretKey, inDto.Enabled, inDto.SSL);
+
         return _mapper.Map<WebhooksConfig, WebhooksConfigDto>(webhook);
     }
 
-    /// <summary>
-    /// Updates the tenant webhook with the parameters specified in the request.
-    /// </summary>
-    /// <short>
-    /// Update a webhook
-    /// </short>
-    /// <category>Webhooks</category>
-    /// <param type="ASC.Web.Api.ApiModels.RequestsDto.WebhooksConfigRequestsDto, ASC.Web.Api" name="inDto">New webhook request parameters</param>
-    /// <path>api/2.0/settings/webhook</path>
-    /// <httpMethod>PUT</httpMethod>
-    /// <returns type="ASC.Web.Api.ApiModels.ResponseDto.WebhooksConfigDto, ASC.Web.Api">Updated tenant webhook with its config parameters</returns>
+    /// <summary>
+    /// Updates the tenant webhook with the parameters specified in the request.
+    /// </summary>
+    /// <short>
+    /// Update a webhook
+    /// </short>
+    /// <category>Webhooks</category>
+    /// <param type="ASC.Web.Api.ApiModels.RequestsDto.WebhooksConfigRequestsDto, ASC.Web.Api" name="inDto">New webhook request parameters</param>
+    /// <path>api/2.0/settings/webhook</path>
+    /// <httpMethod>PUT</httpMethod>
+    /// <returns type="ASC.Web.Api.ApiModels.ResponseDto.WebhooksConfigDto, ASC.Web.Api">Updated tenant webhook with its config parameters</returns>
     [HttpPut("webhook")]
     public async Task<WebhooksConfigDto> UpdateWebhook(WebhooksConfigRequestsDto inDto)
-    {
-        await _permissionContext.DemandPermissionsAsync(SecutiryConstants.EditPortalSettings);
-
-<<<<<<< HEAD
-        ArgumentNullException.ThrowIfNull(model.Uri);
-        ArgumentNullException.ThrowIfNull(model.Name);
-
-        var webhook = await _webhookDbWorker.UpdateWebhookConfig(model.Id, model.Name, model.Uri, model.SecretKey, model.Enabled, model.SSL);
-=======
-        ArgumentNullException.ThrowIfNull(inDto.Uri);
-        ArgumentNullException.ThrowIfNull(inDto.SecretKey);
-
-        var webhook = await _webhookDbWorker.UpdateWebhookConfig(inDto.Id, inDto.Uri, inDto.SecretKey, inDto.Enabled);
->>>>>>> df20e9e6
-
+    {
+        await _permissionContext.DemandPermissionsAsync(SecutiryConstants.EditPortalSettings);
+
+        ArgumentNullException.ThrowIfNull(inDto.Uri);
+        ArgumentNullException.ThrowIfNull(inDto.Name);
+
+        var webhook = await _webhookDbWorker.UpdateWebhookConfig(inDto.Id, inDto.Name, inDto.Uri, inDto.SecretKey, inDto.Enabled, inDto.SSL);
+
         return _mapper.Map<WebhooksConfig, WebhooksConfigDto>(webhook);
     }
 
-    /// <summary>
-    /// Removes the tenant webhook with the ID specified in the request.
-    /// </summary>
-    /// <short>
-    /// Remove a webhook
-    /// </short>
-    /// <category>Webhooks</category>
-    /// <param type="System.Int32, System" method="url" name="id">Webhook ID</param>
-    /// <path>api/2.0/settings/webhook</path>
-    /// <httpMethod>DELETE</httpMethod>
-    /// <returns type="ASC.Web.Api.ApiModels.ResponseDto.WebhooksConfigDto, ASC.Web.Api">Tenant webhook with its config parameters</returns>
+    /// <summary>
+    /// Removes the tenant webhook with the ID specified in the request.
+    /// </summary>
+    /// <short>
+    /// Remove a webhook
+    /// </short>
+    /// <category>Webhooks</category>
+    /// <param type="System.Int32, System" method="url" name="id">Webhook ID</param>
+    /// <path>api/2.0/settings/webhook</path>
+    /// <httpMethod>DELETE</httpMethod>
+    /// <returns type="ASC.Web.Api.ApiModels.ResponseDto.WebhooksConfigDto, ASC.Web.Api">Tenant webhook with its config parameters</returns>
     [HttpDelete("webhook/{id}")]
     public async Task<WebhooksConfigDto> RemoveWebhook(int id)
-    {
-        await _permissionContext.DemandPermissionsAsync(SecutiryConstants.EditPortalSettings);
-
-        var webhook = await _webhookDbWorker.RemoveWebhookConfigAsync(id);
-
+    {
+        await _permissionContext.DemandPermissionsAsync(SecutiryConstants.EditPortalSettings);
+
+        var webhook = await _webhookDbWorker.RemoveWebhookConfigAsync(id);
+
         return _mapper.Map<WebhooksConfig, WebhooksConfigDto>(webhook);
     }
 
-    /// <summary>
-    /// Returns the logs of the webhook activities.
-    /// </summary>
-    /// <short>
-    /// Get webhook logs
-    /// </short>
-    /// <category>Webhooks</category>
-    /// <param type="ASC.Web.Api.ApiModels.RequestsDto.WebhooksLogRequest, ASC.Web.Api" name="inDto">Webhook log request parameters</param>
-    /// <path>api/2.0/settings/webhooks/log</path>
-    /// <httpMethod>GET</httpMethod>
-    /// <returns type="ASC.Web.Api.ApiModels.ResponseDto.WebhooksLogDto, ASC.Web.Api">Logs of the webhook activities</returns>
-    /// <collection>list</collection>
+    /// <summary>
+    /// Returns the logs of the webhook activities.
+    /// </summary>
+    /// <short>
+    /// Get webhook logs
+    /// </short>
+    /// <category>Webhooks</category>
+    /// <param type="ASC.Web.Api.ApiModels.RequestsDto.WebhooksLogRequest, ASC.Web.Api" name="inDto">Webhook log request parameters</param>
+    /// <path>api/2.0/settings/webhooks/log</path>
+    /// <httpMethod>GET</httpMethod>
+    /// <returns type="ASC.Web.Api.ApiModels.ResponseDto.WebhooksLogDto, ASC.Web.Api">Logs of the webhook activities</returns>
+    /// <collection>list</collection>
     [HttpGet("webhooks/log")]
-<<<<<<< HEAD
-    public async IAsyncEnumerable<WebhooksLogDto> GetJournal(DateTime? deliveryFrom, DateTime? deliveryTo, string hookUri, int? webhookId, int? configId, int? eventId, WebhookGroupStatus? groupStatus)
-=======
-    public async IAsyncEnumerable<WebhooksLogDto> GetJournal(WebhooksLogRequest inDto)
->>>>>>> df20e9e6
-    {
-        await _permissionContext.DemandPermissionsAsync(SecutiryConstants.EditPortalSettings);
-
-        _context.SetTotalCount(await _webhookDbWorker.GetTotalByQuery(deliveryFrom, deliveryTo, hookUri, webhookId, configId, eventId, groupStatus));
-
-        var startIndex = Convert.ToInt32(_context.StartIndex);
-        var count = Convert.ToInt32(_context.Count);
-<<<<<<< HEAD
-
-        await foreach (var j in _webhookDbWorker.ReadJournal(startIndex, count, deliveryFrom, deliveryTo, hookUri, webhookId, configId, eventId, groupStatus))
-=======
-
-        await foreach (var j in _webhookDbWorker.ReadJournal(startIndex, count, inDto.Delivery, inDto.HookUri, inDto.WebhookId))
->>>>>>> df20e9e6
-        {
-            j.Log.Config = j.Config;
-            yield return _mapper.Map<WebhooksLog, WebhooksLogDto>(j.Log);
+    public async IAsyncEnumerable<WebhooksLogDto> GetJournal(DateTime? deliveryFrom, DateTime? deliveryTo, string hookUri, int? webhookId, int? configId, int? eventId, WebhookGroupStatus? groupStatus)
+    {
+        await _permissionContext.DemandPermissionsAsync(SecutiryConstants.EditPortalSettings);
+
+        _context.SetTotalCount(await _webhookDbWorker.GetTotalByQuery(deliveryFrom, deliveryTo, hookUri, webhookId, configId, eventId, groupStatus));
+
+        var startIndex = Convert.ToInt32(_context.StartIndex);
+        var count = Convert.ToInt32(_context.Count);
+
+        await foreach (var j in _webhookDbWorker.ReadJournal(startIndex, count, deliveryFrom, deliveryTo, hookUri, webhookId, configId, eventId, groupStatus))
+        {
+            j.Log.Config = j.Config;
+            yield return _mapper.Map<WebhooksLog, WebhooksLogDto>(j.Log);
         }
-    }
-
-    /// <summary>
-    /// Retries a webhook with the ID specified in the request.
-    /// </summary>
-    /// <short>
-    /// Retry a webhook
-    /// </short>
-    /// <category>Webhooks</category>
-    /// <param type="System.Int32, System" method="url" name="id">Webhook ID</param>
-    /// <path>api/2.0/settings/webhook/{id}/retry</path>
-    /// <httpMethod>PUT</httpMethod>
-    /// <returns type="ASC.Web.Api.ApiModels.ResponseDto.WebhooksLogDto, ASC.Web.Api">Logs of the webhook activities</returns>
+    }
+
+    /// <summary>
+    /// Retries a webhook with the ID specified in the request.
+    /// </summary>
+    /// <short>
+    /// Retry a webhook
+    /// </short>
+    /// <category>Webhooks</category>
+    /// <param type="System.Int32, System" method="url" name="id">Webhook ID</param>
+    /// <path>api/2.0/settings/webhook/{id}/retry</path>
+    /// <httpMethod>PUT</httpMethod>
+    /// <returns type="ASC.Web.Api.ApiModels.ResponseDto.WebhooksLogDto, ASC.Web.Api">Logs of the webhook activities</returns>
     [HttpPut("webhook/{id}/retry")]
     public async Task<WebhooksLogDto> RetryWebhook(int id)
-    {
-        await _permissionContext.DemandPermissionsAsync(SecutiryConstants.EditPortalSettings);
-
-        if (id == 0)
-        {
-            throw new ArgumentException(nameof(id));
-        }
-
-        var item = await _webhookDbWorker.ReadJournal(id);
-
-        if (item == null)
-        {
-            throw new ItemNotFoundException();
-        }
-
-        var result = await _webhookPublisher.PublishAsync(item.Id, item.RequestPayload, item.ConfigId);
-
+    {
+        await _permissionContext.DemandPermissionsAsync(SecutiryConstants.EditPortalSettings);
+
+        if (id == 0)
+        {
+            throw new ArgumentException(nameof(id));
+        }
+
+        var item = await _webhookDbWorker.ReadJournal(id);
+
+        if (item == null)
+        {
+            throw new ItemNotFoundException();
+        }
+
+        var result = await _webhookPublisher.PublishAsync(item.Id, item.RequestPayload, item.ConfigId);
+
         return _mapper.Map<WebhooksLog, WebhooksLogDto>(result);
-    }
-
-    /// <summary>
-    /// Retries all the webhooks with the IDs specified in the request.
-    /// </summary>
-    /// <short>
-    /// Retry webhooks
-    /// </short>
-    /// <category>Webhooks</category>
-    /// <param type="ASC.Web.Api.ApiModels.RequestsDto.WebhookRetryRequestsDto, ASC.Web.Api" name="inDto">Request parameters to retry webhooks</param>
-    /// <path>api/2.0/settings/webhook/retry</path>
-    /// <httpMethod>PUT</httpMethod>
-    /// <returns type="ASC.Web.Api.ApiModels.ResponseDto.WebhooksLogDto, ASC.Web.Api">Logs of the webhook activities</returns>
-    /// <collection>list</collection>
+    }
+
+    /// <summary>
+    /// Retries all the webhooks with the IDs specified in the request.
+    /// </summary>
+    /// <short>
+    /// Retry webhooks
+    /// </short>
+    /// <category>Webhooks</category>
+    /// <param type="ASC.Web.Api.ApiModels.RequestsDto.WebhookRetryRequestsDto, ASC.Web.Api" name="inDto">Request parameters to retry webhooks</param>
+    /// <path>api/2.0/settings/webhook/retry</path>
+    /// <httpMethod>PUT</httpMethod>
+    /// <returns type="ASC.Web.Api.ApiModels.ResponseDto.WebhooksLogDto, ASC.Web.Api">Logs of the webhook activities</returns>
+    /// <collection>list</collection>
     [HttpPut("webhook/retry")]
     public async IAsyncEnumerable<WebhooksLogDto> RetryWebhooks(WebhookRetryRequestsDto inDto)
-    {
-        await _permissionContext.DemandPermissionsAsync(SecutiryConstants.EditPortalSettings);
-
-        foreach (var id in inDto.Ids)
-        {
-            var item = await _webhookDbWorker.ReadJournal(id);
-
-            if (item == null)
-            {
-                continue;
-            }
-
-            var result = await _webhookPublisher.PublishAsync(item.Id, item.RequestPayload, item.ConfigId);
-
-            yield return _mapper.Map<WebhooksLog, WebhooksLogDto>(result);
+    {
+        await _permissionContext.DemandPermissionsAsync(SecutiryConstants.EditPortalSettings);
+
+        foreach (var id in inDto.Ids)
+        {
+            var item = await _webhookDbWorker.ReadJournal(id);
+
+            if (item == null)
+            {
+                continue;
+            }
+
+            var result = await _webhookPublisher.PublishAsync(item.Id, item.RequestPayload, item.ConfigId);
+
+            yield return _mapper.Map<WebhooksLog, WebhooksLogDto>(result);
         }
-    }
-
-<<<<<<< HEAD
-=======
-    /// <summary>
-    /// Returns the webhook SSL settings.
-    /// </summary>
-    /// <short>
-    /// Get webhook SSL settings
-    /// </short>
-    /// <category>Webhooks</category>
-    /// <path>api/2.0/settings/webhook/ssl</path>
-    /// <httpMethod>GET</httpMethod>
-    /// <returns type="ASC.Web.Api.ApiModels.ResponseDto.WebhooksSslSettingsDto, ASC.Web.Api">Webhook SSL settings</returns>
-    [HttpGet("webhook/ssl")]
-    public WebhooksSslSettingsDto GetSslSettings()
-    {
-        _permissionContext.DemandPermissions(SecutiryConstants.EditPortalSettings);
-
-        var settings = _settingsManager.Load<WebHooksSettings>();
-
-        return _mapper.Map<WebhooksSslSettingsDto>(settings);
-    }
-
-    /// <summary>
-    /// Sets the webhook SSL settings.
-    /// </summary>
-    /// <short>
-    /// Set webhook SSL settings
-    /// </short>
-    /// <category>Webhooks</category>
-    /// <param type="System.Boolean, System" method="url" name="isEnabled">Specifies if the SSL certificate is enabled or not</param>
-    /// <path>api/2.0/settings/webhook/ssl/{isEnabled}</path>
-    /// <httpMethod>POST</httpMethod>
-    /// <returns type="ASC.Web.Api.ApiModels.ResponseDto.WebhooksSslSettingsDto, ASC.Web.Api">Webhook SSL settings</returns>
-    [HttpPost("webhook/ssl/{isEnabled}")]
-    public WebhooksSslSettingsDto SetSslSettings(bool isEnabled)
-    {
-        _permissionContext.DemandPermissions(SecutiryConstants.EditPortalSettings);
-
-        var settings = _settingsManager.Load<WebHooksSettings>();
-        settings.EnableSSLVerification = isEnabled;
-        _settingsManager.Save(settings);
-
-        return _mapper.Map<WebhooksSslSettingsDto>(settings);
-    }
-
-    /// <summary>
-    /// Returns settings of all webhooks.
-    /// </summary>
-    /// <short>
-    /// Get webhook settings
-    /// </short>
-    /// <category>Webhooks</category>
-    /// <path>api/2.0/settings/webhooks</path>
-    /// <httpMethod>GET</httpMethod>
-    /// <returns type="ASC.Webhooks.Core.Webhook, ASC.Webhooks.Core">List of webhook settings</returns>
-    /// <collection>list</collection>
->>>>>>> df20e9e6
-    [HttpGet("webhooks")]
-    public async IAsyncEnumerable<Webhook> Settings()
-    {
-        var settings = await _settingsManager.LoadAsync<WebHooksSettings>();
-
-        foreach (var w in await _webhookDbWorker.GetWebhooksAsync())
-        {
-            w.Disable = settings.Ids.Contains(w.Id);
-            yield return w;
-        }
-    }
-
-    /// <summary>
-    /// Disables a webhook with the ID specified in the request.
-    /// </summary>
-    /// <short>
-    /// Disable a webhook
-    /// </short>
-    /// <category>Webhooks</category>
-    /// <param type="System.Int32, System" method="url" name="id">Webhook ID</param>
-    /// <path>api/2.0/settings/webhook/{id}</path>
-    /// <httpMethod>PUT</httpMethod>
-    /// <returns type="ASC.Webhooks.Core.Webhook, ASC.Webhooks.Core">Webhook settings</returns>
-    [HttpPut("webhook/{id}")]
-    public async Task<Webhook> DisableWebHook(int id)
-    {
-        var settings = await _settingsManager.LoadAsync<WebHooksSettings>();
-
-        Webhook result = null;
-
-        if (!settings.Ids.Contains(id) && (result = await _webhookDbWorker.GetWebhookAsync(id)) != null)
-        {
-            settings.Ids.Add(id);
-        }
-
-        if (result != null)
-        {
-            await _settingsManager.SaveAsync(settings);
-        }
-
-        return result;
-    }
+    }
+
+    /// <summary>
+    /// Returns settings of all webhooks.
+    /// </summary>
+    /// <short>
+    /// Get webhook settings
+    /// </short>
+    /// <category>Webhooks</category>
+    /// <path>api/2.0/settings/webhooks</path>
+    /// <httpMethod>GET</httpMethod>
+    /// <returns type="ASC.Webhooks.Core.Webhook, ASC.Webhooks.Core">List of webhook settings</returns>
+    /// <collection>list</collection>
+    [HttpGet("webhooks")]
+    public async IAsyncEnumerable<Webhook> Settings()
+    {
+        var settings = await _settingsManager.LoadAsync<WebHooksSettings>();
+
+        foreach (var w in await _webhookDbWorker.GetWebhooksAsync())
+        {
+            w.Disable = settings.Ids.Contains(w.Id);
+            yield return w;
+        }
+    }
+
+    /// <summary>
+    /// Disables a webhook with the ID specified in the request.
+    /// </summary>
+    /// <short>
+    /// Disable a webhook
+    /// </short>
+    /// <category>Webhooks</category>
+    /// <param type="System.Int32, System" method="url" name="id">Webhook ID</param>
+    /// <path>api/2.0/settings/webhook/{id}</path>
+    /// <httpMethod>PUT</httpMethod>
+    /// <returns type="ASC.Webhooks.Core.Webhook, ASC.Webhooks.Core">Webhook settings</returns>
+    [HttpPut("webhook/{id}")]
+    public async Task<Webhook> DisableWebHook(int id)
+    {
+        var settings = await _settingsManager.LoadAsync<WebHooksSettings>();
+
+        Webhook result = null;
+
+        if (!settings.Ids.Contains(id) && (result = await _webhookDbWorker.GetWebhookAsync(id)) != null)
+        {
+            settings.Ids.Add(id);
+        }
+
+        if (result != null)
+        {
+            await _settingsManager.SaveAsync(settings);
+        }
+
+        return result;
+    }
 }