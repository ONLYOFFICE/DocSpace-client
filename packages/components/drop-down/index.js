import React, { memo } from "react";
import PropTypes from "prop-types";

import onClickOutside from "react-onclickoutside";
import { isMobile } from "react-device-detect";
import Portal from "../portal";
import DomHelpers from "../utils/domHelpers";

import DropDownItem from "../drop-down-item";
import Backdrop from "../backdrop";
import StyledDropdown from "./styled-drop-down";
import VirtualList from "./VirtualList";
import { withTheme } from "styled-components";
/* eslint-disable react/prop-types, react/display-name */

const Row = memo(({ data, index, style }) => {
  const { children, theme, activedescendant, handleMouseMove } = data;

  const option = children[index];

  const separator = option?.props?.isSeparator
    ? { width: `calc(100% - 32px)`, height: `1px` }
    : {};
  const newStyle = { ...style, ...separator };

  return (
    <DropDownItem
      theme={theme}
      // eslint-disable-next-line react/prop-types
      {...option?.props}
      noHover
      style={newStyle}
      onMouseMove={() => {
        handleMouseMove(index);
      }}
      isActiveDescendant={activedescendant === index}
    />
  );
});

class DropDown extends React.PureComponent {
  constructor(props) {
    super(props);

    this.state = {
      directionX: props.directionX,
      directionY: props.directionY,
      manualY: props.manualY,
<<<<<<< HEAD
      isDropdownReady: false, // need to avoid scrollbar appearing during dropdown position calculation
=======
      borderOffset: props.theme.isBase ? 0 : 2, // need to remove the difference in width with the parent in a dark theme
>>>>>>> 15d345d4
    };

    this.dropDownRef = React.createRef();
  }

  componentDidMount() {
    if (this.props.open) {
      this.props.enableOnClickOutside();
      if (this.props.isDefaultMode) {
        return setTimeout(() => this.checkPositionPortal(), 0); // ditry, but need after render for ref
      }
      return this.checkPosition();
    }
  }

  componentWillUnmount() {
    this.props.disableOnClickOutside();
    this.unbindDocumentResizeListener();
  }

  componentDidUpdate(prevProps) {
    if (this.props.open !== prevProps.open) {
      if (this.props.open) {
        this.props.enableOnClickOutside(); //fixed main-button-mobile click, remove !isMobile if have dd problem
        this.bindDocumentResizeListener();
        if (this.props.isDefaultMode) {
          return this.checkPositionPortal();
        }
        return this.checkPosition();
      } else {
        this.props.disableOnClickOutside();
      }
    }
  }

  handleClickOutside = (e) => {
    if (e.type !== "touchstart") {
      e.preventDefault();
    }

    this.toggleDropDown(e);
  };

  toggleDropDown = (e) => {
    this.props.clickOutsideAction &&
      this.props.clickOutsideAction(e, !this.props.open);
  };

  bindDocumentResizeListener() {
    if (!this.documentResizeListener) {
      this.documentResizeListener = (e) => {
        if (this.props.open) {
          if (this.props.isDefaultMode) {
            this.checkPositionPortal();
          } else {
            this.checkPosition();
          }
        }
      };

      window.addEventListener("resize", this.documentResizeListener);
    }
  }

  unbindDocumentResizeListener() {
    if (this.documentResizeListener) {
      window.removeEventListener("resize", this.documentResizeListener);
      this.documentResizeListener = null;
    }
  }

  checkPosition = () => {
    if (!this.dropDownRef.current || this.props.fixedDirection) {
      this.setState({ isDropdownReady: true });
      return;
    }
    const { smallSectionWidth, forwardedRef } = this.props;
    const { manualY, borderOffset } = this.state;

    const isRtl = this.props.theme.interfaceDirection === "rtl";
    const rects = this.dropDownRef.current.getBoundingClientRect();
    const parentRects = forwardedRef?.current?.getBoundingClientRect();

    const container = DomHelpers.getViewport();

    const dimensions = parentRects
      ? {
          toTopCorner: parentRects.top,
          parentHeight: parentRects.height,
          containerHeight: !parentRects.top,
        }
      : {
          toTopCorner: rects.top,
          parentHeight: 42,
          containerHeight: container.height,
        };

    let left;
    let right;

    if (isRtl) {
      right = rects.right > container.width && rects.width < container.width;
      left =
        rects.width &&
        rects.right > (container.width - rects.width || 250) &&
        rects.right < container.width - rects.width &&
        rects.width < container.width;
    } else {
      left = rects.left < 0 && rects.width < container.width;
      right =
        rects.width &&
        rects.left < (rects.width || 250) &&
        rects.left > rects.width &&
        rects.width < container.width;
    }

    const top =
      rects.bottom > dimensions.containerHeight &&
      dimensions.toTopCorner > rects.height;
    const bottom = rects.top < 0;

    const x = left
      ? "left"
      : right || smallSectionWidth
      ? "right"
      : this.state.directionX;
    const y = bottom ? "bottom" : top ? "top" : this.state.directionY;

    const mY = top ? `${dimensions.parentHeight}px` : manualY;

    this.setState({
      directionX: x,
      directionY: y,
      manualY: mY,
<<<<<<< HEAD
      width: this.dropDownRef ? this.dropDownRef.current.offsetWidth : 240,
      isDropdownReady: true,
=======
      width: this.dropDownRef
        ? this.dropDownRef.current.offsetWidth - borderOffset
        : 240,
>>>>>>> 15d345d4
    });
  };

  checkPositionPortal = () => {
    const parent = this.props.forwardedRef;
<<<<<<< HEAD
    if (!parent?.current || this.props.fixedDirection) {
      this.setState({ isDropdownReady: true });
      return;
    }
    const dropDown = this.dropDownRef.current;
=======
    if (!parent.current || this.props.fixedDirection) return;
    const { borderOffset } = this.state;
>>>>>>> 15d345d4

    const parentRects = parent.current.getBoundingClientRect();

    let dropDownHeight = this.dropDownRef.current?.offsetParent
      ? this.dropDownRef.current.offsetHeight
      : DomHelpers.getHiddenElementOuterHeight(this.dropDownRef.current);

    let bottom = parentRects.bottom;

    const viewport = DomHelpers.getViewport();
    const scrollBarWidth =
      viewport.width - document.documentElement.clientWidth;
    const dropDownRects = this.dropDownRef.current.getBoundingClientRect();

    if (
      this.props.directionY === "top" ||
      (this.props.directionY === "both" &&
        parentRects.bottom + dropDownHeight > viewport.height)
    ) {
      bottom -= parent.current.clientHeight + dropDownHeight;
    }

    if (this.props.theme.interfaceDirection === "ltr") {
      if (this.props.right) {
        dropDown.style.right = this.props.right;
      } else if (this.props.directionX === "right") {
        dropDown.style.left = parentRects.right - dropDown.clientWidth + "px";
      } else if (parentRects.left + dropDownRects.width > viewport.width) {
        if (parentRects.right - dropDownRects.width < 0) {
          dropDown.style.left = 0 + "px";
        } else {
          dropDown.style.left = parentRects.right - dropDown.clientWidth + "px";
        }
      } else {
        dropDown.style.left = parentRects.left + this.props.offsetLeft + "px";
      }
    } else {
      if (this.props.right) {
        dropDown.style.left = this.props.right;
      } else if (this.props.directionX === "right") {
        dropDown.style.left = parentRects.left - scrollBarWidth + "px";
      } else if (parentRects.right - dropDownRects.width < 0) {
        if (parentRects.left + dropDownRects.width > viewport.width) {
          dropDown.style.left =
            viewport.width - dropDown.clientWidth - scrollBarWidth + "px";
        } else {
          dropDown.style.left = parentRects.left - scrollBarWidth + "px";
        }
      } else {
        dropDown.style.left =
          parentRects.right -
          dropDown.clientWidth -
          this.props.offsetLeft -
          scrollBarWidth +
          "px";
      }
    }

    this.dropDownRef.current.style.top = this.props.top || bottom + "px";

    this.setState({
      directionX: this.props.directionX,
      directionY: this.props.directionY,
<<<<<<< HEAD
      width: this.dropDownRef ? this.dropDownRef.current.offsetWidth : 240,
      isDropdownReady: true,
=======
      width: this.dropDownRef
        ? this.dropDownRef.current.offsetWidth - borderOffset
        : 240,
>>>>>>> 15d345d4
    });
  };

  getItemHeight = (item) => {
    const isTablet = window.innerWidth < 1024; //TODO: Make some better

    //if (item && item.props.disabled) return 0;

    let height = item?.props.height;
    let heightTablet = item?.props.heightTablet;

    if (item && item.props.isSeparator) {
      return isTablet ? 16 : 12;
    }

    return isTablet ? heightTablet : height;
  };
  hideDisabledItems = () => {
    if (React.Children.count(this.props.children) > 0) {
      const { children } = this.props;
      const enabledChildren = React.Children.map(children, (child) => {
        if (child && !child.props.disabled) return child;
      });

      const sizeEnabledChildren = enabledChildren.length;

      const cleanChildren = React.Children.map(
        enabledChildren,
        (child, index) => {
          if (!child.props.isSeparator) return child;
          if (index !== 0 && index !== sizeEnabledChildren - 1) return child;
        }
      );

      return cleanChildren;
    }
  };

  renderDropDown() {
    const {
      maxHeight,
      children,
      showDisabledItems,
      theme,
      isMobileView,
      isNoFixedHeightOptions,
      open,
      enableKeyboardEvents,
    } = this.props;
    const { directionX, directionY, width, manualY } = this.state;

    // Need to avoid conflict between inline styles from checkPositionPortal and styled-component styles
    const directionXStylesDisabled =
      this.props.isDefaultMode &&
      this.props.forwardedRef.current &&
      !this.props.fixedDirection;

    let cleanChildren = children;
    let itemCount = children.length;

    if (!showDisabledItems) {
      cleanChildren = this.hideDisabledItems();
      if (cleanChildren) itemCount = cleanChildren.length;
    }

    const rowHeights = React.Children.map(cleanChildren, (child) =>
      this.getItemHeight(child)
    );
    const getItemSize = (index) => rowHeights[index];
    const fullHeight = cleanChildren && rowHeights.reduce((a, b) => a + b, 0);
    const calculatedHeight =
      fullHeight > 0 && fullHeight < maxHeight ? fullHeight : maxHeight;
    const dropDownMaxHeightProp = maxHeight
      ? { height: calculatedHeight + "px" }
      : {};

    return (
      <StyledDropdown
        ref={this.dropDownRef}
        {...this.props}
        directionX={directionX}
        directionY={directionY}
        manualY={manualY}
        isMobileView={isMobileView}
        itemCount={itemCount}
        {...dropDownMaxHeightProp}
        directionXStylesDisabled={directionXStylesDisabled}
        isDropdownReady={this.state.isDropdownReady}
      >
        <VirtualList
          Row={Row}
          theme={theme}
          width={width}
          itemCount={itemCount}
          maxHeight={maxHeight}
          cleanChildren={cleanChildren}
          calculatedHeight={calculatedHeight}
          isNoFixedHeightOptions={isNoFixedHeightOptions}
          getItemSize={getItemSize}
          children={children}
          isOpen={open}
          enableKeyboardEvents={enableKeyboardEvents}
        />
      </StyledDropdown>
    );
  }
  render() {
    const { isDefaultMode } = this.props;
    const element = this.renderDropDown();
    if (isDefaultMode) {
      return <Portal element={element} appendTo={this.props.appendTo} />;
    }

    return element;
  }
}

const EnhancedComponent = withTheme(onClickOutside(DropDown));

class DropDownContainer extends React.Component {
  toggleDropDown = () => {
    this.props.clickOutsideAction({}, !this.props.open);
  };
  render() {
    const {
      withBackdrop = true,
      withBlur = false,
      open,
      isAside,
      withBackground,
      eventTypes,
      forceCloseClickOutside,
      withoutBackground,
    } = this.props;
    const eventTypesProp = forceCloseClickOutside
      ? {}
      : isMobile
      ? { eventTypes: ["click, touchend"] }
      : eventTypes
      ? { eventTypes }
      : {};

    return (
      <>
        {withBackdrop ? (
          <Backdrop
            visible={open}
            zIndex={199}
            onClick={this.toggleDropDown}
            withoutBlur={!withBlur}
            isAside={isAside}
            withBackground={withBackground}
            withoutBackground={withoutBackground}
          />
        ) : null}
        <EnhancedComponent
          {...eventTypesProp}
          disableOnClickOutside={true}
          {...this.props}
        />
      </>
    );
  }
}

DropDown.propTypes = {
  disableOnClickOutside: PropTypes.func,
  enableOnClickOutside: PropTypes.func,
};

DropDownContainer.propTypes = {
  /** Children elements */
  children: PropTypes.any,
  /** Accepts class */
  className: PropTypes.string,
  /** Required for determining a click outside DropDown with the withBackdrop parameter */
  clickOutsideAction: PropTypes.func,
  /** Sets the opening direction relative to the parent */
  directionX: PropTypes.oneOf(["left", "right"]), //TODO: make more informative
  /** Sets the opening direction relative to the parent */
  directionY: PropTypes.oneOf(["bottom", "top", "both"]),
  /** Accepts id */
  id: PropTypes.string,
  /** Required for specifying the exact width of the component, for example, 100% */
  manualWidth: PropTypes.string,
  /** Required for specifying the exact distance from the parent component */
  manualX: PropTypes.string,
  /** Required for specifying the exact distance from the parent component */
  manualY: PropTypes.string,
  /** Required if the scrollbar is displayed */
  maxHeight: PropTypes.number,
  /** Sets the dropdown to be opened */
  open: PropTypes.bool,
  /** Accepts css style */
  style: PropTypes.oneOfType([PropTypes.object, PropTypes.array]),
  /** Used to display backdrop */
  withBackdrop: PropTypes.bool,
  /** Count of columns */
  columnCount: PropTypes.number,
  /** Sets the disabled items to display */
  showDisabledItems: PropTypes.bool,
  forwardedRef: PropTypes.shape({ current: PropTypes.any }),
  /** Sets the operation mode of the component. The default option is set to portal mode */
  isDefaultMode: PropTypes.bool,
  /** Used to open people and group selectors correctly when the section width is small */
  smallSectionWidth: PropTypes.bool,
  /** Disables check position. Used to set the direction explicitly */
  fixedDirection: PropTypes.bool,
  /** Enables blur for backdrop */
  withBlur: PropTypes.bool,
  /** Specifies the offset */
  offsetLeft: PropTypes.number,
};

DropDownContainer.defaultProps = {
  directionX: "left",
  directionY: "bottom",
  withBackdrop: true,
  showDisabledItems: false,
  isDefaultMode: true,
  fixedDirection: false,
  offsetLeft: 0,
  enableKeyboardEvents: true,
};

export default DropDownContainer;<|MERGE_RESOLUTION|>--- conflicted
+++ resolved
@@ -46,11 +46,8 @@
       directionX: props.directionX,
       directionY: props.directionY,
       manualY: props.manualY,
-<<<<<<< HEAD
+      borderOffset: props.theme.isBase ? 0 : 2, // need to remove the difference in width with the parent in a dark theme
       isDropdownReady: false, // need to avoid scrollbar appearing during dropdown position calculation
-=======
-      borderOffset: props.theme.isBase ? 0 : 2, // need to remove the difference in width with the parent in a dark theme
->>>>>>> 15d345d4
     };
 
     this.dropDownRef = React.createRef();
@@ -185,29 +182,21 @@
       directionX: x,
       directionY: y,
       manualY: mY,
-<<<<<<< HEAD
-      width: this.dropDownRef ? this.dropDownRef.current.offsetWidth : 240,
-      isDropdownReady: true,
-=======
       width: this.dropDownRef
         ? this.dropDownRef.current.offsetWidth - borderOffset
         : 240,
->>>>>>> 15d345d4
+      isDropdownReady: true,
     });
   };
 
   checkPositionPortal = () => {
     const parent = this.props.forwardedRef;
-<<<<<<< HEAD
     if (!parent?.current || this.props.fixedDirection) {
       this.setState({ isDropdownReady: true });
       return;
     }
     const dropDown = this.dropDownRef.current;
-=======
-    if (!parent.current || this.props.fixedDirection) return;
     const { borderOffset } = this.state;
->>>>>>> 15d345d4
 
     const parentRects = parent.current.getBoundingClientRect();
 
@@ -271,14 +260,10 @@
     this.setState({
       directionX: this.props.directionX,
       directionY: this.props.directionY,
-<<<<<<< HEAD
-      width: this.dropDownRef ? this.dropDownRef.current.offsetWidth : 240,
-      isDropdownReady: true,
-=======
       width: this.dropDownRef
         ? this.dropDownRef.current.offsetWidth - borderOffset
         : 240,
->>>>>>> 15d345d4
+      isDropdownReady: true,
     });
   };
 
