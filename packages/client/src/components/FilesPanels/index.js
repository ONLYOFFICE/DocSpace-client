import React from "react";
import { useTranslation } from "react-i18next";
import { inject, observer } from "mobx-react";
import {
  SharingPanel,
  UploadPanel,
  OperationsPanel,
  VersionHistoryPanel,
  ChangeOwnerPanel,
  NewFilesPanel,
  SelectFileDialog,
  HotkeyPanel,
  InvitePanel,
} from "../panels";
import {
  ConnectDialog,
  DeleteThirdPartyDialog,
  EmptyTrashDialog,
  DeleteDialog,
  DownloadDialog,
  ConflictResolveDialog,
  ConvertDialog,
  CreateRoomDialog,
  InviteUsersWarningDialog,
  CreateRoomConfirmDialog,
} from "../dialogs";
import ConvertPasswordDialog from "../dialogs/ConvertPasswordDialog";
import ArchiveDialog from "../dialogs/ArchiveDialog";
import PreparationPortalDialog from "../dialogs/PreparationPortalDialog";

const Panels = (props) => {
  const {
    uploadPanelVisible,
    sharingPanelVisible,
    ownerPanelVisible,
    copyPanelVisible,
    moveToPanelVisible,
    thirdPartyMoveDialogVisible,
    connectDialogVisible,
    deleteThirdPartyDialogVisible,
    versionHistoryPanelVisible,
    deleteDialogVisible,
    downloadDialogVisible,
    emptyTrashDialogVisible,
    newFilesPanelVisible,
    conflictResolveDialogVisible,
    convertDialogVisible,
    createMasterForm,
    selectFileDialogVisible,
    setSelectFileDialogVisible,
    hotkeyPanelVisible,
    invitePanelVisible,
    convertPasswordDialogVisible,
    createRoomDialogVisible,
    createRoomConfirmDialogVisible,
    confirmDialogIsLoading,
    restoreAllPanelVisible,
    archiveDialogVisible,
    inviteUsersWarningDialogVisible,
    preparationPortalDialogVisible,
  } = props;

  const { t } = useTranslation(["Translations", "Common"]);

  const onClose = () => {
    setSelectFileDialogVisible(false);
  };

  return [
    uploadPanelVisible && <UploadPanel key="upload-panel" />,
    sharingPanelVisible && (
      <SharingPanel
        key="sharing-panel"
        uploadPanelVisible={uploadPanelVisible}
      />
    ),
    ownerPanelVisible && <ChangeOwnerPanel key="change-owner-panel" />,
    (moveToPanelVisible || copyPanelVisible || restoreAllPanelVisible) && (
      <OperationsPanel
        key="operation-panel"
        isCopy={copyPanelVisible}
        isRestore={restoreAllPanelVisible}
      />
    ),
    connectDialogVisible && <ConnectDialog key="connect-dialog" />,
    deleteThirdPartyDialogVisible && (
      <DeleteThirdPartyDialog key="thirdparty-delete-dialog" />
    ),
    versionHistoryPanelVisible && (
      <VersionHistoryPanel key="version-history-panel" />
    ),
    deleteDialogVisible && <DeleteDialog key="delete-dialog" />,
    emptyTrashDialogVisible && <EmptyTrashDialog key="empty-trash-dialog" />,
    downloadDialogVisible && <DownloadDialog key="download-dialog" />,

    newFilesPanelVisible && <NewFilesPanel key="new-files-panel" />,
    conflictResolveDialogVisible && (
      <ConflictResolveDialog key="conflict-resolve-dialog" />
    ),
    convertDialogVisible && <ConvertDialog key="convert-dialog" />,
    createRoomDialogVisible && <CreateRoomDialog key="create-room-dialog" />,
    (createRoomConfirmDialogVisible || confirmDialogIsLoading) && (
      <CreateRoomConfirmDialog key="create-room-confirm-dialog" />
    ),
    selectFileDialogVisible && (
      <SelectFileDialog
        key="select-file-dialog"
        //resetTreeFolders
        onSelectFile={createMasterForm}
        isPanelVisible={selectFileDialogVisible}
        onClose={onClose}
        filteredType="exceptPrivacyTrashArchiveFolders"
        ByExtension
        searchParam={".docx"}
        dialogName={t("Translations:CreateMasterFormFromFile")}
        filesListTitle={t("Common:SelectDOCXFormat")}
        creationButtonPrimary
        withSubfolders={false}
      />
    ),
    hotkeyPanelVisible && <HotkeyPanel key="hotkey-panel" />,
    invitePanelVisible && <InvitePanel key="invite-panel" />,
    convertPasswordDialogVisible && (
      <ConvertPasswordDialog key="convert-password-dialog" />
    ),
    archiveDialogVisible && <ArchiveDialog key="archive-dialog" />,
    inviteUsersWarningDialogVisible && (
      <InviteUsersWarningDialog key="invite-users-warning-dialog" />
    ),
    preparationPortalDialogVisible && (
      <PreparationPortalDialog key="preparation-portal-dialog" />
    ),
  ];
};

export default inject(
<<<<<<< HEAD
  ({
    auth,
    dialogsStore,
    uploadDataStore,
    versionHistoryStore,
    createEditRoomStore,
  }) => {
=======
  ({ auth, dialogsStore, uploadDataStore, versionHistoryStore, backup }) => {
>>>>>>> 76f62acc
    const {
      sharingPanelVisible,
      ownerPanelVisible,
      copyPanelVisible,
      moveToPanelVisible,
      thirdPartyMoveDialogVisible,
      connectDialogVisible,
      deleteThirdPartyDialogVisible,
      deleteDialogVisible,
      downloadDialogVisible,
      emptyTrashDialogVisible,
      newFilesPanelVisible,
      conflictResolveDialogVisible,
      convertDialogVisible,
      createRoomDialogVisible,
      createRoomConfirmDialogVisible,
      convertPasswordDialogVisible,
      connectItem, //TODO:
      restoreAllPanelVisible,
      archiveDialogVisible,

      createMasterForm,
      selectFileDialogVisible,
      setSelectFileDialogVisible,
      invitePanelOptions,
      inviteUsersWarningDialogVisible,
    } = dialogsStore;

    const { preparationPortalDialogVisible } = backup;

    const { uploadPanelVisible } = uploadDataStore;
    const { isVisible: versionHistoryPanelVisible } = versionHistoryStore;
    const { hotkeyPanelVisible } = auth.settingsStore;
    const { confirmDialogIsLoading } = createEditRoomStore;

    return {
      preparationPortalDialogVisible,
      sharingPanelVisible,
      uploadPanelVisible,
      ownerPanelVisible,
      copyPanelVisible,
      moveToPanelVisible,
      thirdPartyMoveDialogVisible,
      connectDialogVisible: connectDialogVisible || !!connectItem, //TODO:
      deleteThirdPartyDialogVisible,
      versionHistoryPanelVisible,
      deleteDialogVisible,
      downloadDialogVisible,
      emptyTrashDialogVisible,
      newFilesPanelVisible,
      conflictResolveDialogVisible,
      convertDialogVisible,
      createRoomDialogVisible,
      createRoomConfirmDialogVisible,
      convertPasswordDialogVisible,
      selectFileDialogVisible,
      createMasterForm,
      setSelectFileDialogVisible,
      hotkeyPanelVisible,
      restoreAllPanelVisible,
      invitePanelVisible: invitePanelOptions.visible,
      archiveDialogVisible,
      inviteUsersWarningDialogVisible,
      confirmDialogIsLoading,
    };
  }
)(observer(Panels));<|MERGE_RESOLUTION|>--- conflicted
+++ resolved
@@ -134,17 +134,14 @@
 };
 
 export default inject(
-<<<<<<< HEAD
   ({
     auth,
     dialogsStore,
     uploadDataStore,
     versionHistoryStore,
+    backup,
     createEditRoomStore,
   }) => {
-=======
-  ({ auth, dialogsStore, uploadDataStore, versionHistoryStore, backup }) => {
->>>>>>> 76f62acc
     const {
       sharingPanelVisible,
       ownerPanelVisible,
