import React from "react";
import PropTypes from "prop-types";
import styled, { css } from "styled-components";
import { utils, Scrollbar, DragAndDrop } from "asc-web-components";
import SelectedFrame from "./SelectedFrame";
<<<<<<< HEAD
import isEqual from "lodash/isEqual";
import { LayoutContextConsumer } from "../../Layout/context";
import { getIsLoaded } from "../../../store/auth/selectors";
import { connect } from "react-redux";
import { isSafari } from "react-device-detect";
const { tablet, size } = utils.device;
=======
import equal from "fast-deep-equal/react";

const { tablet } = utils.device;
>>>>>>> 09d2dfcb

const commonStyles = css`
  flex-grow: 1;
  height: 100%;

  .section-wrapper-content {
    flex: 1 0 auto;
    padding: 17px 7px 16px 24px;
    outline: none;
    ${(props) => props.viewAs == "tile" && "padding-right:0;"}

    @media ${tablet} {
      padding: 16px 0 16px 24px;
      margin-top: ${(props) => props.isLoaded && "104px"};
    }

    .section-wrapper {
      display: flex;
      flex-direction: column;
      min-height: 100%;
    }

    .people-row-container,
    .files-row-container {
      margin-top: -22px;
    }
  }
`;

const StyledSectionBody = styled.div`
  ${commonStyles}

  ${(props) =>
    props.withScroll &&
    `
    margin-left: -24px;
  `}
`;

const StyledDropZoneBody = styled(DragAndDrop)`
  ${commonStyles}

  .drag-and-drop {
    user-select: none;
    height: 100%;
  }

  ${(props) =>
    props.withScroll &&
    `
    margin-left: -24px;
  `}
`;

const StyledSpacer = styled.div`
  display: none;
  min-height: 64px;

  @media ${tablet} {
    display: ${(props) => (props.pinned ? "none" : "block")};
  }
`;

class SectionBody extends React.Component {
  constructor(props) {
    super(props);

    this.focusRef = React.createRef();
    this.scrollRef = React.createRef();
    this.isPageAutoScrolled = false;
    this.isTablet = window.innerWidth <= size.tablet;
  }

  shouldComponentUpdate(nextProps) {
    return !equal(this.props, nextProps);
  }

  componentDidMount() {
    if (!this.props.autoFocus) return;

    this.focusRef.current.focus();
    this.documentElement = document.getElementById("customScrollBar");
    if (
      this.isTablet &&
      isSafari &&
      this.documentElement &&
      this.documentElement.scrollTop !== 0
    )
      this.isPageAutoScrolled = true;
  }
  componentDidUpdate() {
    if (this.isTablet && isSafari && this.isPageAutoScrolled)
      this.documentElement.scrollTo(0, 0);
  }

  componentWillUnmount() {
    this.focusRef = null;
    this.scrollRef = null;
  }

  render() {
    //console.log("PageLayout SectionBody render" );
    const {
      autoFocus,
      children,
      onDrop,
      pinned,
      setSelections,
      uploadFiles,
      viewAs,
      withScroll,
      isLoaded,
    } = this.props;

    const focusProps = autoFocus
      ? {
          ref: this.focusRef,
          tabIndex: 1,
        }
      : {};

    const scrollProp = uploadFiles ? { ref: this.scrollRef } : {};

    return uploadFiles ? (
      <StyledDropZoneBody
        isDropZone
        onDrop={onDrop}
        withScroll={withScroll}
        viewAs={viewAs}
        pinned={pinned}
        isLoaded={isLoaded}
      >
        {withScroll ? (
          !this.isTablet ? (
            <Scrollbar {...scrollProp} stype="mediumBlack">
              <SelectedFrame
                viewAs={viewAs}
                scrollRef={this.scrollRef}
                setSelections={setSelections}
              >
                <div className="section-wrapper">
                  <div className="section-wrapper-content" {...focusProps}>
                    {children}
                    <StyledSpacer pinned={pinned} />
                  </div>
                </div>
              </SelectedFrame>
            </Scrollbar>
          ) : (
            <LayoutContextConsumer>
              {(ref) => (
                <SelectedFrame
                  viewAs={viewAs}
                  scrollRef={ref.scrollRefLayout}
                  setSelections={setSelections}
                >
                  <div className="section-wrapper">
                    <div className="section-wrapper-content" {...focusProps}>
                      {children}
                      <StyledSpacer pinned={pinned} />
                    </div>
                  </div>
                </SelectedFrame>
              )}
            </LayoutContextConsumer>
          )
        ) : (
          <SelectedFrame
            viewAs={viewAs}
            scrollRef={this.scrollRef}
            setSelections={setSelections}
          >
            <div className="section-wrapper">
              {children}
              <StyledSpacer pinned={pinned} />
            </div>
          </SelectedFrame>
        )}
      </StyledDropZoneBody>
    ) : (
      <StyledSectionBody
        viewAs={viewAs}
        withScroll={withScroll}
        pinned={pinned}
        isLoaded={isLoaded}
      >
        {withScroll ? (
          !this.isTablet ? (
            <Scrollbar {...scrollProp} stype="mediumBlack">
              <div className="section-wrapper">
                <div className="section-wrapper-content" {...focusProps}>
                  {children}
                  <StyledSpacer pinned={pinned} />
                </div>
              </div>
            </Scrollbar>
          ) : (
            <div className="section-wrapper">
              <div className="section-wrapper-content" {...focusProps}>
                {children}
                <StyledSpacer pinned={pinned} />
              </div>
            </div>
          )
        ) : (
          <div className="section-wrapper">
            {children}
            <StyledSpacer pinned={pinned} />
          </div>
        )}
      </StyledSectionBody>
    );
  }
}

SectionBody.displayName = "SectionBody";

SectionBody.propTypes = {
  withScroll: PropTypes.bool,
  autoFocus: PropTypes.bool,
  pinned: PropTypes.bool,
  onDrop: PropTypes.func,
  setSelections: PropTypes.func,
  uploadFiles: PropTypes.bool,
  children: PropTypes.oneOfType([
    PropTypes.arrayOf(PropTypes.node),
    PropTypes.node,
    PropTypes.any,
  ]),
  viewAs: PropTypes.string,
  isLoaded: PropTypes.bool,
};

SectionBody.defaultProps = {
  autoFocus: false,
  pinned: false,
  uploadFiles: false,
  withScroll: true,
};

const mapStateToProps = (state) => {
  return {
    isLoaded: getIsLoaded(state),
  };
};
export default connect(mapStateToProps)(SectionBody);<|MERGE_RESOLUTION|>--- conflicted
+++ resolved
@@ -3,18 +3,12 @@
 import styled, { css } from "styled-components";
 import { utils, Scrollbar, DragAndDrop } from "asc-web-components";
 import SelectedFrame from "./SelectedFrame";
-<<<<<<< HEAD
-import isEqual from "lodash/isEqual";
+import equal from "fast-deep-equal/react";
 import { LayoutContextConsumer } from "../../Layout/context";
 import { getIsLoaded } from "../../../store/auth/selectors";
 import { connect } from "react-redux";
 import { isSafari } from "react-device-detect";
 const { tablet, size } = utils.device;
-=======
-import equal from "fast-deep-equal/react";
-
-const { tablet } = utils.device;
->>>>>>> 09d2dfcb
 
 const commonStyles = css`
   flex-grow: 1;
