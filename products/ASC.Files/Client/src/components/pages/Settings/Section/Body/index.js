import React from "react";
import styled from "styled-components";
import { connect } from "react-redux";
import { Heading, ToggleButton } from "asc-web-components";
import { Error403, Error520, store } from "asc-web-common";
import {
  setUpdateIfExist,
  setStoreOriginal,
  setEnableThirdParty,
  setConfirmDelete,
  setStoreForceSave,
  setForceSave,
} from "../../../../../store/files/actions";
import {
  getIsLoading,
  getSettingsSelectedTreeNode,
  getSettingsTreeStoreOriginalFiles,
  getSettingsTreeConfirmDelete,
  getSettingsTreeUpdateIfExist,
  getSettingsTreeForceSave,
  getSettingsTreeStoreForceSave,
  getSettingsTreeEnableThirdParty,
  getSettingsTree,
} from "../../../../../store/files/selectors";
import ConnectClouds from "./ConnectedClouds";

const { isAdmin } = store.auth.selectors;

const StyledSettings = styled.div`
  display: grid;
  grid-gap: 12px;

  .toggle-btn {
    position: relative;
  }

  .heading {
    margin-bottom: 1px;
    margin-top: 26px;
  }

  .toggle-btn:first-child {
    margin-top: -3px;
  }
`;

const SectionBodyContent = ({
  setting,
  isLoading,
  storeForceSave,
  setStoreForceSave,
  enableThirdParty,
  setEnableThirdParty,
  storeOriginalFiles,
  setStoreOriginal,
  confirmDelete,
  setConfirmDelete,
  updateIfExist,
  setUpdateIfExist,
  forceSave,
  setForceSave,
  isAdmin,
  isErrorSettings,
  settingsTree,

  t,
}) => {
  const onChangeStoreForceSave = () => {
    setStoreForceSave(!storeForceSave, "storeForceSave");
  };

  const onChangeThirdParty = () => {
    setEnableThirdParty(!enableThirdParty, "enableThirdParty");
  };

  const renderAdminSettings = () => {
    return Object.keys(settingsTree).length === 0 || isLoading ? null : (
      <StyledSettings>
        <ToggleButton
          className="toggle-btn"
          label={t("IntermediateVersion")}
          onChange={onChangeStoreForceSave}
          isChecked={storeForceSave}
        />
        <ToggleButton
          className="toggle-btn"
          label={t("ThirdPartyBtn")}
          onChange={onChangeThirdParty}
          isChecked={enableThirdParty}
        />
      </StyledSettings>
    );
  };

  const onChangeOriginalCopy = () => {
    setStoreOriginal(!storeOriginalFiles, "storeOriginalFiles");
  };

  const onChangeDeleteConfirm = () => {
    setConfirmDelete(!confirmDelete, "confirmDelete");
  };

  const onChangeUpdateIfExist = () => {
    setUpdateIfExist(!updateIfExist, "updateIfExist");
  };

  const onChangeForceSave = () => {
    setForceSave(!forceSave, "forceSave");
  };

  const renderCommonSettings = () => {
    return Object.keys(settingsTree).length === 0 || isLoading ? null : (
      <StyledSettings>
        <ToggleButton
          className="toggle-btn"
          label={t("OriginalCopy")}
          onChange={onChangeOriginalCopy}
          isChecked={storeOriginalFiles}
        />
        <ToggleButton
          className="toggle-btn"
          label={t("DisplayNotification")}
          onChange={onChangeDeleteConfirm}
          isChecked={confirmDelete}
        />
        <ToggleButton
          isDisabled={true}
          className="toggle-btn"
          label={t("DisplayRecent")}
          onChange={(e) => console.log(e)}
          isChecked={false}
        />
        <ToggleButton
          isDisabled={true}
          className="toggle-btn"
          label={t("DisplayFavorites")}
          onChange={(e) => console.log(e)}
          isChecked={false}
        />
        <ToggleButton
          isDisabled={true}
          className="toggle-btn"
          label={t("DisplayTemplates")}
          onChange={(e) => console.log(e)}
          isChecked={false}
        />
        <Heading className="heading" level={2} size="small">
          {t("StoringFileVersion")}
        </Heading>
        <ToggleButton
          className="toggle-btn"
          label={t("UpdateOrCreate")}
          onChange={onChangeUpdateIfExist}
          isChecked={updateIfExist}
        />
        <ToggleButton
          className="toggle-btn"
          label={t("KeepIntermediateVersion")}
          onChange={onChangeForceSave}
          isChecked={forceSave}
        />
      </StyledSettings>
    );
  };

  let content;

  if (setting === "admin" && isAdmin) content = renderAdminSettings();
  if (setting === "common") content = renderCommonSettings();
<<<<<<< HEAD
  if (setting === "thirdParty" && enableThirdParty) content = <ConnectClouds />;
=======
  if (setting === "thirdparty" && enableThirdParty)
    content = renderCommonSettings(); //renderClouds();
>>>>>>> 20900eeb

  return isLoading ? null : (!enableThirdParty && setting === "thirdParty") ||
    (!isAdmin && setting === "admin") ? (
    <Error403 />
  ) : isErrorSettings ? (
    <Error520 />
  ) : (
    content
  );
};

function mapStateToProps(state) {
  return {
    isAdmin: isAdmin(state),
    selectedTreeNode: getSettingsSelectedTreeNode(state),
    storeOriginalFiles: getSettingsTreeStoreOriginalFiles(state),
    confirmDelete: getSettingsTreeConfirmDelete(state),
    updateIfExist: getSettingsTreeUpdateIfExist(state),
    forceSave: getSettingsTreeForceSave(state),
    storeForceSave: getSettingsTreeStoreForceSave(state),
    enableThirdParty: getSettingsTreeEnableThirdParty(state),
    isLoading: getIsLoading(state),
    settingsTree: getSettingsTree(state),
  };
}

export default connect(mapStateToProps, {
  setUpdateIfExist,
  setStoreOriginal,
  setEnableThirdParty,
  setConfirmDelete,
  setStoreForceSave,
  setForceSave,
})(SectionBodyContent);<|MERGE_RESOLUTION|>--- conflicted
+++ resolved
@@ -167,12 +167,9 @@
 
   if (setting === "admin" && isAdmin) content = renderAdminSettings();
   if (setting === "common") content = renderCommonSettings();
-<<<<<<< HEAD
   if (setting === "thirdParty" && enableThirdParty) content = <ConnectClouds />;
-=======
-  if (setting === "thirdparty" && enableThirdParty)
-    content = renderCommonSettings(); //renderClouds();
->>>>>>> 20900eeb
+  //if (setting === "thirdparty" && enableThirdParty)
+  //  content = renderCommonSettings(); //renderClouds();
 
   return isLoading ? null : (!enableThirdParty && setting === "thirdParty") ||
     (!isAdmin && setting === "admin") ? (
