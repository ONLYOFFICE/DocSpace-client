import {
  Button,
  ComboBox,
  FieldContainer,
  Icons,
  SearchInput,
  SelectedItem,
  TextInput,
  utils,
} from "asc-web-components";
import { PeopleSelector, store as initStore, toastr } from "asc-web-common";
import {
  createGroup,
  resetGroup,
  updateGroup,
} from "../../../../../store/group/actions";
import { selectGroup, setFilter } from "../../../../../store/people/actions";

import { GUID_EMPTY } from "../../../../../helpers/constants";
import PropTypes from "prop-types";
import React from "react";
import { connect } from "react-redux";
import styled from "styled-components";
import { withRouter } from "react-router";
import { withTranslation } from "react-i18next";

const {
  getCurrentProductName,
  getSettings,
  getCurrentUser,
} = initStore.auth.selectors;

const MainContainer = styled.div`
  display: flex;
  flex-direction: column;
  max-width: 1024px;

  .group-name_container {
    max-width: 320px;
  }

  .head_container {
    position: relative;
    max-width: 320px;
  }

  .members_container {
    position: relative;
    max-width: 320px;
    margin: 0;
  }

  .search_container {
    margin-top: 32px;
    display: none;
  }

  .selected-members_container {
    margin-top: 32px;
    display: grid;
    grid-template-columns: repeat(3, 1fr);
    grid-row-gap: 8px;
    grid-column-gap: 16px;
  }

  .buttons_container {
    margin-top: 40px;

    .cancel-button {
      margin-left: 8px;
    }
  }

  @media ${utils.device.tablet} {
    max-width: 320px;

    .selected-members_container {
      grid-template-columns: repeat(1, 1fr);
    }
  }
`;

class SectionBodyContent extends React.Component {
  constructor(props) {
    super(props);
    this.state = this.mapPropsToState();
  }

  mapPropsToState = () => {
    const { group, users, groups, t } = this.props;
    const buttonLabel = group ? t("SaveButton") : t("AddButton");

    const newState = {
      id: group ? group.id : "",
      groupName: group ? group.name : "",
      searchValue: "",
      error: null,
      buttonLabel,
      inLoading: false,
      isHeadSelectorOpen: false,
      isUsersSelectorOpen: false,
      users: users,
      groups: groups,
      header: group
        ? {
            key: 0,
            label: "{SELECTED HEADER NAME}", //group.head
          }
        : {
            key: 0,
            label: t("LblSelect"),
          },
      groupMembers:
        group && group.members
          ? group.members.map((m) => {
              return {
                key: m.id,
                label: m.displayName,
              };
            })
          : [],
      groupManager:
        group && group.manager
          ? {
              key: group.manager.id,
              label:
                group.manager.displayName === "profile removed"
                  ? t("LblSelect")
                  : group.manager.displayName,
            }
          : {
              key: GUID_EMPTY,
              label: t("LblSelect"),
              default: true,
            },
      nameError: null,
      updateGroup: false,
    };

    return newState;
  };

  onGroupChange = (e) => {
    this.setState({
      groupName: e.target.value,
    });
  };

  onSearchChange = (value) => {
    this.setState({
      searchValue: value,
    });
  };

  onHeadSelectorSelect = (options) => {
    if (!options || !options.length) return;

    const option = options[0];
    this.setState({
      groupManager: {
        key: option.key,
        label: option.label,
      },
      isHeadSelectorOpen: !this.state.isHeadSelectorOpen,
    });
  };

  onHeadSelectorClick = () => {
    this.setState({
      isHeadSelectorOpen: !this.state.isHeadSelectorOpen,
    });
  };

  onUsersSelectorSelect = (selectedOptions) => {
    //console.log("onSelect", selectedOptions);
    //this.onUsersSelectorClick();
    this.setState({
      groupMembers: selectedOptions.map((option) => {
        return {
          key: option.key,
          label: option.label,
        };
      }),
      isUsersSelectorOpen: !this.state.isUsersSelectorOpen,
    });
  };

  onUsersSelectorClick = () => {
    this.setState({
      isUsersSelectorOpen: !this.state.isUsersSelectorOpen,
    });
  };

  save = (group) => {
    const { createGroup, updateGroup } = this.props;
    if (group.id) this.setState({ updateGroup: true });
    return group.id
      ? updateGroup(group.id, group.name, group.managerKey, group.members)
      : createGroup(group.name, group.managerKey, group.members);
  };

  onSave = () => {
    const {
      group,
      t,
      groupCaption,
      history,
      settings,
      selectGroup,
    } = this.props;
    const { groupName, groupManager, groupMembers } = this.state;

    if (!groupName || !groupName.trim().length) {
      this.setState({ nameError: t("EmptyFieldError") });
      return false;
    }

    this.setState({ inLoading: true });

    const newGroup = {
      name: groupName,
      managerKey: groupManager.key,
      members: groupMembers.map((u) => u.key),
    };

    if (group && group.id) newGroup.id = group.id;
    this.save(newGroup)
      .then((group) => {
        toastr.success(
          t("SuccessSaveGroup", { groupCaption, groupName: group.name })
        );
      })
      .then(() => {
        if (this.state.updateGroup) selectGroup(group.id);
        else history.push(`${settings.homepage}/`);
      })
      .catch((error) => {
        toastr.error(error);
        this.setState({ inLoading: false });
      });
  };

  onCancel = () => {
    const { resetGroup, filter, setFilter } = this.props;

    resetGroup();
    setFilter(filter);
  };

  onSelectedItemClose = (member) => {
    this.setState({
      groupMembers: this.state.groupMembers.filter((g) => g.key !== member.key),
    });
  };

  onCancelSelector = (e) => {
    if (
      (this.state.isHeadSelectorOpen &&
        (e.target.id === "head-selector_button" ||
          e.target.closest("#head-selector_button"))) ||
      (this.state.isUsersSelectorOpen &&
        (e.target.id === "users-selector_button" ||
          e.target.closest("#users-selector_button")))
    ) {
      // Skip double set of isOpen property
      return;
    }

    this.setState({
      isHeadSelectorOpen: false,
      isUsersSelectorOpen: false,
    });
  };

  onKeyPress = (event) => {
    if (event.key === "Enter") {
      this.onSave();
    }
  };

  onFocusName = () => {
    if (this.state.nameError) this.setState({ nameError: null });
  };

  render() {
    const { t, groupHeadCaption, groupsCaption, me } = this.props;
    const {
      groupName,
      groupMembers,
      isHeadSelectorOpen,
      isUsersSelectorOpen,
      inLoading,
      error,
      searchValue,
      groupManager,
      buttonLabel,
      nameError,
    } = this.state;

    return (
      <MainContainer>
        <FieldContainer
          className="group-name_container"
          isRequired={true}
          hasError={!!nameError}
          errorMessage={nameError}
          isVertical={true}
          labelText={t("Name")}
        >
          <TextInput
            id="group-name"
            name="group-name"
            scale={true}
            isAutoFocussed={true}
            isBold={true}
            tabIndex={1}
            value={groupName}
            hasError={!!nameError}
            onChange={this.onGroupChange}
            isDisabled={inLoading}
            onKeyUp={this.onKeyPress}
            onFocus={this.onFocusName}
          />
        </FieldContainer>
        <FieldContainer
          className="head_container"
          isRequired={false}
          hasError={false}
          isVertical={true}
          labelText={groupHeadCaption}
        >
          <ComboBox
            id="head-selector_button"
            tabIndex={2}
            options={[]}
            opened={isHeadSelectorOpen}
            selectedOption={groupManager}
            scaled={true}
            isDisabled={inLoading}
            size="content"
            toggleAction={this.onHeadSelectorClick}
            displayType="toggle"
          >
            <Icons.CatalogGuestIcon size="medium" />
          </ComboBox>
          <PeopleSelector
            isOpen={isHeadSelectorOpen}
            onSelect={this.onHeadSelectorSelect}
            onCancel={this.onCancelSelector}
            groupsCaption={groupsCaption}
            defaultOption={me}
            defaultOptionLabel={t("MeLabel")}
          />
        </FieldContainer>
        <FieldContainer
          className="members_container"
          isRequired={false}
          hasError={false}
          isVertical={true}
          labelText={t("Members")}
        >
          <ComboBox
            id="users-selector_button"
            tabIndex={3}
            options={[]}
            opened={isUsersSelectorOpen}
            isDisabled={inLoading}
            selectedOption={{
              key: 0,
              label: t("AddMembers"),
              default: true,
            }}
            scaled={true}
            size="content"
            toggleAction={this.onUsersSelectorClick}
            displayType="toggle"
          >
            <Icons.CatalogGuestIcon size="medium" />
          </ComboBox>
          <PeopleSelector
            isOpen={isUsersSelectorOpen}
            isMultiSelect={true}
            onSelect={this.onUsersSelectorSelect}
            onCancel={this.onCancelSelector}
            searchPlaceHolderLabel={t("SearchAddedMembers")}
            groupsCaption={groupsCaption}
            defaultOption={me}
            defaultOptionLabel={t("MeLabel")}
            selectedOptions={groupMembers}
          />
        </FieldContainer>
        {groupMembers && groupMembers.length > 0 && (
          <>
            <div className="search_container">
              <SearchInput
                id="member-search"
                isDisabled={inLoading}
                scale={true}
                placeholder={t("SearchAddedMembers")}
                value={searchValue}
                onChange={this.onSearchChange}
              />
            </div>
            <div className="selected-members_container">
              {groupMembers.map((member) => (
                <SelectedItem
                  key={member.key}
                  text={member.label}
                  onClose={this.onSelectedItemClose.bind(this, member)}
                  isInline={false}
                  className="selected-item"
                  isDisabled={inLoading}
                />
              ))}
            </div>
          </>
        )}
        {error && (
          <div>
            <strong>{error}</strong>
          </div>
        )}
        <div className="buttons_container">
          <Button
            label={buttonLabel}
            primary
            type="submit"
            isLoading={inLoading}
            size="big"
            tabIndex={4}
            onClick={this.onSave}
          />
          <Button
            label={t("CancelButton")}
            className="cancel-button"
            size="big"
            isDisabled={inLoading}
            onClick={this.onCancel}
            tabIndex={5}
          />
        </div>
      </MainContainer>
    );
  }
}

SectionBodyContent.propTypes = {
  group: PropTypes.object,
};

SectionBodyContent.defaultProps = {
  group: null,
};

const convertUsers = (users) => {
  return users
    ? users.map((u) => {
        return {
          key: u.id,
          groups: u.groups || [],
          label: u.displayName,
        };
      })
    : [];
};

const convertGroups = (groups) => {
  return groups
    ? groups.map((g) => {
        return {
          key: g.id,
          label: g.name,
          total: 0,
        };
      })
    : [];
};

function mapStateToProps(state) {
  const currentModuleName = getCurrentProductName(state);
  const settings = getSettings(state);
  const { groupHeadCaption, groupsCaption, groupCaption } = settings;
  return {
    settings,
    group: state.group.targetGroup,
    groups: convertGroups(state.people.groups),
    users: convertUsers(state.people.selector.users), //TODO: replace to api requests with search
<<<<<<< HEAD
    groupHeadCaption: state.auth.settings.customNames.groupHeadCaption,
    groupsCaption: state.auth.settings.customNames.groupsCaption,
    groupCaption: state.auth.settings.customNames.groupCaption,
    me: state.auth.user,
    currentModuleName: (currentModule && currentModule.title) || "",
    filter: state.people.filter,
=======
    groupHeadCaption,
    groupsCaption,
    groupCaption,
    me: getCurrentUser(state),
    currentModuleName,
>>>>>>> 84bb49c0
  };
}

export default connect(mapStateToProps, {
  resetGroup,
  createGroup,
  updateGroup,
  selectGroup,
<<<<<<< HEAD
  setFilter,
=======
>>>>>>> 84bb49c0
})(withRouter(withTranslation()(SectionBodyContent)));<|MERGE_RESOLUTION|>--- conflicted
+++ resolved
@@ -485,20 +485,12 @@
     group: state.group.targetGroup,
     groups: convertGroups(state.people.groups),
     users: convertUsers(state.people.selector.users), //TODO: replace to api requests with search
-<<<<<<< HEAD
-    groupHeadCaption: state.auth.settings.customNames.groupHeadCaption,
-    groupsCaption: state.auth.settings.customNames.groupsCaption,
-    groupCaption: state.auth.settings.customNames.groupCaption,
-    me: state.auth.user,
-    currentModuleName: (currentModule && currentModule.title) || "",
-    filter: state.people.filter,
-=======
     groupHeadCaption,
     groupsCaption,
     groupCaption,
     me: getCurrentUser(state),
     currentModuleName,
->>>>>>> 84bb49c0
+    filter: state.people.filter,
   };
 }
 
@@ -507,8 +499,5 @@
   createGroup,
   updateGroup,
   selectGroup,
-<<<<<<< HEAD
   setFilter,
-=======
->>>>>>> 84bb49c0
 })(withRouter(withTranslation()(SectionBodyContent)));