<<<<<<< HEAD
import { withTranslation } from "react-i18next";
import { inject, observer } from "mobx-react";
import { ReactSVG } from "react-svg";

import Box from "@docspace/components/box";
import Text from "@docspace/components/text";
import Link from "@docspace/components/link";
import { StyledWrapper } from "./StyledDataImport";

import WorkspaceGoogleSvgUrl from "PUBLIC_DIR/images/workspace.google.react.svg?url";
import WorkspaceNextcloudSvgUrl from "PUBLIC_DIR/images/workspace.nextcloud.react.svg?url";
import WorkspaceOnlyofficeeSvgUrl from "PUBLIC_DIR/images/workspace.onlyoffice.react.svg?url";

const services = [
  {
    id: 1,
    title: "google",
    logo: WorkspaceGoogleSvgUrl,
  },
  {
    id: 2,
    title: "nextcloud",
    logo: WorkspaceNextcloudSvgUrl,
  },
  {
    id: 3,
    title: "onlyoffice",
    logo: WorkspaceOnlyofficeeSvgUrl,
  },
];

const DataImport = (props) => {
  const { t } = props;
  return (
    <StyledWrapper>
      <Text className="data-import-description">
        {t("Settings:DataImportDescription")}
      </Text>
      <Text className="start-migration-text">
        {t("Settings:UploadBackupData")}
      </Text>

      <div className="service-list">
        {services.map((service) => (
          <Box className="service-wrapper" key={service.id}>
            <ReactSVG src={service.logo} />
            <Link
              type="page"
              fontWeight="600"
              color="#4781D1"
              isTextOverflow
              onClick={() => console.log("clicked")}
            >
              {t("Settings:Import")}
            </Link>
          </Box>
        ))}
      </div>
    </StyledWrapper>
=======
import React from "react";
import Text from "@docspace/components/text";

import styled from "styled-components";

import { IntegrationButton } from "./components/integration-button";

import GoogleWorkspaceSvg from "PUBLIC_DIR/images/googleworkspace.react.svg?url";
import NextcloudSvg from "PUBLIC_DIR/images/nextcloud.logo.react.svg?url";
import OnlyOfficeWorkspaceSvg from "PUBLIC_DIR/images/logo/workspace.svg?url";

const DescriptionWrapper = styled.div`
  max-width: 675px;
  margin-bottom: 21px;
  margin-top: 3px;
`;
const WorkspacesWrapper = styled.div`
  max-width: 700px;
  margin-top: 21px;
  gap: 20px;
  display: flex;
  flex-wrap: wrap;
`;

const DataImport = () => {
  return (
    <div>
      <DescriptionWrapper>
        <Text color="#657077" lineHeight="20px">
          Import data from a third party service to ONLYOFFICE DocSpace. Data import allows
          transferring data such as all users, their personal and shared documents.
        </Text>
      </DescriptionWrapper>
      <Text fontWeight={600}>
        Upload a backup copy from a desired service below to start migration.
      </Text>

      <WorkspacesWrapper>
        <IntegrationButton icon={GoogleWorkspaceSvg} />
        <IntegrationButton icon={NextcloudSvg} />
        <IntegrationButton icon={OnlyOfficeWorkspaceSvg} />
      </WorkspacesWrapper>
    </div>
>>>>>>> 0b561e90
  );
};

export default inject(({ setup }) => {
  const { initSettings } = setup;
  return {
    initSettings,
  };
})(withTranslation(["Settings"])(observer(DataImport)));<|MERGE_RESOLUTION|>--- conflicted
+++ resolved
@@ -1,64 +1,3 @@
-<<<<<<< HEAD
-import { withTranslation } from "react-i18next";
-import { inject, observer } from "mobx-react";
-import { ReactSVG } from "react-svg";
-
-import Box from "@docspace/components/box";
-import Text from "@docspace/components/text";
-import Link from "@docspace/components/link";
-import { StyledWrapper } from "./StyledDataImport";
-
-import WorkspaceGoogleSvgUrl from "PUBLIC_DIR/images/workspace.google.react.svg?url";
-import WorkspaceNextcloudSvgUrl from "PUBLIC_DIR/images/workspace.nextcloud.react.svg?url";
-import WorkspaceOnlyofficeeSvgUrl from "PUBLIC_DIR/images/workspace.onlyoffice.react.svg?url";
-
-const services = [
-  {
-    id: 1,
-    title: "google",
-    logo: WorkspaceGoogleSvgUrl,
-  },
-  {
-    id: 2,
-    title: "nextcloud",
-    logo: WorkspaceNextcloudSvgUrl,
-  },
-  {
-    id: 3,
-    title: "onlyoffice",
-    logo: WorkspaceOnlyofficeeSvgUrl,
-  },
-];
-
-const DataImport = (props) => {
-  const { t } = props;
-  return (
-    <StyledWrapper>
-      <Text className="data-import-description">
-        {t("Settings:DataImportDescription")}
-      </Text>
-      <Text className="start-migration-text">
-        {t("Settings:UploadBackupData")}
-      </Text>
-
-      <div className="service-list">
-        {services.map((service) => (
-          <Box className="service-wrapper" key={service.id}>
-            <ReactSVG src={service.logo} />
-            <Link
-              type="page"
-              fontWeight="600"
-              color="#4781D1"
-              isTextOverflow
-              onClick={() => console.log("clicked")}
-            >
-              {t("Settings:Import")}
-            </Link>
-          </Box>
-        ))}
-      </div>
-    </StyledWrapper>
-=======
 import React from "react";
 import Text from "@docspace/components/text";
 
@@ -102,7 +41,6 @@
         <IntegrationButton icon={OnlyOfficeWorkspaceSvg} />
       </WorkspacesWrapper>
     </div>
->>>>>>> 0b561e90
   );
 };
 
