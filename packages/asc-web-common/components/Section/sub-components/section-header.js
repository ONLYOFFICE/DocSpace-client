import React from "react";
import styled, { css } from "styled-components";
import classnames from "classnames";
import PropTypes from "prop-types";
import { LayoutContextConsumer } from "studio/Layout/context";
import { isMobile, isMobileOnly } from "react-device-detect";
import { tablet, desktop, mobile } from "@appserver/components/utils/device";
import NoUserSelect from "@appserver/components/utils/commonStyles";
import { getBannerAttribute } from "@appserver/components/utils/banner";

import Base from "@appserver/components/themes/base";

const StyledSectionHeader = styled.div`
  position: relative;
  height: 53px;
  margin-right: 20px;
  ${NoUserSelect}

  @media ${tablet} {
    height: 61px;
    margin-right: 0px !important;
  }

  ${isMobile &&
  css`
<<<<<<< HEAD
    margin-right: 0px !important;
  `}

  ${isMobile &&
  css`
    min-height: ${(props) =>
      props.maintenanceExist ? "61px" : "61px"} !important;
    width: ${(props) => !props.isLoaded && "100%"};
    margin-top: 62px;
    @media (max-width: 1180px) {
      margin-top: ${(props) => props.marginTop};
    }
=======
    height: 61px !important;
    margin-right: 0px !important;
  `}

  @media ${mobile} {
    width: auto;
    height: 53px;
    margin-top: 0px;
    margin-right: 0px;
  }

  ${isMobileOnly &&
  css`
    width: auto;
    height: 53px !important;
    margin-top: 48px !important;
    margin-right: 0px !important;
>>>>>>> 00e9176d
  `}

  .section-header {
    height: 53px;
    ${isMobile &&
    css`
      max-width: calc(100vw - 32px);
      width: 100%;
    `}
    ${isMobile &&
    css`
      position: fixed;
      top: ${(props) => props.top};
      width: ${(props) =>
        props.isArticlePinned ? `calc(100% - 272px)` : "100%"};
      background-color: ${(props) =>
        props.theme.section.header.backgroundColor};
      z-index: 149;
      padding-right: 16px;
    `}
  }

  ${isMobile &&
  css`
    .section-header,
    .section-header--hidden {
      &,
      .group-button-menu-container > div:first-child {
        transition: top 0.3s cubic-bezier(0, 0, 0.8, 1);
        -moz-transition: top 0.3s cubic-bezier(0, 0, 0.8, 1);
        -ms-transition: top 0.3s cubic-bezier(0, 0, 0.8, 1);
        -webkit-transition: top 0.3s cubic-bezier(0, 0, 0.8, 1);
        -o-transition: top 0.3s cubic-bezier(0, 0, 0.8, 1);
      }
      .group-button-menu-container {
        padding-bottom: 0;
        > div:first-child {
          top: ${(props) => (!props.isSectionHeaderVisible ? "56px" : "0px")};
          @media ${desktop} {
            ${isMobile &&
            css`
              position: absolute;
            `}
          }
        }
      }
    }
  `}
  .section-header--hidden {
    ${isMobile &&
    css`
      top: -61px;
    `}
  }
`;

StyledSectionHeader.defaultProps = { theme: Base };

const SectionHeader = (props) => {
  const {
    isArticlePinned,
    isHeaderVisible,
    viewAs,
    maintenanceExist,
    snackbarExist,
    ...rest
  } = props;

  let top = "48px";
  let marginTop = "46px";

  const mainBar = document.getElementById("main-bar");

  if (maintenanceExist) {
    const { sectionHeaderTop, sectionHeaderMarginTop } = getBannerAttribute();

<<<<<<< HEAD
    top = sectionHeaderTop;
    marginTop = sectionHeaderMarginTop;
=======
  render() {
    // console.log("PageLayout SectionHeader render");
    // eslint-disable-next-line react/prop-types

    const { isHeaderVisible, viewAs, ...rest } = this.props;

    return (
      <div className={rest.className}>
        <LayoutContextConsumer>
          {(value) => (
            <StyledSectionHeader
              isSectionHeaderVisible={value.isVisible}
              viewAs={viewAs}
            >
              <div
                className={classnames("section-header hidingHeader", {
                  "section-header--hidden":
                    value.isVisible === undefined ? false : !value.isVisible,
                })}
                {...rest}
              />
            </StyledSectionHeader>
          )}
        </LayoutContextConsumer>
      </div>
    );
>>>>>>> 00e9176d
  }

  return (
    <LayoutContextConsumer>
      {(value) => (
        <StyledSectionHeader
          isArticlePinned={isArticlePinned}
          isSectionHeaderVisible={value.isVisible}
          viewAs={viewAs}
          maintenanceExist={maintenanceExist && mainBar}
          top={top}
          marginTop={marginTop}
        >
          <div
            className={classnames("section-header hidingHeader", {
              "section-header--hidden":
                value.isVisible === undefined ? false : !value.isVisible,
            })}
            {...rest}
          />
        </StyledSectionHeader>
      )}
    </LayoutContextConsumer>
  );
};

SectionHeader.displayName = "SectionHeader";

SectionHeader.propTypes = {
  isArticlePinned: PropTypes.bool,
  isHeaderVisible: PropTypes.bool,
};
export default SectionHeader;<|MERGE_RESOLUTION|>--- conflicted
+++ resolved
@@ -23,7 +23,6 @@
 
   ${isMobile &&
   css`
-<<<<<<< HEAD
     margin-right: 0px !important;
   `}
 
@@ -36,25 +35,6 @@
     @media (max-width: 1180px) {
       margin-top: ${(props) => props.marginTop};
     }
-=======
-    height: 61px !important;
-    margin-right: 0px !important;
-  `}
-
-  @media ${mobile} {
-    width: auto;
-    height: 53px;
-    margin-top: 0px;
-    margin-right: 0px;
-  }
-
-  ${isMobileOnly &&
-  css`
-    width: auto;
-    height: 53px !important;
-    margin-top: 48px !important;
-    margin-right: 0px !important;
->>>>>>> 00e9176d
   `}
 
   .section-header {
@@ -131,60 +111,33 @@
   if (maintenanceExist) {
     const { sectionHeaderTop, sectionHeaderMarginTop } = getBannerAttribute();
 
-<<<<<<< HEAD
     top = sectionHeaderTop;
     marginTop = sectionHeaderMarginTop;
-=======
-  render() {
-    // console.log("PageLayout SectionHeader render");
-    // eslint-disable-next-line react/prop-types
-
-    const { isHeaderVisible, viewAs, ...rest } = this.props;
-
-    return (
-      <div className={rest.className}>
-        <LayoutContextConsumer>
-          {(value) => (
-            <StyledSectionHeader
-              isSectionHeaderVisible={value.isVisible}
-              viewAs={viewAs}
-            >
-              <div
-                className={classnames("section-header hidingHeader", {
-                  "section-header--hidden":
-                    value.isVisible === undefined ? false : !value.isVisible,
-                })}
-                {...rest}
-              />
-            </StyledSectionHeader>
-          )}
-        </LayoutContextConsumer>
-      </div>
-    );
->>>>>>> 00e9176d
   }
 
   return (
-    <LayoutContextConsumer>
-      {(value) => (
-        <StyledSectionHeader
-          isArticlePinned={isArticlePinned}
-          isSectionHeaderVisible={value.isVisible}
-          viewAs={viewAs}
-          maintenanceExist={maintenanceExist && mainBar}
-          top={top}
-          marginTop={marginTop}
-        >
-          <div
-            className={classnames("section-header hidingHeader", {
-              "section-header--hidden":
-                value.isVisible === undefined ? false : !value.isVisible,
-            })}
-            {...rest}
-          />
-        </StyledSectionHeader>
-      )}
-    </LayoutContextConsumer>
+    <div className={rest.className}>
+      <LayoutContextConsumer>
+        {(value) => (
+          <StyledSectionHeader
+            isArticlePinned={isArticlePinned}
+            isSectionHeaderVisible={value.isVisible}
+            viewAs={viewAs}
+            maintenanceExist={maintenanceExist && mainBar}
+            top={top}
+            marginTop={marginTop}
+          >
+            <div
+              className={classnames("section-header hidingHeader", {
+                "section-header--hidden":
+                  value.isVisible === undefined ? false : !value.isVisible,
+              })}
+              {...rest}
+            />
+          </StyledSectionHeader>
+        )}
+      </LayoutContextConsumer>
+    </div>
   );
 };
 
