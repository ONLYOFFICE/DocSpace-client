{
  "ChooseFromList": "Elegir de la lista",
<<<<<<< HEAD
  "ConnectingAccount": "Conectando cuenta",
=======
  "DeleteFromTrash": "Los elementos seleccionados se han eliminado correctamente de la papelera",
>>>>>>> ab5da91a
  "FileLocked": "Archivo bloqueado",
  "FileProtected": "El archivo está protegido con contraseña",
  "FileUnlocked": "Archivo desbloqueado",
  "FolderTitleBoxNet": "Directorio Box",
  "FolderTitleDocuSign": "Cuenta DocuSign",
  "FolderTitleDropBox": "Directorio Dropbox",
  "FolderTitleGoogle": "Directorio Google",
  "FolderTitlekDrive": "Directorio kDrive",
  "FolderTitleSharePoint": "Directorio SharePoint",
  "FolderTitleSkyDrive": "Directorio OneDrive",
  "FolderTitleWebDav": "Directorio WebDAV",
  "FolderTitleYandex": "Directorio Yandex",
  "GuestReleaseTipLink": "Más información sobre los tipos de usuario",
  "LinkHasExpiredAndHasBeenDisabled": "El enlace ha expirado y se ha desactivado",
  "LinkValidTime": "Este enlace solo es válido durante {{days_count}} días.",
  "NewForm": "Formulario PDF",
  "OwnerChange": "Cambiar propietario",
  "RoleGuestDescriprion": "Los invitados pueden acceder a las salas a las que se les ha invitado, así como crear y editar documentos si se les han asignado los roles adecuados en la sala.",
  "SearchByHeadOfGroup": "Buscar por Jefe de grupo",
  "SearchByOwner": "Búsqueda por propietarios",
  "SubNewForm": "Da zero",
  "SubNewFormFile": "Desde archivo de texto",
  "ThirdPartyInfo": "Cambiar la información de terceros",
  "ThirdPartyTitle": "Servicios de terceros",
  "TitleShowActions": "Mostrar acciones con archivo",
  "TitleShowFolderActions": "Mostrar las acciones con la carpeta"
}<|MERGE_RESOLUTION|>--- conflicted
+++ resolved
@@ -1,10 +1,6 @@
 {
   "ChooseFromList": "Elegir de la lista",
-<<<<<<< HEAD
   "ConnectingAccount": "Conectando cuenta",
-=======
-  "DeleteFromTrash": "Los elementos seleccionados se han eliminado correctamente de la papelera",
->>>>>>> ab5da91a
   "FileLocked": "Archivo bloqueado",
   "FileProtected": "El archivo está protegido con contraseña",
   "FileUnlocked": "Archivo desbloqueado",
