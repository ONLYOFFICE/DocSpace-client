import React, { useEffect } from "react";
import { withTranslation } from "react-i18next";
import styled from "styled-components";
import { inject, observer } from "mobx-react";

import { useIsSmallWindow } from "@docspace/common/utils/useIsSmallWindow";

import { setDocumentTitle } from "SRC_DIR/helpers/utils";
import AdditionalResources from "./Branding/additionalResources";
import CompanyInfoSettings from "./Branding/companyInfoSettings";
import LoaderBrandingDescription from "./sub-components/loaderBrandingDescription";
import Whitelabel from "./Branding/whitelabel";

<<<<<<< HEAD
import BreakpointWarning from "SRC_DIR/components/BreakpointWarning/index";

import withLoading from "SRC_DIR/HOCs/withLoading";
=======
import MobileView from "./Branding/MobileView";
>>>>>>> b4a6f6c1

import { UnavailableStyles } from "../../utils/commonSettingsStyles";
import { resetSessionStorage } from "../../utils";
import { useIsMobileView } from "../../utils/useIsMobileView";

const StyledComponent = styled.div`
  max-width: 700px;
  width: 100%;
  font-weight: 400;
  font-size: 13px;

  .header {
    font-weight: 700;
    font-size: 16px;
    line-height: 22px;
    padding-bottom: 9px;
  }

  .description {
    padding-bottom: 16px;
  }

  .settings-block {
    max-width: 433px;
  }

  .section-description {
    color: ${(props) =>
      props.theme.client.settings.common.brandingDescriptionColor};
    line-height: 20px;
    padding-bottom: 20px;
  }

  hr {
    margin: 24px 0;
    border: none;
    border-top: ${(props) => props.theme.client.settings.separatorBorder};
  }

  ${(props) => !props.isSettingPaid && UnavailableStyles}
`;

const Branding = ({
  t,
  isLoadedCompanyInfoSettingsData,
  isSettingPaid,
  standalone,
  initSettings,
}) => {
<<<<<<< HEAD
  const isSmallWindow = useIsSmallWindow(795);

  const init = async () => {
    await initSettings();
  };
=======
  const isMobileView = useIsMobileView();
>>>>>>> b4a6f6c1

  useEffect(() => {
    setDocumentTitle(t("Branding"));
  }, []);

  useEffect(() => {
    init();
    return () => {
      if (!window.location.pathname.includes("customization")) {
        resetSessionStorage();
      }
    };
  }, []);

<<<<<<< HEAD
  if (isSmallWindow)
    return (
      <BreakpointWarning sectionName={t("Settings:Branding")} isSmallWindow />
    );

  if (isMobile)
    return <BreakpointWarning sectionName={t("Settings:Branding")} />;
=======
  if (isMobileView) return <MobileView />;
>>>>>>> b4a6f6c1

  return (
    <StyledComponent isSettingPaid={isSettingPaid}>
      <Whitelabel />
      {standalone && (
        <>
          <hr />
          {isLoadedCompanyInfoSettingsData ? (
            <div className="section-description settings_unavailable">
              {t("Settings:BrandingSectionDescription")}
            </div>
          ) : (
            <LoaderBrandingDescription />
          )}
          <CompanyInfoSettings />
          <AdditionalResources />
        </>
      )}
    </StyledComponent>
  );
};

export default inject(({ auth, setup, common }) => {
  const { currentQuotaStore, settingsStore } = auth;
  const { isBrandingAndCustomizationAvailable } = currentQuotaStore;
  const { isLoadedCompanyInfoSettingsData, initSettings } = common;
  const { standalone } = settingsStore;

  return {
    isLoadedCompanyInfoSettingsData,
    isSettingPaid: isBrandingAndCustomizationAvailable,
    standalone,
    initSettings,
  };
})(withLoading(withTranslation(["Settings", "Common"])(observer(Branding))));<|MERGE_RESOLUTION|>--- conflicted
+++ resolved
@@ -1,23 +1,18 @@
 import React, { useEffect } from "react";
 import { withTranslation } from "react-i18next";
-import styled from "styled-components";
+
 import { inject, observer } from "mobx-react";
 
-import { useIsSmallWindow } from "@docspace/common/utils/useIsSmallWindow";
+import withLoading from "SRC_DIR/HOCs/withLoading";
+import { setDocumentTitle } from "SRC_DIR/helpers/utils";
+import Whitelabel from "./Branding/whitelabel";
+import CompanyInfoSettings from "./Branding/companyInfoSettings";
+import styled from "styled-components";
+import AdditionalResources from "./Branding/additionalResources";
 
-import { setDocumentTitle } from "SRC_DIR/helpers/utils";
-import AdditionalResources from "./Branding/additionalResources";
-import CompanyInfoSettings from "./Branding/companyInfoSettings";
 import LoaderBrandingDescription from "./sub-components/loaderBrandingDescription";
-import Whitelabel from "./Branding/whitelabel";
 
-<<<<<<< HEAD
-import BreakpointWarning from "SRC_DIR/components/BreakpointWarning/index";
-
-import withLoading from "SRC_DIR/HOCs/withLoading";
-=======
 import MobileView from "./Branding/MobileView";
->>>>>>> b4a6f6c1
 
 import { UnavailableStyles } from "../../utils/commonSettingsStyles";
 import { resetSessionStorage } from "../../utils";
@@ -65,24 +60,14 @@
   isLoadedCompanyInfoSettingsData,
   isSettingPaid,
   standalone,
-  initSettings,
 }) => {
-<<<<<<< HEAD
-  const isSmallWindow = useIsSmallWindow(795);
-
-  const init = async () => {
-    await initSettings();
-  };
-=======
   const isMobileView = useIsMobileView();
->>>>>>> b4a6f6c1
 
   useEffect(() => {
     setDocumentTitle(t("Branding"));
   }, []);
 
   useEffect(() => {
-    init();
     return () => {
       if (!window.location.pathname.includes("customization")) {
         resetSessionStorage();
@@ -90,17 +75,7 @@
     };
   }, []);
 
-<<<<<<< HEAD
-  if (isSmallWindow)
-    return (
-      <BreakpointWarning sectionName={t("Settings:Branding")} isSmallWindow />
-    );
-
-  if (isMobile)
-    return <BreakpointWarning sectionName={t("Settings:Branding")} />;
-=======
   if (isMobileView) return <MobileView />;
->>>>>>> b4a6f6c1
 
   return (
     <StyledComponent isSettingPaid={isSettingPaid}>
@@ -126,13 +101,12 @@
 export default inject(({ auth, setup, common }) => {
   const { currentQuotaStore, settingsStore } = auth;
   const { isBrandingAndCustomizationAvailable } = currentQuotaStore;
-  const { isLoadedCompanyInfoSettingsData, initSettings } = common;
+  const { isLoadedCompanyInfoSettingsData } = common;
   const { standalone } = settingsStore;
 
   return {
     isLoadedCompanyInfoSettingsData,
     isSettingPaid: isBrandingAndCustomizationAvailable,
     standalone,
-    initSettings,
   };
 })(withLoading(withTranslation(["Settings", "Common"])(observer(Branding))));