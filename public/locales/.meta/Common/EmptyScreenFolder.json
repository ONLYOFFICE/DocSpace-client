--- conflicted
+++ resolved
@@ -3,11 +3,7 @@
   "content": "No docs here yet",
   "content_en_sha1_hash": "13f65c49b67384ae354aca724c941bd51b597bb5",
   "created_at": "2025-05-19T21:30:44.896Z",
-<<<<<<< HEAD
-  "updated_at": "2025-06-02T10:20:51.011Z",
-=======
   "updated_at": "2025-06-03T20:59:41.788Z",
->>>>>>> 398dda3c
   "comment": {
     "text": "This translation key displays a message indicating that there are no files or content available in an empty screen folder. It is used to inform users when they navigate to a folder without any contents, typically found on folders like \"EmptyFormFolder\" within the application's UI. The exact display of this message may vary depending on the context in which it appears.",
     "is_auto": true,
@@ -23,50 +19,30 @@
     {
       "file_path": "/packages/client/src/components/EmptyContainer/RootFolderContainer.js",
       "line_number": 100,
-<<<<<<< HEAD
-      "context": "const navigate = useNavigate();\n const location = useLocation();\n \n const personalDescription = t(\"EmptyFolderDecription\");\n const emptyScreenHeader = t(\"Common:EmptyScreenFolder\");\n const archiveHeader = t(\"ArchiveEmptyScreenHeader\");\n const noFilesHeader = t(\"NoFilesHereYet\");\n const trashDescription = t(\"TrashFunctionalityDescription\", {\n sectionName: t(\"Common:TrashSection\"),\n });",
-=======
       "context": "const navigate = useNavigate();\n const location = useLocation();\n \n const personalDescription = t(\"EmptyFolderDecription\");\n const emptyScreenHeader = t(\"Common:EmptyScreenFolder\");\n const archiveHeader = t(\"ArchiveEmptyScreenHeader\");\n const noFilesHeader = t(\"NoFilesHereYet\");\n const trashDescription = t(\"TrashEmptyDescription\");\n const favoritesDescription = t(\"FavoritesEmptyContainerDescription\");\n const recentDescription = t(\"RecentViaLinkEmptyContainerDescription\");",
->>>>>>> 398dda3c
-      "module": "/packages/client"
-    },
-    {
-      "file_path": "/packages/client/src/components/EmptyContainer/sub-components/EmptyViewContainer/EmptyViewContainer.utils.tsx",
-<<<<<<< HEAD
-      "line_number": 250,
-=======
-      "line_number": 246,
->>>>>>> 398dda3c
-      "context": "() => t(\"EmptyView:FormFolderDefaultUserTitle\"),\n )\n .with([FolderType.FormRoom, DefaultFolderType, P._], () =>\n t(\"EmptyView:FormFolderDefaultTitle\"),\n )\n .with([P._, DefaultFolderType, P._], () => t(\"Common:EmptyScreenFolder\"))\n .otherwise(() => \"\");\n };\n \n export const getRoomTitle = (\n t: TTranslation,",
-      "module": "/packages/client"
-    },
-    {
-      "file_path": "/packages/client/src/components/EmptyContainer/sub-components/EmptyViewContainer/EmptyViewContainer.utils.tsx",
-<<<<<<< HEAD
-      "line_number": 250,
-=======
-      "line_number": 246,
->>>>>>> 398dda3c
-      "context": "() => t(\"EmptyView:FormFolderDefaultUserTitle\"),\n )\n .with([FolderType.FormRoom, DefaultFolderType, P._], () =>\n t(\"EmptyView:FormFolderDefaultTitle\"),\n )\n .with([P._, DefaultFolderType, P._], () => t(\"Common:EmptyScreenFolder\"))\n .otherwise(() => \"\");\n };\n \n export const getRoomTitle = (\n t: TTranslation,",
-      "module": "/packages/client"
-    },
-    {
-      "file_path": "/packages/client/src/components/EmptyContainer/sub-components/EmptyViewContainer/EmptyViewContainer.utils.tsx",
-<<<<<<< HEAD
-      "line_number": 250,
-=======
-      "line_number": 246,
->>>>>>> 398dda3c
-      "context": "() => t(\"EmptyView:FormFolderDefaultUserTitle\"),\n )\n .with([FolderType.FormRoom, DefaultFolderType, P._], () =>\n t(\"EmptyView:FormFolderDefaultTitle\"),\n )\n .with([P._, DefaultFolderType, P._], () => t(\"Common:EmptyScreenFolder\"))\n .otherwise(() => \"\");\n };\n \n export const getRoomTitle = (\n t: TTranslation,",
-      "module": "/packages/client"
-    },
-    {
-      "file_path": "/packages/client/src/components/EmptyContainer/sub-components/EmptyViewContainer/EmptyViewContainer.utils.tsx",
-<<<<<<< HEAD
-      "line_number": 250,
-=======
-      "line_number": 246,
->>>>>>> 398dda3c
+      "module": "/packages/client"
+    },
+    {
+      "file_path": "/packages/client/src/components/EmptyContainer/sub-components/EmptyViewContainer/EmptyViewContainer.utils.tsx",
+      "line_number": 246,
+      "context": "() => t(\"EmptyView:FormFolderDefaultUserTitle\"),\n )\n .with([FolderType.FormRoom, DefaultFolderType, P._], () =>\n t(\"EmptyView:FormFolderDefaultTitle\"),\n )\n .with([P._, DefaultFolderType, P._], () => t(\"Common:EmptyScreenFolder\"))\n .otherwise(() => \"\");\n };\n \n export const getRoomTitle = (\n t: TTranslation,",
+      "module": "/packages/client"
+    },
+    {
+      "file_path": "/packages/client/src/components/EmptyContainer/sub-components/EmptyViewContainer/EmptyViewContainer.utils.tsx",
+      "line_number": 246,
+      "context": "() => t(\"EmptyView:FormFolderDefaultUserTitle\"),\n )\n .with([FolderType.FormRoom, DefaultFolderType, P._], () =>\n t(\"EmptyView:FormFolderDefaultTitle\"),\n )\n .with([P._, DefaultFolderType, P._], () => t(\"Common:EmptyScreenFolder\"))\n .otherwise(() => \"\");\n };\n \n export const getRoomTitle = (\n t: TTranslation,",
+      "module": "/packages/client"
+    },
+    {
+      "file_path": "/packages/client/src/components/EmptyContainer/sub-components/EmptyViewContainer/EmptyViewContainer.utils.tsx",
+      "line_number": 246,
+      "context": "() => t(\"EmptyView:FormFolderDefaultUserTitle\"),\n )\n .with([FolderType.FormRoom, DefaultFolderType, P._], () =>\n t(\"EmptyView:FormFolderDefaultTitle\"),\n )\n .with([P._, DefaultFolderType, P._], () => t(\"Common:EmptyScreenFolder\"))\n .otherwise(() => \"\");\n };\n \n export const getRoomTitle = (\n t: TTranslation,",
+      "module": "/packages/client"
+    },
+    {
+      "file_path": "/packages/client/src/components/EmptyContainer/sub-components/EmptyViewContainer/EmptyViewContainer.utils.tsx",
+      "line_number": 246,
       "context": "() => t(\"EmptyView:FormFolderDefaultUserTitle\"),\n )\n .with([FolderType.FormRoom, DefaultFolderType, P._], () =>\n t(\"EmptyView:FormFolderDefaultTitle\"),\n )\n .with([P._, DefaultFolderType, P._], () => t(\"Common:EmptyScreenFolder\"))\n .otherwise(() => \"\");\n };\n \n export const getRoomTitle = (\n t: TTranslation,",
       "module": "/packages/client"
     }
@@ -174,8 +150,8 @@
       "ai_spell_check_issues": [
         {
           "type": "incorrect_translation",
-          "description": "The translation \"Hier nog geen docs\" is understandable, but a more natural and idiomatic Dutch translation of \"No docs here yet\" would be something like \"Nog geen documenten hier\" or \"Geen documenten hier nog\". \"Docs\" is an English abbreviation and doesn't translate directly.",
-          "suggestion": "Nog geen documenten hier"
+          "description": "The translation \"Hier nog geen docs\" is a literal translation but doesn't quite capture the intended meaning of \"No docs here yet.\" It sounds slightly unnatural in Dutch. A more natural phrasing would be something like \"Nog geen documenten\" or \"Geen documenten voor nu\".",
+          "suggestion": "Nog geen documenten"
         }
       ],
       "approved_at": null
@@ -204,8 +180,8 @@
       "ai_spell_check_issues": [
         {
           "type": "incorrect_translation",
-          "description": "The translation 'Niciun document încă nu există aici' is overly literal and slightly awkward in Romanian. A more natural phrasing would be 'Nu există documente aici încă' or 'Nu există documente aici' (depending on the desired emphasis).",
-          "suggestion": "Nu există documente aici încă"
+          "description": "The translation 'Niciun document încă nu există aici' is overly literal and sounds unnatural in Romanian. A more natural translation would be 'Niciun document aici încă' or 'Nu există documente aici încă'.",
+          "suggestion": "Niciun document aici încă"
         }
       ],
       "approved_at": null
@@ -222,8 +198,8 @@
       "ai_spell_check_issues": [
         {
           "type": "incorrect_translation",
-          "description": "The translation 'මෙතැන ලේඛන නැත' while technically correct, is a bit stiff and doesn't convey the casual tone of 'No docs here yet'. A more natural translation would be something like 'මෙන්න මෙහි ලේඛන නොවී' or 'මේ chỗට ලේඛන නෑ'",
-          "suggestion": "Consider 'මෙන්න මෙහි ලේඛන නොවී' or 'මේ chỗට ලේඛන නෑ'"
+          "description": "The Sinhala translation 'මෙතැන ලේඛන නැත' translates literally to 'There are no documents here'. While understandable, it's slightly less natural than alternatives for an empty screen message. A more natural phrasing might focus on the absence of content rather than specifically mentioning 'documents'.",
+          "suggestion": "Consider 'මෙහි ඇතිcontent නැත' (mehi athi content nathe) which translates to 'There is no content here' or 'මෙතැනට content නැත' (methanata content nathe) - 'There is no content in this place'."
         }
       ],
       "approved_at": null
@@ -246,8 +222,8 @@
       "ai_spell_check_issues": [
         {
           "type": "incorrect_translation",
-          "description": "The translation 'Нема докумената овде још' is not the most natural or idiomatic way to say 'No docs here yet' in Serbian (Cyrillic). While technically correct, it sounds a bit awkward.",
-          "suggestion": "A more natural translation would be 'Овде још нема докумената' or 'Још нема докумената овде'."
+          "description": "The translation \"Нема докумената овде још\" is a literal translation and sounds unnatural in Serbian. A more natural and idiomatic translation would be \"Немa докумената овде\" or \"Овде нема докумената.\"",
+          "suggestion": "Немa докумената овде"
         }
       ],
       "approved_at": null
@@ -264,8 +240,8 @@
       "ai_spell_check_issues": [
         {
           "type": "incorrect_translation",
-          "description": "The translation 'Henüz burada döküman yok' is not the most natural or accurate translation of 'No docs here yet'. While technically correct, it sounds somewhat formal and less conversational. A more natural translation would be 'Şimdilik burada doküman yok' or 'Burada henüz doküman yok'.",
-          "suggestion": "Şimdilik burada doküman yok"
+          "description": "The translation 'Henüz burada döküman yok' is a literal translation but doesn't quite capture the natural flow of English 'No docs here yet.' A more natural Turkish equivalent would emphasize the lack of documents.",
+          "suggestion": "Henüz bir doküman bulunmuyor"
         }
       ],
       "approved_at": null
@@ -288,8 +264,8 @@
       "ai_spell_check_issues": [
         {
           "type": "incorrect_translation",
-          "description": "The translation '未找到任何文档' (wèi zhǎo dào rèn hé wén jiàn) is a literal translation of 'No docs here yet' but sounds overly formal and slightly awkward in this context. A more natural and user-friendly translation would be something like '暂无文档' (zàn wú wén jiàn) which means 'No documents yet' or 'Currently no documents'.",
-          "suggestion": "暂无文档"
+          "description": "The translation \"未找到任何文档\" while technically accurate, is a bit formal and literal for a user interface element like an empty screen message. It lacks the gentleness and user-friendliness of \"No docs here yet\". A better translation would convey a similar message in a more approachable tone.",
+          "suggestion": "Consider a translation like \"这里还没有文档\" (Here are no documents yet) or \"暂无文档\" (Currently no documents)"
         }
       ],
       "approved_at": null
