--- conflicted
+++ resolved
@@ -31,11 +31,8 @@
 import { PluginContextMenuItemType } from "SRC_DIR/helpers/plugins/constants";
 import { CategoryType } from "SRC_DIR/helpers/constants";
 import debounce from "lodash.debounce";
-<<<<<<< HEAD
 import DashboardStore from "./DashboardStore";
-=======
 import Queue from "queue-promise";
->>>>>>> 0c94da69
 
 const { FilesFilter, RoomsFilter } = api;
 const storageViewAs = localStorage.getItem("viewAs");
@@ -156,11 +153,8 @@
     thirdPartyStore,
     accessRightsStore,
     clientLoadingStore,
-<<<<<<< HEAD
-    dashboardStore
-=======
+    dashboardStore,
     publicRoomStore
->>>>>>> 0c94da69
   ) {
     const pathname = window.location.pathname.toLowerCase();
     this.isEditor = pathname.indexOf("doceditor") !== -1;
@@ -174,11 +168,8 @@
     this.thirdPartyStore = thirdPartyStore;
     this.accessRightsStore = accessRightsStore;
     this.clientLoadingStore = clientLoadingStore;
-<<<<<<< HEAD
     this.dashboardStore = dashboardStore;
-=======
     this.publicRoomStore = publicRoomStore;
->>>>>>> 0c94da69
 
     this.roomsController = new AbortController();
     this.filesController = new AbortController();
@@ -690,7 +681,6 @@
     }
   };
 
-<<<<<<< HEAD
   clearActiveOperations = (fileIds = [], folderIds = [], boardIds = []) => {
     if (this.selectedFolderStore.isDashboard) {
       fileIds &&
@@ -716,7 +706,7 @@
     this.setActiveFolders(newActiveFolders);
   };
 
-  addActiveItems = (files, folders, boards) => {
+  addActiveItems = (files, folders, destFolderId, boards) => {
     if (this.selectedFolderStore.isDashboard) {
       files &&
         Array.isArray(files) &&
@@ -724,9 +714,6 @@
       return;
     }
 
-=======
-  addActiveItems = (files, folders, destFolderId) => {
->>>>>>> 0c94da69
     if (folders && folders.length) {
       if (!this.activeFolders.length) {
         this.setActiveFolders(folders, destFolderId);
@@ -774,12 +761,6 @@
     this.activeFiles = arrayFormation;
   };
 
-<<<<<<< HEAD
-  setActiveBoards = (activeBoards) => {
-    this.activeBoards = activeBoards;
-  };
-
-=======
   setActiveFolders = (activeFolders, destFolderId) => {
     const arrayFormation = activeFolders.map((id) => ({
       id,
@@ -788,7 +769,11 @@
 
     this.activeFolders = arrayFormation;
   };
->>>>>>> 0c94da69
+
+  setActiveBoards = (activeBoards) => {
+    this.activeBoards = activeBoards;
+  };
+
   setViewAs = (viewAs) => {
     this.viewAs = viewAs;
     localStorage.setItem("viewAs", viewAs);
@@ -1071,13 +1056,9 @@
 
   getFilesChecked = (file, selected) => {
     if (!file.parentId) {
-<<<<<<< HEAD
-      if (this.activeFiles.includes(file.id)) return false;
+      if (this.activeFiles.find((elem) => elem.id === file.id)) return false;
     } else if (file.isDashboard) {
       if (this.activeBoards.includes(file.id)) return false;
-=======
-      if (this.activeFiles.find((elem) => elem.id === file.id)) return false;
->>>>>>> 0c94da69
     } else {
       if (this.activeFolders.find((elem) => elem.id === file.id)) return false;
     }
@@ -1189,24 +1170,13 @@
             this.filesList.find((f) => f.id == id && !f.isFolder)
           );
         }
-<<<<<<< HEAD
       } else if (fileType === "board") {
-        const isFound =
-          this.selection.findIndex((f) => f.id == id && f.isDashboard) === -1;
-
         if (this.activeBoards.findIndex((f) => f == id) === -1) {
-          isFound &&
-            newSelections.push(
-              this.filesList.find((f) => f.id == id && f.isDashboard)
-            );
+          newSelections.push(
+            this.filesList.find((f) => f.id == id && f.isDashboard)
+          );
         }
-      } else if (this.activeFolders.findIndex((f) => f == id) === -1) {
-        const isFound =
-          this.selection.findIndex((f) => f.id == id && f.isFolder) === -1;
-
-=======
       } else if (this.activeFolders.findIndex((f) => f.id == id) === -1) {
->>>>>>> 0c94da69
         const selectableFolder = this.filesList.find(
           (f) => f.id == id && f.isFolder
         );
@@ -1237,17 +1207,13 @@
             (f) => !(f.id == id && !f.isFolder)
           );
         }
-<<<<<<< HEAD
       } else if (fileType === "board") {
         if (this.activeBoards.findIndex((f) => f == id) === -1) {
           newSelections = newSelections.filter(
             (f) => !(f.id == id && f.isDashboard)
           );
         }
-      } else if (this.activeFolders.findIndex((f) => f == id) === -1) {
-=======
       } else if (this.activeFolders.findIndex((f) => f.id == id) === -1) {
->>>>>>> 0c94da69
         newSelections = newSelections.filter(
           (f) => !(f.id == id && f.isFolder)
         );
@@ -2660,11 +2626,7 @@
     this.scrollToTop();
   };
 
-<<<<<<< HEAD
-  removeFiles = (fileIds, folderIds, showToast, boardIds) => {
-=======
-  removeFiles = (fileIds, folderIds, showToast, destFolderId) => {
->>>>>>> 0c94da69
+  removeFiles = (fileIds, folderIds, showToast, destFolderId, boardIds) => {
     const newFilter = this.filter.clone();
     const deleteCount =
       (fileIds?.length ?? 0) +
