--- conflicted
+++ resolved
@@ -108,20 +108,7 @@
         {
             return new InvitationLinkData { Result = EmailValidationKeyProvider.ValidationResult.Invalid };
         }
-<<<<<<< HEAD
         
-        if (userId != default)
-        {
-            var account = await _authManager.GetAccountByIDAsync(tenant.Id, userId);
-
-            if (!await _permissionContext.CheckPermissionsAsync(account, new UserSecurityProvider(employeeType), Constants.Action_AddRemoveUser))
-            {
-                return linkData;
-            }
-        }
-=======
->>>>>>> 392a908c
-
         var validationResult = await _invitationLinkHelper.ValidateAsync(key, email, employeeType);
         linkData.Result = validationResult.Result;
         linkData.LinkType = validationResult.LinkType;
