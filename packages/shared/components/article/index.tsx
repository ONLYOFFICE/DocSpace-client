--- conflicted
+++ resolved
@@ -115,10 +115,7 @@
   downloaddesktopUrl,
   officeforandroidUrl,
   officeforiosUrl,
-<<<<<<< HEAD
-=======
   showBackButton,
->>>>>>> 398dda3c
 }: ArticleProps) => {
   const [articleHeaderContent, setArticleHeaderContent] =
     React.useState<null | React.JSX.Element>(null);
