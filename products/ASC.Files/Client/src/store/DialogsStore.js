--- conflicted
+++ resolved
@@ -23,11 +23,8 @@
   conflictResolveDialogVisible = false;
   convertDialogVisible = false;
   selectFileDialogVisible = false;
-<<<<<<< HEAD
+  convertPasswordDialogVisible = false;
   isFolderActions = false;
-=======
-  convertPasswordDialogVisible = false;
->>>>>>> dadf439c
 
   removeItem = null;
   connectItem = null;
