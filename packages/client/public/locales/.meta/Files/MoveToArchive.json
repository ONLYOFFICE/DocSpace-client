{
  "key_path": "MoveToArchive",
  "content": "Move to archive",
  "content_en_sha1_hash": "bc085e822ae67c9e26aba6df62730c436e6c09b2",
  "created_at": "2025-05-19T21:30:55.866Z",
<<<<<<< HEAD
  "updated_at": "2025-06-18T17:11:42.512Z",
=======
  "updated_at": "2025-06-26T19:00:18.284Z",
>>>>>>> 0de93b01
  "comment": {
    "text": "This translation key is used to display the text \"Move to archive\" in the application's UI. It appears as a label on an action button or menu option, likely within a file management interface, and is intended to be displayed when the user has selected the \"archive\" action.",
    "is_auto": true,
    "updated_at": "2025-05-20T09:39:30.824Z"
  },
  "usage": [
    {
      "file_path": "/packages/client/src/store/ContextOptionsStore.js",
      "line_number": 2172,
      "context": "disabled: false,\n },\n {\n id: \"option_archive-room\",\n key: \"archive-room\",\n label: t(\"MoveToArchive\"),\n icon: RoomArchiveSvgUrl,\n onClick: (e) => this.onClickArchive(e),\n disabled: false,\n \"data-action\": \"archive\",\n action: \"archive\",",
      "module": "/packages/client"
    },
    {
      "file_path": "/packages/client/src/store/ContextOptionsStore.js",
      "line_number": 2172,
      "context": "disabled: false,\n },\n {\n id: \"option_archive-room\",\n key: \"archive-room\",\n label: t(\"MoveToArchive\"),\n icon: RoomArchiveSvgUrl,\n onClick: (e) => this.onClickArchive(e),\n disabled: false,\n \"data-action\": \"archive\",\n action: \"archive\",",
      "module": "/packages/client"
    },
    {
      "file_path": "/packages/client/src/store/FilesActionsStore.js",
      "line_number": 2277,
      "context": "case \"archive\":\n if (!this.isAvailableOption(\"archive\")) return null;\n return {\n id: \"menu-archive\",\n key: \"archive\",\n label: t(\"MoveToArchive\"),\n iconUrl: RoomArchiveSvgUrl,\n onClick: () => this.archiveRooms(\"archive\"),\n disabled: false,\n };\n case \"unarchive\":",
      "module": "/packages/client"
    }
  ],
  "languages": {
    "en": {
      "ai_translated": false,
      "ai_model": null,
      "ai_spell_check_issues": [],
      "approved_at": null
    },
    "ar-SA": {
      "ai_translated": false,
      "ai_model": null,
      "ai_spell_check_issues": [],
      "approved_at": null
    },
    "az": {
      "ai_translated": false,
      "ai_model": null,
      "ai_spell_check_issues": [],
      "approved_at": null
    },
    "bg": {
      "ai_translated": false,
      "ai_model": null,
      "ai_spell_check_issues": [],
      "approved_at": null
    },
    "cs": {
      "ai_translated": false,
      "ai_model": null,
      "ai_spell_check_issues": [],
      "approved_at": null
    },
    "de": {
      "ai_translated": false,
      "ai_model": null,
      "ai_spell_check_issues": [],
      "approved_at": null
    },
    "el-GR": {
      "ai_translated": false,
      "ai_model": null,
      "ai_spell_check_issues": [],
      "approved_at": null
    },
    "es": {
      "ai_translated": false,
      "ai_model": null,
      "ai_spell_check_issues": [],
      "approved_at": null
    },
    "fi": {
      "ai_translated": false,
      "ai_model": null,
      "ai_spell_check_issues": [],
      "approved_at": null
    },
    "fr": {
      "ai_translated": false,
      "ai_model": null,
      "ai_spell_check_issues": [],
      "approved_at": null
    },
    "hy-AM": {
      "ai_translated": false,
      "ai_model": null,
      "ai_spell_check_issues": [],
      "approved_at": null
    },
    "it": {
      "ai_translated": false,
      "ai_model": null,
      "ai_spell_check_issues": [],
      "approved_at": null
    },
    "ja-JP": {
      "ai_translated": false,
      "ai_model": null,
      "ai_spell_check_issues": [],
      "approved_at": null
    },
    "ko-KR": {
      "ai_translated": false,
      "ai_model": null,
      "ai_spell_check_issues": [],
      "approved_at": null
    },
    "lo-LA": {
      "ai_translated": false,
      "ai_model": null,
      "ai_spell_check_issues": [],
      "approved_at": null
    },
    "lv": {
      "ai_translated": false,
      "ai_model": null,
      "ai_spell_check_issues": [],
      "approved_at": null
    },
    "nl": {
      "ai_translated": false,
      "ai_model": null,
      "ai_spell_check_issues": [],
      "approved_at": null
    },
    "pl": {
      "ai_translated": false,
      "ai_model": null,
      "ai_spell_check_issues": [],
      "approved_at": null
    },
    "pt": {
      "ai_translated": false,
      "ai_model": null,
      "ai_spell_check_issues": [],
      "approved_at": null
    },
    "pt-BR": {
      "ai_translated": false,
      "ai_model": null,
      "ai_spell_check_issues": [],
      "approved_at": null
    },
    "ro": {
      "ai_translated": false,
      "ai_model": null,
      "ai_spell_check_issues": [],
      "approved_at": null
    },
    "ru": {
      "ai_translated": false,
      "ai_model": null,
      "ai_spell_check_issues": [],
      "approved_at": null
    },
    "si": {
      "ai_translated": false,
      "ai_model": null,
      "ai_spell_check_issues": [
        {
          "type": "spelling",
          "description": "The word 'සංරක්‍ෂිතයට' is potentially misspelled. It should be 'ආArchives'.",
          "suggestion": "ආArchives"
        },
        {
          "type": "incorrect_translation",
          "description": "The translation does not accurately convey the meaning of 'Move to archive'. 'ආArchives' would be a more accurate translation for this context, especially considering 'archive' implies a specific storage location.",
          "suggestion": "ආArchives"
        }
      ],
      "approved_at": null
    },
    "sk": {
      "ai_translated": false,
      "ai_model": null,
      "ai_spell_check_issues": [],
      "approved_at": null
    },
    "sl": {
      "ai_translated": false,
      "ai_model": null,
      "ai_spell_check_issues": [],
      "approved_at": null
    },
    "sr-Cyrl-RS": {
      "ai_translated": false,
      "ai_model": null,
      "ai_spell_check_issues": [
        {
          "type": "incorrect_translation",
          "description": "The Serbian (Cyrillic) translation \"Помери у архиву\" translates to \"Move to the archive\", which is not exactly the intended meaning of \"Move to archive\". It lacks the sense of relocation to an archive.",
          "suggestion": "Премести у архиву"
        }
      ],
      "approved_at": null
    },
    "sr-Latn-RS": {
      "ai_translated": false,
      "ai_model": null,
      "ai_spell_check_issues": [
        {
          "type": "incorrect_translation",
          "description": "The Serbian translation \"Pomeri u arhivu\" is not a natural or accurate translation of \"Move to archive.\" It literally translates to \"Moves to archive,\" which implies an ongoing action rather than a command or instruction.",
          "suggestion": "Consider alternatives like \"Premesti u arhivu\" (Move into archive), \"Spremi u arhivu\" (Save to archive), or a more conversational phrasing depending on the intended user experience."
        }
      ],
      "approved_at": null
    },
    "tr": {
      "ai_translated": false,
      "ai_model": null,
      "ai_spell_check_issues": [
        {
          "type": "incorrect_translation",
          "description": "The translation 'Arşive taşı' while understandable, is a more literal and slightly less idiomatic translation of 'Move to archive'. A more natural Turkish phrasing might be 'Arşive kaydır' or 'Arşivlenmesi için taşı'.",
          "suggestion": "Consider 'Arşive kaydır' or 'Arşivlenmesi için taşı'."
        }
      ],
      "approved_at": null
    },
    "uk-UA": {
      "ai_translated": false,
      "ai_model": null,
      "ai_spell_check_issues": [],
      "approved_at": null
    },
    "vi": {
      "ai_translated": false,
      "ai_model": null,
      "ai_spell_check_issues": [
        {
          "type": "incorrect_translation",
          "description": "While \"Di chuyển đến sao lưu\" is understandable, a more accurate and common translation for \"Move to archive\" would be \"Chuyển đến lưu trữ\" or \"Di chuyển đến kho lưu trữ\". \"Sao lưu\" typically refers to a backup, not an archive.",
          "suggestion": "Chuyển đến lưu trữ"
        }
      ],
      "approved_at": null
    },
    "zh-CN": {
      "ai_translated": false,
      "ai_model": null,
      "ai_spell_check_issues": [],
      "approved_at": null
    }
  }
}<|MERGE_RESOLUTION|>--- conflicted
+++ resolved
@@ -3,11 +3,7 @@
   "content": "Move to archive",
   "content_en_sha1_hash": "bc085e822ae67c9e26aba6df62730c436e6c09b2",
   "created_at": "2025-05-19T21:30:55.866Z",
-<<<<<<< HEAD
-  "updated_at": "2025-06-18T17:11:42.512Z",
-=======
   "updated_at": "2025-06-26T19:00:18.284Z",
->>>>>>> 0de93b01
   "comment": {
     "text": "This translation key is used to display the text \"Move to archive\" in the application's UI. It appears as a label on an action button or menu option, likely within a file management interface, and is intended to be displayed when the user has selected the \"archive\" action.",
     "is_auto": true,
@@ -16,13 +12,13 @@
   "usage": [
     {
       "file_path": "/packages/client/src/store/ContextOptionsStore.js",
-      "line_number": 2172,
+      "line_number": 2169,
       "context": "disabled: false,\n },\n {\n id: \"option_archive-room\",\n key: \"archive-room\",\n label: t(\"MoveToArchive\"),\n icon: RoomArchiveSvgUrl,\n onClick: (e) => this.onClickArchive(e),\n disabled: false,\n \"data-action\": \"archive\",\n action: \"archive\",",
       "module": "/packages/client"
     },
     {
       "file_path": "/packages/client/src/store/ContextOptionsStore.js",
-      "line_number": 2172,
+      "line_number": 2169,
       "context": "disabled: false,\n },\n {\n id: \"option_archive-room\",\n key: \"archive-room\",\n label: t(\"MoveToArchive\"),\n icon: RoomArchiveSvgUrl,\n onClick: (e) => this.onClickArchive(e),\n disabled: false,\n \"data-action\": \"archive\",\n action: \"archive\",",
       "module": "/packages/client"
     },
@@ -157,7 +153,13 @@
     "ro": {
       "ai_translated": false,
       "ai_model": null,
-      "ai_spell_check_issues": [],
+      "ai_spell_check_issues": [
+        {
+          "type": "incorrect_translation",
+          "description": "The Romanian translation 'Mutare în arhivă' literally translates to 'Move to archive', but in Romanian, a more natural phrasing for this action would be 'Mutare la arhivă'. The preposition 'la' is more commonly used when referring to a destination location.",
+          "suggestion": "Mutare la arhivă"
+        }
+      ],
       "approved_at": null
     },
     "ru": {
@@ -171,14 +173,9 @@
       "ai_model": null,
       "ai_spell_check_issues": [
         {
-          "type": "spelling",
-          "description": "The word 'සංරක්‍ෂිතයට' is potentially misspelled. It should be 'ආArchives'.",
-          "suggestion": "ආArchives"
-        },
-        {
-          "type": "incorrect_translation",
-          "description": "The translation does not accurately convey the meaning of 'Move to archive'. 'ආArchives' would be a more accurate translation for this context, especially considering 'archive' implies a specific storage location.",
-          "suggestion": "ආArchives"
+          "type": "incorrect_translation",
+          "description": "The translation 'සංරක්‍ෂිතයට ගෙනයන්න' while understandable, isn't the most natural or idiomatic way to say 'Move to archive' in Sinhala.  'ගෙනයන්න' (geneyanna) implies carrying, which isn't the most accurate representation of moving files.",
+          "suggestion": "A better translation would be something like 'ආරක්‍ෂිතයට යවන්න' (arakshithaya yawan) or 'ආරක්‍ෂිතයට ගෙන යන්න' (arakshithaya gena yanna)."
         }
       ],
       "approved_at": null
@@ -201,8 +198,8 @@
       "ai_spell_check_issues": [
         {
           "type": "incorrect_translation",
-          "description": "The Serbian (Cyrillic) translation \"Помери у архиву\" translates to \"Move to the archive\", which is not exactly the intended meaning of \"Move to archive\". It lacks the sense of relocation to an archive.",
-          "suggestion": "Премести у архиву"
+          "description": "The Serbian (Cyrillic) translation \"Помери у архиву\" does not accurately convey the meaning of \"Move to archive.\" \"Помери\" means \"move\" as in move something, not move *to* a place. It lacks the preposition indicating destination.",
+          "suggestion": "Пребаци у архиву"
         }
       ],
       "approved_at": null
@@ -213,8 +210,8 @@
       "ai_spell_check_issues": [
         {
           "type": "incorrect_translation",
-          "description": "The Serbian translation \"Pomeri u arhivu\" is not a natural or accurate translation of \"Move to archive.\" It literally translates to \"Moves to archive,\" which implies an ongoing action rather than a command or instruction.",
-          "suggestion": "Consider alternatives like \"Premesti u arhivu\" (Move into archive), \"Spremi u arhivu\" (Save to archive), or a more conversational phrasing depending on the intended user experience."
+          "description": "The Serbian translation 'Pomeri u arhivu' literally translates to 'Move to archive' but doesn't quite convey the intended meaning of 'move *something* to archive.' It's missing the object being moved.",
+          "suggestion": "Premesti u arhivu"
         }
       ],
       "approved_at": null
@@ -225,8 +222,8 @@
       "ai_spell_check_issues": [
         {
           "type": "incorrect_translation",
-          "description": "The translation 'Arşive taşı' while understandable, is a more literal and slightly less idiomatic translation of 'Move to archive'. A more natural Turkish phrasing might be 'Arşive kaydır' or 'Arşivlenmesi için taşı'.",
-          "suggestion": "Consider 'Arşive kaydır' or 'Arşivlenmesi için taşı'."
+          "description": "While 'Arşive taşı' is understandable, a more idiomatic and natural Turkish translation for 'Move to archive' would be 'Arşive aktar'. 'Taşı' implies physically moving something, whereas 'aktar' implies transferring data or files, which is more likely the intended meaning.",
+          "suggestion": "Arşive aktar"
         }
       ],
       "approved_at": null
@@ -243,8 +240,8 @@
       "ai_spell_check_issues": [
         {
           "type": "incorrect_translation",
-          "description": "While \"Di chuyển đến sao lưu\" is understandable, a more accurate and common translation for \"Move to archive\" would be \"Chuyển đến lưu trữ\" or \"Di chuyển đến kho lưu trữ\". \"Sao lưu\" typically refers to a backup, not an archive.",
-          "suggestion": "Chuyển đến lưu trữ"
+          "description": "While 'Di chuyển đến sao lưu' is understandable, 'sao lưu' (backup) isn't a direct equivalent to 'archive'. 'Archive' implies a more organized storage for historical or legal purposes. A better translation would reflect that.",
+          "suggestion": "Di chuyển đến kho lưu trữ"
         }
       ],
       "approved_at": null
