--- conflicted
+++ resolved
@@ -60,35 +60,6 @@
 
   return fileExst ? (
     <div className="badges additional-badges">
-<<<<<<< HEAD
-      {canConvert && !isTrashFolder && (
-        <IconButton
-          onClick={setConvertDialogVisible}
-          iconName="/static/images/refresh.react.svg"
-          className="badge icons-group can-convert"
-          size="small"
-          isfill={true}
-          color="#A3A9AE"
-          hoverColor="#3B72A7"
-        />
-      )}
-      {version > 1 && (
-        <Badge
-          className="badge-version icons-group"
-          backgroundColor="#A3A9AE"
-          borderRadius="11px"
-          color="#FFFFFF"
-          fontSize="10px"
-          fontWeight={800}
-          label={`Ver.${versionGroup}`}
-          maxWidth="50px"
-          onClick={onShowVersionHistory}
-          padding="0 5px"
-          data-id={id}
-        />
-      )}
-=======
->>>>>>> a1ff0a84
       {canWebEdit &&
         !isEditing &&
         !isEditingWithFav &&
@@ -124,8 +95,6 @@
           hoverColor="#3B72A7"
         />
       )}
-<<<<<<< HEAD
-=======
       {version > 1 && (
         <Badge
           className="badge-version tablet-badge icons-group"
@@ -142,7 +111,6 @@
           data-id={id}
         />
       )}
->>>>>>> a1ff0a84
       {(showNew || isNewWithFav) && (
         <Badge
           className="badge-version badge-new-version tablet-badge icons-group"
