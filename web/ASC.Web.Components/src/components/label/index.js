--- conflicted
+++ resolved
@@ -3,25 +3,14 @@
 import Text from '../text';
 
 const Label = (props) => {
-<<<<<<< HEAD
     const { isRequired, error, title, truncate, isInline, htmlFor, text, display, className, id, style } = props;
-    const errorProp = error ? {color: "#c30"} : {}
-    
-    //console.log("Label render");
-    return (
-            <Text.Body as='label' id={id} style={style} htmlFor={htmlFor} isInline={isInline} display={display} {...errorProp} fontWeight={600} truncate={truncate} title={title} className={className}>
-                {text} {isRequired && " *"} 
-            </Text.Body>
-=======
-    const { isRequired, error, title, truncate, isInline, htmlFor, text, display, className } = props;
     const errorProp = error ? { color: "#c30" } : {}
 
-    //console.log("Label render");
+    
     return (
-        <Text as='label' htmlFor={htmlFor} isInline={isInline} display={display} {...errorProp} fontWeight={600} truncate={truncate} title={title} className={className}>
+            <Text as='label' id={id} style={style} htmlFor={htmlFor} isInline={isInline} display={display} {...errorProp} fontWeight={600} truncate={truncate} title={title} className={className}>
             {text} {isRequired && " *"}
         </Text>
->>>>>>> ea60dbe6
     );
 }
 
