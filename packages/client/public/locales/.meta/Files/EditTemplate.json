{
  "key_path": "EditTemplate",
  "content": "Edit template",
  "content_en_sha1_hash": "8ebcef59970bb87d7ed8dd90149d3a44e736afba",
  "created_at": "2025-05-19T21:30:55.523Z",
<<<<<<< HEAD
  "updated_at": "2025-08-29T14:33:38.005Z",
=======
  "updated_at": "2025-09-01T11:05:24.148Z",
>>>>>>> b75318d3
  "comment": {
    "text": "This translation key is used to display \"Edit template\" in a specific dialog context. It appears as part of the header of a Create/Edit Room Dialog and serves to indicate that editing a template option is available.",
    "is_auto": true,
    "updated_at": "2025-05-20T09:39:54.537Z"
  },
  "usage": [
    {
      "file_path": "/packages/client/src/components/dialogs/CreateEditRoomDialog/EditRoomDialog.js",
      "line_number": 305,
      "context": "</ModalDialog.Container>\n )}\n \n <ModalDialog.Header>\n {isTemplate\n ? t(\"Files:EditTemplate\")\n : t(\"CreateEditRoomDialog:RoomEditing\")}\n </ModalDialog.Header>\n \n <ModalDialog.Body>\n <SetRoomParams",
      "module": "/packages/client"
    },
    {
      "file_path": "/packages/client/src/store/ContextOptionsStore.js",
<<<<<<< HEAD
      "line_number": 1884,
=======
      "line_number": 1926,
>>>>>>> b75318d3
      "context": "disabled: false,\n },\n {\n id: \"option_edit-room\",\n key: \"edit-template\",\n label: t(\"EditTemplate\"),\n icon: SettingsReactSvgUrl,\n onClick: () => this.onEditRoomTemplate(item),\n disabled: !isTemplateOwner,\n },\n {",
      "module": "/packages/client"
    }
  ],
  "languages": {
    "en": {
      "ai_translated": false,
      "ai_model": null,
      "ai_spell_check_issues": [],
      "approved_at": null
    },
    "ar-SA": {
      "ai_translated": false,
      "ai_model": null,
      "ai_spell_check_issues": [],
      "approved_at": null
    },
    "az": {
      "ai_translated": false,
      "ai_model": null,
      "ai_spell_check_issues": [],
      "approved_at": null
    },
    "bg": {
      "ai_translated": false,
      "ai_model": null,
      "ai_spell_check_issues": [],
      "approved_at": null
    },
    "cs": {
      "ai_translated": false,
      "ai_model": null,
      "ai_spell_check_issues": [],
      "approved_at": null
    },
    "de": {
      "ai_translated": false,
      "ai_model": null,
      "ai_spell_check_issues": [],
      "approved_at": null
    },
    "el-GR": {
      "ai_translated": false,
      "ai_model": null,
      "ai_spell_check_issues": [],
      "approved_at": null
    },
    "es": {
      "ai_translated": false,
      "ai_model": null,
      "ai_spell_check_issues": [],
      "approved_at": null
    },
    "fi": {
      "ai_translated": false,
      "ai_model": null,
      "ai_spell_check_issues": [],
      "approved_at": null
    },
    "fr": {
      "ai_translated": false,
      "ai_model": null,
      "ai_spell_check_issues": [],
      "approved_at": null
    },
    "hy-AM": {
      "ai_translated": false,
      "ai_model": null,
      "ai_spell_check_issues": [],
      "approved_at": null
    },
    "it": {
      "ai_translated": false,
      "ai_model": null,
      "ai_spell_check_issues": [],
      "approved_at": null
    },
    "ja-JP": {
      "ai_translated": false,
      "ai_model": null,
      "ai_spell_check_issues": [],
      "approved_at": null
    },
    "ko-KR": {
      "ai_translated": false,
      "ai_model": null,
      "ai_spell_check_issues": [],
      "approved_at": null
    },
    "lo-LA": {
      "ai_translated": false,
      "ai_model": null,
      "ai_spell_check_issues": [],
      "approved_at": null
    },
    "lv": {
      "ai_translated": false,
      "ai_model": null,
      "ai_spell_check_issues": [],
      "approved_at": null
    },
    "nl": {
      "ai_translated": false,
      "ai_model": null,
      "ai_spell_check_issues": [],
      "approved_at": null
    },
    "pl": {
      "ai_translated": false,
      "ai_model": null,
      "ai_spell_check_issues": [],
      "approved_at": null
    },
    "pt": {
      "ai_translated": false,
      "ai_model": null,
      "ai_spell_check_issues": [
        {
          "type": "incorrect_translation",
          "description": "The translation 'Edite os templates' is too literal and doesn't sound natural in Portuguese. 'Edite' implies a direct instruction, which isn't ideal for a UI element label. A better translation would be more descriptive.",
          "suggestion": "Editar modelo"
        }
      ],
      "approved_at": null
    },
    "pt-BR": {
      "ai_translated": false,
      "ai_model": null,
      "ai_spell_check_issues": [],
      "approved_at": null
    },
    "ro": {
      "ai_translated": false,
      "ai_model": null,
      "ai_spell_check_issues": [],
      "approved_at": null
    },
    "ru": {
      "ai_translated": false,
      "ai_model": null,
      "ai_spell_check_issues": [],
      "approved_at": null
    },
    "si": {
      "ai_translated": false,
      "ai_model": null,
      "ai_spell_check_issues": [],
      "approved_at": null
    },
    "sk": {
      "ai_translated": false,
      "ai_model": null,
      "ai_spell_check_issues": [],
      "approved_at": null
    },
    "sl": {
      "ai_translated": false,
      "ai_model": null,
      "ai_spell_check_issues": [],
      "approved_at": null
    },
    "sr-Cyrl-RS": {
      "ai_translated": false,
      "ai_model": null,
      "ai_spell_check_issues": [],
      "approved_at": null
    },
    "sr-Latn-RS": {
      "ai_translated": false,
      "ai_model": null,
      "ai_spell_check_issues": [],
      "approved_at": null
    },
    "tr": {
      "ai_translated": false,
      "ai_model": null,
      "ai_spell_check_issues": [],
      "approved_at": null
    },
    "uk-UA": {
      "ai_translated": false,
      "ai_model": null,
      "ai_spell_check_issues": [],
      "approved_at": null
    },
    "vi": {
      "ai_translated": false,
      "ai_model": null,
      "ai_spell_check_issues": [],
      "approved_at": null
    },
    "zh-CN": {
      "ai_translated": false,
      "ai_model": null,
      "ai_spell_check_issues": [],
      "approved_at": null
    }
  }
}<|MERGE_RESOLUTION|>--- conflicted
+++ resolved
@@ -3,11 +3,7 @@
   "content": "Edit template",
   "content_en_sha1_hash": "8ebcef59970bb87d7ed8dd90149d3a44e736afba",
   "created_at": "2025-05-19T21:30:55.523Z",
-<<<<<<< HEAD
-  "updated_at": "2025-08-29T14:33:38.005Z",
-=======
   "updated_at": "2025-09-01T11:05:24.148Z",
->>>>>>> b75318d3
   "comment": {
     "text": "This translation key is used to display \"Edit template\" in a specific dialog context. It appears as part of the header of a Create/Edit Room Dialog and serves to indicate that editing a template option is available.",
     "is_auto": true,
@@ -22,11 +18,7 @@
     },
     {
       "file_path": "/packages/client/src/store/ContextOptionsStore.js",
-<<<<<<< HEAD
-      "line_number": 1884,
-=======
       "line_number": 1926,
->>>>>>> b75318d3
       "context": "disabled: false,\n },\n {\n id: \"option_edit-room\",\n key: \"edit-template\",\n label: t(\"EditTemplate\"),\n icon: SettingsReactSvgUrl,\n onClick: () => this.onEditRoomTemplate(item),\n disabled: !isTemplateOwner,\n },\n {",
       "module": "/packages/client"
     }
