--- conflicted
+++ resolved
@@ -1,10 +1,6 @@
 {
   "name": "asc-web-common",
-<<<<<<< HEAD
-  "version": "1.0.94",
-=======
   "version": "1.0.133",
->>>>>>> 19269617
   "description": "Ascensio System SIA common components and solutions library",
   "license": "AGPL-3.0",
   "files": [
