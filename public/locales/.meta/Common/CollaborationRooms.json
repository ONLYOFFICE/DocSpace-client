{
  "key_path": "CollaborationRooms",
  "content": "Collaboration",
  "content_en_sha1_hash": "0a4d7a1ab7027fe1ecc947122932b427b1c9e59b",
  "created_at": "2025-05-19T21:30:43.503Z",
<<<<<<< HEAD
  "updated_at": "2025-06-08T12:02:32.677Z",
=======
  "updated_at": "2025-07-10T11:11:06.859Z",
>>>>>>> 4378f47c
  "comment": {
    "text": "This translation key is used to display the label for a room filter type in the UI. It appears in a filter dropdown menu on the Home page, specifically under the \"Editing Room\" and \"Custom Room\" filters, and provides a clear indication of what rooms are being filtered by collaboration capabilities.",
    "is_auto": true,
    "updated_at": "2025-05-20T09:37:05.758Z"
  },
  "usage": [
    {
      "file_path": "/packages/client/src/helpers/filesUtils.js",
      "line_number": 51,
      "context": "case RoomsType.FillingFormsRoom:\n return t(\"Common:FillingFormRooms\");\n \n case RoomsType.EditingRoom:\n return t(\"Common:CollaborationRooms\");\n \n case RoomsType.ReviewRoom:\n return t(\"Common:Review\");\n \n case RoomsType.ReadOnlyRoom:",
      "module": "/packages/client"
    },
    {
      "file_path": "/packages/client/src/pages/Home/Section/Filter/index.js",
      "line_number": 795,
      "context": "case RoomsType.EditingRoom:\n return {\n id: \"filter_type-collaboration\",\n key: RoomsType.EditingRoom,\n group: FilterGroups.roomFilterType,\n label: t(\"Common:CollaborationRooms\"),\n };\n case RoomsType.ReviewRoom:\n return {\n id: \"filter_type-review\",\n key: RoomsType.ReviewRoom,",
      "module": "/packages/client"
    },
    {
      "file_path": "/packages/shared/utils/index.ts",
<<<<<<< HEAD
      "line_number": 364,
      "context": "return t(\"Common:Files\");\n \n case `room-${RoomsType.CustomRoom}`:\n return t(\"Common:CustomRooms\");\n case `room-${RoomsType.EditingRoom}`:\n return t(\"Common:CollaborationRooms\");\n \n case `room-${RoomsType.FormRoom}`:\n return t(\"Common:FormRoom\");\n \n case `room-${RoomsType.PublicRoom}`:",
=======
      "line_number": 368,
      "context": "return t(\"Common:Diagrams\");\n \n case `room-${RoomsType.CustomRoom}`:\n return t(\"Common:CustomRooms\");\n case `room-${RoomsType.EditingRoom}`:\n return t(\"Common:CollaborationRooms\");\n \n case `room-${RoomsType.FormRoom}`:\n return t(\"Common:FormRoom\");\n \n case `room-${RoomsType.PublicRoom}`:",
>>>>>>> 4378f47c
      "module": "/packages/shared"
    }
  ],
  "languages": {
    "en": {
      "ai_translated": false,
      "ai_model": null,
      "ai_spell_check_issues": [],
      "approved_at": null
    },
    "ar-SA": {
      "ai_translated": false,
      "ai_model": null,
      "ai_spell_check_issues": [],
      "approved_at": null
    },
    "az": {
      "ai_translated": false,
      "ai_model": null,
      "ai_spell_check_issues": [],
      "approved_at": null
    },
    "bg": {
      "ai_translated": false,
      "ai_model": null,
      "ai_spell_check_issues": [],
      "approved_at": null
    },
    "cs": {
      "ai_translated": false,
      "ai_model": null,
      "ai_spell_check_issues": [],
      "approved_at": null
    },
    "de": {
      "ai_translated": false,
      "ai_model": null,
      "ai_spell_check_issues": [],
      "approved_at": null
    },
    "el-GR": {
      "ai_translated": false,
      "ai_model": null,
      "ai_spell_check_issues": [],
      "approved_at": null
    },
    "es": {
      "ai_translated": false,
      "ai_model": null,
      "ai_spell_check_issues": [],
      "approved_at": null
    },
    "fi": {
      "ai_translated": false,
      "ai_model": null,
      "ai_spell_check_issues": [],
      "approved_at": null
    },
    "fr": {
      "ai_translated": false,
      "ai_model": null,
      "ai_spell_check_issues": [
        {
          "type": "incorrect_translation",
          "description": "The translation \"Salles de collaboration\" is too literal and doesn't accurately convey the meaning of 'Collaboration' in this context (likely referring to rooms *for* collaboration).  A more natural translation would be something like 'Espaces de collaboration'.",
          "suggestion": "Espaces de collaboration"
        }
      ],
      "approved_at": null
    },
    "hy-AM": {
      "ai_translated": false,
      "ai_model": null,
      "ai_spell_check_issues": [],
      "approved_at": null
    },
    "it": {
      "ai_translated": false,
      "ai_model": null,
      "ai_spell_check_issues": [],
      "approved_at": null
    },
    "ja-JP": {
      "ai_translated": false,
      "ai_model": null,
      "ai_spell_check_issues": [],
      "approved_at": null
    },
    "ko-KR": {
      "ai_translated": false,
      "ai_model": null,
      "ai_spell_check_issues": [],
      "approved_at": null
    },
    "lo-LA": {
      "ai_translated": false,
      "ai_model": null,
      "ai_spell_check_issues": [],
      "approved_at": null
    },
    "lv": {
      "ai_translated": false,
      "ai_model": null,
      "ai_spell_check_issues": [],
      "approved_at": null
    },
    "nl": {
      "ai_translated": false,
      "ai_model": null,
      "ai_spell_check_issues": [],
      "approved_at": null
    },
    "pl": {
      "ai_translated": false,
      "ai_model": null,
      "ai_spell_check_issues": [],
      "approved_at": null
    },
    "pt": {
      "ai_translated": false,
      "ai_model": null,
      "ai_spell_check_issues": [],
      "approved_at": null
    },
    "pt-BR": {
      "ai_translated": false,
      "ai_model": null,
      "ai_spell_check_issues": [],
      "approved_at": null
    },
    "ro": {
      "ai_translated": false,
      "ai_model": null,
      "ai_spell_check_issues": [],
      "approved_at": null
    },
    "ru": {
      "ai_translated": false,
      "ai_model": null,
      "ai_spell_check_issues": [
        {
          "type": "incorrect_translation",
          "description": "The translation \"Совместное редактирование\" (Joint editing) doesn't fully capture the meaning of 'Collaboration'. While it includes a component, it's more specific than the English term.",
          "suggestion": "Consider \"Сотрудничество\" (Sotrudnichestvo) which more accurately reflects the broader concept of collaboration."
        }
      ],
      "approved_at": null
    },
    "si": {
      "ai_translated": false,
      "ai_model": null,
      "ai_spell_check_issues": [],
      "approved_at": null
    },
    "sk": {
      "ai_translated": false,
      "ai_model": null,
      "ai_spell_check_issues": [],
      "approved_at": null
    },
    "sl": {
      "ai_translated": false,
      "ai_model": null,
      "ai_spell_check_issues": [],
      "approved_at": null
    },
    "sr-Cyrl-RS": {
      "ai_translated": false,
      "ai_model": null,
      "ai_spell_check_issues": [],
      "approved_at": null
    },
    "sr-Latn-RS": {
      "ai_translated": false,
      "ai_model": null,
      "ai_spell_check_issues": [],
      "approved_at": null
    },
    "tr": {
      "ai_translated": false,
      "ai_model": null,
      "ai_spell_check_issues": [],
      "approved_at": null
    },
    "uk-UA": {
      "ai_translated": false,
      "ai_model": null,
      "ai_spell_check_issues": [],
      "approved_at": null
    },
    "vi": {
      "ai_translated": false,
      "ai_model": null,
      "ai_spell_check_issues": [],
      "approved_at": null
    },
    "zh-CN": {
      "ai_translated": false,
      "ai_model": null,
      "ai_spell_check_issues": [],
      "approved_at": null
    }
  }
}<|MERGE_RESOLUTION|>--- conflicted
+++ resolved
@@ -3,11 +3,7 @@
   "content": "Collaboration",
   "content_en_sha1_hash": "0a4d7a1ab7027fe1ecc947122932b427b1c9e59b",
   "created_at": "2025-05-19T21:30:43.503Z",
-<<<<<<< HEAD
-  "updated_at": "2025-06-08T12:02:32.677Z",
-=======
   "updated_at": "2025-07-10T11:11:06.859Z",
->>>>>>> 4378f47c
   "comment": {
     "text": "This translation key is used to display the label for a room filter type in the UI. It appears in a filter dropdown menu on the Home page, specifically under the \"Editing Room\" and \"Custom Room\" filters, and provides a clear indication of what rooms are being filtered by collaboration capabilities.",
     "is_auto": true,
@@ -22,19 +18,14 @@
     },
     {
       "file_path": "/packages/client/src/pages/Home/Section/Filter/index.js",
-      "line_number": 795,
+      "line_number": 801,
       "context": "case RoomsType.EditingRoom:\n return {\n id: \"filter_type-collaboration\",\n key: RoomsType.EditingRoom,\n group: FilterGroups.roomFilterType,\n label: t(\"Common:CollaborationRooms\"),\n };\n case RoomsType.ReviewRoom:\n return {\n id: \"filter_type-review\",\n key: RoomsType.ReviewRoom,",
       "module": "/packages/client"
     },
     {
       "file_path": "/packages/shared/utils/index.ts",
-<<<<<<< HEAD
-      "line_number": 364,
-      "context": "return t(\"Common:Files\");\n \n case `room-${RoomsType.CustomRoom}`:\n return t(\"Common:CustomRooms\");\n case `room-${RoomsType.EditingRoom}`:\n return t(\"Common:CollaborationRooms\");\n \n case `room-${RoomsType.FormRoom}`:\n return t(\"Common:FormRoom\");\n \n case `room-${RoomsType.PublicRoom}`:",
-=======
       "line_number": 368,
       "context": "return t(\"Common:Diagrams\");\n \n case `room-${RoomsType.CustomRoom}`:\n return t(\"Common:CustomRooms\");\n case `room-${RoomsType.EditingRoom}`:\n return t(\"Common:CollaborationRooms\");\n \n case `room-${RoomsType.FormRoom}`:\n return t(\"Common:FormRoom\");\n \n case `room-${RoomsType.PublicRoom}`:",
->>>>>>> 4378f47c
       "module": "/packages/shared"
     }
   ],
