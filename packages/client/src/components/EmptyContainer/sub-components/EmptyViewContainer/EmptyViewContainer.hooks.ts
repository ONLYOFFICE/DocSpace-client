// (c) Copyright Ascensio System SIA 2009-2025
//
// This program is a free software product.
// You can redistribute it and/or modify it under the terms
// of the GNU Affero General Public License (AGPL) version 3 as published by the Free Software
// Foundation. In accordance with Section 7(a) of the GNU AGPL its Section 15 shall be amended
// to the effect that Ascensio System SIA expressly excludes the warranty of non-infringement of
// any third-party rights.
//
// This program is distributed WITHOUT ANY WARRANTY, without even the implied warranty
// of MERCHANTABILITY or FITNESS FOR A PARTICULAR  PURPOSE. For details, see
// the GNU AGPL at: http://www.gnu.org/licenses/agpl-3.0.html
//
// You can contact Ascensio System SIA at Lubanas st. 125a-25, Riga, Latvia, EU, LV-1021.
//
// The  interactive user interfaces in modified source and object code versions of the Program must
// display Appropriate Legal Notices, as required under Section 5 of the GNU AGPL version 3.
//
// Pursuant to Section 7(b) of the License you must retain the original Product logo when
// distributing the program. Pursuant to Section 7(e) we decline to grant you any rights under
// trademark law for use of our trademarks.
//
// All the Product's GUI elements, including illustrations and icon sets, as well as technical writing
// content are licensed under the terms of the Creative Commons Attribution-ShareAlike 4.0
// International. See the License terms at http://creativecommons.org/licenses/by-sa/4.0/legalcode

import { useTheme } from "styled-components";
import { useMemo, useCallback } from "react";
import { useNavigate, LinkProps } from "react-router";
import { isMobile } from "react-device-detect";

import { toastr } from "@docspace/shared/components/toast";
import {
  Events,
  FileExtensions,
  FilesSelectorFilterTypes,
  FilterType,
  RoomSearchArea,
  RoomsType,
} from "@docspace/shared/enums";
import RoomsFilter from "@docspace/shared/api/rooms/filter";
import FilesFilter from "@docspace/shared/api/files/filter";
import type { TTranslation } from "@docspace/shared/types";
import { CategoryType } from "@docspace/shared/constants";

import { getCategoryUrl } from "SRC_DIR/helpers/utils";
import { InfoPanelView } from "SRC_DIR/store/InfoPanelStore";

import {
  getDescription,
  getIcon,
  getOptions,
  getTitle,
} from "./EmptyViewContainer.helpers";

import type {
  CreateEvent,
  EmptyViewContainerProps,
  ExtensionType,
  UploadType,
} from "./EmptyViewContainer.types";

export const useEmptyView = (
  {
    type,
    access,
    isFolder,
    folderType,
    parentRoomType,
    isRootEmptyPage,
    isArchiveFolderRoot,
    rootFolderType,
    isPublicRoom,
    security,
    selectedFolder,
    isKnowledgeTab,
    isResultsTab,
  }: EmptyViewContainerProps,

  t: TTranslation,
) => {
  const theme = useTheme();

  const isAIRoom = selectedFolder?.roomType === RoomsType.AIRoom;

  const emptyViewOptions = useMemo(() => {
    const description = getDescription(
      type,
      t,
      access,
      isFolder,
      folderType,
      parentRoomType,
      isArchiveFolderRoot,
      isRootEmptyPage,
      rootFolderType,
      isPublicRoom,
      security,
      isKnowledgeTab,
      isResultsTab,
      isAIRoom,
    );
    const title = getTitle(
      type,
      t,
      access,
      isFolder,
      folderType,
      parentRoomType,
      isArchiveFolderRoot,
      isRootEmptyPage,
      rootFolderType,
      isKnowledgeTab,
      isResultsTab,
      isAIRoom,
    );
    const icon = getIcon(
      type,
      theme.isBase,
      access,
      isFolder,
      folderType,
      parentRoomType,
      isRootEmptyPage,
      rootFolderType,
    );

    return { description, title, icon };
  }, [
    type,
    t,
    theme.isBase,
    access,
    isFolder,
    folderType,
    parentRoomType,
    isRootEmptyPage,
    isArchiveFolderRoot,
    rootFolderType,
    isPublicRoom,
    isAIRoom,
    isKnowledgeTab,
    isResultsTab,
  ]);

  return emptyViewOptions;
};

export const useOptions = (
  {
    type,
    access,
    folderId,
    isFolder,
    security,
    folderType,
    selectedFolder,
    parentRoomType,
    isRootEmptyPage,
    isVisibleInfoPanel,
    isArchiveFolderRoot,
    rootFolderType,
    myFolderId,
    myFolder,
    roomsFolder,
    userId,
    isWarningRoomsDialog,
    setViewInfoPanel,
    onClickInviteUsers,
    setVisibleInfoPanel,
    onCreateAndCopySharedLink,
    setQuotaWarningDialogVisible,
    setSelectFileFormRoomDialogVisible,
    setSelectFileAiKnowledgeDialogVisible,
    inviteUser: inviteRootUser,
    setTemplateAccessSettingsVisible,

    isVisitor,
    isFrame,
    logoText,
    isKnowledgeTab,
    isResultsTab,
  }: EmptyViewContainerProps,
  t: TTranslation,
) => {
  const navigate = useNavigate();

  const isAIRoom = selectedFolder?.roomType === RoomsType.AIRoom;

  const onGoToShared = useCallback(() => {
    const newFilter = RoomsFilter.getDefault(userId, RoomSearchArea.Active);

    newFilter.searchArea = RoomSearchArea.Active;

    const state = {
      title: roomsFolder?.title,
      isRoot: true,
      rootFolderType: roomsFolder?.rootFolderType,
    };

    const path = getCategoryUrl(CategoryType.Shared);
    return {
      to: {
        pathname: path,
        search: newFilter.toUrlParams(),
      },
      state,
    };
  }, [roomsFolder?.rootFolderType, roomsFolder?.title, userId]);

  const onGoToPersonal = useCallback((): LinkProps => {
    const newFilter = FilesFilter.getDefault();

    newFilter.folder = myFolderId?.toString() ?? "";

    const state = {
      title: myFolder?.title,
      isRoot: true,
      rootFolderType: myFolder?.rootFolderType,
    };

    const path = getCategoryUrl(CategoryType.Personal);

    return {
      to: {
        pathname: path,
        search: newFilter.toUrlParams(),
      },
      state,
    };
  }, [myFolder?.rootFolderType, myFolder?.title, myFolderId]);

  const onCreateRoom = useCallback(() => {
    if (isWarningRoomsDialog) {
      setQuotaWarningDialogVisible(true);
      return;
    }

    const event = new Event(Events.ROOM_CREATE);
    window.dispatchEvent(event);
  }, [isWarningRoomsDialog, setQuotaWarningDialogVisible]);

  const onCreateAIAgent = useCallback(() => {
    // TODO: AI: Add quota if it needed

    const event = new Event(Events.AGENT_CREATE);
    window.dispatchEvent(event);
  }, []);

  const openInfoPanel = useCallback(() => {
    if (!isVisibleInfoPanel) setVisibleInfoPanel?.(true);

    setViewInfoPanel?.(InfoPanelView.infoMembers);
  }, [setViewInfoPanel, setVisibleInfoPanel, isVisibleInfoPanel]);

  const onUploadAction = useCallback((uploadType: UploadType) => {
    const element =
      uploadType === "file"
        ? (document.querySelector(".custom-file-input-article") as HTMLElement)
        : uploadType === "pdf"
          ? document.getElementById("customPDFInput")
          : document.getElementById("customFolderInput");

    element?.click();
  }, []);

  const inviteUser = useCallback(() => {
    onClickInviteUsers?.(folderId, type);
  }, [onClickInviteUsers, folderId, type]);

  const uploadFromDocspace = useCallback(
    (
      filterParam: FilesSelectorFilterTypes | FilterType | string,
      openRoot: boolean = true,
    ) => {
      setSelectFileFormRoomDialogVisible?.(true, filterParam, openRoot);
    },
    [setSelectFileFormRoomDialogVisible],
  );

  const uploadFromDocspaceAiKnowledge = useCallback(() => {
    setSelectFileAiKnowledgeDialogVisible?.(true);
  }, [setSelectFileAiKnowledgeDialogVisible]);

  const onCreate = useCallback(
    (extension: ExtensionType, withoutDialog?: boolean) => {
      const event: CreateEvent = new Event(Events.CREATE);

      const edit = extension === FileExtensions.PDF;

      if (isMobile && edit && t) {
        toastr.info(t("Common:MobileEditPdfNotAvailableInfo"));
        return;
      }

      const payload = {
        id: -1,
        extension,
        withoutDialog,
        edit,
      };
      event.payload = payload;

      window.dispatchEvent(event);
    },
    [],
  );

  const createAndCopySharedLink = useCallback(() => {
    if (!selectedFolder) return;

    onCreateAndCopySharedLink?.(selectedFolder, t);
  }, [selectedFolder, onCreateAndCopySharedLink, t]);

  const onOpenAccessSettings = () => {
    setTemplateAccessSettingsVisible(true);
  };

  const options = useMemo(
    () =>
      getOptions(
        type,
        security!,
        t,
        access,
        isFolder,
        folderType,
        parentRoomType,
        isArchiveFolderRoot,
        isRootEmptyPage,
        rootFolderType,
        {
          inviteUser,
          onCreate,
          uploadFromDocspace,
          uploadFromDocspaceAiKnowledge,
          onUploadAction,
          createAndCopySharedLink,
          openInfoPanel,
          onCreateRoom,
          inviteRootUser,
          navigate,
          onGoToPersonal,
          onGoToShared,
<<<<<<< HEAD
          onCreateAIAgent,
=======
          onOpenAccessSettings,
>>>>>>> 768278ae
        },
        logoText,
        isVisitor,
        isFrame,
        isKnowledgeTab,
        isResultsTab,
        isAIRoom,
      ),
    [
      type,
      access,
      security,
      isFolder,
      folderType,
      parentRoomType,
      isArchiveFolderRoot,
      isRootEmptyPage,
      rootFolderType,
      t,
      inviteUser,
      onOpenAccessSettings,
      uploadFromDocspace,
      uploadFromDocspaceAiKnowledge,
      onUploadAction,
      createAndCopySharedLink,
      onCreate,
      openInfoPanel,
      onCreateRoom,
      inviteRootUser,
      navigate,
      onGoToPersonal,
      onGoToShared,
      isVisitor,
      isFrame,
      logoText,
      isKnowledgeTab,
      isResultsTab,
      isAIRoom,
    ],
  );

  return options;
};<|MERGE_RESOLUTION|>--- conflicted
+++ resolved
@@ -342,11 +342,8 @@
           navigate,
           onGoToPersonal,
           onGoToShared,
-<<<<<<< HEAD
+          onOpenAccessSettings,
           onCreateAIAgent,
-=======
-          onOpenAccessSettings,
->>>>>>> 768278ae
         },
         logoText,
         isVisitor,
