﻿// (c) Copyright Ascensio System SIA 2010-2022
//
// This program is a free software product.
// You can redistribute it and/or modify it under the terms
// of the GNU Affero General Public License (AGPL) version 3 as published by the Free Software
// Foundation. In accordance with Section 7(a) of the GNU AGPL its Section 15 shall be amended
// to the effect that Ascensio System SIA expressly excludes the warranty of non-infringement of
// any third-party rights.
//
// This program is distributed WITHOUT ANY WARRANTY, without even the implied warranty
// of MERCHANTABILITY or FITNESS FOR A PARTICULAR  PURPOSE. For details, see
// the GNU AGPL at: http://www.gnu.org/licenses/agpl-3.0.html
//
// You can contact Ascensio System SIA at Lubanas st. 125a-25, Riga, Latvia, EU, LV-1021.
//
// The  interactive user interfaces in modified source and object code versions of the Program must
// display Appropriate Legal Notices, as required under Section 5 of the GNU AGPL version 3.
//
// Pursuant to Section 7(b) of the License you must retain the original Product logo when
// distributing the program. Pursuant to Section 7(e) we decline to grant you any rights under
// trademark law for use of our trademarks.
//
// All the Product's GUI elements, including illustrations and icon sets, as well as technical writing
// content are licensed under the terms of the Creative Commons Attribution-ShareAlike 4.0
// International. See the License terms at http://creativecommons.org/licenses/by-sa/4.0/legalcode

global using System.Collections.Specialized;
global using System.Globalization;
global using System.Net;
global using System.Net.Mail;
global using System.Net.Sockets;
global using System.Security;
global using System.ServiceModel.Security;
global using System.Text;
global using System.Text.Json;
global using System.Text.Json.Serialization;
global using System.Text.RegularExpressions;
global using System.Web;

global using ASC.ActiveDirectory.Base;
global using ASC.ActiveDirectory.Base.Settings;
global using ASC.ActiveDirectory.ComplexOperations;
global using ASC.Api.Collections;
global using ASC.Api.Core;
global using ASC.Api.Core.Convention;
global using ASC.Api.Core.Extensions;
global using ASC.Api.Core.Security;
global using ASC.Api.Settings;
global using ASC.Api.Settings.Smtp;
global using ASC.Api.Utils;
global using ASC.AuditTrail;
global using ASC.AuditTrail.Mappers;
global using ASC.AuditTrail.Models;
global using ASC.AuditTrail.Repositories;
global using ASC.AuditTrail.Types;
global using ASC.Common;
global using ASC.Common.Caching;
global using ASC.Common.Log;
global using ASC.Common.Mapping;
global using ASC.Common.Radicale;
global using ASC.Common.Radicale.Core;
global using ASC.Common.Security.Authorizing;
global using ASC.Common.Threading;
global using ASC.Common.Utils;
global using ASC.Core;
global using ASC.Core.Billing;
global using ASC.Core.Common.Configuration;
global using ASC.Core.Common.Notify;
global using ASC.Core.Common.Notify.Push;
global using ASC.Core.Common.Security;
global using ASC.Core.Common.Settings;
global using ASC.Core.Configuration;
global using ASC.Core.Data;
global using ASC.Core.Encryption;
global using ASC.Core.Security.Authentication;
global using ASC.Core.Tenants;
global using ASC.Core.Users;
global using ASC.Data.Backup;
global using ASC.Data.Backup.Contracts;
global using ASC.Data.Storage;
global using ASC.Data.Storage.Configuration;
global using ASC.Data.Storage.Encryption;
global using ASC.Data.Storage.Migration;
global using ASC.FederatedLogin;
global using ASC.FederatedLogin.Helpers;
global using ASC.FederatedLogin.LoginProviders;
global using ASC.FederatedLogin.Profile;
global using ASC.IPSecurity;
global using ASC.MessagingSystem.Core;
<<<<<<< HEAD
global using ASC.MessagingSystem.EF.Model;
=======
global using ASC.MessagingSystem.Models;
global using ASC.Notify.Cron;
>>>>>>> a9e94046
global using ASC.Security.Cryptography;
global using ASC.Web.Api;
global using ASC.Web.Api.ApiModel.RequestsDto;
global using ASC.Web.Api.ApiModel.ResponseDto;
global using ASC.Web.Api.ApiModels.RequestsDto;
global using ASC.Web.Api.ApiModels.ResponseDto;
global using ASC.Web.Api.Core;
global using ASC.Web.Api.Log;
global using ASC.Web.Api.Models;
global using ASC.Web.Api.Routing;
global using ASC.Web.Core;
global using ASC.Web.Core.Files;
global using ASC.Web.Core.Helpers;
global using ASC.Web.Core.Mobile;
global using ASC.Web.Core.PublicResources;
global using ASC.Web.Core.Sms;
global using ASC.Web.Core.Users;
global using ASC.Web.Core.Utility;
global using ASC.Web.Core.Utility.Settings;
global using ASC.Web.Core.WebZones;
global using ASC.Web.Core.WhiteLabel;
global using ASC.Web.Files.Services.DocumentService;
global using ASC.Web.Studio.Core;
global using ASC.Web.Studio.Core.Notify;
global using ASC.Web.Studio.Core.SMS;
global using ASC.Web.Studio.Core.Statistic;
global using ASC.Web.Studio.Core.TFA;
global using ASC.Web.Studio.UserControls.CustomNavigation;
global using ASC.Web.Studio.UserControls.FirstTime;
global using ASC.Web.Studio.UserControls.Management;
global using ASC.Web.Studio.UserControls.Management.SingleSignOnSettings;
global using ASC.Web.Studio.UserControls.Statistics;
global using ASC.Web.Studio.Utility;
global using ASC.Webhooks.Core;
global using ASC.Webhooks.Core.EF.Model;

global using Autofac;

global using AutoMapper;

global using Google.Authenticator;

global using MailKit.Security;

global using Microsoft.AspNetCore.Authorization;
global using Microsoft.AspNetCore.Mvc;
global using Microsoft.Extensions.Caching.Memory;
global using Microsoft.Extensions.Hosting.WindowsServices;
global using Microsoft.Extensions.Logging;
global using Microsoft.Extensions.Options;

global using MimeKit;

global using static ASC.ActiveDirectory.Base.Settings.LdapSettings;
global using static ASC.Security.Cryptography.EmailValidationKeyProvider;

global using SecurityContext = ASC.Core.SecurityContext;<|MERGE_RESOLUTION|>--- conflicted
+++ resolved
@@ -1,29 +1,29 @@
-﻿// (c) Copyright Ascensio System SIA 2010-2022
-//
-// This program is a free software product.
-// You can redistribute it and/or modify it under the terms
-// of the GNU Affero General Public License (AGPL) version 3 as published by the Free Software
-// Foundation. In accordance with Section 7(a) of the GNU AGPL its Section 15 shall be amended
-// to the effect that Ascensio System SIA expressly excludes the warranty of non-infringement of
-// any third-party rights.
-//
-// This program is distributed WITHOUT ANY WARRANTY, without even the implied warranty
-// of MERCHANTABILITY or FITNESS FOR A PARTICULAR  PURPOSE. For details, see
-// the GNU AGPL at: http://www.gnu.org/licenses/agpl-3.0.html
-//
-// You can contact Ascensio System SIA at Lubanas st. 125a-25, Riga, Latvia, EU, LV-1021.
-//
-// The  interactive user interfaces in modified source and object code versions of the Program must
-// display Appropriate Legal Notices, as required under Section 5 of the GNU AGPL version 3.
-//
-// Pursuant to Section 7(b) of the License you must retain the original Product logo when
-// distributing the program. Pursuant to Section 7(e) we decline to grant you any rights under
-// trademark law for use of our trademarks.
-//
-// All the Product's GUI elements, including illustrations and icon sets, as well as technical writing
-// content are licensed under the terms of the Creative Commons Attribution-ShareAlike 4.0
-// International. See the License terms at http://creativecommons.org/licenses/by-sa/4.0/legalcode
-
+﻿// (c) Copyright Ascensio System SIA 2010-2022
+//
+// This program is a free software product.
+// You can redistribute it and/or modify it under the terms
+// of the GNU Affero General Public License (AGPL) version 3 as published by the Free Software
+// Foundation. In accordance with Section 7(a) of the GNU AGPL its Section 15 shall be amended
+// to the effect that Ascensio System SIA expressly excludes the warranty of non-infringement of
+// any third-party rights.
+//
+// This program is distributed WITHOUT ANY WARRANTY, without even the implied warranty
+// of MERCHANTABILITY or FITNESS FOR A PARTICULAR  PURPOSE. For details, see
+// the GNU AGPL at: http://www.gnu.org/licenses/agpl-3.0.html
+//
+// You can contact Ascensio System SIA at Lubanas st. 125a-25, Riga, Latvia, EU, LV-1021.
+//
+// The  interactive user interfaces in modified source and object code versions of the Program must
+// display Appropriate Legal Notices, as required under Section 5 of the GNU AGPL version 3.
+//
+// Pursuant to Section 7(b) of the License you must retain the original Product logo when
+// distributing the program. Pursuant to Section 7(e) we decline to grant you any rights under
+// trademark law for use of our trademarks.
+//
+// All the Product's GUI elements, including illustrations and icon sets, as well as technical writing
+// content are licensed under the terms of the Creative Commons Attribution-ShareAlike 4.0
+// International. See the License terms at http://creativecommons.org/licenses/by-sa/4.0/legalcode
+
 global using System.Collections.Specialized;
 global using System.Globalization;
 global using System.Net;
@@ -31,34 +31,34 @@
 global using System.Net.Sockets;
 global using System.Security;
 global using System.ServiceModel.Security;
-global using System.Text;
+global using System.Text;
 global using System.Text.Json;
 global using System.Text.Json.Serialization;
 global using System.Text.RegularExpressions;
 global using System.Web;
-
-global using ASC.ActiveDirectory.Base;
-global using ASC.ActiveDirectory.Base.Settings;
-global using ASC.ActiveDirectory.ComplexOperations;
+
+global using ASC.ActiveDirectory.Base;
+global using ASC.ActiveDirectory.Base.Settings;
+global using ASC.ActiveDirectory.ComplexOperations;
 global using ASC.Api.Collections;
 global using ASC.Api.Core;
-global using ASC.Api.Core.Convention;
+global using ASC.Api.Core.Convention;
 global using ASC.Api.Core.Extensions;
 global using ASC.Api.Core.Security;
 global using ASC.Api.Settings;
-global using ASC.Api.Settings.Smtp;
+global using ASC.Api.Settings.Smtp;
 global using ASC.Api.Utils;
 global using ASC.AuditTrail;
-global using ASC.AuditTrail.Mappers;
+global using ASC.AuditTrail.Mappers;
 global using ASC.AuditTrail.Models;
 global using ASC.AuditTrail.Repositories;
-global using ASC.AuditTrail.Types;
+global using ASC.AuditTrail.Types;
 global using ASC.Common;
 global using ASC.Common.Caching;
-global using ASC.Common.Log;
-global using ASC.Common.Mapping;
+global using ASC.Common.Log;
+global using ASC.Common.Mapping;
 global using ASC.Common.Radicale;
-global using ASC.Common.Radicale.Core;
+global using ASC.Common.Radicale.Core;
 global using ASC.Common.Security.Authorizing;
 global using ASC.Common.Threading;
 global using ASC.Common.Utils;
@@ -70,9 +70,9 @@
 global using ASC.Core.Common.Security;
 global using ASC.Core.Common.Settings;
 global using ASC.Core.Configuration;
-global using ASC.Core.Data;
+global using ASC.Core.Data;
 global using ASC.Core.Encryption;
-global using ASC.Core.Security.Authentication;
+global using ASC.Core.Security.Authentication;
 global using ASC.Core.Tenants;
 global using ASC.Core.Users;
 global using ASC.Data.Backup;
@@ -87,20 +87,16 @@
 global using ASC.FederatedLogin.Profile;
 global using ASC.IPSecurity;
 global using ASC.MessagingSystem.Core;
-<<<<<<< HEAD
 global using ASC.MessagingSystem.EF.Model;
-=======
-global using ASC.MessagingSystem.Models;
 global using ASC.Notify.Cron;
->>>>>>> a9e94046
 global using ASC.Security.Cryptography;
 global using ASC.Web.Api;
 global using ASC.Web.Api.ApiModel.RequestsDto;
 global using ASC.Web.Api.ApiModel.ResponseDto;
-global using ASC.Web.Api.ApiModels.RequestsDto;
-global using ASC.Web.Api.ApiModels.ResponseDto;
+global using ASC.Web.Api.ApiModels.RequestsDto;
+global using ASC.Web.Api.ApiModels.ResponseDto;
 global using ASC.Web.Api.Core;
-global using ASC.Web.Api.Log;
+global using ASC.Web.Api.Log;
 global using ASC.Web.Api.Models;
 global using ASC.Web.Api.Routing;
 global using ASC.Web.Core;
@@ -127,26 +123,26 @@
 global using ASC.Web.Studio.UserControls.Statistics;
 global using ASC.Web.Studio.Utility;
 global using ASC.Webhooks.Core;
-global using ASC.Webhooks.Core.EF.Model;
-
+global using ASC.Webhooks.Core.EF.Model;
+
 global using Autofac;
-
-global using AutoMapper;
-
+
+global using AutoMapper;
+
 global using Google.Authenticator;
-
+
 global using MailKit.Security;
-
+
 global using Microsoft.AspNetCore.Authorization;
 global using Microsoft.AspNetCore.Mvc;
 global using Microsoft.Extensions.Caching.Memory;
 global using Microsoft.Extensions.Hosting.WindowsServices;
 global using Microsoft.Extensions.Logging;
 global using Microsoft.Extensions.Options;
-
+
 global using MimeKit;
-
-global using static ASC.ActiveDirectory.Base.Settings.LdapSettings;
-global using static ASC.Security.Cryptography.EmailValidationKeyProvider;
+
+global using static ASC.ActiveDirectory.Base.Settings.LdapSettings;
+global using static ASC.Security.Cryptography.EmailValidationKeyProvider;
 
 global using SecurityContext = ASC.Core.SecurityContext;