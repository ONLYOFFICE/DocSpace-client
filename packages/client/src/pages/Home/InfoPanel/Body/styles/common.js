import styled, { css } from "styled-components";

import { Base } from "@docspace/components/themes";
import { hugeMobile, tablet } from "@docspace/components/utils/device";

const StyledInfoPanelBody = styled.div`
  height: auto;
  ${props =>
    props.theme.interfaceDirection === "rtl"
      ? css`
          padding: 0px 20px 0 3px;
        `
      : css`
          padding: 0px 3px 0 20px;
        `}
  color: ${props => props.theme.infoPanel.textColor};
  background-color: ${props => props.theme.infoPanel.backgroundColor};

  .no-item {
    text-align: center;
  }

  .current-folder-loader-wrapper {
    width: 100%;
    display: flex;
    justify-content: center;
    height: 96px;
    margin-top: 116.56px;
  }

  @media ${hugeMobile} {
    ${props =>
      props.theme.interfaceDirection === "rtl"
        ? css`
            padding: 0px 16px 0 8px;
          `
        : css`
            padding: 0px 8px 0 16px;
          `}
  }
`;

const StyledTitle = styled.div`
  position: sticky;
  top: 0;
  z-index: 100;
  ${props =>
    props.theme.interfaceDirection === "rtl"
      ? css`
          padding: 24px 20px 24px 0px;
          margin-right: -20px;
        `
      : css`
          padding: 24px 0 24px 20px;
          margin-left: -20px;
        `}

  background: ${props => props.theme.infoPanel.backgroundColor};

  display: flex;
  flex-wrap: no-wrap;
  flex-direction: row;
  align-items: center;
  height: 32px;

  img {
    &.icon {
      display: flex;
      align-items: center;
      svg {
        height: 32px;
        width: 32px;
      }
    }
    &.is-room {
      border-radius: 6px;
      outline: 1px solid ${props => props.theme.itemIcon.borderColor};
    }
  }

  .text {
    font-weight: 600;
    font-size: 16px;
    line-height: 22px;
    max-height: 44px;
    margin: 0 8px;
    overflow: hidden;
    text-overflow: ellipsis;
    display: -webkit-box;
    -webkit-box-orient: vertical;
    -webkit-line-clamp: 2;
  }

<<<<<<< HEAD
  .free-label {
    margin-left: auto;
    margin-right: 8px;
    font-size: 14px;
    font-weight: 600;
    line-height: 16px;
    color: #4781d1;
  }

  ${(props) =>
=======
  ${props =>
>>>>>>> 6cf75e74
    props.withBottomBorder &&
    css`
      width: calc(100% + 20px);
      margin: 0 -20px 0 -20px;
      ${props =>
        props.theme.interfaceDirection === "rtl"
          ? css`
              padding: 23px 23px 23px 0;
            `
          : css`
              padding: 23px 0 23px 20px;
            `}
      border-bottom: ${props =>
        `solid 1px ${props.theme.infoPanel.borderColor}`};
    `}

  @media ${tablet} {
    width: 440px;
    padding: 24px 20px 24px 20px;
  }

  @media ${hugeMobile} {
    width: calc(100vw - 32px);
    ${props =>
      props.theme.interfaceDirection === "rtl"
        ? css`
            padding: 24px 16px 24px 0;
          `
        : css`
            padding: 24px 0 24px 16px;
          `}

    ${props =>
      props.withBottomBorder &&
      css`
        width: calc(100% + 16px);
        ${props =>
          props.theme.interfaceDirection === "rtl"
            ? css`
                padding: 23px 16px 23px 0;
              `
            : css`
                padding: 23px 0 23px 16px;
              `}
        margin: 0 -16px 0 -16px;
      `}
  }
`;

const StyledLink = styled.div`
  display: flex;
  padding: 8px 0;
  flex-direction: column;
  align-items: flex-start;
  gap: 10px;

  a,
  .link {
    font-size: 13px;
    font-weight: 600;
    line-height: 15px;
    color: #4781d1;
  }
`;

const StyledSubtitle = styled.div`
  display: flex;
  flex-direction: row;
  align-items: center;
  width: 100%;
  padding: 24px 0;
`;

const StyledDescription = styled.div`
  font-size: 13px;
  font-weight: 400;
  line-height: 20px;
  color: #657077;
`;

const StyledProperties = styled.div`
  display: flex;
  flex-direction: column;
  width: 100%;
  gap: 8px;

  .property {
    width: 100%;
    display: grid;
    grid-template-columns: 120px 1fr;
    grid-column-gap: 24px;

    .property-title {
      font-size: 13px;
    }

    .property-content {
      max-width: 100%;
      margin: auto 0;
      font-weight: 600;
      font-size: 13px;
      white-space: nowrap;
      overflow: hidden;
      text-overflow: ellipsis;
    }

    .property-tag_list {
      display: flex;
      flex-wrap: wrap;
      gap: 4px;

      .property-tag {
        background: red;
        max-width: 195px;
        margin: 0;
        background: ${props => props.theme.infoPanel.details.tagBackground};
        p {
          white-space: nowrap;
          overflow: hidden;
          text-overflow: ellipsis;
        }
      }
    }

    .property-comment_editor {
      &-display {
        display: flex;
        flex-direction: column;
        gap: 4px;

        .edit_toggle {
          cursor: pointer;
          display: flex;
          flex-direction: row;
          gap: 6px;
          &-icon {
            svg {
              width: 12px;
              height: 12px;
              path {
                fill: ${props =>
                  props.theme.infoPanel.details.commentEditorIconColor};
              }
            }
          }
          &-text {
            text-decoration: underline;
            text-decoration-style: dashed;
            text-underline-offset: 2px;
          }
        }
      }

      &-editor {
        display: flex;
        flex-direction: column;
        gap: 8px;
        &-buttons {
          display: flex;
          flex-direction: row;
          gap: 4px;
        }
      }

      .property-content {
        white-space: pre-wrap;
        display: -webkit-box;
        display: -moz-box;
        display: -ms-box;
        word-break: break-word;
        overflow: hidden;
        -webkit-line-clamp: 3;
        -webkit-box-orient: vertical;
      }
    }
  }
`;

StyledInfoPanelBody.defaultProps = { theme: Base };
StyledTitle.defaultProps = { theme: Base };
StyledTitle.StyledLink = { theme: Base };

export {
  StyledInfoPanelBody,
  StyledTitle,
  StyledSubtitle,
  StyledProperties,
  StyledLink,
  StyledDescription,
};<|MERGE_RESOLUTION|>--- conflicted
+++ resolved
@@ -5,7 +5,7 @@
 
 const StyledInfoPanelBody = styled.div`
   height: auto;
-  ${props =>
+  ${(props) =>
     props.theme.interfaceDirection === "rtl"
       ? css`
           padding: 0px 20px 0 3px;
@@ -13,8 +13,8 @@
       : css`
           padding: 0px 3px 0 20px;
         `}
-  color: ${props => props.theme.infoPanel.textColor};
-  background-color: ${props => props.theme.infoPanel.backgroundColor};
+  color: ${(props) => props.theme.infoPanel.textColor};
+  background-color: ${(props) => props.theme.infoPanel.backgroundColor};
 
   .no-item {
     text-align: center;
@@ -29,7 +29,7 @@
   }
 
   @media ${hugeMobile} {
-    ${props =>
+    ${(props) =>
       props.theme.interfaceDirection === "rtl"
         ? css`
             padding: 0px 16px 0 8px;
@@ -44,7 +44,7 @@
   position: sticky;
   top: 0;
   z-index: 100;
-  ${props =>
+  ${(props) =>
     props.theme.interfaceDirection === "rtl"
       ? css`
           padding: 24px 20px 24px 0px;
@@ -55,7 +55,7 @@
           margin-left: -20px;
         `}
 
-  background: ${props => props.theme.infoPanel.backgroundColor};
+  background: ${(props) => props.theme.infoPanel.backgroundColor};
 
   display: flex;
   flex-wrap: no-wrap;
@@ -74,7 +74,7 @@
     }
     &.is-room {
       border-radius: 6px;
-      outline: 1px solid ${props => props.theme.itemIcon.borderColor};
+      outline: 1px solid ${(props) => props.theme.itemIcon.borderColor};
     }
   }
 
@@ -91,25 +91,12 @@
     -webkit-line-clamp: 2;
   }
 
-<<<<<<< HEAD
-  .free-label {
-    margin-left: auto;
-    margin-right: 8px;
-    font-size: 14px;
-    font-weight: 600;
-    line-height: 16px;
-    color: #4781d1;
-  }
-
   ${(props) =>
-=======
-  ${props =>
->>>>>>> 6cf75e74
     props.withBottomBorder &&
     css`
       width: calc(100% + 20px);
       margin: 0 -20px 0 -20px;
-      ${props =>
+      ${(props) =>
         props.theme.interfaceDirection === "rtl"
           ? css`
               padding: 23px 23px 23px 0;
@@ -117,7 +104,7 @@
           : css`
               padding: 23px 0 23px 20px;
             `}
-      border-bottom: ${props =>
+      border-bottom: ${(props) =>
         `solid 1px ${props.theme.infoPanel.borderColor}`};
     `}
 
@@ -128,7 +115,7 @@
 
   @media ${hugeMobile} {
     width: calc(100vw - 32px);
-    ${props =>
+    ${(props) =>
       props.theme.interfaceDirection === "rtl"
         ? css`
             padding: 24px 16px 24px 0;
@@ -137,11 +124,11 @@
             padding: 24px 0 24px 16px;
           `}
 
-    ${props =>
+    ${(props) =>
       props.withBottomBorder &&
       css`
         width: calc(100% + 16px);
-        ${props =>
+        ${(props) =>
           props.theme.interfaceDirection === "rtl"
             ? css`
                 padding: 23px 16px 23px 0;
@@ -220,7 +207,7 @@
         background: red;
         max-width: 195px;
         margin: 0;
-        background: ${props => props.theme.infoPanel.details.tagBackground};
+        background: ${(props) => props.theme.infoPanel.details.tagBackground};
         p {
           white-space: nowrap;
           overflow: hidden;
@@ -245,7 +232,7 @@
               width: 12px;
               height: 12px;
               path {
-                fill: ${props =>
+                fill: ${(props) =>
                   props.theme.infoPanel.details.commentEditorIconColor};
               }
             }
