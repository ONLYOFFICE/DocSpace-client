--- conflicted
+++ resolved
@@ -3,11 +3,7 @@
   "content": "Links to all files in the room will be deleted. Previous links to room files and embedded documents will become unavailable.",
   "content_en_sha1_hash": "1c50703baf5219f0eba6e256a6fb31b6f1574157",
   "created_at": "2025-05-19T21:30:56.058Z",
-<<<<<<< HEAD
-  "updated_at": "2025-05-26T07:57:32.294Z",
-=======
   "updated_at": "2025-06-24T16:31:24.356Z",
->>>>>>> 0de93b01
   "comment": {
     "text": "When a user in a custom room deletes all links to files, previous links will be deleted and embedded documents will become unavailable. This translation key appears in a delete link dialog.",
     "is_auto": true,
@@ -40,8 +36,8 @@
       "ai_spell_check_issues": [
         {
           "type": "incorrect_translation",
-          "description": "The phrase 'embedded documents' is not accurately conveyed by 'əlavə olunmuş sənədlərə'.  A more precise translation would reflect the concept of documents integrated within the room or linked specifically for that purpose. 'Embedded' implies a more direct integration than 'added'.",
-          "suggestion": "Otaqdakı fayllara və inteqrasiya edilmiş sənədlərə olan keçidlər silinəcək."
+          "description": "The phrase 'embedded documents' is not accurately translated. 'Əlavə olunmuş sənədlər' translates more to 'added documents' rather than 'embedded documents'.",
+          "suggestion": "Otaq faylları və daxil edilmiş sənədlərə əvvəlki keçidlər əlçatan olmayacaq."
         }
       ],
       "approved_at": null
@@ -52,7 +48,7 @@
       "ai_spell_check_issues": [
         {
           "type": "incorrect_translation",
-          "description": "The phrase 'room files' in the English content is awkwardly translated as 'файлове на стаи' in Bulgarian.  It should more accurately reflect files *within* the room.",
+          "description": "The phrase \"файлове на стаи\" is grammatically incorrect and doesn't accurately convey \"room files\". It implies files *of rooms* rather than files *in* a room.",
           "suggestion": "файлове в стаята"
         }
       ],
@@ -88,13 +84,13 @@
       "ai_spell_check_issues": [
         {
           "type": "incorrect_translation",
-          "description": "The phrase \"Links to all files in the room will be deleted\" is translated as \"Linkit kaikkiin huoneen tiedostoihin poistetaan.\" While understandable, a more accurate and natural Finnish translation would be something like \"Kaikkiin huoneen tiedostoihin johtavat linkit poistetaan\" or \"Huoneen tiedostojen linkit poistetaan\". The current translation implies the links themselves are being deleted, rather than the links *to* the files.",
-          "suggestion": "Kaikkiin huoneen tiedostoihin johtavat linkit poistetaan"
-        },
-        {
-          "type": "incorrect_translation",
-          "description": "The phrase \"Previous links to room files and embedded documents will become unavailable\" is translated as \"Aiemmat linkit ja upotetut dokumentit poistuvat käytöstä.\" 'Poistuvat käytöstä' is grammatically correct, but sounds a bit clunky and formal. A more natural phrasing would be 'Aiemmat linkit ja upotetut dokumentit eivät enää toimi' (Previous links and embedded documents will no longer work).",
-          "suggestion": "Aiemmat linkit ja upotetut dokumentit eivät enää toimi"
+          "description": "The phrase \"Links to all files in the room will be deleted\" is translated as \"Linkit kaikkiin huoneen tiedostoihin poistetaan.\" While technically correct, it sounds a bit awkward in Finnish. A more natural phrasing would be \"Kaikkiin huoneen tiedostoihin johtavat linkit poistetaan.\" or \"Huoneen tiedostojen linkit poistetaan.\" The current translation is literal and lacks fluency.",
+          "suggestion": "Kaikkiin huoneen tiedostoihin johtavat linkit poistetaan."
+        },
+        {
+          "type": "incorrect_translation",
+          "description": "The phrase 'embedded documents' is translated as 'upotetut dokumentit'. This is correct but potentially confusing. A better translation in this context would be 'sisällytetyt dokumentit', as 'upotettu' often implies being physically inserted.",
+          "suggestion": "sisällytetyt dokumentit"
         }
       ],
       "approved_at": null
@@ -135,13 +131,8 @@
       "ai_spell_check_issues": [
         {
           "type": "incorrect_translation",
-          "description": "The phrase \"Links to all files in the room\" is best translated more directly as \"ລິ້ງໄປສູ່ເອກະສານທັງໝົດໃນຫ້ອງ\" which is accurate. However, it could be slightly improved to clarify that it refers to links *to the files themselves*.",
-          "suggestion": "ລິ້ງໄປສູ່ເອກະສານທັງໝົດໃນຫ້ອງຈະຖືກລົບອອກ. (Consider adding clarification - e.g.,ລິ້ງທີ່ນຳໄປສູ່ເອກະສານ)"
-        },
-        {
-          "type": "spelling",
-          "description": "The word 'ພຽງ' should be omitted in the second sentence as it is not necessary and makes the phrasing awkward.",
-          "suggestion": "ລິ້ງທີ່ເຄີຍມີໄປສູ່ເອກະສານຂອງຫ້ອງ ແລະເອກະສານທີ່ຝັງໄວ້ຈະບໍ່ສາມາດໃຊ້ໄດ້ອີກ."
+          "description": "The phrase 'Links to all files in the room' is translated as 'ລິ້ງໄປສູ່ເອກະສານທັງໝົດໃນຫ້ອງ'. While technically correct, 'ເອກະສານ' (documents) is too specific. It should encompass all types of files, not just documents. A more accurate translation might include 'ຂໍ້ມູນທັງໝົດ' (all data) or a more general term for 'files'.",
+          "suggestion": "ລິ້ງໄປສູ່ຂໍ້ມູນທັງໝົດໃນຫ້ອງ (Links to all data in the room)"
         }
       ],
       "approved_at": null
@@ -158,7 +149,7 @@
       "ai_spell_check_issues": [
         {
           "type": "incorrect_translation",
-          "description": "The word 'room' is translated as 'kamer'. While 'kamer' can mean 'room', in this context, 'ruimte' would be a more natural and precise translation, particularly in relation to shared links and file management.",
+          "description": "The word 'room' is translated as 'kamer'. While 'kamer' can mean room, 'ruimte' is more appropriate in this context, referring to a virtual or digital space.",
           "suggestion": "Links naar alle bestanden in de ruimte worden verwijderd. Eerdere links naar bestanden in de ruimte en ingesloten documenten zullen niet meer beschikbaar zijn."
         }
       ],
@@ -193,8 +184,8 @@
         },
         {
           "type": "grammar",
-          "description": "The phrase 'si documentele incorporate for deveni' is grammatically incorrect. 'for' is unnecessary and the verb conjugation is wrong. It should be 'și documentele incorporate vor deveni'.",
-          "suggestion": "și documentele incorporate vor deveni"
+          "description": "The phrase 'si documentele incorporate for deveni' is grammatically incorrect. It should be 'si documentele incorporate vor deveni'.",
+          "suggestion": "si documentele incorporate vor deveni"
         }
       ],
       "approved_at": null
@@ -211,13 +202,18 @@
       "ai_spell_check_issues": [
         {
           "type": "incorrect_translation",
-          "description": "The phrase \"කාමරයේ ඇති සියලු ගොනු සඳහා වූ සම්බන්ධතා මකා දමනු ලැබේ\" translates to \"Links to all files in the room will be deleted\" but the wording is slightly awkward in Sinhala. A more natural phrasing might be \"කාමරයේ සියලු ගොනු සඳහා වූ සබැඳි මකා දමනු ලැබේ\" (Links to all files in the room will be deleted).",
-          "suggestion": "කාමරයේ සියලු ගොනු සඳහා වූ සබැඳි මකා දමනු ලැබේ"
-        },
-        {
-          "type": "incorrect_translation",
-          "description": "The phrase \"අ වලංගු වනු ඇත\" translates to \"will become unavailable\", but a more common and natural phrasing in Sinhala would be \"අවලංගු වනු ඇත\" (will become invalid).",
-          "suggestion": "අවලංගු වනු ඇත"
+          "description": "The phrase \"කාමරයේ ඇති සියලු ගොනු සඳහා වූ සම්බන්ධතා\" translates to \"Links for all files in the room\". While understandable, it's slightly less direct and could be improved to be more akin to 'Links to all files in the room'.",
+          "suggestion": "කාමරයේ සියලු ගොනු වලට තිබුණු සම්බන්ධතා"
+        },
+        {
+          "type": "incorrect_translation",
+          "description": "The phrase \"අ වලංගු වනු ඇත\" literally translates to 'will become invalid'. A more natural and common phrasing for 'unavailable' would be better.",
+          "suggestion": "අවලංගු වනුයේ"
+        },
+        {
+          "type": "incorrect_translation",
+          "description": "While technically correct, using 'පෙර තිබූ' is slightly verbose. A simpler construction could improve flow.",
+          "suggestion": "පෙර පැවති"
         }
       ],
       "approved_at": null
@@ -240,13 +236,18 @@
       "ai_spell_check_issues": [
         {
           "type": "spelling",
-          "description": "The word 'фајлове' is a transliteration and could be improved for better readability and natural flow. While understandable, it deviates from standard Serbian vocabulary.",
-          "suggestion": "датотека"
-        },
-        {
-          "type": "incorrect_translation",
-          "description": "The English 'embedded documents' is translated as 'уграђених докумената'. A more natural translation in Serbian would be 'уграђени документи' or 'приложени документи'.",
-          "suggestion": "уграђени документи"
+          "description": "The word 'фајлове' (fajlove) is a transliteration and could be improved for clarity and native Serbian. It's a direct transliteration from 'files'.",
+          "suggestion": "фајлови (fajlovi)"
+        },
+        {
+          "type": "incorrect_translation",
+          "description": "While technically correct, 'обрисани' (obrisani) which means 'deleted' might be a bit harsh. 'Уклоњени' (uklonjeni) which means 'removed' might convey the meaning better in a more user-friendly way in this context.",
+          "suggestion": "уклоњени (uklonjeni)"
+        },
+        {
+          "type": "incorrect_translation",
+          "description": "The word 'уграђених' (ugrađenih) is a direct translation of 'embedded'. While understandable, a more natural phrasing might improve clarity. Alternatives could include 'приложених' (prilozenih - attached) or simply avoid the explicit terminology if the meaning is clear from context.",
+          "suggestion": "приложених (prilozenih)"
         }
       ],
       "approved_at": null
@@ -257,13 +258,13 @@
       "ai_spell_check_issues": [
         {
           "type": "spelling",
-          "description": "The word 'fajlove' is consistently used. While acceptable, 'datoteke' might be a more formal and potentially more appropriate term in this context, depending on the intended audience.",
-          "suggestion": "Consider using 'datoteke' instead of 'fajlove'."
+          "description": "The word 'fajlove' is a valid spelling, but 'datoteke' might be more formally correct in this context, depending on the intended tone.",
+          "suggestion": "Consider replacing 'fajlove' with 'datoteke' for a more formal tone."
         },
         {
           "type": "grammar",
-          "description": "The phrase 'postajaće nedostupni' sounds slightly awkward. While grammatically correct, a more natural phrasing might improve readability.",
-          "suggestion": "Consider using 'neće biti dostupni' or 'ostaće nedostupni' instead of 'postaće nedostupni'."
+          "description": "While grammatically correct, the repetition of 'linkovi' can be slightly clunky. Consider rephrasing to avoid it.",
+          "suggestion": "Consider rephrasing to something like: 'Linkovi do svih datoteka u sobi biće obrisani. Prethodni linkovi do datoteka i ugrađenih dokumenata postaće nedostupni.' or 'Svi linkovi do datoteka i ugrađenih dokumenata u sobi biće obrisani. Prethodni linkovi postaće nedostupni.'"
         }
       ],
       "approved_at": null
@@ -286,13 +287,13 @@
       "ai_spell_check_issues": [
         {
           "type": "incorrect_translation",
-          "description": "The phrase \"phòng có tập tin\" is awkward and doesn't quite convey the meaning of 'room files'. A more natural phrasing would be 'các tập tin trong phòng'.",
-          "suggestion": "Liên kết đến tất cả các tập tin trong phòng sẽ bị xóa. Các liên kết trước đó đến các tập tin trong phòng và tài liệu nhúng sẽ không khả dụng."
-        },
-        {
-          "type": "grammar",
-          "description": "While grammatically correct, \"Các liên kết trước đó đến các tập tin trong phòng và tài liệu nhúng sẽ không khả dụng.\" could be slightly more concise and fluent. The repetition of 'các' is a bit clunky.",
-          "suggestion": "Các liên kết trước đó đến các tập tin trong phòng và tài liệu nhúng sẽ không còn hoạt động."
+          "description": "The phrase \"phòng có tập tin\" is awkward and doesn't accurately convey \"room files\". It literally translates to 'room with files'.",
+          "suggestion": "Liên kết trước đó đến các tập tin trong phòng và tài liệu nhúng sẽ không khả dụng."
+        },
+        {
+          "type": "incorrect_translation",
+          "description": "The word 'khả dụng' while technically correct, sounds slightly formal and could be more natural.",
+          "suggestion": "Liên kết trước đó đến các tập tin trong phòng và tài liệu nhúng sẽ không còn hoạt động."
         }
       ],
       "approved_at": null
@@ -303,8 +304,8 @@
       "ai_spell_check_issues": [
         {
           "type": "incorrect_translation",
-          "description": "The phrase \"embedded documents\" is translated as \"嵌入式文档\". While technically correct, a more natural and common translation in this context would be something like \"嵌入文件\" or \"嵌入的文档\".  The original English implies these are documents *within* files, not documents with an embedded function.",
-          "suggestion": "房间内所有文件的链接将被删除。之前的房间文件和嵌入文件（or 嵌入的文档）的链接将失效。"
+          "description": "The English phrase 'embedded documents' is not perfectly captured by '嵌入式文档'. While understandable, a more precise translation would be something like '嵌入文档' or '内嵌文档'. '嵌入式文档' feels a bit overly formal and technical for this context.",
+          "suggestion": "房间内所有文件的链接将被删除。之前的房间文件和内嵌文档的链接将失效。"
         }
       ],
       "approved_at": null
