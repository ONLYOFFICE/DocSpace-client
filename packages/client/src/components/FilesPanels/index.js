--- conflicted
+++ resolved
@@ -22,19 +22,12 @@
   ConvertDialog,
   CreateRoomDialog,
   InviteUsersWarningDialog,
-<<<<<<< HEAD
+  CreateRoomConfirmDialog,
   ChangeUserTypeDialog,
 } from "../dialogs";
 import ConvertPasswordDialog from "../dialogs/ConvertPasswordDialog";
 import ArchiveDialog from "../dialogs/ArchiveDialog";
-// import ChangeUserTypeDialog from "./../dialogs/ChangeUserTypeDialog/old_index";
-=======
-  CreateRoomConfirmDialog,
-} from "../dialogs";
-import ConvertPasswordDialog from "../dialogs/ConvertPasswordDialog";
-import ArchiveDialog from "../dialogs/ArchiveDialog";
 import PreparationPortalDialog from "../dialogs/PreparationPortalDialog";
->>>>>>> 99ab71fb
 
 const Panels = (props) => {
   const {
@@ -65,11 +58,8 @@
     restoreAllPanelVisible,
     archiveDialogVisible,
     inviteUsersWarningDialogVisible,
-<<<<<<< HEAD
+    preparationPortalDialogVisible,
     changeUserTypeDialogVisible,
-=======
-    preparationPortalDialogVisible,
->>>>>>> 99ab71fb
   } = props;
 
   const { t } = useTranslation(["Translations", "Common"]);
@@ -221,11 +211,8 @@
       invitePanelVisible: invitePanelOptions.visible,
       archiveDialogVisible,
       inviteUsersWarningDialogVisible,
-<<<<<<< HEAD
+      confirmDialogIsLoading,
       changeUserTypeDialogVisible,
-=======
-      confirmDialogIsLoading,
->>>>>>> 99ab71fb
     };
   }
 )(observer(Panels));