--- conflicted
+++ resolved
@@ -230,14 +230,6 @@
     if (isDoubleClick && !isMultiSelect) {
       doubleClickCallback();
     }
-  };
-
-  const onSelectAll = () => {
-    if (selectedItems.length === itemsList.length) {
-      return setSelectedItems([]);
-    }
-
-    setSelectedItems(itemsList);
   };
 
   const accessRight =
@@ -463,18 +455,6 @@
     );
   };
 
-<<<<<<< HEAD
-  const withSelectAllProps: TSelectorSelectAll = isMultiSelect
-    ? {
-        withSelectAll: isMultiSelect,
-        selectAllLabel: t("Common:AllAccounts"),
-        selectAllIcon: CatalogAccountsReactSvgUrl,
-        onSelectAll,
-      }
-    : {};
-
-=======
->>>>>>> ea1842b9
   const withAccessRightsProps: TSelectorAccessRights =
     withAccessRights && isMultiSelect
       ? {
@@ -551,12 +531,7 @@
           isMultiSelect={isMultiSelect}
           submitButtonLabel={t("Common:AddButton")}
           onSubmit={onUsersSelect}
-<<<<<<< HEAD
           disableSubmitButton={selectedItems.length === 0}
-          {...withSelectAllProps}
-=======
-          disableSubmitButton={false}
->>>>>>> ea1842b9
           {...withAccessRightsProps}
           {...withCancelButtonProps}
           emptyScreenImage={emptyScreenImage}
