{
  "key_path": "AddNewLink",
  "content": "Add new link",
  "content_en_sha1_hash": "44ff7a980d99eb935ed009b254bb3b7b58a347c4",
  "created_at": "2025-05-19T21:30:55.216Z",
<<<<<<< HEAD
  "updated_at": "2025-05-26T07:57:32.439Z",
=======
  "updated_at": "2025-06-24T16:31:24.392Z",
>>>>>>> 0de93b01
  "comment": {
    "text": "This translation key is used for the \"Add new link\" text that appears on a button in an info panel, prompting users to add a new link when a certain limit has been reached.",
    "is_auto": true,
    "updated_at": "2025-05-20T09:40:13.479Z"
  },
  "usage": [
    {
      "file_path": "/packages/client/src/pages/Home/InfoPanel/Body/views/Members/index.js",
      "line_number": 208,
      "context": "className=\"link-to-viewing-icon\"\n iconName={LinksToViewingIconUrl}\n onClick={onAddNewLink}\n size={16}\n isDisabled={additionalLinks.length >= LINKS_LIMIT_COUNT}\n title={t(\"Files:AddNewLink\")}\n />\n \n {additionalLinks.length >= LINKS_LIMIT_COUNT ? (\n <Tooltip\n float={isDesktop()}",
      "module": "/packages/client"
    }
  ],
  "languages": {
    "en": {
      "ai_translated": false,
      "ai_model": null,
      "ai_spell_check_issues": [],
      "approved_at": null
    },
    "ar-SA": {
      "ai_translated": false,
      "ai_model": null,
      "ai_spell_check_issues": [],
      "approved_at": null
    },
    "az": {
      "ai_translated": false,
      "ai_model": null,
      "ai_spell_check_issues": [],
      "approved_at": null
    },
    "bg": {
      "ai_translated": false,
      "ai_model": null,
      "ai_spell_check_issues": [],
      "approved_at": null
    },
    "cs": {
      "ai_translated": false,
      "ai_model": null,
      "ai_spell_check_issues": [],
      "approved_at": null
    },
    "de": {
      "ai_translated": false,
      "ai_model": null,
      "ai_spell_check_issues": [],
      "approved_at": null
    },
    "el-GR": {
      "ai_translated": false,
      "ai_model": null,
      "ai_spell_check_issues": [],
      "approved_at": null
    },
    "es": {
      "ai_translated": false,
      "ai_model": null,
      "ai_spell_check_issues": [],
      "approved_at": null
    },
    "fi": {
      "ai_translated": false,
      "ai_model": null,
      "ai_spell_check_issues": [],
      "approved_at": null
    },
    "fr": {
      "ai_translated": false,
      "ai_model": null,
      "ai_spell_check_issues": [],
      "approved_at": null
    },
    "hy-AM": {
      "ai_translated": false,
      "ai_model": null,
      "ai_spell_check_issues": [],
      "approved_at": null
    },
    "it": {
      "ai_translated": false,
      "ai_model": null,
      "ai_spell_check_issues": [],
      "approved_at": null
    },
    "ja-JP": {
      "ai_translated": false,
      "ai_model": null,
      "ai_spell_check_issues": [
        {
          "type": "incorrect_translation",
          "description": "The translation '新しいリンクの追加' is technically correct, but a more natural and concise phrasing would be preferred. '新しいリンクを追加' (Atarashii rinku o kuwaeru) is more commonly used and sounds more fluent.",
          "suggestion": "新しいリンクを追加"
        }
      ],
      "approved_at": null
    },
    "ko-KR": {
      "ai_translated": false,
      "ai_model": null,
      "ai_spell_check_issues": [],
      "approved_at": null
    },
    "lo-LA": {
      "ai_translated": false,
      "ai_model": null,
      "ai_spell_check_issues": [],
      "approved_at": null
    },
    "lv": {
      "ai_translated": false,
      "ai_model": null,
      "ai_spell_check_issues": [],
      "approved_at": null
    },
    "nl": {
      "ai_translated": false,
      "ai_model": null,
      "ai_spell_check_issues": [],
      "approved_at": null
    },
    "pl": {
      "ai_translated": false,
      "ai_model": null,
      "ai_spell_check_issues": [],
      "approved_at": null
    },
    "pt": {
      "ai_translated": false,
      "ai_model": null,
      "ai_spell_check_issues": [],
      "approved_at": null
    },
    "pt-BR": {
      "ai_translated": false,
      "ai_model": null,
      "ai_spell_check_issues": [],
      "approved_at": null
    },
    "ro": {
      "ai_translated": false,
      "ai_model": null,
      "ai_spell_check_issues": [
        {
          "type": "incorrect_translation",
          "description": "The translation \"Adăugarea unui link nou\" is a bit literal and wordy. It translates to \"The adding of a new link.\" A more natural and concise translation would be better.",
          "suggestion": "Adaugă link nou"
        }
      ],
      "approved_at": null
    },
    "ru": {
      "ai_translated": false,
      "ai_model": null,
      "ai_spell_check_issues": [],
      "approved_at": null
    },
    "si": {
      "ai_translated": false,
      "ai_model": null,
      "ai_spell_check_issues": [
        {
          "type": "incorrect_translation",
          "description": "The Sinhala translation 'නව සබැඳියක්' (nawa sabandiyak) is a literal translation of 'new link' but doesn't quite convey the action of *adding* a link. It simply means 'a new link'.",
          "suggestion": "Consider a more action-oriented translation such as 'අලුත් සබැඳිය එක් කරන්න' (alut sabandiya ek karanney) which translates to 'Add new link'."
        }
      ],
      "approved_at": null
    },
    "sk": {
      "ai_translated": false,
      "ai_model": null,
      "ai_spell_check_issues": [],
      "approved_at": null
    },
    "sl": {
      "ai_translated": false,
      "ai_model": null,
      "ai_spell_check_issues": [],
      "approved_at": null
    },
    "sr-Cyrl-RS": {
      "ai_translated": false,
      "ai_model": null,
      "ai_spell_check_issues": [
        {
          "type": "spelling",
          "description": "The word 'link' is transliterated as 'линк'. While understandable, the more common and accepted Serbian (Cyrillic) equivalent would be 'веза'.",
          "suggestion": "Додај нову везу"
        }
      ],
      "approved_at": null
    },
    "sr-Latn-RS": {
      "ai_translated": false,
      "ai_model": null,
      "ai_spell_check_issues": [],
      "approved_at": null
    },
    "tr": {
      "ai_translated": false,
      "ai_model": null,
      "ai_spell_check_issues": [],
      "approved_at": null
    },
    "uk-UA": {
      "ai_translated": false,
      "ai_model": null,
      "ai_spell_check_issues": [],
      "approved_at": null
    },
    "vi": {
      "ai_translated": false,
      "ai_model": null,
      "ai_spell_check_issues": [],
      "approved_at": null
    },
    "zh-CN": {
      "ai_translated": false,
      "ai_model": null,
      "ai_spell_check_issues": [],
      "approved_at": null
    }
  }
}<|MERGE_RESOLUTION|>--- conflicted
+++ resolved
@@ -3,11 +3,7 @@
   "content": "Add new link",
   "content_en_sha1_hash": "44ff7a980d99eb935ed009b254bb3b7b58a347c4",
   "created_at": "2025-05-19T21:30:55.216Z",
-<<<<<<< HEAD
-  "updated_at": "2025-05-26T07:57:32.439Z",
-=======
   "updated_at": "2025-06-24T16:31:24.392Z",
->>>>>>> 0de93b01
   "comment": {
     "text": "This translation key is used for the \"Add new link\" text that appears on a button in an info panel, prompting users to add a new link when a certain limit has been reached.",
     "is_auto": true,
@@ -97,13 +93,7 @@
     "ja-JP": {
       "ai_translated": false,
       "ai_model": null,
-      "ai_spell_check_issues": [
-        {
-          "type": "incorrect_translation",
-          "description": "The translation '新しいリンクの追加' is technically correct, but a more natural and concise phrasing would be preferred. '新しいリンクを追加' (Atarashii rinku o kuwaeru) is more commonly used and sounds more fluent.",
-          "suggestion": "新しいリンクを追加"
-        }
-      ],
+      "ai_spell_check_issues": [],
       "approved_at": null
     },
     "ko-KR": {
@@ -151,13 +141,7 @@
     "ro": {
       "ai_translated": false,
       "ai_model": null,
-      "ai_spell_check_issues": [
-        {
-          "type": "incorrect_translation",
-          "description": "The translation \"Adăugarea unui link nou\" is a bit literal and wordy. It translates to \"The adding of a new link.\" A more natural and concise translation would be better.",
-          "suggestion": "Adaugă link nou"
-        }
-      ],
+      "ai_spell_check_issues": [],
       "approved_at": null
     },
     "ru": {
@@ -169,13 +153,7 @@
     "si": {
       "ai_translated": false,
       "ai_model": null,
-      "ai_spell_check_issues": [
-        {
-          "type": "incorrect_translation",
-          "description": "The Sinhala translation 'නව සබැඳියක්' (nawa sabandiyak) is a literal translation of 'new link' but doesn't quite convey the action of *adding* a link. It simply means 'a new link'.",
-          "suggestion": "Consider a more action-oriented translation such as 'අලුත් සබැඳිය එක් කරන්න' (alut sabandiya ek karanney) which translates to 'Add new link'."
-        }
-      ],
+      "ai_spell_check_issues": [],
       "approved_at": null
     },
     "sk": {
@@ -193,13 +171,7 @@
     "sr-Cyrl-RS": {
       "ai_translated": false,
       "ai_model": null,
-      "ai_spell_check_issues": [
-        {
-          "type": "spelling",
-          "description": "The word 'link' is transliterated as 'линк'. While understandable, the more common and accepted Serbian (Cyrillic) equivalent would be 'веза'.",
-          "suggestion": "Додај нову везу"
-        }
-      ],
+      "ai_spell_check_issues": [],
       "approved_at": null
     },
     "sr-Latn-RS": {
