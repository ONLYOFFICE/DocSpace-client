--- conflicted
+++ resolved
@@ -1,10 +1,7 @@
 {
-<<<<<<< HEAD
+  "DeleteGroupUsersSuccessMessage": "Utilizatorii au fost șterse cu succes.",
   "DeleteMyDocumentsUser": "Toate fișierele și dosarele personale din secțiunea Documentele mele a utilizatorului vor fi șterse definitiv.",
-  "DeleteReassignDescriptionUser": "{{warningMessageMyDocuments}} Sălile create de acest utilizator și documentele stocate în aceste săli vor fi reatribuite automat administratorului care efectuează ștergerea: <strong>{{userPerformedDeletion}} ({{userYou}})</strong>. Reatribuiți datele manual pentru a alege un alt destinatar datelor reatribuite. ",
-=======
-  "DeleteGroupUsersSuccessMessage": "Utilizatorii au fost șterse cu succes.",
->>>>>>> 7657988e
+  "DeleteReassignDescriptionUser": "{{warningMessageMyDocuments}} Sălile create de acest utilizator și documentele stocate în aceste săli vor fi reatribuite automat administratorului care efectuează ștergerea: <strong>{{userPerformedDeletion}} ({{userYou}})</strong>. Reatribuiți datele manual pentru a alege un alt destinatar datelor reatribuite.",
   "DeleteUser": "Șterge utilizatorul",
   "DeleteUserMessage": "{{userCaption}} <strong>{{user}}</strong> va fi șters. Această acțiune nu poate fi anulată.",
   "ReassignDataToAnotherUser": "Reatribuiți datele unui alt utilizator",
