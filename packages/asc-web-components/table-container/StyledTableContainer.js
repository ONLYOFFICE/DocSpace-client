import styled, { css } from "styled-components";
import Base from "../themes/base";
import { mobile, tablet } from "../utils/device";
import Scrollbar from "../scrollbar";
import { isMobile } from "react-device-detect";

const StyledTableContainer = styled.div`
  -moz-user-select: none;

  width: 100%;
  max-width: 100%;
  margin-top: -18px;

  display: grid;

  .table-column {
    user-select: none;
    position: relative;
    min-width: 10%;
  }

  .resize-handle {
    display: block;
    cursor: ew-resize;
    height: 10px;
    margin: 14px 8px 0 auto;
    z-index: 1;
    border-right: 2px solid #d0d5da;
  }

  .table-container_group-menu,
  .table-container_header {
    padding: 0 24px;
    margin: 0 -24px;

    border-bottom: 1px solid;
    border-image-slice: 1;
    border-image-source: linear-gradient(
      to right,
      #ffffff 24px,
      #eceef1 24px,
      #eceef1 calc(100% - 24px),
      #ffffff calc(100% - 24px)
    );
    border-top: 0;
  }

  .content-container {
    overflow: hidden;
  }

  .children-wrap {
    display: flex;
    flex-direction: column;
  }

  .table-cell {
    height: 47px;
    border-bottom: 1px solid #eceef1;
  }

  .table-container_group-menu {
    .table-container_group-menu-checkbox {
      width: 22px;
    }
  }
`;

const StyledTableGroupMenu = styled.div`
  position: relative;
  background: #fff;
  display: flex;
  flex-direction: row;
  align-items: center;
  width: 100%;
  z-index: 199;
  height: 52px;
  box-shadow: 0px 5px 20px rgba(4, 15, 27, 7%);
  border-radius: 0px 0px 6px 6px;
  margin: 0;
  width: 100%;

  @media ${tablet} {
    height: 60px;
  }

  @media ${mobile} {
    height: 52px;
  }

  .table-container_group-menu-checkbox {
    margin-left: 24px;
    ${(props) => props.checkboxMargin && `margin-left: ${props.checkboxMargin}`}
  }

  .table-container_group-menu-separator {
    border-right: 1px solid #d0d5da;
    width: 2px;
    height: 20px;
    margin: 0 8px;
  }

  .table-container_group-menu_button {
    margin-right: 8px;
  }

  .table-container_group-menu-combobox {
    height: 24px;
    width: 16px;
    margin: 3px 0px 0px 3px;

    .combo-button {
      .combo-buttons_arrow-icon {
        margin: 1px 16px 0 0;
      }
    }
  }
`;

const StyledTableHeader = styled.div`
  position: fixed;
  background: #fff;
  display: grid;
  z-index: 1;
  height: 39px;
  border-bottom: 1px solid #eceef1;
  margin: 0 -20px;
  padding: 0 20px;

  .table-container_header-checkbox {
    ${(props) => props.checkboxMargin && `margin-left: ${props.checkboxMargin}`}
  }

  .table-container_header-cell {
    overflow: hidden;
  }
`;

const StyledTableHeaderCell = styled.div`
  cursor: ${(props) => (props.showIcon ? "pointer" : "default")};

  .header-container-text-icon {
<<<<<<< HEAD
    padding: 13px 0 0 4px;
=======
    height: 8px;
    width: 8px;

    padding: 16px 0 16px 4px;
>>>>>>> 3c7df89a

    display: ${(props) =>
      props.isActive && props.showIcon ? "block" : "none"};
    ${(props) =>
      props.sorted &&
      css`
        transform: scale(1, -1);
<<<<<<< HEAD
        padding: 12px 0 0 4px;
=======
        padding: 14px 0 14px 4px;
>>>>>>> 3c7df89a
      `}
  }

  :hover {
    .header-container-text-icon {
      ${(props) =>
        props.showIcon &&
        css`
          display: block;
        `};
    }
  }

  .table-container_header-item {
    display: flex;
    user-select: none;
  }

  .header-container-text-wrapper {
    display: flex;
  }

  .header-container-text {
    height: 38px;
    display: flex;
    align-items: center;
  }
`;

const StyledTableBody = styled.div`
  display: contents;
`;

const StyledTableRow = styled.div`
  display: contents;

  .table-container_header-checkbox {
    svg {
      margin: 0;
    }
  }

  .droppable-hover {
    background: ${(props) =>
      props.dragging
        ? `${props.theme.dragAndDrop.acceptBackground} !important`
        : "none"};
  }
`;

const StyledTableCell = styled.div`
  /* padding-right: 8px; */
  height: 40px;
  max-height: 40px;
  border-bottom: 1px solid #eceef1;
  overflow: hidden;

  display: flex;
  align-items: center;

  .react-svg-icon svg {
    margin-top: 2px;
  }

  .table-container_element {
    display: ${(props) => (props.checked ? "none" : "flex")};
  }
  .table-container_row-checkbox {
    display: ${(props) => (props.checked ? "flex" : "none")};
  }

  ${(props) =>
    props.hasAccess &&
    css`
      :hover {
        .table-container_element {
          display: none;
        }
        .table-container_row-checkbox {
          display: flex;
        }
      }
    `}
`;

const StyledTableSettings = styled.div`
  margin: 14px 0 0px 8px;
  display: inline-block;
  position: relative;
  cursor: pointer;
  -webkit-tap-highlight-color: rgba(0, 0, 0, 0);

  .table-container_settings-checkbox {
    padding: 8px 16px;
  }
`;

const StyledEmptyTableContainer = styled.div`
  grid-column-start: 1;
  grid-column-end: -1;
  height: 40px;
`;

const StyledScrollbar = styled(Scrollbar)`
  .scroll-body {
    display: flex;
  }
  .nav-thumb-horizontal {
    ${isMobile && "display: none !important"};
  }
`;

StyledTableRow.defaultProps = { theme: Base };

export {
  StyledTableContainer,
  StyledTableRow,
  StyledTableBody,
  StyledTableHeader,
  StyledTableHeaderCell,
  StyledTableCell,
  StyledTableSettings,
  StyledTableGroupMenu,
  StyledEmptyTableContainer,
  StyledScrollbar,
};<|MERGE_RESOLUTION|>--- conflicted
+++ resolved
@@ -140,14 +140,9 @@
   cursor: ${(props) => (props.showIcon ? "pointer" : "default")};
 
   .header-container-text-icon {
-<<<<<<< HEAD
     padding: 13px 0 0 4px;
-=======
-    height: 8px;
-    width: 8px;
 
     padding: 16px 0 16px 4px;
->>>>>>> 3c7df89a
 
     display: ${(props) =>
       props.isActive && props.showIcon ? "block" : "none"};
@@ -155,11 +150,7 @@
       props.sorted &&
       css`
         transform: scale(1, -1);
-<<<<<<< HEAD
         padding: 12px 0 0 4px;
-=======
-        padding: 14px 0 14px 4px;
->>>>>>> 3c7df89a
       `}
   }
 
