{
  "key_path": "AssignToRole",
  "content": "Assign to role",
  "content_en_sha1_hash": "c15c6b3c6eb69973c21796b22a961b9f5e454bd4",
  "created_at": "2025-05-19T21:30:43.120Z",
<<<<<<< HEAD
  "updated_at": "2025-05-26T07:57:32.943Z",
=======
  "updated_at": "2025-05-28T09:30:02.972Z",
>>>>>>> 398dda3c
  "comment": {
    "text": "The \"Assign to role\" translation key is used to display a label on a panel header in a user interface. It appears as a button with this text and is part of a dialog that allows users to assign tasks to roles. The translators should provide a short and descriptive phrase that makes sense in the context of the application's workflow, such as \"Assign task to role\".",
    "is_auto": true,
    "updated_at": "2025-05-20T09:37:19.549Z"
  },
  "usage": [
    {
      "file_path": "/packages/shared/dialogs/start-filling/StartFillingPanel.tsx",
      "line_number": 219,
      "context": "const disabledSubmit = roles.some((role) => !role.user);\n \n const headerProps = useMemo(() => {\n return {\n headerLabel: t(\"Common:AssignToRole\"),\n withoutBackButton: false,\n withoutBorder: false,\n isCloseable: true,\n onBackClick: closeUsersPanel,\n onCloseClick: () => {",
      "module": "/packages/shared"
    }
  ],
  "languages": {
    "en": {
      "ai_translated": false,
      "ai_model": null,
      "ai_spell_check_issues": [],
      "approved_at": null
    },
    "ar-SA": {
      "ai_translated": false,
      "ai_model": null,
      "ai_spell_check_issues": [],
      "approved_at": null
    },
    "az": {
      "ai_translated": false,
      "ai_model": null,
      "ai_spell_check_issues": [],
      "approved_at": null
    },
    "bg": {
      "ai_translated": false,
      "ai_model": null,
      "ai_spell_check_issues": [],
      "approved_at": null
    },
    "cs": {
      "ai_translated": false,
      "ai_model": null,
      "ai_spell_check_issues": [],
      "approved_at": null
    },
    "de": {
      "ai_translated": false,
      "ai_model": null,
      "ai_spell_check_issues": [],
      "approved_at": null
    },
    "el-GR": {
      "ai_translated": false,
      "ai_model": null,
      "ai_spell_check_issues": [],
      "approved_at": null
    },
    "es": {
      "ai_translated": false,
      "ai_model": null,
      "ai_spell_check_issues": [],
      "approved_at": null
    },
    "fi": {
      "ai_translated": false,
      "ai_model": null,
      "ai_spell_check_issues": [],
      "approved_at": null
    },
    "fr": {
      "ai_translated": false,
      "ai_model": null,
      "ai_spell_check_issues": [],
      "approved_at": null
    },
    "hy-AM": {
      "ai_translated": false,
      "ai_model": null,
      "ai_spell_check_issues": [
        {
          "type": "incorrect_translation",
          "description": "The translation 'Նշանակել դեր' while understandable, isn't the most natural or precise translation of 'Assign to role'. It's more literal. A better translation would convey the action of assigning someone to a specific role.",
          "suggestion": "Consider alternatives like 'միավորել դերին' (miavorvel derin) or 'կցել դերին' (ktsel derin), depending on the specific nuance intended.  A more contextual translation would be better."
        }
      ],
      "approved_at": null
    },
    "it": {
      "ai_translated": false,
      "ai_model": null,
      "ai_spell_check_issues": [],
      "approved_at": null
    },
    "ja-JP": {
      "ai_translated": false,
      "ai_model": null,
      "ai_spell_check_issues": [],
      "approved_at": null
    },
    "ko-KR": {
      "ai_translated": false,
      "ai_model": null,
      "ai_spell_check_issues": [],
      "approved_at": null
    },
    "lo-LA": {
      "ai_translated": false,
      "ai_model": null,
      "ai_spell_check_issues": [],
      "approved_at": null
    },
    "lv": {
      "ai_translated": false,
      "ai_model": null,
      "ai_spell_check_issues": [],
      "approved_at": null
    },
    "nl": {
      "ai_translated": false,
      "ai_model": null,
      "ai_spell_check_issues": [],
      "approved_at": null
    },
    "pl": {
      "ai_translated": false,
      "ai_model": null,
      "ai_spell_check_issues": [],
      "approved_at": null
    },
    "pt": {
      "ai_translated": false,
      "ai_model": null,
      "ai_spell_check_issues": [],
      "approved_at": null
    },
    "pt-BR": {
      "ai_translated": false,
      "ai_model": null,
      "ai_spell_check_issues": [],
      "approved_at": null
    },
    "ro": {
      "ai_translated": false,
      "ai_model": null,
      "ai_spell_check_issues": [],
      "approved_at": null
    },
    "ru": {
      "ai_translated": false,
      "ai_model": null,
      "ai_spell_check_issues": [],
      "approved_at": null
    },
    "si": {
      "ai_translated": false,
      "ai_model": null,
      "ai_spell_check_issues": [],
      "approved_at": null
    },
    "sk": {
      "ai_translated": false,
      "ai_model": null,
      "ai_spell_check_issues": [],
      "approved_at": null
    },
    "sl": {
      "ai_translated": false,
      "ai_model": null,
      "ai_spell_check_issues": [],
      "approved_at": null
    },
    "sr-Cyrl-RS": {
      "ai_translated": false,
      "ai_model": null,
      "ai_spell_check_issues": [
        {
          "type": "incorrect_translation",
          "description": "While \"Доделите улогу\" is understandable, a more precise and commonly used translation of \"Assign to role\" in a technical context might be \"Приреди улогу\" or \"Додели улогу\".  'Доделите улогу' can imply a distribution of a role, whereas 'Assign' often means associating or designating.",
          "suggestion": "Consider \"Приреди улогу\" or \"Додели улогу\" for a more accurate translation."
        }
      ],
      "approved_at": null
    },
    "sr-Latn-RS": {
      "ai_translated": false,
      "ai_model": null,
      "ai_spell_check_issues": [],
      "approved_at": null
    },
    "tr": {
      "ai_translated": false,
      "ai_model": null,
      "ai_spell_check_issues": [
        {
          "type": "incorrect_translation",
          "description": "While 'Role ata' is understandable, a more natural and accurate Turkish translation for 'Assign to role' would be 'Role ver' or 'Rol ata'. 'Role ata' sounds slightly awkward.",
          "suggestion": "Role ver"
        }
      ],
      "approved_at": null
    },
    "uk-UA": {
      "ai_translated": false,
      "ai_model": null,
      "ai_spell_check_issues": [],
      "approved_at": null
    },
    "vi": {
      "ai_translated": false,
      "ai_model": null,
      "ai_spell_check_issues": [
        {
          "type": "incorrect_translation",
          "description": "While 'Chỉ định vai trò' is a possible translation, it's quite formal and might not be the most natural or appropriate for all contexts where 'Assign to role' would be used.  A more common and versatile option might be 'Gán vai trò' or 'Phân công vai trò'.  'Chỉ định' implies a formal decision or assignment.",
          "suggestion": "Consider 'Gán vai trò' or 'Phân công vai trò' as alternatives."
        }
      ],
      "approved_at": null
    },
    "zh-CN": {
      "ai_translated": false,
      "ai_model": null,
      "ai_spell_check_issues": [],
      "approved_at": null
    }
  }
}<|MERGE_RESOLUTION|>--- conflicted
+++ resolved
@@ -3,11 +3,7 @@
   "content": "Assign to role",
   "content_en_sha1_hash": "c15c6b3c6eb69973c21796b22a961b9f5e454bd4",
   "created_at": "2025-05-19T21:30:43.120Z",
-<<<<<<< HEAD
-  "updated_at": "2025-05-26T07:57:32.943Z",
-=======
   "updated_at": "2025-05-28T09:30:02.972Z",
->>>>>>> 398dda3c
   "comment": {
     "text": "The \"Assign to role\" translation key is used to display a label on a panel header in a user interface. It appears as a button with this text and is part of a dialog that allows users to assign tasks to roles. The translators should provide a short and descriptive phrase that makes sense in the context of the application's workflow, such as \"Assign task to role\".",
     "is_auto": true,
@@ -88,8 +84,8 @@
       "ai_spell_check_issues": [
         {
           "type": "incorrect_translation",
-          "description": "The translation 'Նշանակել դեր' while understandable, isn't the most natural or precise translation of 'Assign to role'. It's more literal. A better translation would convey the action of assigning someone to a specific role.",
-          "suggestion": "Consider alternatives like 'միավորել դերին' (miavorvel derin) or 'կցել դերին' (ktsel derin), depending on the specific nuance intended.  A more contextual translation would be better."
+          "description": "The translation 'Նշանակել դեր' while literal, might not fully capture the nuance of 'Assign to role' in a software or user management context. 'Assign' implies a specific action of assigning someone or something to a predefined role. 'Նշանակել' is more general and can mean 'to designate' or 'to appoint'.",
+          "suggestion": "Consider a translation that more closely reflects the action of assignment, such as 'մասնագործական դեր ցուցաբերել' (masnagortsagan der tsutseaberel - assign a role) or 'դեր տեղաբաշխել' (der telabashkel - allocate a role), depending on the specific context."
         }
       ],
       "approved_at": null
@@ -184,8 +180,8 @@
       "ai_spell_check_issues": [
         {
           "type": "incorrect_translation",
-          "description": "While \"Доделите улогу\" is understandable, a more precise and commonly used translation of \"Assign to role\" in a technical context might be \"Приреди улогу\" or \"Додели улогу\".  'Доделите улогу' can imply a distribution of a role, whereas 'Assign' often means associating or designating.",
-          "suggestion": "Consider \"Приреди улогу\" or \"Додели улогу\" for a more accurate translation."
+          "description": "While \"Доделите улогу\" is a possible translation, it implies an action *being done* to a role. \"Assign to role\" is more accurately translated as \"Приреди улогу\" or \"Додели улогу за\". \"Доделите улогу\" is more like \"Allocate a role\" or \"Distribute a role\", but not assign.",
+          "suggestion": "Приреди улогу"
         }
       ],
       "approved_at": null
@@ -202,7 +198,7 @@
       "ai_spell_check_issues": [
         {
           "type": "incorrect_translation",
-          "description": "While 'Role ata' is understandable, a more natural and accurate Turkish translation for 'Assign to role' would be 'Role ver' or 'Rol ata'. 'Role ata' sounds slightly awkward.",
+          "description": "While 'Role ata' is understandable, a more natural and accurate Turkish translation of 'Assign to role' would be 'Role ver' or 'Rol atama yap'. 'Ata' is generally used for attributing something of heritage, not assigning a role.",
           "suggestion": "Role ver"
         }
       ],
@@ -220,8 +216,8 @@
       "ai_spell_check_issues": [
         {
           "type": "incorrect_translation",
-          "description": "While 'Chỉ định vai trò' is a possible translation, it's quite formal and might not be the most natural or appropriate for all contexts where 'Assign to role' would be used.  A more common and versatile option might be 'Gán vai trò' or 'Phân công vai trò'.  'Chỉ định' implies a formal decision or assignment.",
-          "suggestion": "Consider 'Gán vai trò' or 'Phân công vai trò' as alternatives."
+          "description": "While \"Chỉ định vai trò\" is a possible translation, it can be overly formal for a UI label like \"Assign to role\". A more natural and common translation would be something like \"Gán vai trò\" or \"Phân vai trò\".",
+          "suggestion": "Consider \"Gán vai trò\" or \"Phân vai trò\" for a more natural translation."
         }
       ],
       "approved_at": null
