import authStore from "@docspace/common/store/AuthStore";
import PaymentStore from "./PaymentStore";
import WizardStore from "./WizardStore";
import SettingsSetupStore from "./SettingsSetupStore";
import ConfirmStore from "./ConfirmStore";
import BackupStore from "./BackupStore";
import CommonStore from "./CommonStore";

import ProfileActionsStore from "./ProfileActionsStore";
import SsoFormStore from "./SsoFormStore";

import FilesStore from "./FilesStore";
import SelectedFolderStore from "./SelectedFolderStore";
import TreeFoldersStore from "./TreeFoldersStore";
import thirdPartyStore from "./ThirdPartyStore";
import SettingsStore from "./SettingsStore";
import FilesActionsStore from "./FilesActionsStore";
import MediaViewerDataStore from "./MediaViewerDataStore";
import UploadDataStore from "./UploadDataStore";
import SecondaryProgressDataStore from "./SecondaryProgressDataStore";
import PrimaryProgressDataStore from "./PrimaryProgressDataStore";

import VersionHistoryStore from "./VersionHistoryStore";
import DialogsStore from "./DialogsStore";
import selectFolderDialogStore from "./SelectFolderDialogStore";
import ContextOptionsStore from "./ContextOptionsStore";
import HotkeyStore from "./HotkeyStore";

import selectFileDialogStore from "./SelectFileDialogStore";
import TagsStore from "./TagsStore";
import PeopleStore from "./PeopleStore";
import OformsStore from "./OformsStore";

import AccessRightsStore from "./AccessRightsStore";
import TableStore from "./TableStore";
import CreateEditRoomStore from "./CreateEditRoomStore";
import PublicRoomStore from "./PublicRoomStore";

import ClientLoadingStore from "./ClientLoadingStore";

const oformsStore = new OformsStore(authStore);

const clientLoadingStore = new ClientLoadingStore();

const selectedFolderStore = new SelectedFolderStore(authStore.settingsStore);

const paymentStore = new PaymentStore();
const wizardStore = new WizardStore();
const setupStore = new SettingsSetupStore();
const confirmStore = new ConfirmStore();
const backupStore = new BackupStore();
const commonStore = new CommonStore();

const ssoStore = new SsoFormStore();

const tagsStore = new TagsStore();

<<<<<<< HEAD
const treeFoldersStore = new TreeFoldersStore(selectedFolderStore);

const publicRoomStore = new PublicRoomStore();

const settingsStore = new SettingsStore(
  thirdPartyStore,
  treeFoldersStore,
  publicRoomStore
);
=======
const treeFoldersStore = new TreeFoldersStore(selectedFolderStore, authStore);
const settingsStore = new SettingsStore(thirdPartyStore, treeFoldersStore);
>>>>>>> 14b139ca

const accessRightsStore = new AccessRightsStore(authStore, selectedFolderStore);

const filesStore = new FilesStore(
  authStore,
  selectedFolderStore,
  treeFoldersStore,
  settingsStore,
  thirdPartyStore,
  accessRightsStore,
<<<<<<< HEAD
  publicRoomStore
=======
  clientLoadingStore
>>>>>>> 14b139ca
);

const mediaViewerDataStore = new MediaViewerDataStore(
  filesStore,
  settingsStore,
  publicRoomStore
);
const secondaryProgressDataStore = new SecondaryProgressDataStore();
const primaryProgressDataStore = new PrimaryProgressDataStore();
const versionHistoryStore = new VersionHistoryStore(filesStore);

const dialogsStore = new DialogsStore(
  authStore,
  treeFoldersStore,
  filesStore,
  selectedFolderStore,
  versionHistoryStore
);

const peopleStore = new PeopleStore(
  authStore,
  setupStore,
  accessRightsStore,
  dialogsStore
);

const uploadDataStore = new UploadDataStore(
  authStore,
  treeFoldersStore,
  selectedFolderStore,
  filesStore,
  secondaryProgressDataStore,
  primaryProgressDataStore,
  dialogsStore,
  settingsStore
);

const filesActionsStore = new FilesActionsStore(
  authStore,
  uploadDataStore,
  treeFoldersStore,
  filesStore,
  selectedFolderStore,
  settingsStore,
  dialogsStore,
  mediaViewerDataStore,
  accessRightsStore,
<<<<<<< HEAD
  publicRoomStore
=======
  clientLoadingStore
>>>>>>> 14b139ca
);

const contextOptionsStore = new ContextOptionsStore(
  authStore,
  dialogsStore,
  filesActionsStore,
  filesStore,
  mediaViewerDataStore,
  treeFoldersStore,
  uploadDataStore,
  versionHistoryStore,
  settingsStore,
  selectedFolderStore,
  publicRoomStore
);

const hotkeyStore = new HotkeyStore(
  filesStore,
  dialogsStore,
  settingsStore,
  filesActionsStore,
  treeFoldersStore,
  uploadDataStore
);

const profileActionsStore = new ProfileActionsStore(
  authStore,
  filesStore,
  peopleStore,
  treeFoldersStore,
  selectedFolderStore
);

const tableStore = new TableStore(authStore, treeFoldersStore);

authStore.infoPanelStore.authStore = authStore;
authStore.infoPanelStore.settingsStore = settingsStore;
authStore.infoPanelStore.filesStore = filesStore;
authStore.infoPanelStore.peopleStore = peopleStore;
authStore.infoPanelStore.selectedFolderStore = selectedFolderStore;
authStore.infoPanelStore.treeFoldersStore = treeFoldersStore;

const createEditRoomStore = new CreateEditRoomStore(
  filesStore,
  filesActionsStore,
  selectedFolderStore,
  tagsStore,
  thirdPartyStore,
  authStore.settingsStore,
  authStore.infoPanelStore,
  authStore.currentQuotaStore,
  clientLoadingStore
);

const store = {
  auth: authStore,
  payments: paymentStore,
  wizard: wizardStore,
  setup: setupStore,
  confirm: confirmStore,
  backup: backupStore,
  common: commonStore,

  ssoStore,
  profileActionsStore,

  filesStore,

  settingsStore,
  mediaViewerDataStore,
  versionHistoryStore,
  uploadDataStore,
  dialogsStore,
  treeFoldersStore,
  selectedFolderStore,
  filesActionsStore,
  selectFolderDialogStore,
  contextOptionsStore,
  hotkeyStore,
  selectFileDialogStore,
  oformsStore,
  tableStore,

  tagsStore,

  peopleStore,

  accessRightsStore,
  createEditRoomStore,
<<<<<<< HEAD
  publicRoomStore,
=======
  clientLoadingStore,
>>>>>>> 14b139ca
};

export default store;<|MERGE_RESOLUTION|>--- conflicted
+++ resolved
@@ -55,8 +55,7 @@
 
 const tagsStore = new TagsStore();
 
-<<<<<<< HEAD
-const treeFoldersStore = new TreeFoldersStore(selectedFolderStore);
+const treeFoldersStore = new TreeFoldersStore(selectedFolderStore, authStore);
 
 const publicRoomStore = new PublicRoomStore();
 
@@ -65,10 +64,6 @@
   treeFoldersStore,
   publicRoomStore
 );
-=======
-const treeFoldersStore = new TreeFoldersStore(selectedFolderStore, authStore);
-const settingsStore = new SettingsStore(thirdPartyStore, treeFoldersStore);
->>>>>>> 14b139ca
 
 const accessRightsStore = new AccessRightsStore(authStore, selectedFolderStore);
 
@@ -79,11 +74,8 @@
   settingsStore,
   thirdPartyStore,
   accessRightsStore,
-<<<<<<< HEAD
-  publicRoomStore
-=======
-  clientLoadingStore
->>>>>>> 14b139ca
+  clientLoadingStore,
+  publicRoomStore
 );
 
 const mediaViewerDataStore = new MediaViewerDataStore(
@@ -131,11 +123,8 @@
   dialogsStore,
   mediaViewerDataStore,
   accessRightsStore,
-<<<<<<< HEAD
-  publicRoomStore
-=======
-  clientLoadingStore
->>>>>>> 14b139ca
+  clientLoadingStore,
+  publicRoomStore
 );
 
 const contextOptionsStore = new ContextOptionsStore(
@@ -225,11 +214,8 @@
 
   accessRightsStore,
   createEditRoomStore,
-<<<<<<< HEAD
+  clientLoadingStore,
   publicRoomStore,
-=======
-  clientLoadingStore,
->>>>>>> 14b139ca
 };
 
 export default store;