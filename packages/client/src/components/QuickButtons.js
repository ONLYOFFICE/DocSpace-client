// (c) Copyright Ascensio System SIA 2009-2024
//
// This program is a free software product.
// You can redistribute it and/or modify it under the terms
// of the GNU Affero General Public License (AGPL) version 3 as published by the Free Software
// Foundation. In accordance with Section 7(a) of the GNU AGPL its Section 15 shall be amended
// to the effect that Ascensio System SIA expressly excludes the warranty of non-infringement of
// any third-party rights.
//
// This program is distributed WITHOUT ANY WARRANTY, without even the implied warranty
// of MERCHANTABILITY or FITNESS FOR A PARTICULAR  PURPOSE. For details, see
// the GNU AGPL at: http://www.gnu.org/licenses/agpl-3.0.html
//
// You can contact Ascensio System SIA at Lubanas st. 125a-25, Riga, Latvia, EU, LV-1021.
//
// The  interactive user interfaces in modified source and object code versions of the Program must
// display Appropriate Legal Notices, as required under Section 5 of the GNU AGPL version 3.
//
// Pursuant to Section 7(b) of the License you must retain the original Product logo when
// distributing the program. Pursuant to Section 7(e) we decline to grant you any rights under
// trademark law for use of our trademarks.
//
// All the Product's GUI elements, including illustrations and icon sets, as well as technical writing
// content are licensed under the terms of the Creative Commons Attribution-ShareAlike 4.0
// International. See the License terms at http://creativecommons.org/licenses/by-sa/4.0/legalcode

import { isTablet as isTabletDevice } from "react-device-detect";

import FileActionsLockedReactSvgUrl from "PUBLIC_DIR/images/file.actions.locked.react.svg?url";
import FileActionsDownloadReactSvgUrl from "PUBLIC_DIR/images/download.react.svg?url";
import LinkReactSvgUrl from "PUBLIC_DIR/images/link.react.svg?url";
import LockedReactSvgUrl from "PUBLIC_DIR/images/icons/16/locked.react.svg?url";
import FileActionsFavoriteReactSvgUrl from "PUBLIC_DIR/images/file.actions.favorite.react.svg?url";
import FavoriteReactSvgUrl from "PUBLIC_DIR/images/favorite.react.svg?url";
import LifetimeReactSvgUrl from "PUBLIC_DIR/images/lifetime.react.svg?url";
import LockedReact12SvgUrl from "PUBLIC_DIR/images/icons/12/lock.react.svg?url";
import CreateRoomReactSvgUrl from "PUBLIC_DIR/images/create.room.react.svg?url";

import { useMemo } from "react";
import styled from "styled-components";

import { isTablet, classNames } from "@docspace/shared/utils";
import {
  DeviceType,
  FileStatus,
  RoomsType,
  ShareAccessRights,
} from "@docspace/shared/enums";
import { Tooltip } from "@docspace/shared/components/tooltip";
import { Text } from "@docspace/shared/components/text";

import { ColorTheme, ThemeId } from "@docspace/shared/components/color-theme";

const StyledQuickButtons = styled.div`
  .file-lifetime {
    svg {
      rect {
        fill: ${({ theme }) => theme.filesQuickButtons.lifeTimeColor};
      }

      circle,
      path {
        stroke: ${({ theme }) => theme.filesQuickButtons.lifeTimeColor};
      }
    }
  }
`;

const QuickButtons = (props) => {
  const {
    t,
    item,
    theme,
    sectionWidth,
    onClickLock,
    onClickDownload,
    onCopyPrimaryLink,
    isDisabled,
    onClickFavorite,
    viewAs,
    folderCategory,
    isPublicRoom,
    onClickShare,
    isPersonalRoom,
    isArchiveFolder,
    isIndexEditingMode,
    currentDeviceType,
<<<<<<< HEAD
    onCreateRoom,
    isTemplatesFolder,
=======
    showLifetimeIcon,
    expiredDate,
    currentColorScheme,
    roomLifetime,
>>>>>>> 811d6e73
  } = props;

  const isMobile = currentDeviceType === DeviceType.mobile;

  const { id, locked, shared, fileStatus, title, fileExst } = item;

  const isFavorite =
    (fileStatus & FileStatus.IsFavorite) === FileStatus.IsFavorite;

  const isTile = viewAs === "tile";
  const isRow = viewAs == "row";

  const iconLock = useMemo(() => {
    if (isMobile) {
      return LockedReact12SvgUrl;
    }

    return locked ? FileActionsLockedReactSvgUrl : LockedReactSvgUrl;
  }, [locked, isMobile]);

  const colorLock = locked
    ? theme.filesQuickButtons.sharedColor
    : theme.filesQuickButtons.color;

  const iconFavorite = isFavorite
    ? FileActionsFavoriteReactSvgUrl
    : FavoriteReactSvgUrl;

  const colorFavorite = isFavorite
    ? theme.filesQuickButtons.sharedColor
    : theme.filesQuickButtons.color;

  const colorShare = shared
    ? currentColorScheme.main?.accent
    : theme.filesQuickButtons.color;

  const tabletViewQuickButton = isTablet() || isTabletDevice;

  const sizeQuickButton = isTile || tabletViewQuickButton ? "medium" : "small";
  const displayBadges =
    viewAs === "table" ||
    (isRow && locked && isMobile) ||
    isTile ||
    tabletViewQuickButton;

  const setFavorite = () => onClickFavorite(isFavorite);

  const isAvailableLockFile =
    !folderCategory && fileExst && displayBadges && item.security.Lock;

  const isAvailableDownloadFile =
    isPublicRoom && item.security.Download && viewAs === "tile";

  const isAvailableShareFile = isPersonalRoom && item.canShare;

  const isPublicRoomType =
    item.roomType === RoomsType.PublicRoom ||
    item.roomType === RoomsType.FormRoom ||
    item.roomType === RoomsType.CustomRoom;

  const haveLinksRight =
    item?.access === ShareAccessRights.RoomManager ||
    item?.access === ShareAccessRights.None;

  const showCopyLinkIcon =
    isPublicRoomType &&
    haveLinksRight &&
    item.shared &&
    !isArchiveFolder &&
    !isTile;

  const getTooltipContent = () => (
    <Text fontSize="12px" fontWeight={400} noSelect>
      {roomLifetime?.deletePermanently
        ? t("Files:FileWillBeDeletedPermanently", { date: expiredDate })
        : t("Files:FileWillBeMovedToTrash", { date: expiredDate })}
    </Text>
  );

  return (
<<<<<<< HEAD
    <div className="badges additional-badges badges__quickButtons">
      {isAvailableLockFile && (
        <ColorTheme
          themeId={ThemeId.IconButton}
          iconName={iconLock}
          className="badge lock-file icons-group"
          size={sizeQuickButton}
          data-id={id}
          data-locked={locked ? true : false}
          onClick={onClickLock}
          color={colorLock}
          isDisabled={isDisabled}
          hoverColor={theme.filesQuickButtons.sharedColor}
          title={t("UnblockVersion")}
        />
      )}
      {isAvailableDownloadFile && (
        <ColorTheme
          themeId={ThemeId.IconButton}
          iconName={FileActionsDownloadReactSvgUrl}
          className="badge download-file icons-group"
          size={sizeQuickButton}
          onClick={onClickDownload}
          color={colorLock}
          isDisabled={isDisabled}
          hoverColor={theme.filesQuickButtons.sharedColor}
          title={t("Common:Download")}
        />
      )}
      {isTemplatesFolder && (
        <ColorTheme
          themeId={ThemeId.IconButton}
          iconName={CreateRoomReactSvgUrl}
          className="badge create-room icons-group"
          size="medium"
          onClick={onCreateRoom}
          color={colorLock}
          isDisabled={isDisabled}
          hoverColor={theme.filesQuickButtons.sharedColor}
          title={t("Files:CreateRoom")}
        />
      )}
      {showCopyLinkIcon && (
        <ColorTheme
          themeId={ThemeId.IconButton}
          iconName={LinkReactSvgUrl}
          className="badge copy-link icons-group"
          size={sizeQuickButton}
          onClick={onCopyPrimaryLink}
          color={colorLock}
          isDisabled={isDisabled}
          hoverColor={theme.filesQuickButtons.sharedColor}
          title={t("Files:CopySharedLink")}
        />
      )}
      {isAvailableShareFile && (
        <ColorTheme
          themeId={ThemeId.IconButton}
          iconName={LinkReactSvgUrl}
          className="badge copy-link icons-group"
          size={sizeQuickButton}
          onClick={onClickShare}
          color={colorShare}
          isDisabled={isDisabled}
          hoverColor={theme.filesQuickButtons.sharedColor}
          title={t("Files:CopySharedLink")}
        />
      )}
      {/* {fileExst && !isTrashFolder && displayBadges && (
=======
    <StyledQuickButtons className="badges additional-badges badges__quickButtons">
      {!isIndexEditingMode && (
        <>
          {showLifetimeIcon && (
            <>
              <ColorTheme
                themeId={ThemeId.IconButton}
                iconName={LifetimeReactSvgUrl}
                className="badge file-lifetime icons-group"
                size={sizeQuickButton}
                isClickable
                isDisabled={isDisabled}
                data-tooltip-id="lifetimeTooltip"
                color={theme.filesQuickButtons.lifeTimeColor}
              />

              <Tooltip
                id="lifetimeTooltip"
                place="bottom"
                getContent={getTooltipContent}
                maxWidth="300px"
              />
            </>
          )}

          {isAvailableLockFile && (
            <ColorTheme
              themeId={ThemeId.IconButton}
              iconName={iconLock}
              className="badge lock-file icons-group"
              size={sizeQuickButton}
              data-id={id}
              data-locked={locked ? true : false}
              onClick={onClickLock}
              color={colorLock}
              isDisabled={isDisabled}
              hoverColor={theme.filesQuickButtons.sharedColor}
              title={t("UnblockVersion")}
            />
          )}
          {isAvailableDownloadFile && (
            <ColorTheme
              themeId={ThemeId.IconButton}
              iconName={FileActionsDownloadReactSvgUrl}
              className="badge download-file icons-group"
              size={sizeQuickButton}
              onClick={onClickDownload}
              color={colorLock}
              isDisabled={isDisabled}
              hoverColor={theme.filesQuickButtons.sharedColor}
              title={t("Common:Download")}
            />
          )}
          {showCopyLinkIcon && (
            <ColorTheme
              themeId={ThemeId.IconButton}
              iconName={LinkReactSvgUrl}
              className="badge copy-link icons-group"
              size={sizeQuickButton}
              onClick={onCopyPrimaryLink}
              color={colorLock}
              isDisabled={isDisabled}
              hoverColor={theme.filesQuickButtons.sharedColor}
              title={t("Files:CopySharedLink")}
            />
          )}
          {isAvailableShareFile && (
            <ColorTheme
              themeId={ThemeId.IconButton}
              iconName={LinkReactSvgUrl}
              className={classNames("badge copy-link icons-group", {
                ["create-share-link"]: !item.shared,
              })}
              size={sizeQuickButton}
              onClick={onClickShare}
              color={colorShare}
              isDisabled={isDisabled}
              hoverColor={theme.filesQuickButtons.sharedColor}
              title={t("Files:CopySharedLink")}
            />
          )}
          {/* {fileExst && !isTrashFolder && displayBadges && (
>>>>>>> 811d6e73
        <ColorTheme
          themeId={ThemeId.IconButton}
          iconName={iconFavorite}
          isFavorite={isFavorite}
          className="favorite badge icons-group"
          size={sizeQuickButton}
          data-id={id}
          data-title={title}
          color={colorFavorite}
          onClick={setFavorite}
          hoverColor={theme.filesQuickButtons.hoverColor}
        />
      )} */}
        </>
      )}
    </StyledQuickButtons>
  );
};

export default QuickButtons;<|MERGE_RESOLUTION|>--- conflicted
+++ resolved
@@ -85,15 +85,12 @@
     isArchiveFolder,
     isIndexEditingMode,
     currentDeviceType,
-<<<<<<< HEAD
-    onCreateRoom,
-    isTemplatesFolder,
-=======
     showLifetimeIcon,
     expiredDate,
     currentColorScheme,
     roomLifetime,
->>>>>>> 811d6e73
+    onCreateRoom,
+    isTemplatesFolder,
   } = props;
 
   const isMobile = currentDeviceType === DeviceType.mobile;
@@ -174,77 +171,6 @@
   );
 
   return (
-<<<<<<< HEAD
-    <div className="badges additional-badges badges__quickButtons">
-      {isAvailableLockFile && (
-        <ColorTheme
-          themeId={ThemeId.IconButton}
-          iconName={iconLock}
-          className="badge lock-file icons-group"
-          size={sizeQuickButton}
-          data-id={id}
-          data-locked={locked ? true : false}
-          onClick={onClickLock}
-          color={colorLock}
-          isDisabled={isDisabled}
-          hoverColor={theme.filesQuickButtons.sharedColor}
-          title={t("UnblockVersion")}
-        />
-      )}
-      {isAvailableDownloadFile && (
-        <ColorTheme
-          themeId={ThemeId.IconButton}
-          iconName={FileActionsDownloadReactSvgUrl}
-          className="badge download-file icons-group"
-          size={sizeQuickButton}
-          onClick={onClickDownload}
-          color={colorLock}
-          isDisabled={isDisabled}
-          hoverColor={theme.filesQuickButtons.sharedColor}
-          title={t("Common:Download")}
-        />
-      )}
-      {isTemplatesFolder && (
-        <ColorTheme
-          themeId={ThemeId.IconButton}
-          iconName={CreateRoomReactSvgUrl}
-          className="badge create-room icons-group"
-          size="medium"
-          onClick={onCreateRoom}
-          color={colorLock}
-          isDisabled={isDisabled}
-          hoverColor={theme.filesQuickButtons.sharedColor}
-          title={t("Files:CreateRoom")}
-        />
-      )}
-      {showCopyLinkIcon && (
-        <ColorTheme
-          themeId={ThemeId.IconButton}
-          iconName={LinkReactSvgUrl}
-          className="badge copy-link icons-group"
-          size={sizeQuickButton}
-          onClick={onCopyPrimaryLink}
-          color={colorLock}
-          isDisabled={isDisabled}
-          hoverColor={theme.filesQuickButtons.sharedColor}
-          title={t("Files:CopySharedLink")}
-        />
-      )}
-      {isAvailableShareFile && (
-        <ColorTheme
-          themeId={ThemeId.IconButton}
-          iconName={LinkReactSvgUrl}
-          className="badge copy-link icons-group"
-          size={sizeQuickButton}
-          onClick={onClickShare}
-          color={colorShare}
-          isDisabled={isDisabled}
-          hoverColor={theme.filesQuickButtons.sharedColor}
-          title={t("Files:CopySharedLink")}
-        />
-      )}
-      {/* {fileExst && !isTrashFolder && displayBadges && (
-=======
     <StyledQuickButtons className="badges additional-badges badges__quickButtons">
       {!isIndexEditingMode && (
         <>
@@ -298,6 +224,19 @@
               title={t("Common:Download")}
             />
           )}
+          {isTemplatesFolder && (
+            <ColorTheme
+              themeId={ThemeId.IconButton}
+              iconName={CreateRoomReactSvgUrl}
+              className="badge create-room icons-group"
+              size="medium"
+              onClick={onCreateRoom}
+              color={colorLock}
+              isDisabled={isDisabled}
+              hoverColor={theme.filesQuickButtons.sharedColor}
+              title={t("Files:CreateRoom")}
+            />
+          )}
           {showCopyLinkIcon && (
             <ColorTheme
               themeId={ThemeId.IconButton}
@@ -327,20 +266,22 @@
             />
           )}
           {/* {fileExst && !isTrashFolder && displayBadges && (
->>>>>>> 811d6e73
         <ColorTheme
           themeId={ThemeId.IconButton}
-          iconName={iconFavorite}
-          isFavorite={isFavorite}
-          className="favorite badge icons-group"
+          iconName={iconLock}
+          className="badge lock-file icons-group"
           size={sizeQuickButton}
           data-id={id}
-          data-title={title}
-          color={colorFavorite}
-          onClick={setFavorite}
-          hoverColor={theme.filesQuickButtons.hoverColor}
+          data-locked={locked ? true : false}
+          onClick={onClickLock}
+          color={colorLock}
+          isDisabled={isDisabled}
+          hoverColor={theme.filesQuickButtons.sharedColor}
+          title={t("UnblockVersion")}
         />
-      )} */}
+      )}
+
+ */}
         </>
       )}
     </StyledQuickButtons>
