import React from "react";
import { useNavigate, useLocation, useParams } from "react-router-dom";
import { inject, observer } from "mobx-react";

import { withTranslation } from "react-i18next";

import { isArrayEqual } from "@docspace/components/utils/array";

import { isMobileOnly } from "react-device-detect";

import { isMobile } from "@docspace/components/utils/device";
import withLoading from "SRC_DIR/HOCs/withLoading";

import {
  //getKeyByLink,
  settingsTree,
  getSelectedLinkByKey,
  //selectKeyOfTreeElement,
  getCurrentSettingsCategory,
} from "../../../utils";

import CatalogItem from "@docspace/components/catalog-item";
import LoaderArticleBody from "./loaderArticleBody";

const getTreeItems = (data, path, t) => {
  const maptKeys = (tKey) => {
    switch (tKey) {
      case "AccessRights":
        return t("AccessRights");
      case "ManagementCategoryCommon":
        return t("Customization");
      case "SettingsGeneral":
        return t("SettingsGeneral");
      case "StudioTimeLanguageSettings":
        return t("StudioTimeLanguageSettings");
      case "CustomTitles":
        return t("CustomTitles");
      case "ManagementCategorySecurity":
        return t("ManagementCategorySecurity");
      case "PortalAccess":
        return t("PortalAccess");
      case "TwoFactorAuth":
        return t("TwoFactorAuth");
      case "ManagementCategoryIntegration":
        return t("ManagementCategoryIntegration");
      case "ThirdPartyAuthorization":
        return t("ThirdPartyAuthorization");
      case "Migration":
        return t("Migration");
      case "Backup":
        return t("Backup");
      case "PortalDeletion":
        return t("PortalDeletion");
      case "Common:PaymentsTitle":
        return t("Common:PaymentsTitle");
      case "SingleSignOn":
        return t("SingleSignOn");
      case "SMTPSettings":
        return t("SMTPSettings");
      case "DeveloperTools":
        return t("DeveloperTools");
<<<<<<< HEAD
      case "DataImport":
        return t("DataImport");
      case "ImportFromGoogle":
        return t("ImportFromGoogle");
      case "ImportFromNextcloud":
        return t("ImportFromNextcloud");
      case "ImportFromOnlyoffice":
        return t("ImportFromOnlyoffice");
=======
      case "Bonus":
        return t("Common:Bonus");
      case "FreeProFeatures":
        return "Common:FreeProFeatures";
>>>>>>> 39caff86
      default:
        throw new Error("Unexpected translation key");
    }
  };
  return data.map((item) => {
    if (item.children && item.children.length && !item.isCategory) {
      return (
        <TreeNode
          title={
            <Text className="inherit-title-link header">
              {maptKeys(item.tKey)}
            </Text>
          }
          key={item.key}
          icon={item.icon && <ReactSVG className="tree_icon" src={item.icon} />}
          disableSwitch={true}
        >
          {getTreeItems(item.children, path, t)}
        </TreeNode>
      );
    }
    const link = path + getSelectedLinkByKey(item.key, settingsTree);
    return (
      <TreeNode
        key={item.key}
        title={
          <Link className="inherit-title-link" href={link}>
            {maptKeys(item.tKey)}
          </Link>
        }
        icon={item.icon && <ReactSVG src={item.icon} className="tree_icon" />}
        disableSwitch={true}
      />
    );
  });
};

const ArticleBodyContent = (props) => {
  const {
    t,
    tReady,
    setIsLoadedArticleBody,
    toggleArticleOpen,
    showText,
    isNotPaidPeriod,
    isOwner,
    isLoadedArticleBody,
    standalone,
    isEnterprise,
    isCommunity,
  } = props;

  const [selectedKeys, setSelectedKeys] = React.useState([]);

  const prevLocation = React.useRef(null);

  const navigate = useNavigate();
  const location = useLocation();

  React.useEffect(() => {
    prevLocation.current = location;
  }, [location]);

  React.useEffect(() => {
    const locationPathname = location.pathname;

    const resultPath = locationPathname;
    const arrayOfParams = resultPath.split("/");
    arrayOfParams.splice(0, 2);

    let link = "";
    const selectedItem = arrayOfParams[arrayOfParams.length - 1];
    if (
      selectedItem === "owner" ||
      selectedItem === "admins" ||
      selectedItem === "modules"
    ) {
      link = `/${resultPath}`;
    } else if (selectedItem === "accessrights") {
      link = `/${resultPath}/owner`;
    }

    const CurrentSettingsCategoryKey = getCurrentSettingsCategory(
      arrayOfParams,
      settingsTree
    );

    if (link === "") {
      link = getSelectedLinkByKey(CurrentSettingsCategoryKey, settingsTree);
    }

    setSelectedKeys([CurrentSettingsCategoryKey]);
  }, []);

  React.useEffect(() => {
    if (tReady) setIsLoadedArticleBody(true);

    if (prevLocation.current.pathname !== location.pathname) {
      if (location.pathname.includes("common")) {
        setSelectedKeys(["0-0"]);
      }

      if (location.pathname.includes("security")) {
        setSelectedKeys(["1-0"]);
      }

      if (location.pathname.includes("backup")) {
        setSelectedKeys(["2-0"]);
      }

      if (location.pathname.includes("restore")) {
        setSelectedKeys(["3-0"]);
      }

      if (location.pathname.includes("integration")) {
        setSelectedKeys(["4-0"]);
      }

      if (location.pathname.includes("data-import")) {
        setSelectedKeys(["5-0"]);
      }

      if (location.pathname.includes("developer")) {
        setSelectedKeys(["6-0"]);
      }

      if (location.pathname.includes("delete-data")) {
        setSelectedKeys(["7-0"]);
      }
<<<<<<< HEAD

      if (location.pathname.includes("payments")) {
        setSelectedKeys(["8-0"]);
=======
      if (this.props.location.pathname.includes("bonus")) {
        this.setState({ selectedKeys: ["8-0"] });
>>>>>>> 39caff86
      }
    }
  }, [tReady, setIsLoadedArticleBody, location.pathname, selectedKeys]);

  const onSelect = (value) => {
    if (isArrayEqual([value], selectedKeys)) {
      return;
    }

    setSelectedKeys([value + "-0"]);

    if (isMobileOnly || isMobile()) {
      toggleArticleOpen();
    }

    const settingsPath = `/portal-settings${getSelectedLinkByKey(
      value + "-0",
      settingsTree
    )}`;

    if (settingsPath === location.pathname) return;

    navigate(`${settingsPath}`);
  };

  const mapKeys = (tKey) => {
    switch (tKey) {
      case "AccessRights":
        return t("Common:AccessRights");
      case "Customization":
        return t("Customization");
      case "SettingsGeneral":
        return t("SettingsGeneral");
      case "StudioTimeLanguageSettings":
        return t("StudioTimeLanguageSettings");
      case "CustomTitlesWelcome":
        return t("CustomTitlesWelcome");
      case "ManagementCategorySecurity":
        return t("ManagementCategorySecurity");
      case "PortalAccess":
        return t("PortalAccess");
      case "TwoFactorAuth":
        return t("TwoFactorAuth");
      case "ManagementCategoryIntegration":
        return t("ManagementCategoryIntegration");
      case "ThirdPartyAuthorization":
        return t("ThirdPartyAuthorization");
      case "Migration":
        return t("Migration");
      case "Backup":
        return t("Backup");
      case "Common:PaymentsTitle":
        return t("Common:PaymentsTitle");
      case "ManagementCategoryDataManagement":
        return t("ManagementCategoryDataManagement");
      case "RestoreBackup":
        return t("RestoreBackup");
      case "PortalDeletion":
        return t("PortalDeletion");
      case "DeveloperTools":
        return t("DeveloperTools");
<<<<<<< HEAD
      case "DataImport":
        return t("DataImport");
      case "ImportFromGoogle":
        return t("ImportFromGoogle");
      case "ImportFromNextcloud":
        return t("ImportFromNextcloud");
      case "ImportFromOnlyoffice":
        return t("ImportFromOnlyoffice");
=======
      case "Common:Bonus":
        return t("Common:Bonus");
      case "Common:FreeProFeatures":
        return "Common:FreeProFeatures";
>>>>>>> 39caff86
      default:
        throw new Error("Unexpected translation key");
    }
  };

  const catalogItems = () => {
    const items = [];

    let resultTree = [...settingsTree];

    if (isNotPaidPeriod) {
      resultTree = [...settingsTree].filter((e) => {
        return (
          e.tKey === "Backup" ||
          e.tKey === "Common:PaymentsTitle" ||
          (isOwner && e.tKey === "PortalDeletion")
        );
      });
    }

    if (standalone) {
      const deletionTKey = isCommunity
        ? "Common:PaymentsTitle"
        : "Common:Bonus";

      const index = resultTree.findIndex((el) => el.tKey === deletionTKey);

      if (index !== -1) {
        resultTree.splice(index, 1);
      }
    } else {
      const index = resultTree.findIndex((n) => n.tKey === "Common:Bonus");
      if (index !== -1) {
        resultTree.splice(index, 1);
      }
    }

    if (!isOwner || standalone) {
      const index = resultTree.findIndex((n) => n.tKey === "PortalDeletion");
      if (index !== -1) {
        resultTree.splice(index, 1);
      }
    }

    if (selectedKeys.length === 0) return <></>;

    resultTree.map((item) => {
      items.push(
        <CatalogItem
          key={item.key}
          id={item.key}
          icon={item.icon}
          showText={showText}
          text={mapKeys(item.tKey)}
          value={item.link}
          isActive={item.key === selectedKeys[0][0]}
          onClick={() => onSelect(item.key)}
          folderId={item.id}
<<<<<<< HEAD
          style={{ marginTop: `${item.key.includes(8) ? "16px" : "0"}` }}
=======
          style={{
            marginTop: `${
              item.key.includes(7) || item.key.includes(8) ? "16px" : "0"
            }`,
          }}
>>>>>>> 39caff86
        />
      );
    });

    return items;
  };

  const items = catalogItems();

  return !isLoadedArticleBody ? <LoaderArticleBody /> : <>{items}</>;
};

export default inject(({ auth, common }) => {
  const { isLoadedArticleBody, setIsLoadedArticleBody } = common;
  const {
    currentTariffStatusStore,
    userStore,
    isEnterprise,
    settingsStore,
    isCommunity,
  } = auth;
  const { isNotPaidPeriod } = currentTariffStatusStore;
  const { user } = userStore;
  const { isOwner } = user;
  const { standalone, showText, toggleArticleOpen } = settingsStore;

  return {
    standalone,
    isEnterprise,
    showText,
    toggleArticleOpen,
    isLoadedArticleBody,
    setIsLoadedArticleBody,
    isNotPaidPeriod,
    isOwner,
    isCommunity,
  };
})(
  withLoading(
    withTranslation(["Settings", "Common"])(observer(ArticleBodyContent))
  )
);<|MERGE_RESOLUTION|>--- conflicted
+++ resolved
@@ -59,21 +59,14 @@
         return t("SMTPSettings");
       case "DeveloperTools":
         return t("DeveloperTools");
-<<<<<<< HEAD
-      case "DataImport":
-        return t("DataImport");
-      case "ImportFromGoogle":
-        return t("ImportFromGoogle");
+      case "Bonus":
+        return t("Common:Bonus");
+      case "FreeProFeatures":
+        return "Common:FreeProFeatures";
       case "ImportFromNextcloud":
         return t("ImportFromNextcloud");
       case "ImportFromOnlyoffice":
         return t("ImportFromOnlyoffice");
-=======
-      case "Bonus":
-        return t("Common:Bonus");
-      case "FreeProFeatures":
-        return "Common:FreeProFeatures";
->>>>>>> 39caff86
       default:
         throw new Error("Unexpected translation key");
     }
@@ -203,14 +196,8 @@
       if (location.pathname.includes("delete-data")) {
         setSelectedKeys(["7-0"]);
       }
-<<<<<<< HEAD
-
-      if (location.pathname.includes("payments")) {
-        setSelectedKeys(["8-0"]);
-=======
       if (this.props.location.pathname.includes("bonus")) {
         this.setState({ selectedKeys: ["8-0"] });
->>>>>>> 39caff86
       }
     }
   }, [tReady, setIsLoadedArticleBody, location.pathname, selectedKeys]);
@@ -272,21 +259,14 @@
         return t("PortalDeletion");
       case "DeveloperTools":
         return t("DeveloperTools");
-<<<<<<< HEAD
-      case "DataImport":
-        return t("DataImport");
-      case "ImportFromGoogle":
-        return t("ImportFromGoogle");
+      case "Common:Bonus":
+        return t("Common:Bonus");
+      case "Common:FreeProFeatures":
+        return "Common:FreeProFeatures";
       case "ImportFromNextcloud":
         return t("ImportFromNextcloud");
       case "ImportFromOnlyoffice":
         return t("ImportFromOnlyoffice");
-=======
-      case "Common:Bonus":
-        return t("Common:Bonus");
-      case "Common:FreeProFeatures":
-        return "Common:FreeProFeatures";
->>>>>>> 39caff86
       default:
         throw new Error("Unexpected translation key");
     }
@@ -345,15 +325,11 @@
           isActive={item.key === selectedKeys[0][0]}
           onClick={() => onSelect(item.key)}
           folderId={item.id}
-<<<<<<< HEAD
-          style={{ marginTop: `${item.key.includes(8) ? "16px" : "0"}` }}
-=======
           style={{
             marginTop: `${
               item.key.includes(7) || item.key.includes(8) ? "16px" : "0"
             }`,
           }}
->>>>>>> 39caff86
         />
       );
     });
