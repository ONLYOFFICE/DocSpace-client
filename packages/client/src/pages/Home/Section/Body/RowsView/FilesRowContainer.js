--- conflicted
+++ resolved
@@ -111,6 +111,7 @@
         itemIndex={index}
         sectionWidth={sectionWidth}
         isRooms={isRooms}
+        isTrashFolder={isTrashFolder}
         isHighlight={highlightFileId === item.id}
       />
     ));
@@ -127,22 +128,7 @@
       useReactWindow={!withPaging}
       itemHeight={59}
     >
-<<<<<<< HEAD
       {filesListNode}
-=======
-      {filesList.map((item, index) => (
-        <SimpleFilesRow
-          id={`${item?.isFolder ? "folder" : "file"}_${item.id}`}
-          key={`${item.id}_${index}`}
-          item={item}
-          itemIndex={index}
-          sectionWidth={sectionWidth}
-          isRooms={isRooms}
-          isTrashFolder={isTrashFolder}
-          setUploadedFileIdWithVersion={setUploadedFileIdWithVersion}
-        />
-      ))}
->>>>>>> c04e4061
     </StyledRowContainer>
   );
 };
