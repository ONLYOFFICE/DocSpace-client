// (c) Copyright Ascensio System SIA 2009-2025
//
// This program is a free software product.
// You can redistribute it and/or modify it under the terms
// of the GNU Affero General Public License (AGPL) version 3 as published by the Free Software
// Foundation. In accordance with Section 7(a) of the GNU AGPL its Section 15 shall be amended
// to the effect that Ascensio System SIA expressly excludes the warranty of non-infringement of
// any third-party rights.
//
// This program is distributed WITHOUT ANY WARRANTY, without even the implied warranty
// of MERCHANTABILITY or FITNESS FOR A PARTICULAR  PURPOSE. For details, see
// the GNU AGPL at: http://www.gnu.org/licenses/agpl-3.0.html
//
// You can contact Ascensio System SIA at Lubanas st. 125a-25, Riga, Latvia, EU, LV-1021.
//
// The  interactive user interfaces in modified source and object code versions of the Program must
// display Appropriate Legal Notices, as required under Section 5 of the GNU AGPL version 3.
//
// Pursuant to Section 7(b) of the License you must retain the original Product logo when
// distributing the program. Pursuant to Section 7(e) we decline to grant you any rights under
// trademark law for use of our trademarks.
//
// All the Product's GUI elements, including illustrations and icon sets, as well as technical writing
// content are licensed under the terms of the Creative Commons Attribution-ShareAlike 4.0
// International. See the License terms at http://creativecommons.org/licenses/by-sa/4.0/legalcode

import React from "react";
import uniqueId from "lodash/uniqueId";
import InfoReactSvg from "PUBLIC_DIR/images/info.react.svg";
import { classNames } from "../../utils";
import { IconButton } from "../icon-button";
import { Tooltip } from "../tooltip";
import { HelpButtonProps } from "./HelpButton.types";

const HelpButton = (props: HelpButtonProps) => {
  const {
    id,
    className = "icon-button",
    iconName,
    size = 12,
    color,
    dataTip,
    getContent,
    place,
    offset,
    style,
    afterShow,
    afterHide,
    tooltipMaxWidth,
    tooltipContent,
    openOnClick = true,
    isClickable = true,
    children,
    isOpen,
    noUserSelect,
    dataTestId,
<<<<<<< HEAD
    iconNode,
=======
    tooltipStyle,
>>>>>>> 5efc45f9
  } = props;

  const currentId = id || uniqueId();
  const ref = React.useRef(null);
  const anchorSelect = children
    ? `div[id='${currentId}']`
    : `div[id='${currentId}'] svg`;
  const componentClass = classNames(className, "help-icon");

  const tooltipProps = {
    clickable: true,
    openOnClick,
    place: place || "top",
    offset,
    afterShow,
    afterHide,
    maxWidth: tooltipMaxWidth,
    anchorSelect,
    isOpen,
    noUserSelect,
    tooltipStyle,
  };

  return (
    <div ref={ref} style={style} data-testid={dataTestId ?? "help-button"}>
      {children ? (
        <div id={currentId} className={componentClass}>
          {children}
        </div>
      ) : (
        <IconButton
          id={currentId}
          className={componentClass}
          isClickable={isClickable}
          iconName={iconName}
          iconNode={iconNode ?? <InfoReactSvg />}
          size={size}
          color={color}
          data-for={currentId}
          dataTip={dataTip}
        />
      )}

      {getContent ? (
        <Tooltip {...tooltipProps} getContent={getContent} />
      ) : tooltipContent ? (
        <Tooltip {...tooltipProps}>{tooltipContent}</Tooltip>
      ) : null}
    </div>
  );
};

export { HelpButton };<|MERGE_RESOLUTION|>--- conflicted
+++ resolved
@@ -54,11 +54,8 @@
     isOpen,
     noUserSelect,
     dataTestId,
-<<<<<<< HEAD
+    tooltipStyle,
     iconNode,
-=======
-    tooltipStyle,
->>>>>>> 5efc45f9
   } = props;
 
   const currentId = id || uniqueId();
