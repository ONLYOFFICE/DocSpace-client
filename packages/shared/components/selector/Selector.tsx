// (c) Copyright Ascensio System SIA 2009-2025
//
// This program is a free software product.
// You can redistribute it and/or modify it under the terms
// of the GNU Affero General Public License (AGPL) version 3 as published by the Free Software
// Foundation. In accordance with Section 7(a) of the GNU AGPL its Section 15 shall be amended
// to the effect that Ascensio System SIA expressly excludes the warranty of non-infringement of
// any third-party rights.
//
// This program is distributed WITHOUT ANY WARRANTY, without even the implied warranty
// of MERCHANTABILITY or FITNESS FOR A PARTICULAR  PURPOSE. For details, see
// the GNU AGPL at: http://www.gnu.org/licenses/agpl-3.0.html
//
// You can contact Ascensio System SIA at Lubanas st. 125a-25, Riga, Latvia, EU, LV-1021.
//
// The  interactive user interfaces in modified source and object code versions of the Program must
// display Appropriate Legal Notices, as required under Section 5 of the GNU AGPL version 3.
//
// Pursuant to Section 7(b) of the License you must retain the original Product logo when
// distributing the program. Pursuant to Section 7(e) we decline to grant you any rights under
// trademark law for use of our trademarks.
//
// All the Product's GUI elements, including illustrations and icon sets, as well as technical writing
// content are licensed under the terms of the Creative Commons Attribution-ShareAlike 4.0
// International. See the License terms at http://creativecommons.org/licenses/by-sa/4.0/legalcode

"use client";

import React from "react";

import { classNames } from "../../utils";

import { ButtonKeys } from "../../enums";

import { Aside } from "../aside";
import { Backdrop } from "../backdrop";

import { Header } from "./sub-components/Header";
import { Body } from "./sub-components/Body";
import { Footer } from "./sub-components/Footer";
import styles from "./Selector.module.scss";

import type {
  TAccessRight,
  SelectorProps,
  TSelectorBreadCrumbs,
  TSelectorItem,
  TSelectorSelectAll,
  TSelectorAccessRights,
  TSelectorFooterInput,
  TSelectorFooterCheckbox,
  TSelectorTabs,
  TSelectorInfo,
  TSelectorSearch,
  TSelectorCancelButton,
} from "./Selector.types";
import { Providers } from "./contexts";

const Selector = ({
  id,
  className,
  style,

  withHeader,
  headerProps,

  withPadding = true,

  isBreadCrumbsLoading = false,
  breadCrumbsLoader,
  withBreadCrumbs,
  breadCrumbs,
  onSelectBreadCrumb,

  withSearch,
  searchLoader,
  isSearchLoading,
  searchPlaceholder,
  searchValue,
  onSearch,
  onClearSearch,

  withSelectAll,
  selectAllLabel,
  selectAllIcon,
  onSelectAll,

  emptyScreenImage,
  emptyScreenHeader,
  emptyScreenDescription,
  searchEmptyScreenImage,
  searchEmptyScreenHeader,
  searchEmptyScreenDescription,

  submitButtonLabel,
  submitButtonId,
  disableSubmitButton,
  onSubmit,

  withCancelButton,
  cancelButtonLabel,
  onCancel,
  cancelButtonId,

  withAccessRights,
  accessRights,
  selectedAccessRight,
  onAccessRightsChange,
  accessRightsMode,

  withFooterInput,
  footerInputHeader,
  currentFooterInputValue,
  folderFormValidation,

  withFooterCheckbox,
  footerCheckboxLabel,
  isChecked,

  items,
  renderCustomItem,
  isMultiSelect,
  selectedItems,
  maxSelectedItems,

  onSelect,

  rowLoader,

  hasNextPage,
  isNextPageLoading,
  loadNextPage,
  totalItems,
  isLoading,
  disableFirstFetch,

  alwaysShowFooter,

  descriptionText,

  withTabs,
  tabsData,
  activeTabId,

  withInfo,
  infoText,
  infoBarData,
  withInfoBar,

  useAside,
  onClose,
  withBlur,
  withoutBackground,
  withInfoBadge,
  injectedElement,

  isSSR,
  selectedItem: selectedItemProp,
  dataTestId,

  hideBackButton,
}: SelectorProps) => {
  const [footerVisible, setFooterVisible] = React.useState<boolean>(false);

  const [renderedItems, setRenderedItems] = React.useState<TSelectorItem[]>([]);
  const [newSelectedItems, setNewSelectedItems] = React.useState<
    TSelectorItem[]
  >([]);

  const [selectedTabItems, setSelectedTabItems] = React.useState<{
    [key: string]: TSelectorItem[];
  }>({});

  const [newFooterInputValue, setNewFooterInputValue] = React.useState<string>(
    currentFooterInputValue || "",
  );
  const [isFooterCheckboxChecked, setIsFooterCheckboxChecked] =
    React.useState<boolean>(isChecked || false);

  const [selectedAccess, setSelectedAccess] =
    React.useState<TAccessRight | null>(() => {
      if (selectedAccessRight) return { ...selectedAccessRight };

      return null;
    });

  const [inputItemVisible, setInputItemVisible] = React.useState(false);

  const [requestRunning, setRequestRunning] = React.useState(false);
  const [withErrorFooter, setWithErrorFooter] = React.useState(false);

  const onSubmitAction = React.useCallback(
    async (item?: TSelectorItem | React.MouseEvent, fromCallback?: boolean) => {
      setRequestRunning(true);

      await onSubmit(
        fromCallback && item && "label" in item ? [item] : newSelectedItems,
        selectedAccess,
        newFooterInputValue,
        isFooterCheckboxChecked,
      );

      setRequestRunning(false);
    },
    [
      isFooterCheckboxChecked,
      newFooterInputValue,
      newSelectedItems,
      onSubmit,
      selectedAccess,
    ],
  );

  const onSelectAction = (item: TSelectorItem, isDoubleClick: boolean) => {
    onSelect?.(
      {
        ...item,
      },
      isDoubleClick,
      () => onSubmitAction(item, true),
    );

    if (isMultiSelect) {
      if (item.disableMultiSelect) return;

      if (item.isSelected) {
        setNewSelectedItems((value) => {
          const newValue = value.filter((x) => x.id !== item.id);

          return newValue;
        });
        if (activeTabId) {
          setSelectedTabItems((value) => {
            const newValue = { ...value };
            newValue[activeTabId] = newValue[activeTabId].filter(
              (x) => x.id !== item.id,
            );

            return newValue;
          });
        }
        setRenderedItems((valueProp) => {
          const value = [...valueProp];
          const idx = value.findIndex((x) => item.id === x.id);

          if (idx === -1) return value;

          value[idx] = { ...value[idx], isSelected: false };

          return value;
        });
      } else {
        if (maxSelectedItems && newSelectedItems.length >= maxSelectedItems) {
          return;
        }

        setNewSelectedItems((value) => {
          value.push({
            ...item,
          });

          return [...value];
        });

        if (activeTabId) {
          setSelectedTabItems((value) => {
            const newValue = { ...value };

            if (newValue[activeTabId]) newValue[activeTabId].push(item);
            else newValue[activeTabId] = [{ ...item }];

            return newValue;
          });
        }
        setRenderedItems((valueProp) => {
          const value = [...valueProp];
          const idx = value.findIndex((x) => item.id === x.id);

          if (idx === -1) return value;

          value[idx] = { ...value[idx], isSelected: true };

          return value;
        });
      }
    } else {
      setRenderedItems((value) => {
        const idx = value.findIndex((x) => item.id === x.id);

        const newValue = value.map((i: TSelectorItem) => ({
          ...i,
          isSelected: false,
        }));

        if (idx === -1) return newValue;

        newValue[idx].isSelected = !item.isSelected;

        return [...newValue];
      });

      if (item.isSelected && !isDoubleClick) {
        setNewSelectedItems([]);
      } else {
        setNewSelectedItems([item]);
      }
    }
  };

  const onSelectAllAction = React.useCallback(() => {
    onSelectAll?.();

    if (!items) return;

    const query =
      activeTabId && selectedTabItems[activeTabId]
        ? selectedTabItems[activeTabId].length === 0 ||
          selectedTabItems[activeTabId].length !==
            items.filter((i) => !i.isDisabled).length
        : newSelectedItems.length === 0 ||
          newSelectedItems.length !== items.filter((i) => !i.isDisabled).length;

    if (query) {
      let cloneItems = items
        .map((x) => ({ ...x }))
        .filter((x) => !x.isDisabled);

      if (maxSelectedItems) {
        if (activeTabId) {
          const otherTabsSelectedCount = newSelectedItems.filter(
            (item) => !items.some((i) => i.id === item.id),
          ).length;
          const availableSlots = maxSelectedItems - otherTabsSelectedCount;
          cloneItems = cloneItems.slice(0, Math.max(0, availableSlots));
        } else {
          cloneItems = cloneItems.slice(0, maxSelectedItems);
        }
      }

      setRenderedItems((i) => {
        const cloneRenderedItems = i.map((x) => {
          const shouldSelect = cloneItems.some((item) => item.id === x.id);
          return {
            ...x,
            isSelected: shouldSelect && !x.isDisabled,
          };
        });

        return cloneRenderedItems;
      });
      if (activeTabId) {
        setSelectedTabItems((value) => {
          const newValue = { ...value };

          newValue[activeTabId] = [...cloneItems];

          return newValue;
        });
        setNewSelectedItems((value) => [...value, ...cloneItems]);
      } else {
        setNewSelectedItems(cloneItems);
      }
    } else {
      setRenderedItems((i) => {
        const cloneRenderedItems = i.map((x) => ({
          ...x,
          isSelected: false,
        }));

        return cloneRenderedItems;
      });

      if (activeTabId) {
        setSelectedTabItems((value) => {
          const newValue = { ...value };

          newValue[activeTabId] = [];

          return newValue;
        });

        setNewSelectedItems((value) => {
          const newValue = value.filter(
            (v) => items.findIndex((i) => i.id === v.id) === -1,
          );

          return newValue;
        });
      } else {
        setNewSelectedItems([]);
      }
    }
  }, [
    activeTabId,
    items,
    newSelectedItems.length,
    onSelectAll,
    selectedTabItems,
    maxSelectedItems,
    newSelectedItems,
  ]);

  const onChangeAccessRightsAction = React.useCallback(
    (access: TAccessRight) => {
      setSelectedAccess({ ...access });
      onAccessRightsChange?.(access);
    },
    [onAccessRightsChange],
  );

  const loadMoreItems = React.useCallback(
    (startIndex: number) => {
      if (!isNextPageLoading) loadNextPage(startIndex - 1);
    },
    [isNextPageLoading, loadNextPage],
  );

  React.useEffect(() => {
    if (folderFormValidation)
      setWithErrorFooter(
        Boolean(newFooterInputValue.match(folderFormValidation)),
      );
  }, [newFooterInputValue, folderFormValidation]);

  React.useEffect(() => {
    if (disableFirstFetch) return;
    loadNextPage(0);
  }, [disableFirstFetch, loadNextPage]);

  React.useEffect(() => {
    if (selectedAccessRight) setSelectedAccess({ ...selectedAccessRight });
  }, [selectedAccessRight]);

  React.useEffect(() => {
    let isEqual = true;

    if (selectedItems && selectedItems.length !== newSelectedItems.length) {
      return setFooterVisible(true);
    }

    if (
      newSelectedItems.length === 0 &&
      selectedItems &&
      selectedItems.length === 0
    ) {
      return setFooterVisible(false);
    }

    if (selectedItems) {
      newSelectedItems.forEach((item) => {
        isEqual = selectedItems.some((x) => x.id === item.id);
      });

      return setFooterVisible(!isEqual);
    }

    isEqual = !!newSelectedItems.length;

    setFooterVisible(isEqual);
  }, [selectedItems, newSelectedItems]);

  React.useEffect(() => {
    const onKeyboardAction = (e: KeyboardEvent) => {
      if (inputItemVisible) return;
      if (e.key === ButtonKeys.esc) {
        onCancel?.();
      }
    };

    window.addEventListener("keydown", onKeyboardAction);
    return () => {
      window.removeEventListener("keydown", onKeyboardAction);
    };
  }, [inputItemVisible, onCancel]);

  React.useEffect(() => {
    const onKeyboardAction = (e: KeyboardEvent) => {
      if (inputItemVisible) return;

      const isSubmitDisabled = !withFooterInput
        ? disableSubmitButton
        : disableSubmitButton || !newFooterInputValue.trim();

      if (
        (e.key === ButtonKeys.enter || e.key === ButtonKeys.numpadEnter) &&
        !isSubmitDisabled
      ) {
        onSubmitAction();
      }
    };

    window.addEventListener("keyup", onKeyboardAction);
    return () => {
      window.removeEventListener("keyup", onKeyboardAction);
    };
  }, [
    disableSubmitButton,
    inputItemVisible,
    newFooterInputValue,
    onSubmitAction,
    withFooterInput,
  ]);

  React.useLayoutEffect(() => {
    if (items) {
      if (
        !selectedItems ||
        (selectedItems && selectedItems.length === 0) ||
        !isMultiSelect
      ) {
        const cloneItems = items.map((x) => ({
          ...x,
          isSelected: Boolean(selectedItemProp && selectedItemProp.id === x.id),
        }));

        return setRenderedItems(cloneItems);
      }

      const newItems = items.map((item) => {
        const { id: itemId } = item;

        const isSelected = selectedItems.some(
          (selectedItem) => selectedItem.id === itemId,
        );

        return { ...item, isSelected };
      });

      const cloneSelectedItems = selectedItems.map((item) => ({ ...item }));

      setRenderedItems(newItems);
      setNewSelectedItems(cloneSelectedItems);
    }
  }, [items, selectedItems, isMultiSelect, selectedItemProp]);

  const breadCrumbsProps: TSelectorBreadCrumbs = withBreadCrumbs
    ? {
        withBreadCrumbs,
        breadCrumbs,
        onSelectBreadCrumb,
        breadCrumbsLoader,
        isBreadCrumbsLoading,
        bodyIsLoading: isLoading,
      }
    : {};

  const tempRenderedItemsLength = renderedItems.filter(
    (x) => !x.isDisabled,
  ).length;

  const isAllIndeterminate =
    activeTabId && selectedTabItems[activeTabId]
      ? selectedTabItems[activeTabId].length !== tempRenderedItemsLength &&
        selectedTabItems[activeTabId].length !== 0
      : newSelectedItems.length !== tempRenderedItemsLength &&
        newSelectedItems.length !== 0;
  const isAllChecked =
    activeTabId && selectedTabItems[activeTabId]
      ? selectedTabItems[activeTabId].length === tempRenderedItemsLength &&
        tempRenderedItemsLength !== 0
      : newSelectedItems.length === tempRenderedItemsLength &&
        tempRenderedItemsLength !== 0;

  const isLimitReached = React.useMemo(() => {
    if (!maxSelectedItems) return false;
    return newSelectedItems.length >= maxSelectedItems;
  }, [maxSelectedItems, newSelectedItems.length]);

  const onSelectAllProps: TSelectorSelectAll = withSelectAll
    ? {
        withSelectAll,
        selectAllLabel,
        selectAllIcon,
        onSelectAll: onSelectAllAction,
      }
    : {};

  const searchProps: TSelectorSearch = withSearch
    ? {
        withSearch,
        searchPlaceholder,
        searchLoader,
        isSearchLoading,
        searchValue,
        onSearch,
        onClearSearch,
      }
    : {};

  const cancelButtonProps: TSelectorCancelButton = withCancelButton
    ? { withCancelButton, onCancel, cancelButtonLabel, cancelButtonId }
    : {};

  const accessRightsProps: TSelectorAccessRights = withAccessRights
    ? {
        withAccessRights,
        accessRights,
        selectedAccessRight: selectedAccess,
        onAccessRightsChange: onChangeAccessRightsAction,
        accessRightsMode,
      }
    : {};

  const inputProps: TSelectorFooterInput = withFooterInput
    ? {
        withFooterInput,
        footerInputHeader,
        currentFooterInputValue: newFooterInputValue,
        setNewFooterInputValue,
        withErrorFooter,
      }
    : { setNewFooterInputValue };

  const checkboxProps: TSelectorFooterCheckbox = withFooterCheckbox
    ? {
        withFooterCheckbox,
        footerCheckboxLabel,
        isChecked: isFooterCheckboxChecked,
        setIsFooterCheckboxChecked,
      }
    : ({
        isChecked: isFooterCheckboxChecked,
        setIsFooterCheckboxChecked,
      } as TSelectorFooterCheckbox);

  const tabsProps: TSelectorTabs = withTabs
    ? { withTabs, tabsData, activeTabId }
    : {};

  const infoProps: TSelectorInfo = withInfo
    ? {
        withInfo,
        infoText,
        withInfoBadge,
      }
    : {};

  const infoBarProps = { infoBarData, withInfoBar };

  React.useEffect(() => {
    if (!isMultiSelect) return;
    let hasConflict = false;

    const cloneItems = renderedItems.map((x) => {
      if (x.isSelected) return { ...x };

      const isSelected = newSelectedItems.some(
        (selectedItem) => selectedItem.id === x.id,
      );

      if (isSelected) hasConflict = true;

      return { ...x, isSelected };
    });

    if (hasConflict) {
      setRenderedItems(cloneItems);
    }
  }, [isMultiSelect, renderedItems, newSelectedItems]);

  React.useEffect(() => {
    setSelectedTabItems((value) => {
      const newValue = { ...value };
      tabsData?.forEach((tab) => {
        if (!newValue[tab.id]) newValue[tab.id] = [];
      });

      return newValue;
    });
  }, [tabsData]);

  const bodyItems =
    isSSR && renderedItems.length === 0
      ? items.map((x) => ({ ...x, isSelected: false }))
      : [...renderedItems];

  const separator = { id: "separator", isSeparator: true };

  if (bodyItems.findIndex((x) => x.isSystem) > -1) {
    bodyItems.sort((el) => (el.isSystem ? -1 : 1));
    bodyItems.splice(1, 0, separator as TSelectorItem);
  }

  const selectorComponent = (
    <div
      id={id}
      className={classNames(styles.selector, className)}
      style={style}
      data-testid={dataTestId || "selector"}
    >
      <Providers
        emptyScreenProps={{
          emptyScreenImage,
          emptyScreenHeader,
          emptyScreenDescription,
          searchEmptyScreenImage,
          searchEmptyScreenHeader,
          searchEmptyScreenDescription,
        }}
        infoBarProps={infoBarProps}
        searchProps={searchProps}
        tabsProps={tabsProps}
        breadCrumbsProps={breadCrumbsProps}
        selectAllProps={{
          ...onSelectAllProps,
          isAllChecked,
          isAllIndeterminate,
        }}
      >
        {withHeader ? <Header {...headerProps} /> : null}
        <Body
          withHeader={withHeader}
          withPadding={withPadding}
          footerVisible={footerVisible || !!alwaysShowFooter}
          items={bodyItems}
          isMultiSelect={isMultiSelect}
          onSelect={onSelectAction}
          hasNextPage={hasNextPage}
          isNextPageLoading={isNextPageLoading}
          loadMoreItems={loadMoreItems}
          renderCustomItem={renderCustomItem}
          totalItems={totalItems || 0}
          isLoading={isLoading}
          rowLoader={rowLoader}
          withFooterInput={withFooterInput}
          withFooterCheckbox={withFooterCheckbox}
          descriptionText={descriptionText}
          inputItemVisible={inputItemVisible}
          setInputItemVisible={setInputItemVisible}
          injectedElement={injectedElement}
          isSSR={isSSR}
          hideBackButton={hideBackButton}
<<<<<<< HEAD
          withErrorFooter={withErrorFooter}
=======
          isLimitReached={isLimitReached}
>>>>>>> afd3eb0a
          // info
          {...infoProps}
        />
        {footerVisible || alwaysShowFooter ? (
          <Footer
            isMultiSelect={isMultiSelect}
            selectedItemsCount={newSelectedItems.length}
            onSubmit={onSubmitAction}
            submitButtonLabel={submitButtonLabel}
            disableSubmitButton={disableSubmitButton}
            submitButtonId={submitButtonId}
            requestRunning={requestRunning}
            // cancel button
            {...cancelButtonProps}
            // access rights
            {...accessRightsProps}
            // input
            {...inputProps}
            // checkbox
            {...checkboxProps}
          />
        ) : null}
      </Providers>
    </div>
  );

  return useAside ? (
    <>
      <Backdrop
        onClick={onClose}
        visible
        zIndex={310}
        isAside
        withoutBackground={withoutBackground}
        withoutBlur={!withBlur}
      />
      <Aside
        className="header_aside-panel"
        visible
        onClose={onClose}
        withoutBodyScroll
        withoutHeader
      >
        {selectorComponent}
      </Aside>
    </>
  ) : (
    selectorComponent
  );
};

export { Selector };<|MERGE_RESOLUTION|>--- conflicted
+++ resolved
@@ -730,11 +730,8 @@
           injectedElement={injectedElement}
           isSSR={isSSR}
           hideBackButton={hideBackButton}
-<<<<<<< HEAD
           withErrorFooter={withErrorFooter}
-=======
           isLimitReached={isLimitReached}
->>>>>>> afd3eb0a
           // info
           {...infoProps}
         />
