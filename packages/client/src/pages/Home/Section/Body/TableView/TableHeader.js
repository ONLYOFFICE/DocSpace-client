--- conflicted
+++ resolved
@@ -53,12 +53,9 @@
       isDefaultRoomsQuotaSet,
       showStorageInfo,
       isArchiveFolder,
-<<<<<<< HEAD
+      tableStorageName,
       isIndexing,
       indexColumnSize,
-=======
-      tableStorageName,
->>>>>>> 0391621b
     } = this.props;
 
     const defaultColumns = [];
