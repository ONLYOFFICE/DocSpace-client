--- conflicted
+++ resolved
@@ -115,13 +115,8 @@
               id="sso-badge-info-panel"
               className="sso-badge"
               label={t("Common:SSO")}
-<<<<<<< HEAD
               color={globalColors.white}
               backgroundColor={globalColors.mainGreen}
-=======
-              color={"#FFFFFF"}
-              backgroundColor={theme.isBase ? "#22C386" : "#2E5E4C"}
->>>>>>> 116702d2
               fontSize={"9px"}
               fontWeight={800}
               noHover
@@ -139,13 +134,8 @@
               id="ldap-badge-info-panel"
               className="ldap-badge"
               label={t("Common:LDAP")}
-<<<<<<< HEAD
               color={globalColors.white}
               backgroundColor={globalColors.secondPurple}
-=======
-              color={"#FFFFFF"}
-              backgroundColor={theme.isBase ? "#8570BD" : "#544C6A"}
->>>>>>> 116702d2
               fontSize={"9px"}
               fontWeight={800}
               noHover
