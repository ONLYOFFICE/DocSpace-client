{
  "key_path": "SelectAll",
  "content": "Select all",
  "content_en_sha1_hash": "913afff1faf79724f1f685fe8b1e36a729123ca2",
  "created_at": "2025-05-19T21:30:48.364Z",
<<<<<<< HEAD
  "updated_at": "2025-05-26T07:57:32.473Z",
=======
  "updated_at": "2025-07-10T11:11:06.900Z",
>>>>>>> 4378f47c
  "comment": {
    "text": "The \"SelectAll\" translation key is used to display the phrase \"Select all\" in various UI components, such as dropdown menus and buttons. It is commonly seen when a user wants to select all items from a list or choose all available options within a specific context.",
    "is_auto": true,
    "updated_at": "2025-05-20T09:34:24.903Z"
  },
  "usage": [
    {
      "file_path": "/packages/client/src/pages/PortalSettings/Layout/Section/Header/index.js",
      "line_number": 297,
      "context": "const arrayOfParams = getArrayOfParams();\n \n const menuItems = (\n <DropDownItem\n key=\"all\"\n label={t(\"Common:SelectAll\")}\n data-index={1}\n onClick={onSelectAll}\n />\n );",
      "module": "/packages/client"
    },
    {
      "file_path": "/packages/client/src/pages/PortalSettings/categories/developer-tools/Webhooks/WebhookHistory/sub-components/HistoryHeader.js",
      "line_number": 262,
      "context": "const menuItems = (\n <>\n <DropDownItem\n id=\"select-all\"\n key=\"select-all-event-ids\"\n label={t(\"Common:SelectAll\")}\n data-index={0}\n onClick={checkAllIds}\n />\n <DropDownItem\n id=\"unselect-all\"",
      "module": "/packages/client"
    }
  ],
  "languages": {
    "en": {
      "ai_translated": false,
      "ai_model": null,
      "ai_spell_check_issues": [],
      "approved_at": null
    },
    "ar-SA": {
      "ai_translated": false,
      "ai_model": null,
      "ai_spell_check_issues": [],
      "approved_at": null
    },
    "az": {
      "ai_translated": false,
      "ai_model": null,
      "ai_spell_check_issues": [],
      "approved_at": null
    },
    "bg": {
      "ai_translated": false,
      "ai_model": null,
      "ai_spell_check_issues": [],
      "approved_at": null
    },
    "cs": {
      "ai_translated": false,
      "ai_model": null,
      "ai_spell_check_issues": [],
      "approved_at": null
    },
    "de": {
      "ai_translated": false,
      "ai_model": null,
      "ai_spell_check_issues": [],
      "approved_at": null
    },
    "el-GR": {
      "ai_translated": false,
      "ai_model": null,
      "ai_spell_check_issues": [],
      "approved_at": null
    },
    "es": {
      "ai_translated": false,
      "ai_model": null,
      "ai_spell_check_issues": [],
      "approved_at": null
    },
    "fi": {
      "ai_translated": false,
      "ai_model": null,
      "ai_spell_check_issues": [],
      "approved_at": null
    },
    "fr": {
      "ai_translated": false,
      "ai_model": null,
      "ai_spell_check_issues": [],
      "approved_at": null
    },
    "hy-AM": {
      "ai_translated": false,
      "ai_model": null,
      "ai_spell_check_issues": [],
      "approved_at": null
    },
    "it": {
      "ai_translated": false,
      "ai_model": null,
      "ai_spell_check_issues": [],
      "approved_at": null
    },
    "ja-JP": {
      "ai_translated": false,
      "ai_model": null,
      "ai_spell_check_issues": [],
      "approved_at": null
    },
    "ko-KR": {
      "ai_translated": false,
      "ai_model": null,
      "ai_spell_check_issues": [],
      "approved_at": null
    },
    "lo-LA": {
      "ai_translated": false,
      "ai_model": null,
      "ai_spell_check_issues": [],
      "approved_at": null
    },
    "lv": {
      "ai_translated": false,
      "ai_model": null,
      "ai_spell_check_issues": [],
      "approved_at": null
    },
    "nl": {
      "ai_translated": false,
      "ai_model": null,
      "ai_spell_check_issues": [],
      "approved_at": null
    },
    "pl": {
      "ai_translated": false,
      "ai_model": null,
      "ai_spell_check_issues": [],
      "approved_at": null
    },
    "pt": {
      "ai_translated": false,
      "ai_model": null,
      "ai_spell_check_issues": [],
      "approved_at": null
    },
    "pt-BR": {
      "ai_translated": false,
      "ai_model": null,
      "ai_spell_check_issues": [],
      "approved_at": null
    },
    "ro": {
      "ai_translated": false,
      "ai_model": null,
      "ai_spell_check_issues": [
        {
          "type": "incorrect_translation",
          "description": "The translation 'Selectare total' is not the most natural or idiomatic translation of 'Select all' in Romanian. While technically correct, it sounds a bit clunky.",
          "suggestion": "Consider 'Selectați toți' or 'Alegeți toate'"
        }
      ],
      "approved_at": null
    },
    "ru": {
      "ai_translated": false,
      "ai_model": null,
      "ai_spell_check_issues": [],
      "approved_at": null
    },
    "si": {
      "ai_translated": false,
      "ai_model": null,
      "ai_spell_check_issues": [],
      "approved_at": null
    },
    "sk": {
      "ai_translated": false,
      "ai_model": null,
      "ai_spell_check_issues": [],
      "approved_at": null
    },
    "sl": {
      "ai_translated": false,
      "ai_model": null,
      "ai_spell_check_issues": [],
      "approved_at": null
    },
    "sr-Cyrl-RS": {
      "ai_translated": false,
      "ai_model": null,
      "ai_spell_check_issues": [
        {
          "type": "incorrect_translation",
          "description": "While 'Изабери све' is understandable, a more natural and idiomatic translation of 'Select all' in Serbian (Cyrillic) would be 'Одаберите све' or 'Избери све'. 'Изабери' is not the most common verb used for selection in this context.",
          "suggestion": "Одаберите све"
        }
      ],
      "approved_at": null
    },
    "sr-Latn-RS": {
      "ai_translated": false,
      "ai_model": null,
      "ai_spell_check_issues": [],
      "approved_at": null
    },
    "tr": {
      "ai_translated": false,
      "ai_model": null,
      "ai_spell_check_issues": [],
      "approved_at": null
    },
    "uk-UA": {
      "ai_translated": false,
      "ai_model": null,
      "ai_spell_check_issues": [],
      "approved_at": null
    },
    "vi": {
      "ai_translated": false,
      "ai_model": null,
      "ai_spell_check_issues": [],
      "approved_at": null
    },
    "zh-CN": {
      "ai_translated": false,
      "ai_model": null,
      "ai_spell_check_issues": [],
      "approved_at": null
    }
  }
}<|MERGE_RESOLUTION|>--- conflicted
+++ resolved
@@ -3,11 +3,7 @@
   "content": "Select all",
   "content_en_sha1_hash": "913afff1faf79724f1f685fe8b1e36a729123ca2",
   "created_at": "2025-05-19T21:30:48.364Z",
-<<<<<<< HEAD
-  "updated_at": "2025-05-26T07:57:32.473Z",
-=======
   "updated_at": "2025-07-10T11:11:06.900Z",
->>>>>>> 4378f47c
   "comment": {
     "text": "The \"SelectAll\" translation key is used to display the phrase \"Select all\" in various UI components, such as dropdown menus and buttons. It is commonly seen when a user wants to select all items from a list or choose all available options within a specific context.",
     "is_auto": true,
@@ -154,8 +150,8 @@
       "ai_spell_check_issues": [
         {
           "type": "incorrect_translation",
-          "description": "The translation 'Selectare total' is not the most natural or idiomatic translation of 'Select all' in Romanian. While technically correct, it sounds a bit clunky.",
-          "suggestion": "Consider 'Selectați toți' or 'Alegeți toate'"
+          "description": "While 'Selectare total' is understandable, it's not the most natural or idiomatic translation of 'Select all' in Romanian. It literally translates to 'Total Selection'.",
+          "suggestion": "A more natural translation would be 'Selectează tot' or 'Alege tot'."
         }
       ],
       "approved_at": null
@@ -190,7 +186,7 @@
       "ai_spell_check_issues": [
         {
           "type": "incorrect_translation",
-          "description": "While 'Изабери све' is understandable, a more natural and idiomatic translation of 'Select all' in Serbian (Cyrillic) would be 'Одаберите све' or 'Избери све'. 'Изабери' is not the most common verb used for selection in this context.",
+          "description": "The translation 'Изабери све' is a literal translation, but a more natural and commonly used phrasing for 'Select all' in Serbian would be 'Одаберите све' or 'Избери све'. 'Изабери' often implies a more curated selection rather than encompassing everything.",
           "suggestion": "Одаберите све"
         }
       ],
