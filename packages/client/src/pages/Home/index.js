--- conflicted
+++ resolved
@@ -30,16 +30,12 @@
 import { observer, inject } from "mobx-react";
 import { withTranslation } from "react-i18next";
 
-<<<<<<< HEAD
-import { showLoader, hideLoader } from "@docspace/shared/utils/loader";
-=======
 import {
   addTagsToRoom,
   removeTagsFromRoom,
   createTag,
 } from "@docspace/shared/api/rooms";
 import { createFolder } from "@docspace/shared/api/files";
->>>>>>> 01208999
 import Section from "@docspace/shared/components/section";
 
 import SectionWrapper from "SRC_DIR/components/Section";
