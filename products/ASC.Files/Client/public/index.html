--- conflicted
+++ resolved
@@ -11,11 +11,7 @@
       manifest.json provides metadata used when your web app is added to the
       homescreen on Android. See https://developers.google.com/web/fundamentals/engage-and-retain/web-app-manifest/
     -->
-<<<<<<< HEAD
-    <link rel="shortcut icon" href="favicon.ico" />
-=======
-    <link id="favicon" rel="shortcut icon" href="%PUBLIC_URL%/favicon.ico" />
->>>>>>> 60022bbc
+    <link id="favicon" rel="shortcut icon" href="favicon.ico" />
 
     <link rel="manifest" href="manifest.json" />
     <!-- Tell the browser it's a PWA -->
