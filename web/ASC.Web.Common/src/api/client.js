import axios from "axios";
import { AUTH_KEY } from "../constants";
import history from "../history";

const PREFIX = "api";
const VERSION = "2.0";
const baseURL = `${window.location.origin}/${PREFIX}/${VERSION}`;

/**
 * @description axios instance for ajax requests
 */

const client = axios.create({
  baseURL: baseURL,
  responseType: "json",
  timeout: 30000 // default is `0` (no timeout)
});

setAuthorizationToken(localStorage.getItem(AUTH_KEY));

client.interceptors.response.use(
  response => {
    return response;
  },
  error => {
<<<<<<< HEAD
    if (localStorage.getItem(WIZARD_KEY)) return;

    if (error.response.status === 401) {
      setAuthorizationToken();
      window.location.href = "/login/error=unauthorized";
    }
    if (error.response.status === 402) {
      window.location.href = "/payments";
    }

    if (error.response.status === 502) {
      // window.location.href = `/error/${error.response.status}`;
=======
    switch (true) {
      case error.response.status === 401:
        setAuthorizationToken();
        window.location.href = "/login";
        break;
      case error.response.status === 402:
        if (!window.location.pathname.includes("payments")) {
          window.location.href = "/payments";
        }
        break;
      case error.response.status >= 500:
        history.push(`/error=${error.message}`);
        break;
      default:
        break;
>>>>>>> a2f05059
    }

    return Promise.reject(error);
  }
);

export function setAuthorizationToken(token) {
  client.defaults.withCredentials = true;
  if (token) {
    localStorage.setItem(AUTH_KEY, true);
  } else {
    localStorage.clear();
  }
}

export function setClientBasePath(path) {
  if (!path) return;

  client.defaults.baseURL = path;
}

const checkResponseError = res => {
  if (!res) return;

  if (res.data && res.data.error) {
    console.error(res.data.error);
    throw new Error(res.data.error.message);
  }

  if (res.isAxiosError && res.message) {
    console.error(res.message);
    throw new Error(res.message);
  }
};

/**
 * @description wrapper for making ajax requests
 * @param {object} object with method,url,data etc.
 */
export const request = function(options) {
  const onSuccess = function(response) {
    checkResponseError(response);

    if (!response || !response.data || response.isAxiosError) return null;

    if (response.data.hasOwnProperty("total"))
      return { total: +response.data.total, items: response.data.response };

    return response.data.response;
  };

  const onError = function(error) {
    console.error("Request Failed:", error.config);
    if (error.response) {
      console.error("Status:", error.response.status);
      console.error("Data:", error.response.data);
      console.error("Headers:", error.response.headers);
    } else {
      console.error("Error Message:", error.message);
    }
    return Promise.reject(error.response || error.message);
  };

  return client(options)
    .then(onSuccess)
    .catch(onError);
};<|MERGE_RESOLUTION|>--- conflicted
+++ resolved
@@ -23,20 +23,6 @@
     return response;
   },
   error => {
-<<<<<<< HEAD
-    if (localStorage.getItem(WIZARD_KEY)) return;
-
-    if (error.response.status === 401) {
-      setAuthorizationToken();
-      window.location.href = "/login/error=unauthorized";
-    }
-    if (error.response.status === 402) {
-      window.location.href = "/payments";
-    }
-
-    if (error.response.status === 502) {
-      // window.location.href = `/error/${error.response.status}`;
-=======
     switch (true) {
       case error.response.status === 401:
         setAuthorizationToken();
@@ -52,7 +38,6 @@
         break;
       default:
         break;
->>>>>>> a2f05059
     }
 
     return Promise.reject(error);
