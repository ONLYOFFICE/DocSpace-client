--- conflicted
+++ resolved
@@ -3,11 +3,7 @@
   "content": "Add user to room",
   "content_en_sha1_hash": "9b33734023adbd4635df41d1fc1c3a3c350ea343",
   "created_at": "2025-05-19T21:30:42.944Z",
-<<<<<<< HEAD
-  "updated_at": "2025-05-26T07:57:32.943Z",
-=======
   "updated_at": "2025-06-26T19:00:18.306Z",
->>>>>>> 0de93b01
   "comment": {
     "text": "This translation key is used for the text \"Add user to room\", which is a button label displayed in a UI element. The button triggers an action related to adding a user to a room, and this phrase is intended to be clear and concise for users.",
     "is_auto": true,
@@ -16,13 +12,8 @@
   "usage": [
     {
       "file_path": "/packages/shared/dialogs/start-filling/StartFillingPanel.helpers.tsx",
-<<<<<<< HEAD
-      "line_number": 42,
-      "context": ">\n {t(\"Common:RoleFields\", {\n roleName,\n })}\n </h3>\n <span onClick={openInvitePanel}>{t(\"Common:AddUserToRoom\")}</span>\n </div>\n ),\n );\n \n Header.displayName = \"Header\";",
-=======
       "line_number": 44,
       "context": "{t(\"Common:RoleFields\", {\n roleName,\n })}\n </h3>\n {canEditRoom ? (\n <span onClick={openInvitePanel}>{t(\"Common:AddUserToRoom\")}</span>\n ) : null}\n </div>\n ),\n ),\n );",
->>>>>>> 0de93b01
       "module": "/packages/shared"
     }
   ],
@@ -90,7 +81,13 @@
     "hy-AM": {
       "ai_translated": false,
       "ai_model": null,
-      "ai_spell_check_issues": [],
+      "ai_spell_check_issues": [
+        {
+          "type": "incorrect_translation",
+          "description": "The translation \"Ավելացնել օգտատիրոջը սենյակում\" literally translates to 'Add the user in the room.' While understandable, it's not the most natural phrasing in Armenian. A more accurate and idiomatic translation would be something like 'Добавить пользователя в комнату' or 'Հավելել օգտագործողը խնձրի մեջ'.",
+          "suggestion": "Consider a more idiomatic translation like \"Ավելացնել օգտագործողը խնձրի մեջ\" or \"Ավելացնել օգտատիրոջը խնձրում\"."
+        }
+      ],
       "approved_at": null
     },
     "it": {
@@ -129,8 +126,8 @@
       "ai_spell_check_issues": [
         {
           "type": "incorrect_translation",
-          "description": "The translation 'Gebruiker aan kamer toevoegen' is not idiomatic Dutch. 'Aan' is not the correct preposition in this context. It should be 'in'.",
-          "suggestion": "Gebruiker aan kamer toevoegen -> Gebruiker aan kamer toevoegen."
+          "description": "The translation 'Gebruiker aan kamer toevoegen' is not the most natural or idiomatic way to say 'Add user to room' in Dutch. It's literal and slightly awkward.",
+          "suggestion": "Een gebruiker toevoegen aan een kamer"
         }
       ],
       "approved_at": null
@@ -159,8 +156,8 @@
       "ai_spell_check_issues": [
         {
           "type": "incorrect_translation",
-          "description": "While 'Adăugare utilizator la sală' is technically correct, 'sală' typically refers to a hall or gym. A more appropriate translation for 'room' in a digital context (like adding a user to a virtual room or group) would be 'grup' or 'cameră'.",
-          "suggestion": "Adăugare utilizator la grup"
+          "description": "The term 'sală' typically refers to a hall or a gym, not a room in the context of adding a user to a digital space or group. A more appropriate term would depend on the specific context, but 'grup' or 'spațiu' might be better.",
+          "suggestion": "Consider 'Adăugare utilizator la grup' or 'Adăugare utilizator la spațiu'"
         }
       ],
       "approved_at": null
@@ -176,14 +173,9 @@
       "ai_model": null,
       "ai_spell_check_issues": [
         {
-          "type": "spelling",
-          "description": "The word 'කාමරයට' (kamarataya) is a valid word for 'to room' but can be improved for better flow. Consider 'කාමරයේ' (kamaraye) which means 'in the room' or 'කාමරයටයි' (kamaratayi) which also means 'to the room' and is a more common and natural phrasing.",
-          "suggestion": "කාමරයේ පරිශීලකයා එක් කරන්න"
-        },
-        {
-          "type": "incorrect_translation",
-          "description": "While 'කාමරයට පරිශීලකයා එක් කරන්න' is technically correct, 'පරිශීලකයා' (parishilakayaa) translates literally to 'devotee' or 'enthusiast'. 'භාවිතාකරු' (bhavitakaru) or 'පරිශීලක' (parishilaka) is a better translation for 'user' in this context, referring to a person using a service or system.",
-          "suggestion": "කාමරයට භාවිතාකරු එක් කරන්න"
+          "type": "incorrect_translation",
+          "description": "While technically correct, \"කාමරයට පරිශීලකයා එක් කරන්න\" is a very literal translation and sounds unnatural in Sinhala. \"පරිශීලකයා\" (parishilakayaa) translates to 'devotee' or 'enthusiast,' which isn't the intended meaning of 'user'.",
+          "suggestion": "A more natural translation would be something like \"කාමරයට සාමාජිකයෙකු එක් කරන්න\" (kaamaraya sahaamaajikayaak ek kanna) - 'Add a member to the room' or \"කාමරයට යාරිවරයා එක් කරන්න\" (kaamaraya yaariwariya ek kanna) - 'Add a user to the room'."
         }
       ],
       "approved_at": null
