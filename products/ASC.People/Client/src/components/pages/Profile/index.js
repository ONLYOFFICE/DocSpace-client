import React, { useEffect } from "react";
import { connect } from "react-redux";
import PropTypes from "prop-types";
import { Loader } from "asc-web-components";
import { PageLayout, utils, store, toastr } from "asc-web-common";
import {
  ArticleHeaderContent,
  ArticleMainButtonContent,
  ArticleBodyContent,
} from "../../Article";
import { SectionHeaderContent, SectionBodyContent } from "./Section";
import { fetchProfile, resetProfile } from "../../../store/profile/actions";
import { I18nextProvider, withTranslation } from "react-i18next";
import { createI18N } from "../../../helpers/i18n";
import { setDocumentTitle } from "../../../helpers/utils";
import { withRouter } from "react-router";

const i18n = createI18N({
  page: "Profile",
  localesPath: "pages/Profile",
});
const { changeLanguage } = utils;
const { isAdmin, isVisitor, getLanguage } = store.auth.selectors;

class PureProfile extends React.Component {
  componentDidMount() {
<<<<<<< HEAD
    const { match, fetchProfile, profile, t } = this.props;
=======
    const { match, fetchProfile, t, location } = this.props;
>>>>>>> 84bb49c0
    const { userId } = match.params;

    setDocumentTitle(t("Profile"));

    const queryString = ((location && location.search) || "").slice(1);
    const queryParams = queryString.split("&");
    const arrayOfQueryParams = queryParams.map((queryParam) =>
      queryParam.split("=")
    );
    const linkParams = Object.fromEntries(arrayOfQueryParams);

    if (linkParams.email_change && linkParams.email_change === "success") {
      toastr.success(t("ChangeEmailSuccess"));
    }
    if (!profile) {
      fetchProfile(userId);
    }
  }

  componentDidUpdate(prevProps) {
    const { match, fetchProfile } = this.props;
    const { userId } = match.params;
    const prevUserId = prevProps.match.params.userId;

    if (userId !== undefined && userId !== prevUserId) {
      fetchProfile(userId);
    }
  }

  componentWillUnmount() {
    this.props.resetProfile();
  }

  render() {
    //console.log("Profile render")
    const { profile, isVisitor, isAdmin } = this.props;

    return (
      <PageLayout withBodyAutoFocus={true}>
        {!isVisitor && (
          <PageLayout.ArticleHeader>
            <ArticleHeaderContent />
          </PageLayout.ArticleHeader>
        )}
        {!isVisitor && isAdmin && (
          <PageLayout.ArticleMainButton>
            <ArticleMainButtonContent />
          </PageLayout.ArticleMainButton>
        )}
        {!isVisitor && (
          <PageLayout.ArticleBody>
            <ArticleBodyContent />
          </PageLayout.ArticleBody>
        )}

        {profile && (
          <PageLayout.SectionHeader>
            <SectionHeaderContent />
          </PageLayout.SectionHeader>
        )}

        <PageLayout.SectionBody>
          {profile ? (
            <SectionBodyContent />
          ) : (
            <Loader className="pageLoader" type="rombs" size="40px" />
          )}
        </PageLayout.SectionBody>
      </PageLayout>
    );
  }
}

const ProfileContainer = withTranslation()(withRouter(PureProfile));

const Profile = ({ language, ...rest }) => {
  useEffect(() => {
    changeLanguage(i18n, language);
  }, [language]);

  return (
    <I18nextProvider i18n={i18n}>
      <ProfileContainer {...rest} />
    </I18nextProvider>
  );
};

Profile.propTypes = {
  fetchProfile: PropTypes.func.isRequired,
  history: PropTypes.object.isRequired,
  isLoaded: PropTypes.bool,
  match: PropTypes.object.isRequired,
  profile: PropTypes.object,
  isAdmin: PropTypes.bool,
  language: PropTypes.string,
};

function mapStateToProps(state) {
  const { isLoaded } = state.auth;
  const { targetUser } = state.profile;
  return {
    profile: targetUser,
    isLoaded,
    isVisitor: isVisitor(state),
    isAdmin: isAdmin(state),
    language: getLanguage(state),
  };
}

export default connect(mapStateToProps, {
  fetchProfile,
  resetProfile,
})(Profile);<|MERGE_RESOLUTION|>--- conflicted
+++ resolved
@@ -24,11 +24,7 @@
 
 class PureProfile extends React.Component {
   componentDidMount() {
-<<<<<<< HEAD
-    const { match, fetchProfile, profile, t } = this.props;
-=======
-    const { match, fetchProfile, t, location } = this.props;
->>>>>>> 84bb49c0
+    const { match, fetchProfile, profile, location, t } = this.props;
     const { userId } = match.params;
 
     setDocumentTitle(t("Profile"));
