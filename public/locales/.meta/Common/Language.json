{
  "key_path": "Language",
  "content": "Language",
  "content_en_sha1_hash": "89b86ab0e66f527166d98df92ddbcf5416ed58f6",
  "created_at": "2025-05-19T21:30:46.038Z",
<<<<<<< HEAD
  "updated_at": "2025-10-03T10:07:11.661Z",
=======
  "updated_at": "2025-10-03T13:19:30.535Z",
>>>>>>> 4e3ade75
  "comment": {
    "text": "This translation key is used to display the label \"Language\" in a UI component, specifically in a profile settings section. It appears as a title and has a corresponding help button, providing context for users to select their preferred language.",
    "is_auto": true,
    "updated_at": "2025-05-20T09:35:45.950Z"
  },
  "usage": [
    {
      "file_path": "/packages/client/src/pages/PortalSettings/categories/common/Customization/language-and-time-zone.js",
      "line_number": 464,
      "context": "const settingsBlock = (\n <div className=\"settings-block\">\n <FieldContainer\n id=\"fieldContainerLanguage\"\n labelText={`${t(\"Common:Language\")}`}\n isVertical\n >\n <div className=\"settings-block__wrapper-language\">\n <ComboBox\n tabIndex={1}",
      "module": "/packages/client"
    },
    {
      "file_path": "/packages/client/src/pages/Profile/Section/Body/sub-components/main-profile/index.tsx",
      "line_number": 498,
      "context": "/>\n ) : null}\n </div>\n \n <StyledLabel as=\"div\" className=\"profile-language\">\n {t(\"Common:Language\")}\n {documentationEmail ? (\n <HelpButton\n size={12}\n offsetRight={0}\n place={dirTooltip}",
      "module": "/packages/client"
    },
    {
      "file_path": "/packages/client/src/pages/Profile/Section/Body/sub-components/main-profile/index.tsx",
      "line_number": 498,
      "context": "/>\n ) : null}\n </div>\n \n <StyledLabel as=\"div\" className=\"profile-language\">\n {t(\"Common:Language\")}\n {documentationEmail ? (\n <HelpButton\n size={12}\n offsetRight={0}\n place={dirTooltip}",
      "module": "/packages/client"
    },
    {
      "file_path": "/packages/login/src/app/(root)/wizard/page.client.tsx",
      "line_number": 465,
      "context": "</Text>\n </StyledInfo>\n \n <StyledInfo>\n <Text className=\"text\" fontWeight={400}>\n {t(\"Common:Language\")}\n </Text>\n <div className=\"wrapper__language-selector\">\n <ComboBox\n withoutPadding\n directionY=\"both\"",
      "module": "/packages/login"
    }
  ],
  "languages": {
    "en": {
      "ai_translated": false,
      "ai_model": null,
      "ai_spell_check_issues": [],
      "approved_at": null
    },
    "ar-SA": {
      "ai_translated": false,
      "ai_model": null,
      "ai_spell_check_issues": [],
      "approved_at": null
    },
    "az": {
      "ai_translated": false,
      "ai_model": null,
      "ai_spell_check_issues": [],
      "approved_at": null
    },
    "bg": {
      "ai_translated": false,
      "ai_model": null,
      "ai_spell_check_issues": [],
      "approved_at": null
    },
    "cs": {
      "ai_translated": false,
      "ai_model": null,
      "ai_spell_check_issues": [],
      "approved_at": null
    },
    "de": {
      "ai_translated": false,
      "ai_model": null,
      "ai_spell_check_issues": [],
      "approved_at": null
    },
    "el-GR": {
      "ai_translated": false,
      "ai_model": null,
      "ai_spell_check_issues": [],
      "approved_at": null
    },
    "es": {
      "ai_translated": false,
      "ai_model": null,
      "ai_spell_check_issues": [],
      "approved_at": null
    },
    "fi": {
      "ai_translated": false,
      "ai_model": null,
      "ai_spell_check_issues": [],
      "approved_at": null
    },
    "fr": {
      "ai_translated": false,
      "ai_model": null,
      "ai_spell_check_issues": [],
      "approved_at": null
    },
    "hy-AM": {
      "ai_translated": false,
      "ai_model": null,
      "ai_spell_check_issues": [],
      "approved_at": null
    },
    "it": {
      "ai_translated": false,
      "ai_model": null,
      "ai_spell_check_issues": [],
      "approved_at": null
    },
    "ja-JP": {
      "ai_translated": false,
      "ai_model": null,
      "ai_spell_check_issues": [],
      "approved_at": null
    },
    "ko-KR": {
      "ai_translated": false,
      "ai_model": null,
      "ai_spell_check_issues": [],
      "approved_at": null
    },
    "lo-LA": {
      "ai_translated": false,
      "ai_model": null,
      "ai_spell_check_issues": [],
      "approved_at": null
    },
    "lv": {
      "ai_translated": false,
      "ai_model": null,
      "ai_spell_check_issues": [],
      "approved_at": null
    },
    "nl": {
      "ai_translated": false,
      "ai_model": null,
      "ai_spell_check_issues": [],
      "approved_at": null
    },
    "pl": {
      "ai_translated": false,
      "ai_model": null,
      "ai_spell_check_issues": [],
      "approved_at": null
    },
    "pt": {
      "ai_translated": false,
      "ai_model": null,
      "ai_spell_check_issues": [],
      "approved_at": null
    },
    "pt-BR": {
      "ai_translated": false,
      "ai_model": null,
      "ai_spell_check_issues": [],
      "approved_at": null
    },
    "ro": {
      "ai_translated": false,
      "ai_model": null,
      "ai_spell_check_issues": [],
      "approved_at": null
    },
    "ru": {
      "ai_translated": false,
      "ai_model": null,
      "ai_spell_check_issues": [],
      "approved_at": null
    },
    "si": {
      "ai_translated": false,
      "ai_model": null,
      "ai_spell_check_issues": [],
      "approved_at": null
    },
    "sk": {
      "ai_translated": false,
      "ai_model": null,
      "ai_spell_check_issues": [],
      "approved_at": null
    },
    "sl": {
      "ai_translated": false,
      "ai_model": null,
      "ai_spell_check_issues": [],
      "approved_at": null
    },
    "sr-Cyrl-RS": {
      "ai_translated": false,
      "ai_model": null,
      "ai_spell_check_issues": [],
      "approved_at": null
    },
    "sr-Latn-RS": {
      "ai_translated": false,
      "ai_model": null,
      "ai_spell_check_issues": [],
      "approved_at": null
    },
    "tr": {
      "ai_translated": false,
      "ai_model": null,
      "ai_spell_check_issues": [],
      "approved_at": null
    },
    "uk-UA": {
      "ai_translated": false,
      "ai_model": null,
      "ai_spell_check_issues": [],
      "approved_at": null
    },
    "vi": {
      "ai_translated": false,
      "ai_model": null,
      "ai_spell_check_issues": [],
      "approved_at": null
    },
    "zh-CN": {
      "ai_translated": false,
      "ai_model": null,
      "ai_spell_check_issues": [],
      "approved_at": null
    }
  }
}<|MERGE_RESOLUTION|>--- conflicted
+++ resolved
@@ -3,11 +3,7 @@
   "content": "Language",
   "content_en_sha1_hash": "89b86ab0e66f527166d98df92ddbcf5416ed58f6",
   "created_at": "2025-05-19T21:30:46.038Z",
-<<<<<<< HEAD
-  "updated_at": "2025-10-03T10:07:11.661Z",
-=======
   "updated_at": "2025-10-03T13:19:30.535Z",
->>>>>>> 4e3ade75
   "comment": {
     "text": "This translation key is used to display the label \"Language\" in a UI component, specifically in a profile settings section. It appears as a title and has a corresponding help button, providing context for users to select their preferred language.",
     "is_auto": true,
