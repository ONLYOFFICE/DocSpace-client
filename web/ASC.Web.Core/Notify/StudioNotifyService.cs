--- conflicted
+++ resolved
@@ -1,1074 +1,1065 @@
-// (c) Copyright Ascensio System SIA 2010-2022
-//
-// This program is a free software product.
-// You can redistribute it and/or modify it under the terms
-// of the GNU Affero General Public License (AGPL) version 3 as published by the Free Software
-// Foundation. In accordance with Section 7(a) of the GNU AGPL its Section 15 shall be amended
-// to the effect that Ascensio System SIA expressly excludes the warranty of non-infringement of
-// any third-party rights.
-//
-// This program is distributed WITHOUT ANY WARRANTY, without even the implied warranty
-// of MERCHANTABILITY or FITNESS FOR A PARTICULAR  PURPOSE. For details, see
-// the GNU AGPL at: http://www.gnu.org/licenses/agpl-3.0.html
-//
-// You can contact Ascensio System SIA at Lubanas st. 125a-25, Riga, Latvia, EU, LV-1021.
-//
-// The  interactive user interfaces in modified source and object code versions of the Program must
-// display Appropriate Legal Notices, as required under Section 5 of the GNU AGPL version 3.
-//
-// Pursuant to Section 7(b) of the License you must retain the original Product logo when
-// distributing the program. Pursuant to Section 7(e) we decline to grant you any rights under
-// trademark law for use of our trademarks.
-//
-// All the Product's GUI elements, including illustrations and icon sets, as well as technical writing
-// content are licensed under the terms of the Creative Commons Attribution-ShareAlike 4.0
-// International. See the License terms at http://creativecommons.org/licenses/by-sa/4.0/legalcode
-
-
-using Constants = ASC.Core.Users.Constants;
-
-namespace ASC.Web.Studio.Core.Notify;
-
-[Scope]
-public class StudioNotifyService
-{
-    private readonly StudioNotifyServiceHelper _client;
-
-    public static string EMailSenderName { get { return ASC.Core.Configuration.Constants.NotifyEMailSenderSysName; } }
-
-    private readonly UserManager _userManager;
-    private readonly StudioNotifyHelper _studioNotifyHelper;
-    private readonly TenantExtra _tenantExtra;
-    private readonly AuthManager _authentication;
-    private readonly AuthContext _authContext;
-    private readonly TenantManager _tenantManager;
-    private readonly CoreBaseSettings _coreBaseSettings;
-    private readonly CommonLinkUtility _commonLinkUtility;
-    private readonly SetupInfo _setupInfo;
-    private readonly DisplayUserSettingsHelper _displayUserSettingsHelper;
-    private readonly SettingsManager _settingsManager;
-    private readonly WebItemSecurity _webItemSecurity;
-    private readonly MessageService _messageService;
-    private readonly MessageTarget _messageTarget;
-    private readonly ILogger _log;
-
-    public StudioNotifyService(
-        UserManager userManager,
-        StudioNotifyHelper studioNotifyHelper,
-        StudioNotifyServiceHelper studioNotifyServiceHelper,
-        TenantExtra tenantExtra,
-        AuthManager authentication,
-        AuthContext authContext,
-        TenantManager tenantManager,
-        CoreBaseSettings coreBaseSettings,
-        CommonLinkUtility commonLinkUtility,
-        SetupInfo setupInfo,
-        DisplayUserSettingsHelper displayUserSettingsHelper,
-        SettingsManager settingsManager,
-        WebItemSecurity webItemSecurity,
-        MessageService messageService,
-        MessageTarget messageTarget,
-        ILoggerProvider option)
-    {
-        _log = option.CreateLogger("ASC.Notify");
-        _client = studioNotifyServiceHelper;
-        _tenantExtra = tenantExtra;
-        _authentication = authentication;
-        _authContext = authContext;
-        _tenantManager = tenantManager;
-        _coreBaseSettings = coreBaseSettings;
-        _commonLinkUtility = commonLinkUtility;
-        _setupInfo = setupInfo;
-        _displayUserSettingsHelper = displayUserSettingsHelper;
-        _settingsManager = settingsManager;
-        _webItemSecurity = webItemSecurity;
-        _messageService = messageService;
-        _messageTarget = messageTarget;
-        _userManager = userManager;
-        _studioNotifyHelper = studioNotifyHelper;
-    }
-
-    public async Task SendMsgToAdminAboutProfileUpdatedAsync()
-    {
-        await _client.SendNoticeAsync(Actions.SelfProfileUpdated, null);
-    }
-
-    public async Task SendMsgToAdminFromNotAuthUserAsync(string email, string message)
-    {
-        await _client.SendNoticeAsync(Actions.UserMessageToAdmin, null, new TagValue(Tags.Body, message), new TagValue(Tags.UserEmail, email));
-    }
-
-    public async Task SendMsgToSalesAsync(string email, string userName, string message)
-    {
-        var settings = await _settingsManager.LoadForDefaultTenantAsync<AdditionalWhiteLabelSettings>();
-
-        await _client.SendNoticeToAsync(
-            Actions.UserMessageToSales,
-            await _studioNotifyHelper.RecipientFromEmailAsync(settings.SalesEmail, false),
-            new[] { EMailSenderName },
-            new TagValue(Tags.Body, message),
-            new TagValue(Tags.UserEmail, email),
-            new TagValue(Tags.UserName, userName));
-    }
-
-    public async Task SendRequestTariffAsync(bool license, string fname, string lname, string title, string email, string phone, string ctitle, string csize, string site, string message)
-    {
-        fname = (fname ?? "").Trim();
-        ArgumentNullOrEmptyException.ThrowIfNullOrEmpty(fname);
-
-        lname = (lname ?? "").Trim();
-        ArgumentNullOrEmptyException.ThrowIfNullOrEmpty(lname);
-
-        title = (title ?? "").Trim();
-        email = (email ?? "").Trim();
-        ArgumentNullOrEmptyException.ThrowIfNullOrEmpty(email);
-
-        phone = (phone ?? "").Trim();
-        ArgumentNullOrEmptyException.ThrowIfNullOrEmpty(phone);
-
-        ctitle = (ctitle ?? "").Trim();
-        ArgumentNullOrEmptyException.ThrowIfNullOrEmpty(ctitle);
-
-        csize = (csize ?? "").Trim();
-        ArgumentNullOrEmptyException.ThrowIfNullOrEmpty(csize);
-        site = (site ?? "").Trim();
-        if (string.IsNullOrEmpty(site) && !_coreBaseSettings.CustomMode)
-        {
-            throw new ArgumentNullException(nameof(site));
-        }
-
-        message = (message ?? "").Trim();
-        if (string.IsNullOrEmpty(message) && !_coreBaseSettings.CustomMode)
-        {
-            throw new ArgumentNullException(nameof(message));
-        }
-
-        var salesEmail = (await _settingsManager.LoadForDefaultTenantAsync<AdditionalWhiteLabelSettings>()).SalesEmail ?? _setupInfo.SalesEmail;
-
-        var recipient = (IRecipient)new DirectRecipient(_authContext.CurrentAccount.ID.ToString(), string.Empty, new[] { salesEmail }, false);
-
-        await _client.SendNoticeToAsync(license ? Actions.RequestLicense : Actions.RequestTariff,
-                             new[] { recipient },
-                             new[] { "email.sender" },
-                             new TagValue(Tags.UserName, fname),
-                             new TagValue(Tags.UserLastName, lname),
-                             new TagValue(Tags.UserPosition, title),
-                             new TagValue(Tags.UserEmail, email),
-                             new TagValue(Tags.Phone, phone),
-                             new TagValue(Tags.Website, site),
-                             new TagValue(Tags.CompanyTitle, ctitle),
-                             new TagValue(Tags.CompanySize, csize),
-                             new TagValue(Tags.Body, message));
-    }
-
-    #region User Password
-
-    public async Task UserPasswordChangeAsync(UserInfo userInfo)
-    {
-        var auditEventDate = DateTime.UtcNow;
-
-        auditEventDate = new DateTime(
-            auditEventDate.Year,
-            auditEventDate.Month,
-            auditEventDate.Day,
-            auditEventDate.Hour,
-            auditEventDate.Minute,
-            auditEventDate.Second,
-            0,
-            DateTimeKind.Utc);
-
-        var hash = auditEventDate.ToString("s");
-
-        var confirmationUrl = await _commonLinkUtility.GetConfirmationEmailUrlAsync(userInfo.Email, ConfirmType.PasswordChange, hash, userInfo.Id);
-
-        var greenButtonText = WebstudioNotifyPatternResource.ResourceManager.GetString("ButtonChangePassword", GetCulture(userInfo));
-
-        var action = _coreBaseSettings.Personal
-                         ? (_coreBaseSettings.CustomMode ? Actions.PersonalCustomModeEmailChangeV115 : Actions.PersonalPasswordChangeV115)
-                     : Actions.PasswordChangeV115;
-
-        await _client.SendNoticeToAsync(
-                action,
-                    await _studioNotifyHelper.RecipientFromEmailAsync(userInfo.Email, false),
-                new[] { EMailSenderName },
-                TagValues.GreenButton(greenButtonText, confirmationUrl));
-
-        var displayUserName = userInfo.DisplayUserName(false, _displayUserSettingsHelper);
-
-        await _messageService.SendAsync(auditEventDate, MessageAction.UserSentPasswordChangeInstructions, _messageTarget.Create(userInfo.Id), displayUserName);
-    }
-
-    #endregion
-
-    #region User Email
-
-    public async Task SendEmailChangeInstructionsAsync(UserInfo user, string email)
-    {
-        var confirmationUrl = await _commonLinkUtility.GetConfirmationEmailUrlAsync(email, ConfirmType.EmailChange, _authContext.CurrentAccount.ID);
-
-        var greenButtonText = WebstudioNotifyPatternResource.ResourceManager.GetString("ButtonChangeEmail", GetCulture(user));
-
-        var action = _coreBaseSettings.Personal
-                         ? (_coreBaseSettings.CustomMode ? Actions.PersonalCustomModeEmailChangeV115 : Actions.PersonalEmailChangeV115)
-                     : Actions.EmailChangeV115;
-
-        await _client.SendNoticeToAsync(
-                action,
-                    await _studioNotifyHelper.RecipientFromEmailAsync(email, false),
-                new[] { EMailSenderName },
-                TagValues.GreenButton(greenButtonText, confirmationUrl),
-                new TagValue(CommonTags.Culture, user.GetCulture().Name));
-    }
-
-    public async Task SendEmailActivationInstructionsAsync(UserInfo user, string email)
-    {
-        var confirmationUrl = await _commonLinkUtility.GetConfirmationEmailUrlAsync(email, ConfirmType.EmailActivation, null, user.Id);
-
-        var greenButtonText = WebstudioNotifyPatternResource.ResourceManager.GetString("ButtonActivateEmail", GetCulture(user));
-
-        await _client.SendNoticeToAsync(
-                Actions.ActivateEmail,
-                    await _studioNotifyHelper.RecipientFromEmailAsync(email, false),
-                new[] { EMailSenderName },
-                new TagValue(Tags.InviteLink, confirmationUrl),
-                TagValues.GreenButton(greenButtonText, confirmationUrl),
-                    new TagValue(Tags.UserDisplayName, (user.DisplayUserName(_displayUserSettingsHelper) ?? string.Empty).Trim()));
-    }
-
-    public async Task SendEmailRoomInviteAsync(string email, string roomTitle, string confirmationUrl)
-    {
-        var greenButtonText = WebstudioNotifyPatternResource.ButtonAccept;
-
-        await _client.SendNoticeToAsync(
-            Actions.SaasRoomInvite,
-                await _studioNotifyHelper.RecipientFromEmailAsync(email, false),
-                new[] { EMailSenderName },
-                new TagValue(Tags.Message, roomTitle),
-                new TagValue(Tags.InviteLink, confirmationUrl),
-                TagValues.GreenButton(greenButtonText, confirmationUrl));
-    }
-
-    public async Task SendDocSpaceInviteAsync(string email, string confirmationUrl)
-    {
-        var greenButtonText = WebstudioNotifyPatternResource.ButtonAccept;
-
-        await _client.SendNoticeToAsync(
-            Actions.SaasDocSpaceInvite,
-                await _studioNotifyHelper.RecipientFromEmailAsync(email, false),
-                new[] { EMailSenderName },
-                new TagValue(Tags.InviteLink, confirmationUrl),
-                TagValues.GreenButton(greenButtonText, confirmationUrl));
-    }
-
-    #endregion
-
-    #region MailServer
-
-    public async Task SendMailboxCreatedAsync(List<string> toEmails, string username, string address)
-    {
-        await SendMailboxCreatedAsync(toEmails, username, address, null, null, -1, -1, null);
-    }
-
-    public async Task SendMailboxCreatedAsync(List<string> toEmails, string username, string address, string server,
-        string encyption, int portImap, int portSmtp, string login, bool skipSettings = false)
-    {
-        var tags = new List<ITagValue>
-            {
-                new TagValue(Tags.UserName, username ?? string.Empty),
-                new TagValue(Tags.Address, address ?? string.Empty)
-            };
-
-        if (!skipSettings)
-        {
-            var link = $"{_commonLinkUtility.GetFullAbsolutePath("~").TrimEnd('/')}/addons/mail/#accounts/changepwd={address}";
-
-            tags.Add(new TagValue(Tags.MyStaffLink, link));
-            tags.Add(new TagValue(Tags.Server, server));
-            tags.Add(new TagValue(Tags.Encryption, encyption ?? string.Empty));
-            tags.Add(new TagValue(Tags.ImapPort, portImap.ToString(CultureInfo.InvariantCulture)));
-            tags.Add(new TagValue(Tags.SmtpPort, portSmtp.ToString(CultureInfo.InvariantCulture)));
-            tags.Add(new TagValue(Tags.Login, login));
-        }
-
-        await _client.SendNoticeToAsync(
-        skipSettings
-            ? Actions.MailboxWithoutSettingsCreated
-            : Actions.MailboxCreated,
-        null,
-            await _studioNotifyHelper.RecipientFromEmailAsync(toEmails, false),
-        new[] { EMailSenderName });
-    }
-
-    public async Task SendMailboxPasswordChangedAsync(List<string> toEmails, string username, string address)
-    {
-        await _client.SendNoticeToAsync(
-        Actions.MailboxPasswordChanged,
-        null,
-           await _studioNotifyHelper.RecipientFromEmailAsync(toEmails, false),
-        new[] { EMailSenderName },
-        new TagValue(Tags.UserName, username ?? string.Empty),
-        new TagValue(Tags.Address, address ?? string.Empty));
-    }
-
-    #endregion
-
-    public async Task SendMsgMobilePhoneChangeAsync(UserInfo userInfo)
-    {
-        var confirmationUrl = await _commonLinkUtility.GetConfirmationEmailUrlAsync(userInfo.Email.ToLower(), ConfirmType.PhoneActivation);
-
-        var greenButtonText = WebstudioNotifyPatternResource.ResourceManager.GetString("ButtonChangePhone", GetCulture(userInfo));
-
-        await _client.SendNoticeToAsync(
-        Actions.PhoneChange,
-           await _studioNotifyHelper.RecipientFromEmailAsync(userInfo.Email, false),
-        new[] { EMailSenderName },
-        TagValues.GreenButton(greenButtonText, confirmationUrl));
-    }
-
-    public async Task SendMsgTfaResetAsync(UserInfo userInfo)
-    {
-        var confirmationUrl = await _commonLinkUtility.GetConfirmationEmailUrlAsync(userInfo.Email.ToLower(), ConfirmType.TfaActivation);
-
-        var greenButtonText = WebstudioNotifyPatternResource.ResourceManager.GetString("ButtonChangeTfa", GetCulture(userInfo));
-
-        await _client.SendNoticeToAsync(
-        Actions.TfaChange,
-           await _studioNotifyHelper.RecipientFromEmailAsync(userInfo.Email, false),
-        new[] { EMailSenderName },
-        TagValues.GreenButton(greenButtonText, confirmationUrl));
-    }
-
-
-    public async ValueTask UserHasJoinAsync()
-    {
-        if (!_coreBaseSettings.Personal)
-        {
-            await _client.SendNoticeAsync(Actions.UserHasJoin, null);
-        }
-    }
-
-    public async Task SendJoinMsgAsync(string email, EmployeeType emplType)
-    {
-        var inviteUrl = await _commonLinkUtility.GetConfirmationEmailUrlAsync(email, ConfirmType.EmpInvite, (int)emplType)
-                    + string.Format("&emplType={0}", (int)emplType);
-
-        var greenButtonText = WebstudioNotifyPatternResource.ButtonJoin;
-
-        await _client.SendNoticeToAsync(
-                Actions.JoinUsers,
-                   await _studioNotifyHelper.RecipientFromEmailAsync(email, true),
-                new[] { EMailSenderName },
-                new TagValue(Tags.InviteLink, inviteUrl),
-                TagValues.GreenButton(greenButtonText, inviteUrl));
-    }
-
-    public async Task UserInfoAddedAfterInviteAsync(UserInfo newUserInfo)
-    {
-        if (!_userManager.UserExists(newUserInfo))
-        {
-            return;
-        }
-
-        INotifyAction notifyAction;
-        var footer = "social";
-
-        if (_coreBaseSettings.Personal)
-        {
-            if (_coreBaseSettings.CustomMode)
-            {
-                notifyAction = Actions.PersonalCustomModeAfterRegistration1;
-                footer = "personalCustomMode";
-            }
-            else
-            {
-                notifyAction = Actions.PersonalAfterRegistration1;
-                footer = "personal";
-            }
-        }
-        else if (_tenantExtra.Enterprise)
-        {
-            var defaultRebranding = await MailWhiteLabelSettings.IsDefaultAsync(_settingsManager);
-            notifyAction = defaultRebranding
-                               ? Actions.EnterpriseUserWelcomeV1
-                                   : _coreBaseSettings.CustomMode
-                                     ? Actions.EnterpriseWhitelabelUserWelcomeCustomModeV1
-                                     : Actions.EnterpriseWhitelabelUserWelcomeV1;
-            footer = null;
-        }
-        else if (_tenantExtra.Opensource)
-        {
-            notifyAction = Actions.OpensourceUserWelcomeV1;
-            footer = "opensource";
-        }
-        else
-        {
-            notifyAction = Actions.SaasUserWelcomeV1;
-        }
-
-        var greenButtonText = WebstudioNotifyPatternResource.ResourceManager.GetString("ButtonCollaborateDocSpace", GetCulture(newUserInfo));
-
-        await _client.SendNoticeToAsync(
-        notifyAction,
-           await _studioNotifyHelper.RecipientFromEmailAsync(newUserInfo.Email, false),
-        new[] { EMailSenderName },
-        new TagValue(Tags.UserName, newUserInfo.FirstName.HtmlEncode()),
-        new TagValue(Tags.MyStaffLink, GetMyStaffLink()),
-            TagValues.GreenButton(greenButtonText, _commonLinkUtility.GetFullAbsolutePath("~").TrimEnd('/')),
-        new TagValue(CommonTags.Footer, footer),
-            new TagValue(CommonTags.MasterTemplate, _coreBaseSettings.Personal ? "HtmlMasterPersonal" : "HtmlMaster"));
-    }
-
-    public async Task GuestInfoAddedAfterInviteAsync(UserInfo newUserInfo)
-    {
-        if (!_userManager.UserExists(newUserInfo))
-        {
-            return;
-        }
-
-        INotifyAction notifyAction;
-        var footer = "social";
-
-        if (_tenantExtra.Enterprise)
-        {
-            var defaultRebranding = await MailWhiteLabelSettings.IsDefaultAsync(_settingsManager);
-            notifyAction = defaultRebranding ? Actions.EnterpriseGuestWelcomeV1 : Actions.EnterpriseWhitelabelGuestWelcomeV1;
-            footer = null;
-        }
-        else if (_tenantExtra.Opensource)
-        {
-            notifyAction = Actions.OpensourceGuestWelcomeV1;
-            footer = "opensource";
-        }
-        else
-        {
-            notifyAction = Actions.SaasGuestWelcomeV1;
-        }
-
-        var greenButtonText = _tenantExtra.Enterprise
-                              ? WebstudioNotifyPatternResource.ResourceManager.GetString("ButtonAccessYourPortal", GetCulture(newUserInfo))
-                              : WebstudioNotifyPatternResource.ResourceManager.GetString("ButtonAccessYouWebOffice", GetCulture(newUserInfo));
-
-        await _client.SendNoticeToAsync(
-        notifyAction,
-           await _studioNotifyHelper.RecipientFromEmailAsync(newUserInfo.Email, false),
-        new[] { EMailSenderName },
-        new TagValue(Tags.UserName, newUserInfo.FirstName.HtmlEncode()),
-        new TagValue(Tags.MyStaffLink, GetMyStaffLink()),
-            TagValues.GreenButton(greenButtonText, _commonLinkUtility.GetFullAbsolutePath("~").TrimEnd('/')),
-        new TagValue(CommonTags.Footer, footer));
-    }
-
-    public async Task UserInfoActivationAsync(UserInfo newUserInfo)
-    {
-        if (newUserInfo.IsActive)
-        {
-            throw new ArgumentException("User is already activated!");
-        }
-
-        INotifyAction notifyAction;
-        var footer = "social";
-
-        if (_tenantExtra.Enterprise)
-        {
-            var defaultRebranding = await MailWhiteLabelSettings.IsDefaultAsync(_settingsManager);
-            notifyAction = defaultRebranding ? Actions.EnterpriseUserActivationV1 : Actions.EnterpriseWhitelabelUserActivationV1;
-            footer = null;
-        }
-        else if (_tenantExtra.Opensource)
-        {
-            notifyAction = Actions.OpensourceUserActivationV1;
-            footer = "opensource";
-        }
-        else
-        {
-            notifyAction = Actions.SaasUserActivationV1;
-        }
-
-        var confirmationUrl = await GenerateActivationConfirmUrlAsync(newUserInfo);
-
-        var greenButtonText = WebstudioNotifyPatternResource.ResourceManager.GetString("ButtonAccept", GetCulture(newUserInfo));
-
-        await _client.SendNoticeToAsync(
-        notifyAction,
-           await _studioNotifyHelper.RecipientFromEmailAsync(newUserInfo.Email, false),
-        new[] { EMailSenderName },
-        new TagValue(Tags.ActivateUrl, confirmationUrl),
-        TagValues.GreenButton(greenButtonText, confirmationUrl),
-        new TagValue(Tags.UserName, newUserInfo.FirstName.HtmlEncode()),
-        new TagValue(CommonTags.Footer, footer));
-    }
-
-    public async Task GuestInfoActivationAsync(UserInfo newUserInfo)
-    {
-        if (newUserInfo.IsActive)
-        {
-            throw new ArgumentException("User is already activated!");
-        }
-
-        INotifyAction notifyAction;
-        var footer = "social";
-
-        if (_tenantExtra.Enterprise)
-        {
-            var defaultRebranding = await MailWhiteLabelSettings.IsDefaultAsync(_settingsManager);
-            notifyAction = defaultRebranding ? Actions.EnterpriseGuestActivationV10 : Actions.EnterpriseWhitelabelGuestActivationV10;
-            footer = null;
-        }
-        else if (_tenantExtra.Opensource)
-        {
-            notifyAction = Actions.OpensourceGuestActivationV11;
-            footer = "opensource";
-        }
-        else
-        {
-            notifyAction = Actions.SaasGuestActivationV115;
-        }
-
-        var confirmationUrl = await GenerateActivationConfirmUrlAsync(newUserInfo);
-
-        var greenButtonText = WebstudioNotifyPatternResource.ResourceManager.GetString("ButtonAccept", GetCulture(newUserInfo));
-
-        await _client.SendNoticeToAsync(
-        notifyAction,
-           await _studioNotifyHelper.RecipientFromEmailAsync(newUserInfo.Email, false),
-        new[] { EMailSenderName },
-        new TagValue(Tags.ActivateUrl, confirmationUrl),
-        TagValues.GreenButton(greenButtonText, confirmationUrl),
-        new TagValue(Tags.UserName, newUserInfo.FirstName.HtmlEncode()),
-        new TagValue(CommonTags.Footer, footer));
-    }
-
-    public async Task SendMsgProfileDeletionAsync(UserInfo user)
-    {
-        var confirmationUrl = await _commonLinkUtility.GetConfirmationEmailUrlAsync(user.Email, ConfirmType.ProfileRemove, _authContext.CurrentAccount.ID, _authContext.CurrentAccount.ID);
-
-        var greenButtonText = _coreBaseSettings.Personal ?
-            WebstudioNotifyPatternResource.ResourceManager.GetString("ButtonAccept", GetCulture(user)) :
-            WebstudioNotifyPatternResource.ResourceManager.GetString("ButtonRemoveProfile", GetCulture(user));
-
-        var action = _coreBaseSettings.Personal
-                         ? (_coreBaseSettings.CustomMode ? Actions.PersonalCustomModeProfileDelete : Actions.PersonalProfileDelete)
-                     : Actions.ProfileDelete;
-
-        await _client.SendNoticeToAsync(
-        action,
-           await _studioNotifyHelper.RecipientFromEmailAsync(user.Email, false),
-        new[] { EMailSenderName },
-        TagValues.GreenButton(greenButtonText, confirmationUrl),
-        new TagValue(CommonTags.Culture, user.GetCulture().Name));
-    }
-
-    public async Task SendMsgProfileHasDeletedItselfAsync(UserInfo user)
-    {
-        var tenant = await _tenantManager.GetCurrentTenantAsync();
-        var admins = (await _userManager.GetUsersAsync()).ToAsyncEnumerable()
-                    .WhereAwait(async u => await _webItemSecurity.IsProductAdministratorAsync(WebItemManager.PeopleProductID, u.Id));
-
-        ThreadPool.QueueUserWorkItem(async _ =>
-        {
-            try
-            {
-                _tenantManager.SetCurrentTenant(tenant);
-
-                await foreach (var admin in admins)
-                {
-                    var culture = string.IsNullOrEmpty(admin.CultureName) ? tenant.GetCulture() : admin.GetCulture();
-                    CultureInfo.CurrentCulture = culture;
-                    CultureInfo.CurrentUICulture = culture;
-
-                    await _client.SendNoticeToAsync(
-                    Actions.ProfileHasDeletedItself,
-                    null,
-                    new IRecipient[] { admin },
-                    new[] { EMailSenderName },
-                        new TagValue(Tags.FromUserName, user.DisplayUserName(_displayUserSettingsHelper)),
-                    new TagValue(Tags.FromUserLink, GetUserProfileLink(user)));
-                }
-            }
-            catch (Exception ex)
-            {
-                _log.ErrorSendMsgProfileHasDeletedItself(ex);
-            }
-        });
-
-    }
-
-    public async Task SendMsgReassignsCompletedAsync(Guid recipientId, UserInfo fromUser, UserInfo toUser)
-    {
-        await _client.SendNoticeToAsync(
-        Actions.ReassignsCompleted,
-            new[] { await _studioNotifyHelper.ToRecipientAsync(recipientId) },
-        new[] { EMailSenderName },
-            new TagValue(Tags.UserName, await _displayUserSettingsHelper.GetFullUserNameAsync(recipientId)),
-            new TagValue(Tags.FromUserName, fromUser.DisplayUserName(_displayUserSettingsHelper)),
-        new TagValue(Tags.FromUserLink, GetUserProfileLink(fromUser)),
-            new TagValue(Tags.ToUserName, toUser.DisplayUserName(_displayUserSettingsHelper)),
-        new TagValue(Tags.ToUserLink, GetUserProfileLink(toUser)));
-    }
-
-    public async Task SendMsgReassignsFailedAsync(Guid recipientId, UserInfo fromUser, UserInfo toUser, string message)
-    {
-        await _client.SendNoticeToAsync(
-        Actions.ReassignsFailed,
-            new[] { await _studioNotifyHelper.ToRecipientAsync(recipientId) },
-        new[] { EMailSenderName },
-            new TagValue(Tags.UserName, await _displayUserSettingsHelper.GetFullUserNameAsync(recipientId)),
-            new TagValue(Tags.FromUserName, fromUser.DisplayUserName(_displayUserSettingsHelper)),
-        new TagValue(Tags.FromUserLink, GetUserProfileLink(fromUser)),
-            new TagValue(Tags.ToUserName, toUser.DisplayUserName(_displayUserSettingsHelper)),
-        new TagValue(Tags.ToUserLink, GetUserProfileLink(toUser)),
-        new TagValue(Tags.Message, message));
-    }
-
-    public async Task SendMsgRemoveUserDataCompletedAsync(Guid recipientId, UserInfo user, string fromUserName, long docsSpace, long crmSpace, long mailSpace, long talkSpace)
-    {
-        await _client.SendNoticeToAsync(
-            _coreBaseSettings.CustomMode ? Actions.RemoveUserDataCompletedCustomMode : Actions.RemoveUserDataCompleted,
-            new[] { await _studioNotifyHelper.ToRecipientAsync(recipientId) },
-        new[] { EMailSenderName },
-            new TagValue(Tags.UserName, await _displayUserSettingsHelper.GetFullUserNameAsync(recipientId)),
-        new TagValue(Tags.FromUserName, fromUserName.HtmlEncode()),
-        new TagValue(Tags.FromUserLink, GetUserProfileLink(user)),
-        new TagValue("DocsSpace", FileSizeComment.FilesSizeToString(docsSpace)),
-        new TagValue("CrmSpace", FileSizeComment.FilesSizeToString(crmSpace)),
-        new TagValue("MailSpace", FileSizeComment.FilesSizeToString(mailSpace)),
-        new TagValue("TalkSpace", FileSizeComment.FilesSizeToString(talkSpace)));
-    }
-
-    public async Task SendMsgRemoveUserDataFailedAsync(Guid recipientId, UserInfo user, string fromUserName, string message)
-    {
-        await _client.SendNoticeToAsync(
-        Actions.RemoveUserDataFailed,
-            new[] { await _studioNotifyHelper.ToRecipientAsync(recipientId) },
-        new[] { EMailSenderName },
-            new TagValue(Tags.UserName, await _displayUserSettingsHelper.GetFullUserNameAsync(recipientId)),
-        new TagValue(Tags.FromUserName, fromUserName.HtmlEncode()),
-        new TagValue(Tags.FromUserLink, GetUserProfileLink(user)),
-        new TagValue(Tags.Message, message));
-    }
-
-    public async Task SendAdminWelcomeAsync(UserInfo newUserInfo)
-    {
-        if (!_userManager.UserExists(newUserInfo))
-        {
-            return;
-        }
-
-        if (!newUserInfo.IsActive)
-        {
-            throw new ArgumentException("User is not activated yet!");
-        }
-
-        INotifyAction notifyAction;
-        var tagValues = new List<ITagValue>();
-
-        if (_tenantExtra.Enterprise)
-        {
-            var defaultRebranding = await MailWhiteLabelSettings.IsDefaultAsync(_settingsManager);
-            notifyAction = defaultRebranding ? Actions.EnterpriseAdminWelcomeV1 : Actions.EnterpriseWhitelabelAdminWelcomeV1;
-        }
-        else if (_tenantExtra.Opensource)
-        {
-            notifyAction = Actions.OpensourceAdminWelcomeV1;
-            tagValues.Add(new TagValue(CommonTags.Footer, "opensource"));
-        }
-        else
-        {
-            notifyAction = Actions.SaasAdminWelcomeV1;
-            tagValues.Add(new TagValue(CommonTags.Footer, "common"));
-        }
-
-        tagValues.Add(new TagValue(Tags.UserName, newUserInfo.FirstName.HtmlEncode()));
-        tagValues.Add(new TagValue(Tags.PricingPage, _commonLinkUtility.GetFullAbsolutePath("~/portal-settings/payments/portal-payments")));
-
-        await _client.SendNoticeToAsync(
-        notifyAction,
-           await _studioNotifyHelper.RecipientFromEmailAsync(newUserInfo.Email, false),
-        new[] { EMailSenderName },
-        tagValues.ToArray());
-    }
-
-    #region Portal Deactivation & Deletion
-
-    public async Task SendMsgPortalDeactivationAsync(Tenant t, string deactivateUrl, string activateUrl)
-    {
-        var u = await _userManager.GetUsersAsync(t.OwnerId);
-
-        var greenButtonText = WebstudioNotifyPatternResource.ResourceManager.GetString("ButtonDeactivatePortal", GetCulture(u));
-
-        await _client.SendNoticeToAsync(
-                Actions.PortalDeactivate,
-                new IRecipient[] { u },
-                new[] { EMailSenderName },
-                new TagValue(Tags.ActivateUrl, activateUrl),
-                TagValues.GreenButton(greenButtonText, deactivateUrl),
-                    new TagValue(Tags.OwnerName, u.DisplayUserName(_displayUserSettingsHelper)));
-    }
-
-    public async Task SendMsgPortalDeletionAsync(Tenant t, string url, bool showAutoRenewText)
-    {
-        var u = await _userManager.GetUsersAsync(t.OwnerId);
-
-        var greenButtonText = WebstudioNotifyPatternResource.ResourceManager.GetString("ButtonDeletePortal", GetCulture(u));
-
-        await _client.SendNoticeToAsync(
-                Actions.PortalDelete,
-                new IRecipient[] { u },
-                new[] { EMailSenderName },
-                TagValues.GreenButton(greenButtonText, url),
-                new TagValue(Tags.AutoRenew, showAutoRenewText.ToString()),
-                    new TagValue(Tags.OwnerName, u.DisplayUserName(_displayUserSettingsHelper)));
-    }
-
-    public async Task SendMsgPortalDeletionSuccessAsync(UserInfo owner, string url)
-    {
-        var greenButtonText = WebstudioNotifyPatternResource.ResourceManager.GetString("ButtonLeaveFeedback", GetCulture(owner));
-
-        await _client.SendNoticeToAsync(
-                Actions.PortalDeleteSuccessV1,
-                new IRecipient[] { owner },
-                new[] { EMailSenderName },
-                TagValues.GreenButton(greenButtonText, url),
-                    new TagValue(Tags.OwnerName, owner.DisplayUserName(_displayUserSettingsHelper)));
-    }
-
-    #endregion
-
-    public async Task SendMsgDnsChangeAsync(Tenant t, string confirmDnsUpdateUrl, string portalAddress, string portalDns)
-    {
-        var u = await _userManager.GetUsersAsync(t.OwnerId);
-
-        var greenButtonText = WebstudioNotifyPatternResource.ResourceManager.GetString("ButtonConfirmPortalAddressChange", GetCulture(u));
-
-        await _client.SendNoticeToAsync(
-                Actions.DnsChange,
-                new IRecipient[] { u },
-                new[] { EMailSenderName },
-                new TagValue("ConfirmDnsUpdate", confirmDnsUpdateUrl),//TODO: Tag is deprecated and replaced by TagGreenButton
-                TagValues.GreenButton(greenButtonText, confirmDnsUpdateUrl),
-                new TagValue("PortalAddress", AddHttpToUrl(portalAddress)),
-                new TagValue("PortalDns", AddHttpToUrl(portalDns ?? string.Empty)),
-                    new TagValue(Tags.OwnerName, u.DisplayUserName(_displayUserSettingsHelper)));
-    }
-
-    public async Task SendMsgConfirmChangeOwnerAsync(UserInfo owner, UserInfo newOwner, string confirmOwnerUpdateUrl)
-    {
-        var greenButtonText = WebstudioNotifyPatternResource.ResourceManager.GetString("ButtonConfirmPortalOwnerUpdate", owner.GetCulture());
-
-        await _client.SendNoticeToAsync(
-        Actions.ConfirmOwnerChange,
-        null,
-        new IRecipient[] { owner },
-        new[] { EMailSenderName },
-        TagValues.GreenButton(greenButtonText, confirmOwnerUpdateUrl),
-            new TagValue(Tags.UserName, newOwner.DisplayUserName(_displayUserSettingsHelper)),
-            new TagValue(Tags.OwnerName, owner.DisplayUserName(_displayUserSettingsHelper)));
-    }
-
-    public async Task SendCongratulationsAsync(UserInfo u)
-    {
-        try
-        {
-            INotifyAction notifyAction;
-            var footer = "common";
-
-            if (_tenantExtra.Enterprise)
-            {
-                var defaultRebranding = await MailWhiteLabelSettings.IsDefaultAsync(_settingsManager);
-                notifyAction = defaultRebranding ? Actions.EnterpriseAdminActivationV1 : Actions.EnterpriseWhitelabelAdminActivationV1;
-                footer = null;
-            }
-            else if (_tenantExtra.Opensource)
-            {
-                notifyAction = Actions.OpensourceAdminActivationV1;
-                footer = "opensource";
-            }
-            else
-            {
-                notifyAction = Actions.SaasAdminActivationV1;
-            }
-
-            var userId = u.Id;
-<<<<<<< HEAD
-            var confirmationUrl = await _commonLinkUtility.GetConfirmationEmailUrlAsync(u.Email, ConfirmType.EmailActivation, null, userId);
-            confirmationUrl += "&first=true";
-=======
-            var confirmationUrl = _commonLinkUtility.GetConfirmationEmailUrl(u.Email, ConfirmType.EmailActivation, null, userId);
-
-            _settingsManager.Save(new FirstEmailConfirmSettings() { IsFirst = true});
->>>>>>> 94305a00
-
-            var greenButtonText = WebstudioNotifyPatternResource.ResourceManager.GetString("ButtonConfirmEmail", GetCulture(u));
-
-            await _client.SendNoticeToAsync(
-            notifyAction,
-               await _studioNotifyHelper.RecipientFromEmailAsync(u.Email, false),
-            new[] { EMailSenderName },
-            new TagValue(Tags.UserName, u.FirstName.HtmlEncode()),
-            TagValues.GreenButton(greenButtonText, confirmationUrl),
-            new TagValue(CommonTags.Footer, footer));
-        }
-        catch (Exception error)
-        {
-            _log.ErrorSendCongratulations(error);
-        }
-    }
-
-    #region Personal
-
-    public async Task SendInvitePersonalAsync(string email, string additionalMember = "")
-    {
-        var newUserInfo = await _userManager.GetUserByEmailAsync(email);
-        if (_userManager.UserExists(newUserInfo))
-        {
-            return;
-        }
-
-        var lang = _coreBaseSettings.CustomMode
-                       ? "ru-RU"
-                       : CultureInfo.CurrentCulture.Name;
-
-        var culture = _setupInfo.GetPersonalCulture(lang);
-
-        var confirmUrl = await _commonLinkUtility.GetConfirmationEmailUrlAsync(email, ConfirmType.EmpInvite, (int)EmployeeType.RoomAdmin)
-                     + "&emplType=" + (int)EmployeeType.RoomAdmin
-                     + "&lang=" + culture.Key
-                     + additionalMember;
-
-        await _client.SendNoticeToAsync(
-            _coreBaseSettings.CustomMode ? Actions.PersonalCustomModeConfirmation : Actions.PersonalConfirmation,
-           await _studioNotifyHelper.RecipientFromEmailAsync(email, false),
-        new[] { EMailSenderName },
-        new TagValue(Tags.InviteLink, confirmUrl),
-            new TagValue(CommonTags.Footer, _coreBaseSettings.CustomMode ? "personalCustomMode" : "personal"),
-        new TagValue(CommonTags.Culture, CultureInfo.CurrentUICulture.Name));
-    }
-
-    public async Task SendAlreadyExistAsync(string email)
-    {
-        var userInfo = await _userManager.GetUserByEmailAsync(email);
-        if (!_userManager.UserExists(userInfo))
-        {
-            return;
-        }
-
-        var portalUrl = _commonLinkUtility.GetFullAbsolutePath("~").TrimEnd('/');
-
-        var hash = (await _authentication.GetUserPasswordStampAsync(userInfo.Id)).ToString("s");
-
-        var linkToRecovery = await _commonLinkUtility.GetConfirmationEmailUrlAsync(userInfo.Email, ConfirmType.PasswordChange, hash, userInfo.Id);
-
-        await _client.SendNoticeToAsync(
-            _coreBaseSettings.CustomMode ? Actions.PersonalCustomModeAlreadyExist : Actions.PersonalAlreadyExist,
-           await _studioNotifyHelper.RecipientFromEmailAsync(email, false),
-        new[] { EMailSenderName },
-        new TagValue(Tags.PortalUrl, portalUrl),
-        new TagValue(Tags.LinkToRecovery, linkToRecovery),
-            new TagValue(CommonTags.Footer, _coreBaseSettings.CustomMode ? "personalCustomMode" : "personal"),
-        new TagValue(CommonTags.Culture, CultureInfo.CurrentUICulture.Name));
-    }
-
-    public async Task SendUserWelcomePersonalAsync(UserInfo newUserInfo)
-    {
-        await _client.SendNoticeToAsync(
-            _coreBaseSettings.CustomMode ? Actions.PersonalCustomModeAfterRegistration1 : Actions.PersonalAfterRegistration1,
-            await _studioNotifyHelper.RecipientFromEmailAsync(newUserInfo.Email, true),
-        new[] { EMailSenderName },
-            new TagValue(CommonTags.Footer, _coreBaseSettings.CustomMode ? "personalCustomMode" : "personal"),
-        new TagValue(CommonTags.MasterTemplate, "HtmlMasterPersonal"));
-    }
-
-    #endregion
-
-    #region Migration Portal
-
-<<<<<<< HEAD
-    public async Task PortalRenameNotifyAsync(Tenant tenant, string oldVirtualRootPath)
-=======
-    public void PortalRenameNotify(Tenant tenant, string oldVirtualRootPath, string oldAlias)
->>>>>>> 94305a00
-    {
-        var users = (await _userManager.GetUsersAsync())
-                .Where(u => u.ActivationStatus.HasFlag(EmployeeActivationStatus.Activated));
-
-        try
-        {
-            _tenantManager.SetCurrentTenant(tenant);
-
-            foreach (var u in users)
-            {
-                var culture = string.IsNullOrEmpty(u.CultureName) ? tenant.GetCulture() : u.GetCulture();
-                CultureInfo.CurrentCulture = culture;
-                CultureInfo.CurrentUICulture = culture;
-
-                await _client.SendNoticeToAsync(
-                    Actions.PortalRename,
-                    new[] { await _studioNotifyHelper.ToRecipientAsync(u.Id) },
-                    new[] { EMailSenderName },
-                    _commonLinkUtility.GetFullAbsolutePath("").Replace(oldAlias, tenant.Alias),
-                    new TagValue(Tags.PortalUrl, oldVirtualRootPath),
-                    new TagValue(Tags.UserDisplayName, u.DisplayUserName(_displayUserSettingsHelper)));
-            }
-        }
-        catch (Exception ex)
-        {
-            _log.ErrorPortalRenameNotify(ex);
-        }
-    }
-
-    #endregion
-
-    #region Helpers
-
-    private string GetMyStaffLink()
-    {
-        return _commonLinkUtility.GetFullAbsolutePath(_commonLinkUtility.GetMyStaff());
-    }
-
-    private string GetUserProfileLink(UserInfo userInfo)
-    {
-        return _commonLinkUtility.GetFullAbsolutePath(_commonLinkUtility.GetUserProfile(userInfo));
-    }
-
-    private static string AddHttpToUrl(string url)
-    {
-        var httpPrefix = Uri.UriSchemeHttp + Uri.SchemeDelimiter;
-        return !string.IsNullOrEmpty(url) && !url.StartsWith(httpPrefix) ? httpPrefix + url : url;
-    }
-
-    private async Task<string> GenerateActivationConfirmUrlAsync(UserInfo user)
-    {
-        var confirmUrl = await _commonLinkUtility.GetConfirmationEmailUrlAsync(user.Email, ConfirmType.Activation, user.Id, user.Id);
-
-        return confirmUrl + $"&firstname={HttpUtility.UrlEncode(user.FirstName)}&lastname={HttpUtility.UrlEncode(user.LastName)}";
-    }
-
-
-    public async Task SendRegDataAsync(UserInfo u)
-    {
-        try
-        {
-            if (!_tenantExtra.Saas || !_coreBaseSettings.CustomMode)
-            {
-                return;
-            }
-
-            var settings = await _settingsManager.LoadForDefaultTenantAsync<AdditionalWhiteLabelSettings>();
-            var salesEmail = settings.SalesEmail ?? _setupInfo.SalesEmail;
-
-            if (string.IsNullOrEmpty(salesEmail))
-            {
-                return;
-            }
-
-            var recipient = new DirectRecipient(salesEmail, null, new[] { salesEmail }, false);
-
-            await _client.SendNoticeToAsync(
-            Actions.SaasCustomModeRegData,
-            null,
-            new IRecipient[] { recipient },
-            new[] { EMailSenderName },
-            new TagValue(Tags.UserName, u.FirstName.HtmlEncode()),
-            new TagValue(Tags.UserLastName, u.LastName.HtmlEncode()),
-            new TagValue(Tags.UserEmail, u.Email.HtmlEncode()),
-            new TagValue(Tags.Phone, u.MobilePhone != null ? u.MobilePhone.HtmlEncode() : "-"),
-            new TagValue(Tags.Date, u.CreateDate.ToShortDateString() + " " + u.CreateDate.ToShortTimeString()),
-            new TagValue(CommonTags.Footer, null),
-            TagValues.WithoutUnsubscribe());
-        }
-        catch (Exception error)
-        {
-            _log.ErrorSendRegData(error);
-        }
-    }
-
-    #endregion
-
-    #region Storage encryption
-
-    public async Task SendStorageEncryptionStartAsync(string serverRootPath)
-    {
-        await SendStorageEncryptionNotifyAsync(Actions.StorageEncryptionStart, false, serverRootPath);
-    }
-
-    public async Task SendStorageEncryptionSuccessAsync(string serverRootPath)
-    {
-        await SendStorageEncryptionNotifyAsync(Actions.StorageEncryptionSuccess, false, serverRootPath);
-    }
-
-    public async Task SendStorageEncryptionErrorAsync(string serverRootPath)
-    {
-        await SendStorageEncryptionNotifyAsync(Actions.StorageEncryptionError, true, serverRootPath);
-    }
-
-    public async Task SendStorageDecryptionStartAsync(string serverRootPath)
-    {
-        await SendStorageEncryptionNotifyAsync(Actions.StorageDecryptionStart, false, serverRootPath);
-    }
-
-    public async Task SendStorageDecryptionSuccessAsync(string serverRootPath)
-    {
-        await SendStorageEncryptionNotifyAsync(Actions.StorageDecryptionSuccess, false, serverRootPath);
-    }
-
-    public async Task SendStorageDecryptionErrorAsync(string serverRootPath)
-    {
-        await SendStorageEncryptionNotifyAsync(Actions.StorageDecryptionError, true, serverRootPath);
-    }
-
-    private async Task SendStorageEncryptionNotifyAsync(INotifyAction action, bool notifyAdminsOnly, string serverRootPath)
-    {
-        var users = notifyAdminsOnly
-                    ? await _userManager.GetUsersByGroupAsync(Constants.GroupAdmin.ID)
-                    : (await _userManager.GetUsersAsync()).Where(u => u.ActivationStatus.HasFlag(EmployeeActivationStatus.Activated));
-
-        foreach (var u in users)
-        {
-            await _client.SendNoticeToAsync(
-            action,
-            null,
-                new[] { await _studioNotifyHelper.ToRecipientAsync(u.Id) },
-            new[] { EMailSenderName },
-            new TagValue(Tags.UserName, u.FirstName.HtmlEncode()),
-            new TagValue(Tags.PortalUrl, serverRootPath),
-            new TagValue(Tags.ControlPanelUrl, GetControlPanelUrl(serverRootPath)));
-        }
-    }
-
-    private string GetControlPanelUrl(string serverRootPath)
-    {
-        var controlPanelUrl = _setupInfo.ControlPanelUrl;
-
-        if (string.IsNullOrEmpty(controlPanelUrl))
-        {
-            return string.Empty;
-        }
-
-        if (controlPanelUrl.StartsWith("http://", StringComparison.InvariantCultureIgnoreCase) ||
-            controlPanelUrl.StartsWith("https://", StringComparison.InvariantCultureIgnoreCase))
-        {
-            return controlPanelUrl;
-        }
-
-        return serverRootPath + "/" + controlPanelUrl.TrimStart('~', '/').TrimEnd('/');
-    }
-
-    #endregion
-
-    private CultureInfo GetCulture(UserInfo user)
-    {
-        CultureInfo culture = null;
-
-        if (!string.IsNullOrEmpty(user.CultureName))
-        {
-            culture = user.GetCulture();
-        }
-
-        if (culture == null)
-        {
-            culture = _tenantManager.GetCurrentTenant(false)?.GetCulture();
-        }
-
-        return culture;
-    }
-}
+// (c) Copyright Ascensio System SIA 2010-2022
+//
+// This program is a free software product.
+// You can redistribute it and/or modify it under the terms
+// of the GNU Affero General Public License (AGPL) version 3 as published by the Free Software
+// Foundation. In accordance with Section 7(a) of the GNU AGPL its Section 15 shall be amended
+// to the effect that Ascensio System SIA expressly excludes the warranty of non-infringement of
+// any third-party rights.
+//
+// This program is distributed WITHOUT ANY WARRANTY, without even the implied warranty
+// of MERCHANTABILITY or FITNESS FOR A PARTICULAR  PURPOSE. For details, see
+// the GNU AGPL at: http://www.gnu.org/licenses/agpl-3.0.html
+//
+// You can contact Ascensio System SIA at Lubanas st. 125a-25, Riga, Latvia, EU, LV-1021.
+//
+// The  interactive user interfaces in modified source and object code versions of the Program must
+// display Appropriate Legal Notices, as required under Section 5 of the GNU AGPL version 3.
+//
+// Pursuant to Section 7(b) of the License you must retain the original Product logo when
+// distributing the program. Pursuant to Section 7(e) we decline to grant you any rights under
+// trademark law for use of our trademarks.
+//
+// All the Product's GUI elements, including illustrations and icon sets, as well as technical writing
+// content are licensed under the terms of the Creative Commons Attribution-ShareAlike 4.0
+// International. See the License terms at http://creativecommons.org/licenses/by-sa/4.0/legalcode
+
+
+using Constants = ASC.Core.Users.Constants;
+
+namespace ASC.Web.Studio.Core.Notify;
+
+[Scope]
+public class StudioNotifyService
+{
+    private readonly StudioNotifyServiceHelper _client;
+
+    public static string EMailSenderName { get { return ASC.Core.Configuration.Constants.NotifyEMailSenderSysName; } }
+
+    private readonly UserManager _userManager;
+    private readonly StudioNotifyHelper _studioNotifyHelper;
+    private readonly TenantExtra _tenantExtra;
+    private readonly AuthManager _authentication;
+    private readonly AuthContext _authContext;
+    private readonly TenantManager _tenantManager;
+    private readonly CoreBaseSettings _coreBaseSettings;
+    private readonly CommonLinkUtility _commonLinkUtility;
+    private readonly SetupInfo _setupInfo;
+    private readonly DisplayUserSettingsHelper _displayUserSettingsHelper;
+    private readonly SettingsManager _settingsManager;
+    private readonly WebItemSecurity _webItemSecurity;
+    private readonly MessageService _messageService;
+    private readonly MessageTarget _messageTarget;
+    private readonly ILogger _log;
+
+    public StudioNotifyService(
+        UserManager userManager,
+        StudioNotifyHelper studioNotifyHelper,
+        StudioNotifyServiceHelper studioNotifyServiceHelper,
+        TenantExtra tenantExtra,
+        AuthManager authentication,
+        AuthContext authContext,
+        TenantManager tenantManager,
+        CoreBaseSettings coreBaseSettings,
+        CommonLinkUtility commonLinkUtility,
+        SetupInfo setupInfo,
+        DisplayUserSettingsHelper displayUserSettingsHelper,
+        SettingsManager settingsManager,
+        WebItemSecurity webItemSecurity,
+        MessageService messageService,
+        MessageTarget messageTarget,
+        ILoggerProvider option)
+    {
+        _log = option.CreateLogger("ASC.Notify");
+        _client = studioNotifyServiceHelper;
+        _tenantExtra = tenantExtra;
+        _authentication = authentication;
+        _authContext = authContext;
+        _tenantManager = tenantManager;
+        _coreBaseSettings = coreBaseSettings;
+        _commonLinkUtility = commonLinkUtility;
+        _setupInfo = setupInfo;
+        _displayUserSettingsHelper = displayUserSettingsHelper;
+        _settingsManager = settingsManager;
+        _webItemSecurity = webItemSecurity;
+        _messageService = messageService;
+        _messageTarget = messageTarget;
+        _userManager = userManager;
+        _studioNotifyHelper = studioNotifyHelper;
+    }
+
+    public async Task SendMsgToAdminAboutProfileUpdatedAsync()
+    {
+        await _client.SendNoticeAsync(Actions.SelfProfileUpdated, null);
+    }
+
+    public async Task SendMsgToAdminFromNotAuthUserAsync(string email, string message)
+    {
+        await _client.SendNoticeAsync(Actions.UserMessageToAdmin, null, new TagValue(Tags.Body, message), new TagValue(Tags.UserEmail, email));
+    }
+
+    public async Task SendMsgToSalesAsync(string email, string userName, string message)
+    {
+        var settings = await _settingsManager.LoadForDefaultTenantAsync<AdditionalWhiteLabelSettings>();
+
+        await _client.SendNoticeToAsync(
+            Actions.UserMessageToSales,
+            await _studioNotifyHelper.RecipientFromEmailAsync(settings.SalesEmail, false),
+            new[] { EMailSenderName },
+            new TagValue(Tags.Body, message),
+            new TagValue(Tags.UserEmail, email),
+            new TagValue(Tags.UserName, userName));
+    }
+
+    public async Task SendRequestTariffAsync(bool license, string fname, string lname, string title, string email, string phone, string ctitle, string csize, string site, string message)
+    {
+        fname = (fname ?? "").Trim();
+        ArgumentNullOrEmptyException.ThrowIfNullOrEmpty(fname);
+
+        lname = (lname ?? "").Trim();
+        ArgumentNullOrEmptyException.ThrowIfNullOrEmpty(lname);
+
+        title = (title ?? "").Trim();
+        email = (email ?? "").Trim();
+        ArgumentNullOrEmptyException.ThrowIfNullOrEmpty(email);
+
+        phone = (phone ?? "").Trim();
+        ArgumentNullOrEmptyException.ThrowIfNullOrEmpty(phone);
+
+        ctitle = (ctitle ?? "").Trim();
+        ArgumentNullOrEmptyException.ThrowIfNullOrEmpty(ctitle);
+
+        csize = (csize ?? "").Trim();
+        ArgumentNullOrEmptyException.ThrowIfNullOrEmpty(csize);
+        site = (site ?? "").Trim();
+        if (string.IsNullOrEmpty(site) && !_coreBaseSettings.CustomMode)
+        {
+            throw new ArgumentNullException(nameof(site));
+        }
+
+        message = (message ?? "").Trim();
+        if (string.IsNullOrEmpty(message) && !_coreBaseSettings.CustomMode)
+        {
+            throw new ArgumentNullException(nameof(message));
+        }
+
+        var salesEmail = (await _settingsManager.LoadForDefaultTenantAsync<AdditionalWhiteLabelSettings>()).SalesEmail ?? _setupInfo.SalesEmail;
+
+        var recipient = (IRecipient)new DirectRecipient(_authContext.CurrentAccount.ID.ToString(), string.Empty, new[] { salesEmail }, false);
+
+        await _client.SendNoticeToAsync(license ? Actions.RequestLicense : Actions.RequestTariff,
+                             new[] { recipient },
+                             new[] { "email.sender" },
+                             new TagValue(Tags.UserName, fname),
+                             new TagValue(Tags.UserLastName, lname),
+                             new TagValue(Tags.UserPosition, title),
+                             new TagValue(Tags.UserEmail, email),
+                             new TagValue(Tags.Phone, phone),
+                             new TagValue(Tags.Website, site),
+                             new TagValue(Tags.CompanyTitle, ctitle),
+                             new TagValue(Tags.CompanySize, csize),
+                             new TagValue(Tags.Body, message));
+    }
+
+    #region User Password
+
+    public async Task UserPasswordChangeAsync(UserInfo userInfo)
+    {
+        var auditEventDate = DateTime.UtcNow;
+
+        auditEventDate = new DateTime(
+            auditEventDate.Year,
+            auditEventDate.Month,
+            auditEventDate.Day,
+            auditEventDate.Hour,
+            auditEventDate.Minute,
+            auditEventDate.Second,
+            0,
+            DateTimeKind.Utc);
+
+        var hash = auditEventDate.ToString("s");
+
+        var confirmationUrl = await _commonLinkUtility.GetConfirmationEmailUrlAsync(userInfo.Email, ConfirmType.PasswordChange, hash, userInfo.Id);
+
+        var greenButtonText = WebstudioNotifyPatternResource.ResourceManager.GetString("ButtonChangePassword", GetCulture(userInfo));
+
+        var action = _coreBaseSettings.Personal
+                         ? (_coreBaseSettings.CustomMode ? Actions.PersonalCustomModeEmailChangeV115 : Actions.PersonalPasswordChangeV115)
+                     : Actions.PasswordChangeV115;
+
+        await _client.SendNoticeToAsync(
+                action,
+                    await _studioNotifyHelper.RecipientFromEmailAsync(userInfo.Email, false),
+                new[] { EMailSenderName },
+                TagValues.GreenButton(greenButtonText, confirmationUrl));
+
+        var displayUserName = userInfo.DisplayUserName(false, _displayUserSettingsHelper);
+
+        await _messageService.SendAsync(auditEventDate, MessageAction.UserSentPasswordChangeInstructions, _messageTarget.Create(userInfo.Id), displayUserName);
+    }
+
+    #endregion
+
+    #region User Email
+
+    public async Task SendEmailChangeInstructionsAsync(UserInfo user, string email)
+    {
+        var confirmationUrl = await _commonLinkUtility.GetConfirmationEmailUrlAsync(email, ConfirmType.EmailChange, _authContext.CurrentAccount.ID);
+
+        var greenButtonText = WebstudioNotifyPatternResource.ResourceManager.GetString("ButtonChangeEmail", GetCulture(user));
+
+        var action = _coreBaseSettings.Personal
+                         ? (_coreBaseSettings.CustomMode ? Actions.PersonalCustomModeEmailChangeV115 : Actions.PersonalEmailChangeV115)
+                     : Actions.EmailChangeV115;
+
+        await _client.SendNoticeToAsync(
+                action,
+                    await _studioNotifyHelper.RecipientFromEmailAsync(email, false),
+                new[] { EMailSenderName },
+                TagValues.GreenButton(greenButtonText, confirmationUrl),
+                new TagValue(CommonTags.Culture, user.GetCulture().Name));
+    }
+
+    public async Task SendEmailActivationInstructionsAsync(UserInfo user, string email)
+    {
+        var confirmationUrl = await _commonLinkUtility.GetConfirmationEmailUrlAsync(email, ConfirmType.EmailActivation, null, user.Id);
+
+        var greenButtonText = WebstudioNotifyPatternResource.ResourceManager.GetString("ButtonActivateEmail", GetCulture(user));
+
+        await _client.SendNoticeToAsync(
+                Actions.ActivateEmail,
+                    await _studioNotifyHelper.RecipientFromEmailAsync(email, false),
+                new[] { EMailSenderName },
+                new TagValue(Tags.InviteLink, confirmationUrl),
+                TagValues.GreenButton(greenButtonText, confirmationUrl),
+                    new TagValue(Tags.UserDisplayName, (user.DisplayUserName(_displayUserSettingsHelper) ?? string.Empty).Trim()));
+    }
+
+    public async Task SendEmailRoomInviteAsync(string email, string roomTitle, string confirmationUrl)
+    {
+        var greenButtonText = WebstudioNotifyPatternResource.ButtonAccept;
+
+        await _client.SendNoticeToAsync(
+            Actions.SaasRoomInvite,
+                await _studioNotifyHelper.RecipientFromEmailAsync(email, false),
+                new[] { EMailSenderName },
+                new TagValue(Tags.Message, roomTitle),
+                new TagValue(Tags.InviteLink, confirmationUrl),
+                TagValues.GreenButton(greenButtonText, confirmationUrl));
+    }
+
+    public async Task SendDocSpaceInviteAsync(string email, string confirmationUrl)
+    {
+        var greenButtonText = WebstudioNotifyPatternResource.ButtonAccept;
+
+        await _client.SendNoticeToAsync(
+            Actions.SaasDocSpaceInvite,
+                await _studioNotifyHelper.RecipientFromEmailAsync(email, false),
+                new[] { EMailSenderName },
+                new TagValue(Tags.InviteLink, confirmationUrl),
+                TagValues.GreenButton(greenButtonText, confirmationUrl));
+    }
+
+    #endregion
+
+    #region MailServer
+
+    public async Task SendMailboxCreatedAsync(List<string> toEmails, string username, string address)
+    {
+        await SendMailboxCreatedAsync(toEmails, username, address, null, null, -1, -1, null);
+    }
+
+    public async Task SendMailboxCreatedAsync(List<string> toEmails, string username, string address, string server,
+        string encyption, int portImap, int portSmtp, string login, bool skipSettings = false)
+    {
+        var tags = new List<ITagValue>
+            {
+                new TagValue(Tags.UserName, username ?? string.Empty),
+                new TagValue(Tags.Address, address ?? string.Empty)
+            };
+
+        if (!skipSettings)
+        {
+            var link = $"{_commonLinkUtility.GetFullAbsolutePath("~").TrimEnd('/')}/addons/mail/#accounts/changepwd={address}";
+
+            tags.Add(new TagValue(Tags.MyStaffLink, link));
+            tags.Add(new TagValue(Tags.Server, server));
+            tags.Add(new TagValue(Tags.Encryption, encyption ?? string.Empty));
+            tags.Add(new TagValue(Tags.ImapPort, portImap.ToString(CultureInfo.InvariantCulture)));
+            tags.Add(new TagValue(Tags.SmtpPort, portSmtp.ToString(CultureInfo.InvariantCulture)));
+            tags.Add(new TagValue(Tags.Login, login));
+        }
+
+        await _client.SendNoticeToAsync(
+        skipSettings
+            ? Actions.MailboxWithoutSettingsCreated
+            : Actions.MailboxCreated,
+        null,
+            await _studioNotifyHelper.RecipientFromEmailAsync(toEmails, false),
+        new[] { EMailSenderName });
+    }
+
+    public async Task SendMailboxPasswordChangedAsync(List<string> toEmails, string username, string address)
+    {
+        await _client.SendNoticeToAsync(
+        Actions.MailboxPasswordChanged,
+        null,
+           await _studioNotifyHelper.RecipientFromEmailAsync(toEmails, false),
+        new[] { EMailSenderName },
+        new TagValue(Tags.UserName, username ?? string.Empty),
+        new TagValue(Tags.Address, address ?? string.Empty));
+    }
+
+    #endregion
+
+    public async Task SendMsgMobilePhoneChangeAsync(UserInfo userInfo)
+    {
+        var confirmationUrl = await _commonLinkUtility.GetConfirmationEmailUrlAsync(userInfo.Email.ToLower(), ConfirmType.PhoneActivation);
+
+        var greenButtonText = WebstudioNotifyPatternResource.ResourceManager.GetString("ButtonChangePhone", GetCulture(userInfo));
+
+        await _client.SendNoticeToAsync(
+        Actions.PhoneChange,
+           await _studioNotifyHelper.RecipientFromEmailAsync(userInfo.Email, false),
+        new[] { EMailSenderName },
+        TagValues.GreenButton(greenButtonText, confirmationUrl));
+    }
+
+    public async Task SendMsgTfaResetAsync(UserInfo userInfo)
+    {
+        var confirmationUrl = await _commonLinkUtility.GetConfirmationEmailUrlAsync(userInfo.Email.ToLower(), ConfirmType.TfaActivation);
+
+        var greenButtonText = WebstudioNotifyPatternResource.ResourceManager.GetString("ButtonChangeTfa", GetCulture(userInfo));
+
+        await _client.SendNoticeToAsync(
+        Actions.TfaChange,
+           await _studioNotifyHelper.RecipientFromEmailAsync(userInfo.Email, false),
+        new[] { EMailSenderName },
+        TagValues.GreenButton(greenButtonText, confirmationUrl));
+    }
+
+
+    public async ValueTask UserHasJoinAsync()
+    {
+        if (!_coreBaseSettings.Personal)
+        {
+            await _client.SendNoticeAsync(Actions.UserHasJoin, null);
+        }
+    }
+
+    public async Task SendJoinMsgAsync(string email, EmployeeType emplType)
+    {
+        var inviteUrl = await _commonLinkUtility.GetConfirmationEmailUrlAsync(email, ConfirmType.EmpInvite, (int)emplType)
+                    + string.Format("&emplType={0}", (int)emplType);
+
+        var greenButtonText = WebstudioNotifyPatternResource.ButtonJoin;
+
+        await _client.SendNoticeToAsync(
+                Actions.JoinUsers,
+                   await _studioNotifyHelper.RecipientFromEmailAsync(email, true),
+                new[] { EMailSenderName },
+                new TagValue(Tags.InviteLink, inviteUrl),
+                TagValues.GreenButton(greenButtonText, inviteUrl));
+    }
+
+    public async Task UserInfoAddedAfterInviteAsync(UserInfo newUserInfo)
+    {
+        if (!_userManager.UserExists(newUserInfo))
+        {
+            return;
+        }
+
+        INotifyAction notifyAction;
+        var footer = "social";
+
+        if (_coreBaseSettings.Personal)
+        {
+            if (_coreBaseSettings.CustomMode)
+            {
+                notifyAction = Actions.PersonalCustomModeAfterRegistration1;
+                footer = "personalCustomMode";
+            }
+            else
+            {
+                notifyAction = Actions.PersonalAfterRegistration1;
+                footer = "personal";
+            }
+        }
+        else if (_tenantExtra.Enterprise)
+        {
+            var defaultRebranding = await MailWhiteLabelSettings.IsDefaultAsync(_settingsManager);
+            notifyAction = defaultRebranding
+                               ? Actions.EnterpriseUserWelcomeV1
+                                   : _coreBaseSettings.CustomMode
+                                     ? Actions.EnterpriseWhitelabelUserWelcomeCustomModeV1
+                                     : Actions.EnterpriseWhitelabelUserWelcomeV1;
+            footer = null;
+        }
+        else if (_tenantExtra.Opensource)
+        {
+            notifyAction = Actions.OpensourceUserWelcomeV1;
+            footer = "opensource";
+        }
+        else
+        {
+            notifyAction = Actions.SaasUserWelcomeV1;
+        }
+
+        var greenButtonText = WebstudioNotifyPatternResource.ResourceManager.GetString("ButtonCollaborateDocSpace", GetCulture(newUserInfo));
+
+        await _client.SendNoticeToAsync(
+        notifyAction,
+           await _studioNotifyHelper.RecipientFromEmailAsync(newUserInfo.Email, false),
+        new[] { EMailSenderName },
+        new TagValue(Tags.UserName, newUserInfo.FirstName.HtmlEncode()),
+        new TagValue(Tags.MyStaffLink, GetMyStaffLink()),
+            TagValues.GreenButton(greenButtonText, _commonLinkUtility.GetFullAbsolutePath("~").TrimEnd('/')),
+        new TagValue(CommonTags.Footer, footer),
+            new TagValue(CommonTags.MasterTemplate, _coreBaseSettings.Personal ? "HtmlMasterPersonal" : "HtmlMaster"));
+    }
+
+    public async Task GuestInfoAddedAfterInviteAsync(UserInfo newUserInfo)
+    {
+        if (!_userManager.UserExists(newUserInfo))
+        {
+            return;
+        }
+
+        INotifyAction notifyAction;
+        var footer = "social";
+
+        if (_tenantExtra.Enterprise)
+        {
+            var defaultRebranding = await MailWhiteLabelSettings.IsDefaultAsync(_settingsManager);
+            notifyAction = defaultRebranding ? Actions.EnterpriseGuestWelcomeV1 : Actions.EnterpriseWhitelabelGuestWelcomeV1;
+            footer = null;
+        }
+        else if (_tenantExtra.Opensource)
+        {
+            notifyAction = Actions.OpensourceGuestWelcomeV1;
+            footer = "opensource";
+        }
+        else
+        {
+            notifyAction = Actions.SaasGuestWelcomeV1;
+        }
+
+        var greenButtonText = _tenantExtra.Enterprise
+                              ? WebstudioNotifyPatternResource.ResourceManager.GetString("ButtonAccessYourPortal", GetCulture(newUserInfo))
+                              : WebstudioNotifyPatternResource.ResourceManager.GetString("ButtonAccessYouWebOffice", GetCulture(newUserInfo));
+
+        await _client.SendNoticeToAsync(
+        notifyAction,
+           await _studioNotifyHelper.RecipientFromEmailAsync(newUserInfo.Email, false),
+        new[] { EMailSenderName },
+        new TagValue(Tags.UserName, newUserInfo.FirstName.HtmlEncode()),
+        new TagValue(Tags.MyStaffLink, GetMyStaffLink()),
+            TagValues.GreenButton(greenButtonText, _commonLinkUtility.GetFullAbsolutePath("~").TrimEnd('/')),
+        new TagValue(CommonTags.Footer, footer));
+    }
+
+    public async Task UserInfoActivationAsync(UserInfo newUserInfo)
+    {
+        if (newUserInfo.IsActive)
+        {
+            throw new ArgumentException("User is already activated!");
+        }
+
+        INotifyAction notifyAction;
+        var footer = "social";
+
+        if (_tenantExtra.Enterprise)
+        {
+            var defaultRebranding = await MailWhiteLabelSettings.IsDefaultAsync(_settingsManager);
+            notifyAction = defaultRebranding ? Actions.EnterpriseUserActivationV1 : Actions.EnterpriseWhitelabelUserActivationV1;
+            footer = null;
+        }
+        else if (_tenantExtra.Opensource)
+        {
+            notifyAction = Actions.OpensourceUserActivationV1;
+            footer = "opensource";
+        }
+        else
+        {
+            notifyAction = Actions.SaasUserActivationV1;
+        }
+
+        var confirmationUrl = await GenerateActivationConfirmUrlAsync(newUserInfo);
+
+        var greenButtonText = WebstudioNotifyPatternResource.ResourceManager.GetString("ButtonAccept", GetCulture(newUserInfo));
+
+        await _client.SendNoticeToAsync(
+        notifyAction,
+           await _studioNotifyHelper.RecipientFromEmailAsync(newUserInfo.Email, false),
+        new[] { EMailSenderName },
+        new TagValue(Tags.ActivateUrl, confirmationUrl),
+        TagValues.GreenButton(greenButtonText, confirmationUrl),
+        new TagValue(Tags.UserName, newUserInfo.FirstName.HtmlEncode()),
+        new TagValue(CommonTags.Footer, footer));
+    }
+
+    public async Task GuestInfoActivationAsync(UserInfo newUserInfo)
+    {
+        if (newUserInfo.IsActive)
+        {
+            throw new ArgumentException("User is already activated!");
+        }
+
+        INotifyAction notifyAction;
+        var footer = "social";
+
+        if (_tenantExtra.Enterprise)
+        {
+            var defaultRebranding = await MailWhiteLabelSettings.IsDefaultAsync(_settingsManager);
+            notifyAction = defaultRebranding ? Actions.EnterpriseGuestActivationV10 : Actions.EnterpriseWhitelabelGuestActivationV10;
+            footer = null;
+        }
+        else if (_tenantExtra.Opensource)
+        {
+            notifyAction = Actions.OpensourceGuestActivationV11;
+            footer = "opensource";
+        }
+        else
+        {
+            notifyAction = Actions.SaasGuestActivationV115;
+        }
+
+        var confirmationUrl = await GenerateActivationConfirmUrlAsync(newUserInfo);
+
+        var greenButtonText = WebstudioNotifyPatternResource.ResourceManager.GetString("ButtonAccept", GetCulture(newUserInfo));
+
+        await _client.SendNoticeToAsync(
+        notifyAction,
+           await _studioNotifyHelper.RecipientFromEmailAsync(newUserInfo.Email, false),
+        new[] { EMailSenderName },
+        new TagValue(Tags.ActivateUrl, confirmationUrl),
+        TagValues.GreenButton(greenButtonText, confirmationUrl),
+        new TagValue(Tags.UserName, newUserInfo.FirstName.HtmlEncode()),
+        new TagValue(CommonTags.Footer, footer));
+    }
+
+    public async Task SendMsgProfileDeletionAsync(UserInfo user)
+    {
+        var confirmationUrl = await _commonLinkUtility.GetConfirmationEmailUrlAsync(user.Email, ConfirmType.ProfileRemove, _authContext.CurrentAccount.ID, _authContext.CurrentAccount.ID);
+
+        var greenButtonText = _coreBaseSettings.Personal ?
+            WebstudioNotifyPatternResource.ResourceManager.GetString("ButtonAccept", GetCulture(user)) :
+            WebstudioNotifyPatternResource.ResourceManager.GetString("ButtonRemoveProfile", GetCulture(user));
+
+        var action = _coreBaseSettings.Personal
+                         ? (_coreBaseSettings.CustomMode ? Actions.PersonalCustomModeProfileDelete : Actions.PersonalProfileDelete)
+                     : Actions.ProfileDelete;
+
+        await _client.SendNoticeToAsync(
+        action,
+           await _studioNotifyHelper.RecipientFromEmailAsync(user.Email, false),
+        new[] { EMailSenderName },
+        TagValues.GreenButton(greenButtonText, confirmationUrl),
+        new TagValue(CommonTags.Culture, user.GetCulture().Name));
+    }
+
+    public async Task SendMsgProfileHasDeletedItselfAsync(UserInfo user)
+    {
+        var tenant = await _tenantManager.GetCurrentTenantAsync();
+        var admins = (await _userManager.GetUsersAsync()).ToAsyncEnumerable()
+                    .WhereAwait(async u => await _webItemSecurity.IsProductAdministratorAsync(WebItemManager.PeopleProductID, u.Id));
+
+        ThreadPool.QueueUserWorkItem(async _ =>
+        {
+            try
+            {
+                _tenantManager.SetCurrentTenant(tenant);
+
+                await foreach (var admin in admins)
+                {
+                    var culture = string.IsNullOrEmpty(admin.CultureName) ? tenant.GetCulture() : admin.GetCulture();
+                    CultureInfo.CurrentCulture = culture;
+                    CultureInfo.CurrentUICulture = culture;
+
+                    await _client.SendNoticeToAsync(
+                    Actions.ProfileHasDeletedItself,
+                    null,
+                    new IRecipient[] { admin },
+                    new[] { EMailSenderName },
+                        new TagValue(Tags.FromUserName, user.DisplayUserName(_displayUserSettingsHelper)),
+                    new TagValue(Tags.FromUserLink, GetUserProfileLink(user)));
+                }
+            }
+            catch (Exception ex)
+            {
+                _log.ErrorSendMsgProfileHasDeletedItself(ex);
+            }
+        });
+
+    }
+
+    public async Task SendMsgReassignsCompletedAsync(Guid recipientId, UserInfo fromUser, UserInfo toUser)
+    {
+        await _client.SendNoticeToAsync(
+        Actions.ReassignsCompleted,
+            new[] { await _studioNotifyHelper.ToRecipientAsync(recipientId) },
+        new[] { EMailSenderName },
+            new TagValue(Tags.UserName, await _displayUserSettingsHelper.GetFullUserNameAsync(recipientId)),
+            new TagValue(Tags.FromUserName, fromUser.DisplayUserName(_displayUserSettingsHelper)),
+        new TagValue(Tags.FromUserLink, GetUserProfileLink(fromUser)),
+            new TagValue(Tags.ToUserName, toUser.DisplayUserName(_displayUserSettingsHelper)),
+        new TagValue(Tags.ToUserLink, GetUserProfileLink(toUser)));
+    }
+
+    public async Task SendMsgReassignsFailedAsync(Guid recipientId, UserInfo fromUser, UserInfo toUser, string message)
+    {
+        await _client.SendNoticeToAsync(
+        Actions.ReassignsFailed,
+            new[] { await _studioNotifyHelper.ToRecipientAsync(recipientId) },
+        new[] { EMailSenderName },
+            new TagValue(Tags.UserName, await _displayUserSettingsHelper.GetFullUserNameAsync(recipientId)),
+            new TagValue(Tags.FromUserName, fromUser.DisplayUserName(_displayUserSettingsHelper)),
+        new TagValue(Tags.FromUserLink, GetUserProfileLink(fromUser)),
+            new TagValue(Tags.ToUserName, toUser.DisplayUserName(_displayUserSettingsHelper)),
+        new TagValue(Tags.ToUserLink, GetUserProfileLink(toUser)),
+        new TagValue(Tags.Message, message));
+    }
+
+    public async Task SendMsgRemoveUserDataCompletedAsync(Guid recipientId, UserInfo user, string fromUserName, long docsSpace, long crmSpace, long mailSpace, long talkSpace)
+    {
+        await _client.SendNoticeToAsync(
+            _coreBaseSettings.CustomMode ? Actions.RemoveUserDataCompletedCustomMode : Actions.RemoveUserDataCompleted,
+            new[] { await _studioNotifyHelper.ToRecipientAsync(recipientId) },
+        new[] { EMailSenderName },
+            new TagValue(Tags.UserName, await _displayUserSettingsHelper.GetFullUserNameAsync(recipientId)),
+        new TagValue(Tags.FromUserName, fromUserName.HtmlEncode()),
+        new TagValue(Tags.FromUserLink, GetUserProfileLink(user)),
+        new TagValue("DocsSpace", FileSizeComment.FilesSizeToString(docsSpace)),
+        new TagValue("CrmSpace", FileSizeComment.FilesSizeToString(crmSpace)),
+        new TagValue("MailSpace", FileSizeComment.FilesSizeToString(mailSpace)),
+        new TagValue("TalkSpace", FileSizeComment.FilesSizeToString(talkSpace)));
+    }
+
+    public async Task SendMsgRemoveUserDataFailedAsync(Guid recipientId, UserInfo user, string fromUserName, string message)
+    {
+        await _client.SendNoticeToAsync(
+        Actions.RemoveUserDataFailed,
+            new[] { await _studioNotifyHelper.ToRecipientAsync(recipientId) },
+        new[] { EMailSenderName },
+            new TagValue(Tags.UserName, await _displayUserSettingsHelper.GetFullUserNameAsync(recipientId)),
+        new TagValue(Tags.FromUserName, fromUserName.HtmlEncode()),
+        new TagValue(Tags.FromUserLink, GetUserProfileLink(user)),
+        new TagValue(Tags.Message, message));
+    }
+
+    public async Task SendAdminWelcomeAsync(UserInfo newUserInfo)
+    {
+        if (!_userManager.UserExists(newUserInfo))
+        {
+            return;
+        }
+
+        if (!newUserInfo.IsActive)
+        {
+            throw new ArgumentException("User is not activated yet!");
+        }
+
+        INotifyAction notifyAction;
+        var tagValues = new List<ITagValue>();
+
+        if (_tenantExtra.Enterprise)
+        {
+            var defaultRebranding = await MailWhiteLabelSettings.IsDefaultAsync(_settingsManager);
+            notifyAction = defaultRebranding ? Actions.EnterpriseAdminWelcomeV1 : Actions.EnterpriseWhitelabelAdminWelcomeV1;
+        }
+        else if (_tenantExtra.Opensource)
+        {
+            notifyAction = Actions.OpensourceAdminWelcomeV1;
+            tagValues.Add(new TagValue(CommonTags.Footer, "opensource"));
+        }
+        else
+        {
+            notifyAction = Actions.SaasAdminWelcomeV1;
+            tagValues.Add(new TagValue(CommonTags.Footer, "common"));
+        }
+
+        tagValues.Add(new TagValue(Tags.UserName, newUserInfo.FirstName.HtmlEncode()));
+        tagValues.Add(new TagValue(Tags.PricingPage, _commonLinkUtility.GetFullAbsolutePath("~/portal-settings/payments/portal-payments")));
+
+        await _client.SendNoticeToAsync(
+        notifyAction,
+           await _studioNotifyHelper.RecipientFromEmailAsync(newUserInfo.Email, false),
+        new[] { EMailSenderName },
+        tagValues.ToArray());
+    }
+
+    #region Portal Deactivation & Deletion
+
+    public async Task SendMsgPortalDeactivationAsync(Tenant t, string deactivateUrl, string activateUrl)
+    {
+        var u = await _userManager.GetUsersAsync(t.OwnerId);
+
+        var greenButtonText = WebstudioNotifyPatternResource.ResourceManager.GetString("ButtonDeactivatePortal", GetCulture(u));
+
+        await _client.SendNoticeToAsync(
+                Actions.PortalDeactivate,
+                new IRecipient[] { u },
+                new[] { EMailSenderName },
+                new TagValue(Tags.ActivateUrl, activateUrl),
+                TagValues.GreenButton(greenButtonText, deactivateUrl),
+                    new TagValue(Tags.OwnerName, u.DisplayUserName(_displayUserSettingsHelper)));
+    }
+
+    public async Task SendMsgPortalDeletionAsync(Tenant t, string url, bool showAutoRenewText)
+    {
+        var u = await _userManager.GetUsersAsync(t.OwnerId);
+
+        var greenButtonText = WebstudioNotifyPatternResource.ResourceManager.GetString("ButtonDeletePortal", GetCulture(u));
+
+        await _client.SendNoticeToAsync(
+                Actions.PortalDelete,
+                new IRecipient[] { u },
+                new[] { EMailSenderName },
+                TagValues.GreenButton(greenButtonText, url),
+                new TagValue(Tags.AutoRenew, showAutoRenewText.ToString()),
+                    new TagValue(Tags.OwnerName, u.DisplayUserName(_displayUserSettingsHelper)));
+    }
+
+    public async Task SendMsgPortalDeletionSuccessAsync(UserInfo owner, string url)
+    {
+        var greenButtonText = WebstudioNotifyPatternResource.ResourceManager.GetString("ButtonLeaveFeedback", GetCulture(owner));
+
+        await _client.SendNoticeToAsync(
+                Actions.PortalDeleteSuccessV1,
+                new IRecipient[] { owner },
+                new[] { EMailSenderName },
+                TagValues.GreenButton(greenButtonText, url),
+                    new TagValue(Tags.OwnerName, owner.DisplayUserName(_displayUserSettingsHelper)));
+    }
+
+    #endregion
+
+    public async Task SendMsgDnsChangeAsync(Tenant t, string confirmDnsUpdateUrl, string portalAddress, string portalDns)
+    {
+        var u = await _userManager.GetUsersAsync(t.OwnerId);
+
+        var greenButtonText = WebstudioNotifyPatternResource.ResourceManager.GetString("ButtonConfirmPortalAddressChange", GetCulture(u));
+
+        await _client.SendNoticeToAsync(
+                Actions.DnsChange,
+                new IRecipient[] { u },
+                new[] { EMailSenderName },
+                new TagValue("ConfirmDnsUpdate", confirmDnsUpdateUrl),//TODO: Tag is deprecated and replaced by TagGreenButton
+                TagValues.GreenButton(greenButtonText, confirmDnsUpdateUrl),
+                new TagValue("PortalAddress", AddHttpToUrl(portalAddress)),
+                new TagValue("PortalDns", AddHttpToUrl(portalDns ?? string.Empty)),
+                    new TagValue(Tags.OwnerName, u.DisplayUserName(_displayUserSettingsHelper)));
+    }
+
+    public async Task SendMsgConfirmChangeOwnerAsync(UserInfo owner, UserInfo newOwner, string confirmOwnerUpdateUrl)
+    {
+        var greenButtonText = WebstudioNotifyPatternResource.ResourceManager.GetString("ButtonConfirmPortalOwnerUpdate", owner.GetCulture());
+
+        await _client.SendNoticeToAsync(
+        Actions.ConfirmOwnerChange,
+        null,
+        new IRecipient[] { owner },
+        new[] { EMailSenderName },
+        TagValues.GreenButton(greenButtonText, confirmOwnerUpdateUrl),
+            new TagValue(Tags.UserName, newOwner.DisplayUserName(_displayUserSettingsHelper)),
+            new TagValue(Tags.OwnerName, owner.DisplayUserName(_displayUserSettingsHelper)));
+    }
+
+    public async Task SendCongratulationsAsync(UserInfo u)
+    {
+        try
+        {
+            INotifyAction notifyAction;
+            var footer = "common";
+
+            if (_tenantExtra.Enterprise)
+            {
+                var defaultRebranding = await MailWhiteLabelSettings.IsDefaultAsync(_settingsManager);
+                notifyAction = defaultRebranding ? Actions.EnterpriseAdminActivationV1 : Actions.EnterpriseWhitelabelAdminActivationV1;
+                footer = null;
+            }
+            else if (_tenantExtra.Opensource)
+            {
+                notifyAction = Actions.OpensourceAdminActivationV1;
+                footer = "opensource";
+            }
+            else
+            {
+                notifyAction = Actions.SaasAdminActivationV1;
+            }
+
+            var userId = u.Id;
+            var confirmationUrl = await _commonLinkUtility.GetConfirmationEmailUrlAsync(u.Email, ConfirmType.EmailActivation, null, userId);
+
+            _settingsManager.Save(new FirstEmailConfirmSettings() { IsFirst = true});
+
+            var greenButtonText = WebstudioNotifyPatternResource.ResourceManager.GetString("ButtonConfirmEmail", GetCulture(u));
+
+            await _client.SendNoticeToAsync(
+            notifyAction,
+               await _studioNotifyHelper.RecipientFromEmailAsync(u.Email, false),
+            new[] { EMailSenderName },
+            new TagValue(Tags.UserName, u.FirstName.HtmlEncode()),
+            TagValues.GreenButton(greenButtonText, confirmationUrl),
+            new TagValue(CommonTags.Footer, footer));
+        }
+        catch (Exception error)
+        {
+            _log.ErrorSendCongratulations(error);
+        }
+    }
+
+    #region Personal
+
+    public async Task SendInvitePersonalAsync(string email, string additionalMember = "")
+    {
+        var newUserInfo = await _userManager.GetUserByEmailAsync(email);
+        if (_userManager.UserExists(newUserInfo))
+        {
+            return;
+        }
+
+        var lang = _coreBaseSettings.CustomMode
+                       ? "ru-RU"
+                       : CultureInfo.CurrentCulture.Name;
+
+        var culture = _setupInfo.GetPersonalCulture(lang);
+
+        var confirmUrl = await _commonLinkUtility.GetConfirmationEmailUrlAsync(email, ConfirmType.EmpInvite, (int)EmployeeType.RoomAdmin)
+                     + "&emplType=" + (int)EmployeeType.RoomAdmin
+                     + "&lang=" + culture.Key
+                     + additionalMember;
+
+        await _client.SendNoticeToAsync(
+            _coreBaseSettings.CustomMode ? Actions.PersonalCustomModeConfirmation : Actions.PersonalConfirmation,
+           await _studioNotifyHelper.RecipientFromEmailAsync(email, false),
+        new[] { EMailSenderName },
+        new TagValue(Tags.InviteLink, confirmUrl),
+            new TagValue(CommonTags.Footer, _coreBaseSettings.CustomMode ? "personalCustomMode" : "personal"),
+        new TagValue(CommonTags.Culture, CultureInfo.CurrentUICulture.Name));
+    }
+
+    public async Task SendAlreadyExistAsync(string email)
+    {
+        var userInfo = await _userManager.GetUserByEmailAsync(email);
+        if (!_userManager.UserExists(userInfo))
+        {
+            return;
+        }
+
+        var portalUrl = _commonLinkUtility.GetFullAbsolutePath("~").TrimEnd('/');
+
+        var hash = (await _authentication.GetUserPasswordStampAsync(userInfo.Id)).ToString("s");
+
+        var linkToRecovery = await _commonLinkUtility.GetConfirmationEmailUrlAsync(userInfo.Email, ConfirmType.PasswordChange, hash, userInfo.Id);
+
+        await _client.SendNoticeToAsync(
+            _coreBaseSettings.CustomMode ? Actions.PersonalCustomModeAlreadyExist : Actions.PersonalAlreadyExist,
+           await _studioNotifyHelper.RecipientFromEmailAsync(email, false),
+        new[] { EMailSenderName },
+        new TagValue(Tags.PortalUrl, portalUrl),
+        new TagValue(Tags.LinkToRecovery, linkToRecovery),
+            new TagValue(CommonTags.Footer, _coreBaseSettings.CustomMode ? "personalCustomMode" : "personal"),
+        new TagValue(CommonTags.Culture, CultureInfo.CurrentUICulture.Name));
+    }
+
+    public async Task SendUserWelcomePersonalAsync(UserInfo newUserInfo)
+    {
+        await _client.SendNoticeToAsync(
+            _coreBaseSettings.CustomMode ? Actions.PersonalCustomModeAfterRegistration1 : Actions.PersonalAfterRegistration1,
+            await _studioNotifyHelper.RecipientFromEmailAsync(newUserInfo.Email, true),
+        new[] { EMailSenderName },
+            new TagValue(CommonTags.Footer, _coreBaseSettings.CustomMode ? "personalCustomMode" : "personal"),
+        new TagValue(CommonTags.MasterTemplate, "HtmlMasterPersonal"));
+    }
+
+    #endregion
+
+    #region Migration Portal
+
+    public async Task PortalRenameNotifyAsync(Tenant tenant, string oldVirtualRootPath, string oldAlias)
+    {
+        var users = (await _userManager.GetUsersAsync())
+                .Where(u => u.ActivationStatus.HasFlag(EmployeeActivationStatus.Activated));
+
+        try
+        {
+            _tenantManager.SetCurrentTenant(tenant);
+
+            foreach (var u in users)
+            {
+                var culture = string.IsNullOrEmpty(u.CultureName) ? tenant.GetCulture() : u.GetCulture();
+                CultureInfo.CurrentCulture = culture;
+                CultureInfo.CurrentUICulture = culture;
+
+                await _client.SendNoticeToAsync(
+                    Actions.PortalRename,
+                    new[] { await _studioNotifyHelper.ToRecipientAsync(u.Id) },
+                    new[] { EMailSenderName },
+                    _commonLinkUtility.GetFullAbsolutePath("").Replace(oldAlias, tenant.Alias),
+                    new TagValue(Tags.PortalUrl, oldVirtualRootPath),
+                    new TagValue(Tags.UserDisplayName, u.DisplayUserName(_displayUserSettingsHelper)));
+            }
+        }
+        catch (Exception ex)
+        {
+            _log.ErrorPortalRenameNotify(ex);
+        }
+    }
+
+    #endregion
+
+    #region Helpers
+
+    private string GetMyStaffLink()
+    {
+        return _commonLinkUtility.GetFullAbsolutePath(_commonLinkUtility.GetMyStaff());
+    }
+
+    private string GetUserProfileLink(UserInfo userInfo)
+    {
+        return _commonLinkUtility.GetFullAbsolutePath(_commonLinkUtility.GetUserProfile(userInfo));
+    }
+
+    private static string AddHttpToUrl(string url)
+    {
+        var httpPrefix = Uri.UriSchemeHttp + Uri.SchemeDelimiter;
+        return !string.IsNullOrEmpty(url) && !url.StartsWith(httpPrefix) ? httpPrefix + url : url;
+    }
+
+    private async Task<string> GenerateActivationConfirmUrlAsync(UserInfo user)
+    {
+        var confirmUrl = await _commonLinkUtility.GetConfirmationEmailUrlAsync(user.Email, ConfirmType.Activation, user.Id, user.Id);
+
+        return confirmUrl + $"&firstname={HttpUtility.UrlEncode(user.FirstName)}&lastname={HttpUtility.UrlEncode(user.LastName)}";
+    }
+
+
+    public async Task SendRegDataAsync(UserInfo u)
+    {
+        try
+        {
+            if (!_tenantExtra.Saas || !_coreBaseSettings.CustomMode)
+            {
+                return;
+            }
+
+            var settings = await _settingsManager.LoadForDefaultTenantAsync<AdditionalWhiteLabelSettings>();
+            var salesEmail = settings.SalesEmail ?? _setupInfo.SalesEmail;
+
+            if (string.IsNullOrEmpty(salesEmail))
+            {
+                return;
+            }
+
+            var recipient = new DirectRecipient(salesEmail, null, new[] { salesEmail }, false);
+
+            await _client.SendNoticeToAsync(
+            Actions.SaasCustomModeRegData,
+            null,
+            new IRecipient[] { recipient },
+            new[] { EMailSenderName },
+            new TagValue(Tags.UserName, u.FirstName.HtmlEncode()),
+            new TagValue(Tags.UserLastName, u.LastName.HtmlEncode()),
+            new TagValue(Tags.UserEmail, u.Email.HtmlEncode()),
+            new TagValue(Tags.Phone, u.MobilePhone != null ? u.MobilePhone.HtmlEncode() : "-"),
+            new TagValue(Tags.Date, u.CreateDate.ToShortDateString() + " " + u.CreateDate.ToShortTimeString()),
+            new TagValue(CommonTags.Footer, null),
+            TagValues.WithoutUnsubscribe());
+        }
+        catch (Exception error)
+        {
+            _log.ErrorSendRegData(error);
+        }
+    }
+
+    #endregion
+
+    #region Storage encryption
+
+    public async Task SendStorageEncryptionStartAsync(string serverRootPath)
+    {
+        await SendStorageEncryptionNotifyAsync(Actions.StorageEncryptionStart, false, serverRootPath);
+    }
+
+    public async Task SendStorageEncryptionSuccessAsync(string serverRootPath)
+    {
+        await SendStorageEncryptionNotifyAsync(Actions.StorageEncryptionSuccess, false, serverRootPath);
+    }
+
+    public async Task SendStorageEncryptionErrorAsync(string serverRootPath)
+    {
+        await SendStorageEncryptionNotifyAsync(Actions.StorageEncryptionError, true, serverRootPath);
+    }
+
+    public async Task SendStorageDecryptionStartAsync(string serverRootPath)
+    {
+        await SendStorageEncryptionNotifyAsync(Actions.StorageDecryptionStart, false, serverRootPath);
+    }
+
+    public async Task SendStorageDecryptionSuccessAsync(string serverRootPath)
+    {
+        await SendStorageEncryptionNotifyAsync(Actions.StorageDecryptionSuccess, false, serverRootPath);
+    }
+
+    public async Task SendStorageDecryptionErrorAsync(string serverRootPath)
+    {
+        await SendStorageEncryptionNotifyAsync(Actions.StorageDecryptionError, true, serverRootPath);
+    }
+
+    private async Task SendStorageEncryptionNotifyAsync(INotifyAction action, bool notifyAdminsOnly, string serverRootPath)
+    {
+        var users = notifyAdminsOnly
+                    ? await _userManager.GetUsersByGroupAsync(Constants.GroupAdmin.ID)
+                    : (await _userManager.GetUsersAsync()).Where(u => u.ActivationStatus.HasFlag(EmployeeActivationStatus.Activated));
+
+        foreach (var u in users)
+        {
+            await _client.SendNoticeToAsync(
+            action,
+            null,
+                new[] { await _studioNotifyHelper.ToRecipientAsync(u.Id) },
+            new[] { EMailSenderName },
+            new TagValue(Tags.UserName, u.FirstName.HtmlEncode()),
+            new TagValue(Tags.PortalUrl, serverRootPath),
+            new TagValue(Tags.ControlPanelUrl, GetControlPanelUrl(serverRootPath)));
+        }
+    }
+
+    private string GetControlPanelUrl(string serverRootPath)
+    {
+        var controlPanelUrl = _setupInfo.ControlPanelUrl;
+
+        if (string.IsNullOrEmpty(controlPanelUrl))
+        {
+            return string.Empty;
+        }
+
+        if (controlPanelUrl.StartsWith("http://", StringComparison.InvariantCultureIgnoreCase) ||
+            controlPanelUrl.StartsWith("https://", StringComparison.InvariantCultureIgnoreCase))
+        {
+            return controlPanelUrl;
+        }
+
+        return serverRootPath + "/" + controlPanelUrl.TrimStart('~', '/').TrimEnd('/');
+    }
+
+    #endregion
+
+    private CultureInfo GetCulture(UserInfo user)
+    {
+        CultureInfo culture = null;
+
+        if (!string.IsNullOrEmpty(user.CultureName))
+        {
+            culture = user.GetCulture();
+        }
+
+        if (culture == null)
+        {
+            culture = _tenantManager.GetCurrentTenant(false)?.GetCulture();
+        }
+
+        return culture;
+    }
+}