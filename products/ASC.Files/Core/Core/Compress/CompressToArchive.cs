<<<<<<< HEAD
﻿// (c) Copyright Ascensio System SIA 2010-2022
//
// This program is a free software product.
// You can redistribute it and/or modify it under the terms
// of the GNU Affero General Public License (AGPL) version 3 as published by the Free Software
// Foundation. In accordance with Section 7(a) of the GNU AGPL its Section 15 shall be amended
// to the effect that Ascensio System SIA expressly excludes the warranty of non-infringement of
// any third-party rights.
//
// This program is distributed WITHOUT ANY WARRANTY, without even the implied warranty
// of MERCHANTABILITY or FITNESS FOR A PARTICULAR  PURPOSE. For details, see
// the GNU AGPL at: http://www.gnu.org/licenses/agpl-3.0.html
//
// You can contact Ascensio System SIA at Lubanas st. 125a-25, Riga, Latvia, EU, LV-1021.
//
// The  interactive user interfaces in modified source and object code versions of the Program must
// display Appropriate Legal Notices, as required under Section 5 of the GNU AGPL version 3.
//
// Pursuant to Section 7(b) of the License you must retain the original Product logo when
// distributing the program. Pursuant to Section 7(e) we decline to grant you any rights under
// trademark law for use of our trademarks.
//
// All the Product's GUI elements, including illustrations and icon sets, as well as technical writing
// content are licensed under the terms of the Creative Commons Attribution-ShareAlike 4.0
// International. See the License terms at http://creativecommons.org/licenses/by-sa/4.0/legalcode
=======
﻿/*
 *
 * (c) Copyright Ascensio System Limited 2010-2021
 * 
 * Licensed under the Apache License, Version 2.0 (the "License");
 * you may not use this file except in compliance with the License.
 * You may obtain a copy of the License at
 * http://www.apache.org/licenses/LICENSE-2.0
 * Unless required by applicable law or agreed to in writing, software
 * distributed under the License is distributed on an "AS IS" BASIS,
 * WITHOUT WARRANTIES OR CONDITIONS OF ANY KIND, either express or implied.
 * See the License for the specific language governing permissions and
 * limitations under the License.
 *
*/

using System;
using System.Collections.Generic;
using System.IO;
using System.Threading.Tasks;
>>>>>>> 5edde068

namespace ASC.Web.Files.Core.Compress;

/// <summary>
/// Archives the data stream in the format selected in the settings
/// </summary>
[Scope]
public class CompressToArchive : ICompress
{
    private readonly ICompress _compress;

    internal static readonly string TarExt = ".tar.gz";
    internal static readonly string ZipExt = ".zip";
    private static readonly List<string> _exts = new List<string>(2) { TarExt, ZipExt };

<<<<<<< HEAD
    public CompressToArchive(FilesSettingsHelper filesSettings, CompressToTarGz compressToTarGz, CompressToZip compressToZip)
    {
        _compress = filesSettings.DownloadTarGz
            ? compressToTarGz
            : compressToZip;
    }
=======
        internal static readonly string TarExt = ".tar.gz";
        internal static readonly string ZipExt = ".zip";
        private static readonly List<string> Exts = new List<string>(2) { TarExt, ZipExt };

        public CompressToArchive(FilesSettingsHelper filesSettings, CompressToTarGz compressToTarGz, CompressToZip compressToZip)
        {
            compress = filesSettings.DownloadTarGz
                ? compressToTarGz
                : compressToZip;
        }
>>>>>>> 5edde068

    public string GetExt(string ext)
    {
        if (_exts.Contains(ext))
        {
            return ext;
        }
<<<<<<< HEAD

        return ArchiveExtension;
    }

    public void SetStream(Stream stream)
    {
        _compress.SetStream(stream);
    }

    /// <summary>
    /// The record name is created (the name of a separate file in the archive)
    /// </summary>
    /// <param name="title">File name with extension, this name will have the file in the archive</param>
    public void CreateEntry(string title, DateTime? lastModification = null)
    {
        _compress.CreateEntry(title, lastModification);
    }

    /// <summary>
    /// Transfer the file itself to the archive
    /// </summary>
    /// <param name="readStream">File data</param>
    public void PutStream(Stream readStream)
    {
        _compress.PutStream(readStream);
    }

    /// <summary>
    /// Put an entry on the output stream.
    /// </summary>
    public void PutNextEntry()
    {
        _compress.PutNextEntry();
    }

    /// <summary>
    /// Closes the current entry.
    /// </summary>
    public void CloseEntry()
    {
        _compress.CloseEntry();
    }

    /// <summary>
    /// Resource title (does not affect the work of the class)
    /// </summary>
    /// <returns></returns>
    public string Title => _compress.Title;

    /// <summary>
    /// Extension the archive (does not affect the work of the class)
    /// </summary>
    /// <returns></returns>
    public string ArchiveExtension => _compress.ArchiveExtension;

    /// <summary>Performs application-defined tasks associated with freeing, releasing, or resetting unmanaged resources.</summary>
    public void Dispose()
    {
        _compress.Dispose();
    }
=======

        public void SetStream(Stream stream) => compress.SetStream(stream);

        /// <summary>
        /// The record name is created (the name of a separate file in the archive)
        /// </summary>
        /// <param name="title">File name with extension, this name will have the file in the archive</param>
        public void CreateEntry(string title) => compress.CreateEntry(title);

        /// <summary>
        /// Transfer the file itself to the archive
        /// </summary>
        /// <param name="readStream">File data</param>
        public async Task PutStream(Stream readStream) => await compress.PutStream(readStream);

        /// <summary>
        /// Put an entry on the output stream.
        /// </summary>
        public void PutNextEntry() => compress.PutNextEntry();

        /// <summary>
        /// Closes the current entry.
        /// </summary>
        public void CloseEntry() => compress.CloseEntry();

        /// <summary>
        /// Resource title (does not affect the work of the class)
        /// </summary>
        /// <returns></returns>
        public string Title => compress.Title;

        /// <summary>
        /// Extension the archive (does not affect the work of the class)
        /// </summary>
        /// <returns></returns>
        public string ArchiveExtension => compress.ArchiveExtension;

        /// <summary>Performs application-defined tasks associated with freeing, releasing, or resetting unmanaged resources.</summary>
        public void Dispose() => compress.Dispose();
    }
>>>>>>> 5edde068
}<|MERGE_RESOLUTION|>--- conflicted
+++ resolved
@@ -1,193 +1,112 @@
-<<<<<<< HEAD
-﻿// (c) Copyright Ascensio System SIA 2010-2022
-//
-// This program is a free software product.
-// You can redistribute it and/or modify it under the terms
-// of the GNU Affero General Public License (AGPL) version 3 as published by the Free Software
-// Foundation. In accordance with Section 7(a) of the GNU AGPL its Section 15 shall be amended
-// to the effect that Ascensio System SIA expressly excludes the warranty of non-infringement of
-// any third-party rights.
-//
-// This program is distributed WITHOUT ANY WARRANTY, without even the implied warranty
-// of MERCHANTABILITY or FITNESS FOR A PARTICULAR  PURPOSE. For details, see
-// the GNU AGPL at: http://www.gnu.org/licenses/agpl-3.0.html
-//
-// You can contact Ascensio System SIA at Lubanas st. 125a-25, Riga, Latvia, EU, LV-1021.
-//
-// The  interactive user interfaces in modified source and object code versions of the Program must
-// display Appropriate Legal Notices, as required under Section 5 of the GNU AGPL version 3.
-//
-// Pursuant to Section 7(b) of the License you must retain the original Product logo when
-// distributing the program. Pursuant to Section 7(e) we decline to grant you any rights under
-// trademark law for use of our trademarks.
-//
-// All the Product's GUI elements, including illustrations and icon sets, as well as technical writing
-// content are licensed under the terms of the Creative Commons Attribution-ShareAlike 4.0
-// International. See the License terms at http://creativecommons.org/licenses/by-sa/4.0/legalcode
-=======
-﻿/*
- *
- * (c) Copyright Ascensio System Limited 2010-2021
- * 
- * Licensed under the Apache License, Version 2.0 (the "License");
- * you may not use this file except in compliance with the License.
- * You may obtain a copy of the License at
- * http://www.apache.org/licenses/LICENSE-2.0
- * Unless required by applicable law or agreed to in writing, software
- * distributed under the License is distributed on an "AS IS" BASIS,
- * WITHOUT WARRANTIES OR CONDITIONS OF ANY KIND, either express or implied.
- * See the License for the specific language governing permissions and
- * limitations under the License.
- *
-*/
-
-using System;
-using System.Collections.Generic;
-using System.IO;
-using System.Threading.Tasks;
->>>>>>> 5edde068
-
-namespace ASC.Web.Files.Core.Compress;
-
+﻿// (c) Copyright Ascensio System SIA 2010-2022
+//
+// This program is a free software product.
+// You can redistribute it and/or modify it under the terms
+// of the GNU Affero General Public License (AGPL) version 3 as published by the Free Software
+// Foundation. In accordance with Section 7(a) of the GNU AGPL its Section 15 shall be amended
+// to the effect that Ascensio System SIA expressly excludes the warranty of non-infringement of
+// any third-party rights.
+//
+// This program is distributed WITHOUT ANY WARRANTY, without even the implied warranty
+// of MERCHANTABILITY or FITNESS FOR A PARTICULAR  PURPOSE. For details, see
+// the GNU AGPL at: http://www.gnu.org/licenses/agpl-3.0.html
+//
+// You can contact Ascensio System SIA at Lubanas st. 125a-25, Riga, Latvia, EU, LV-1021.
+//
+// The  interactive user interfaces in modified source and object code versions of the Program must
+// display Appropriate Legal Notices, as required under Section 5 of the GNU AGPL version 3.
+//
+// Pursuant to Section 7(b) of the License you must retain the original Product logo when
+// distributing the program. Pursuant to Section 7(e) we decline to grant you any rights under
+// trademark law for use of our trademarks.
+//
+// All the Product's GUI elements, including illustrations and icon sets, as well as technical writing
+// content are licensed under the terms of the Creative Commons Attribution-ShareAlike 4.0
+// International. See the License terms at http://creativecommons.org/licenses/by-sa/4.0/legalcode
+
+namespace ASC.Web.Files.Core.Compress;
+using System.Threading.Tasks;
+
 /// <summary>
 /// Archives the data stream in the format selected in the settings
-/// </summary>
-[Scope]
-public class CompressToArchive : ICompress
-{
-    private readonly ICompress _compress;
-
-    internal static readonly string TarExt = ".tar.gz";
-    internal static readonly string ZipExt = ".zip";
+/// </summary>
+[Scope]
+public class CompressToArchive : ICompress
+{
+    private readonly ICompress _compress;
+
+    internal static readonly string TarExt = ".tar.gz";
+    internal static readonly string ZipExt = ".zip";
     private static readonly List<string> _exts = new List<string>(2) { TarExt, ZipExt };
-
-<<<<<<< HEAD
-    public CompressToArchive(FilesSettingsHelper filesSettings, CompressToTarGz compressToTarGz, CompressToZip compressToZip)
-    {
-        _compress = filesSettings.DownloadTarGz
-            ? compressToTarGz
-            : compressToZip;
-    }
-=======
-        internal static readonly string TarExt = ".tar.gz";
-        internal static readonly string ZipExt = ".zip";
-        private static readonly List<string> Exts = new List<string>(2) { TarExt, ZipExt };
-
-        public CompressToArchive(FilesSettingsHelper filesSettings, CompressToTarGz compressToTarGz, CompressToZip compressToZip)
-        {
-            compress = filesSettings.DownloadTarGz
-                ? compressToTarGz
-                : compressToZip;
-        }
->>>>>>> 5edde068
-
-    public string GetExt(string ext)
-    {
-        if (_exts.Contains(ext))
-        {
-            return ext;
-        }
-<<<<<<< HEAD
-
-        return ArchiveExtension;
-    }
-
-    public void SetStream(Stream stream)
-    {
-        _compress.SetStream(stream);
-    }
-
+
+    public CompressToArchive(FilesSettingsHelper filesSettings, CompressToTarGz compressToTarGz, CompressToZip compressToZip)
+    {
+        _compress = filesSettings.DownloadTarGz
+            ? compressToTarGz
+            : compressToZip;
+    }
+
+    public string GetExt(string ext)
+    {
+        if (_exts.Contains(ext))
+        {
+            return ext;
+        }
+
+        return ArchiveExtension;
+    }
+
+    public void SetStream(Stream stream)
+    {
+        _compress.SetStream(stream);
+    }
+
     /// <summary>
     /// The record name is created (the name of a separate file in the archive)
     /// </summary>
     /// <param name="title">File name with extension, this name will have the file in the archive</param>
-    public void CreateEntry(string title, DateTime? lastModification = null)
-    {
-        _compress.CreateEntry(title, lastModification);
-    }
-
+    public void CreateEntry(string title, DateTime? lastModification = null)
+    {
+        _compress.CreateEntry(title, lastModification);
+    }
+
     /// <summary>
     /// Transfer the file itself to the archive
     /// </summary>
     /// <param name="readStream">File data</param>
-    public void PutStream(Stream readStream)
-    {
-        _compress.PutStream(readStream);
-    }
-
+        public async Task PutStream(Stream readStream) => await _compress.PutStream(readStream);
+
     /// <summary>
     /// Put an entry on the output stream.
     /// </summary>
-    public void PutNextEntry()
-    {
-        _compress.PutNextEntry();
-    }
-
+    public void PutNextEntry()
+    {
+        _compress.PutNextEntry();
+    }
+
     /// <summary>
     /// Closes the current entry.
     /// </summary>
-    public void CloseEntry()
-    {
-        _compress.CloseEntry();
-    }
-
+    public void CloseEntry()
+    {
+        _compress.CloseEntry();
+    }
+
     /// <summary>
     /// Resource title (does not affect the work of the class)
     /// </summary>
     /// <returns></returns>
-    public string Title => _compress.Title;
-
+    public string Title => _compress.Title;
+
     /// <summary>
     /// Extension the archive (does not affect the work of the class)
     /// </summary>
     /// <returns></returns>
-    public string ArchiveExtension => _compress.ArchiveExtension;
-
+    public string ArchiveExtension => _compress.ArchiveExtension;
+
     /// <summary>Performs application-defined tasks associated with freeing, releasing, or resetting unmanaged resources.</summary>
-    public void Dispose()
-    {
-        _compress.Dispose();
-    }
-=======
-
-        public void SetStream(Stream stream) => compress.SetStream(stream);
-
-        /// <summary>
-        /// The record name is created (the name of a separate file in the archive)
-        /// </summary>
-        /// <param name="title">File name with extension, this name will have the file in the archive</param>
-        public void CreateEntry(string title) => compress.CreateEntry(title);
-
-        /// <summary>
-        /// Transfer the file itself to the archive
-        /// </summary>
-        /// <param name="readStream">File data</param>
-        public async Task PutStream(Stream readStream) => await compress.PutStream(readStream);
-
-        /// <summary>
-        /// Put an entry on the output stream.
-        /// </summary>
-        public void PutNextEntry() => compress.PutNextEntry();
-
-        /// <summary>
-        /// Closes the current entry.
-        /// </summary>
-        public void CloseEntry() => compress.CloseEntry();
-
-        /// <summary>
-        /// Resource title (does not affect the work of the class)
-        /// </summary>
-        /// <returns></returns>
-        public string Title => compress.Title;
-
-        /// <summary>
-        /// Extension the archive (does not affect the work of the class)
-        /// </summary>
-        /// <returns></returns>
-        public string ArchiveExtension => compress.ArchiveExtension;
-
-        /// <summary>Performs application-defined tasks associated with freeing, releasing, or resetting unmanaged resources.</summary>
-        public void Dispose() => compress.Dispose();
-    }
->>>>>>> 5edde068
+    public void Dispose()
+    {
+        _compress.Dispose();
+    }
 }