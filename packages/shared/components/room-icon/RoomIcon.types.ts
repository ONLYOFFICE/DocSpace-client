<<<<<<< HEAD
// (c) Copyright Ascensio System SIA 2009-2024
//
// This program is a free software product.
// You can redistribute it and/or modify it under the terms
// of the GNU Affero General Public License (AGPL) version 3 as published by the Free Software
// Foundation. In accordance with Section 7(a) of the GNU AGPL its Section 15 shall be amended
// to the effect that Ascensio System SIA expressly excludes the warranty of non-infringement of
// any third-party rights.
//
// This program is distributed WITHOUT ANY WARRANTY, without even the implied warranty
// of MERCHANTABILITY or FITNESS FOR A PARTICULAR  PURPOSE. For details, see
// the GNU AGPL at: http://www.gnu.org/licenses/agpl-3.0.html
//
// You can contact Ascensio System SIA at Lubanas st. 125a-25, Riga, Latvia, EU, LV-1021.
//
// The  interactive user interfaces in modified source and object code versions of the Program must
// display Appropriate Legal Notices, as required under Section 5 of the GNU AGPL version 3.
//
// Pursuant to Section 7(b) of the License you must retain the original Product logo when
// distributing the program. Pursuant to Section 7(e) we decline to grant you any rights under
// trademark law for use of our trademarks.
//
// All the Product's GUI elements, including illustrations and icon sets, as well as technical writing
// content are licensed under the terms of the Creative Commons Attribution-ShareAlike 4.0
// International. See the License terms at http://creativecommons.org/licenses/by-sa/4.0/legalcode

import { TColorScheme } from "../../themes";
import { TLogo } from "../../api/rooms/types";
=======
import { TLogo } from "../../api/rooms/types";
import { Nullable } from "../../types";
>>>>>>> 2ab40e4f

type RoomIconDefault = {
  title: string;
  isArchive?: boolean;
  size?: string;
  radius?: string;
  showDefault: boolean;
  imgClassName?: string;
  className?: string;
};

export type TModel = { label: string; icon: string } & (
  | {
      key: string;
      onClick: () => void;
    }
  | {
      key: "upload";
      onClick: (ref?: React.MutableRefObject<Nullable<HTMLDivElement>>) => void;
    }
);

type RoomIconExpansion = {
  hoverSrc?: string;
  withEditing?: boolean;
  onChangeFile?: (e: React.ChangeEvent<HTMLInputElement>) => void;
  isEmptyIcon?: boolean;
  dropDownManualX?: string;
  model?: TModel[];
  logo?: TLogo | string;
};

type RoomIconColor = {
  color: string;
  imgClassName?: undefined;
};

type RoomIconImage = {
  color?: string | undefined;
  imgClassName?: string;
};

type RoomIconBadge = { badgeUrl?: string; onBadgeClick?: () => void };

type RoomIconNonBadge = { badgeUrl?: undefined; onBadgeClick?: undefined };

export type RoomIconProps = RoomIconDefault &
  RoomIconExpansion &
  (RoomIconColor | RoomIconImage) &
  (RoomIconBadge | RoomIconNonBadge);<|MERGE_RESOLUTION|>--- conflicted
+++ resolved
@@ -1,4 +1,3 @@
-<<<<<<< HEAD
 // (c) Copyright Ascensio System SIA 2009-2024
 //
 // This program is a free software product.
@@ -25,12 +24,8 @@
 // content are licensed under the terms of the Creative Commons Attribution-ShareAlike 4.0
 // International. See the License terms at http://creativecommons.org/licenses/by-sa/4.0/legalcode
 
-import { TColorScheme } from "../../themes";
-import { TLogo } from "../../api/rooms/types";
-=======
 import { TLogo } from "../../api/rooms/types";
 import { Nullable } from "../../types";
->>>>>>> 2ab40e4f
 
 type RoomIconDefault = {
   title: string;
