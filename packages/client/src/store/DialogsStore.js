import { getNewFiles } from "@docspace/common/api/files";
import { ShareAccessRights } from "@docspace/common/constants";
import { makeAutoObservable, runInAction } from "mobx";
import { Events } from "@docspace/common/constants";

class DialogsStore {
  authStore;
  treeFoldersStore;
  filesStore;
  selectedFolderStore;
  versionHistoryStore;

  sharingPanelVisible = false;
  roomSharingPanelVisible = false;
  ownerPanelVisible = false;
  moveToPanelVisible = false;
  copyPanelVisible = false;
  deleteThirdPartyDialogVisible = false;
  connectDialogVisible = false;
  thirdPartyMoveDialogVisible = false;
  deleteDialogVisible = false;
  downloadDialogVisible = false;
  emptyTrashDialogVisible = false;
  newFilesPanelVisible = false;
  conflictResolveDialogVisible = false;
  convertDialogVisible = false;
  selectFileDialogVisible = false;
  convertPasswordDialogVisible = false;
  inviteUsersWarningDialogVisible = false;
<<<<<<< HEAD
  statusFillingPanelVisible = false;
=======
  unsavedChangesDialogVisible = false;
  moveToPublicRoomVisible = false;
  moveToPublicRoomData = null;
>>>>>>> 0c94da69

  isFolderActions = false;
  roomCreation = false;
  invitePanelOptions = {
    visible: false,
    hideSelector: false,
    defaultAccess: ShareAccessRights.FullAccess,
  };
  restoreAllPanelVisible = false;
  archiveDialogVisible = false;
  restoreRoomDialogVisible = false;
  eventDialogVisible = false;
  deleteLinkDialogVisible = false;

  removeItem = null;
  connectItem = null;
  destFolderId = null;
  newFilesIds = null;
  newFiles = null;
  conflictResolveDialogData = null;
  conflictResolveDialogItems = null;
  removeMediaItem = null;
  unsubscribe = null;
  isRoomDelete = false;
  convertItem = null;
  formCreationInfo = null;
  saveThirdpartyResponse = null;
  inviteItems = [];
  restoreAllArchive = false;
  isConnectDialogReconnect = false;
  saveAfterReconnectOAuth = false;
  createRoomDialogVisible = false;
  createRoomConfirmDialogVisible = false;
  changeUserTypeDialogVisible = false;
<<<<<<< HEAD
  startFillingPanelVisible = false;
  selectRoomPanelVisible = false;

  deleteAllFormsDialogVisible = false;
  deleteFormDialogVisible = false;
=======
  editLinkPanelIsVisible = false;
  embeddingPanelIsVisible = false;
  linkParams = null;
>>>>>>> 0c94da69

  constructor(
    authStore,
    treeFoldersStore,
    filesStore,
    selectedFolderStore,
    versionHistoryStore
  ) {
    makeAutoObservable(this);

    this.treeFoldersStore = treeFoldersStore;
    this.filesStore = filesStore;
    this.selectedFolderStore = selectedFolderStore;
    this.authStore = authStore;
    this.versionHistoryStore = versionHistoryStore;
  }

  setIsRoomDelete = (isRoomDelete) => {
    this.isRoomDelete = isRoomDelete;
  };

  setRestoreAllArchive = (restoreAllArchive) => {
    this.restoreAllArchive = restoreAllArchive;
  };

  setArchiveDialogVisible = (visible) => {
    this.archiveDialogVisible = visible;
  };

  setRestoreRoomDialogVisible = (visible) => {
    this.restoreRoomDialogVisible = visible;
  };

  setSharingPanelVisible = (sharingPanelVisible) => {
    this.sharingPanelVisible = sharingPanelVisible;
  };

<<<<<<< HEAD
  setStatusFillinglVisible = (statusFillingPanelVisible) => {
    this.statusFillingPanelVisible = statusFillingPanelVisible;
=======
  setRoomSharingPanelVisible = (roomSharingPanelVisible) => {
    this.roomSharingPanelVisible = roomSharingPanelVisible;
>>>>>>> 0c94da69
  };

  setIsFolderActions = (isFolderActions) => {
    this.isFolderActions = isFolderActions;
  };

  setChangeOwnerPanelVisible = (ownerPanelVisible) => {
    this.ownerPanelVisible = ownerPanelVisible;
  };

  setMoveToPanelVisible = (visible) => {
    !visible && this.deselectActiveFiles();

    if (
      visible &&
      !this.filesStore.hasSelection &&
      !this.filesStore.hasBufferSelection
    )
      return;

    this.moveToPanelVisible = visible;
  };

  setRestoreAllPanelVisible = (visible) => {
    this.restoreAllPanelVisible = visible;
  };

  setCopyPanelVisible = (visible) => {
    !visible && this.deselectActiveFiles();

    if (
      visible &&
      !this.filesStore.hasSelection &&
      !this.filesStore.hasBufferSelection
    ) {
      console.log("No files selected");
      return;
    }

    this.copyPanelVisible = visible;
  };

  setRoomCreation = (roomCreation) => {
    this.roomCreation = roomCreation;
  };

  setSaveThirdpartyResponse = (saveThirdpartyResponse) => {
    this.saveThirdpartyResponse = saveThirdpartyResponse;
  };

  setConnectDialogVisible = (connectDialogVisible) => {
    if (!connectDialogVisible) this.setConnectItem(null);
    this.connectDialogVisible = connectDialogVisible;
    if (!this.connectDialogVisible) this.setRoomCreation(false);
  };

  setRemoveItem = (removeItem) => {
    this.removeItem = removeItem;
  };

  setDeleteThirdPartyDialogVisible = (deleteThirdPartyDialogVisible) => {
    this.deleteThirdPartyDialogVisible = deleteThirdPartyDialogVisible;
  };

  setDeleteDialogVisible = (deleteDialogVisible) => {
    !deleteDialogVisible && this.deselectActiveFiles();
    this.deleteDialogVisible = deleteDialogVisible;
  };

  setEventDialogVisible = (eventDialogVisible) => {
    this.eventDialogVisible = eventDialogVisible;
  };

  setDownloadDialogVisible = (downloadDialogVisible) => {
    !downloadDialogVisible && this.deselectActiveFiles();
    this.downloadDialogVisible = downloadDialogVisible;
  };

  setEmptyTrashDialogVisible = (emptyTrashDialogVisible) => {
    this.emptyTrashDialogVisible = emptyTrashDialogVisible;
  };

  setConnectItem = (connectItem) => {
    this.connectItem = connectItem;
  };

  setIsConnectDialogReconnect = (isConnectDialogReconnect) => {
    this.isConnectDialogReconnect = isConnectDialogReconnect;
  };

  setSaveAfterReconnectOAuth = (saveAfterReconnectOAuth) => {
    this.saveAfterReconnectOAuth = saveAfterReconnectOAuth;
  };

  setDestFolderId = (destFolderId) => {
    this.destFolderId = destFolderId;
  };

  setNewFilesPanelVisible = async (visible, newId, item) => {
    const { pathParts } = this.selectedFolderStore;

    const id = visible && !newId ? item.id : newId;
    const newIds = newId ? [newId] : pathParts;
    item && pathParts.push(item.id);

    let newFilesPanelVisible = visible;

    if (visible) {
      const files = await getNewFiles(id);
      if (files && files.length) {
        this.setNewFiles(files);
        this.setNewFilesIds(newIds);
      } else {
        newFilesPanelVisible = false;
        //   const {
        //     getRootFolder,
        //     updateRootBadge,
        //     treeFolders,
        //   } = this.treeFoldersStore;
        //   const { updateFolderBadge, updateFoldersBadge } = this.filesStore;

        //   if (item) {
        //     const { rootFolderType, id } = item;
        //     const rootFolder = getRootFolder(rootFolderType);
        //     updateRootBadge(rootFolder.id, item.new);
        //     updateFolderBadge(id, item.new);
        //   } else {
        //     const rootFolder = treeFolders.find((x) => x.id === +newIds[0]);
        //     updateRootBadge(rootFolder.id, rootFolder.new);
        //     if (this.selectedFolderStore.id === rootFolder.id)
        //       updateFoldersBadge();
        //   }
      }
    } else {
      this.setNewFilesIds(null);
    }

    this.newFilesPanelVisible = newFilesPanelVisible;
  };

  setNewFilesIds = (newFilesIds) => {
    this.newFilesIds = newFilesIds;
  };

  setNewFiles = (files) => {
    this.newFiles = files;
  };

  setConflictResolveDialogVisible = (conflictResolveDialogVisible) => {
    this.conflictResolveDialogVisible = conflictResolveDialogVisible;
  };

  setConflictResolveDialogData = (data) => {
    this.conflictResolveDialogData = data;
  };

  setConflictResolveDialogItems = (items) => {
    this.conflictResolveDialogItems = items;
  };

  setRemoveMediaItem = (removeMediaItem) => {
    this.removeMediaItem = removeMediaItem;
  };

  setUnsubscribe = (unsubscribe) => {
    this.unsubscribe = unsubscribe;
  };

  setConvertDialogVisible = (visible) => {
    this.convertDialogVisible = visible;
  };

  setConvertPasswordDialogVisible = (visible) => {
    this.convertPasswordDialogVisible = visible;
  };

  setFormCreationInfo = (item) => {
    this.formCreationInfo = item;
  };

  setConvertItem = (item) => {
    this.convertItem = item;
  };

  setSelectFileDialogVisible = (visible) => {
    this.selectFileDialogVisible = visible;
  };

  createMasterForm = async (fileInfo) => {
    let newTitle = fileInfo.title;
    newTitle = newTitle.substring(0, newTitle.lastIndexOf("."));

    const event = new Event(Events.CREATE);

    const payload = {
      extension: "docxf",
      id: -1,
      title: `${newTitle}.docxf`,
      templateId: fileInfo.id,
    };

    event.payload = payload;

    window.dispatchEvent(event);
  };

  setInvitePanelOptions = (invitePanelOptions) => {
    this.invitePanelOptions = invitePanelOptions;
  };

  setInviteItems = (inviteItems) => {
    this.inviteItems = inviteItems;
  };

  changeInviteItem = async (item) =>
    runInAction(() => {
      const index = this.inviteItems.findIndex((iItem) => iItem.id === item.id);

      this.inviteItems[index] = { ...this.inviteItems[index], ...item };
    });

  setInviteUsersWarningDialogVisible = (inviteUsersWarningDialogVisible) => {
    this.inviteUsersWarningDialogVisible = inviteUsersWarningDialogVisible;
  };

  setCreateRoomDialogVisible = (createRoomDialogVisible) => {
    this.createRoomDialogVisible = createRoomDialogVisible;
  };

  setCreateRoomConfirmDialogVisible = (createRoomConfirmDialogVisible) => {
    this.createRoomConfirmDialogVisible = createRoomConfirmDialogVisible;
  };

  setChangeUserTypeDialogVisible = (changeUserTypeDialogVisible) => {
    this.changeUserTypeDialogVisible = changeUserTypeDialogVisible;
  };

<<<<<<< HEAD
  setStartFillingPanelVisible = (startFillingPanelVisible) => {
    this.startFillingPanelVisible = startFillingPanelVisible;
  };

  setSelectRoomPanelVisible = (selectRoomPanelVisible) => {
    this.selectRoomPanelVisible = selectRoomPanelVisible;
  };

  /**
   * @param {boolean} deleteAllFormsDialogVisible
   */
  setDeleteAllFormsDialogVisible = (deleteAllFormsDialogVisible) => {
    this.deleteAllFormsDialogVisible = deleteAllFormsDialogVisible;
  };

  /**
   * @param {boolean} deleteFormDialogVisible
   */
  setDeleteFormDialogVisible = (deleteFormDialogVisible) => {
    this.deleteFormDialogVisible = deleteFormDialogVisible;
=======
  setEditLinkPanelIsVisible = (editLinkPanelIsVisible) => {
    this.editLinkPanelIsVisible = editLinkPanelIsVisible;
  };

  setLinkParams = (linkParams) => {
    this.linkParams = linkParams;
  };

  setUnsavedChangesDialog = (unsavedChangesDialogVisible) => {
    this.unsavedChangesDialogVisible = unsavedChangesDialogVisible;
  };

  setDeleteLinkDialogVisible = (visible) => {
    this.deleteLinkDialogVisible = visible;
  };

  setEmbeddingPanelIsVisible = (embeddingPanelIsVisible) => {
    this.embeddingPanelIsVisible = embeddingPanelIsVisible;
  };

  setMoveToPublicRoomVisible = (visible, data = null) => {
    this.moveToPublicRoomVisible = visible;
    this.moveToPublicRoomData = data;
>>>>>>> 0c94da69
  };

  get someDialogIsOpen() {
    return (
      this.sharingPanelVisible ||
      this.ownerPanelVisible ||
      this.moveToPanelVisible ||
      this.copyPanelVisible ||
      this.deleteThirdPartyDialogVisible ||
      this.connectDialogVisible ||
      this.thirdPartyMoveDialogVisible ||
      this.deleteDialogVisible ||
      this.downloadDialogVisible ||
      this.emptyTrashDialogVisible ||
      this.newFilesPanelVisible ||
      this.conflictResolveDialogVisible ||
      this.convertDialogVisible ||
      this.selectFileDialogVisible ||
      this.authStore.settingsStore.hotkeyPanelVisible ||
      this.versionHistoryStore.isVisible ||
      this.eventDialogVisible ||
      this.invitePanelOptions.visible ||
      this.archiveDialogVisible ||
      this.restoreRoomDialogVisible ||
      this.restoreAllPanelVisible ||
      this.inviteUsersWarningDialogVisible ||
      this.createRoomDialogVisible ||
      this.createRoomConfirmDialogVisible ||
      this.changeUserTypeDialogVisible ||
<<<<<<< HEAD
      this.statusFillingPanelVisible ||
      this.deleteAllFormsDialogVisible ||
      this.deleteFormDialogVisible
=======
      this.editLinkPanelIsVisible ||
      this.unsavedChangesDialogVisible ||
      this.deleteLinkDialogVisible ||
      this.embeddingPanelIsVisible ||
      this.moveToPublicRoomVisible
>>>>>>> 0c94da69
    );
  }

  deselectActiveFiles = () => {
    this.filesStore.setSelected("none");
  };
}

export default DialogsStore;<|MERGE_RESOLUTION|>--- conflicted
+++ resolved
@@ -27,13 +27,10 @@
   selectFileDialogVisible = false;
   convertPasswordDialogVisible = false;
   inviteUsersWarningDialogVisible = false;
-<<<<<<< HEAD
   statusFillingPanelVisible = false;
-=======
   unsavedChangesDialogVisible = false;
   moveToPublicRoomVisible = false;
   moveToPublicRoomData = null;
->>>>>>> 0c94da69
 
   isFolderActions = false;
   roomCreation = false;
@@ -68,17 +65,14 @@
   createRoomDialogVisible = false;
   createRoomConfirmDialogVisible = false;
   changeUserTypeDialogVisible = false;
-<<<<<<< HEAD
   startFillingPanelVisible = false;
   selectRoomPanelVisible = false;
 
   deleteAllFormsDialogVisible = false;
   deleteFormDialogVisible = false;
-=======
   editLinkPanelIsVisible = false;
   embeddingPanelIsVisible = false;
   linkParams = null;
->>>>>>> 0c94da69
 
   constructor(
     authStore,
@@ -116,13 +110,11 @@
     this.sharingPanelVisible = sharingPanelVisible;
   };
 
-<<<<<<< HEAD
   setStatusFillinglVisible = (statusFillingPanelVisible) => {
     this.statusFillingPanelVisible = statusFillingPanelVisible;
-=======
+  };
   setRoomSharingPanelVisible = (roomSharingPanelVisible) => {
     this.roomSharingPanelVisible = roomSharingPanelVisible;
->>>>>>> 0c94da69
   };
 
   setIsFolderActions = (isFolderActions) => {
@@ -360,7 +352,6 @@
     this.changeUserTypeDialogVisible = changeUserTypeDialogVisible;
   };
 
-<<<<<<< HEAD
   setStartFillingPanelVisible = (startFillingPanelVisible) => {
     this.startFillingPanelVisible = startFillingPanelVisible;
   };
@@ -381,7 +372,7 @@
    */
   setDeleteFormDialogVisible = (deleteFormDialogVisible) => {
     this.deleteFormDialogVisible = deleteFormDialogVisible;
-=======
+  };
   setEditLinkPanelIsVisible = (editLinkPanelIsVisible) => {
     this.editLinkPanelIsVisible = editLinkPanelIsVisible;
   };
@@ -405,7 +396,6 @@
   setMoveToPublicRoomVisible = (visible, data = null) => {
     this.moveToPublicRoomVisible = visible;
     this.moveToPublicRoomData = data;
->>>>>>> 0c94da69
   };
 
   get someDialogIsOpen() {
@@ -435,17 +425,14 @@
       this.createRoomDialogVisible ||
       this.createRoomConfirmDialogVisible ||
       this.changeUserTypeDialogVisible ||
-<<<<<<< HEAD
       this.statusFillingPanelVisible ||
       this.deleteAllFormsDialogVisible ||
-      this.deleteFormDialogVisible
-=======
+      this.deleteFormDialogVisible ||
       this.editLinkPanelIsVisible ||
       this.unsavedChangesDialogVisible ||
       this.deleteLinkDialogVisible ||
       this.embeddingPanelIsVisible ||
       this.moveToPublicRoomVisible
->>>>>>> 0c94da69
     );
   }
 
