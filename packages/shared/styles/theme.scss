--- conflicted
+++ resolved
@@ -258,13 +258,10 @@
 
   --save-cancel-border-color: #{$gray-light-mid};
   --save-cancel-reminder-color: #{$gray};
-<<<<<<< HEAD
+
+  --language-combo-hover-border: #{$gray};
   --status-icon-color-positive: #{$light-status-positive};
   --status-icon-color-negative: #{$light-error-status};
-=======
-
-  --language-combo-hover-border: #{$gray};
->>>>>>> 8c1e67d2
 }
 
 .dark {
@@ -575,13 +572,10 @@
 
   --save-cancel-border-color: #{$gray-light-mid};
   --save-cancel-reminder-color: #{$gray};
-<<<<<<< HEAD
+
+  --language-combo-hover-border: #{$gray-dark};
   --status-icon-color-positive: #{$dark-status-positive};
   --status-icon-color-negative: #{$dark-error-status};
-=======
-
-  --language-combo-hover-border: #{$gray-dark};
->>>>>>> 8c1e67d2
 }
 
 .light {
