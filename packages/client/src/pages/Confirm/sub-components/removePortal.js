--- conflicted
+++ resolved
@@ -45,11 +45,7 @@
 
 import { FormWrapper } from "@docspace/shared/components/form-wrapper";
 import PortalLogo from "@docspace/shared/components/portal-logo/PortalLogo";
-<<<<<<< HEAD
-import { PRODUCT_NAME } from "@docspace/shared/constants";
 import ConfirmRoute from "SRC_DIR/helpers/confirmRoute";
-=======
->>>>>>> 88c0df3a
 
 const RemovePortal = (props) => {
   const { t, greetingTitle, linkData, companyInfoSettingsData } = props;
