/*
 *
 * (c) Copyright Ascensio System Limited 2010-2018
 *
 * This program is freeware. You can redistribute it and/or modify it under the terms of the GNU 
 * General Public License (GPL) version 3 as published by the Free Software Foundation (https://www.gnu.org/copyleft/gpl.html). 
 * In accordance with Section 7(a) of the GNU GPL its Section 15 shall be amended to the effect that 
 * Ascensio System SIA expressly excludes the warranty of non-infringement of any third-party rights.
 *
 * THIS PROGRAM IS DISTRIBUTED WITHOUT ANY WARRANTY; WITHOUT EVEN THE IMPLIED WARRANTY OF MERCHANTABILITY OR
 * FITNESS FOR A PARTICULAR PURPOSE. For more details, see GNU GPL at https://www.gnu.org/copyleft/gpl.html
 *
 * You can contact Ascensio System SIA by email at sales@onlyoffice.com
 *
 * The interactive user interfaces in modified source and object code versions of ONLYOFFICE must display 
 * Appropriate Legal Notices, as required under Section 5 of the GNU GPL version 3.
 *
 * Pursuant to Section 7 § 3(b) of the GNU GPL you must retain the original ONLYOFFICE logo which contains 
 * relevant author attributions when distributing the software. If the display of the logo in its graphic 
 * form is not reasonably feasible for technical reasons, you must include the words "Powered by ONLYOFFICE" 
 * in every copy of the program you distribute. 
 * Pursuant to Section 7 § 3(e) we decline to grant you any rights under trademark law for use of our trademarks.
 *
*/


using System;
using System.Collections.Generic;
using System.Linq;

<<<<<<< HEAD
using ASC.Common;
=======
>>>>>>> b5fcca25
using ASC.Common.Logging;
using ASC.Common.Utils;
using ASC.Core.Notify.Senders;
using ASC.Core.Tenants;
using ASC.Notify.Messages;
using ASC.Notify.Sinks;

using Microsoft.Extensions.DependencyInjection;
using Microsoft.Extensions.Options;

namespace ASC.Core.Notify
{
    class EmailSenderSink : Sink
    {
        private static readonly string senderName = ASC.Core.Configuration.Constants.NotifyEMailSenderSysName;
        private readonly INotifySender sender;


        public EmailSenderSink(INotifySender sender, IServiceProvider serviceProvider)
        {
            this.sender = sender ?? throw new ArgumentNullException("sender");
            ServiceProvider = serviceProvider;
        }

        private IServiceProvider ServiceProvider { get; }

        public override SendResponse ProcessMessage(INoticeMessage message)
        {
            if (message.Recipient.Addresses == null || message.Recipient.Addresses.Length == 0)
            {
                return new SendResponse(message, senderName, SendResult.IncorrectRecipient);
            }

            var responce = new SendResponse(message, senderName, default(SendResult));
            try
            {
                var m = CreateNotifyMessage(message);
                var result = sender.Send(m);

                responce.Result = result switch
                {
                    NoticeSendResult.TryOnceAgain => SendResult.Inprogress,
                    NoticeSendResult.MessageIncorrect => SendResult.IncorrectRecipient,
                    NoticeSendResult.SendingImpossible => SendResult.Impossible,
                    _ => SendResult.OK,
                };
                return responce;
            }
            catch (Exception e)
            {
                return new SendResponse(message, senderName, e);
            }
        }

        private NotifyMessage CreateNotifyMessage(INoticeMessage message)
        {
            var m = new NotifyMessage
            {
                Subject = message.Subject.Trim(' ', '\t', '\n', '\r'),
                ContentType = message.ContentType,
                Content = message.Body,
                Sender = senderName,
                CreationDate = DateTime.UtcNow.Ticks,
            };

            using var scope = ServiceProvider.CreateScope();
            var scopeClass = scope.ServiceProvider.GetService<EmailSenderSinkScope>();
            (var tenantManager, var coreConfiguration, var options) = scopeClass;
            var tenant = tenantManager.GetCurrentTenant(false);
            m.Tenant = tenant == null ? Tenant.DEFAULT_TENANT : tenant.TenantId;

            var from = MailAddressUtils.Create(coreConfiguration.SmtpSettings.SenderAddress, coreConfiguration.SmtpSettings.SenderDisplayName);
            var fromTag = message.Arguments.FirstOrDefault(x => x.Tag.Equals("MessageFrom"));
            if ((coreConfiguration.SmtpSettings.IsDefaultSettings || string.IsNullOrEmpty(coreConfiguration.SmtpSettings.SenderDisplayName)) &&
                fromTag != null && fromTag.Value != null)
            {
                try
                {
                    from = MailAddressUtils.Create(from.Address, fromTag.Value.ToString());
                }
                catch { }
            }
            m.From = from.ToString();

            var to = new List<string>();
            foreach (var address in message.Recipient.Addresses)
            {
                to.Add(MailAddressUtils.Create(address, message.Recipient.Name).ToString());
            }
            m.To = string.Join("|", to.ToArray());

            var replyTag = message.Arguments.FirstOrDefault(x => x.Tag == "replyto");
            if (replyTag != null && replyTag.Value is string)
            {
                try
                {
                    m.ReplyTo = MailAddressUtils.Create((string)replyTag.Value).ToString();
                }
                catch (Exception e)
                {
                    options.Get("ASC.Notify").Error("Error creating reply to tag for: " + replyTag.Value, e);
                }
            }

            var priority = message.Arguments.FirstOrDefault(a => a.Tag == "Priority");
            if (priority != null)
            {
                m.Priority = Convert.ToInt32(priority.Value);
            }

            var attachmentTag = message.Arguments.FirstOrDefault(x => x.Tag == "EmbeddedAttachments");
            if (attachmentTag != null && attachmentTag.Value != null)
            {
                m.EmbeddedAttachments.AddRange(attachmentTag.Value as NotifyMessageAttachment[]);
            }

            return m;
        }
    }

    public class EmailSenderSinkScope
    {
        private TenantManager TenantManager { get; }
        private CoreConfiguration CoreConfiguration { get; }
        private IOptionsMonitor<ILog> Options { get; }

        public EmailSenderSinkScope(TenantManager tenantManager, CoreConfiguration coreConfiguration, IOptionsMonitor<ILog> options)
        {
            TenantManager = tenantManager;
            CoreConfiguration = coreConfiguration;
            Options = options;
        }

        public void Deconstruct(out TenantManager tenantManager, out CoreConfiguration coreConfiguration, out IOptionsMonitor<ILog> optionsMonitor )
        {
            tenantManager = TenantManager;
            coreConfiguration = CoreConfiguration;
            optionsMonitor = Options;
        }
    }

    public static class EmailSenderSinkExtension
    {
        public static DIHelper AddEmailSenderSinkService(this DIHelper services)
        {
            services.TryAddScoped<EmailSenderSinkScope>();
            return services;
        }
    }
}<|MERGE_RESOLUTION|>--- conflicted
+++ resolved
@@ -28,10 +28,6 @@
 using System.Collections.Generic;
 using System.Linq;
 
-<<<<<<< HEAD
-using ASC.Common;
-=======
->>>>>>> b5fcca25
 using ASC.Common.Logging;
 using ASC.Common.Utils;
 using ASC.Core.Notify.Senders;
@@ -86,6 +82,7 @@
             }
         }
 
+
         private NotifyMessage CreateNotifyMessage(INoticeMessage message)
         {
             var m = new NotifyMessage
@@ -98,14 +95,15 @@
             };
 
             using var scope = ServiceProvider.CreateScope();
-            var scopeClass = scope.ServiceProvider.GetService<EmailSenderSinkScope>();
-            (var tenantManager, var coreConfiguration, var options) = scopeClass;
+            var tenantManager = scope.ServiceProvider.GetService<TenantManager>();
+            var configuration = scope.ServiceProvider.GetService<CoreConfiguration>();
+
             var tenant = tenantManager.GetCurrentTenant(false);
             m.Tenant = tenant == null ? Tenant.DEFAULT_TENANT : tenant.TenantId;
 
-            var from = MailAddressUtils.Create(coreConfiguration.SmtpSettings.SenderAddress, coreConfiguration.SmtpSettings.SenderDisplayName);
+            var from = MailAddressUtils.Create(configuration.SmtpSettings.SenderAddress, configuration.SmtpSettings.SenderDisplayName);
             var fromTag = message.Arguments.FirstOrDefault(x => x.Tag.Equals("MessageFrom"));
-            if ((coreConfiguration.SmtpSettings.IsDefaultSettings || string.IsNullOrEmpty(coreConfiguration.SmtpSettings.SenderDisplayName)) &&
+            if ((configuration.SmtpSettings.IsDefaultSettings || string.IsNullOrEmpty(configuration.SmtpSettings.SenderDisplayName)) &&
                 fromTag != null && fromTag.Value != null)
             {
                 try
@@ -132,7 +130,7 @@
                 }
                 catch (Exception e)
                 {
-                    options.Get("ASC.Notify").Error("Error creating reply to tag for: " + replyTag.Value, e);
+                    ServiceProvider.GetService<IOptionsMonitor<ILog>>().Get("ASC.Notify").Error("Error creating reply to tag for: " + replyTag.Value, e);
                 }
             }
 
@@ -151,34 +149,4 @@
             return m;
         }
     }
-
-    public class EmailSenderSinkScope
-    {
-        private TenantManager TenantManager { get; }
-        private CoreConfiguration CoreConfiguration { get; }
-        private IOptionsMonitor<ILog> Options { get; }
-
-        public EmailSenderSinkScope(TenantManager tenantManager, CoreConfiguration coreConfiguration, IOptionsMonitor<ILog> options)
-        {
-            TenantManager = tenantManager;
-            CoreConfiguration = coreConfiguration;
-            Options = options;
-        }
-
-        public void Deconstruct(out TenantManager tenantManager, out CoreConfiguration coreConfiguration, out IOptionsMonitor<ILog> optionsMonitor )
-        {
-            tenantManager = TenantManager;
-            coreConfiguration = CoreConfiguration;
-            optionsMonitor = Options;
-        }
-    }
-
-    public static class EmailSenderSinkExtension
-    {
-        public static DIHelper AddEmailSenderSinkService(this DIHelper services)
-        {
-            services.TryAddScoped<EmailSenderSinkScope>();
-            return services;
-        }
-    }
 }