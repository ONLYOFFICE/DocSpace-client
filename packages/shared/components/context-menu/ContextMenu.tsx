--- conflicted
+++ resolved
@@ -25,10 +25,6 @@
 // International. See the License terms at http://creativecommons.org/licenses/by-sa/4.0/legalcode
 
 "use client";
-<<<<<<< HEAD
-
-=======
->>>>>>> e7431986
 import React from "react";
 import { CSSTransition } from "react-transition-group";
 
@@ -52,15 +48,11 @@
 import { SubMenu } from "./sub-components/SubMenu";
 import { MobileSubMenu } from "./sub-components/MobileSubMenu";
 
-<<<<<<< HEAD
-import { ContextMenuModel, ContextMenuProps } from "./ContextMenu.types";
-=======
 import {
   ContextMenuModel,
   ContextMenuProps,
   TMobileMenuStackItem,
 } from "./ContextMenu.types";
->>>>>>> e7431986
 import styles from "./ContextMenu.module.scss";
 
 const MARGIN_BORDER = 16; // Indentation from the border of the screen
