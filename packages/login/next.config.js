// (c) Copyright Ascensio System SIA 2009-2024
//
// This program is a free software product.
// You can redistribute it and/or modify it under the terms
// of the GNU Affero General Public License (AGPL) version 3 as published by the Free Software
// Foundation. In accordance with Section 7(a) of the GNU AGPL its Section 15 shall be amended
// to the effect that Ascensio System SIA expressly excludes the warranty of non-infringement of
// any third-party rights.
//
// This program is distributed WITHOUT ANY WARRANTY, without even the implied warranty
// of MERCHANTABILITY or FITNESS FOR A PARTICULAR  PURPOSE. For details, see
// the GNU AGPL at: http://www.gnu.org/licenses/agpl-3.0.html
//
// You can contact Ascensio System SIA at Lubanas st. 125a-25, Riga, Latvia, EU, LV-1021.
//
// The  interactive user interfaces in modified source and object code versions of the Program must
// display Appropriate Legal Notices, as required under Section 5 of the GNU AGPL version 3.
//
// Pursuant to Section 7(b) of the License you must retain the original Product logo when
// distributing the program. Pursuant to Section 7(e) we decline to grant you any rights under
// trademark law for use of our trademarks.
//
// All the Product's GUI elements, including illustrations and icon sets, as well as technical writing
// content are licensed under the terms of the Creative Commons Attribution-ShareAlike 4.0
// International. See the License terms at http://creativecommons.org/licenses/by-sa/4.0/legalcode

/** @type {import('next').NextConfig} */

const path = require("path");
const pkg = require("./package.json");

const nextConfig = {
  basePath: "/login",
  output: "standalone",
  compiler: {
    styledComponents: true,
  },
  generateBuildId: async () => {
    // This could be anything, using the latest git hash
    return `${pkg.name} - ${pkg.version} `;
  },
  images: {
    unoptimized: true,
  },
  typescript: {
    // !! WARN !!
    // Dangerously allow production builds to successfully complete even if
    // your project has type errors.
    // !! WARN !!
    ignoreBuildErrors: true,
  },
  logging: {
    fetches: {
      fullUrl: true,
    },
  },
<<<<<<< HEAD
};

module.exports = {
  webpack(config) {
    // Add resolve configuration for shared package
    config.resolve = {
      ...config.resolve,
      alias: {
        ...config.resolve?.alias,
        '@docspace/shared': path.resolve(__dirname, '../shared'),
      },
    };

=======
  webpack: (config) => {
>>>>>>> 2ab40e4f
    // Grab the existing rule that handles SVG imports
    const fileLoaderRule = config.module.rules.find((rule) =>
      rule.test?.test?.(".svg"),
    );

    const imageRule = config.module.rules.find(
      (rule) => rule.loader === "next-image-loader",
    );
    imageRule.resourceQuery = {
      not: [...fileLoaderRule.resourceQuery.not, /url/],
    };

    // Configure CSS handling
    config.module.rules.push(
      // Global styles
      {
        test: /\.module\.(scss|sass)$/,
        use: [
          "style-loader",
          {
            loader: "css-loader",
            options: {
              modules: {
                localIdentName: "[name]__[local]--[hash:base64:5]",
              },
              importLoaders: 1,
            },
          },
          "sass-loader",
        ],
      },
      // Regular SCSS files (non-modules)
      {
        test: /(?<!\.module)\.(scss|sass)$/,
        use: ["style-loader", "css-loader", "sass-loader"],
      },
      // Existing asset rules
      {
        type: "asset/resource",
        generator: {
          emit: false,
          filename: "static/chunks/[path][name][ext]?[hash]",
        },
        test: /\.(svg|png|jpe?g|gif|ico|woff2)$/i,
        resourceQuery: /url/,
      },
      // SVG handling
      {
        test: /\.svg$/i,
        issuer: fileLoaderRule.issuer,
        resourceQuery: { not: [...fileLoaderRule.resourceQuery.not, /url/] },
        loader: "@svgr/webpack",
        options: {
          prettier: false,
          svgo: true,
          svgoConfig: {
            plugins: [
              {
                name: "preset-default",
                params: {
                  overrides: { removeViewBox: false },
                },
              },
            ],
          },
          titleProp: true,
        },
      },
    );

    // Modify the file loader rule to ignore *.svg, since we have it handled now.
    fileLoaderRule.exclude = /\.svg$/i;

    if (config?.output?.filename)
      config.output.filename = config.output.filename?.replace(
        "[chunkhash]",
        `[contenthash]`,
      );

    return config;
  },
};

module.exports = nextConfig;<|MERGE_RESOLUTION|>--- conflicted
+++ resolved
@@ -54,7 +54,6 @@
       fullUrl: true,
     },
   },
-<<<<<<< HEAD
 };
 
 module.exports = {
@@ -64,13 +63,10 @@
       ...config.resolve,
       alias: {
         ...config.resolve?.alias,
-        '@docspace/shared': path.resolve(__dirname, '../shared'),
+        "@docspace/shared": path.resolve(__dirname, "../shared"),
       },
     };
 
-=======
-  webpack: (config) => {
->>>>>>> 2ab40e4f
     // Grab the existing rule that handles SVG imports
     const fileLoaderRule = config.module.rules.find((rule) =>
       rule.test?.test?.(".svg"),
