import React from "react";
import { TableHeader } from "@docspace/shared/components/table";
import { inject, observer } from "mobx-react";
import { withTranslation } from "react-i18next";
import { Events } from "@docspace/shared/enums";
import { SortByFieldName } from "SRC_DIR/helpers/enums";

class FilesTableHeader extends React.Component {
  constructor(props) {
    super(props);

    this.getTableColumns();

    this.isBeginScrolling = false;
  }

  getTableColumns = (fromUpdate = false) => {
    const {
      t,
      isRooms,
      isTrashFolder,
      getColumns,
      columnStorageName,
      columnInfoPanelStorageName,
      isPublicRoom,
      isFrame,
      frameTableColumns,
<<<<<<< HEAD
      isDefaultRoomsQuotaSet,
      showStorageInfo,
      isArchiveFolder,
=======
      isRecentTab,
>>>>>>> b727e32e
    } = this.props;

    const defaultColumns = [];

    if (isRooms) {
      const columns = [
        {
          key: "Name",
          title: t("Common:Name"),
          resizable: true,
          enable: this.props.roomColumnNameIsEnabled,
          default: true,
          sortBy: SortByFieldName.Name,
          minWidth: 210,
          onClick: this.onRoomsFilter,
        },
        {
          key: "Type",
          title: t("Common:Type"),
          enable: this.props.roomColumnTypeIsEnabled,
          resizable: true,
          sortBy: SortByFieldName.RoomType,
          onChange: this.onColumnChange,
          onClick: this.onRoomsFilter,
        },
        {
          key: "Tags",
          title: t("Common:Tags"),
          enable: this.props.roomColumnTagsIsEnabled,
          resizable: true,
          sortBy: SortByFieldName.Tags,
          withTagRef: true,
          onChange: this.onColumnChange,
          onClick: this.onRoomsFilter,
        },
        {
          key: "Owner",
          title: t("Common:Owner"),
          enable: this.props.roomColumnOwnerIsEnabled,
          resizable: true,
          sortBy: SortByFieldName.Author,
          onChange: this.onColumnChange,
          onClick: this.onRoomsFilter,
        },
        {
          key: "Activity",
          title: t("ByLastModified"),
          enable: this.props.roomColumnActivityIsEnabled,
          resizable: true,
          sortBy: SortByFieldName.ModifiedDate,
          onChange: this.onColumnChange,
          onClick: this.onRoomsFilter,
        },
        {
          key: "QuickButtons",
          title: "",
          enable: this.props.roomColumnQuickButtonsIsEnabled,
          defaultSize: 75,
          resizable: false,
        },
      ];

      showStorageInfo &&
        columns.splice(columns.length - 1, 0, {
          key: "Storage",
          title:
            isDefaultRoomsQuotaSet && !isArchiveFolder
              ? t("Common:StorageAndQuota")
              : t("Common:Storage"),
          enable: this.props.roomQuotaColumnIsEnable,
          sortBy: SortByFieldName.UsedSpace,
          resizable: true,
          onChange: this.onColumnChange,
          onClick: this.onRoomsFilter,
          minWidth: 179,
        });

      defaultColumns.push(...columns);
    } else if (isTrashFolder) {
      const columns = [
        {
          key: "Name",
          title: t("Common:Name"),
          resizable: true,
          enable: this.props.nameColumnIsEnabled,
          default: true,
          sortBy: SortByFieldName.Name,
          minWidth: 210,
          onClick: this.onFilter,
        },
        {
          key: "Room",
          title: t("Common:Room"),
          enable: this.props.roomColumnIsEnabled,
          resizable: true,
          sortBy: SortByFieldName.Room,
          // onClick: this.onFilter,
          onChange: this.onColumnChange,
        },
        {
          key: "AuthorTrash",
          title: t("ByAuthor"),
          enable: this.props.authorTrashColumnIsEnabled,
          resizable: true,
          sortBy: SortByFieldName.Author,
          // onClick: this.onFilter,
          onChange: this.onColumnChange,
        },
        {
          key: "CreatedTrash",
          title: t("ByCreation"),
          enable: this.props.createdTrashColumnIsEnabled,
          resizable: true,
          sortBy: SortByFieldName.CreationDate,
          // onClick: this.onFilter,
          onChange: this.onColumnChange,
        },
        {
          key: "Erasure",
          title: t("ByErasure"),
          enable: this.props.erasureColumnIsEnabled,
          resizable: true,
          sortBy: SortByFieldName.ModifiedDate,
          onClick: this.onFilter,
          onChange: this.onColumnChange,
        },
        {
          key: "SizeTrash",
          title: t("Common:Size"),
          enable: this.props.sizeTrashColumnIsEnabled,
          resizable: true,
          sortBy: SortByFieldName.Size,
          onClick: this.onFilter,
          onChange: this.onColumnChange,
        },
        {
          key: "TypeTrash",
          title: t("Common:Type"),
          enable: this.props.typeTrashColumnIsEnabled,
          resizable: true,
          sortBy: SortByFieldName.Type,
          // onClick: this.onFilter,
          onChange: this.onColumnChange,
        },
        {
          key: "QuickButtons",
          title: "",
          enable: this.props.quickButtonsColumnIsEnabled,
          defaultSize: 75,
          resizable: false,
        },
      ];
      defaultColumns.push(...columns);
    } else if (isRecentTab) {
      const authorBlock = !isPublicRoom
        ? {
            key: "Author",
            title: t("ByAuthor"),
            enable: this.props.authorColumnIsEnabled,
            resizable: true,
            sortBy: SortByFieldName.Author,
            // onClick: this.onFilter,
            onChange: this.onColumnChange,
          }
        : {};

      const columns = [
        {
          key: "Name",
          title: t("Common:Name"),
          resizable: true,
          enable: this.props.nameColumnIsEnabled,
          default: true,
          sortBy: SortByFieldName.Name,
          minWidth: 210,
          onClick: this.onFilter,
        },
        { ...authorBlock },
        {
          key: "Created",
          title: t("ByCreation"),
          enable: this.props.createdColumnIsEnabled,
          resizable: true,
          sortBy: SortByFieldName.CreationDate,
          // onClick: this.onFilter,
          onChange: this.onColumnChange,
        },
        {
          key: "LastOpened",
          title: t("DateLastOpened"),
          enable: this.props.lastOpenedColumnIsEnabled,
          resizable: true,
          sortBy: SortByFieldName.LastOpened,
          onClick: this.onFilter,
          onChange: this.onColumnChange,
        },
        {
          key: "Modified",
          title: t("ByLastModified"),
          enable: this.props.modifiedColumnIsEnabled,
          resizable: true,
          sortBy: SortByFieldName.ModifiedDate,
          // onClick: this.onFilter,
          onChange: this.onColumnChange,
        },
        {
          key: "Size",
          title: t("Common:Size"),
          enable: this.props.sizeColumnIsEnabled,
          resizable: true,
          sortBy: SortByFieldName.Size,
          onClick: this.onFilter,
          onChange: this.onColumnChange,
        },
        {
          key: "Type",
          title: t("Common:Type"),
          enable: this.props.typeColumnIsEnabled,
          resizable: true,
          sortBy: SortByFieldName.Type,
          // onClick: this.onFilter,
          onChange: this.onColumnChange,
        },
        {
          key: "QuickButtons",
          title: "",
          enable: this.props.quickButtonsColumnIsEnabled,
          defaultSize: 75,
          resizable: false,
        },
      ];
      defaultColumns.push(...columns);
    } else {
      const authorBlock = !isPublicRoom
        ? {
            key: "Author",
            title: t("ByAuthor"),
            enable: this.props.authorColumnIsEnabled,
            resizable: true,
            sortBy: SortByFieldName.Author,
            // onClick: this.onFilter,
            onChange: this.onColumnChange,
          }
        : {};

      const columns = [
        {
          key: "Name",
          title: t("Common:Name"),
          resizable: true,
          enable: this.props.nameColumnIsEnabled,
          default: true,
          sortBy: SortByFieldName.Name,
          minWidth: 210,
          onClick: this.onFilter,
        },
        { ...authorBlock },
        {
          key: "Created",
          title: t("ByCreation"),
          enable: this.props.createdColumnIsEnabled,
          resizable: true,
          sortBy: SortByFieldName.CreationDate,
          // onClick: this.onFilter,
          onChange: this.onColumnChange,
        },
        {
          key: "Modified",
          title: t("ByLastModified"),
          enable: this.props.modifiedColumnIsEnabled,
          resizable: true,
          sortBy: SortByFieldName.ModifiedDate,
          onClick: this.onFilter,
          onChange: this.onColumnChange,
        },
        {
          key: "Size",
          title: t("Common:Size"),
          enable: this.props.sizeColumnIsEnabled,
          resizable: true,
          sortBy: SortByFieldName.Size,
          onClick: this.onFilter,
          onChange: this.onColumnChange,
        },
        {
          key: "Type",
          title: t("Common:Type"),
          enable: this.props.typeColumnIsEnabled,
          resizable: true,
          sortBy: SortByFieldName.Type,
          // onClick: this.onFilter,
          onChange: this.onColumnChange,
        },
        {
          key: "QuickButtons",
          title: "",
          enable: this.props.quickButtonsColumnIsEnabled,
          defaultSize: 75,
          resizable: false,
        },
      ];
      defaultColumns.push(...columns);
    }

    let columns = getColumns(defaultColumns);
    const storageColumns = localStorage.getItem(this.props.tableStorageName);
    const splitColumns = storageColumns && storageColumns.split(",");
    const resetColumnsSize =
      (splitColumns && splitColumns.length !== columns.length) ||
      !splitColumns ||
      isFrame;

    if (isFrame && frameTableColumns) {
      const frameTableArray = frameTableColumns.split(",");

      columns = columns.map((col) => {
        col.enable = frameTableArray.includes(col.key) ? true : false;
        return col;
      });
    }

    const tableColumns = columns.map((c) => c.enable && c.key);

    this.setTableColumns(tableColumns);
    if (fromUpdate) {
      this.setState({
        columns,
        resetColumnsSize,
        columnStorageName,
        columnInfoPanelStorageName,
      });
    } else {
      this.state = {
        columns,
        resetColumnsSize,
        columnStorageName,
        columnInfoPanelStorageName,
      };
    }
  };

  setTableColumns = (tableColumns) => {
    localStorage.setItem(this.props.tableStorageName, tableColumns);
  };

  componentDidMount() {
    this.customScrollElm = document.getElementsByClassName("section-scroll")[0];
    this.customScrollElm?.addEventListener("scroll", this.onBeginScroll);
  }

  onBeginScroll = () => {
    const { firstElemChecked } = this.props;

    const currentScrollPosition = this.customScrollElm.scrollTop;
    const elem = document.getElementById("table-container_caption-header");

    if (currentScrollPosition === 0) {
      this.isBeginScrolling = false;

      this.props.headerBorder &&
        elem?.classList?.add("hotkeys-lengthen-header");

      !firstElemChecked && elem?.classList?.remove("lengthen-header");
      return;
    }

    if (!this.isBeginScrolling) {
      elem?.classList?.remove("hotkeys-lengthen-header");
      elem?.classList?.add("lengthen-header");
    }

    this.isBeginScrolling = true;
  };

  componentDidUpdate(prevProps) {
    const {
      isRooms,
      isTrashFolder,
      columnStorageName,
      columnInfoPanelStorageName,
<<<<<<< HEAD
      isArchiveFolder,
=======
      isRecentTab,
>>>>>>> b727e32e
    } = this.props;

    if (
      isArchiveFolder !== prevProps.isArchiveFolder ||
      isRooms !== prevProps.isRooms ||
      isTrashFolder !== prevProps.isTrashFolder ||
      columnStorageName !== prevProps.columnStorageName ||
      columnInfoPanelStorageName !== prevProps.columnInfoPanelStorageName ||
      isRecentTab !== prevProps.isRecentTab
    ) {
      return this.getTableColumns(true);
    }

    const { columns } = this.state;
    if (this.props.withContent !== prevProps.withContent) {
      const columnIndex = columns.findIndex((c) => c.key === "Share");
      if (columnIndex === -1) return;

      columns[columnIndex].enable = this.props.withContent;
      this.setState({ columns });
    }

    if (this.props.headerBorder) {
      const elem = document.getElementById("table-container_caption-header");
      elem?.classList?.add("hotkeys-lengthen-header");
    } else {
      const elem = document.getElementById("table-container_caption-header");
      elem?.classList?.remove("hotkeys-lengthen-header");
    }
  }

  componentWillUnmount() {
    this.customScrollElm?.removeEventListener("scroll", this.onBeginScroll);
  }

  onColumnChange = (key) => {
    const { columns } = this.state;

    const columnIndex = columns.findIndex((c) => c.key === key);
    if (columnIndex === -1) return;

    this.props.setColumnEnable(key);

    columns[columnIndex].enable = !columns[columnIndex].enable;
    this.setState({ columns });

    const tableColumns = columns.map((c) => c.enable && c.key);
    this.setTableColumns(tableColumns);

    const event = new Event(Events.CHANGE_COLUMN);

    window.dispatchEvent(event);
  };

  onFilter = (sortBy) => {
    const { filter, setIsLoading, isPublicRoom, publicRoomKey } = this.props;
    const newFilter = filter.clone();

    if (newFilter.sortBy !== sortBy) {
      newFilter.sortBy = sortBy;
    } else {
      newFilter.sortOrder =
        newFilter.sortOrder === "ascending" ? "descending" : "ascending";
    }

    setIsLoading(true);

    if (isPublicRoom) {
      window.DocSpace.navigate(
        `${
          window.DocSpace.location.pathname
        }?key=${publicRoomKey}&${newFilter.toUrlParams()}`,
      );
    } else {
      window.DocSpace.navigate(
        `${window.DocSpace.location.pathname}?${newFilter.toUrlParams()}`,
      );
    }
  };

  onRoomsFilter = (sortBy) => {
    const { roomsFilter, setIsLoading, navigate, location, setRoomsFilter } =
      this.props;

    const newFilter = roomsFilter.clone();
    if (newFilter.sortBy !== sortBy) {
      newFilter.sortBy = sortBy;
    } else {
      newFilter.sortOrder =
        newFilter.sortOrder === "ascending" ? "descending" : "ascending";
    }

    setIsLoading(true);
    setRoomsFilter(newFilter);
    navigate(`${location.pathname}?${newFilter.toUrlParams()}`);
  };

  render() {
    const {
      t,
      containerRef,
      isHeaderChecked,
      filter,
      roomsFilter,
      isRooms,
      sectionWidth,
      firstElemChecked,
      sortingVisible,
      infoPanelVisible,

      withPaging,
      tagRef,
      setHideColumns,
      isFrame,
      showSettings,
    } = this.props;

    const {
      columns,
      resetColumnsSize,
      columnStorageName,
      columnInfoPanelStorageName,
    } = this.state;

    const sortBy = isRooms ? roomsFilter.sortBy : filter.sortBy;
    const sortOrder = isRooms ? roomsFilter.sortOrder : filter.sortOrder;

    return (
      <TableHeader
        isLengthenHeader={firstElemChecked || isHeaderChecked}
        checkboxSize="32px"
        sorted={sortOrder === "descending"}
        sortBy={sortBy}
        containerRef={containerRef}
        columns={columns}
        columnStorageName={columnStorageName}
        columnInfoPanelStorageName={columnInfoPanelStorageName}
        sectionWidth={sectionWidth}
        resetColumnsSize={resetColumnsSize}
        sortingVisible={sortingVisible}
        infoPanelVisible={infoPanelVisible}
        useReactWindow={!withPaging}
        tagRef={tagRef}
        setHideColumns={setHideColumns}
        settingsTitle={t("Files:TableSettingsTitle")}
        showSettings={isFrame ? showSettings : true}
      />
    );
  }
}

export default inject(
  ({
    settingsStore,
    filesStore,
    selectedFolderStore,
    treeFoldersStore,
    tableStore,
    publicRoomStore,
    clientLoadingStore,
    infoPanelStore,
    currentQuotaStore,
  }) => {
    const { isVisible: infoPanelVisible } = infoPanelStore;

    const { isDefaultRoomsQuotaSet, showStorageInfo } = currentQuotaStore;

    const {
      isHeaderChecked,

      filter,

      canShare,
      firstElemChecked,
      headerBorder,
      roomsFilter,
      setRoomsFilter,
    } = filesStore;
    const { isRecentTab, isRoomsFolder, isArchiveFolder, isTrashFolder } =
      treeFoldersStore;
    const isRooms = isRoomsFolder || isArchiveFolder;
    const withContent = canShare;
    const sortingVisible = true;
    const { withPaging, isFrame, frameConfig } = settingsStore;

    const {
      tableStorageName,
      columnStorageName,
      columnInfoPanelStorageName,

      nameColumnIsEnabled,
      authorColumnIsEnabled,
      authorTrashColumnIsEnabled,
      createdColumnIsEnabled,
      createdTrashColumnIsEnabled,
      modifiedColumnIsEnabled,
      roomColumnIsEnabled,
      erasureColumnIsEnabled,
      sizeColumnIsEnabled,
      sizeTrashColumnIsEnabled,
      typeColumnIsEnabled,
      typeTrashColumnIsEnabled,
      quickButtonsColumnIsEnabled,
      lastOpenedColumnIsEnabled,

      roomColumnNameIsEnabled,
      roomColumnTypeIsEnabled,
      roomColumnTagsIsEnabled,
      roomColumnOwnerIsEnabled,
      roomColumnQuickButtonsIsEnabled,
      roomColumnActivityIsEnabled,
      roomQuotaColumnIsEnable,

      getColumns,
      setColumnEnable,
    } = tableStore;

    const { isPublicRoom, publicRoomKey } = publicRoomStore;

    return {
      setRoomsFilter,
      isHeaderChecked,
      filter,
      selectedFolderId: selectedFolderStore.id,
      withContent,
      sortingVisible,

      setIsLoading: clientLoadingStore.setIsSectionBodyLoading,

      roomsFilter,

      firstElemChecked,
      headerBorder,

      infoPanelVisible,
      withPaging,

      tableStorageName,
      columnStorageName,
      columnInfoPanelStorageName,

      nameColumnIsEnabled,
      authorColumnIsEnabled,
      authorTrashColumnIsEnabled,
      createdColumnIsEnabled,
      createdTrashColumnIsEnabled,
      modifiedColumnIsEnabled,
      roomColumnIsEnabled,
      erasureColumnIsEnabled,
      sizeColumnIsEnabled,
      sizeTrashColumnIsEnabled,
      typeColumnIsEnabled,
      typeTrashColumnIsEnabled,
      quickButtonsColumnIsEnabled,
      lastOpenedColumnIsEnabled,

      roomColumnNameIsEnabled,
      roomColumnTypeIsEnabled,
      roomColumnTagsIsEnabled,
      roomColumnOwnerIsEnabled,
      roomColumnQuickButtonsIsEnabled,
      roomColumnActivityIsEnabled,
      roomQuotaColumnIsEnable,

      getColumns,
      setColumnEnable,
      isRooms,
      isTrashFolder,
      isPublicRoom,
      publicRoomKey,

      isFrame,
      frameTableColumns: frameConfig?.viewTableColumns,
      isRecentTab,
      showSettings: frameConfig?.showSettings,
      isDefaultRoomsQuotaSet,
      showStorageInfo,
      isArchiveFolder,
    };
  },
)(
  withTranslation(["Files", "Common", "Translations", "Notifications"])(
    observer(FilesTableHeader),
  ),
);<|MERGE_RESOLUTION|>--- conflicted
+++ resolved
@@ -25,13 +25,10 @@
       isPublicRoom,
       isFrame,
       frameTableColumns,
-<<<<<<< HEAD
+      isRecentTab,
       isDefaultRoomsQuotaSet,
       showStorageInfo,
       isArchiveFolder,
-=======
-      isRecentTab,
->>>>>>> b727e32e
     } = this.props;
 
     const defaultColumns = [];
@@ -412,11 +409,8 @@
       isTrashFolder,
       columnStorageName,
       columnInfoPanelStorageName,
-<<<<<<< HEAD
+      isRecentTab,
       isArchiveFolder,
-=======
-      isRecentTab,
->>>>>>> b727e32e
     } = this.props;
 
     if (
