{
  "key_path": "CustomRooms",
  "content": "Custom",
  "content_en_sha1_hash": "081ae3fdc403609cf6e760849ebb14117b7a50cb",
  "created_at": "2025-05-19T21:30:44.377Z",
<<<<<<< HEAD
  "updated_at": "2025-06-08T12:02:32.676Z",
=======
  "updated_at": "2025-07-10T11:11:06.858Z",
>>>>>>> 4378f47c
  "comment": {
    "text": "This translation key is used to display the text \"Custom\" in various contexts throughout the application, typically appearing on filters or buttons related to custom rooms. The text is rendered using the \"Common:CustomRooms\" translation from the i18n module, which provides a consistent and localized experience for users.",
    "is_auto": true,
    "updated_at": "2025-05-20T09:36:47.685Z"
  },
  "usage": [
    {
      "file_path": "/packages/client/src/helpers/filesUtils.js",
      "line_number": 45,
      "context": "import i18n from \"../i18n\";\n \n export const getRoomTypeName = (room, t) => {\n switch (room) {\n case RoomsType.CustomRoom:\n return t(\"Common:CustomRooms\");\n \n case RoomsType.FillingFormsRoom:\n return t(\"Common:FillingFormRooms\");\n \n case RoomsType.EditingRoom:",
      "module": "/packages/client"
    },
    {
      "file_path": "/packages/client/src/pages/Home/Section/Filter/index.js",
      "line_number": 838,
      "context": "default:\n return {\n id: \"filter_type-custom\",\n key: RoomsType.CustomRoom,\n group: FilterGroups.roomFilterType,\n label: t(\"Common:CustomRooms\"),\n };\n }\n }),\n ]\n : [",
      "module": "/packages/client"
    },
    {
      "file_path": "/packages/shared/utils/index.ts",
<<<<<<< HEAD
      "line_number": 362,
      "context": "return t(\"Common:Archives\");\n case FilterType.FilesOnly:\n return t(\"Common:Files\");\n \n case `room-${RoomsType.CustomRoom}`:\n return t(\"Common:CustomRooms\");\n case `room-${RoomsType.EditingRoom}`:\n return t(\"Common:CollaborationRooms\");\n \n case `room-${RoomsType.FormRoom}`:\n return t(\"Common:FormRoom\");",
=======
      "line_number": 366,
      "context": "return t(\"Common:Files\");\n case FilterType.DiagramsOnly:\n return t(\"Common:Diagrams\");\n \n case `room-${RoomsType.CustomRoom}`:\n return t(\"Common:CustomRooms\");\n case `room-${RoomsType.EditingRoom}`:\n return t(\"Common:CollaborationRooms\");\n \n case `room-${RoomsType.FormRoom}`:\n return t(\"Common:FormRoom\");",
>>>>>>> 4378f47c
      "module": "/packages/shared"
    }
  ],
  "languages": {
    "en": {
      "ai_translated": false,
      "ai_model": null,
      "ai_spell_check_issues": [],
      "approved_at": null
    },
    "ar-SA": {
      "ai_translated": false,
      "ai_model": null,
      "ai_spell_check_issues": [],
      "approved_at": null
    },
    "az": {
      "ai_translated": false,
      "ai_model": null,
      "ai_spell_check_issues": [],
      "approved_at": null
    },
    "bg": {
      "ai_translated": false,
      "ai_model": null,
      "ai_spell_check_issues": [],
      "approved_at": null
    },
    "cs": {
      "ai_translated": false,
      "ai_model": null,
      "ai_spell_check_issues": [],
      "approved_at": null
    },
    "de": {
      "ai_translated": false,
      "ai_model": null,
      "ai_spell_check_issues": [],
      "approved_at": null
    },
    "el-GR": {
      "ai_translated": false,
      "ai_model": null,
      "ai_spell_check_issues": [
        {
          "type": "incorrect_translation",
          "description": "The Greek translation \"Προσαρμοσμένα\" while technically meaning 'adapted' or 'customized', doesn't perfectly capture the brevity and common usage of \"Custom\" in this context. A more direct and commonly used translation for 'Custom' in software or settings would be 'Εξατομικευμένα'.",
          "suggestion": "Εξατομικευμένα"
        }
      ],
      "approved_at": null
    },
    "es": {
      "ai_translated": false,
      "ai_model": null,
      "ai_spell_check_issues": [],
      "approved_at": null
    },
    "fi": {
      "ai_translated": false,
      "ai_model": null,
      "ai_spell_check_issues": [],
      "approved_at": null
    },
    "fr": {
      "ai_translated": false,
      "ai_model": null,
      "ai_spell_check_issues": [],
      "approved_at": null
    },
    "hy-AM": {
      "ai_translated": false,
      "ai_model": null,
      "ai_spell_check_issues": [
        {
          "type": "incorrect_translation",
          "description": "The Armenian translation \"Հարմարեցնել\" (Harmartsnel) translates to 'to customize' or 'to adapt'. While technically related to 'Custom', it doesn't convey the same meaning as the English word 'Custom' in this context. 'Custom' often refers to a standard or established practice, or something that is made to order. A more accurate translation might depend on the specific context of 'Common:CustomRooms', but it likely needs a more direct equivalent.",
          "suggestion": "Consider translations like \"Մատուցված\" (Matutsad - 'Made-to-order'), \"Երևույթ\" (Yerevuyt - 'Special/Unique'), or potentially a transliteration like \"Կաստոմ\" (Kast'om) depending on the desired tone and user understanding."
        }
      ],
      "approved_at": null
    },
    "it": {
      "ai_translated": false,
      "ai_model": null,
      "ai_spell_check_issues": [],
      "approved_at": null
    },
    "ja-JP": {
      "ai_translated": false,
      "ai_model": null,
      "ai_spell_check_issues": [],
      "approved_at": null
    },
    "ko-KR": {
      "ai_translated": false,
      "ai_model": null,
      "ai_spell_check_issues": [],
      "approved_at": null
    },
    "lo-LA": {
      "ai_translated": false,
      "ai_model": null,
      "ai_spell_check_issues": [],
      "approved_at": null
    },
    "lv": {
      "ai_translated": false,
      "ai_model": null,
      "ai_spell_check_issues": [],
      "approved_at": null
    },
    "nl": {
      "ai_translated": false,
      "ai_model": null,
      "ai_spell_check_issues": [],
      "approved_at": null
    },
    "pl": {
      "ai_translated": false,
      "ai_model": null,
      "ai_spell_check_issues": [
        {
          "type": "incorrect_translation",
          "description": "The Polish translation \"Niestandardowa \" is a possible translation of \"Custom\" but it lacks the proper ending to match the key name \"Common:CustomRooms\". It should be \"Niestandardowe\" to agree with the plural \"Rooms\".",
          "suggestion": "Niestandardowe"
        }
      ],
      "approved_at": null
    },
    "pt": {
      "ai_translated": false,
      "ai_model": null,
      "ai_spell_check_issues": [],
      "approved_at": null
    },
    "pt-BR": {
      "ai_translated": false,
      "ai_model": null,
      "ai_spell_check_issues": [],
      "approved_at": null
    },
    "ro": {
      "ai_translated": false,
      "ai_model": null,
      "ai_spell_check_issues": [],
      "approved_at": null
    },
    "ru": {
      "ai_translated": false,
      "ai_model": null,
      "ai_spell_check_issues": [],
      "approved_at": null
    },
    "si": {
      "ai_translated": false,
      "ai_model": null,
      "ai_spell_check_issues": [],
      "approved_at": null
    },
    "sk": {
      "ai_translated": false,
      "ai_model": null,
      "ai_spell_check_issues": [],
      "approved_at": null
    },
    "sl": {
      "ai_translated": false,
      "ai_model": null,
      "ai_spell_check_issues": [],
      "approved_at": null
    },
    "sr-Cyrl-RS": {
      "ai_translated": false,
      "ai_model": null,
      "ai_spell_check_issues": [],
      "approved_at": null
    },
    "sr-Latn-RS": {
      "ai_translated": false,
      "ai_model": null,
      "ai_spell_check_issues": [],
      "approved_at": null
    },
    "tr": {
      "ai_translated": false,
      "ai_model": null,
      "ai_spell_check_issues": [],
      "approved_at": null
    },
    "uk-UA": {
      "ai_translated": false,
      "ai_model": null,
      "ai_spell_check_issues": [
        {
          "type": "incorrect_translation",
          "description": "While 'Налаштовувана' is a valid Ukrainian word, it doesn't perfectly convey the meaning of 'Custom' in this context. 'Custom' often implies personalization or user-defined options, and 'Налаштовувана' leans more towards 'configurable'. A more suitable translation might be 'Користувацькі' or 'Спеціалізовані'.",
          "suggestion": "Consider 'Користувацькі' or 'Спеціалізовані' for a more accurate translation."
        }
      ],
      "approved_at": null
    },
    "vi": {
      "ai_translated": false,
      "ai_model": null,
      "ai_spell_check_issues": [],
      "approved_at": null
    },
    "zh-CN": {
      "ai_translated": false,
      "ai_model": null,
      "ai_spell_check_issues": [],
      "approved_at": null
    }
  }
}<|MERGE_RESOLUTION|>--- conflicted
+++ resolved
@@ -3,11 +3,7 @@
   "content": "Custom",
   "content_en_sha1_hash": "081ae3fdc403609cf6e760849ebb14117b7a50cb",
   "created_at": "2025-05-19T21:30:44.377Z",
-<<<<<<< HEAD
-  "updated_at": "2025-06-08T12:02:32.676Z",
-=======
   "updated_at": "2025-07-10T11:11:06.858Z",
->>>>>>> 4378f47c
   "comment": {
     "text": "This translation key is used to display the text \"Custom\" in various contexts throughout the application, typically appearing on filters or buttons related to custom rooms. The text is rendered using the \"Common:CustomRooms\" translation from the i18n module, which provides a consistent and localized experience for users.",
     "is_auto": true,
@@ -22,19 +18,14 @@
     },
     {
       "file_path": "/packages/client/src/pages/Home/Section/Filter/index.js",
-      "line_number": 838,
+      "line_number": 844,
       "context": "default:\n return {\n id: \"filter_type-custom\",\n key: RoomsType.CustomRoom,\n group: FilterGroups.roomFilterType,\n label: t(\"Common:CustomRooms\"),\n };\n }\n }),\n ]\n : [",
       "module": "/packages/client"
     },
     {
       "file_path": "/packages/shared/utils/index.ts",
-<<<<<<< HEAD
-      "line_number": 362,
-      "context": "return t(\"Common:Archives\");\n case FilterType.FilesOnly:\n return t(\"Common:Files\");\n \n case `room-${RoomsType.CustomRoom}`:\n return t(\"Common:CustomRooms\");\n case `room-${RoomsType.EditingRoom}`:\n return t(\"Common:CollaborationRooms\");\n \n case `room-${RoomsType.FormRoom}`:\n return t(\"Common:FormRoom\");",
-=======
       "line_number": 366,
       "context": "return t(\"Common:Files\");\n case FilterType.DiagramsOnly:\n return t(\"Common:Diagrams\");\n \n case `room-${RoomsType.CustomRoom}`:\n return t(\"Common:CustomRooms\");\n case `room-${RoomsType.EditingRoom}`:\n return t(\"Common:CollaborationRooms\");\n \n case `room-${RoomsType.FormRoom}`:\n return t(\"Common:FormRoom\");",
->>>>>>> 4378f47c
       "module": "/packages/shared"
     }
   ],
@@ -78,13 +69,7 @@
     "el-GR": {
       "ai_translated": false,
       "ai_model": null,
-      "ai_spell_check_issues": [
-        {
-          "type": "incorrect_translation",
-          "description": "The Greek translation \"Προσαρμοσμένα\" while technically meaning 'adapted' or 'customized', doesn't perfectly capture the brevity and common usage of \"Custom\" in this context. A more direct and commonly used translation for 'Custom' in software or settings would be 'Εξατομικευμένα'.",
-          "suggestion": "Εξατομικευμένα"
-        }
-      ],
+      "ai_spell_check_issues": [],
       "approved_at": null
     },
     "es": {
@@ -102,7 +87,13 @@
     "fr": {
       "ai_translated": false,
       "ai_model": null,
-      "ai_spell_check_issues": [],
+      "ai_spell_check_issues": [
+        {
+          "type": "incorrect_translation",
+          "description": "While 'Salles personnalisées' is a reasonable translation, it's quite literal and long. Considering the context of 'Custom' (likely referring to a feature or setting), a more concise and natural translation would be 'Personnalisées' or even just 'Personnalisation'.",
+          "suggestion": "Personnalisées"
+        }
+      ],
       "approved_at": null
     },
     "hy-AM": {
@@ -111,8 +102,8 @@
       "ai_spell_check_issues": [
         {
           "type": "incorrect_translation",
-          "description": "The Armenian translation \"Հարմարեցնել\" (Harmartsnel) translates to 'to customize' or 'to adapt'. While technically related to 'Custom', it doesn't convey the same meaning as the English word 'Custom' in this context. 'Custom' often refers to a standard or established practice, or something that is made to order. A more accurate translation might depend on the specific context of 'Common:CustomRooms', but it likely needs a more direct equivalent.",
-          "suggestion": "Consider translations like \"Մատուցված\" (Matutsad - 'Made-to-order'), \"Երևույթ\" (Yerevuyt - 'Special/Unique'), or potentially a transliteration like \"Կաստոմ\" (Kast'om) depending on the desired tone and user understanding."
+          "description": "The translation 'Հարմարեցնել' (Harmartsetnel) generally means 'to customize' or 'to adapt'. While it's related to 'Custom', it's not a direct or ideal translation in this context, which likely refers to a setting or feature label. A more literal or contextually appropriate translation might be 'Պատվերով' (Patverov - meaning 'custom-made' or 'ordered') or 'Անհատական' (Anhatakan - meaning 'individual' or 'personalized').",
+          "suggestion": "Consider 'Պատվերով' (Patverov) or 'Անհատական' (Anhatakan) depending on the precise meaning intended."
         }
       ],
       "approved_at": null
@@ -159,8 +150,13 @@
       "ai_spell_check_issues": [
         {
           "type": "incorrect_translation",
-          "description": "The Polish translation \"Niestandardowa \" is a possible translation of \"Custom\" but it lacks the proper ending to match the key name \"Common:CustomRooms\". It should be \"Niestandardowe\" to agree with the plural \"Rooms\".",
-          "suggestion": "Niestandardowe"
+          "description": "The translation 'Niestandardowa ' does not fully convey the meaning of 'Custom'. While 'Niestandardowa' means 'non-standard' or 'unconventional', 'Custom' often implies personalization or modification. A better translation might be 'Spersonalizowana' (personalized) or 'Dostosowana' (adapted/tailored), depending on the exact context.",
+          "suggestion": "Consider 'Spersonalizowana' or 'Dostosowana' for a more accurate translation."
+        },
+        {
+          "type": "formatting",
+          "description": "The Polish translation has a trailing space.",
+          "suggestion": "Remove the trailing space: 'Niestandardowa'"
         }
       ],
       "approved_at": null
@@ -231,8 +227,8 @@
       "ai_spell_check_issues": [
         {
           "type": "incorrect_translation",
-          "description": "While 'Налаштовувана' is a valid Ukrainian word, it doesn't perfectly convey the meaning of 'Custom' in this context. 'Custom' often implies personalization or user-defined options, and 'Налаштовувана' leans more towards 'configurable'. A more suitable translation might be 'Користувацькі' or 'Спеціалізовані'.",
-          "suggestion": "Consider 'Користувацькі' or 'Спеціалізовані' for a more accurate translation."
+          "description": "The translation 'Налаштовувана' while technically meaning 'customizable' or 'configurable', doesn't fully capture the meaning of 'Custom' in the context of a room type. It implies a degree of configuration that might not be intended. A more direct and often preferred translation for 'Custom' in a user interface context is 'Індивідуальні'.",
+          "suggestion": "Індивідуальні"
         }
       ],
       "approved_at": null
