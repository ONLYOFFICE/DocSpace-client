--- conflicted
+++ resolved
@@ -24,19 +24,10 @@
 // content are licensed under the terms of the Creative Commons Attribution-ShareAlike 4.0
 // International. See the License terms at http://creativecommons.org/licenses/by-sa/4.0/legalcode
 
-<<<<<<< HEAD
-import { RectangleSkeleton } from "../../../rectangle";
-import {
-  StyledHistoryBlockLoader,
-  StyledHistoryLoader,
-  StyledHistorySubtitleLoader,
-} from "../body.styled";
-=======
 import React from "react";
 
 import { RectangleSkeleton } from "../../../rectangle";
 import styles from "../Body.module.scss";
->>>>>>> 6e7268e7
 
 const HistoryLoader = () => {
   return (
