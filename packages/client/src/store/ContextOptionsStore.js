--- conflicted
+++ resolved
@@ -619,16 +619,14 @@
         disabled: false,
       },
       {
-<<<<<<< HEAD
         key: "separator0",
         isSeparator: true,
-=======
+
         key: "reconnect-storage",
         label: t("Common:ReconnectStorage"),
         icon: "images/reconnect.svg",
         onClick: () => this.onClickReconnectStorage(item, t),
         disabled: false,
->>>>>>> 9a37b55b
       },
       {
         key: "edit-room",
