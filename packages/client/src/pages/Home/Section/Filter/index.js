--- conflicted
+++ resolved
@@ -397,49 +397,14 @@
       //   });
       // }
 
-      if (roomsFilter.provider) {
-        const provider = +roomsFilter.provider;
-
-        const label = RoomsProviderTypeName[provider];
-
-        filterValues.push({
-          key: provider,
-          label: label,
-          group: FilterGroups.roomFilterProviderType,
-        });
-      }
-
-      if (roomsFilter.type) {
-        const key = +roomsFilter.type;
-
-        const label = getDefaultRoomName(key, t);
-
-        filterValues.push({
-          key: key,
-          label: label,
-          group: FilterGroups.roomFilterType,
-        });
-      }
-
       if (roomsFilter.subjectId) {
         const user = await getUser(roomsFilter.subjectId);
 
         let label = user.displayName;
 
-<<<<<<< HEAD
-        filterValues.push({
-          key: isMe ? FilterKeys.me : roomsFilter.subjectId,
-          key: isMe
-            ? roomsFilter.excludeSubject
-              ? FilterKeys.other
-              : FilterKeys.me
-            : roomsFilter.subjectId,
-          group: FilterGroups.roomFilterOwner,
-=======
         const subject = {
           key: roomsFilter.subjectId,
           group: FilterGroups.roomFilterSubject,
->>>>>>> 1058e30a
           label: label,
         };
 
