--- conflicted
+++ resolved
@@ -1,411 +1,378 @@
-// (c) Copyright Ascensio System SIA 2010-2022
-//
-// This program is a free software product.
-// You can redistribute it and/or modify it under the terms
-// of the GNU Affero General Public License (AGPL) version 3 as published by the Free Software
-// Foundation. In accordance with Section 7(a) of the GNU AGPL its Section 15 shall be amended
-// to the effect that Ascensio System SIA expressly excludes the warranty of non-infringement of
-// any third-party rights.
-//
-// This program is distributed WITHOUT ANY WARRANTY, without even the implied warranty
-// of MERCHANTABILITY or FITNESS FOR A PARTICULAR  PURPOSE. For details, see
-// the GNU AGPL at: http://www.gnu.org/licenses/agpl-3.0.html
-//
-// You can contact Ascensio System SIA at Lubanas st. 125a-25, Riga, Latvia, EU, LV-1021.
-//
-// The  interactive user interfaces in modified source and object code versions of the Program must
-// display Appropriate Legal Notices, as required under Section 5 of the GNU AGPL version 3.
-//
-// Pursuant to Section 7(b) of the License you must retain the original Product logo when
-// distributing the program. Pursuant to Section 7(e) we decline to grant you any rights under
-// trademark law for use of our trademarks.
-//
-// All the Product's GUI elements, including illustrations and icon sets, as well as technical writing
-// content are licensed under the terms of the Creative Commons Attribution-ShareAlike 4.0
-// International. See the License terms at http://creativecommons.org/licenses/by-sa/4.0/legalcode
-
-namespace ASC.Web.Core.Users;
-
-[Serializable]
-public class PeopleNamesSettings : ISettings
-{
-<<<<<<< HEAD
-    public Guid ID
-=======
-    [Serializable]
-    public class PeopleNamesSettings : ISettings<PeopleNamesSettings>
->>>>>>> af216229
-    {
-        get { return new Guid("47F34957-6A70-4236-9681-C8281FB762FA"); }
-    }
-
-    public PeopleNamesItem Item { get; set; }
-
-    public string ItemId { get; set; }
-
-<<<<<<< HEAD
-    public ISettings GetDefault(IServiceProvider serviceProvider)
-    {
-        return new PeopleNamesSettings { ItemId = PeopleNamesItem.DefaultID };
-=======
-        public PeopleNamesSettings GetDefault()
-        {
-            return new PeopleNamesSettings { ItemId = PeopleNamesItem.DefaultID };
-        }
->>>>>>> af216229
-    }
-}
-
-public class PeopleNamesItem
-{
-    private static readonly StringComparison _cmp = StringComparison.InvariantCultureIgnoreCase;
-
-    private string _schemaName;
-
-    private string _userCaption;
-
-    private string _usersCaption;
-
-    private string _groupCaption;
-
-    private string _groupsCaption;
-
-    private string _userPostCaption;
-
-    private string _groupHeadCaption;
-
-    private string _regDateCaption;
-
-    private string _guestCaption;
-
-    private string _guestsCaption;
-
-
-    public static string DefaultID
-    {
-        get { return "common"; }
-    }
-
-    public static string CustomID
-    {
-        get { return "custom"; }
-    }
-
-    public string Id { get; set; }
-
-    public string SchemaName
-    {
-        get { return Id.Equals(CustomID, _cmp) ? _schemaName ?? string.Empty : GetResourceValue(_schemaName); }
-        set { _schemaName = value; }
-    }
-
-    public string UserCaption
-    {
-        get { return Id.Equals(CustomID, _cmp) ? _userCaption ?? string.Empty : GetResourceValue(_userCaption); }
-        set { _userCaption = value; }
-    }
-
-    public string UsersCaption
-    {
-        get { return Id.Equals(CustomID, _cmp) ? _usersCaption ?? string.Empty : GetResourceValue(_usersCaption); }
-        set { _usersCaption = value; }
-    }
-
-    public string GroupCaption
-    {
-        get { return Id.Equals(CustomID, _cmp) ? _groupCaption ?? string.Empty : GetResourceValue(_groupCaption); }
-        set { _groupCaption = value; }
-    }
-
-    public string GroupsCaption
-    {
-        get { return Id.Equals(CustomID, _cmp) ? _groupsCaption ?? string.Empty : GetResourceValue(_groupsCaption); }
-        set { _groupsCaption = value; }
-    }
-
-    public string UserPostCaption
-    {
-        get { return Id.Equals(CustomID, _cmp) ? _userPostCaption ?? string.Empty : GetResourceValue(_userPostCaption); }
-        set { _userPostCaption = value; }
-    }
-
-    public string GroupHeadCaption
-    {
-        get { return Id.Equals(CustomID, _cmp) ? _groupHeadCaption ?? string.Empty : GetResourceValue(_groupHeadCaption); }
-        set { _groupHeadCaption = value; }
-    }
-
-    public string RegDateCaption
-    {
-        get { return Id.Equals(CustomID, _cmp) ? _regDateCaption ?? string.Empty : GetResourceValue(_regDateCaption); }
-        set { _regDateCaption = value; }
-    }
-
-    public string GuestCaption
-    {
-        get { return Id.Equals(CustomID, _cmp) ? _guestCaption ?? NamingPeopleResource.CommonGuest : GetResourceValue(_guestCaption); }
-        set { _guestCaption = value; }
-    }
-
-    public string GuestsCaption
-    {
-        get { return Id.Equals(CustomID, _cmp) ? _guestsCaption ?? NamingPeopleResource.CommonGuests : GetResourceValue(_guestsCaption); }
-        set { _guestsCaption = value; }
-    }
-
-    private static string GetResourceValue(string resourceKey)
-    {
-        if (string.IsNullOrEmpty(resourceKey))
-        {
-            return string.Empty;
-        }
-        return (string)typeof(NamingPeopleResource).GetProperty(resourceKey, BindingFlags.Static | BindingFlags.Public).GetValue(null, null);
-    }
-}
-
-[Scope]
-public class CustomNamingPeople
-{
-    private static readonly object _locked = new object();
-    private static bool _loaded;
-
-    private static readonly List<PeopleNamesItem> _items = new List<PeopleNamesItem>();
-    private SettingsManager SettingsManager { get; }
-
-    public CustomNamingPeople(SettingsManager settingsManager)
-    {
-        SettingsManager = settingsManager;
-    }
-
-    public PeopleNamesItem Current
-    {
-        get
-        {
-            var settings = SettingsManager.Load<PeopleNamesSettings>();
-            return PeopleNamesItem.CustomID.Equals(settings.ItemId, StringComparison.InvariantCultureIgnoreCase) && settings.Item != null ?
-                settings.Item :
-                GetPeopleNames(settings.ItemId);
-        }
-    }
-
-    public string Substitute<T>(string resourceKey) where T : class
-    {
-        var text = (string)typeof(T).GetProperty(resourceKey, BindingFlags.Static | BindingFlags.Public | BindingFlags.NonPublic).GetValue(null, null);
-        return Substitute(text);
-    }
-
-    public string Substitute(string text)
-    {
-        return SubstituteGuest(SubstituteUserPost(SubstituteRegDate(SubstituteGroupHead(SubstitutePost(SubstituteGroup(SubstituteUser(text)))))));
-    }
-
-    public Dictionary<string, string> GetSchemas()
-    {
-        Load();
-
-        var dict = _items.ToDictionary(i => i.Id.ToLower(), i => i.SchemaName);
-        dict.Add(PeopleNamesItem.CustomID, Resource.CustomNamingPeopleSchema);
-        return dict;
-    }
-
-    public PeopleNamesItem GetPeopleNames(string schemaId)
-    {
-        if (PeopleNamesItem.CustomID.Equals(schemaId, StringComparison.InvariantCultureIgnoreCase))
-        {
-            var settings = SettingsManager.Load<PeopleNamesSettings>();
-            var result = settings.Item;
-            if (result == null)
-            {
-                result = new PeopleNamesItem
-                {
-<<<<<<< HEAD
-                    Id = PeopleNamesItem.CustomID,
-                    GroupCaption = string.Empty,
-                    GroupHeadCaption = string.Empty,
-                    GroupsCaption = string.Empty,
-                    RegDateCaption = string.Empty,
-                    UserCaption = string.Empty,
-                    UserPostCaption = string.Empty,
-                    UsersCaption = string.Empty,
-                    GuestCaption = string.Empty,
-                    GuestsCaption = string.Empty
-                };
-=======
-                    result = new PeopleNamesItem
-                    {
-                        Id = PeopleNamesItem.CustomID,
-                        GroupCaption = string.Empty,
-                        GroupHeadCaption = string.Empty,
-                        GroupsCaption = string.Empty,
-                        RegDateCaption = string.Empty,
-                        UserCaption = string.Empty,
-                        UserPostCaption = string.Empty,
-                        UsersCaption = string.Empty,
-                        GuestCaption = string.Empty,
-                        GuestsCaption = string.Empty
-                    };
-                }
-
-                result.SchemaName = Resource.CustomNamingPeopleSchema;
-
-                return result;
->>>>>>> af216229
-            }
-
-            result.SchemaName = Resource.CustomNamingPeopleSchema;
-
-            return result;
-        }
-
-        Load();
-
-        return _items.Find(i => i.Id.Equals(schemaId, StringComparison.InvariantCultureIgnoreCase));
-    }
-
-    public void SetPeopleNames(string schemaId)
-    {
-        var settings = SettingsManager.Load<PeopleNamesSettings>();
-        settings.ItemId = schemaId;
-        SettingsManager.Save(settings);
-    }
-
-    public void SetPeopleNames(PeopleNamesItem custom)
-    {
-        var settings = SettingsManager.Load<PeopleNamesSettings>();
-        custom.Id = PeopleNamesItem.CustomID;
-        settings.ItemId = PeopleNamesItem.CustomID;
-        settings.Item = custom;
-        SettingsManager.Save(settings);
-    }
-
-
-    private void Load()
-    {
-        if (_loaded)
-        {
-            return;
-        }
-
-        lock (_locked)
-        {
-            if (_loaded)
-            {
-                return;
-            }
-
-            _loaded = true;
-            var doc = new XmlDocument();
-            doc.LoadXml(NamingPeopleResource.PeopleNames);
-
-            _items.Clear();
-            foreach (XmlNode node in doc.SelectNodes("/root/item"))
-            {
-                var item = new PeopleNamesItem
-                {
-                    Id = node.SelectSingleNode("id").InnerText,
-                    SchemaName = node.SelectSingleNode("names/schemaname").InnerText,
-                    GroupHeadCaption = node.SelectSingleNode("names/grouphead").InnerText,
-                    GroupCaption = node.SelectSingleNode("names/group").InnerText,
-                    GroupsCaption = node.SelectSingleNode("names/groups").InnerText,
-                    UserCaption = node.SelectSingleNode("names/user").InnerText,
-                    UsersCaption = node.SelectSingleNode("names/users").InnerText,
-                    UserPostCaption = node.SelectSingleNode("names/userpost").InnerText,
-                    RegDateCaption = node.SelectSingleNode("names/regdate").InnerText,
-                    GuestCaption = node.SelectSingleNode("names/guest").InnerText,
-                    GuestsCaption = node.SelectSingleNode("names/guests").InnerText,
-                };
-                _items.Add(item);
-            }
-        }
-    }
-
-    private string SubstituteUser(string text)
-    {
-        var item = Current;
-        if (item != null)
-        {
-            return text
-                .Replace("{!User}", item.UserCaption)
-                .Replace("{!user}", item.UserCaption.ToLower())
-                .Replace("{!Users}", item.UsersCaption)
-                .Replace("{!users}", item.UsersCaption.ToLower());
-        }
-        return text;
-    }
-
-    private string SubstituteGroup(string text)
-    {
-        var item = Current;
-        if (item != null)
-        {
-            return text
-                .Replace("{!Group}", item.GroupCaption)
-                .Replace("{!group}", item.GroupCaption.ToLower())
-                .Replace("{!Groups}", item.GroupsCaption)
-                .Replace("{!groups}", item.GroupsCaption.ToLower());
-        }
-        return text;
-    }
-
-    private string SubstituteGuest(string text)
-    {
-        var item = Current;
-        if (item != null)
-        {
-            return text
-                .Replace("{!Guest}", item.GuestCaption)
-                .Replace("{!guest}", item.GuestCaption.ToLower())
-                .Replace("{!Guests}", item.GuestsCaption)
-                .Replace("{!guests}", item.GuestsCaption.ToLower());
-        }
-        return text;
-    }
-
-    private string SubstitutePost(string text)
-    {
-        var item = Current;
-        if (item != null)
-        {
-            return text
-                .Replace("{!Post}", item.UserPostCaption)
-                .Replace("{!post}", item.UserPostCaption.ToLower());
-        }
-        return text;
-    }
-
-    private string SubstituteGroupHead(string text)
-    {
-        var item = Current;
-        if (item != null)
-        {
-            return text
-                .Replace("{!Head}", item.GroupHeadCaption)
-                .Replace("{!head}", item.GroupHeadCaption.ToLower());
-        }
-        return text;
-    }
-
-    private string SubstituteRegDate(string text)
-    {
-        var item = Current;
-        if (item != null)
-        {
-            return text
-                .Replace("{!Regdate}", item.RegDateCaption)
-                .Replace("{!regdate}", item.RegDateCaption.ToLower());
-        }
-        return text;
-    }
-
-    private string SubstituteUserPost(string text)
-    {
-        var item = Current;
-        if (item != null)
-        {
-            return text
-                .Replace("{!Userpost}", item.UserPostCaption)
-                .Replace("{!userpost}", item.UserPostCaption.ToLower());
-        }
-        return text;
-    }
-}
+// (c) Copyright Ascensio System SIA 2010-2022
+//
+// This program is a free software product.
+// You can redistribute it and/or modify it under the terms
+// of the GNU Affero General Public License (AGPL) version 3 as published by the Free Software
+// Foundation. In accordance with Section 7(a) of the GNU AGPL its Section 15 shall be amended
+// to the effect that Ascensio System SIA expressly excludes the warranty of non-infringement of
+// any third-party rights.
+//
+// This program is distributed WITHOUT ANY WARRANTY, without even the implied warranty
+// of MERCHANTABILITY or FITNESS FOR A PARTICULAR  PURPOSE. For details, see
+// the GNU AGPL at: http://www.gnu.org/licenses/agpl-3.0.html
+//
+// You can contact Ascensio System SIA at Lubanas st. 125a-25, Riga, Latvia, EU, LV-1021.
+//
+// The  interactive user interfaces in modified source and object code versions of the Program must
+// display Appropriate Legal Notices, as required under Section 5 of the GNU AGPL version 3.
+//
+// Pursuant to Section 7(b) of the License you must retain the original Product logo when
+// distributing the program. Pursuant to Section 7(e) we decline to grant you any rights under
+// trademark law for use of our trademarks.
+//
+// All the Product's GUI elements, including illustrations and icon sets, as well as technical writing
+// content are licensed under the terms of the Creative Commons Attribution-ShareAlike 4.0
+// International. See the License terms at http://creativecommons.org/licenses/by-sa/4.0/legalcode
+
+namespace ASC.Web.Core.Users;
+
+[Serializable]
+    public class PeopleNamesSettings : ISettings<PeopleNamesSettings>
+{
+    public Guid ID
+    {
+        get { return new Guid("47F34957-6A70-4236-9681-C8281FB762FA"); }
+    }
+
+    public PeopleNamesItem Item { get; set; }
+
+    public string ItemId { get; set; }
+
+        public PeopleNamesSettings GetDefault()
+    {
+        return new PeopleNamesSettings { ItemId = PeopleNamesItem.DefaultID };
+    }
+}
+
+public class PeopleNamesItem
+{
+    private static readonly StringComparison _cmp = StringComparison.InvariantCultureIgnoreCase;
+
+    private string _schemaName;
+
+    private string _userCaption;
+
+    private string _usersCaption;
+
+    private string _groupCaption;
+
+    private string _groupsCaption;
+
+    private string _userPostCaption;
+
+    private string _groupHeadCaption;
+
+    private string _regDateCaption;
+
+    private string _guestCaption;
+
+    private string _guestsCaption;
+
+
+    public static string DefaultID
+    {
+        get { return "common"; }
+    }
+
+    public static string CustomID
+    {
+        get { return "custom"; }
+    }
+
+    public string Id { get; set; }
+
+    public string SchemaName
+    {
+        get { return Id.Equals(CustomID, _cmp) ? _schemaName ?? string.Empty : GetResourceValue(_schemaName); }
+        set { _schemaName = value; }
+    }
+
+    public string UserCaption
+    {
+        get { return Id.Equals(CustomID, _cmp) ? _userCaption ?? string.Empty : GetResourceValue(_userCaption); }
+        set { _userCaption = value; }
+    }
+
+    public string UsersCaption
+    {
+        get { return Id.Equals(CustomID, _cmp) ? _usersCaption ?? string.Empty : GetResourceValue(_usersCaption); }
+        set { _usersCaption = value; }
+    }
+
+    public string GroupCaption
+    {
+        get { return Id.Equals(CustomID, _cmp) ? _groupCaption ?? string.Empty : GetResourceValue(_groupCaption); }
+        set { _groupCaption = value; }
+    }
+
+    public string GroupsCaption
+    {
+        get { return Id.Equals(CustomID, _cmp) ? _groupsCaption ?? string.Empty : GetResourceValue(_groupsCaption); }
+        set { _groupsCaption = value; }
+    }
+
+    public string UserPostCaption
+    {
+        get { return Id.Equals(CustomID, _cmp) ? _userPostCaption ?? string.Empty : GetResourceValue(_userPostCaption); }
+        set { _userPostCaption = value; }
+    }
+
+    public string GroupHeadCaption
+    {
+        get { return Id.Equals(CustomID, _cmp) ? _groupHeadCaption ?? string.Empty : GetResourceValue(_groupHeadCaption); }
+        set { _groupHeadCaption = value; }
+    }
+
+    public string RegDateCaption
+    {
+        get { return Id.Equals(CustomID, _cmp) ? _regDateCaption ?? string.Empty : GetResourceValue(_regDateCaption); }
+        set { _regDateCaption = value; }
+    }
+
+    public string GuestCaption
+    {
+        get { return Id.Equals(CustomID, _cmp) ? _guestCaption ?? NamingPeopleResource.CommonGuest : GetResourceValue(_guestCaption); }
+        set { _guestCaption = value; }
+    }
+
+    public string GuestsCaption
+    {
+        get { return Id.Equals(CustomID, _cmp) ? _guestsCaption ?? NamingPeopleResource.CommonGuests : GetResourceValue(_guestsCaption); }
+        set { _guestsCaption = value; }
+    }
+
+    private static string GetResourceValue(string resourceKey)
+    {
+        if (string.IsNullOrEmpty(resourceKey))
+        {
+            return string.Empty;
+        }
+        return (string)typeof(NamingPeopleResource).GetProperty(resourceKey, BindingFlags.Static | BindingFlags.Public).GetValue(null, null);
+    }
+}
+
+[Scope]
+public class CustomNamingPeople
+{
+    private static readonly object _locked = new object();
+    private static bool _loaded;
+
+    private static readonly List<PeopleNamesItem> _items = new List<PeopleNamesItem>();
+    private SettingsManager SettingsManager { get; }
+
+    public CustomNamingPeople(SettingsManager settingsManager)
+    {
+        SettingsManager = settingsManager;
+    }
+
+    public PeopleNamesItem Current
+    {
+        get
+        {
+            var settings = SettingsManager.Load<PeopleNamesSettings>();
+            return PeopleNamesItem.CustomID.Equals(settings.ItemId, StringComparison.InvariantCultureIgnoreCase) && settings.Item != null ?
+                settings.Item :
+                GetPeopleNames(settings.ItemId);
+        }
+    }
+
+    public string Substitute<T>(string resourceKey) where T : class
+    {
+        var text = (string)typeof(T).GetProperty(resourceKey, BindingFlags.Static | BindingFlags.Public | BindingFlags.NonPublic).GetValue(null, null);
+        return Substitute(text);
+    }
+
+    public string Substitute(string text)
+    {
+        return SubstituteGuest(SubstituteUserPost(SubstituteRegDate(SubstituteGroupHead(SubstitutePost(SubstituteGroup(SubstituteUser(text)))))));
+    }
+
+    public Dictionary<string, string> GetSchemas()
+    {
+        Load();
+
+        var dict = _items.ToDictionary(i => i.Id.ToLower(), i => i.SchemaName);
+        dict.Add(PeopleNamesItem.CustomID, Resource.CustomNamingPeopleSchema);
+        return dict;
+    }
+
+    public PeopleNamesItem GetPeopleNames(string schemaId)
+    {
+        if (PeopleNamesItem.CustomID.Equals(schemaId, StringComparison.InvariantCultureIgnoreCase))
+        {
+            var settings = SettingsManager.Load<PeopleNamesSettings>();
+            var result = settings.Item;
+            if (result == null)
+            {
+                result = new PeopleNamesItem
+                {
+                    Id = PeopleNamesItem.CustomID,
+                    GroupCaption = string.Empty,
+                    GroupHeadCaption = string.Empty,
+                    GroupsCaption = string.Empty,
+                    RegDateCaption = string.Empty,
+                    UserCaption = string.Empty,
+                    UserPostCaption = string.Empty,
+                    UsersCaption = string.Empty,
+                    GuestCaption = string.Empty,
+                    GuestsCaption = string.Empty
+                };
+            }
+
+            result.SchemaName = Resource.CustomNamingPeopleSchema;
+
+            return result;
+        }
+
+        Load();
+
+        return _items.Find(i => i.Id.Equals(schemaId, StringComparison.InvariantCultureIgnoreCase));
+    }
+
+    public void SetPeopleNames(string schemaId)
+    {
+        var settings = SettingsManager.Load<PeopleNamesSettings>();
+        settings.ItemId = schemaId;
+        SettingsManager.Save(settings);
+    }
+
+    public void SetPeopleNames(PeopleNamesItem custom)
+    {
+        var settings = SettingsManager.Load<PeopleNamesSettings>();
+        custom.Id = PeopleNamesItem.CustomID;
+        settings.ItemId = PeopleNamesItem.CustomID;
+        settings.Item = custom;
+        SettingsManager.Save(settings);
+    }
+
+
+    private void Load()
+    {
+        if (_loaded)
+        {
+            return;
+        }
+
+        lock (_locked)
+        {
+            if (_loaded)
+            {
+                return;
+            }
+
+            _loaded = true;
+            var doc = new XmlDocument();
+            doc.LoadXml(NamingPeopleResource.PeopleNames);
+
+            _items.Clear();
+            foreach (XmlNode node in doc.SelectNodes("/root/item"))
+            {
+                var item = new PeopleNamesItem
+                {
+                    Id = node.SelectSingleNode("id").InnerText,
+                    SchemaName = node.SelectSingleNode("names/schemaname").InnerText,
+                    GroupHeadCaption = node.SelectSingleNode("names/grouphead").InnerText,
+                    GroupCaption = node.SelectSingleNode("names/group").InnerText,
+                    GroupsCaption = node.SelectSingleNode("names/groups").InnerText,
+                    UserCaption = node.SelectSingleNode("names/user").InnerText,
+                    UsersCaption = node.SelectSingleNode("names/users").InnerText,
+                    UserPostCaption = node.SelectSingleNode("names/userpost").InnerText,
+                    RegDateCaption = node.SelectSingleNode("names/regdate").InnerText,
+                    GuestCaption = node.SelectSingleNode("names/guest").InnerText,
+                    GuestsCaption = node.SelectSingleNode("names/guests").InnerText,
+                };
+                _items.Add(item);
+            }
+        }
+    }
+
+    private string SubstituteUser(string text)
+    {
+        var item = Current;
+        if (item != null)
+        {
+            return text
+                .Replace("{!User}", item.UserCaption)
+                .Replace("{!user}", item.UserCaption.ToLower())
+                .Replace("{!Users}", item.UsersCaption)
+                .Replace("{!users}", item.UsersCaption.ToLower());
+        }
+        return text;
+    }
+
+    private string SubstituteGroup(string text)
+    {
+        var item = Current;
+        if (item != null)
+        {
+            return text
+                .Replace("{!Group}", item.GroupCaption)
+                .Replace("{!group}", item.GroupCaption.ToLower())
+                .Replace("{!Groups}", item.GroupsCaption)
+                .Replace("{!groups}", item.GroupsCaption.ToLower());
+        }
+        return text;
+    }
+
+    private string SubstituteGuest(string text)
+    {
+        var item = Current;
+        if (item != null)
+        {
+            return text
+                .Replace("{!Guest}", item.GuestCaption)
+                .Replace("{!guest}", item.GuestCaption.ToLower())
+                .Replace("{!Guests}", item.GuestsCaption)
+                .Replace("{!guests}", item.GuestsCaption.ToLower());
+        }
+        return text;
+    }
+
+    private string SubstitutePost(string text)
+    {
+        var item = Current;
+        if (item != null)
+        {
+            return text
+                .Replace("{!Post}", item.UserPostCaption)
+                .Replace("{!post}", item.UserPostCaption.ToLower());
+        }
+        return text;
+    }
+
+    private string SubstituteGroupHead(string text)
+    {
+        var item = Current;
+        if (item != null)
+        {
+            return text
+                .Replace("{!Head}", item.GroupHeadCaption)
+                .Replace("{!head}", item.GroupHeadCaption.ToLower());
+        }
+        return text;
+    }
+
+    private string SubstituteRegDate(string text)
+    {
+        var item = Current;
+        if (item != null)
+        {
+            return text
+                .Replace("{!Regdate}", item.RegDateCaption)
+                .Replace("{!regdate}", item.RegDateCaption.ToLower());
+        }
+        return text;
+    }
+
+    private string SubstituteUserPost(string text)
+    {
+        var item = Current;
+        if (item != null)
+        {
+            return text
+                .Replace("{!Userpost}", item.UserPostCaption)
+                .Replace("{!userpost}", item.UserPostCaption.ToLower());
+        }
+        return text;
+    }
+}