﻿import React, { useCallback, useEffect } from "react";
import { inject, observer } from "mobx-react";
import { useLocation, useNavigate } from "react-router-dom";

import { withTranslation } from "react-i18next";
import find from "lodash/find";
import result from "lodash/result";

import { isTablet, isMobile } from "@docspace/components/utils/device";
import FilterInput from "@docspace/common/components/FilterInput";
import Loaders from "@docspace/common/components/Loaders";
import { withLayoutSize } from "@docspace/common/utils";
import { getUser } from "@docspace/common/api/people";
import RoomsFilter from "@docspace/common/api/rooms/filter";
import AccountsFilter from "@docspace/common/api/people/filter";
import FilesFilter from "@docspace/common/api/files/filter";
import {
  FilterGroups,
  FilterKeys,
  FilterType,
  RoomsType,
  RoomsProviderType,
  RoomsProviderTypeName,
  FilterSubject,
  RoomSearchArea,
  EmployeeType,
  EmployeeStatus,
  PaymentsType,
  AccountLoginType,
  DeviceType,
} from "@docspace/common/constants";

import { getDefaultRoomName } from "SRC_DIR/helpers/filesUtils";

import {
  TableVersions,
  SortByFieldName,
  SSO_LABEL,
} from "SRC_DIR/helpers/constants";

import ViewRowsReactSvgUrl from "PUBLIC_DIR/images/view-rows.react.svg?url";
import ViewTilesReactSvgUrl from "PUBLIC_DIR/images/view-tiles.react.svg?url";

import { getRoomInfo } from "@docspace/common/api/rooms";

const getAccountLoginType = (filterValues) => {
  const accountLoginType = result(
    find(filterValues, (value) => {
      return value.group === "filter-login-type";
    }),
    "key"
  );

  return accountLoginType || null;
};

const getFilterType = (filterValues) => {
  const filterType = result(
    find(filterValues, (value) => {
      return value.group === FilterGroups.filterType;
    }),
    "key"
  );

  return filterType?.toString() ? +filterType : null;
};

const getSubjectFilter = (filterValues) => {
  const subjectFilter = result(
    find(filterValues, (value) => {
      return value.group === FilterGroups.roomFilterOwner;
    }),
    "key"
  );

  return subjectFilter?.toString() ? subjectFilter?.toString() : null;
};

const getAuthorType = (filterValues) => {
  const authorType = result(
    find(filterValues, (value) => {
      return value.group === FilterGroups.filterAuthor;
    }),
    "key"
  );

  return authorType ? authorType : null;
};

const getRoomId = (filterValues) => {
  const filterRoomId = result(
    find(filterValues, (value) => {
      return value.group === FilterGroups.filterRoom;
    }),
    "key"
  );

  return filterRoomId || null;
};

const getSearchParams = (filterValues) => {
  const searchParams = result(
    find(filterValues, (value) => {
      return value.group === FilterGroups.filterFolders;
    }),
    "key"
  );

  return searchParams || FilterKeys.excludeSubfolders;
};

const getType = (filterValues) => {
  const filterType = filterValues.find(
    (value) => value.group === FilterGroups.roomFilterType
  )?.key;

  const type = filterType;

  return type;
};

const getProviderType = (filterValues) => {
  const filterType = filterValues.find(
    (value) => value.group === FilterGroups.roomFilterProviderType
  )?.key;

  const type = filterType;

  return type;
};

const getSubjectId = (filterValues) => {
  const filterOwner = result(
    find(filterValues, (value) => {
      return value.group === FilterGroups.roomFilterSubject;
    }),
    "key"
  );

  return filterOwner ? filterOwner : null;
};

const getStatus = (filterValues) => {
  const employeeStatus = result(
    find(filterValues, (value) => {
      return value.group === "filter-status";
    }),
    "key"
  );

  return employeeStatus ? +employeeStatus : null;
};

const getRole = (filterValues) => {
  const employeeStatus = result(
    find(filterValues, (value) => {
      return value.group === "filter-type";
    }),
    "key"
  );

  return employeeStatus || null;
};

const getPayments = (filterValues) => {
  const employeeStatus = result(
    find(filterValues, (value) => {
      return value.group === "filter-account";
    }),
    "key"
  );

  return employeeStatus || null;
};

const getGroup = (filterValues) => {
  const groupId = result(
    find(filterValues, (value) => {
      return value.group === "filter-other";
    }),
    "key"
  );

  return groupId || null;
};

const getFilterContent = (filterValues) => {
  const filterContent = result(
    find(filterValues, (value) => {
      return value.group === FilterGroups.filterContent;
    }),
    "key"
  );

  return filterContent ? filterContent : null;
};

const getTags = (filterValues) => {
  const filterTags = filterValues.find(
    (value) => value.group === FilterGroups.roomFilterTags
  )?.key;

  const tags = filterTags?.length > 0 ? filterTags : null;

  return tags;
};

const TABLE_COLUMNS = `filesTableColumns_ver-${TableVersions.Files}`;

const COLUMNS_SIZE_INFO_PANEL = `filesColumnsSizeInfoPanel_ver-${TableVersions.Files}`;

const TABLE_ROOMS_COLUMNS = `roomsTableColumns_ver-${TableVersions.Rooms}`;

const COLUMNS_ROOMS_SIZE_INFO_PANEL = `roomsColumnsSizeInfoPanel_ver-${TableVersions.Rooms}`;

const TABLE_TRASH_COLUMNS = `trashTableColumns_ver-${TableVersions.Trash}`;

const COLUMNS_TRASH_SIZE_INFO_PANEL = `trashColumnsSizeInfoPanel_ver-${TableVersions.Trash}`;

const SectionFilterContent = ({
  t,
  filter,
  roomsFilter,
  personal,
  isRecentFolder,
  isFavoritesFolder,
  sectionWidth,
  viewAs,
  createThumbnails,
  setViewAs,
  setIsLoading,

  fetchTags,
  infoPanelVisible,
  isRooms,
  isTrash,
  userId,
  isPersonalRoom,

  providers,

  clearSearch,
  setClearSearch,
  setMainButtonMobileVisible,
  isArchiveFolder,
  canSearchByContent,
  accountsViewAs,
  groups,

  accountsFilter,
  showFilterLoader,
  isPublicRoom,
  publicRoomKey,
  setRoomsFilter,
  standalone,
  currentDeviceType,
}) => {
  const location = useLocation();
  const navigate = useNavigate();

  const isAccountsPage = location.pathname.includes("accounts");

  const [selectedFilterValues, setSelectedFilterValues] = React.useState(null);

  const onNavigate = (path, filter) => {
    if (isPublicRoom) {
      navigate(`${path}?key=${publicRoomKey}&${filter.toUrlParams()}`);
    } else {
      navigate(`${path}/filter?${filter.toUrlParams()}`);
    }
  };

  const onFilter = React.useCallback(
    (data) => {
      setIsLoading(true);
      if (isAccountsPage) {
        const status = getStatus(data);

        const role = getRole(data);
        const group = getGroup(data);
        const payments = getPayments(data);
        const accountLoginType = getAccountLoginType(data);

        const newFilter = accountsFilter.clone();

        if (status === 3) {
          newFilter.employeeStatus = EmployeeStatus.Disabled;
          newFilter.activationStatus = null;
        } else if (status === 2) {
          newFilter.employeeStatus = EmployeeStatus.Active;
          newFilter.activationStatus = status;
        } else {
          newFilter.employeeStatus = null;
          newFilter.activationStatus = status;
        }

        newFilter.page = 0;

        newFilter.role = role;

        newFilter.group = group;

        newFilter.payments = payments;

        newFilter.accountLoginType = accountLoginType;

        //console.log(newFilter);

        navigate(`accounts/filter?${newFilter.toUrlParams()}`);
      } else if (isRooms) {
        const type = getType(data) || null;

        const subjectId = getSubjectId(data) || null;

        const subjectFilter = getSubjectFilter(data) || null;

        const providerType = getProviderType(data) || null;
        const tags = getTags(data) || null;

        const newFilter = roomsFilter.clone();

        newFilter.page = 0;
        newFilter.provider = providerType ? providerType : null;
        newFilter.type = type ? type : null;

        newFilter.subjectFilter = null;
        newFilter.subjectId = null;

        if (subjectId) {
          newFilter.subjectId = subjectId;

          if (subjectId === FilterKeys.me) {
            newFilter.subjectId = `${userId}`;
          }

          newFilter.subjectFilter = subjectFilter?.toString()
            ? subjectFilter.toString()
            : FilterSubject.Member;
        }

        if (tags) {
          if (!tags?.length) {
            newFilter.tags = null;
            newFilter.withoutTags = true;
          } else {
            newFilter.tags = tags;
            newFilter.withoutTags = false;
          }
        } else {
          newFilter.tags = null;
          newFilter.withoutTags = false;
        }

        const path =
          newFilter.searchArea === RoomSearchArea.Active
            ? "rooms/shared"
            : "rooms/archived";
        navigate(`${path}/filter?${newFilter.toUrlParams()}`);
      } else {
        const filterType = getFilterType(data) || null;

        const authorType = getAuthorType(data);

        const withSubfolders = getSearchParams(data);
        const withContent = getFilterContent(data);

        const roomId = getRoomId(data);

        const newFilter = filter.clone();
        newFilter.page = 0;

        newFilter.filterType = filterType;

        if (authorType === FilterKeys.me || authorType === FilterKeys.other) {
          newFilter.authorType = `user_${userId}`;
          newFilter.excludeSubject = authorType === FilterKeys.other;
        } else {
          newFilter.authorType = authorType ? `user_${authorType}` : null;
          newFilter.excludeSubject = null;
        }

        newFilter.withSubfolders =
          withSubfolders === FilterKeys.excludeSubfolders ? null : "true";
        console.log(data);
        newFilter.searchInContent = withContent === "true" ? "true" : null;

        const path = location.pathname.split("/filter")[0];
        if (isTrash) {
          newFilter.roomId = roomId;
        }

        onNavigate(path, newFilter);
      }
    },
    [
      isRooms,
      isAccountsPage,
      isTrash,
      setIsLoading,
      roomsFilter,
      accountsFilter,
      filter,

      isAccountsPage,
      location.pathname,
    ]
  );

  const onClearFilter = useCallback(() => {
    if (isAccountsPage) {
      return;
    }
    setIsLoading(true);
    if (isRooms) {
      const newFilter = RoomsFilter.getDefault();
      newFilter.searchArea = roomsFilter.searchArea;

      const path =
        roomsFilter.searchArea === RoomSearchArea.Active
          ? "rooms/shared"
          : "rooms/archived";

      navigate(`${path}/filter?${newFilter.toUrlParams()}`);
    } else {
      const newFilter = filter.clone();
      newFilter.page = 0;
      newFilter.filterValue = "";

      const path = location.pathname.split("/filter")[0];

      onNavigate(path, newFilter);
    }
  }, [
    isRooms,
    setIsLoading,

    filter,

    roomsFilter,
    isAccountsPage,

    location.pathname,
  ]);

  const onSearch = React.useCallback(
    (data = "") => {
      setIsLoading(true);
      if (isAccountsPage) {
        const newFilter = accountsFilter.clone();
        newFilter.page = 0;
        newFilter.search = data;

        navigate(`accounts/filter?${newFilter.toUrlParams()}`);
      } else if (isRooms) {
        const newFilter = roomsFilter.clone();

        newFilter.page = 0;
        newFilter.filterValue = data;

        const path =
          newFilter.searchArea === RoomSearchArea.Active
            ? "rooms/shared"
            : "rooms/archived";

        navigate(`${path}/filter?${newFilter.toUrlParams()}`);
      } else {
        const newFilter = filter.clone();
        newFilter.page = 0;
        newFilter.search = data;

        const path = location.pathname.split("/filter")[0];

        onNavigate(path, newFilter);
      }
    },
    [
      isRooms,
      isAccountsPage,
      setIsLoading,

      filter,
      roomsFilter,
      accountsFilter,
      location.pathname,
    ]
  );

  const onSort = React.useCallback(
    (sortId, sortDirection) => {
      const sortBy = sortId;
      const sortOrder = sortDirection === "desc" ? "descending" : "ascending";

      const newFilter = isAccountsPage
        ? accountsFilter.clone()
        : isRooms
        ? roomsFilter.clone()
        : filter.clone();
      newFilter.page = 0;
      newFilter.sortBy = sortBy;
      newFilter.sortOrder = sortOrder;

      setIsLoading(true);

      if (isAccountsPage) {
        navigate(`accounts/filter?${newFilter.toUrlParams()}`);
      } else if (isRooms) {
        const path =
          newFilter.searchArea === RoomSearchArea.Active
            ? "rooms/shared"
            : "rooms/archived";
        setRoomsFilter(newFilter);
        navigate(`${path}/filter?${newFilter.toUrlParams()}`);
      } else {
        const path = location.pathname.split("/filter")[0];

        onNavigate(path, newFilter);
      }
    },
    [isRooms, isAccountsPage, setIsLoading, filter, roomsFilter, accountsFilter]
  );

  const onChangeViewAs = React.useCallback(
    (view) => {
      if (view === "row") {
        if (
          isMobile() ||
          isTablet() ||
          currentDeviceType !== DeviceType.desktop
        ) {
          setViewAs("row");
        } else {
          setViewAs("table");
        }
      } else {
        setViewAs(view);
      }
    },
    [sectionWidth, infoPanelVisible, setViewAs, currentDeviceType]
  );

  const getSelectedInputValue = React.useCallback(() => {
    return isAccountsPage
      ? accountsFilter.search
        ? accountsFilter.search
        : ""
      : isRooms
      ? roomsFilter.filterValue
        ? roomsFilter.filterValue
        : ""
      : filter.search
      ? filter.search
      : "";
  }, [
    isRooms,
    isAccountsPage,
    roomsFilter.filterValue,
    filter.search,
    accountsFilter.search,
  ]);

  const getSelectedSortData = React.useCallback(() => {
    const currentFilter = isAccountsPage
      ? accountsFilter
      : isRooms
      ? roomsFilter
      : filter;
    return {
      sortDirection: currentFilter.sortOrder === "ascending" ? "asc" : "desc",
      sortId: currentFilter.sortBy,
    };
  }, [
    isRooms,
    isAccountsPage,
    filter.sortOrder,
    filter.sortBy,
    roomsFilter.sortOrder,
    roomsFilter.sortBy,
    accountsFilter.sortOrder,
    accountsFilter.sortBy,
  ]);

  const getSelectedFilterData = React.useCallback(async () => {
    const filterValues = [];

    if (isAccountsPage) {
      if (accountsFilter.employeeStatus || accountsFilter.activationStatus) {
        const key =
          accountsFilter.employeeStatus === 2
            ? 3
            : accountsFilter.activationStatus;
        let label = "";

        switch (key) {
          case 1:
            label = t("Common:Active");
            break;
          case 2:
            label = t("PeopleTranslations:PendingTitle");
            break;
          case 3:
            label = t("PeopleTranslations:DisabledEmployeeStatus");
            break;
        }

        filterValues.push({
          key,
          label,
          group: "filter-status",
        });
      }

      if (accountsFilter.role) {
        let label = null;

        switch (+accountsFilter.role) {
          case EmployeeType.Admin:
            label = t("Common:DocSpaceAdmin");
            break;
          case EmployeeType.User:
            label = t("Common:RoomAdmin");
            break;
          case EmployeeType.Collaborator:
            label = t("Common:PowerUser");
            break;
          case EmployeeType.Guest:
            label = t("Common:User");
            break;
          default:
            label = "";
        }

        filterValues.push({
          key: +accountsFilter.role,
          label: label,
          group: "filter-type",
        });
      }

      if (accountsFilter?.payments?.toString()) {
        filterValues.push({
          key: accountsFilter.payments.toString(),
          label:
            PaymentsType.Paid === accountsFilter.payments.toString()
              ? t("Common:Paid")
              : t("SmartBanner:Price"),
          group: "filter-account",
        });
      }

      if (accountsFilter?.accountLoginType?.toString()) {
        const label =
          AccountLoginType.SSO === accountsFilter.accountLoginType.toString()
            ? SSO_LABEL
            : AccountLoginType.LDAP ===
              accountsFilter.accountLoginType.toString()
            ? t("PeopleTranslations:LDAPLbl")
            : t("PeopleTranslations:StandardLogin");
        filterValues.push({
          key: accountsFilter.accountLoginType.toString(),
          label: label,
          group: "filter-login-type",
        });
      }

      if (accountsFilter.group) {
        const group = groups.find((group) => group.id === accountsFilter.group);

        if (group) {
          filterValues.push({
            key: accountsFilter.group,
            label: group.name,
            group: "filter-other",
          });
        }
      }

      const currentFilterValues = [];

      setSelectedFilterValues((value) => {
        if (!value) {
          currentFilterValues.push(...filterValues);
          return filterValues.map((f) => ({ ...f }));
        }

        const items = value.map((v) => {
          const item = filterValues.find((f) => f.group === v.group);

          if (item) {
            if (item.isMultiSelect) {
              let isEqual = true;

              item.key.forEach((k) => {
                if (!v.key.includes(k)) {
                  isEqual = false;
                }
              });

              if (isEqual) return item;

              return false;
            } else {
              if (item.key === v.key) return item;
              return false;
            }
          } else {
            return false;
          }
        });

        const newItems = filterValues.filter(
          (v) => !items.find((i) => i.group === v.group)
        );

        items.push(...newItems);

        currentFilterValues.push(...items.filter((i) => i));

        return items.filter((i) => i);
      });

      return currentFilterValues;
    }

    if (isRooms) {
      // if (!roomsFilter.withSubfolders) {
      //   filterValues.push({
      //     key: FilterKeys.excludeSubfolders,
      //     label: "Exclude subfolders",
      //     group: FilterGroups.roomFilterFolders,
      //   });
      // }

      // if (roomsFilter.searchInContent) {
      //   filterValues.push({
      //     key: FilterKeys.withContent,
      //     label: "File contents",
      //     group: FilterGroups.roomFilterContent,
      //   });
      // }

      if (roomsFilter.subjectId) {
        const user = await getUser(roomsFilter.subjectId);
        const isMe = userId === roomsFilter.subjectId;

        let label = isMe ? t("Common:MeLabel") : user.displayName;

        const subject = {
          key: isMe ? FilterKeys.me : roomsFilter.subjectId,
          group: FilterGroups.roomFilterSubject,
          label: label,
        };

        if (roomsFilter.subjectFilter?.toString()) {
          if (roomsFilter.subjectFilter.toString() === FilterSubject.Owner) {
            subject.selectedLabel = t("Common:Owner") + ": " + label;
          }

          filterValues.push(subject);

          filterValues.push({
            key: roomsFilter?.subjectFilter?.toString(),
            group: FilterGroups.roomFilterOwner,
          });
        } else {
          filterValues.push(subject);
        }
      }

      if (roomsFilter.type) {
        const key = +roomsFilter.type;

        const label = getDefaultRoomName(key, t);

        filterValues.push({
          key: key,
          label: label,
          group: FilterGroups.roomFilterType,
        });
      }

      if (roomsFilter?.tags?.length > 0) {
        filterValues.push({
          key: roomsFilter.tags,
          group: FilterGroups.roomFilterTags,
          isMultiSelect: true,
        });
      }

      if (roomsFilter.provider) {
        const provider = +roomsFilter.provider;

        const label = RoomsProviderTypeName[provider];

        filterValues.push({
          key: provider,
          label: label,
          group: FilterGroups.roomFilterProviderType,
        });
      }
    } else {
      if (filter.withSubfolders === "true") {
        filterValues.push({
          key: FilterKeys.withSubfolders,
          label: t("WithSubfolders"),
          group: FilterGroups.filterFolders,
        });
      }

      if (filter.searchInContent) {
        filterValues.push({
          key: "true",
          label: t("FileContents"),
          group: FilterGroups.filterContent,
        });
      }

      if (filter.filterType) {
        let label = "";

        switch (filter.filterType.toString()) {
          case FilterType.DocumentsOnly.toString():
            label = t("Common:Documents");
            break;
          case FilterType.FoldersOnly.toString():
            label = t("Translations:Folders");
            break;
          case FilterType.SpreadsheetsOnly.toString():
            label = t("Translations:Spreadsheets");
            break;
          case FilterType.ArchiveOnly.toString():
            label = t("Archives");
            break;
          case FilterType.PresentationsOnly.toString():
            label = t("Translations:Presentations");
            break;
          case FilterType.ImagesOnly.toString():
            label = t("Images");
            break;
          case FilterType.MediaOnly.toString():
            label = t("Media");
            break;
          case FilterType.FilesOnly.toString():
            label = t("AllFiles");
            break;
          case FilterType.OFormTemplateOnly.toString():
            label = t("FormsTemplates");
            break;
          case FilterType.OFormOnly.toString():
            label = t("Forms");
            break;
        }

        filterValues.push({
          key: `${filter.filterType}`,
          label: label.toLowerCase(),
          group: FilterGroups.filterType,
        });
      }

      if (filter.authorType) {
        const isMe = userId === filter.authorType.replace("user_", "");

        let label = isMe
          ? filter.excludeSubject
            ? t("Common:OtherLabel")
            : t("Common:MeLabel")
          : null;

        if (!isMe) {
          const user = await getUser(filter.authorType.replace("user_", ""));
          label = user.displayName;
        }

        filterValues.push({
          key: isMe
            ? filter.excludeSubject
              ? FilterKeys.other
              : FilterKeys.me
            : filter.authorType.replace("user_", ""),
          group: FilterGroups.filterAuthor,
          label: label,
        });
      }

      if (filter.roomId) {
        const room = await getRoomInfo(filter.roomId);
        const label = room.title;

        filterValues.push({
          key: filter.roomId,
          group: FilterGroups.filterRoom,
          label: label,
        });
      }
    }

    // return filterValues;
    const currentFilterValues = [];

    setSelectedFilterValues((value) => {
      if (!value) {
        currentFilterValues.push(...filterValues);
        return filterValues.map((f) => ({ ...f }));
      }

      const items = value.map((v) => {
        const item = filterValues.find((f) => f.group === v.group);

        if (item) {
          if (item.isMultiSelect) {
            let isEqual = true;

            item.key.forEach((k) => {
              if (!v.key.includes(k)) {
                isEqual = false;
              }
            });

            if (isEqual) return item;

            return false;
          } else {
            if (item.key === v.key) return item;
            return false;
          }
        } else {
          return false;
        }
      });

      const newItems = filterValues.filter(
        (v) => !items.find((i) => i.group === v.group)
      );

      items.push(...newItems);

      currentFilterValues.push(...items.filter((i) => i));

      return items.filter((i) => i);
    });

    return currentFilterValues;
  }, [
    filter.withSubfolders,
    filter.authorType,
    filter.roomId,
    filter.filterType,
    filter.searchInContent,
    filter.excludeSubject,
    roomsFilter.provider,
    roomsFilter.type,
    roomsFilter.subjectId,
    roomsFilter.subjectFilter,
    roomsFilter.tags,
    roomsFilter.tags?.length,
    roomsFilter.excludeSubject,
    roomsFilter.withoutTags,
    // roomsFilter.withSubfolders,
    // roomsFilter.searchInContent,
    userId,
    isRooms,
    isAccountsPage,
    accountsFilter.employeeStatus,
    accountsFilter.activationStatus,
    accountsFilter.role,
    accountsFilter.payments,
    accountsFilter.group,
    accountsFilter.accountLoginType,
    t,
  ]);

  const getFilterData = React.useCallback(async () => {
    if (isAccountsPage) {
      const statusItems = [
        {
          id: "filter_status-user",
          key: "filter-status",
          group: "filter-status",
          label: t("People:UserStatus"),
          isHeader: true,
        },
        {
          id: "filter_status-active",
          key: 1,
          group: "filter-status",
          label: t("Common:Active"),
        },
        {
          id: "filter_status-pending",
          key: 2,
          group: "filter-status",
          label: t("PeopleTranslations:PendingTitle"),
        },
        {
          id: "filter_status-disabled",
          key: 3,
          group: "filter-status",
          label: t("PeopleTranslations:DisabledEmployeeStatus"),
        },
      ];

      const typeItems = [
        {
          key: "filter-type",
          group: "filter-type",
          label: t("Common:Type"),
          isHeader: true,
        },
        {
          id: "filter_type-docspace-admin",
          key: EmployeeType.Admin,
          group: "filter-type",
          label: t("Common:DocSpaceAdmin"),
        },
        {
          id: "filter_type-room-admin",
          key: EmployeeType.User,
          group: "filter-type",
          label: t("Common:RoomAdmin"),
        },
        {
          id: "filter_type-room-admin",
          key: EmployeeType.Collaborator,
          group: "filter-type",
          label: t("Common:PowerUser"),
        },
        {
          id: "filter_type-user",
          key: EmployeeType.Guest,
          group: "filter-type",
          label: t("Common:User"),
        },
      ];

      // const roleItems = [
      //   {
      //     key: "filter-role",
      //     group: "filter-role",
      //     label: "Role in room",
      //     isHeader: true,
      //   },
      //   { key: "1", group: "filter-role", label: "Room manager" },
      //   { key: "2", group: "filter-role", label: "Co-worker" },
      //   { key: "3", group: "filter-role", label: "Editor" },
      //   { key: "4", group: "filter-role", label: "Form filler" },
      //   { key: "5", group: "filter-role", label: "Reviewer" },
      //   { key: "6", group: "filter-role", label: "Commentator" },
      //   { key: "7", group: "filter-role", label: "Viewer" },
      // ];

      const accountItems = [
        {
          key: "filter-account",
          group: "filter-account",
          label: t("ConnectDialog:Account"),
          isHeader: true,
          isLast: false,
        },
        {
          key: PaymentsType.Paid,
          group: "filter-account",
          label: t("Common:Paid"),
        },
        {
          key: PaymentsType.Free,
          group: "filter-account",
          label: t("SmartBanner:Price"),
        },
      ];

      // const roomItems = [
      //   {
      //     key: "filter-status",
      //     group: "filter-status",
      //     label: t("People:UserStatus"),
      //     isHeader: true,
      //   },
      //   {
      //     key: "1",
      //     group: "filter-status",
      //     label: t("Common:Active"),
      //     isSelector: true,
      //     selectorType: "room",
      //   },
      // ];

      const accountLoginTypeItems = [
        {
          key: "filter-login-type",
          group: "filter-login-type",
          label: t("PeopleTranslations:AccountLoginType"),
          isHeader: true,
          isLast: true,
        },
        {
          key: AccountLoginType.SSO,
          group: "filter-login-type",
          label: SSO_LABEL,
        },
        //TODO: uncomment after ldap be ready
        /*{
          key: AccountLoginType.LDAP,
          group: "filter-login-type",
          label: t("PeopleTranslations:LDAPLbl"),
        },*/
        {
          key: AccountLoginType.STANDART,
          group: "filter-login-type",
          label: t("PeopleTranslations:StandardLogin"),
        },
      ];

      const filterOptions = [];

      filterOptions.push(...statusItems);
      filterOptions.push(...typeItems);
      // filterOptions.push(...roleItems);
      if (!standalone) filterOptions.push(...accountItems);
      // filterOptions.push(...roomItems);
      filterOptions.push(...accountLoginTypeItems);

      return filterOptions;
    }

    let tags = null;
    if (!isPublicRoom) tags = await fetchTags();
    const connectedThirdParty = [];

    providers.forEach((item) => {
      if (connectedThirdParty.includes(item.provider_key)) return;
      connectedThirdParty.push(item.provider_key);
    });

    const isLastTypeOptionsRooms = !connectedThirdParty.length && !tags?.length;

    const folders =
      !isFavoritesFolder && !isRecentFolder
        ? [
            {
              id: "filter_type-folders",
              key: FilterType.FoldersOnly.toString(),
              group: FilterGroups.filterType,
              label: t("Translations:Folders").toLowerCase(),
            },
          ]
        : "";

    const images = !isRecentFolder
      ? [
          {
            id: "filter_type-images",
            key: FilterType.ImagesOnly.toString(),
            group: FilterGroups.filterType,
            label: t("Images").toLowerCase(),
          },
        ]
      : "";

    const archives = !isRecentFolder
      ? [
          {
            id: "filter_type-archive",
            key: FilterType.ArchiveOnly.toString(),
            group: FilterGroups.filterType,
            label: t("Archives").toLowerCase(),
          },
        ]
      : "";

    const media = !isRecentFolder
      ? [
          {
            id: "filter_type-media",
            key: FilterType.MediaOnly.toString(),
            group: FilterGroups.filterType,
            label: t("Media").toLowerCase(),
          },
        ]
      : "";

    const typeOptions = isRooms
      ? [
          {
            key: FilterGroups.filterType,
            group: FilterGroups.roomFilterType,
            label: t("Common:Type"),
            isHeader: true,
            isLast: isLastTypeOptionsRooms,
          },
          ...Object.values(RoomsType).map((roomType) => {
            switch (roomType) {
              case RoomsType.FillingFormsRoom:
                return {
                  id: "filter_type-filling-form",
                  key: RoomsType.FillingFormsRoom,
                  group: FilterGroups.roomFilterType,
                  label: t("FillingFormRooms"),
                };
              case RoomsType.EditingRoom:
                return {
                  id: "filter_type-collaboration",
                  key: RoomsType.EditingRoom,
                  group: FilterGroups.roomFilterType,
                  label: t("CollaborationRooms"),
                };
              case RoomsType.ReviewRoom:
                return {
                  id: "filter_type-review",
                  key: RoomsType.ReviewRoom,
                  group: FilterGroups.roomFilterType,
                  label: t("Common:Review"),
                };
              case RoomsType.ReadOnlyRoom:
                return {
                  id: "filter_type-view-only",
                  key: RoomsType.ReadOnlyRoom,
                  group: FilterGroups.roomFilterType,
                  label: t("ViewOnlyRooms"),
                };
<<<<<<< HEAD
              case RoomsType.FormRoom:
                return {
                  id: "filter_type-form",
                  key: RoomsType.FormRoom,
                  group: FilterGroups.roomFilterType,
                  label: t("FormRoom"),
=======
              case RoomsType.PublicRoom:
                return {
                  id: "filter_type-public",
                  key: RoomsType.PublicRoom,
                  group: FilterGroups.roomFilterType,
                  label: t("PublicRoom"),
>>>>>>> cf96a0be
                };
              case RoomsType.CustomRoom:
              default:
                return {
                  id: "filter_type-custom",
                  key: RoomsType.CustomRoom,
                  group: FilterGroups.roomFilterType,
                  label: t("CustomRooms"),
                };
            }
          }),
        ]
      : [
          {
            key: FilterGroups.filterType,
            group: FilterGroups.filterType,
            label: t("Common:Type"),
            isHeader: true,
            isLast: !isTrash,
          },
          ...folders,
          {
            id: "filter_type-documents",
            key: FilterType.DocumentsOnly.toString(),
            group: FilterGroups.filterType,
            label: t("Common:Documents").toLowerCase(),
          },
          {
            id: "filter_type-presentations",
            key: FilterType.PresentationsOnly.toString(),
            group: FilterGroups.filterType,
            label: t("Translations:Presentations").toLowerCase(),
          },
          {
            id: "filter_type-spreadsheets",
            key: FilterType.SpreadsheetsOnly.toString(),
            group: FilterGroups.filterType,
            label: t("Translations:Spreadsheets").toLowerCase(),
          },
          {
            id: "filter_type-form-templates",
            key: FilterType.OFormTemplateOnly.toString(),
            group: FilterGroups.filterType,
            label: t("FormsTemplates").toLowerCase(),
          },
          {
            id: "filter_type-forms",
            key: FilterType.OFormOnly.toString(),
            group: FilterGroups.filterType,
            label: t("Forms").toLowerCase(),
          },
          ...archives,

          ...images,
          ...media,
          {
            id: "filter_type-all-files",
            key: FilterType.FilesOnly.toString(),
            group: FilterGroups.filterType,
            label: t("AllFiles").toLowerCase(),
          },
        ];

    const subjectOptions = [
      {
        key: FilterGroups.roomFilterSubject,
        group: FilterGroups.roomFilterSubject,
        label: t("Common:Member"),
        isHeader: true,
        withoutSeparator: true,
        withMultiItems: true,
      },
      {
        id: "filter_author-me",
        key: FilterKeys.me,
        group: FilterGroups.roomFilterSubject,
        label: t("Common:MeLabel"),
      },
      {
        id: "filter_author-other",
        key: FilterKeys.other,
        group: FilterGroups.roomFilterSubject,
        label: t("Common:OtherLabel"),
      },
      {
        id: "filter_author-user",
        key: FilterKeys.user,
        group: FilterGroups.roomFilterSubject,
        displaySelectorType: "link",
      },
    ];

    const ownerOptions = [
      {
        key: FilterGroups.roomFilterOwner,
        group: FilterGroups.roomFilterOwner,
        isHeader: true,
        withoutHeader: true,
      },
      {
        id: "filter_author-user",
        key: FilterSubject.Owner,
        group: FilterGroups.roomFilterOwner,
        label: t("Translations:SearchByOwner"),
        isCheckbox: true,
      },
    ];

    // const foldersOptions = [
    //   {
    //     key: FilterGroups.roomFilterFolders,
    //     group: FilterGroups.roomFilterFolders,
    //     label: "Search",
    //     isHeader: true,
    //     withoutSeparator: true,
    //   },
    //   {
    //     key: "folders",
    //     group: FilterGroups.roomFilterFolders,
    //     label: "",
    //     withOptions: true,
    //     options: [
    //       { key: FilterKeys.withSubfolders, label: "With subfolders" },
    //       { key: FilterKeys.excludeSubfolders, label: "Exclude subfolders" },
    //     ],
    //   },
    // ];

    // const contentOptions = [
    //   {
    //     key: FilterGroups.roomFilterContent,
    //     group: FilterGroups.roomFilterContent,
    //     isHeader: true,
    //     withoutHeader: true,
    //   },
    //   {
    //     key: FilterKeys.withContent,
    //     group: FilterGroups.roomFilterContent,
    //     label: "Search by file contents",
    //     isCheckbox: true,
    //   },
    // ];

    const filterOptions = [];

    if (isRooms) {
      // filterOptions.push(...foldersOptions);
      // filterOptions.push(...contentOptions);

      filterOptions.push(...subjectOptions);
      filterOptions.push(...ownerOptions);

      filterOptions.push(...typeOptions);

      if (tags.length > 0) {
        const tagsOptions = tags.map((tag) => ({
          key: tag,
          group: FilterGroups.roomFilterTags,
          label: tag,
          isMultiSelect: true,
        }));

        const isLast = connectedThirdParty.length === 0;

        filterOptions.push({
          key: FilterGroups.roomFilterTags,
          group: FilterGroups.roomFilterTags,
          label: t("Common:Tags"),
          isHeader: true,
          isLast,
        });

        filterOptions.push(...tagsOptions);
      }

      if (connectedThirdParty.length > 0) {
        const thirdPartyOptions = connectedThirdParty.map((thirdParty) => {
          const key = Object.entries(RoomsProviderType).find(
            (item) => item[0] === thirdParty
          )[1];

          const label = RoomsProviderTypeName[key];

          return {
            key,
            group: FilterGroups.roomFilterProviderType,
            label,
          };
        });

        filterOptions.push({
          key: FilterGroups.roomFilterProviderType,
          group: FilterGroups.roomFilterProviderType,
          label: t("Settings:ThirdPartyResource"),
          isHeader: true,
          isLast: true,
        });

        filterOptions.push(...thirdPartyOptions);
      }
    } else {
      if (!isRecentFolder && !isFavoritesFolder && !isTrash) {
        const foldersOptions = [
          {
            key: FilterGroups.filterFolders,
            group: FilterGroups.filterFolders,
            label: t("Common:Search"),
            isHeader: true,
            withoutSeparator: true,
          },
          {
            id: "filter_folders",
            key: "folders",
            group: FilterGroups.filterFolders,
            label: "",
            withOptions: true,
            options: [
              {
                id: "filter_folders_exclude-subfolders",
                key: FilterKeys.excludeSubfolders,
                label: t("ExcludeSubfolders"),
              },
              {
                id: "filter_folders_with-subfolders",
                key: FilterKeys.withSubfolders,
                label: t("WithSubfolders"),
              },
            ],
          },
        ];

        const contentOptions = [
          {
            key: FilterGroups.filterContent,
            group: FilterGroups.filterContent,
            isHeader: true,
            withoutHeader: true,
          },
        ];
        canSearchByContent &&
          contentOptions.push({
            id: "filter_search-by-file-contents",
            key: "true",
            group: FilterGroups.filterContent,
            label: t("SearchByContent"),
            isCheckbox: true,
          });

        filterOptions.push(...foldersOptions);
        filterOptions.push(...contentOptions);
      }

      const authorOption = [
        {
          key: FilterGroups.filterAuthor,
          group: FilterGroups.filterAuthor,
          label: t("ByAuthor"),
          isHeader: true,
          withMultiItems: true,
        },
        {
          id: "filter_author-me",
          key: FilterKeys.me,
          group: FilterGroups.filterAuthor,
          label: t("Common:MeLabel"),
        },
        {
          id: "filter_author-other",
          key: FilterKeys.other,
          group: FilterGroups.filterAuthor,
          label: t("Common:OtherLabel"),
        },
        {
          id: "filter_author-user",
          key: FilterKeys.user,
          group: FilterGroups.filterAuthor,
          displaySelectorType: "link",
        },
      ];

      !isPublicRoom && filterOptions.push(...authorOption);
      filterOptions.push(...typeOptions);

      if (isTrash) {
        const roomOption = [
          {
            id: "filter_search-by-room-content-header",
            key: "filter_search-by-room-content-header",
            group: FilterGroups.filterRoom,
            label: "Room",
            isHeader: true,
            isLast: true,
          },
          {
            id: "filter_search-by-room-content",
            key: "filter_search-by-room-content",
            group: FilterGroups.filterRoom,
            withoutHeader: true,
            label: "Select room",
            displaySelectorType: "button",
            isLast: true,
          },
        ];
        filterOptions.push(...roomOption);
      }
    }
    return filterOptions;
  }, [
    t,
    personal,
    providers,
    isPersonalRoom,
    isRooms,
    isAccountsPage,
    isFavoritesFolder,
    isRecentFolder,
    isTrash,
    isPublicRoom,
  ]);

  const getViewSettingsData = React.useCallback(() => {
    const viewSettings = [
      {
        id: "view-switch_rows",
        value: "row",
        label: t("ViewList"),
        icon: ViewRowsReactSvgUrl,
      },
      {
        id: "view-switch_tiles",
        value: "tile",
        label: t("ViewTiles"),
        icon: ViewTilesReactSvgUrl,
        callback: createThumbnails,
      },
    ];

    return viewSettings;
  }, [createThumbnails]);

  const getSortData = React.useCallback(() => {
    if (isAccountsPage) {
      return [
        {
          id: "sory-by_first-name",
          key: "firstname",
          label: t("Common:ByFirstNameSorting"),
          default: true,
        },
        {
          id: "sory-by_last-name",
          key: "lastname",
          label: t("Common:ByLastNameSorting"),
          default: true,
        },
        {
          id: "sory-by_type",
          key: "type",
          label: t("Common:Type"),
          default: true,
        },
        {
          id: "sory-by_email",
          key: "email",
          label: t("Common:Email"),
          default: true,
        },
      ];
    }

    const commonOptions = [];

    const name = {
      id: "sort-by_name",
      key: SortByFieldName.Name,
      label: t("Common:Name"),
      default: true,
    };
    const modifiedDate = {
      id: "sort-by_modified",
      key: SortByFieldName.ModifiedDate,
      label: t("Common:LastModifiedDate"),
      default: true,
    };
    const room = {
      id: "sort-by_room",
      key: SortByFieldName.Room,
      label: t("Common:Room"),
      default: true,
    };
    const authorOption = {
      id: "sort-by_author",
      key: SortByFieldName.Author,
      label: t("ByAuthor"),
      default: true,
    };
    const creationDate = {
      id: "sort-by_created",
      key: SortByFieldName.CreationDate,
      label: t("InfoPanel:CreationDate"),
      default: true,
    };
    const owner = {
      id: "sort-by_owner",
      key: SortByFieldName.Author,
      label: t("Common:Owner"),
      default: true,
    };
    const erasure = {
      id: "sort-by_erasure",
      key: SortByFieldName.ModifiedDate,
      label: t("ByErasure"),
      default: true,
    };
    const tags = {
      id: "sort-by_tags",
      key: SortByFieldName.Tags,
      label: t("Common:Tags"),
      default: true,
    };
    const size = {
      id: "sort-by_size",
      key: SortByFieldName.Size,
      label: t("Common:Size"),
      default: true,
    };
    const type = {
      id: "sort-by_type",
      key: SortByFieldName.Type,
      label: t("Common:Type"),
      default: true,
    };
    const roomType = {
      id: "sort-by_room-type",
      key: SortByFieldName.RoomType,
      label: t("Common:Type"),
      default: true,
    };

    commonOptions.push(name);

    if (viewAs === "table") {
      if (isRooms) {
        const availableSort = localStorage
          ?.getItem(`${TABLE_ROOMS_COLUMNS}=${userId}`)
          ?.split(",");

        const infoPanelColumnsSize = localStorage
          ?.getItem(`${COLUMNS_ROOMS_SIZE_INFO_PANEL}=${userId}`)
          ?.split(" ");

        if (availableSort?.includes("Type")) {
          const idx = availableSort.findIndex((x) => x === "Type");
          const hide =
            infoPanelVisible &&
            infoPanelColumnsSize &&
            infoPanelColumnsSize[idx] === "0px";

          !hide && commonOptions.push(roomType);
        }

        if (availableSort?.includes("Tags")) {
          const idx = availableSort.findIndex((x) => x === "Tags");
          const hide =
            infoPanelVisible &&
            infoPanelColumnsSize &&
            infoPanelColumnsSize[idx] === "0px";

          !hide && commonOptions.push(tags);
        }

        if (availableSort?.includes("Owner")) {
          const idx = availableSort.findIndex((x) => x === "Owner");
          const hide =
            infoPanelVisible &&
            infoPanelColumnsSize &&
            infoPanelColumnsSize[idx] === "0px";

          !hide && commonOptions.push(owner);
        }

        if (availableSort?.includes("Activity")) {
          const idx = availableSort.findIndex((x) => x === "Activity");
          const hide =
            infoPanelVisible &&
            infoPanelColumnsSize &&
            infoPanelColumnsSize[idx] === "0px";

          !hide && commonOptions.push(modifiedDate);
        }
      } else if (isTrash) {
        const availableSort = localStorage
          ?.getItem(`${TABLE_TRASH_COLUMNS}=${userId}`)
          ?.split(",");

        const infoPanelColumnsSize = localStorage
          ?.getItem(`${COLUMNS_TRASH_SIZE_INFO_PANEL}=${userId}`)
          ?.split(" ");

        if (availableSort?.includes("Room")) {
          const idx = availableSort.findIndex((x) => x === "Room");
          const hide =
            infoPanelVisible &&
            infoPanelColumnsSize &&
            infoPanelColumnsSize[idx] === "0px";

          // !hide && commonOptions.push(room);
        }
        if (availableSort?.includes("AuthorTrash")) {
          const idx = availableSort.findIndex((x) => x === "AuthorTrash");
          const hide =
            infoPanelVisible &&
            infoPanelColumnsSize &&
            infoPanelColumnsSize[idx] === "0px";

          // !hide && commonOptions.push(authorOption);
        }
        if (availableSort?.includes("CreatedTrash")) {
          const idx = availableSort.findIndex((x) => x === "CreatedTrash");
          const hide =
            infoPanelVisible &&
            infoPanelColumnsSize &&
            infoPanelColumnsSize[idx] === "0px";

          // !hide && commonOptions.push(creationDate);
        }
        if (availableSort?.includes("Erasure")) {
          const idx = availableSort.findIndex((x) => x === "Erasure");
          const hide =
            infoPanelVisible &&
            infoPanelColumnsSize &&
            infoPanelColumnsSize[idx] === "0px";

          !hide && commonOptions.push(erasure);
        }
        if (availableSort?.includes("SizeTrash")) {
          const idx = availableSort.findIndex((x) => x === "SizeTrash");
          const hide =
            infoPanelVisible &&
            infoPanelColumnsSize &&
            infoPanelColumnsSize[idx] === "0px";

          !hide && commonOptions.push(size);
        }
        if (availableSort?.includes("TypeTrash")) {
          const idx = availableSort.findIndex((x) => x === "TypeTrash");
          const hide =
            infoPanelVisible &&
            infoPanelColumnsSize &&
            infoPanelColumnsSize[idx] === "0px";

          // !hide && commonOptions.push(type);
        }
      } else {
        const availableSort = localStorage
          ?.getItem(`${TABLE_COLUMNS}=${userId}`)
          ?.split(",");

        const infoPanelColumnsSize = localStorage
          ?.getItem(`${COLUMNS_SIZE_INFO_PANEL}=${userId}`)
          ?.split(" ");

        if (availableSort?.includes("Author")) {
          const idx = availableSort.findIndex((x) => x === "Author");
          const hide =
            infoPanelVisible &&
            infoPanelColumnsSize &&
            infoPanelColumnsSize[idx] === "0px";

          // !hide && commonOptions.push(authorOption);
        }
        if (availableSort?.includes("Created")) {
          const idx = availableSort.findIndex((x) => x === "Created");
          const hide =
            infoPanelVisible &&
            infoPanelColumnsSize &&
            infoPanelColumnsSize[idx] === "0px";

          // !hide && commonOptions.push(creationDate);
        }
        if (availableSort?.includes("Modified")) {
          const idx = availableSort.findIndex((x) => x === "Modified");
          const hide =
            infoPanelVisible &&
            infoPanelColumnsSize &&
            infoPanelColumnsSize[idx] === "0px";

          !hide && commonOptions.push(modifiedDate);
        }
        if (availableSort?.includes("Size")) {
          const idx = availableSort.findIndex((x) => x === "Size");
          const hide =
            infoPanelVisible &&
            infoPanelColumnsSize &&
            infoPanelColumnsSize[idx] === "0px";

          !hide && commonOptions.push(size);
        }
        if (availableSort?.includes("Type")) {
          const idx = availableSort.findIndex((x) => x === "Type");
          const hide =
            infoPanelVisible &&
            infoPanelColumnsSize &&
            infoPanelColumnsSize[idx] === "0px";

          // !hide && commonOptions.push(type);
        }
      }
    } else {
      if (isRooms) {
        commonOptions.push(roomType);
        commonOptions.push(tags);
        commonOptions.push(owner);
        commonOptions.push(modifiedDate);
      } else if (isTrash) {
        // commonOptions.push(authorOption);
        // commonOptions.push(creationDate);
        commonOptions.push(erasure);
        commonOptions.push(size);
        // commonOptions.push(type);
      } else {
        // commonOptions.push(authorOption);
        // commonOptions.push(creationDate);
        commonOptions.push(modifiedDate);
        commonOptions.push(size);
        // commonOptions.push(type);
      }
    }

    return commonOptions;
  }, [
    personal,
    isRooms,
    isAccountsPage,
    t,
    userId,
    infoPanelVisible,
    viewAs,
    isPersonalRoom,
    isTrash,
  ]);

  const removeSelectedItem = React.useCallback(
    ({ key, group }) => {
      setIsLoading(true);
      if (isAccountsPage) {
        const newFilter = accountsFilter.clone();
        newFilter.page = 0;

        if (group === "filter-status") {
          newFilter.employeeStatus = null;
          newFilter.activationStatus = null;
        }

        if (group === "filter-type") {
          newFilter.role = null;
        }

        if (group === "filter-other") {
          newFilter.group = null;
        }

        if (group === "filter-account") {
          newFilter.payments = null;
        }

        if (group === "filter-login-type") {
          newFilter.accountLoginType = null;
        }

        navigate(`accounts/filter?${newFilter.toUrlParams()}`);
      } else if (isRooms) {
        const newFilter = roomsFilter.clone();

        if (group === FilterGroups.roomFilterProviderType) {
          newFilter.provider = null;
        }

        if (group === FilterGroups.roomFilterType) {
          newFilter.type = null;
        }

        if (group === FilterGroups.roomFilterSubject) {
          newFilter.subjectId = null;
          newFilter.excludeSubject = false;
          newFilter.filterSubject = null;
        }

        if (group === FilterGroups.roomFilterTags) {
          const newTags = newFilter.tags;

          if (newTags?.length > 0) {
            const idx = newTags.findIndex((tag) => tag === key);

            if (idx > -1) {
              newTags.splice(idx, 1);
            }

            newFilter.tags = newTags.length > 0 ? newTags : null;

            newFilter.withoutTags = false;
          } else {
            newFilter.tags = null;
            newFilter.withoutTags = false;
          }
        }

        // if (group === FilterGroups.roomFilterContent) {
        //   newFilter.searchInContent = false;
        // }

        // if (group === FilterGroups.roomFilterFolders) {
        //   newFilter.withSubfolders = true;
        // }

        newFilter.page = 0;

        const path =
          newFilter.searchArea === RoomSearchArea.Active
            ? "rooms/shared"
            : "rooms/archived";

        navigate(`${path}/filter?${newFilter.toUrlParams()}`);
      } else {
        const newFilter = filter.clone();

        if (group === FilterGroups.filterType) {
          newFilter.filterType = null;
        }
        if (group === FilterGroups.filterAuthor) {
          newFilter.authorType = null;
          newFilter.excludeSubject = null;
        }
        if (group === FilterGroups.filterFolders) {
          newFilter.withSubfolders = null;
        }
        if (group === FilterGroups.filterContent) {
          newFilter.searchInContent = null;
        }
        if (group === FilterGroups.filterRoom) {
          newFilter.roomId = null;
        }

        newFilter.page = 0;

        const path = location.pathname.split("/filter")[0];

        onNavigate(path, newFilter);
      }
    },
    [isRooms, isAccountsPage, setIsLoading, roomsFilter, filter, accountsFilter]
  );

  const onSortButtonClick = (isOpen) => {
    if (currentDeviceType === DeviceType.mobile) {
      setMainButtonMobileVisible(isOpen);
    }
  };

  const clearAll = () => {
    setIsLoading(true);
    if (isAccountsPage) {
      const newFilter = AccountsFilter.getDefault();

      navigate(`accounts/filter?${newFilter.toUrlParams()}`);
    } else if (isRooms) {
      const newFilter = RoomsFilter.getDefault();

      if (isArchiveFolder) {
        newFilter.searchArea = RoomSearchArea.Archive;
      }

      const path =
        newFilter.searchArea === RoomSearchArea.Active
          ? "rooms/shared"
          : "rooms/archived";

      navigate(`${path}/filter?${newFilter.toUrlParams()}`);
    } else {
      const newFilter = FilesFilter.getDefault();

      const path = location.pathname.split("/filter")[0];

      onNavigate(path, newFilter);
    }
  };

  if (showFilterLoader) return <Loaders.Filter />;

  return (
    <FilterInput
      t={t}
      onFilter={onFilter}
      getFilterData={getFilterData}
      getSelectedFilterData={getSelectedFilterData}
      onSort={onSort}
      getSortData={getSortData}
      getSelectedSortData={getSelectedSortData}
      viewAs={isAccountsPage ? accountsViewAs : viewAs}
      viewSelectorVisible={!isAccountsPage}
      onChangeViewAs={onChangeViewAs}
      getViewSettingsData={getViewSettingsData}
      onSearch={onSearch}
      onClearFilter={onClearFilter}
      getSelectedInputValue={getSelectedInputValue}
      filterHeader={t("Common:AdvancedFilter")}
      placeholder={t("Common:Search")}
      view={t("Common:View")}
      isFavoritesFolder={isFavoritesFolder}
      isRecentFolder={isRecentFolder}
      isPersonalRoom={isPersonalRoom}
      isRooms={isRooms}
      removeSelectedItem={removeSelectedItem}
      clearAll={clearAll}
      filterTitle={t("Filter")}
      sortByTitle={t("Common:SortBy")}
      clearSearch={clearSearch}
      setClearSearch={setClearSearch}
      onSortButtonClick={onSortButtonClick}
      currentDeviceType={currentDeviceType}
    />
  );
};

export default inject(
  ({
    auth,
    filesStore,
    treeFoldersStore,
    clientLoadingStore,
    tagsStore,
    peopleStore,
    publicRoomStore,
  }) => {
    const {
      filter,

      roomsFilter,

      setViewAs,
      viewAs,
      createThumbnails,
      setCurrentRoomsFilter,
      setMainButtonMobileVisible,
      thirdPartyStore,
      clearSearch,
      setClearSearch,
      isLoadedEmptyPage,
      filesSettingsStore,
      setRoomsFilter,
    } = filesStore;

    const { providers } = thirdPartyStore;

    const { fetchTags } = tagsStore;

    const { user } = auth.userStore;
    const { personal, standalone, currentDeviceType } = auth.settingsStore;
    const {
      isFavoritesFolder,
      isRecentFolder,
      isRoomsFolder,
      isArchiveFolder,
      isPersonalRoom,
      isTrashFolder: isTrash,
    } = treeFoldersStore;

    const isRooms = isRoomsFolder || isArchiveFolder;

    const { isVisible: infoPanelVisible } = auth.infoPanelStore;

    const {
      filterStore,

      groupsStore,
      viewAs: accountsViewAs,
    } = peopleStore;

    const { groups } = groupsStore;

    const { filter: accountsFilter } = filterStore;
    const { isPublicRoom, publicRoomKey } = publicRoomStore;

    const { canSearchByContent } = filesSettingsStore;

    return {
      user,
      userId: user?.id,

      selectedItem: filter.selectedItem,
      filter,
      roomsFilter,
      viewAs,

      isFavoritesFolder,
      isRecentFolder,
      isRooms,
      isTrash,
      isArchiveFolder,

      setIsLoading: clientLoadingStore.setIsSectionBodyLoading,
      showFilterLoader: clientLoadingStore.showFilterLoader,

      fetchTags,
      setViewAs,
      createThumbnails,

      personal,
      isPersonalRoom,
      infoPanelVisible,
      setCurrentRoomsFilter,
      providers,

      isLoadedEmptyPage,

      clearSearch,
      setClearSearch,

      setMainButtonMobileVisible,

      canSearchByContent,

      user,

      accountsViewAs,
      groups,

      accountsFilter,
      isPublicRoom,
      publicRoomKey,
      setRoomsFilter,
      standalone,
      currentDeviceType,
    };
  }
)(
  withLayoutSize(
    withTranslation([
      "Files",
      "Settings",
      "Common",
      "Translations",
      "InfoPanel",
      "People",
      "PeopleTranslations",
      "ConnectDialog",
      "SmartBanner",
    ])(observer(SectionFilterContent))
  )
);<|MERGE_RESOLUTION|>--- conflicted
+++ resolved
@@ -1217,21 +1217,19 @@
                   group: FilterGroups.roomFilterType,
                   label: t("ViewOnlyRooms"),
                 };
-<<<<<<< HEAD
               case RoomsType.FormRoom:
                 return {
                   id: "filter_type-form",
                   key: RoomsType.FormRoom,
                   group: FilterGroups.roomFilterType,
                   label: t("FormRoom"),
-=======
+                };
               case RoomsType.PublicRoom:
                 return {
                   id: "filter_type-public",
                   key: RoomsType.PublicRoom,
                   group: FilterGroups.roomFilterType,
                   label: t("PublicRoom"),
->>>>>>> cf96a0be
                 };
               case RoomsType.CustomRoom:
               default:
