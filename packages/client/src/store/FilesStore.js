// (c) Copyright Ascensio System SIA 2009-2025
//
// This program is a free software product.
// You can redistribute it and/or modify it under the terms
// of the GNU Affero General Public License (AGPL) version 3 as published by the Free Software
// Foundation. In accordance with Section 7(a) of the GNU AGPL its Section 15 shall be amended
// to the effect that Ascensio System SIA expressly excludes the warranty of non-infringement of
// any third-party rights.
//
// This program is distributed WITHOUT ANY WARRANTY, without even the implied warranty
// of MERCHANTABILITY or FITNESS FOR A PARTICULAR  PURPOSE. For details, see
// the GNU AGPL at: http://www.gnu.org/licenses/agpl-3.0.html
//
// You can contact Ascensio System SIA at Lubanas st. 125a-25, Riga, Latvia, EU, LV-1021.
//
// The  interactive user interfaces in modified source and object code versions of the Program must
// display Appropriate Legal Notices, as required under Section 5 of the GNU AGPL version 3.
//
// Pursuant to Section 7(b) of the License you must retain the original Product logo when
// distributing the program. Pursuant to Section 7(e) we decline to grant you any rights under
// trademark law for use of our trademarks.
//
// All the Product's GUI elements, including illustrations and icon sets, as well as technical writing
// content are licensed under the terms of the Creative Commons Attribution-ShareAlike 4.0
// International. See the License terms at http://creativecommons.org/licenses/by-sa/4.0/legalcode

import axios from "axios";
import { makeAutoObservable, runInAction } from "mobx";

import api from "@docspace/shared/api";
import {
  FileType,
  FilterType,
  FolderType,
  FileStatus,
  RoomsType,
  RoomsProviderType,
  Events,
  FilterKeys,
  RoomSearchArea,
} from "@docspace/shared/enums";
import SocketHelper, {
  SocketCommands,
  SocketEvents,
} from "@docspace/shared/utils/socket";

import {
  isLockedSharedRoom,
  RoomsTypes,
  isDesktop,
  isMobile,
  isSystemFolder,
} from "@docspace/shared/utils";
import { getViewForCurrentRoom } from "@docspace/shared/utils/getViewForCurrentRoom";

import { combineUrl } from "@docspace/shared/utils/combineUrl";
import {
  updateTempContent,
  isPublicRoom,
  getDaysRemaining,
  frameCallEvent,
} from "@docspace/shared/utils/common";

import { toastr } from "@docspace/shared/components/toast";
import config from "PACKAGE_FILE";
import {
  LOADER_TIMEOUT,
  MEDIA_VIEW_URL,
  PDF_FORM_DIALOG_KEY,
  ROOMS_PROVIDER_TYPE_NAME,
  thumbnailStatuses,
} from "@docspace/shared/constants";

import {
  getCategoryType,
  getCategoryUrl,
  getCategoryTypeByFolderType,
} from "SRC_DIR/helpers/utils";

import { PluginFileType } from "SRC_DIR/helpers/plugins/enums";

import { CategoryType } from "SRC_DIR/helpers/constants";
import debounce from "lodash.debounce";
import Queue from "queue-promise";
import {
  mappingActiveItems,
  removeOptions,
  removeSeparator,
} from "SRC_DIR/helpers/filesUtils";
import { setInfoPanelSelectedRoom } from "SRC_DIR/helpers/info-panel";
import {
  getUserFilter,
  setUserFilter,
} from "@docspace/shared/utils/userFilterUtils";
import {
  FILTER_ARCHIVE_DOCUMENTS,
  FILTER_ARCHIVE_ROOM,
  FILTER_DOCUMENTS,
  FILTER_RECENT,
  FILTER_ROOM_DOCUMENTS,
  FILTER_SHARED_ROOM,
  FILTER_TEMPLATES_ROOM,
  FILTER_TRASH,
} from "@docspace/shared/utils/filterConstants";
import { isRoom as isRoomUtil } from "@docspace/shared/utils/typeGuards";

const { FilesFilter, RoomsFilter } = api;
const storageViewAs = localStorage.getItem("viewAs");

let requestCounter = 0;

const NotFoundHttpCode = 404;
const ForbiddenHttpCode = 403;
const PaymentRequiredHttpCode = 402;
const UnauthorizedHttpCode = 401;

const THUMBNAILS_CACHE = 500;
let timerId;

class FilesStore {
  authStore;

  userStore;

  currentTariffStatusStore;

  selectedFolderStore;

  treeFoldersStore;

  filesSettingsStore;

  thirdPartyStore;

  clientLoadingStore;

  accessRightsStore;

  publicRoomStore;

  settingsStore;

  currentQuotaStore;

  indexingStore;

  pluginStore;

  privateViewAs =
    !isDesktop() && storageViewAs !== "tile" ? "row" : storageViewAs || "table";

  dragging = false;

  isInit = false;

  isUpdatingRowItem = false;

  passwordEntryProcess = false;

  tooltipPageX = 0;

  tooltipPageY = 0;

  startDrag = false;

  alreadyFetchingRooms = false;

  files = [];

  folders = [];

  selection = [];

  bufferSelection = null;

  selected = "close";

  filter = FilesFilter.getDefault(100);

  roomsFilter = RoomsFilter.getDefault();

  categoryType = getCategoryType(window.location);

  loadTimeout = null;

  hotkeyCaret = null;

  hotkeyCaretStart = null;

  activeFiles = [];

  activeFolders = [];

  firstElemChecked = false;

  headerBorder = false;

  enabledHotkeys = true;

  createdItem = null;

  scrollToItem = null;

  roomCreated = false;

  isLoadingFilesFind = false;

  pageItemsLength = null;

  isHidePagination = false;

  trashIsEmpty = false;

  mainButtonMobileVisible = true;

  filesIsLoading = false;

  isEmptyPage = true;

  isLoadedFetchFiles = false;

  tempActionFilesIds = [];

  tempActionFoldersIds = [];

  isErrorRoomNotAvailable = false;

  roomsController = null;

  filesController = null;

  clearSearch = false;

  isLoadedEmptyPage = false;

  isMuteCurrentRoomNotifications = false;

  isPreview = false;

  tempFilter = null;

  highlightFile = {};

  thumbnails = new Set();

  movingInProgress = false;

  createNewFilesQueue = new Queue({
    concurrent: 5,
    interval: 500,
    start: true,
  });

  hotkeysClipboard = [];

  mainButtonVisible = false;

  constructor(
    authStore,
    selectedFolderStore,
    treeFoldersStore,
    filesSettingsStore,
    thirdPartyStore,
    accessRightsStore,
    clientLoadingStore,
    pluginStore,
    publicRoomStore,
    userStore,
    currentTariffStatusStore,
    settingsStore,
    indexingStore,
  ) {
    const pathname = window.location.pathname.toLowerCase();
    this.isEditor = pathname.indexOf("doceditor") !== -1;

    makeAutoObservable(this);
    this.authStore = authStore;
    this.userStore = userStore;
    this.selectedFolderStore = selectedFolderStore;
    this.treeFoldersStore = treeFoldersStore;
    this.filesSettingsStore = filesSettingsStore;
    this.thirdPartyStore = thirdPartyStore;
    this.accessRightsStore = accessRightsStore;
    this.clientLoadingStore = clientLoadingStore;
    this.pluginStore = pluginStore;
    this.publicRoomStore = publicRoomStore;
    this.currentTariffStatusStore = currentTariffStatusStore;
    this.settingsStore = settingsStore;
    this.indexingStore = indexingStore;

    SocketHelper.on(SocketEvents.ChangedQuotaUsedValue, (res) => {
      const { isFrame } = this.settingsStore;

      if (res && res.featureId === "room" && isFrame) {
        this.fetchFiles(
          this.selectedFolderStore.id,
          this.filter,
          false,
          false,
          false,
        );
      }
    });

    SocketHelper.on(SocketEvents.ModifyFolder, async (opt) => {
      const { socketSubscribers } = SocketHelper;

      if (opt && opt.data) {
        const data = JSON.parse(opt.data);

        const pathParts = data.folderId
          ? `DIR-${data.folderId}`
          : `DIR-${data.parentId}`;

        if (
          !socketSubscribers.has(pathParts) &&
          !socketSubscribers.has(`DIR-${data.id}`)
        ) {
          console.log("[WS] s:modify-folder: SKIP UNSUBSCRIBED", { data });
          return;
        }
      }

      console.log("[WS] s:modify-folder", opt);

      if (opt?.cmd === "create" && !this.showNewFilesInList) {
        const newFilter = this.filter;
        newFilter.total += 1;
        this.setFilter(newFilter);
        return;
      }

      if (!this.clientLoadingStore.isLoading)
        switch (opt?.cmd) {
          case "create":
            this.wsModifyFolderCreate(opt);
            break;
          case "update":
            this.wsModifyFolderUpdate(opt);
            break;
          case "delete":
            this.wsModifyFolderDelete(opt);
            break;
          default:
            break;
        }

      this.treeFoldersStore.updateTreeFoldersItem(opt);
    });

    SocketHelper.on(SocketEvents.MarkAsNewFolder, ({ folderId, count }) => {
      const { socketSubscribers } = SocketHelper;
      const pathParts = `DIR-${folderId}`;

      if (!socketSubscribers.has(pathParts)) return;

      console.log(`[WS] markasnew-folder ${folderId}:${count}`);

      const foundIndex =
        folderId && this.folders.findIndex((x) => x.id === folderId);

      const treeFoundIndex =
        folderId &&
        this.treeFoldersStore.treeFolders.findIndex((x) => x.id === folderId);
      if (foundIndex === -1 && treeFoundIndex === -1) return;

      runInAction(() => {
        if (foundIndex > -1)
          this.folders[foundIndex].new = count >= 0 ? count : 0;
        if (treeFoundIndex > -1) this.treeFoldersStore.fetchTreeFolders();
      });
    });

    SocketHelper.on(SocketEvents.MarkAsNewFile, ({ fileId, count }) => {
      const { socketSubscribers } = SocketHelper;
      const pathParts = `FILE-${fileId}`;

      if (!socketSubscribers.has(pathParts)) return;

      console.log(`[WS] markasnew-file ${fileId}:${count}`);

      const foundIndex = fileId && this.files.findIndex((x) => x.id === fileId);

      this.treeFoldersStore.fetchTreeFolders();

      if (foundIndex == -1) return;

      this.updateFileStatus(
        foundIndex,
        count > 0
          ? this.files[foundIndex].fileStatus | FileStatus.IsNew
          : this.files[foundIndex].fileStatus & ~FileStatus.IsNew,
      );
    });

    // WAIT FOR RESPONSES OF EDITING FILE
    SocketHelper.on(SocketEvents.StartEditFile, (id) => {
      const { socketSubscribers } = SocketHelper;
      const pathParts = `FILE-${id}`;

      if (!socketSubscribers.has(pathParts)) return;

      const foundIndex = this.files.findIndex((x) => x.id === id);
      if (foundIndex == -1) return;

      console.log(`[WS] s:start-edit-file`, id, this.files[foundIndex].title);

      this.updateSelectionStatus(
        id,
        this.files[foundIndex].fileStatus | FileStatus.IsEditing,
        true,
      );

      this.updateFileStatus(
        foundIndex,
        this.files[foundIndex].fileStatus | FileStatus.IsEditing,
      );
    });

    SocketHelper.on(SocketEvents.ModifyRoom, (option) => {
      switch (option.cmd) {
        case "create-form":
          setTimeout(() => this.wsCreatedPDFForm(option), LOADER_TIMEOUT * 2);
          break;

        default:
          break;
      }
    });

    SocketHelper.on(SocketEvents.StopEditFile, (id) => {
      const { socketSubscribers } = SocketHelper;
      const pathParts = `FILE-${id}`;

      if (!socketSubscribers.has(pathParts)) return;

      const foundIndex = this.files.findIndex((x) => x.id === id);
      if (foundIndex == -1) return;

      console.log(`[WS] s:stop-edit-file`, id, this.files[foundIndex].title);

      this.updateSelectionStatus(
        id,
        this.files[foundIndex].fileStatus & ~FileStatus.IsEditing,
        false,
      );

      this.updateFileStatus(
        foundIndex,
        this.files[foundIndex].fileStatus & ~FileStatus.IsEditing,
      );

      this.getFileInfo(id);
      this.createThumbnail(this.files[foundIndex]);
    });

    this.createNewFilesQueue.on("resolve", this.onResolveNewFile);
  }

  onResolveNewFile = (fileInfo) => {
    if (!fileInfo) return;

    // console.log("onResolveNewFiles", { fileInfo });

    if (this.files.findIndex((x) => x.id === fileInfo.id) > -1) return;

    if (this.selectedFolderStore.id !== fileInfo.folderId) return;

    console.log("[WS] create new file", { fileInfo });

    const newFiles = [fileInfo, ...this.files];

    const newFilter = this.filter;
    newFilter.total += 1;

    runInAction(() => {
      this.setFilter(newFilter);
      this.setFiles(newFiles);
    });

    this.debouncefetchTreeFolders();
  };

  debouncefetchTreeFolders = debounce(() => {
    this.treeFoldersStore.fetchTreeFolders();
  }, 1000);

  debounceRemoveFiles = debounce(() => {
    this.removeFiles(this.tempActionFilesIds);
  }, 1000);

  debounceRemoveFolders = debounce(() => {
    this.removeFiles(null, this.tempActionFoldersIds);
  }, 1000);

  wsModifyFolderCreate = async (opt) => {
    if (opt?.type === "file" && opt?.id) {
      const foundIndex = this.getFileIndex(opt?.id);

      const file = JSON.parse(opt?.data);

      if (this.selectedFolderStore.id !== file.folderId) {
        const movedToIndex = this.getFolderIndex(file.folderId);
        if (movedToIndex > -1) this.folders[movedToIndex].filesCount++;
        return;
      }

      // To update a file version
      if (foundIndex > -1) {
        if (
          this.files[foundIndex].version !== file.version ||
          this.files[foundIndex].versionGroup !== file.versionGroup
        ) {
          this.files[foundIndex].version = file.version;
          this.files[foundIndex].versionGroup = file.versionGroup;
        }
        this.checkSelection(file);
      }

      if (foundIndex > -1) return;

      this.selectedFolderStore.setFilesCount(
        this.selectedFolderStore.filesCount + 1,
      );

      setTimeout(() => {
        if (this.getFileIndex(file.id) > -1) {
          // console.log("Skip in timeout");
          return null;
        }

        this.createNewFilesQueue.enqueue(() => {
          if (this.getFileIndex(file.id) > -1) {
            // console.log("Skip in queue");
            return null;
          }

          return api.files.getFileInfo(file.id);
        });
      }, 300);
    } else if (opt?.type === "folder" && opt?.id) {
      this.selectedFolderStore.setFoldersCount(
        this.selectedFolderStore.foldersCount + 1,
      );

      const foundIndex = this.folders.findIndex((x) => x.id == opt?.id);

      if (foundIndex > -1) return;

      const folder = JSON.parse(opt?.data);

      if (this.selectedFolderStore.id != folder.parentId) {
        const movedToIndex = this.getFolderIndex(folder.parentId);
        if (movedToIndex > -1) this.folders[movedToIndex].foldersCount++;
      }

      if (
        this.selectedFolderStore.id != folder.parentId ||
        (folder.roomType &&
          folder.createdBy.id === this.userStore.user.id &&
          this.roomCreated)
      ) {
        return (this.roomCreated = false);
      }

      const folderInfo = await api.files.getFolderInfo(folder.id);

      console.log("[WS] create new folder", folderInfo.id, folderInfo.title);

      const newFolders = [folderInfo, ...this.folders];

      const newFilter = this.filter;
      newFilter.total += 1;

      runInAction(() => {
        this.setFilter(newFilter);
        this.setFolders(newFolders);
      });
    }
  };

  wsModifyFolderUpdate = async (opt) => {
    if (opt?.type === "file" && opt?.data) {
      const file = JSON.parse(opt?.data);
      if (!file || !file.id) return;

      const fileInfo = await this.getFileInfo(file.id); // this.setFile(file);
      console.log("[WS] update file", file.id, file.title);

      this.checkSelection(fileInfo);
    } else if (opt?.type === "folder" && opt?.data) {
      const folder = JSON.parse(opt?.data);
      if (!folder || !folder.id) return;

      api.files
        .getFolderInfo(folder.id)
<<<<<<< HEAD
        .then((response) => {
          const f = {
            isFolder: !isRoomUtil(response),
            isRoom: isRoomUtil(response),
            ...response,
          };

=======
        .then((f) => {
          const folderInfo = { ...f, isRoom: !!f.roomType };
>>>>>>> f57acbcc
          console.log("[WS] update folder", f.id, f.title);

          if (this.selection?.length) {
            const foundIndex = this.selection?.findIndex(
              (x) => x.id === folderInfo.id,
            );
            if (foundIndex > -1) {
              runInAction(() => {
                this.selection[foundIndex] = folderInfo;
              });
            }
          }

          if (this.bufferSelection) {
            if (
              this.bufferSelection.id === f.id &&
              (this.bufferSelection.isFolder || this.bufferSelection.isRoom)
            ) {
              this.setBufferSelection(folderInfo);
            }
          }

          const navigationPath = [...this.selectedFolderStore.navigationPath];
          const pathParts = [...this.selectedFolderStore.pathParts];

          const idx = navigationPath.findIndex((p) => p.id === f.id);

          if (idx !== -1) {
            navigationPath[idx].title = f?.title;
          }

          if (f.id === this.selectedFolderStore.id) {
            this.selectedFolderStore.setSelectedFolder({
              ...folderInfo,
              navigationPath,
              pathParts,
            });

            const item = this.getFilesListItems([folderInfo])[0];

            setInfoPanelSelectedRoom(item, true);
          }

          this.setFolder(folderInfo);
        })
        .catch(() => {
          // console.log("Folder deleted")
        });
    }
  };

  wsModifyFolderDelete = (opt) => {
    if (opt?.type === "file" && opt?.id) {
      const foundIndex = this.files.findIndex((x) => x.id === opt?.id);
      if (foundIndex == -1) return;

      const foundFile = this.files[foundIndex];

      this.selectedFolderStore.setFilesCount(
        this.selectedFolderStore.filesCount - 1,
      );

      console.log("[WS] delete file", foundFile.id, foundFile.title);

      // this.setFiles(
      //   this.files.filter((_, index) => {
      //     return index !== foundIndex;
      //   })
      // );

      // const newFilter = this.filter.clone();
      // newFilter.total -= 1;
      // this.setFilter(newFilter);

      const tempActionFilesIds = JSON.parse(
        JSON.stringify(this.tempActionFilesIds),
      );
      tempActionFilesIds.push(foundFile.id);

      this.setTempActionFilesIds(tempActionFilesIds);

      this.removeStaleItemFromSelection(foundFile);
      this.debounceRemoveFiles();

      // Hide pagination when deleting files
      runInAction(() => {
        this.isHidePagination = true;
      });

      runInAction(() => {
        if (
          this.files.length === 0 &&
          this.folders.length === 0 &&
          this.pageItemsLength > 1
        ) {
          this.isLoadingFilesFind = true;
        }
      });
    } else if (opt?.type === "folder" && opt?.id) {
      const { isRoom, isTemplate, pathParts, rootFolderType } =
        this.selectedFolderStore;
      const foundIndex = this.folders.findIndex((x) => x.id === opt?.id);

      if (foundIndex === -1) {
        if (this.selectedFolderStore.id === opt.id) {
          frameCallEvent({ event: "onNotFound" });
        }

        return this.redirectToParent(
          opt,
          pathParts,
          isRoom,
          isTemplate,
          rootFolderType,
        );
      }

      const foundFolder = this.folders[foundIndex];

      this.selectedFolderStore.setFoldersCount(
        this.selectedFolderStore.foldersCount - 1,
      );

      console.log("[WS] delete folder", foundFolder.id, foundFolder.title);

      const tempActionFoldersIds = JSON.parse(
        JSON.stringify(this.tempActionFoldersIds),
      );
      tempActionFoldersIds.push(foundFolder.id);

      this.setTempActionFoldersIds(tempActionFoldersIds);
      this.removeStaleItemFromSelection(foundFolder);
      this.debounceRemoveFolders();

      runInAction(() => {
        this.isHidePagination = true;
      });

      runInAction(() => {
        if (
          this.files.length === 0 &&
          this.folders.length === 0 &&
          this.pageItemsLength > 1
        ) {
          this.isLoadingFilesFind = true;
        }
      });
    }
  };

  wsCreatedPDFForm = (option) => {
    if (!option.data) return;

    const file = JSON.parse(option.data);

    if (this.selectedFolderStore.id !== file.folderId) return;

    const localKey = `${PDF_FORM_DIALOG_KEY}-${this.userStore.user.id}`;

    const show = !JSON.parse(localStorage.getItem(localKey) ?? "false");

    const event = new CustomEvent(Events.CREATE_PDF_FORM_FILE, {
      detail: {
        file,
        show,
        localKey,
      },
    });

    window?.dispatchEvent(event);
  };

  redirectToParent = (opt, pathParts, isRoom, isTemplate, rootFolderType) => {
    const removedId = opt.id;

    const includePathPartIndex = pathParts.findIndex(
      ({ id }) => id === removedId,
    );

    if (includePathPartIndex === -1 || this.treeFoldersStore.isPersonalReadOnly)
      return;

    if (isRoom && isTemplate) {
      const newRoomsFilter = RoomsFilter.getDefault();
      newRoomsFilter.searchArea = RoomSearchArea.Templates;
      return window.DocSpace.navigate(
        `/rooms/shared/filter?${newRoomsFilter.toUrlParams()}`,
      );
    }
    const pathPart = pathParts[includePathPartIndex - 1];
    const { myFolderId, roomsFolderId } = this.treeFoldersStore;
    const userId = this.userStore.user && this.userStore.user.id;

    switch (rootFolderType) {
      case FolderType.Archive: {
        const archiveFilter = RoomsFilter.getDefault(
          userId,
          RoomSearchArea.Archive,
        );
        archiveFilter.searchArea = RoomSearchArea.Archive;
        const params = archiveFilter.toUrlParams(userId, true);
        const path = getCategoryUrl(CategoryType.Archive);

        return window.DocSpace.navigate(`${path}?${params}`);
      }
      default: {
        if (!pathPart) {
          return;
        }

        if (pathPart.id === roomsFolderId) {
          return window.DocSpace.navigate("/");
        }

        const filter = FilesFilter.getDefault();

        filter.folder = pathPart.id;

        if (userId) {
          const filterObj = getUserFilter(`${FILTER_DOCUMENTS}=${userId}`);

          if (myFolderId === pathPart.id) {
            if (filterObj?.sortBy) filter.sortBy = filterObj.sortBy;
            if (filterObj?.sortOrder) filter.sortOrder = filterObj.sortOrder;
          }
        }

        const isPublic = this.publicRoomStore.isPublicRoom;
        if (isPublic) {
          filter.key = this.publicRoomStore.publicRoomKey;
        }

        const params = filter.toUrlParams();

        const categoryType = isPublic
          ? CategoryType.PublicRoom
          : getCategoryTypeByFolderType(rootFolderType, pathPart.id);

        const path = getCategoryUrl(categoryType, pathPart.id);

        return window.DocSpace.navigate(`${path}?${params}`);
      }
    }
  };

  setIsErrorRoomNotAvailable = (state) => {
    this.isErrorRoomNotAvailable = state;
  };

  setTempActionFilesIds = (tempActionFilesIds) => {
    this.tempActionFilesIds = tempActionFilesIds;
  };

  setTempActionFoldersIds = (tempActionFoldersIds) => {
    this.tempActionFoldersIds = tempActionFoldersIds;
  };

  setClearSearch = (clearSearch) => {
    this.clearSearch = clearSearch;
  };

  setIsPreview = (predicate) => {
    this.isPreview = predicate;
  };

  setTempFilter = (filter) => {
    this.tempFilter = filter;
  };

  setHighlightFile = (highlightFile) => {
    const { highlightFileId, isFileHasExst } = highlightFile;

    runInAction(() => {
      this.highlightFile = {
        id: highlightFileId,
        isExst: isFileHasExst,
      };
    });

    if (timerId) {
      clearTimeout(timerId);
      timerId = null;
    }

    if (Object.keys(highlightFile).length === 0) return;

    timerId = setTimeout(() => {
      runInAction(() => {
        this.highlightFile = {};
      });
    }, 1000);
  };

  checkSelection = (file) => {
    if (this.selection) {
      const foundIndex = this.selection?.findIndex((x) => x.id === file.id);
      if (foundIndex > -1) {
        runInAction(() => {
          this.selection[foundIndex] = file;
        });
      }
    }

    if (this.bufferSelection) {
      const foundIndex = [this.bufferSelection].findIndex(
        (x) => x.id === file.id,
      );
      if (foundIndex > -1) {
        runInAction(() => {
          this.bufferSelection[foundIndex] = file;
        });
      }
    }
  };

  updateSelectionStatus = (id, status, isEditing) => {
    const index = this.selection.findIndex((x) => x.id === id);

    if (index !== -1) {
      this.selection[index].fileStatus = status;
      this.selection[index].isEditing = isEditing;
    }
  };

  removeActiveItem = (file) => {
    this.activeFiles =
      this.activeFiles?.filter((item) => item.id !== file.id) ?? [];
  };

  addActiveItems = (files, folders, destFolderId) => {
    if (folders && folders.length) {
      if (!this.activeFolders.length) {
        this.setActiveFolders(folders, destFolderId);
      } else {
        folders.map((item) =>
          this.activeFolders.push({ id: item, destFolderId }),
        );
      }
    }

    if (files && files.length) {
      if (!this.activeFiles.length) {
        this.setActiveFiles(files, destFolderId);
      } else {
        files.map((item) => this.activeFiles.push({ id: item, destFolderId }));
      }
    }
  };

  updateActiveFiles = (items) => {
    this.activeFiles = items;
  };

  updateActiveFolders = (items) => {
    this.activeFolders = items;
  };

  clearFiles = () => {
    this.setFolders([]);
    this.setFiles([]);

    this.selectedFolderStore.setSelectedFolder(null);
  };

  setActiveFiles = (activeFiles, destFolderId) => {
    const arrayFormation = mappingActiveItems(activeFiles, destFolderId);

    this.activeFiles = arrayFormation;
  };

  setActiveFolders = (activeFolders, destFolderId) => {
    const arrayFormation = mappingActiveItems(activeFolders, destFolderId);

    this.activeFolders = arrayFormation;
  };

  setViewAs = (viewAs) => {
    this.privateViewAs = viewAs;
    localStorage.setItem("viewAs", viewAs);
    viewAs === "tile" && this.createThumbnails();
  };

  get viewAs() {
    const view = this.privateViewAs;

    const { parentRoomType, roomType, isIndexedFolder } =
      this.selectedFolderStore;
    const currentDeviceType = this.settingsStore.currentDeviceType;

    return getViewForCurrentRoom(view, {
      currentDeviceType,
      parentRoomType,
      roomType,
      indexing: isIndexedFolder,
    });
  }

  get selections() {
    if (Array.isArray(this.selection) && this.selection.length !== 0) {
      return this.selection;
    }

    if (this.bufferSelection) {
      return [this.bufferSelection];
    }

    return [];
  }

  setPageItemsLength = (pageItemsLength) => {
    this.pageItemsLength = pageItemsLength;
  };

  setDragging = (dragging) => {
    this.dragging = dragging;
  };

  setTooltipPosition = (tooltipPageX, tooltipPageY) => {
    this.tooltipPageX = tooltipPageX;
    this.tooltipPageY = tooltipPageY;
  };

  setStartDrag = (startDrag) => {
    this.selection = this.selection.filter(
      (x) => !x.providerKey || x.id !== x.rootFolderId,
    ); // removed root thirdparty folders
    this.startDrag = startDrag;
  };

  setIsEmptyPage = (isEmptyPage) => {
    this.isEmptyPage = isEmptyPage;
  };

  setIsLoadedEmptyPage = (isLoadedEmptyPage) => {
    this.isLoadedEmptyPage = isLoadedEmptyPage;
  };

  get tooltipOptions() {
    if (!this.dragging) return null;

    const selectionLength = this.selection.length;
    const elementTitle = selectionLength && this.selection[0].title;
    const singleElement = selectionLength === 1;
    const filesCount = singleElement ? elementTitle : selectionLength;
    const { isShareFolder, isCommonFolder } = this.treeFoldersStore;

    let operationName;

    if (this.authStore.isAdmin && isShareFolder) {
      operationName = "copy";
    } else if (!this.authStore.isAdmin && (isShareFolder || isCommonFolder)) {
      operationName = "copy";
    } else {
      operationName = "move";
    }

    return {
      filesCount,
      operationName,
    };
  }

  initFiles = () => {
    if (this.isInit) return;

    const { isAuthenticated } = this.authStore;
    const { getFilesSettings } = this.filesSettingsStore;

    const {
      getPortalCultures,
      getIsEncryptionSupport,
      getEncryptionKeys,
      // setModuleInfo,
      isDesktopClient,
      getInvitationSettings,
    } = this.settingsStore;

    // setModuleInfo(config.homepage, config.id);

    const requests = [];

    updateTempContent();
    if (!isAuthenticated) {
      return this.clientLoadingStore.setIsLoaded(true);
    }
    updateTempContent(isAuthenticated);

    if (!this.isEditor) {
      requests.push(
        getPortalCultures(),
        getInvitationSettings(),
        this.treeFoldersStore.fetchTreeFolders().then((treeFolders) => {
          if (!treeFolders || !treeFolders.length) return;

          const trashFolder = treeFolders.find(
            (f) => f.rootFolderType == FolderType.TRASH,
          );

          if (!trashFolder) return;

          const isEmpty = !trashFolder.foldersCount && !trashFolder.filesCount;

          this.setTrashIsEmpty(isEmpty);
        }),
      );

      if (isDesktopClient) {
        requests.push(getIsEncryptionSupport(), getEncryptionKeys());
      }
    }
    requests.push(getFilesSettings());

    return Promise.all(requests).then(() => {
      this.clientLoadingStore.setIsArticleLoading(false);
      this.clientLoadingStore.setFirstLoad(false);

      this.setIsInit(true);
    });
  };

  setIsInit = (isInit) => {
    this.isInit = isInit;
  };

  reset = () => {
    this.isInit = false;
    this.clientLoadingStore.setIsLoaded(false);
    this.clientLoadingStore.setIsSectionHeaderLoading(true);
    this.clientLoadingStore.setIsSectionFilterLoading(true);
    this.clientLoadingStore.setIsSectionBodyLoading(true);
    this.clientLoadingStore.setIsArticleLoading(true);
    this.clientLoadingStore.setFirstLoad(true);

    this.alreadyFetchingRooms = false;

    this.files = [];
    this.folders = [];

    this.selection = [];
    this.bufferSelection = null;
    this.selected = "close";
  };

  resetSelections = () => {
    this.setSelection([]);
    this.setBufferSelection(null);
  };

  setFiles = (files) => {
    if (files.length === 0 && this.files.length === 0) return;

    const roomPartsToUnsub = this.files
      .filter(
        (f) =>
          !files.some((nf) => nf.id === f.id) &&
          SocketHelper.socketSubscribers.has(`FILE-${f.id}`),
      )
      .map((f) => `FILE-${f.id}`);

    const roomPartsToSub = files
      .map((f) => `FILE-${f.id}`)
      .filter((f) => !SocketHelper.socketSubscribers.has(f));

    if (roomPartsToUnsub.length > 0) {
      SocketHelper.emit(SocketCommands.Unsubscribe, {
        roomParts: roomPartsToUnsub,
        individual: true,
      });
    }

    this.files = files;

    if (roomPartsToSub.length > 0) {
      SocketHelper.emit(SocketCommands.Subscribe, {
        roomParts: roomPartsToSub,
        individual: true,
      });

      // this.files?.forEach((file) =>
      //   console.log("[WS] subscribe to file's changes", file.id, file.title)
      // );
    }

    this.createThumbnails();
  };

  setFolders = (folders) => {
    if (folders.length === 0 && this.folders.length === 0) return;

    const roomPartsToUnsub = this.folders
      .filter(
        (f) =>
          !folders.some((nf) => nf.id === f.id) &&
          SocketHelper.socketSubscribers.has(`DIR-${f.id}`) &&
          this.selectedFolderStore.id !== f.id,
      )
      .map((f) => `DIR-${f.id}`);

    const roomPartsToSub = folders
      .map((f) => `DIR-${f.id}`)
      .filter((f) => !SocketHelper.socketSubscribers.has(f));

    if (roomPartsToUnsub.length > 0) {
      SocketHelper.emit(SocketCommands.Unsubscribe, {
        roomParts: roomPartsToUnsub,
        individual: true,
      });
    }

    this.folders = folders;

    if (roomPartsToSub.length > 0) {
      SocketHelper.emit(SocketCommands.Subscribe, {
        roomParts: roomPartsToSub,
        individual: true,
      });
    }
  };

  getFileIndex = (id) => {
    const index = this.files.findIndex((x) => x.id === id);
    return index;
  };

  updateFileStatus = (index, status) => {
    if (index < 0) return;

    this.files[index].fileStatus = status;
  };

  updateRoomMute = (index, status) => {
    if (index < 0) return;

    this.folders[index].mute = status;
  };

  setFile = (file) => {
    const index = this.files.findIndex((x) => x.id === file.id);

    if (index !== -1) {
      this.files[index] = file;
      this.createThumbnail(file);
      this.updateSelection(file.id);
    }
  };

  removeStaleItemFromSelection = (item) => {
    if (!item.parentId) {
      if (this.activeFiles.some((elem) => elem.id === item.id)) return;
    } else if (this.activeFolders.some((elem) => elem.id === item.id)) return;

    if (
      this.bufferSelection?.id === item.id &&
      this.bufferSelection?.fileType === item.fileType
    ) {
      return this.setBufferSelection(null);
    }

    const newSelection = this.selection.filter(
      (select) => !(select.id === item.id && select.fileType === item.fileType),
    );
    this.setSelection(newSelection);
  };

  updateSelection = (id) => {
    const indexFileList = this.filesList.findIndex(
      (filelist) => filelist.id === id,
    );
    const indexSelectedRoom = this.selection.findIndex(
      (room) => room.id === id,
    );

    if (~indexFileList && ~indexSelectedRoom) {
      this.selection[indexSelectedRoom] = this.filesList[indexFileList];
    }
    if (this.bufferSelection) {
      this.bufferSelection = this.filesList.find(
        (file) => file.id === this.bufferSelection.id,
      );
    }
  };

  getFolderIndex = (id) => {
    const index = this.folders.findIndex((x) => x.id === id);
    return index;
  };

  updateFolder = (index, folder) => {
    if (index !== -1) this.folders[index] = folder;

    this.updateSelection(folder.id);
  };

  setFolder = (folder) => {
    const index = this.getFolderIndex(folder.id);

    this.updateFolder(index, folder);
  };

  getFilesChecked = (file, selected) => {
    if (!file.parentId) {
      if (this.activeFiles.find((elem) => elem.id === file.id)) return false;
    } else if (this.activeFolders.find((elem) => elem.id === file.id))
      return false;

    const type = file.fileType;
    const roomType = file.roomType;

    switch (selected) {
      case "all":
        return true;
      case FilterType.FoldersOnly.toString():
        return file.parentId;
      case FilterType.DocumentsOnly.toString():
        return type === FileType.Document;
      case FilterType.PresentationsOnly.toString():
        return type === FileType.Presentation;
      case FilterType.SpreadsheetsOnly.toString():
        return type === FileType.Spreadsheet;
      case FilterType.ImagesOnly.toString():
        return type === FileType.Image;
      case FilterType.MediaOnly.toString():
        return type === FileType.Video || type === FileType.Audio;
      case FilterType.ArchiveOnly.toString():
        return type === FileType.Archive;
      case FilterType.FilesOnly.toString():
        return type || !file.parentId;
      case `room-${RoomsType.FillingFormsRoom}`:
        return roomType === RoomsType.FillingFormsRoom;
      case `room-${RoomsType.CustomRoom}`:
        return roomType === RoomsType.CustomRoom;

      case `room-${RoomsType.EditingRoom}`:
        return roomType === RoomsType.EditingRoom;
      case `room-${RoomsType.ReviewRoom}`:
        return roomType === RoomsType.ReviewRoom;
      case `room-${RoomsType.ReadOnlyRoom}`:
        return roomType === RoomsType.ReadOnlyRoom;
      case `room-${RoomsType.FormRoom}`:
        return roomType === RoomsType.FormRoom;
      case `room-${RoomsType.PublicRoom}`:
        return roomType === RoomsType.PublicRoom;
      case `room-${RoomsType.VirtualDataRoom}`:
        return roomType === RoomsType.VirtualDataRoom;
      default:
        return false;
    }
  };

  getFilesBySelected = (files, selected) => {
    const newSelection = [];
    files.forEach((file) => {
      const checked = this.getFilesChecked(file, selected);

      if (checked) newSelection.push(file);
    });

    return newSelection;
  };

  setSelected = (selected, clearBuffer = true) => {
    if (selected === "close" || selected === "none") {
      clearBuffer && this.setBufferSelection(null);

      if (this.hotkeyCaret) {
        this.setHotkeyCaretStart(
          this.selection.at(-1) ?? this.hotkeyCaretStart,
        );
        this.setHotkeyCaret(this.selection.at(-1) ?? this.hotkeyCaret);
      }
    }

    this.selected = selected;
    const files = this.filesList;
    this.selection = this.getFilesBySelected(files, selected);
  };

  setHotkeyCaret = (hotkeyCaret) => {
    if (hotkeyCaret || this.hotkeyCaret) {
      this.hotkeyCaret = hotkeyCaret;
    }
  };

  setHotkeyCaretStart = (hotkeyCaretStart) => {
    this.hotkeyCaretStart = hotkeyCaretStart;
  };

  setSelection = (selection) => {
    this.selection = selection;
  };

  setSelections = (added, removed, clear = false) => {
    if (clear) {
      this.selection = [];
    }

    let newSelections = JSON.parse(JSON.stringify(this.selection));

    added.forEach((item) => {
      if (!item) return;

      const value =
        this.viewAs === "tile"
          ? item.getAttribute("value")
          : item.getElementsByClassName("files-item")
            ? item
                .getElementsByClassName("files-item")[0]
                ?.getAttribute("value")
            : null;

      if (!value) return;
      const splitValue = value && value.split("_");

      const fileType = splitValue[0];
      const id = splitValue.slice(1, -3).join("_");

      if (fileType === "file") {
        if (this.activeFiles.findIndex((f) => f.id == id) === -1) {
          newSelections.push(
            this.filesList.find((f) => f.id == id && !f.isFolder),
          );
        }
      } else if (this.activeFolders.findIndex((f) => f.id == id) === -1) {
        const selectableFolder = this.filesList.find(
          (f) => f.id == id && f.isFolder,
        );

        if (selectableFolder) {
          selectableFolder.isFolder = true;

          newSelections.push(selectableFolder);
        }
      }
    });

    removed.forEach((item) => {
      if (!item) return;

      const value =
        this.viewAs === "tile"
          ? item.getAttribute("value")
          : item.getElementsByClassName("files-item")
            ? item
                .getElementsByClassName("files-item")[0]
                ?.getAttribute("value")
            : null;

      const splitValue = value && value.split("_");

      const fileType = splitValue[0];
      const id = splitValue.slice(1, -3).join("_");

      if (fileType === "file") {
        if (this.activeFiles.findIndex((f) => f.id == id) === -1) {
          newSelections = newSelections.filter(
            (f) => !(f.id == id && !f.isFolder),
          );
        }
      } else if (this.activeFolders.findIndex((f) => f.id == id) === -1) {
        newSelections = newSelections.filter(
          (f) => !(f.id == id && f.isFolder),
        );
      }
    });

    const removeDuplicate = (items) => {
      return items.filter(
        (x, index, self) =>
          index ===
          self.findIndex((i) => i.id === x.id && i.isFolder === x.isFolder),
      );
    };

    this.setSelection(removeDuplicate(newSelections));
  };

  setBufferSelection = (bufferSelection) => {
    // console.log("setBufferSelection", bufferSelection);
    this.bufferSelection = bufferSelection;
  };

  setIsLoadedFetchFiles = (isLoadedFetchFiles) => {
    this.isLoadedFetchFiles = isLoadedFetchFiles;
  };

  setFilesFilter = (filter, folderId = null) => {
    const { recycleBinFolderId } = this.treeFoldersStore;

    const key =
      this.categoryType === CategoryType.Archive
        ? `${FILTER_ARCHIVE_DOCUMENTS}=${this.userStore.user?.id}`
        : this.categoryType === CategoryType.SharedRoom
          ? `${FILTER_ROOM_DOCUMENTS}=${this.userStore.user?.id}`
          : folderId === "recent"
            ? `${FILTER_RECENT}=${this.userStore.user?.id}`
            : +folderId === recycleBinFolderId
              ? `${FILTER_TRASH}=${this.userStore.user?.id}`
              : !this.publicRoomStore.isPublicRoom
                ? `${FILTER_DOCUMENTS}=${this.userStore.user?.id}`
                : null;

    if (key) {
      setUserFilter(key, {
        sortBy: filter.sortBy,
        sortOrder: filter.sortOrder,
      });
    }

    this.filter = filter;

    runInAction(() => {
      if (filter && this.isHidePagination) {
        this.isHidePagination = false;
      }
    });

    runInAction(() => {
      if (filter && this.isLoadingFilesFind) {
        this.isLoadingFilesFind = false;
      }
    });
  };

  resetUrl = () => {
    this.setFilesFilter(this.tempFilter);
  };

  setRoomsFilter = (filter) => {
    filter.pageCount = 100;

    const isArchive = this.categoryType === CategoryType.Archive;
    const isTemplate = filter.searchArea === RoomSearchArea.Templates;

    const key = isArchive
      ? `${FILTER_ARCHIVE_ROOM}=${this.userStore.user?.id}`
      : isTemplate
        ? `${FILTER_TEMPLATES_ROOM}=${this.userStore.user?.id}`
        : `${FILTER_SHARED_ROOM}=${this.userStore.user?.id}`;

    const sharedStorageFilter = getUserFilter(key);

    sharedStorageFilter.sortBy = filter.sortBy;
    sharedStorageFilter.sortOrder = filter.sortOrder;

    setUserFilter(key, sharedStorageFilter);

    this.roomsFilter = filter;

    runInAction(() => {
      if (filter && this.isHidePagination) {
        this.isHidePagination = false;
      }
    });

    runInAction(() => {
      if (filter && this.isLoadingFilesFind) {
        this.isLoadingFilesFind = false;
      }
    });
  };

  setFilter = (filter) => {
    filter.pageCount = 100;
    this.filter = filter;
  };

  refreshFiles = async () => {
    const res = await this.fetchFiles(this.selectedFolderStore.id, this.filter);
    return res;
  };

  fetchFiles = (
    folderId,
    filter,
    clearFilter = true,
    withSubfolders = false,
    clearSelection = true,
  ) => {
    const { setSelectedNode } = this.treeFoldersStore;
    const { setIsIndexEditingMode } = this.indexingStore;

    setIsIndexEditingMode(false);

    const filterData = filter ? filter.clone() : FilesFilter.getDefault();
    filterData.folder = folderId;

    if (
      folderId === "@my" &&
      this.userStore.user.isVisitor &&
      !this.userStore.user.hasPersonalFolder
    ) {
      const url = getCategoryUrl(CategoryType.Shared);
      return window.DocSpace.navigate(
        `${url}?${RoomsFilter.getDefault().toUrlParams()}`,
      );
    }

    this.setIsErrorRoomNotAvailable(false);
    this.setIsLoadedFetchFiles(false);

    if (this.userStore.user?.id && !filter) {
      const filterObj = getUserFilter(
        `${FILTER_DOCUMENTS}=${this.userStore.user.id}`,
      );

      filterData.sortBy = filterObj.sortBy;
      filterData.sortOrder = filterObj.sortOrder;
    }

    filterData.page = 0;
    filterData.pageCount = 100;

    const defaultFilter = FilesFilter.getDefault();

    const { filterType, searchInContent } = filterData;

    if (!filterData.withSubfolders)
      filterData.withSubfolders = defaultFilter.withSubfolders;

    if (!searchInContent)
      filterData.searchInContent = defaultFilter.searchInContent;

    if (!Object.keys(FilterType).find((key) => FilterType[key] === filterType))
      filterData.filterType = defaultFilter.filterType;

    setSelectedNode([`${folderId}`]);

    this.filesController?.abort();
    this.roomsController?.abort();

    this.filesController = new AbortController();
    this.roomsController = null;

    return api.files
      .getFolder(folderId, filterData, this.filesController.signal)
      .then(async (data) => {
        let newTotal = data.total;

        // fixed row loader if total and items length is different
        const itemsLength = data.folders.length + data.files.length;
        if (itemsLength < filterData.pageCount) {
          newTotal =
            filterData.page > 0
              ? itemsLength + this.files.length + this.folders.length
              : itemsLength;
        }

        filterData.total = newTotal;

        if (
          (data.current.roomType === RoomsType.PublicRoom ||
            data.current.roomType === RoomsType.FormRoom ||
            data.current.roomType === RoomsType.CustomRoom) &&
          !this.publicRoomStore.isPublicRoom
        ) {
          await this.publicRoomStore.getExternalLinks(data.current.id);
        }

        if (newTotal > 0) {
          const lastPage = filterData.getLastPage();

          if (filterData.page > lastPage) {
            filterData.page = lastPage;
            return this.fetchFiles(
              folderId,
              filterData,
              clearFilter,
              withSubfolders,
            );
          }
        }

        runInAction(() => {
          if (!this.publicRoomStore.isPublicRoom) {
            this.categoryType = getCategoryTypeByFolderType(
              data.current.rootFolderType,
              data.current.parentId,
            );
          }
        });

        if (this.isPreview) {
          // save filter for after closing preview change url
          this.setTempFilter(filterData);
        } else {
          this.setFilesFilter(filterData, folderId); // TODO: FILTER
        }

        const isPrivacyFolder =
          data.current.rootFolderType === FolderType.Privacy;

        const navigationPath = await Promise.all(
          data.pathParts.map(async (folder, idx) => {
            const { Rooms, Archive } = FolderType;

            // if (
            //   data.current.providerKey &&
            //   data.current.rootFolderType === Rooms &&
            //   this.treeFoldersStore.myRoomsId
            // ) {
            //   folderId = this.treeFoldersStore.myRoomsId;
            // }

            const isCurrentFolder = data.current.id == folder.id;

            const folderInfo = isCurrentFolder
              ? data.current
              : { ...folder, id: folder.id };

            const { title, roomType } = folderInfo;

            const isRootRoom =
              idx === 0 &&
              (data.current.rootFolderType === Rooms ||
                data.current.rootFolderType === Archive);

            let shared;
            let quotaLimit;
            let usedSpace;
            let external;
            if (idx === 1) {
              let room = data.current;

              if (!isCurrentFolder) {
                room = await api.files.getFolderInfo(folder.id);

                shared = room.shared;
                external = room.external;
                quotaLimit = room.quotaLimit;
                usedSpace = room.usedSpace;
              } else {
                setInfoPanelSelectedRoom({ ...data.current, isRoom: true });
              }

              const { mute } = room;

              runInAction(() => {
                this.isMuteCurrentRoomNotifications = mute;
              });
            }

            const isTemplatesFolder =
              data.current.rootFolderType === FolderType.RoomTemplates;

            const isRootTemplates =
              idx === 0 &&
              data.current.rootFolderType === FolderType.RoomTemplates;

            return {
              id: folder.id,
              title,
              isRoom: !!roomType,
              roomType,
              isRootRoom,
              isTemplatesFolder,
              shared,
              external,
              quotaLimit,
              usedSpace,
              isRootTemplates,
            };
          }),
        ).then((res) => {
          return res
            .filter((item, index) => {
              return index !== res.length - 1;
            })
            .reverse();
        });

        runInAction(() => {
          this.selectedFolderStore.setSelectedFolder({
            folders: data.folders,
            ...data.current,
            inRoom: !!data.current.inRoom,
            isRoom: !!data.current.roomType,
            isTemplate:
              data.current.rootFolderType === FolderType.RoomTemplates,
            pathParts: data.pathParts,
            navigationPath,
            ...{ new: data.new },
            // type,
          });

          const isEmptyList = [...data.folders, ...data.files].length === 0;

          if (filter && isEmptyList) {
            const { authorType, roomId, search } = filter;
            const isFiltered =
              authorType ||
              roomId ||
              search ||
              filter.withSubfolders ||
              filter.filterType ||
              filter.searchInContent;

            if (isFiltered) {
              this.setIsEmptyPage(false);
            } else {
              this.setIsEmptyPage(isEmptyList);
            }
          } else {
            this.setIsEmptyPage(isEmptyList);
          }
          this.setFolders(isPrivacyFolder && !isDesktop() ? [] : data.folders);
          this.setFiles(isPrivacyFolder && !isDesktop() ? [] : data.files);
        });

        if (clearFilter) {
          if (clearSelection) {
            // Find not processed
            const tempSelection = this.selection.filter(
              (f) => !this.activeFiles.find((elem) => elem.id === f.id),
            );
            const tempBuffer =
              this.bufferSelection &&
              this.activeFiles.find(
                (elem) => elem.id === this.bufferSelection.id,
              ) == null
                ? this.bufferSelection
                : null;

            // console.log({ tempSelection, tempBuffer });

            // Clear all selections
            this.setSelected("close");

            // TODO: see bug 63479
            if (this.selectedFolderStore?.id === folderId) {
              // Restore not processed
              tempSelection.length && this.setSelection(tempSelection);
              tempBuffer && this.setBufferSelection(tempBuffer);
            }
          }
        }

        this.clientLoadingStore.setIsSectionHeaderLoading(false);
        this.clientLoadingStore.setIsSectionFilterLoading(false);

        const selectedFolder = {
          selectedFolder: { ...this.selectedFolderStore },
        };

        if (this.createdItem) {
          const newItem = this.filesList.find(
            (item) => item.id === this.createdItem.id,
          );

          if (newItem) {
            this.setBufferSelection(newItem);
            this.setScrollToItem({
              id: newItem.id,
              type: this.createdItem.type,
            });
          }

          this.setCreatedItem(null);
        }

        if (isPublicRoom()) {
          return Promise.resolve(data);
        }
        return Promise.resolve(selectedFolder);
      })
      .catch((err) => {
        if (err?.response?.status === 402)
          this.currentTariffStatusStore.setPortalTariff();

        const isThirdPartyError = Number.isNaN(+folderId);

        const isUserError = [
          NotFoundHttpCode,
          ForbiddenHttpCode,
          PaymentRequiredHttpCode,
          UnauthorizedHttpCode,
        ].includes(err?.response?.status);

        if (axios.isCancel(err)) {
          console.log("Request canceled", err.message);

          throw err;
        }

        if (requestCounter > 0 && !isThirdPartyError && !isUserError) return;

        requestCounter++;

        if (isUserError && !isThirdPartyError) {
          if (isPublicRoom()) {
            frameCallEvent({ event: "onNotFound" });

            return Promise.reject(err);
          }

          if (err?.response?.status === NotFoundHttpCode) {
            frameCallEvent({ event: "onNotFound" });
          }

          if (err?.response?.status === ForbiddenHttpCode) {
            frameCallEvent({ event: "onNoAccess" });
          }

          this.setIsErrorRoomNotAvailable(true);
        } else {
          toastr.error(err);
          if (isThirdPartyError) {
            const userId = this.userStore?.user?.id;
            const searchArea = window.DocSpace.location.pathname.includes(
              "shared",
            )
              ? filter.searchArea === RoomSearchArea.Templates
                ? RoomSearchArea.Templates
                : RoomSearchArea.Active
              : RoomSearchArea.Archive;

            return window.DocSpace.navigate(
              `${window.DocSpace.location.pathname}?${RoomsFilter.getDefault(userId, searchArea).toUrlParams(userId, true)}`,
            );
          }
        }
      })
      .finally(() => {
        this.setIsLoadedFetchFiles(true);

        if (window?.DocSpace?.location?.state?.highlightFileId) {
          this.setHighlightFile({
            highlightFileId: window.DocSpace.location.state.highlightFileId,
            isFileHasExst: window.DocSpace.location.state.isFileHasExst,
          });
        }
      });
  };

  fetchRooms = (
    folderId,
    filter,
    clearFilter = true,
    withSubfolders = false, // eslint-disable-line  @typescript-eslint/no-unused-vars
    clearSelection = true,
  ) => {
    const { setSelectedNode } = this.treeFoldersStore;

    const { setIsIndexEditingMode } = this.indexingStore;

    setIsIndexEditingMode(false);

    const filterData = filter
      ? filter.clone()
      : RoomsFilter.getDefault(this.userStore.user?.id);

    const isCustomCountPage =
      filter && filter.pageCount !== 100 && filter.pageCount !== 25;

    if (!isCustomCountPage) {
      filterData.page = 0;
      filterData.pageCount = 100;
    }

    if (folderId) setSelectedNode([`${folderId}`]);

    const defaultFilter = RoomsFilter.getDefault();

    const { provider, quotaFilter } = filterData;

    if (!ROOMS_PROVIDER_TYPE_NAME[provider])
      filterData.provider = defaultFilter.provider;

    if (
      quotaFilter &&
      quotaFilter !== FilterKeys.customQuota &&
      quotaFilter !== FilterKeys.defaultQuota
    )
      filterData.quotaFilter = defaultFilter.quotaFilter;

    this.filesController?.abort();
    this.roomsController?.abort();

    this.roomsController = new AbortController();
    this.filesController = null;

    const request = () =>
      api.rooms
        .getRooms(filterData, this.roomsController.signal)
        .then(async (data) => {
          if (!folderId) setSelectedNode([`${data.current.id}`]);

          filterData.total = data.total;

          if (data.total > 0) {
            const lastPage = filterData.getLastPage();

            if (filterData.page > lastPage) {
              filterData.page = lastPage;

              return this.fetchRooms(
                folderId,
                filterData,
                undefined,
                undefined,
                undefined,
              );
            }
          }

          runInAction(() => {
            this.categoryType = getCategoryTypeByFolderType(
              data.current.rootFolderType,
              data.current.parentId,
            );
          });

          this.setRoomsFilter(filterData);

          runInAction(() => {
            this.selectedFolderStore.setSelectedFolder({
              folders: data.folders,
              ...data.current,
              pathParts: data.pathParts,
              navigationPath: [],
              ...{ new: data.new },
            });

            const isEmptyList = data.folders.length === 0;
            if (filter && isEmptyList) {
              const {
                subjectId,
                filterValue,
                type,
                withSubfolders: withRoomsSubfolders,
                searchInContent: searchInContentRooms,
                tags,
                withoutTags,
              } = filter;

              const isFiltered =
                subjectId ||
                filterValue ||
                type ||
                filter.provider ||
                withRoomsSubfolders ||
                searchInContentRooms ||
                tags ||
                withoutTags ||
                filter.quotaFilter;

              if (isFiltered) {
                this.setIsEmptyPage(false);
              } else {
                this.setIsEmptyPage(isEmptyList);
              }
            } else {
              this.setIsEmptyPage(isEmptyList);
            }

            this.setFolders(data.folders);
            this.setFiles([]);
          });

          if (clearFilter) {
            if (clearSelection) {
              this.setSelected("close");
            }
          }

          setInfoPanelSelectedRoom(null);

          this.clientLoadingStore.setIsSectionHeaderLoading(false);
          this.clientLoadingStore.setIsSectionFilterLoading(false);

          const selectedFolder = {
            selectedFolder: { ...this.selectedFolderStore },
          };

          if (this.createdItem) {
            const newItem = this.filesList.find(
              (item) => item.id === this.createdItem.id,
            );

            if (newItem) {
              this.setBufferSelection(newItem);
              this.setScrollToItem({
                id: newItem.id,
                type: this.createdItem.type,
              });
            }

            this.setCreatedItem(null);
          }

          runInAction(() => {
            this.roomsController = null;
          });

          this.setIsErrorRoomNotAvailable(false);
          return Promise.resolve(selectedFolder);
        })
        .catch((err) => {
          if (err?.response?.status === 402)
            this.currentTariffStatusStore.setPortalTariff();

          if (axios.isCancel(err)) {
            console.log("Request canceled", err.message);
            throw err;
          } else {
            toastr.error(err);
          }
        });

    return request();
  };

  setCustomRoomQuota = async (
    itemsIDs,
    quotaSize,
    inRoom = false,
    filter = null,
  ) => {
    const rooms = await api.rooms.setCustomRoomQuota(itemsIDs, +quotaSize);

    if (!inRoom) {
      if (!filter && this.roomsFilter.searchArea === RoomSearchArea.Templates) {
        const newFilter = RoomsFilter.getDefault(this.userStore.user?.id);
        newFilter.searchArea = RoomSearchArea.Templates;
        await this.fetchRooms(null, newFilter, false, false, false);
      } else {
        await this.fetchRooms(null, filter, false, false, false);
      }
    }

    return rooms;
  };

  resetRoomQuota = async (itemsIDs, inRoom = false, filter = null) => {
    const rooms = await api.rooms.resetRoomQuota(itemsIDs);

    if (!inRoom) {
      if (!filter && this.roomsFilter.searchArea === RoomSearchArea.Templates) {
        const newFilter = RoomsFilter.getDefault(this.userStore.user?.id);
        newFilter.searchArea = RoomSearchArea.Templates;
        await this.fetchRooms(null, newFilter, false, false, false);
      } else {
        await this.fetchRooms(null, filter, false, false, false);
      }
    }

    return rooms;
  };

  setAlreadyFetchingRooms = (alreadyFetchingRooms) => {
    this.alreadyFetchingRooms = alreadyFetchingRooms;
  };

  isFileSelected = (fileId, parentId) => {
    const item = this.selection.find(
      (x) => x.id === fileId && x.parentId === parentId,
    );

    return item !== undefined;
  };

  selectFile = (file) => {
    const { id, parentId } = file;
    const isFileSelected = this.isFileSelected(id, parentId);
    if (!isFileSelected) this.selection.push(file);
  };

  deselectFile = (file) => {
    const { id, parentId } = file;
    const isFileSelected = this.isFileSelected(id, parentId);
    if (isFileSelected) {
      const selectionIndex = this.selection.findIndex(
        (x) => x.parentId === parentId && x.id === id,
      );

      if (selectionIndex !== -1) {
        this.selection = this.selection.filter(
          (x, index) => index !== selectionIndex,
        );
      }
    }
  };

  getFilesContextOptions = (item, optionsToRemove = []) => {
    const isFile = !!item.fileExst || item.contentLength;
    const isRoom = !!item.roomType;
    const isTemplate =
      item.rootFolderType === FolderType.RoomTemplates && isRoom;

    const hasNew =
      item.new > 0 || (item.fileStatus & FileStatus.IsNew) === FileStatus.IsNew;
    const canConvert = item.viewAccessibility?.CanConvert;
    const mustConvert = item.viewAccessibility?.MustConvert;
    const isEncrypted = item.encrypted;
    const isDocuSign = false; // TODO: need this prop;
    const isEditing = false; // (item.fileStatus & FileStatus.IsEditing) === FileStatus.IsEditing;

    const { isRecycleBinFolder, isMy, isArchiveFolder } = this.treeFoldersStore;
    const { security } = this.selectedFolderStore;

    const { enablePlugins } = this.settingsStore;

    const isThirdPartyFolder =
      item.providerKey && item.id === item.rootFolderId;

    const isMyFolder = isMy(item.rootFolderType);

    const { isDesktopClient } = this.settingsStore;

    const pluginAllKeys =
      enablePlugins &&
      this.pluginStore.getContextMenuKeysByType(null, null, security);

    const canRenameItem = item.security?.Rename;

    const canMove = this.accessRightsStore.canMoveItems({
      ...item,
      ...{ editing: isEditing },
    });

    const canDelete = !isEditing && item.security?.Delete;

    const canCopy = item.security?.Copy;
    const canCopyLink = item.security?.CopyLink;
    const canDuplicate = item.security?.Duplicate;
    const canDownload = item.security?.Download || isLockedSharedRoom(item);
    const canEmbed = item.security?.Embed;
    const canSetUpCustomFilter = item.security?.CustomFilter;

    if (isFile) {
      const shouldFillForm = item.viewAccessibility.WebRestrictedEditing;
      const canLockFile = item.security?.Lock;
      const canChangeVersionFileHistory =
        !isEditing && item.security?.EditHistory;

      const canViewVersionFileHistory = item.security?.ReadHistory;
      const canFillForm = item.security?.FillForms;

      const canSubmitToFormGallery = item.security?.SubmitToFormGallery;

      const canEditFile = item.security.Edit && item.viewAccessibility.WebEdit;
      const canOpenPlayer =
        item.viewAccessibility.ImageView || item.viewAccessibility.MediaView;
      const canViewFile = item.viewAccessibility.WebView;

      const isOldForm =
        item.fileExst === ".docxf" || item.fileExst === ".oform"; // TODO: Remove after change security options
      const isPdf = item.fileExst === ".pdf";

      const extsCustomFilter =
        this.filesSettingsStore?.extsWebCustomFilterEditing || [];
      const isExtsCustomFilter = extsCustomFilter.includes(item.fileExst);

      let fileOptions = [
        // "open",
        "select",
        "fill-form",
        "edit",
        "open-pdf",
        "preview",
        "view",
        "pdf-view",
        "make-form",
        "edit-pdf",
        "separator0",
        "filling-status",
        "start-filling",
        "reset-and-start-filling",
        "submit-to-gallery",
        "separator-SubmitToGallery",
        "link-for-room-members",
        "sharing-settings",
        "copy-shared-link",
        "manage-links",
        "create-room-separator",
        "create-room",
        "embedding-settings",
        // "external-link",
        // "owner-change",
        // "link-for-portal-users",
        "send-by-email",
        "docu-sign",
        "version", // category
        //   "finalize-version",
        "show-version-history",
        "custom-filter",
        "show-info",
        "block-unblock-version", // need split
        "separator1",

        "open-location",
        "mark-read",
        // "mark-as-favorite",
        // "remove-from-favorites",
        "download",
        "download-as",
        "convert",
        "move", // category
        "move-to",
        "copy-to",
        "duplicate",
        "restore",
        "rename",
        "edit-index",
        "separator2",
        // "unsubscribe",
        "delete",
        "remove-from-recent",
        "copy-general-link",
        "separate-stop-filling",
        "stop-filling",
      ];

      if (optionsToRemove.length) {
        fileOptions = removeOptions(fileOptions, optionsToRemove);
      }

      if (this.publicRoomStore.isPublicRoom) {
        fileOptions = removeOptions(fileOptions, [
          "separator0",
          "sharing-settings",
          "send-by-email",
          "show-info",
          "separator1",
          "create-room-separator",
          "create-room",
          "separator2",
          "remove-from-recent",
          "copy-general-link",
        ]);
      }

      if (!item.security?.FillingStatus) {
        fileOptions = removeOptions(fileOptions, ["filling-status"]);
      }

      if (!item.security?.StartFilling) {
        fileOptions = removeOptions(fileOptions, ["start-filling"]);
      }
      if (!item.security?.ResetFilling) {
        fileOptions = removeOptions(fileOptions, ["reset-and-start-filling"]);
      }

      if (!item.security?.StopFilling) {
        fileOptions = removeOptions(fileOptions, [
          "separate-stop-filling",
          "stop-filling",
        ]);
      }

      if (!canSetUpCustomFilter || !isExtsCustomFilter || isMyFolder) {
        fileOptions = removeOptions(fileOptions, ["custom-filter"]);
      }

      if (!canDownload) {
        fileOptions = removeOptions(fileOptions, ["download"]);
      }

      if (
        !isPdf ||
        (shouldFillForm && canFillForm) ||
        isRecycleBinFolder ||
        !item.security?.OpenForm
      ) {
        fileOptions = removeOptions(fileOptions, ["open-pdf"]);
      }

      if (
        !isPdf ||
        !item.security.EditForm ||
        item.startFilling ||
        !item.isForm
      ) {
        fileOptions = removeOptions(fileOptions, ["edit-pdf"]);
      }

      if (!isPdf || !window.ClientConfig?.pdfViewer || isRecycleBinFolder) {
        fileOptions = removeOptions(fileOptions, ["pdf-view"]);
      }

      if (!canLockFile) {
        fileOptions = removeOptions(fileOptions, ["block-unblock-version"]);
      }

      if (!canChangeVersionFileHistory) {
        fileOptions = removeOptions(fileOptions, ["finalize-version"]);
      }

      if (!canViewVersionFileHistory) {
        fileOptions = removeOptions(fileOptions, ["show-version-history"]);
      }

      if (!canChangeVersionFileHistory && !canViewVersionFileHistory) {
        fileOptions = removeOptions(fileOptions, ["version"]);
        if (item.rootFolderType === FolderType.Archive) {
          fileOptions = removeOptions(fileOptions, ["separator0"]);
        }
      }

      if (!canRenameItem) {
        fileOptions = removeOptions(fileOptions, ["rename"]);
      }

      if (canOpenPlayer || !canEditFile) {
        fileOptions = removeOptions(fileOptions, ["edit"]);
      }

      if (!(shouldFillForm && canFillForm) || !item.isForm) {
        fileOptions = removeOptions(fileOptions, ["fill-form"]);
      }

      if (!canDelete) {
        fileOptions = removeOptions(fileOptions, ["delete"]);
      }

      if (!canMove) {
        fileOptions = removeOptions(fileOptions, ["move-to"]);
      }

      if (!canCopy) {
        fileOptions = removeOptions(fileOptions, ["copy-to"]);
      }

      if (!canDuplicate) {
        fileOptions = removeOptions(fileOptions, ["duplicate"]);
      }

      if (!canMove && !canCopy && !canDuplicate) {
        fileOptions = removeOptions(fileOptions, ["move"]);
      }

      if (!(isOldForm && canDuplicate))
        fileOptions = removeOptions(fileOptions, ["make-form"]);

      if (!canSubmitToFormGallery || isOldForm) {
        fileOptions = removeOptions(fileOptions, [
          "submit-to-gallery",
          "separator-SubmitToGallery",
        ]);
      }

      if (item.rootFolderType === FolderType.Archive) {
        fileOptions = removeOptions(fileOptions, [
          "mark-read",
          "mark-as-favorite",
          "remove-from-favorites",
        ]);
      }

      if (!canConvert) {
        fileOptions = removeOptions(fileOptions, ["download-as"]);
      }

      if (!mustConvert || isEncrypted) {
        fileOptions = removeOptions(fileOptions, ["convert"]);
      }

      if (!canViewFile || isRecycleBinFolder) {
        fileOptions = removeOptions(fileOptions, ["preview"]);
      }

      if (!canOpenPlayer || isRecycleBinFolder) {
        fileOptions = removeOptions(fileOptions, ["view"]);
      }

      if (!isDocuSign) {
        fileOptions = removeOptions(fileOptions, ["docu-sign"]);
      }

      if (
        isEditing ||
        item.rootFolderType === FolderType.Archive
        // ||
        // (isFavoritesFolder && !isFavorite) ||
        // isFavoritesFolder ||
        // isRecentFolder
      )
        fileOptions = removeOptions(fileOptions, ["separator2"]);

      // if (isFavorite) {
      //   fileOptions = removeOptions(fileOptions, ["mark-as-favorite"]);
      // } else {
      //   fileOptions = removeOptions(fileOptions, [
      //     "remove-from-favorites",
      //   ]);

      //   if (isFavoritesFolder) {
      //     fileOptions = removeOptions(fileOptions, ["mark-as-favorite"]);
      //   }
      // }

      if (isEncrypted) {
        fileOptions = removeOptions(fileOptions, [
          "open",
          "link-for-room-members",
          // "link-for-portal-users",
          // "external-link",
          "send-by-email",
          "mark-as-favorite",
        ]);
      }

      // if (isFavoritesFolder || isRecentFolder) {
      //   fileOptions = removeOptions(fileOptions, [
      //     //"unsubscribe",
      //   ]);
      // }

      if (!isRecycleBinFolder) {
        fileOptions = removeOptions(fileOptions, ["restore"]);

        if (enablePlugins) {
          if (
            !item.viewAccessibility.MediaView &&
            !item.viewAccessibility.ImageView
          ) {
            const pluginFilesKeys = this.pluginStore.getContextMenuKeysByType(
              PluginFileType.Files,
              item.fileExst,
              security,
            );

            pluginAllKeys &&
              pluginAllKeys.forEach((key) => fileOptions.push(key));
            pluginFilesKeys &&
              pluginFilesKeys.forEach((key) => fileOptions.push(key));
          }

          if (
            !item.viewAccessibility.MediaView &&
            item.viewAccessibility.ImageView
          ) {
            const pluginFilesKeys = this.pluginStore.getContextMenuKeysByType(
              PluginFileType.Image,
              item.fileExst,
              security,
            );

            pluginAllKeys &&
              pluginAllKeys.forEach((key) => fileOptions.push(key));
            pluginFilesKeys &&
              pluginFilesKeys.forEach((key) => fileOptions.push(key));
          }

          if (
            item.viewAccessibility.MediaView &&
            !item.viewAccessibility.ImageView
          ) {
            const pluginFilesKeys = this.pluginStore.getContextMenuKeysByType(
              PluginFileType.Video,
              item.fileExst,
              security,
            );

            pluginAllKeys &&
              pluginAllKeys.forEach((key) => fileOptions.push(key));
            pluginFilesKeys &&
              pluginFilesKeys.forEach((key) => fileOptions.push(key));
          }
        }
      }

      if (!hasNew) {
        fileOptions = removeOptions(fileOptions, ["mark-read"]);
      }

      if (
        !(
          // isRecentFolder ||
          // isFavoritesFolder ||
          (isMyFolder && (this.filterType || this.filterSearch))
        )
      ) {
        fileOptions = removeOptions(fileOptions, ["open-location"]);
      }

      if (isMyFolder || isRecycleBinFolder || !canCopyLink) {
        fileOptions = removeOptions(fileOptions, ["link-for-room-members"]);
      }

      if (this.publicRoomStore.isPublicRoom || !canEmbed) {
        fileOptions = removeOptions(fileOptions, ["embedding-settings"]);
      }

      // if (isPrivacyFolder) {
      //   fileOptions = removeOptions(fileOptions, [
      //     "preview",
      //     "view",
      //     "separator0",
      //     "download-as",
      //   ]);

      //   // if (!isDesktopClient) {
      //   //   fileOptions = removeOptions(fileOptions, ["sharing-settings"]);
      //   // }
      // }

      fileOptions = removeSeparator(fileOptions);

      return fileOptions;
    }
    if (isTemplate) {
      let templateOptions = [
        "select",
        "open",
        "separator0",
        "create-room-from-template",
        "edit-template",
        "access-settings",
        "link-for-room-members",
        "room-info",
        "separator1",
        "download",
        "delete",
      ];

      if (optionsToRemove.length) {
        templateOptions = removeOptions(templateOptions, optionsToRemove);
      }

      return templateOptions;
    }
    if (isRoom) {
      const canInviteUserInRoom = item.security?.EditAccess;
      const canRemoveRoom = item.security?.Delete;

      const canArchiveRoom = item.security?.Move;
      const canPinRoom = item.security?.Pin;

      const canEditRoom = item.security?.EditRoom;

      const canViewRoomInfo = item.security?.Read || isLockedSharedRoom(item);
      const canMuteRoom = item.security?.Mute;

      const canChangeOwner = item.security?.ChangeOwner;

      const isPublicRoomType =
        item.roomType === RoomsType.PublicRoom ||
        item.roomType === RoomsType.FormRoom ||
        item.roomType === RoomsType.CustomRoom;

      let roomOptions = [
        "select",
        "open",
        "separator0",
        "link-for-room-members",
        "reconnect-storage",
        "edit-room",
        "invite-users-to-room",
        "external-link",
        "embedding-settings",
        "room-info",
        "pin-room",
        "unpin-room",
        "mute-room",
        "unmute-room",
        "edit-index",
        "short-tour",
        "export-room-index",
        "save-as-template",
        "separator1",
        "duplicate-room",
        "download",
        "change-room-owner",
        "archive-room",
        "unarchive-room",
        "leave-room",
        "delete",
        "remove-shared-room",
      ];

      if (!item.external) {
        roomOptions = removeOptions(roomOptions, ["remove-shared-room"]);
      }

      if (optionsToRemove.length) {
        roomOptions = removeOptions(roomOptions, optionsToRemove);
      }

      if (isArchiveFolder) {
        roomOptions = removeOptions(roomOptions, [
          "external-link",
          "link-for-room-members",
        ]);
      }

      if (!isPublicRoomType || this.publicRoomStore.isPublicRoom) {
        roomOptions = removeOptions(roomOptions, ["external-link"]);
      }

      if (!canEditRoom) {
        roomOptions = removeOptions(roomOptions, [
          "edit-room",
          "save-as-template",
          "reconnect-storage",
        ]);
      }

      if (!canInviteUserInRoom) {
        roomOptions = removeOptions(roomOptions, ["invite-users-to-room"]);
      }

      if (!canChangeOwner) {
        roomOptions = removeOptions(roomOptions, ["change-room-owner"]);
      }

      if (!canArchiveRoom) {
        roomOptions = removeOptions(roomOptions, [
          "archive-room",
          "unarchive-room",
        ]);
      }

      if (!canRemoveRoom) {
        roomOptions = removeOptions(roomOptions, ["delete"]);
      }

      if (!canDuplicate) {
        roomOptions = removeOptions(roomOptions, ["duplicate-room"]);
      }

      if (!canDownload) {
        roomOptions = removeOptions(roomOptions, ["download"]);
      }

      if (!canDownload && !canDuplicate) {
        roomOptions = removeOptions(roomOptions, ["separator1"]);
      }

      if (!item.providerKey) {
        roomOptions = removeOptions(roomOptions, ["reconnect-storage"]);
      }

      if (!canPinRoom) {
        roomOptions = removeOptions(roomOptions, ["unpin-room", "pin-room"]);
      } else {
        item.pinned
          ? (roomOptions = removeOptions(roomOptions, ["pin-room"]))
          : (roomOptions = removeOptions(roomOptions, ["unpin-room"]));
      }

      if (!canMuteRoom) {
        roomOptions = removeOptions(roomOptions, ["unmute-room", "mute-room"]);
      } else {
        item.mute
          ? (roomOptions = removeOptions(roomOptions, ["mute-room"]))
          : (roomOptions = removeOptions(roomOptions, ["unmute-room"]));
      }

      if (this.publicRoomStore.isPublicRoom || !canEmbed) {
        roomOptions = removeOptions(roomOptions, ["embedding-settings"]);
      }

      if (!canViewRoomInfo) {
        roomOptions = removeOptions(roomOptions, ["room-info"]);
      }

      if (isArchiveFolder || item.rootFolderType === FolderType.Archive) {
        roomOptions = removeOptions(roomOptions, ["archive-room"]);
      } else {
        roomOptions = removeOptions(roomOptions, ["unarchive-room"]);

        if (enablePlugins) {
          const pluginRoomsKeys = this.pluginStore.getContextMenuKeysByType(
            PluginFileType.Rooms,
            null,
            security,
          );

          pluginAllKeys &&
            pluginAllKeys.forEach((key) => roomOptions.push(key));
          pluginRoomsKeys &&
            pluginRoomsKeys.forEach((key) => roomOptions.push(key));
        }
      }

      roomOptions = removeSeparator(roomOptions);

      return roomOptions;
    }
    let folderOptions = [
      "select",
      "open",
      // "separator0",
      "sharing-settings",
      "copy-shared-link",
      "manage-links",
      "create-room-separator",
      "create-room",
      "link-for-room-members",
      // "owner-change",
      "show-info",
      // "link-for-portal-users",
      "separator1",
      "open-location",
      "download",
      "move", // category
      "move-to",
      "copy-to",
      "duplicate",
      "mark-read",
      "restore",
      "edit-index",
      "rename",
      // "change-thirdparty-info",
      "separator2",
      // "unsubscribe",
      "delete",
    ];

    if (optionsToRemove.length) {
      folderOptions = removeOptions(folderOptions, optionsToRemove);
    }

    if (this.publicRoomStore.isPublicRoom) {
      folderOptions = removeOptions(folderOptions, [
        "show-info",
        "sharing-settings",
        "copy-shared-link",
        "manage-links",
        "create-room-separator",
        "separator1",
        "create-room",
      ]);
    }

    if (!canDownload) {
      folderOptions = removeOptions(folderOptions, ["download"]);
    }

    if (!canRenameItem) {
      folderOptions = removeOptions(folderOptions, ["rename"]);
    }

    if (!canDelete) {
      folderOptions = removeOptions(folderOptions, ["delete"]);
    }
    if (!canMove) {
      folderOptions = removeOptions(folderOptions, ["move-to"]);
    }

    if (!canCopy) {
      folderOptions = removeOptions(folderOptions, ["copy-to"]);
    }

    if (!canDuplicate) {
      folderOptions = removeOptions(folderOptions, ["duplicate"]);
    }

    if (!canMove && !canCopy && !canDuplicate) {
      folderOptions = removeOptions(folderOptions, ["move"]);
    }

    // if (item.rootFolderType === FolderType.Archive) {
    //   folderOptions = removeOptions(folderOptions, [
    //     "change-thirdparty-info",
    //     "separator2",
    //   ]);
    // }

    // if (isPrivacyFolder) {
    //   folderOptions = removeOptions(folderOptions, [
    //     // "sharing-settings",
    //   ]);
    // }

    if (isRecycleBinFolder) {
      folderOptions = removeOptions(folderOptions, [
        "open",
        "link-for-room-members",
        // "link-for-portal-users",
        // "sharing-settings",
        "mark-read",
        "separator0",
        "separator1",
      ]);
    } else {
      folderOptions = removeOptions(folderOptions, ["restore"]);

      if (enablePlugins) {
        const pluginFoldersKeys = this.pluginStore.getContextMenuKeysByType(
          PluginFileType.Folders,
          null,
          security,
        );

        pluginAllKeys &&
          pluginAllKeys.forEach((key) => folderOptions.push(key));
        pluginFoldersKeys &&
          pluginFoldersKeys.forEach((key) => folderOptions.push(key));
      }
    }

    if (!hasNew) {
      folderOptions = removeOptions(folderOptions, ["mark-read"]);
    }

    if (isThirdPartyFolder && isDesktopClient)
      folderOptions = removeOptions(folderOptions, ["separator2"]);

    // if (!isThirdPartyFolder)
    //   folderOptions = removeOptions(folderOptions, [
    //     "change-thirdparty-info",
    //   ]);

    // if (isThirdPartyItem) {

    //   if (isShareFolder) {
    //     folderOptions = removeOptions(folderOptions, [
    //       "change-thirdparty-info",
    //     ]);
    //   } else {
    //     if (isDesktopClient) {
    //       folderOptions = removeOptions(folderOptions, [
    //         "change-thirdparty-info",
    //       ]);
    //     }

    //     folderOptions = removeOptions(folderOptions, ["remove"]);

    //     if (!item) {
    //       //For damaged items
    //       folderOptions = removeOptions(folderOptions, [
    //         "open",
    //         "download",
    //       ]);
    //     }
    //   }
    // } else {
    //   folderOptions = removeOptions(folderOptions, [
    //     "change-thirdparty-info",
    //   ]);
    // }

    if (!(isMyFolder && (this.filterType || this.filterSearch))) {
      folderOptions = removeOptions(folderOptions, ["open-location"]);
    }

    if (isMyFolder) {
      folderOptions = removeOptions(folderOptions, ["link-for-room-members"]);
    }

    folderOptions = removeSeparator(folderOptions);

    return folderOptions;
  };

  createFile = async (folderId, title, templateId, formId) => {
    return api.files.createFile(folderId, title, templateId, formId);
  };

  setRoomCreated = (roomCreated) => {
    this.roomCreated = roomCreated;
  };

  createRoom = (roomParams) => {
    this.roomCreated = true;
    return api.rooms.createRoom(roomParams);
  };

  updateRoomPin = (item) => {
    const idx = this.folders.findIndex((folder) => folder.id === item);

    if (idx === -1) return;
    this.folders[idx].pinned = !this.folders[idx].pinned;
  };

  scrollToTop = () => {
    if (this.selectedFolderStore.isIndexedFolder) return;

    const scrollElm = isMobile()
      ? document.querySelector("#customScrollBar > .scroll-wrapper > .scroller")
      : document.querySelector("#sectionScroll > .scroll-wrapper > .scroller");

    scrollElm && scrollElm.scrollTo(0, 0);
  };

  removeFiles = (fileIds, folderIds, showToast, destFolderId) => {
    const { isRoomsFolder, isArchiveFolder, isTemplatesFolder } =
      this.treeFoldersStore;

    const isRooms = isRoomsFolder || isArchiveFolder || isTemplatesFolder;

    let deleteCount = 0;

    if (fileIds) {
      let i = fileIds.length;
      while (i !== 0) {
        const file = this.files.find((x) => x.id === fileIds[i - 1]);
        if (file) deleteCount += 1;

        i--;
      }
    }

    if (folderIds) {
      let i = folderIds.length;
      while (i !== 0) {
        const folder = this.folders.find((x) => x.id === folderIds[i - 1]);
        if (folder) deleteCount += 1;

        i--;
      }
    }

    const newFilter = isRooms ? this.roomsFilter.clone() : this.filter.clone();
    newFilter.total -= deleteCount;

    if (destFolderId && destFolderId === this.selectedFolderStore.id) return;

    if (newFilter.total <= this.filesList.length) {
      const files = fileIds
        ? this.files.filter((x) => !fileIds.includes(x.id))
        : this.files;
      const folders = folderIds
        ? this.folders.filter((x) => !folderIds.includes(x.id))
        : this.folders;

      const hotkeysClipboard = fileIds
        ? this.hotkeysClipboard.filter(
            (f) => !fileIds.includes(f.id) && !f.isFolder,
          )
        : this.hotkeysClipboard.filter(
            (f) => !folderIds.includes(f.id) && f.isFolder,
          );

      if (!this.isFiltered) {
        this.setIsEmptyPage(newFilter.total <= 0);
      }

      runInAction(() => {
        isRooms ? this.setRoomsFilter(newFilter) : this.setFilter(newFilter);
        this.setFiles(files);
        this.setFolders(folders);
        this.setHotkeysClipboard(hotkeysClipboard);
        if (fileIds) this.setTempActionFilesIds([]);
        if (folderIds) this.setTempActionFoldersIds([]);
      });

      showToast && showToast();

      return;
    }

    if (this.filesList.length - deleteCount >= this.filter.pageCount) {
      const files = fileIds
        ? this.files.filter((x) => !fileIds.includes(x.id))
        : this.files;

      const folders = folderIds
        ? this.folders.filter((x) => !folderIds.includes(x.id))
        : this.folders;

      runInAction(() => {
        isRooms ? this.setRoomsFilter(newFilter) : this.setFilter(newFilter);
        this.setFiles(files);
        this.setFolders(folders);
        if (fileIds) this.setTempActionFilesIds([]);
        if (folderIds) this.setTempActionFoldersIds([]);
      });

      showToast && showToast();

      return;
    }

    newFilter.startIndex =
      (newFilter.page + 1) * newFilter.pageCount - deleteCount;
    newFilter.pageCount = deleteCount;
    if (isRooms) {
      return api.rooms
        .getRooms(newFilter)
        .then((res) => {
          const folders = folderIds
            ? this.folders.filter((x) => !folderIds.includes(x.id))
            : this.folders;

          const newFolders = [...folders, ...res.folders];

          const roomsFilter = this.roomsFilter.clone();
          roomsFilter.total = res.total;

          runInAction(() => {
            this.setRoomsFilter(roomsFilter);
            this.setFolders(newFolders);
          });

          showToast && showToast();
        })
        .catch((err) => {
          toastr.error(err);
        })
        .finally(() => {
          if (fileIds) this.setTempActionFilesIds([]);
          if (folderIds) this.setTempActionFoldersIds([]);
        });
    }
    api.files
      .getFolder(newFilter.folder, newFilter)
      .then((res) => {
        const files = fileIds
          ? this.files.filter((x) => !fileIds.includes(x.id))
          : this.files;
        const folders = folderIds
          ? this.folders.filter((x) => !folderIds.includes(x.id))
          : this.folders;

        const newFiles = [...files, ...res.files];
        const newFolders = [...folders, ...res.folders];

        const filter = this.filter.clone();
        filter.total = res.total;

        runInAction(() => {
          this.setFilter(filter);
          this.setFiles(newFiles);
          this.setFolders(newFolders);
        });

        showToast && showToast();
      })
      .catch((err) => {
        toastr.error(err);
      })
      .finally(() => {
        if (fileIds) this.setTempActionFilesIds([]);
        if (folderIds) this.setTempActionFoldersIds([]);
      });
  };

  updateFile = (fileId, title) => {
    return api.files
      .updateFile(fileId, title)
      .then((file) => this.setFile(file));
  };

  renameFolder = (folderId, title) => {
    return api.files.renameFolder(folderId, title).then((folder) => {
      this.setFolder(folder);
    });
  };

  getFilesCount = () => {
    const { filesCount, foldersCount } = this.selectedFolderStore;
    return filesCount + this.folders ? this.folders.length : foldersCount;
  };

  getServiceFilesCount = () => {
    const filesLength = this.files ? this.files.length : 0;
    const foldersLength = this.folders ? this.folders.length : 0;
    return filesLength + foldersLength;
  };

  get canShare() {
    const folderType = this.selectedFolderStore.rootFolderType;
    const isVisitor =
      (this.userStore.user && this.userStore.user.isVisitor) || false;

    if (isVisitor) {
      return false;
    }

    switch (folderType) {
      case FolderType.USER:
        return true;
      case FolderType.SHARE:
        return true;
      case FolderType.COMMON:
        return this.authStore.isAdmin;
      case FolderType.TRASH:
        return false;
      case FolderType.Favorites:
        return true; // false;
      case FolderType.Recent:
        return true; // false;
      case FolderType.Privacy:
        return true;
      default:
        return false;
    }
  }

  get currentFilesCount() {
    const serviceFilesCount = this.getServiceFilesCount();
    const filesCount = this.getFilesCount();
    return this.selectedFolderStore.providerItem
      ? serviceFilesCount
      : filesCount;
  }

  get iconOfDraggedFile() {
    const { getIcon } = this.filesSettingsStore;

    if (this.selection.length === 1) {
      return getIcon(
        32,
        this.selection[0].fileExst,
        this.selection[0].providerKey,
      );
    }
    return null;
  }

  get isHeaderVisible() {
    return this.selection.length > 0;
  }

  get isHeaderIndeterminate() {
    const items = [...this.files, ...this.folders];
    return this.isHeaderVisible && this.selection.length
      ? this.selection.length < items.length
      : false;
  }

  get isHeaderChecked() {
    const items = [...this.files, ...this.folders];
    return this.isHeaderVisible && this.selection.length === items.length;
  }

  get hasCommonFolder() {
    return (
      this.treeFoldersStore.commonFolder &&
      this.selectedFolderStore.pathParts &&
      this.treeFoldersStore.commonFolder.id ===
        this.selectedFolderStore.pathParts[0].id
    );
  }

  setFirsElemChecked = (checked) => {
    this.firstElemChecked = checked;
  };

  setHeaderBorder = (headerBorder) => {
    this.headerBorder = headerBorder;
  };

  get canCreate() {
    switch (this.selectedFolderStore.rootFolderType) {
      case FolderType.USER:
      case FolderType.Rooms:
        return true;
      case FolderType.SHARE: {
        const canCreateInSharedFolder = this.selectedFolderStore.access === 1;
        return (
          !this.selectedFolderStore.isRootFolder && canCreateInSharedFolder
        );
      }
      case FolderType.Privacy:
        return (
          this.settingsStore.isDesktopClient &&
          this.settingsStore.isEncryptionSupport
        );
      case FolderType.COMMON:
        return this.authStore.isAdmin;
      case FolderType.Archive:
      case FolderType.TRASH:
      default:
        return false;
    }
  }

  onCreateAddTempItem = (items) => {
    const { getFileIcon, getFolderIcon } = this.filesSettingsStore;
    const { extension, title } = this.fileActionStore;

    if (items.length && items[0].id === -1) return; // TODO: if change media collection from state remove this;

    const icon = extension
      ? getFileIcon(`.${extension}`, 32)
      : getFolderIcon(32);

    items.unshift({
      id: -1,
      title,
      parentId: this.selectedFolderStore.id,
      fileExst: extension,
      icon,
    });
  };

  get filterType() {
    return this.filter.filterType;
  }

  get filterSearch() {
    return this.filter.search;
  }

  getItemUrl = (id, isFolder, needConvert, canOpenPlayer) => {
    const proxyURL = window.ClientConfig?.proxy?.url || window.location.origin;

    const url = getCategoryUrl(this.categoryType, id);

    if (canOpenPlayer) {
      if (this.publicRoomStore.isPublicRoom) {
        const key = this.publicRoomStore.publicRoomKey;
        const filterObj = FilesFilter.getFilter(window.location);

        return `${combineUrl(
          proxyURL,
          config.homepage,
          "/rooms/share",
          MEDIA_VIEW_URL,
          id,
        )}?key=${key}&${filterObj.toUrlParams()}`;
      }

      return combineUrl(proxyURL, config.homepage, MEDIA_VIEW_URL, id);
    }

    if (isFolder) {
      const folderUrl = isFolder
        ? combineUrl(proxyURL, config.homepage, `${url}?folder=${id}`)
        : null;

      return folderUrl;
    }

    const newUrl = combineUrl(
      proxyURL,
      config.homepage,
      `/doceditor?fileId=${id}${needConvert ? "&action=view" : ""}`,
    );

    return newUrl;
  };

  getFilesListItems = (items) => {
    const { fileItemsList } = this.pluginStore;
    const { enablePlugins } = this.settingsStore;
    const { getIcon } = this.filesSettingsStore;

    return items.map((item) => {
      const {
        availableExternalRights,
        access,
        autoDelete,
        originTitle,
        comment,
        contentLength,
        created,
        createdBy,
        encrypted,
        fileExst,
        filesCount,
        fileStatus,
        fileType,
        folderId,
        foldersCount,
        id,
        logo,
        locked,
        originId,
        originFolderId,
        originRoomId,
        originRoomTitle,
        parentId,
        pureContentLength,
        rootFolderType,
        rootFolderId,
        shared,
        title,
        type,
        hasDraft,
        updated,
        updatedBy,
        version,
        versionGroup,
        viewUrl,
        webUrl,
        providerKey,
        thumbnailUrl,
        thumbnailStatus,
        canShare,
        canEdit,
        roomType,
        isArchive,
        tags,
        pinned,
        security,
        viewAccessibility,
        mute,
        inRoom,
        requestToken,
        indexing,
        lifetime,
        denyDownload,
        lastOpened,
        quotaLimit,
        usedSpace,
        isCustomQuota,
        providerId,
        order,
        startFilling,
        draftLocation,
        expired,
        external,
        passwordProtected,
        watermark,
        formFillingStatus,
        customFilterEnabled,
        customFilterEnabledBy,
        lockedBy,
        ...rest
      } = item;

      const thirdPartyIcon = this.thirdPartyStore.getThirdPartyIcon(
        item.providerKey,
        "small",
      );

      const providerType =
        RoomsProviderType[
          Object.keys(RoomsProviderType).find((key) => key === item.providerKey)
        ];

      const canOpenPlayer =
        item.viewAccessibility?.ImageView || item.viewAccessibility?.MediaView;
      const needConvert = item.viewAccessibility?.MustConvert;
      const isEditing =
        (item.fileStatus & FileStatus.IsEditing) === FileStatus.IsEditing;

      const previewUrl = canOpenPlayer
        ? this.getItemUrl(id, false, needConvert, canOpenPlayer)
        : null;

      const contextOptions = this.getFilesContextOptions(item);
      const isThirdPartyFolder = providerKey && id === rootFolderId;

      let isFolder = item.isFolder ?? false;
      this.folders.forEach((x) => {
        if (x.id === item.id && x.parentId === item.parentId) isFolder = true;
      });

      const { isRecycleBinFolder } = this.treeFoldersStore;

      const folderUrl = isFolder && this.getItemUrl(id, isFolder, false, false);

      const docUrl =
        !canOpenPlayer && !isFolder && this.getItemUrl(id, false, needConvert);

      const href = isRecycleBinFolder
        ? null
        : previewUrl ||
          (!isFolder
            ? item.fileType === FileType.Archive
              ? item.webUrl
              : docUrl
            : folderUrl);

      const isRoom = !!roomType;
      const isTemplate =
        item.rootFolderType === FolderType.RoomTemplates && isRoom;

      const icon =
        isRoom && logo?.medium
          ? logo?.medium
          : getIcon(
              32,
              fileExst,
              providerKey,
              contentLength,
              roomType,
              isArchive,
              type,
            );

      const defaultRoomIcon = isRoom
        ? getIcon(
            32,
            fileExst,
            providerKey,
            contentLength,
            roomType,
            isArchive,
            type,
          )
        : undefined;

      const pluginOptions = {};

      if (enablePlugins && fileItemsList) {
        fileItemsList.forEach(({ value }) => {
          if (value.extension === fileExst) {
            if (value.fileTypeName)
              pluginOptions.fileTypeName = value.fileTypeName;
            pluginOptions.isPlugin = true;
            if (value.fileIconTile)
              pluginOptions.fileTileIcon = value.fileIconTile;
          }
        });
      }

      const isForm = fileExst === ".oform";

      return {
        availableExternalRights,
        access,
        daysRemaining: autoDelete && getDaysRemaining(autoDelete),
        originTitle,
        // checked,
        comment,
        contentLength,
        contextOptions,
        created,
        createdBy,
        encrypted,
        fileExst,
        filesCount,
        fileStatus,
        fileType,
        folderId,
        foldersCount,
        icon,
        defaultRoomIcon,
        id,
        isFolder,
        logo,
        locked,
        lockedBy,
        new: item.new,
        mute,
        parentId,
        pureContentLength,
        rootFolderType,
        rootFolderId,
        // selectedItem,
        shared,
        title,
        updated,
        updatedBy,
        version,
        versionGroup,
        viewUrl,
        webUrl,
        providerKey,
        canOpenPlayer,
        // canShare,
        canShare,
        canEdit,
        thumbnailUrl,
        thumbnailStatus,
        originId,
        originFolderId,
        originRoomId,
        originRoomTitle,
        previewUrl,
        folderUrl,
        href,
        isThirdPartyFolder,
        isEditing,
        roomType,
        isRoom,
        isTemplate,
        isArchive,
        tags,
        pinned,
        thirdPartyIcon,
        providerType,
        security,
        viewAccessibility,
        ...pluginOptions,
        inRoom,
        indexing,
        lifetime,
        denyDownload,
        type,
        hasDraft,
        isForm,
        isPDFForm: item.isForm || item.isPDFForm,
        requestToken,
        lastOpened,
        quotaLimit,
        usedSpace,
        isCustomQuota,
        providerId,
        order,
        startFilling,
        draftLocation,
        expired,
        external,
        passwordProtected,
        watermark,
        formFillingStatus,
        customFilterEnabled,
        customFilterEnabledBy,
        ...rest,
      };
    });
  };

  get filesList() {
    // return [...this.folders, ...this.files];

    const newFolders = [...this.folders];
    const orderItems = [...this.folders, ...this.files].filter((x) => x.order);

    if (orderItems.length > 0) {
      this.isEmptyPage && this.setIsEmptyPage(false);

      orderItems.sort((a, b) => {
        if (a.order.includes(".")) {
          return (
            Number(a.order.split(".").at(-1)) -
            Number(b.order.split(".").at(-1))
          );
        }

        return Number(a.order) - Number(b.order);
      });

      return this.getFilesListItems(orderItems);
    }

    newFolders.sort((a, b) => {
      const firstValue = a.pinned ? 1 : 0;
      const secondValue = b.pinned ? 1 : 0;

      return secondValue - firstValue;
    });

    const items = [...newFolders, ...this.files];

    if (items.length > 0 && this.isEmptyPage) {
      this.setIsEmptyPage(false);
    }

    return this.getFilesListItems(items);
  }

  get cbMenuItems() {
    const { isDocument, isPresentation, isSpreadsheet, isArchive, isDiagram } =
      this.filesSettingsStore;

    let cbMenu = ["all"];
    const filesItems = [...this.files, ...this.folders];

    if (this.folders.length) {
      this.folders.forEach((item) => {
        if (item.roomType && RoomsTypes[item.roomType]) {
          cbMenu.push(`room-${RoomsTypes[item.roomType]}`);
        } else {
          cbMenu.push(FilterType.FoldersOnly);
        }
      });
    }

    filesItems.forEach((item) => {
      if (isDocument(item.fileExst)) cbMenu.push(FilterType.DocumentsOnly);
      else if (isPresentation(item.fileExst))
        cbMenu.push(FilterType.PresentationsOnly);
      else if (isSpreadsheet(item.fileExst))
        cbMenu.push(FilterType.SpreadsheetsOnly);
      else if (item.viewAccessibility?.ImageView)
        cbMenu.push(FilterType.ImagesOnly);
      else if (item.viewAccessibility?.MediaView)
        cbMenu.push(FilterType.MediaOnly);
      else if (isArchive(item.fileExst)) cbMenu.push(FilterType.ArchiveOnly);
      else if (isDiagram(item.fileExst)) cbMenu.push(FilterType.DiagramsOnly);
    });

    const hasFiles = cbMenu.some(
      (elem) =>
        elem !== "all" &&
        elem !== `room-${FilterType.FoldersOnly}` &&
        elem !== `room-${RoomsType.FillingFormsRoom}` &&
        elem !== `room-${RoomsType.CustomRoom}` &&
        elem !== `room-${RoomsType.EditingRoom}` &&
        elem !== `room-${RoomsType.ReviewRoom}` &&
        elem !== `room-${RoomsType.FormRoom}` &&
        elem !== `room-${RoomsType.ReadOnlyRoom}` &&
        elem !== `room-${RoomsType.PublicRoom}` &&
        elem !== `room-${RoomsType.VirtualDataRoom}`,
    );

    if (hasFiles) cbMenu.push(FilterType.FilesOnly);

    cbMenu = cbMenu.filter((item, index) => cbMenu.indexOf(item) === index);

    return cbMenu;
  }

  get sortedFiles() {
    const {
      isDiagram,
      isDocument,
      isMasterFormExtension,
      isPresentation,
      isSpreadsheet,
    } = this.filesSettingsStore;

    const sortedFiles = {
      documents: [],
      spreadsheets: [],
      presentations: [],
      masterForms: [],
      pdfForms: [],
      diagrams: [],
      other: [],
    };

    let selection = this.selection.length
      ? this.selection
      : this.bufferSelection
        ? [this.bufferSelection]
        : [];

    selection = JSON.parse(JSON.stringify(selection));

    selection.forEach((item) => {
      item.checked = true;
      item.format = null;

      if (item.fileExst && item.viewAccessibility?.CanConvert) {
        if (isSpreadsheet(item.fileExst)) {
          sortedFiles.spreadsheets.push(item);
        } else if (isPresentation(item.fileExst)) {
          sortedFiles.presentations.push(item);
        } else if (isMasterFormExtension(item.fileExst)) {
          sortedFiles.masterForms.push(item);
        } else if (isDiagram(item.fileExst)) {
          sortedFiles.diagrams.push(item);
        } else if (!item.isPDFForm && isDocument(item.fileExst)) {
          sortedFiles.documents.push(item);
        } else if (item.isPDFForm) {
          sortedFiles.pdfForms.push(item);
        } else {
          sortedFiles.other.push(item);
        }
      } else {
        sortedFiles.other.push(item);
      }
    });

    return sortedFiles;
  }

  get userAccess() {
    switch (this.selectedFolderStore.rootFolderType) {
      case FolderType.USER:
        return true;
      case FolderType.SHARE:
        return false;
      case FolderType.COMMON:
        return (
          this.authStore.isAdmin ||
          this.selection.some((x) => x.access === 0 || x.access === 1)
        );
      case FolderType.Privacy:
        return true;
      case FolderType.TRASH:
        return true;
      default:
        return false;
    }
  }

  get isAccessedSelected() {
    return (
      this.selection.length &&
      this.selection.every((x) => x.access === 1 || x.access === 0)
    );
  }

  // get isThirdPartyRootSelection() {
  //   const withProvider = this.selection.find((x) => x.providerKey);
  //   return withProvider && withProvider.rootFolderId === withProvider.id;
  // }

  get isThirdPartySelection() {
    const withProvider = this.selection.find((x) => x.providerKey);
    return !!withProvider;
  }

  get canConvertSelected() {
    const selection = this.selection.length
      ? this.selection
      : this.bufferSelection
        ? [this.bufferSelection]
        : [];

    return selection.some((selected) => {
      if (
        selected.isFolder === true ||
        !selected.fileExst ||
        !selected.viewAccessibility
      )
        return false;

      return selected.viewAccessibility?.CanConvert;
    });
  }

  get isViewedSelected() {
    return this.selection.some((selected) => {
      if (selected.isFolder === true || !selected.fileExst) return false;
      return selected.viewAccessibility?.WebView;
    });
  }

  get isMediaSelected() {
    return this.selection.some((selected) => {
      if (selected.isFolder === true || !selected.fileExst) return false;
      return (
        selected.viewAccessibility?.ImageView ||
        selected.viewAccessibility?.MediaView
      );
    });
  }

  get selectionTitle() {
    if (this.selection.length === 0 && this.bufferSelection) {
      return this.bufferSelection.title;
    }

    return this.selection.find((el) => el.title)?.title || null;
  }

  get hasRoomsToResetQuota() {
    const canResetCustomQuota = (item) => {
      const { isDefaultRoomsQuotaSet } = this.authStore.currentQuotaStore;

      if (!isDefaultRoomsQuotaSet) return false;

      if (item.providerKey) return false;

      return item.security?.EditRoom && item.isCustomQuota;
    };

    if (this.hasOneSelection && this.isThirdPartySelection) return false;

    const rooms = this.selection.filter((x) => canResetCustomQuota(x));

    return rooms.length > 0;
  }

  get hasRoomsToDisableQuota() {
    const { isDefaultRoomsQuotaSet } = this.authStore.currentQuotaStore;

    const canDisableQuota = (item) => {
      if (!isDefaultRoomsQuotaSet) return false;

      return item.security?.EditRoom;
    };

    if (this.hasOneSelection && this.isThirdPartySelection) return false;

    const rooms = this.selection.filter((x) => canDisableQuota(x));

    return rooms.length > 0;
  }

  get hasRoomsToChangeQuota() {
    const { isDefaultRoomsQuotaSet } = this.authStore.currentQuotaStore;

    const canChangeQuota = (item) => {
      if (!isDefaultRoomsQuotaSet) return false;

      return item.security?.EditRoom;
    };

    if (this.hasOneSelection && this.isThirdPartySelection) return false;

    const rooms = this.selection.filter((x) => canChangeQuota(x));

    return rooms.length > 0;
  }

  get hasOneSelection() {
    return this.selection.length === 1;
  }

  get hasSelection() {
    return !!this.selection.length;
  }

  get hasBufferSelection() {
    return !!this.bufferSelection;
  }

  get isEmptyFilesList() {
    const filesList = [...this.files, ...this.folders];
    return filesList.length <= 0;
  }

  get hasNew() {
    const newFiles = [...this.files, ...this.folders].filter(
      (item) => (item.fileStatus & FileStatus.IsNew) === FileStatus.IsNew,
    );
    return newFiles.length > 0;
  }

  get allFilesIsEditing() {
    const hasFolders = this.selection.find(
      (x) => !x.fileExst || !x.contentLength,
    );
    if (!hasFolders) {
      return this.selection.every((x) => x.isEditing);
    }
    return false;
  }

  fetchFavoritesFolder = async (folderId) => {
    const favoritesFolder = await api.files.getFolder(folderId);
    this.setFolders(favoritesFolder.folders);
    this.setFiles(favoritesFolder.files);

    this.selectedFolderStore.setSelectedFolder({
      folders: favoritesFolder.folders,
      ...favoritesFolder.current,
      pathParts: favoritesFolder.pathParts,
    });
  };

  getFileInfo = async (id, skipRedirect) => {
    const fileInfo = await api.files.getFileInfo(id, undefined, skipRedirect);
    this.setFile(fileInfo);

    return fileInfo;
  };

  getFolderInfo = async (id, skipRedirect) => {
    const folderInfo = await api.files.getFolderInfo(id, skipRedirect);
    this.setFolder(folderInfo);
    return folderInfo;
  };

  openDocEditor = (
    id,
    preview = false,
    shareKey = null,
    editForm = false,
    fillForm = false,
  ) => {
    const { openOnNewPage } = this.filesSettingsStore;

    const share = shareKey || this.publicRoomStore.publicRoomKey;

    const folderType = this.selectedFolderStore.type;

    const isFormRoom = this.selectedFolderStore.roomType === RoomsType.FormRoom;
    const isPublic = this.publicRoomStore.isPublicRoom;

    const canShare =
      share && (isPublic || !isFormRoom) && !isSystemFolder(folderType);

    const searchParams = new URLSearchParams();

    searchParams.append("fileId", id);
    if (canShare) searchParams.append("share", share);
    if (preview) searchParams.append("action", "view");
    if (editForm) searchParams.append("action", "edit");
    if (fillForm) searchParams.append("action", "fill");

    const url = combineUrl(
      window.ClientConfig?.proxy?.url,
      config.homepage,
      `/doceditor?${searchParams.toString()}`,
    );

    return window.open(url, openOnNewPage ? "_blank" : "_self");
  };

  createThumbnails = async (files = null) => {
    if ((this.viewAs !== "tile" || !this.files) && !files) return;

    const currentFiles = files || this.files;

    const newFiles = currentFiles.filter((f) => {
      return (
        typeof f.id !== "string" &&
        f?.thumbnailStatus === thumbnailStatuses.WAITING &&
        !this.thumbnails.has(`${f.id}|${f.versionGroup}`)
      );
    });

    if (!newFiles.length) return;

    if (this.thumbnails.size > THUMBNAILS_CACHE) this.thumbnails.clear();

    newFiles.forEach((f) => this.thumbnails.add(`${f.id}|${f.versionGroup}`));

    console.log("thumbnails", this.thumbnails);

    const fileIds = newFiles.map((f) => f.id);

    const res = await api.files.createThumbnails(fileIds);

    return res;
  };

  createThumbnail = async (file) => {
    if (
      this.viewAs !== "tile" ||
      !file ||
      !file.id ||
      typeof file.id === "string" ||
      file.thumbnailStatus !== thumbnailStatuses.WAITING ||
      this.thumbnails.has(`${file.id}|${file.versionGroup}`)
    ) {
      return;
    }

    if (this.thumbnails.size > THUMBNAILS_CACHE) this.thumbnails.clear();

    this.thumbnails.add(`${file.id}|${file.versionGroup}`);

    console.log("thumbnails", this.thumbnails);

    const res = await api.files.createThumbnails([file.id]);

    return res;
  };

  setIsUpdatingRowItem = (updating) => {
    this.isUpdatingRowItem = updating;
  };

  setPasswordEntryProcess = (process) => {
    this.passwordEntryProcess = process;
  };

  setEnabledHotkeys = (enabledHotkeys) => {
    this.enabledHotkeys = enabledHotkeys;
  };

  setCreatedItem = (createdItem) => {
    this.createdItem = createdItem;

    // if (createdItem?.type == "file") {
    //   console.log(
    //     "[WS] subscribe to file's changes",
    //     createdItem.id,
    //     createdItem.title
    //   );

    //   SocketHelper.emit({
    //     command: "subscribe",
    //     data: { roomParts: `FILE-${createdItem.id}`, individual: true },
    //   });
    // }
  };

  setScrollToItem = (item) => {
    this.scrollToItem = item;
  };

  getIsEmptyTrash = async () => {
    const res = await api.files.getTrashFolderList();
    const items = [...res.files, ...res.folders];
    this.setTrashIsEmpty(items.length === 0);
  };

  setTrashIsEmpty = (isEmpty) => {
    this.trashIsEmpty = isEmpty;
  };

  setMovingInProgress = (movingInProgress) => {
    this.movingInProgress = movingInProgress;
  };

  setMainButtonMobileVisible = (visible) => {
    this.mainButtonMobileVisible = visible;
  };

  get indexColumnSize() {
    if (!this.selectedFolderStore.isIndexedFolder) return;

    const minWidth = 33;
    const maxIndexLength = 5;

    const lastFile = this.filesList[this.filesList.length - 1];

    const orderLength = lastFile?.order?.length ?? 0;

    if (orderLength > maxIndexLength) {
      return minWidth + maxIndexLength * 3;
    }

    return minWidth + orderLength * 2;
  }

  get hasMoreFiles() {
    const { isRoomsFolder, isArchiveFolder, isTemplatesFolder } =
      this.treeFoldersStore;

    const isRooms = isRoomsFolder || isArchiveFolder || isTemplatesFolder;
    const filterTotal = isRooms ? this.roomsFilter.total : this.filter.total;

    if (this.clientLoadingStore.isLoading) return false;
    return this.filesList.length < filterTotal;
  }

  setFilesIsLoading = (filesIsLoading) => {
    this.filesIsLoading = filesIsLoading;
  };

  fetchMoreFiles = async () => {
    if (
      !this.hasMoreFiles ||
      this.filesIsLoading ||
      this.clientLoadingStore.isLoading
    )
      return;

    const { isRoomsFolder, isArchiveFolder } = this.treeFoldersStore;

    const isRooms = isRoomsFolder || isArchiveFolder;

    this.setFilesIsLoading(true);
    // console.log("fetchMoreFiles");

    const newFilter = isRooms ? this.roomsFilter.clone() : this.filter.clone();
    newFilter.page += 1;
    if (isRooms) this.setRoomsFilter(newFilter);
    else this.setFilter(newFilter);

    const newFilesData = isRooms
      ? await api.rooms.getRooms(newFilter)
      : await api.files.getFolder(newFilter.folder, newFilter);

    const newFiles = [...this.files, ...newFilesData.files].filter(
      (x, index, self) => index === self.findIndex((i) => i.id === x.id),
    );
    const newFolders = [...this.folders, ...newFilesData.folders].filter(
      (x, index, self) => index === self.findIndex((i) => i.id === x.id),
    );

    runInAction(() => {
      this.setFiles(newFiles);
      this.setFolders(newFolders);
      this.setFilesIsLoading(false);
    });
  };

  withCtrlSelect = (item) => {
    this.setHotkeyCaret(item);
    this.setHotkeyCaretStart(item);

    const fileIndex = this.selection.findIndex(
      (f) => f.id === item.id && f.isFolder === item.isFolder,
    );
    if (fileIndex === -1) {
      this.setSelection([...this.selection, item]);
    } else {
      this.deselectFile(item);
    }
  };

  withShiftSelect = (item) => {
    const caretStart = this.hotkeyCaretStart
      ? this.hotkeyCaretStart
      : this.filesList[0];
    const caret = this.hotkeyCaret ? this.hotkeyCaret : caretStart;

    if (!caret || !caretStart) return;

    const startCaretIndex = this.filesList.findIndex(
      (f) => f.id === caretStart.id && f.isFolder === caretStart.isFolder,
    );

    const caretIndex = this.filesList.findIndex(
      (f) => f.id === caret.id && f.isFolder === caret.isFolder,
    );

    const itemIndex = this.filesList.findIndex(
      (f) => f.id === item.id && f.isFolder === item.isFolder,
    );

    const isMoveDown = caretIndex < itemIndex;

    let newSelection = JSON.parse(JSON.stringify(this.selection));
    let index = caretIndex;
    const newItemIndex = isMoveDown ? itemIndex + 1 : itemIndex - 1;

    while (index !== newItemIndex) {
      const filesItem = this.filesList[index];

      const selectionIndex = newSelection.findIndex(
        (f) => f.id === filesItem.id && f.isFolder === filesItem.isFolder,
      );
      if (selectionIndex === -1) {
        newSelection.push(filesItem);
      } else {
        newSelection = newSelection.filter(
          (_, fIndex) => selectionIndex !== fIndex,
        );
        newSelection.push(filesItem);
      }

      if (isMoveDown) {
        index++;
      } else {
        index--;
      }
    }

    const lastSelection = this.selection[this.selection.length - 1];
    const indexOfLast = this.filesList.findIndex(
      (f) =>
        f.id === lastSelection?.id && f.isFolder === lastSelection?.isFolder,
    );

    newSelection = newSelection.filter((f) => {
      const listIndex = this.filesList.findIndex(
        (x) => x.id === f.id && x.isFolder === f.isFolder,
      );

      if (isMoveDown) {
        const isSelect = listIndex < indexOfLast;
        if (isSelect) return true;

        if (listIndex >= startCaretIndex) {
          return true;
        }
        return listIndex >= itemIndex;
      }
      const isSelect = listIndex > indexOfLast;
      if (isSelect) return true;

      if (listIndex <= startCaretIndex) {
        return true;
      }
      return listIndex <= itemIndex;
    });

    this.setSelection(newSelection);
    this.setHotkeyCaret(item);
  };

  get disableDrag() {
    const {
      isRecycleBinFolder,
      isRoomsFolder,
      isArchiveFolder,
      isFavoritesFolder,
      isRecentFolder,
    } = this.treeFoldersStore;

    return (
      isRecycleBinFolder ||
      isRoomsFolder ||
      isArchiveFolder ||
      isFavoritesFolder ||
      isRecentFolder
    );
  }

  get roomsForRestore() {
    return this.folders.filter((f) => f.security.Move);
  }

  get roomsForDelete() {
    return this.folders.filter((f) => f.security.Delete);
  }

  getRooms = async (filter) => {
    const userId = this.userStore.user && this.userStore.user.id;
    const newFilter = RoomsFilter.getDefault(userId);
    Object.assign(newFilter, filter);

    return api.rooms.getRooms(newFilter);
  };

  setHotkeysClipboard = (hotkeysClipboard) => {
    this.hotkeysClipboard = hotkeysClipboard || this.selection;
  };

  getPrimaryLink = async (roomId) => {
    const link = await api.rooms.getPrimaryLink(roomId);
    return link;
  };

  setInRoomFolder = (roomId, inRoom) => {
    const newFolders = this.folders;
    const folderIndex = newFolders.findIndex((r) => r.id === roomId);

    const isRoot = this.selectedFolderStore.isRootFolder;

    if (!isRoot) {
      this.selectedFolderStore.setInRoom(true);
    } else if (folderIndex > -1) {
      newFolders[folderIndex].inRoom = inRoom;
      this.setFolders(newFolders);

      if (
        this.bufferSelection &&
        this.bufferSelection.id === newFolders[folderIndex].id
      ) {
        const newBufferSelection = { ...this.bufferSelection };
        newBufferSelection.inRoom = inRoom;
        this.setBufferSelection(newBufferSelection);
      }
    }
  };

  updateRoom = (oldRoom, newRoom) => {
    // After rename of room with providerKey, it's id value changes too
    if (oldRoom.providerKey) {
      let index = this.getFolderIndex(oldRoom.id);

      if (index === -1) {
        index = this.getFolderIndex(newRoom.id);
      }

      return this.updateFolder(index, newRoom);
    }

    this.setFolder(newRoom);
  };

  get isFiltered() {
    const { isRoomsFolder, isArchiveFolder } = this.treeFoldersStore;

    const {
      subjectId,
      filterValue,
      type,
      withSubfolders: withRoomsSubfolders,
      searchInContent: searchInContentRooms,
      tags,
      withoutTags,
      quotaFilter,
      provider,
    } = this.roomsFilter;

    const {
      authorType,
      roomId,
      search,
      withSubfolders,
      filterType,
      searchInContent,
    } = this.filter;

    const isFiltered =
      isRoomsFolder || isArchiveFolder
        ? filterValue ||
          type ||
          provider ||
          withRoomsSubfolders ||
          searchInContentRooms ||
          subjectId ||
          tags ||
          withoutTags ||
          quotaFilter
        : authorType ||
          roomId ||
          search ||
          withSubfolders ||
          filterType ||
          searchInContent;

    return isFiltered;
  }

  get needResetFilesSelection() {
    return this.selection.length > 1;
  }

  get showNewFilesInList() {
    if (
      this.selectedFolderStore.isIndexedFolder &&
      this.filesList.length < this.filter.total
    ) {
      return false;
    }

    return true;
  }

  setMainButtonVisible = (mainButtonVisible) => {
    this.mainButtonVisible = mainButtonVisible;
  };
}

export default FilesStore;<|MERGE_RESOLUTION|>--- conflicted
+++ resolved
@@ -594,19 +594,14 @@
 
       api.files
         .getFolderInfo(folder.id)
-<<<<<<< HEAD
         .then((response) => {
-          const f = {
+          const folderInfo = {
             isFolder: !isRoomUtil(response),
             isRoom: isRoomUtil(response),
             ...response,
           };
 
-=======
-        .then((f) => {
-          const folderInfo = { ...f, isRoom: !!f.roomType };
->>>>>>> f57acbcc
-          console.log("[WS] update folder", f.id, f.title);
+          console.log("[WS] update folder", folderInfo.id, folderInfo.title);
 
           if (this.selection?.length) {
             const foundIndex = this.selection?.findIndex(
@@ -621,7 +616,7 @@
 
           if (this.bufferSelection) {
             if (
-              this.bufferSelection.id === f.id &&
+              this.bufferSelection.id === folderInfo.id &&
               (this.bufferSelection.isFolder || this.bufferSelection.isRoom)
             ) {
               this.setBufferSelection(folderInfo);
@@ -631,13 +626,13 @@
           const navigationPath = [...this.selectedFolderStore.navigationPath];
           const pathParts = [...this.selectedFolderStore.pathParts];
 
-          const idx = navigationPath.findIndex((p) => p.id === f.id);
+          const idx = navigationPath.findIndex((p) => p.id === folderInfo.id);
 
           if (idx !== -1) {
-            navigationPath[idx].title = f?.title;
+            navigationPath[idx].title = folderInfo?.title;
           }
 
-          if (f.id === this.selectedFolderStore.id) {
+          if (folderInfo.id === this.selectedFolderStore.id) {
             this.selectedFolderStore.setSelectedFolder({
               ...folderInfo,
               navigationPath,
