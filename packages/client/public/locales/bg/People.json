--- conflicted
+++ resolved
@@ -1,9 +1,5 @@
 {
   "LblInviteAgain": "Покани отново",
   "MessageEmailActivationInstuctionsSentOnEmail": "Инструкциите за активиране на имейла бяха изпратени на имейл адрес <1>{{email}}</1>",
-<<<<<<< HEAD
-  "ReassignmentData": "Пренасочване на данни",
-=======
->>>>>>> b39b2949
   "UserStatus": "Статус"
 }