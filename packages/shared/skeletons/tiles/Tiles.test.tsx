--- conflicted
+++ resolved
@@ -1,5 +1,5 @@
 import React from "react";
-import { render, screen } from "@testing-library/react";
+import { render } from "@testing-library/react";
 import "@testing-library/jest-dom";
 import styles from "./Tiles.module.scss";
 
@@ -30,23 +30,6 @@
 
 describe("TileSkeleton", () => {
   it("renders folder tile", () => {
-<<<<<<< HEAD
-    render(<TileSkeleton isFolder />);
-    const element = screen.getByTestId("folder-tile-skeleton");
-    expect(element).toBeInTheDocument();
-  });
-
-  it("renders file tile", () => {
-    render(<TileSkeleton />);
-    const element = screen.getByTestId("file-tile-skeleton");
-    expect(element).toBeInTheDocument();
-  });
-
-  it("renders room tile", () => {
-    render(<TileSkeleton isRoom />);
-    const element = screen.getByTestId("room-tile-skeleton");
-    expect(element).toBeInTheDocument();
-=======
     const { getByTestId } = render(<TileSkeleton isFolder />);
     const folderTile = getByTestId("tile-skeleton-folder");
     expect(folderTile).toBeInTheDocument();
@@ -62,6 +45,5 @@
     const { getByTestId } = render(<TileSkeleton isRoom />);
     const roomTile = getByTestId("room-tile-content");
     expect(roomTile).toBeInTheDocument();
->>>>>>> 8628f030
   });
 });