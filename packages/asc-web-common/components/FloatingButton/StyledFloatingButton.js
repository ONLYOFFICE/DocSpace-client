--- conflicted
+++ resolved
@@ -1,22 +1,13 @@
 import Base from "@appserver/components/themes/base";
 import styled, { keyframes, css } from "styled-components";
-
-<<<<<<< HEAD
-const color = "#2DA7DB";
 
 const StyledCircleWrap = styled.div`
   width: 48px;
   height: 48px;
   background: ${(props) => (props.color ? props.color : "#fff")};
-=======
-const StyledCircleWrap = styled.div`
-  width: 54px;
-  height: 54px;
-  background: none;
->>>>>>> 21cd73a6
   border-radius: 50%;
   cursor: pointer;
-  box-shadow: 0px 5px 20px rgba(0, 0, 0, 0.13);
+  box-shadow: ${(props) => props.theme.floatingButton.boxShadow};
 `;
 
 const rotate360 = keyframes`
@@ -68,13 +59,8 @@
         `}
 
   .circle__mask .circle__fill {
-<<<<<<< HEAD
     clip: rect(0px, 21px, 42px, 0px);
-    background-color: ${color};
-=======
-    clip: rect(0px, 27px, 54px, 0px);
     background-color: ${(props) => props.theme.floatingButton.color};
->>>>>>> 21cd73a6
   }
 
   .circle__mask.circle__full {
@@ -96,13 +82,8 @@
   width: 38px;
   height: 38px;
   border-radius: 50%;
-<<<<<<< HEAD
-  background: ${(props) => (props.color ? props.color : "#fff")};
-=======
   background: ${(props) =>
     props.color ? props.color : props.theme.floatingButton.backgroundColor};
-  box-shadow: ${(props) => props.theme.floatingButton.boxShadow};
->>>>>>> 21cd73a6
   text-align: center;
   margin: 5px;
   position: absolute;
@@ -114,19 +95,7 @@
 StyledFloatingButton.defaultProps = { theme: Base };
 
 const IconBox = styled.div`
-<<<<<<< HEAD
-  // padding-top: 12px;
-  display: flex;
-  align-items: center;
-  justify-content: center;
-=======
   padding-top: 12px;
-  svg {
-    path {
-      fill: ${(props) => props.theme.floatingButton.fill};
-    }
-  }
->>>>>>> 21cd73a6
 `;
 
 IconBox.defaultProps = { theme: Base };
