﻿// (c) Copyright Ascensio System SIA 2010-2022
//
// This program is a free software product.
// You can redistribute it and/or modify it under the terms
// of the GNU Affero General Public License (AGPL) version 3 as published by the Free Software
// Foundation. In accordance with Section 7(a) of the GNU AGPL its Section 15 shall be amended
// to the effect that Ascensio System SIA expressly excludes the warranty of non-infringement of
// any third-party rights.
//
// This program is distributed WITHOUT ANY WARRANTY, without even the implied warranty
// of MERCHANTABILITY or FITNESS FOR A PARTICULAR  PURPOSE. For details, see
// the GNU AGPL at: http://www.gnu.org/licenses/agpl-3.0.html
//
// You can contact Ascensio System SIA at Lubanas st. 125a-25, Riga, Latvia, EU, LV-1021.
//
// The  interactive user interfaces in modified source and object code versions of the Program must
// display Appropriate Legal Notices, as required under Section 5 of the GNU AGPL version 3.
//
// Pursuant to Section 7(b) of the License you must retain the original Product logo when
// distributing the program. Pursuant to Section 7(e) we decline to grant you any rights under
// trademark law for use of our trademarks.
//
// All the Product's GUI elements, including illustrations and icon sets, as well as technical writing
// content are licensed under the terms of the Creative Commons Attribution-ShareAlike 4.0
// International. See the License terms at http://creativecommons.org/licenses/by-sa/4.0/legalcode

using DbContext = Microsoft.EntityFrameworkCore.DbContext;

namespace ASC.Core.Common.EF;

public enum Provider
{
    PostgreSql,
    MySql
}

public class BaseDbContext : DbContext
{
    public ConnectionStringSettings ConnectionStringSettings { get; set; }
    internal string MigrateAssembly { get; set; }
    internal ILoggerFactory LoggerFactory { get; set; }
    public static readonly ServerVersion ServerVersion = ServerVersion.Parse("8.0.25");

    protected virtual Dictionary<Provider, Func<BaseDbContext>> ProviderContext => null;
    protected Provider _provider;

    public BaseDbContext() { }
    public BaseDbContext(DbContextOptions options) : base(options) { }

    public void Migrate()
    {
        if (ProviderContext != null)
        {
            var provider = GetProviderByConnectionString();

            using var sqlProvider = ProviderContext[provider]();
            sqlProvider.ConnectionStringSettings = ConnectionStringSettings;
            sqlProvider.LoggerFactory = LoggerFactory;
            sqlProvider.MigrateAssembly = MigrateAssembly;

            sqlProvider.Database.Migrate();
        }
        else
        {
            Database.Migrate();
        }
    }

    protected override void OnConfiguring(DbContextOptionsBuilder optionsBuilder)
    {
        optionsBuilder.UseLoggerFactory(LoggerFactory);
        optionsBuilder.EnableSensitiveDataLogging();
        _provider = GetProviderByConnectionString();
        switch (_provider)
        {
            case Provider.MySql:
<<<<<<< HEAD
                optionsBuilder.UseMySql(ConnectionStringSettings.ConnectionString, ServerVersion, providerOptions =>
                {
                    if (!string.IsNullOrEmpty(MigrateAssembly))
                    {
                        providerOptions.MigrationsAssembly(MigrateAssembly);
                    }

                    //Configuring Connection Resiliency: https://docs.microsoft.com/en-us/ef/core/miscellaneous/connection-resiliency 
                    providerOptions.EnableRetryOnFailure(maxRetryCount: 15, maxRetryDelay: TimeSpan.FromSeconds(30), errorNumbersToAdd: null);

=======
                optionsBuilder.UseMySql(ConnectionStringSettings.ConnectionString, ServerVersion, sqlOptions =>
                {
                    if (!string.IsNullOrEmpty(MigrateAssembly))
                    {
                        sqlOptions.MigrationsAssembly(MigrateAssembly);
                    }

                    //Configuring Connection Resiliency: https://docs.microsoft.com/en-us/ef/core/miscellaneous/connection-resiliency 
                   // sqlOptions.EnableRetryOnFailure(maxRetryCount: 15, maxRetryDelay: TimeSpan.FromSeconds(30), errorNumbersToAdd: null);
>>>>>>> 426e14b2
                });
                break;
            case Provider.PostgreSql:
                optionsBuilder.UseNpgsql(ConnectionStringSettings.ConnectionString);
                break;
        }
    }

    public Provider GetProviderByConnectionString()
    {
        switch (ConnectionStringSettings.ProviderName)
        {
            case "MySql.Data.MySqlClient":
                return Provider.MySql;
            case "Npgsql":
                return Provider.PostgreSql;
            default:
                break;
        }

        return Provider.MySql;
    }
}

public static class BaseDbContextExtension
{
    public static T AddOrUpdate<T, TContext>(this TContext b, Expression<Func<TContext, DbSet<T>>> expressionDbSet, T entity) where T : BaseEntity where TContext : BaseDbContext
    {
        var dbSet = expressionDbSet.Compile().Invoke(b);
        var existingBlog = dbSet.Find(entity.GetKeys());
        if (existingBlog == null)
        {
            return dbSet.Add(entity).Entity;
        }
        else
        {
            b.Entry(existingBlog).CurrentValues.SetValues(entity);

            return entity;
        }
    }

    public static async Task<T> AddOrUpdateAsync<T, TContext>(this TContext b, Expression<Func<TContext, DbSet<T>>> expressionDbSet, T entity) where T : BaseEntity where TContext : BaseDbContext
    {
        var dbSet = expressionDbSet.Compile().Invoke(b);
        var existingBlog = await dbSet.FindAsync(entity.GetKeys());
        if (existingBlog == null)
        {
            var entityEntry = await dbSet.AddAsync(entity);

            return entityEntry.Entity;
        }
        else
        {
            b.Entry(existingBlog).CurrentValues.SetValues(entity);

            return entity;
        }
    }
}

public abstract class BaseEntity
{
    public abstract object[] GetKeys();
}

public class MultiRegionalDbContext<T> : IDisposable, IAsyncDisposable where T : BaseDbContext, new()
{
    public MultiRegionalDbContext() { }

    internal List<T> Context { get; set; }

    public void Dispose()
    {
        if (Context == null)
        {
            return;
        }

        foreach (var c in Context)
        {
            if (c != null)
            {
                c.Dispose();
            }
        }
    }

    public ValueTask DisposeAsync()
    {
        return Context == null ? ValueTask.CompletedTask : InternalDisposeAsync();
    }

    private async ValueTask InternalDisposeAsync()
    {
        foreach (var c in Context)
        {
            if (c != null)
            {
                await c.DisposeAsync();
            }
        }
    }
}
<|MERGE_RESOLUTION|>--- conflicted
+++ resolved
@@ -1,202 +1,189 @@
-﻿// (c) Copyright Ascensio System SIA 2010-2022
-//
-// This program is a free software product.
-// You can redistribute it and/or modify it under the terms
-// of the GNU Affero General Public License (AGPL) version 3 as published by the Free Software
-// Foundation. In accordance with Section 7(a) of the GNU AGPL its Section 15 shall be amended
-// to the effect that Ascensio System SIA expressly excludes the warranty of non-infringement of
-// any third-party rights.
-//
-// This program is distributed WITHOUT ANY WARRANTY, without even the implied warranty
-// of MERCHANTABILITY or FITNESS FOR A PARTICULAR  PURPOSE. For details, see
-// the GNU AGPL at: http://www.gnu.org/licenses/agpl-3.0.html
-//
-// You can contact Ascensio System SIA at Lubanas st. 125a-25, Riga, Latvia, EU, LV-1021.
-//
-// The  interactive user interfaces in modified source and object code versions of the Program must
-// display Appropriate Legal Notices, as required under Section 5 of the GNU AGPL version 3.
-//
-// Pursuant to Section 7(b) of the License you must retain the original Product logo when
-// distributing the program. Pursuant to Section 7(e) we decline to grant you any rights under
-// trademark law for use of our trademarks.
-//
-// All the Product's GUI elements, including illustrations and icon sets, as well as technical writing
-// content are licensed under the terms of the Creative Commons Attribution-ShareAlike 4.0
-// International. See the License terms at http://creativecommons.org/licenses/by-sa/4.0/legalcode
-
-using DbContext = Microsoft.EntityFrameworkCore.DbContext;
-
-namespace ASC.Core.Common.EF;
-
-public enum Provider
-{
-    PostgreSql,
-    MySql
-}
-
-public class BaseDbContext : DbContext
-{
-    public ConnectionStringSettings ConnectionStringSettings { get; set; }
-    internal string MigrateAssembly { get; set; }
-    internal ILoggerFactory LoggerFactory { get; set; }
-    public static readonly ServerVersion ServerVersion = ServerVersion.Parse("8.0.25");
-
-    protected virtual Dictionary<Provider, Func<BaseDbContext>> ProviderContext => null;
-    protected Provider _provider;
-
-    public BaseDbContext() { }
-    public BaseDbContext(DbContextOptions options) : base(options) { }
-
-    public void Migrate()
-    {
-        if (ProviderContext != null)
-        {
-            var provider = GetProviderByConnectionString();
-
-            using var sqlProvider = ProviderContext[provider]();
-            sqlProvider.ConnectionStringSettings = ConnectionStringSettings;
-            sqlProvider.LoggerFactory = LoggerFactory;
-            sqlProvider.MigrateAssembly = MigrateAssembly;
-
-            sqlProvider.Database.Migrate();
-        }
-        else
-        {
-            Database.Migrate();
-        }
-    }
-
-    protected override void OnConfiguring(DbContextOptionsBuilder optionsBuilder)
-    {
-        optionsBuilder.UseLoggerFactory(LoggerFactory);
-        optionsBuilder.EnableSensitiveDataLogging();
-        _provider = GetProviderByConnectionString();
-        switch (_provider)
-        {
-            case Provider.MySql:
-<<<<<<< HEAD
-                optionsBuilder.UseMySql(ConnectionStringSettings.ConnectionString, ServerVersion, providerOptions =>
-                {
-                    if (!string.IsNullOrEmpty(MigrateAssembly))
-                    {
-                        providerOptions.MigrationsAssembly(MigrateAssembly);
-                    }
-
-                    //Configuring Connection Resiliency: https://docs.microsoft.com/en-us/ef/core/miscellaneous/connection-resiliency 
-                    providerOptions.EnableRetryOnFailure(maxRetryCount: 15, maxRetryDelay: TimeSpan.FromSeconds(30), errorNumbersToAdd: null);
-
-=======
-                optionsBuilder.UseMySql(ConnectionStringSettings.ConnectionString, ServerVersion, sqlOptions =>
-                {
-                    if (!string.IsNullOrEmpty(MigrateAssembly))
-                    {
-                        sqlOptions.MigrationsAssembly(MigrateAssembly);
-                    }
-
-                    //Configuring Connection Resiliency: https://docs.microsoft.com/en-us/ef/core/miscellaneous/connection-resiliency 
-                   // sqlOptions.EnableRetryOnFailure(maxRetryCount: 15, maxRetryDelay: TimeSpan.FromSeconds(30), errorNumbersToAdd: null);
->>>>>>> 426e14b2
-                });
-                break;
-            case Provider.PostgreSql:
-                optionsBuilder.UseNpgsql(ConnectionStringSettings.ConnectionString);
-                break;
-        }
-    }
-
-    public Provider GetProviderByConnectionString()
-    {
-        switch (ConnectionStringSettings.ProviderName)
-        {
-            case "MySql.Data.MySqlClient":
-                return Provider.MySql;
-            case "Npgsql":
-                return Provider.PostgreSql;
-            default:
-                break;
-        }
-
-        return Provider.MySql;
-    }
-}
-
-public static class BaseDbContextExtension
-{
-    public static T AddOrUpdate<T, TContext>(this TContext b, Expression<Func<TContext, DbSet<T>>> expressionDbSet, T entity) where T : BaseEntity where TContext : BaseDbContext
-    {
-        var dbSet = expressionDbSet.Compile().Invoke(b);
-        var existingBlog = dbSet.Find(entity.GetKeys());
-        if (existingBlog == null)
-        {
-            return dbSet.Add(entity).Entity;
-        }
-        else
-        {
-            b.Entry(existingBlog).CurrentValues.SetValues(entity);
-
-            return entity;
-        }
-    }
-
-    public static async Task<T> AddOrUpdateAsync<T, TContext>(this TContext b, Expression<Func<TContext, DbSet<T>>> expressionDbSet, T entity) where T : BaseEntity where TContext : BaseDbContext
-    {
-        var dbSet = expressionDbSet.Compile().Invoke(b);
-        var existingBlog = await dbSet.FindAsync(entity.GetKeys());
-        if (existingBlog == null)
-        {
-            var entityEntry = await dbSet.AddAsync(entity);
-
-            return entityEntry.Entity;
-        }
-        else
-        {
-            b.Entry(existingBlog).CurrentValues.SetValues(entity);
-
-            return entity;
-        }
-    }
-}
-
-public abstract class BaseEntity
-{
-    public abstract object[] GetKeys();
-}
-
-public class MultiRegionalDbContext<T> : IDisposable, IAsyncDisposable where T : BaseDbContext, new()
-{
-    public MultiRegionalDbContext() { }
-
-    internal List<T> Context { get; set; }
-
-    public void Dispose()
-    {
-        if (Context == null)
-        {
-            return;
-        }
-
-        foreach (var c in Context)
-        {
-            if (c != null)
-            {
-                c.Dispose();
-            }
-        }
-    }
-
-    public ValueTask DisposeAsync()
-    {
-        return Context == null ? ValueTask.CompletedTask : InternalDisposeAsync();
-    }
-
-    private async ValueTask InternalDisposeAsync()
-    {
-        foreach (var c in Context)
-        {
-            if (c != null)
-            {
-                await c.DisposeAsync();
-            }
-        }
-    }
-}
+﻿// (c) Copyright Ascensio System SIA 2010-2022
+//
+// This program is a free software product.
+// You can redistribute it and/or modify it under the terms
+// of the GNU Affero General Public License (AGPL) version 3 as published by the Free Software
+// Foundation. In accordance with Section 7(a) of the GNU AGPL its Section 15 shall be amended
+// to the effect that Ascensio System SIA expressly excludes the warranty of non-infringement of
+// any third-party rights.
+//
+// This program is distributed WITHOUT ANY WARRANTY, without even the implied warranty
+// of MERCHANTABILITY or FITNESS FOR A PARTICULAR  PURPOSE. For details, see
+// the GNU AGPL at: http://www.gnu.org/licenses/agpl-3.0.html
+//
+// You can contact Ascensio System SIA at Lubanas st. 125a-25, Riga, Latvia, EU, LV-1021.
+//
+// The  interactive user interfaces in modified source and object code versions of the Program must
+// display Appropriate Legal Notices, as required under Section 5 of the GNU AGPL version 3.
+//
+// Pursuant to Section 7(b) of the License you must retain the original Product logo when
+// distributing the program. Pursuant to Section 7(e) we decline to grant you any rights under
+// trademark law for use of our trademarks.
+//
+// All the Product's GUI elements, including illustrations and icon sets, as well as technical writing
+// content are licensed under the terms of the Creative Commons Attribution-ShareAlike 4.0
+// International. See the License terms at http://creativecommons.org/licenses/by-sa/4.0/legalcode
+
+using DbContext = Microsoft.EntityFrameworkCore.DbContext;
+
+namespace ASC.Core.Common.EF;
+
+public enum Provider
+{
+    PostgreSql,
+    MySql
+}
+
+public class BaseDbContext : DbContext
+{
+    public ConnectionStringSettings ConnectionStringSettings { get; set; }
+    internal string MigrateAssembly { get; set; }
+    internal ILoggerFactory LoggerFactory { get; set; }
+    public static readonly ServerVersion ServerVersion = ServerVersion.Parse("8.0.25");
+
+    protected virtual Dictionary<Provider, Func<BaseDbContext>> ProviderContext => null;
+    protected Provider _provider;
+
+    public BaseDbContext() { }
+    public BaseDbContext(DbContextOptions options) : base(options) { }
+
+    public void Migrate()
+    {
+        if (ProviderContext != null)
+        {
+            var provider = GetProviderByConnectionString();
+
+            using var sqlProvider = ProviderContext[provider]();
+            sqlProvider.ConnectionStringSettings = ConnectionStringSettings;
+            sqlProvider.LoggerFactory = LoggerFactory;
+            sqlProvider.MigrateAssembly = MigrateAssembly;
+
+            sqlProvider.Database.Migrate();
+        }
+        else
+        {
+            Database.Migrate();
+        }
+    }
+
+    protected override void OnConfiguring(DbContextOptionsBuilder optionsBuilder)
+    {
+        optionsBuilder.UseLoggerFactory(LoggerFactory);
+        optionsBuilder.EnableSensitiveDataLogging();
+        _provider = GetProviderByConnectionString();
+        switch (_provider)
+        {
+            case Provider.MySql:
+                optionsBuilder.UseMySql(ConnectionStringSettings.ConnectionString, ServerVersion, providerOptions =>
+                {
+                    if (!string.IsNullOrEmpty(MigrateAssembly))
+                    {
+                        providerOptions.MigrationsAssembly(MigrateAssembly);
+                    }
+
+                    //Configuring Connection Resiliency: https://docs.microsoft.com/en-us/ef/core/miscellaneous/connection-resiliency 
+                    providerOptions.EnableRetryOnFailure(maxRetryCount: 15, maxRetryDelay: TimeSpan.FromSeconds(30), errorNumbersToAdd: null);
+                });
+                break;
+            case Provider.PostgreSql:
+                optionsBuilder.UseNpgsql(ConnectionStringSettings.ConnectionString);
+                break;
+        }
+    }
+
+    public Provider GetProviderByConnectionString()
+    {
+        switch (ConnectionStringSettings.ProviderName)
+        {
+            case "MySql.Data.MySqlClient":
+                return Provider.MySql;
+            case "Npgsql":
+                return Provider.PostgreSql;
+            default:
+                break;
+        }
+
+        return Provider.MySql;
+    }
+}
+
+public static class BaseDbContextExtension
+{
+    public static T AddOrUpdate<T, TContext>(this TContext b, Expression<Func<TContext, DbSet<T>>> expressionDbSet, T entity) where T : BaseEntity where TContext : BaseDbContext
+    {
+        var dbSet = expressionDbSet.Compile().Invoke(b);
+        var existingBlog = dbSet.Find(entity.GetKeys());
+        if (existingBlog == null)
+        {
+            return dbSet.Add(entity).Entity;
+        }
+        else
+        {
+            b.Entry(existingBlog).CurrentValues.SetValues(entity);
+
+            return entity;
+        }
+    }
+
+    public static async Task<T> AddOrUpdateAsync<T, TContext>(this TContext b, Expression<Func<TContext, DbSet<T>>> expressionDbSet, T entity) where T : BaseEntity where TContext : BaseDbContext
+    {
+        var dbSet = expressionDbSet.Compile().Invoke(b);
+        var existingBlog = await dbSet.FindAsync(entity.GetKeys());
+        if (existingBlog == null)
+        {
+            var entityEntry = await dbSet.AddAsync(entity);
+
+            return entityEntry.Entity;
+        }
+        else
+        {
+            b.Entry(existingBlog).CurrentValues.SetValues(entity);
+
+            return entity;
+        }
+    }
+}
+
+public abstract class BaseEntity
+{
+    public abstract object[] GetKeys();
+}
+
+public class MultiRegionalDbContext<T> : IDisposable, IAsyncDisposable where T : BaseDbContext, new()
+{
+    public MultiRegionalDbContext() { }
+
+    internal List<T> Context { get; set; }
+
+    public void Dispose()
+    {
+        if (Context == null)
+        {
+            return;
+        }
+
+        foreach (var c in Context)
+        {
+            if (c != null)
+            {
+                c.Dispose();
+            }
+        }
+    }
+
+    public ValueTask DisposeAsync()
+    {
+        return Context == null ? ValueTask.CompletedTask : InternalDisposeAsync();
+    }
+
+    private async ValueTask InternalDisposeAsync()
+    {
+        foreach (var c in Context)
+        {
+            if (c != null)
+            {
+                await c.DisposeAsync();
+            }
+        }
+    }
+}