--- conflicted
+++ resolved
@@ -2,12 +2,8 @@
 import { initReactI18next } from "react-i18next";
 import Backend from "i18next-http-backend";
 import config from "../package.json";
-<<<<<<< HEAD
 import { LANGUAGE } from "@appserver/common/constants";
 //const { LANGUAGE /*i18nBaseSettings*/ } = constants;
-=======
-import { LANGUAGE /*i18nBaseSettings*/ } from "@appserver/common/src/constants";
->>>>>>> 8b962cd8
 
 //import LanguageDetector from "i18next-browser-languagedetector";
 // not like to use this?
