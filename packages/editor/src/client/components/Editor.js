--- conflicted
+++ resolved
@@ -663,11 +663,17 @@
 
   const getBackUrl = () => {
     if (!fileInfo) return;
+    const shareIndex = search.indexOf("share=");
+    const key = search.substring(shareIndex + 6);
 
     let backUrl = "";
 
     if (fileInfo.rootFolderType === FolderType.Rooms) {
-      backUrl = `/rooms/shared/${fileInfo.folderId}/filter?folder=${fileInfo.folderId}`;
+      if (key) {
+        backUrl = `/rooms/share?key=${key}`;
+      } else {
+        backUrl = `/rooms/shared/${fileInfo.folderId}/filter?folder=${fileInfo.folderId}`;
+      }
     } else {
       backUrl = `/rooms/personal/filter?folder=${fileInfo.folderId}`;
     }
@@ -685,26 +691,11 @@
       }
 
       let goBack;
-<<<<<<< HEAD
-      const url = window.location.href;
-      const search = window.location.search;
-      const shareIndex = search.indexOf("share=");
-      const key = search.substring(shareIndex + 6);
-=======
->>>>>>> 2fd15b41
 
       if (fileInfo) {
         const search = window.location.search;
         const editorGoBack = new URLSearchParams(search).get("editorGoBack");
 
-<<<<<<< HEAD
-        if (fileInfo.rootFolderType === FolderType.Rooms) {
-          if (key) {
-            backUrl = `/rooms/share?key=${key}`;
-          } else {
-            backUrl = `/rooms/shared/${fileInfo.folderId}/filter?folder=${fileInfo.folderId}`;
-          }
-=======
         if (editorGoBack === "false") {
           goBack = {};
         } else if (editorGoBack === "event") {
@@ -712,7 +703,6 @@
             requestClose: true,
             text: t("FileLocation"),
           };
->>>>>>> 2fd15b41
         } else {
           goBack = {
             requestClose: window.DocSpaceConfig?.editor?.requestClose ?? false,
