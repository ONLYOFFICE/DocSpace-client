--- conflicted
+++ resolved
@@ -36,8 +36,8 @@
     private readonly TenantWhiteLabelSettingsHelper _tenantWhiteLabelSettingsHelper;
     private readonly TenantLogoManager _tenantLogoManager;
     private readonly CoreBaseSettings _coreBaseSettings;
-    private readonly CommonLinkUtility _commonLinkUtility;
-    private readonly IMapper _mapper;
+    private readonly CommonLinkUtility _commonLinkUtility;
+    private readonly IMapper _mapper;
     private readonly CompanyWhiteLabelSettingsHelper _companyWhiteLabelSettingsHelper;
 
     public WhitelabelController(
@@ -50,9 +50,9 @@
         TenantLogoManager tenantLogoManager,
         CoreBaseSettings coreBaseSettings,
         CommonLinkUtility commonLinkUtility,
-        IMemoryCache memoryCache,
-        IHttpContextAccessor httpContextAccessor,
-        IMapper mapper,
+        IMemoryCache memoryCache,
+        IHttpContextAccessor httpContextAccessor,
+        IMapper mapper,
         CompanyWhiteLabelSettingsHelper companyWhiteLabelSettingsHelper) : base(apiContext, memoryCache, webItemManager, httpContextAccessor)
     {
         _permissionContext = permissionContext;
@@ -61,40 +61,40 @@
         _tenantWhiteLabelSettingsHelper = tenantWhiteLabelSettingsHelper;
         _tenantLogoManager = tenantLogoManager;
         _coreBaseSettings = coreBaseSettings;
-        _commonLinkUtility = commonLinkUtility;
-        _mapper = mapper;
-        _companyWhiteLabelSettingsHelper = companyWhiteLabelSettingsHelper;
-    }
-
-    /// <summary>
-    /// Saves the white label settings specified in the request.
-    /// </summary>
-    /// <short>
-    /// Save the white label settings
-    /// </short>
-    /// <category>Rebranding</category>
-    /// <param type="ASC.Web.Api.ApiModel.RequestsDto.WhiteLabelRequestsDto, ASC.Web.Api" name="inDto">Request parameters for white label settings</param>
-    /// <returns type="System.Boolean, System">Boolean value: true if the operation is sucessful</returns>
-    /// <path>api/2.0/settings/whitelabel/save</path>
-    /// <httpMethod>POST</httpMethod>
+        _commonLinkUtility = commonLinkUtility;
+        _mapper = mapper;
+        _companyWhiteLabelSettingsHelper = companyWhiteLabelSettingsHelper;
+    }
+
+    /// <summary>
+    /// Saves the white label settings specified in the request.
+    /// </summary>
+    /// <short>
+    /// Save the white label settings
+    /// </short>
+    /// <category>Rebranding</category>
+    /// <param type="ASC.Web.Api.ApiModel.RequestsDto.WhiteLabelRequestsDto, ASC.Web.Api" name="inDto">Request parameters for white label settings</param>
+    /// <returns type="System.Boolean, System">Boolean value: true if the operation is sucessful</returns>
+    /// <path>api/2.0/settings/whitelabel/save</path>
+    /// <httpMethod>POST</httpMethod>
     ///<visible>false</visible>
     [HttpPost("whitelabel/save")]
     public async Task<bool> SaveWhiteLabelSettingsAsync(WhiteLabelRequestsDto inDto)
     {
-        await _permissionContext.DemandPermissionsAsync(SecutiryConstants.EditPortalSettings);
-
+        await _permissionContext.DemandPermissionsAsync(SecutiryConstants.EditPortalSettings);
+
         await DemandWhiteLabelPermissionAsync();
 
-        var settings = await _settingsManager.LoadAsync<TenantWhiteLabelSettings>();
-
+        var settings = await _settingsManager.LoadAsync<TenantWhiteLabelSettings>();
+
         if (inDto.Logo != null)
         {
             var logoDict = new Dictionary<int, KeyValuePair<string, string>>();
 
             foreach (var l in inDto.Logo)
-            {
-                var key = Int32.Parse(l.Key);
-
+            {
+                var key = Int32.Parse(l.Key);
+
                 logoDict.Add(key, new KeyValuePair<string, string>(l.Value.Light, l.Value.Dark));
             }
 
@@ -102,27 +102,27 @@
         }
 
         settings.SetLogoText(inDto.LogoText);
-        await _tenantWhiteLabelSettingsHelper.SaveAsync(settings, Tenant.Id, _tenantLogoManager);
-
-        return true;
-    }
-
-    /// <summary>
-    /// Saves the white label settings from files.
-    /// </summary>
-    /// <short>
-    /// Save the white label settings from files
-    /// </short>
-    /// <category>Rebranding</category>
-    /// <returns type="System.Boolean, System">Boolean value: true if the operation is successful</returns>
-    /// <path>api/2.0/settings/whitelabel/savefromfiles</path>
-    /// <httpMethod>POST</httpMethod>
+        await _tenantWhiteLabelSettingsHelper.SaveAsync(settings, Tenant.Id, _tenantLogoManager);
+
+        return true;
+    }
+
+    /// <summary>
+    /// Saves the white label settings from files.
+    /// </summary>
+    /// <short>
+    /// Save the white label settings from files
+    /// </short>
+    /// <category>Rebranding</category>
+    /// <returns type="System.Boolean, System">Boolean value: true if the operation is successful</returns>
+    /// <path>api/2.0/settings/whitelabel/savefromfiles</path>
+    /// <httpMethod>POST</httpMethod>
     ///<visible>false</visible>
     [HttpPost("whitelabel/savefromfiles")]
     public async Task<bool> SaveWhiteLabelSettingsFromFilesAsync()
     {
-        await _permissionContext.DemandPermissionsAsync(SecutiryConstants.EditPortalSettings);
-
+        await _permissionContext.DemandPermissionsAsync(SecutiryConstants.EditPortalSettings);
+
         await DemandWhiteLabelPermissionAsync();
 
         if (HttpContext.Request.Form?.Files == null || HttpContext.Request.Form.Files.Count == 0)
@@ -130,140 +130,140 @@
             throw new InvalidOperationException("No input files");
         }
 
-        var settings = await _settingsManager.LoadAsync<TenantWhiteLabelSettings>();
-
+        var settings = await _settingsManager.LoadAsync<TenantWhiteLabelSettings>();
+
         foreach (var f in HttpContext.Request.Form.Files)
-        {
+        {
             if (f.FileName.Contains("dark"))
             {
                 GetParts(f.FileName, out var logoType, out var fileExt);
                 if (HttpContext.Request.Form.Files.Any(f => f.FileName.Contains($"{logoType}")))
                 {
                     continue;
-                }
-                await _tenantWhiteLabelSettingsHelper.SetLogoFromStream(settings, logoType, fileExt, null, f.OpenReadStream(), null);
-            }
-            else
-            {
-                GetParts(f.FileName, out var logoType, out var fileExt);
-                IFormFile darkFile;
-                if (HttpContext.Request.Form.Files.Any(f => f.FileName.Contains($"{logoType}.dark.")))
-                {
-                    darkFile = HttpContext.Request.Form.Files.Single(f => f.FileName.Contains($"{logoType}.dark."));
-                }
-                else
-                {
-                    darkFile = null;
-                }
-                if (darkFile != null && darkFile.FileName != f.FileName)
-                {
-                    throw new InvalidOperationException("logo light and logo dark have different extention");
-                }
-
-                await _tenantWhiteLabelSettingsHelper.SetLogoFromStream(settings, logoType, fileExt, f.OpenReadStream(), darkFile?.OpenReadStream(), null);
+                }
+                await _tenantWhiteLabelSettingsHelper.SetLogoFromStream(settings, logoType, fileExt, null, f.OpenReadStream(), null);
+            }
+            else
+            {
+                GetParts(f.FileName, out var logoType, out var fileExt);
+                IFormFile darkFile;
+                if (HttpContext.Request.Form.Files.Any(f => f.FileName.Contains($"{logoType}.dark.")))
+                {
+                    darkFile = HttpContext.Request.Form.Files.Single(f => f.FileName.Contains($"{logoType}.dark."));
+                }
+                else
+                {
+                    darkFile = null;
+                }
+                if (darkFile != null && darkFile.FileName != f.FileName)
+                {
+                    throw new InvalidOperationException("logo light and logo dark have different extention");
+                }
+
+                await _tenantWhiteLabelSettingsHelper.SetLogoFromStream(settings, logoType, fileExt, f.OpenReadStream(), darkFile?.OpenReadStream(), null);
             }
         }
 
-        await _settingsManager.SaveAsync(settings, Tenant.Id);
-
-        return true;
-    }
-
-    private void GetParts(string fileName, out WhiteLabelLogoTypeEnum logoType, out string fileExt)
-    {
-        var parts = fileName.Split('.');
-        logoType = (WhiteLabelLogoTypeEnum)Convert.ToInt32(parts[0]);
-        fileExt = parts.Last();
-    }
-
-    /// <summary>
-    /// Returns the white label logos.
-    /// </summary>
-    /// <short>
-    /// Get the white label logos
-    /// </short>
-    /// <category>Rebranding</category>
-    /// <param type="ASC.Web.Api.ApiModel.RequestsDto.WhiteLabelQueryRequestsDto, ASC.Web.Api" name="inDto">White label request parameters</param>
-    /// <returns type="ASC.Web.Api.ApiModels.ResponseDto.WhiteLabelItemDto, ASC.Web.Api">White label logos</returns>
-    /// <path>api/2.0/settings/whitelabel/logos</path>
-    /// <httpMethod>GET</httpMethod>
-    /// <requiresAuthorization>false</requiresAuthorization>
-    /// <collection>list</collection>
-    /// <visible>false</visible>
+        await _settingsManager.SaveAsync(settings, Tenant.Id);
+
+        return true;
+    }
+
+    private void GetParts(string fileName, out WhiteLabelLogoTypeEnum logoType, out string fileExt)
+    {
+        var parts = fileName.Split('.');
+        logoType = (WhiteLabelLogoTypeEnum)Convert.ToInt32(parts[0]);
+        fileExt = parts.Last();
+    }
+
+    /// <summary>
+    /// Returns the white label logos.
+    /// </summary>
+    /// <short>
+    /// Get the white label logos
+    /// </short>
+    /// <category>Rebranding</category>
+    /// <param type="ASC.Web.Api.ApiModel.RequestsDto.WhiteLabelQueryRequestsDto, ASC.Web.Api" name="inDto">White label request parameters</param>
+    /// <returns type="ASC.Web.Api.ApiModels.ResponseDto.WhiteLabelItemDto, ASC.Web.Api">White label logos</returns>
+    /// <path>api/2.0/settings/whitelabel/logos</path>
+    /// <httpMethod>GET</httpMethod>
+    /// <requiresAuthorization>false</requiresAuthorization>
+    /// <collection>list</collection>
+    /// <visible>false</visible>
     [AllowNotPayment, AllowAnonymous, AllowSuspended]
     [HttpGet("whitelabel/logos")]
     public async IAsyncEnumerable<WhiteLabelItemDto> GetWhiteLabelLogos([FromQuery] WhiteLabelQueryRequestsDto inDto)
     {
-        var _tenantWhiteLabelSettings = await _settingsManager.LoadAsync<TenantWhiteLabelSettings>();
-
-        foreach (var logoType in (WhiteLabelLogoTypeEnum[])Enum.GetValues(typeof(WhiteLabelLogoTypeEnum)))
-        {
-            if (logoType == WhiteLabelLogoTypeEnum.Notification)
-            {
-                continue;
-            }
-
-            var result = new WhiteLabelItemDto
-            {
-                Name = logoType.ToString(),
-                Size = TenantWhiteLabelSettings.GetSize(logoType)
-            };
-
-            if (inDto.IsDark.HasValue)
-            {
-                var path = _commonLinkUtility.GetFullAbsolutePath(await _tenantWhiteLabelSettingsHelper.GetAbsoluteLogoPathAsync(_tenantWhiteLabelSettings, logoType, inDto.IsDark.Value));
-
-                if (inDto.IsDark.Value)
-                {
-                    result.Path = new WhiteLabelItemPathDto
-                    {
-                        Dark = path
-                    };
-                }
-                else
-                {
-                    result.Path = new WhiteLabelItemPathDto
-                    {
-                        Light = path
-                    };
-                }
-            }
-            else
-            {
-                var lightPath = _commonLinkUtility.GetFullAbsolutePath(await _tenantWhiteLabelSettingsHelper.GetAbsoluteLogoPathAsync(_tenantWhiteLabelSettings, logoType, false));
-                var darkPath = _commonLinkUtility.GetFullAbsolutePath(await _tenantWhiteLabelSettingsHelper.GetAbsoluteLogoPathAsync(_tenantWhiteLabelSettings, logoType, true));
-
-                if (lightPath == darkPath)
-                {
-                    darkPath = null;
-                }
-
-                result.Path = new WhiteLabelItemPathDto
-                {
-                    Light = lightPath,
-                    Dark = darkPath
-                };
-            }
-
-            yield return result;
+        var _tenantWhiteLabelSettings = await _settingsManager.LoadAsync<TenantWhiteLabelSettings>();
+
+        foreach (var logoType in (WhiteLabelLogoTypeEnum[])Enum.GetValues(typeof(WhiteLabelLogoTypeEnum)))
+        {
+            if (logoType == WhiteLabelLogoTypeEnum.Notification)
+            {
+                continue;
+            }
+
+            var result = new WhiteLabelItemDto
+            {
+                Name = logoType.ToString(),
+                Size = TenantWhiteLabelSettings.GetSize(logoType)
+            };
+
+            if (inDto.IsDark.HasValue)
+            {
+                var path = _commonLinkUtility.GetFullAbsolutePath(await _tenantWhiteLabelSettingsHelper.GetAbsoluteLogoPathAsync(_tenantWhiteLabelSettings, logoType, inDto.IsDark.Value));
+
+                if (inDto.IsDark.Value)
+                {
+                    result.Path = new WhiteLabelItemPathDto
+                    {
+                        Dark = path
+                    };
+                }
+                else
+                {
+                    result.Path = new WhiteLabelItemPathDto
+                    {
+                        Light = path
+                    };
+                }
+            }
+            else
+            {
+                var lightPath = _commonLinkUtility.GetFullAbsolutePath(await _tenantWhiteLabelSettingsHelper.GetAbsoluteLogoPathAsync(_tenantWhiteLabelSettings, logoType, false));
+                var darkPath = _commonLinkUtility.GetFullAbsolutePath(await _tenantWhiteLabelSettingsHelper.GetAbsoluteLogoPathAsync(_tenantWhiteLabelSettings, logoType, true));
+
+                if (lightPath == darkPath)
+                {
+                    darkPath = null;
+                }
+
+                result.Path = new WhiteLabelItemPathDto
+                {
+                    Light = lightPath,
+                    Dark = darkPath
+                };
+            }
+
+            yield return result;
         }
     }
 
-    /// <summary>
-    /// Returns the white label logo text.
-    /// </summary>
-    /// <short>
-    /// Get the white label logo text
-    /// </short>
-    /// <category>Rebranding</category>
-    /// <returns type="System.Object, System">Logo text</returns>
-    /// <path>api/2.0/settings/whitelabel/logotext</path>
-    /// <httpMethod>GET</httpMethod>
-    ///<visible>false</visible>
+    /// <summary>
+    /// Returns the white label logo text.
+    /// </summary>
+    /// <short>
+    /// Get the white label logo text
+    /// </short>
+    /// <category>Rebranding</category>
+    /// <returns type="System.Object, System">Logo text</returns>
+    /// <path>api/2.0/settings/whitelabel/logotext</path>
+    /// <httpMethod>GET</httpMethod>
+    ///<visible>false</visible>
     [AllowNotPayment]
     [HttpGet("whitelabel/logotext")]
     public async Task<object> GetWhiteLabelLogoTextAsync()
-    {
+    {
         await _permissionContext.DemandPermissionsAsync(SecutiryConstants.EditPortalSettings);
 
         var settings = await _settingsManager.LoadAsync<TenantWhiteLabelSettings>();
@@ -272,43 +272,43 @@
     }
 
 
-    /// <summary>
-    /// Restores the white label options.
-    /// </summary>
-    /// <short>
-    /// Restore the white label options
-    /// </short>
-    /// <category>Rebranding</category>
-    /// <returns type="System.Boolean, System">Boolean value: true if the operation is successful</returns>
-    /// <path>api/2.0/settings/whitelabel/restore</path>
-    /// <httpMethod>PUT</httpMethod>
+    /// <summary>
+    /// Restores the white label options.
+    /// </summary>
+    /// <short>
+    /// Restore the white label options
+    /// </short>
+    /// <category>Rebranding</category>
+    /// <returns type="System.Boolean, System">Boolean value: true if the operation is successful</returns>
+    /// <path>api/2.0/settings/whitelabel/restore</path>
+    /// <httpMethod>PUT</httpMethod>
     /// <visible>false</visible>
     [HttpPut("whitelabel/restore")]
     public async Task<bool> RestoreWhiteLabelOptionsAsync()
     {
-        await _permissionContext.DemandPermissionsAsync(SecutiryConstants.EditPortalSettings);
-        await DemandWhiteLabelPermissionAsync();
+        await _permissionContext.DemandPermissionsAsync(SecutiryConstants.EditPortalSettings);
+        await DemandWhiteLabelPermissionAsync();
 
         var settings = await _settingsManager.LoadAsync<TenantWhiteLabelSettings>();
-
+
         await _tenantWhiteLabelSettingsHelper.RestoreDefault(settings, _tenantLogoManager, Tenant.Id, null);
 
         var tenantInfoSettings = await _settingsManager.LoadAsync<TenantInfoSettings>();
         await _tenantInfoSettingsHelper.RestoreDefaultLogoAsync(tenantInfoSettings, _tenantLogoManager);
-        await _settingsManager.SaveAsync(tenantInfoSettings);
-
-        return true;
-    }
-
-    /// <summary>
-    /// Returns the licensor data.
-    /// </summary>
-    /// <short>Get the licensor data</short>
-    /// <category>Rebranding</category>
-    /// <returns type="ASC.Web.Core.WhiteLabel.CompanyWhiteLabelSettings, ASC.Web.Core">List of company white label settings</returns>
-    /// <path>api/2.0/settings/companywhitelabel</path>
-    /// <httpMethod>GET</httpMethod>
-    /// <collection>list</collection>
+        await _settingsManager.SaveAsync(tenantInfoSettings);
+
+        return true;
+    }
+
+    /// <summary>
+    /// Returns the licensor data.
+    /// </summary>
+    /// <short>Get the licensor data</short>
+    /// <category>Rebranding</category>
+    /// <returns type="ASC.Web.Core.WhiteLabel.CompanyWhiteLabelSettings, ASC.Web.Core">List of company white label settings</returns>
+    /// <path>api/2.0/settings/companywhitelabel</path>
+    /// <httpMethod>GET</httpMethod>
+    /// <collection>list</collection>
     /// <visible>false</visible>
     [HttpGet("companywhitelabel")]
     public async Task<List<CompanyWhiteLabelSettings>> GetLicensorDataAsync()
@@ -327,236 +327,210 @@
         return result;
     }
 
-    /// <summary>
-    /// Saves the company white label settings specified in the request.
-    /// </summary>
-    /// <category>Rebranding</category>
-    /// <short>Save the company white label settings</short>
-    /// <param type="ASC.Web.Core.WhiteLabel.CompanyWhiteLabelSettingsWrapper, ASC.Web.Core" name="companyWhiteLabelSettingsWrapper">Company white label settings</param>
-    /// <returns type="System.Boolean, System">Boolean value: true if the operation is successful</returns>
-    /// <path>api/2.0/settings/rebranding/company</path>
-    /// <httpMethod>POST</httpMethod>
+    /// <summary>
+    /// Saves the company white label settings specified in the request.
+    /// </summary>
+    /// <category>Rebranding</category>
+    /// <short>Save the company white label settings</short>
+    /// <param type="ASC.Web.Core.WhiteLabel.CompanyWhiteLabelSettingsWrapper, ASC.Web.Core" name="companyWhiteLabelSettingsWrapper">Company white label settings</param>
+    /// <returns type="System.Boolean, System">Boolean value: true if the operation is successful</returns>
+    /// <path>api/2.0/settings/rebranding/company</path>
+    /// <httpMethod>POST</httpMethod>
     /// <visible>false</visible>
     [HttpPost("rebranding/company")]
     public async Task<bool> SaveCompanyWhiteLabelSettingsAsync(CompanyWhiteLabelSettingsWrapper companyWhiteLabelSettingsWrapper)
-    {
-        await _permissionContext.DemandPermissionsAsync(SecutiryConstants.EditPortalSettings);
-        await DemandRebrandingPermissionAsync();
+    {
+        await _permissionContext.DemandPermissionsAsync(SecutiryConstants.EditPortalSettings);
+        await DemandRebrandingPermissionAsync();
 
         if (companyWhiteLabelSettingsWrapper.Settings == null)
         {
             throw new ArgumentNullException("settings");
-        }
-
-        companyWhiteLabelSettingsWrapper.Settings.IsLicensor = false;
-
-        await _settingsManager.SaveAsync(companyWhiteLabelSettingsWrapper.Settings);
-
-        return true;
-    }
-
-    /// <summary>
-    /// Returns the company white label settings.
-    /// </summary>
-    /// <category>Rebranding</category>
-    /// <short>Get the company white label settings</short>
-    /// <returns type="ASC.Web.Api.ApiModels.ResponseDto.CompanyWhiteLabelSettingsDtov, ASC.Web.Api">Company white label settings</returns>
-    /// <path>api/2.0/settings/rebranding/company</path>
-    /// <httpMethod>GET</httpMethod>
-    ///<visible>false</visible>
+        }
+
+        companyWhiteLabelSettingsWrapper.Settings.IsLicensor = false;
+
+        await _settingsManager.SaveAsync(companyWhiteLabelSettingsWrapper.Settings);
+
+        return true;
+    }
+
+    /// <summary>
+    /// Returns the company white label settings.
+    /// </summary>
+    /// <category>Rebranding</category>
+    /// <short>Get the company white label settings</short>
+    /// <returns type="ASC.Web.Api.ApiModels.ResponseDto.CompanyWhiteLabelSettingsDtov, ASC.Web.Api">Company white label settings</returns>
+    /// <path>api/2.0/settings/rebranding/company</path>
+    /// <httpMethod>GET</httpMethod>
+    ///<visible>false</visible>
     [AllowNotPayment]
     [HttpGet("rebranding/company")]
     public async Task<CompanyWhiteLabelSettingsDto> GetCompanyWhiteLabelSettingsAsync()
-    {
-<<<<<<< HEAD
+    {
         return _mapper.Map<CompanyWhiteLabelSettings, CompanyWhiteLabelSettingsDto>(await _settingsManager.LoadAsync<CompanyWhiteLabelSettings>());
     }
 
-    ///<visible>false</visible>
-=======
-        return _mapper.Map<CompanyWhiteLabelSettings, CompanyWhiteLabelSettingsDto>(_settingsManager.Load<CompanyWhiteLabelSettings>());
-    }
-
-    /// <summary>
-    /// Deletes the company white label settings.
-    /// </summary>
-    /// <category>Rebranding</category>
-    /// <short>Delete the company white label settings</short>
-    /// <returns type="ASC.Web.Core.WhiteLabel.CompanyWhiteLabelSettings, ASC.Web.Core">Default company white label settings</returns>
-    /// <path>api/2.0/settings/rebranding/company</path>
-    /// <httpMethod>DELETE</httpMethod>
+    /// <summary>
+    /// Deletes the company white label settings.
+    /// </summary>
+    /// <category>Rebranding</category>
+    /// <short>Delete the company white label settings</short>
+    /// <returns type="ASC.Web.Core.WhiteLabel.CompanyWhiteLabelSettings, ASC.Web.Core">Default company white label settings</returns>
+    /// <path>api/2.0/settings/rebranding/company</path>
+    /// <httpMethod>DELETE</httpMethod>
     /// <visible>false</visible>
->>>>>>> df20e9e6
     [HttpDelete("rebranding/company")]
     public async Task<CompanyWhiteLabelSettings> DeleteCompanyWhiteLabelSettingsAsync()
-    {
-        await _permissionContext.DemandPermissionsAsync(SecutiryConstants.EditPortalSettings);
-        await DemandRebrandingPermissionAsync();
-
-        var defaultSettings = _settingsManager.GetDefault<CompanyWhiteLabelSettings>();
-
-        await _settingsManager.SaveAsync(defaultSettings);
+    {
+        await _permissionContext.DemandPermissionsAsync(SecutiryConstants.EditPortalSettings);
+        await DemandRebrandingPermissionAsync();
+
+        var defaultSettings = _settingsManager.GetDefault<CompanyWhiteLabelSettings>();
+
+        await _settingsManager.SaveAsync(defaultSettings);
 
         return defaultSettings;
-    }
-
-    /// <summary>
-    /// Saves the additional white label settings specified in the request.
-    /// </summary>
-    /// <category>Rebranding</category>
-    /// <short>Save the additional white label settings</short>
-    /// <param type="ASC.Web.Core.WhiteLabel.AdditionalWhiteLabelSettingsWrapper, ASC.Web.Core" name="wrapper">Additional white label settings</param>
-    /// <returns type="System.Boolean, System">Boolean value: true if the operation is successful</returns>
-    /// <path>api/2.0/settings/rebranding/additional</path>
-    /// <httpMethod>POST</httpMethod>
+    }
+
+    /// <summary>
+    /// Saves the additional white label settings specified in the request.
+    /// </summary>
+    /// <category>Rebranding</category>
+    /// <short>Save the additional white label settings</short>
+    /// <param type="ASC.Web.Core.WhiteLabel.AdditionalWhiteLabelSettingsWrapper, ASC.Web.Core" name="wrapper">Additional white label settings</param>
+    /// <returns type="System.Boolean, System">Boolean value: true if the operation is successful</returns>
+    /// <path>api/2.0/settings/rebranding/additional</path>
+    /// <httpMethod>POST</httpMethod>
     ///<visible>false</visible>
     [HttpPost("rebranding/additional")]
     public async Task<bool> SaveAdditionalWhiteLabelSettingsAsync(AdditionalWhiteLabelSettingsWrapper wrapper)
-    {
-        await _permissionContext.DemandPermissionsAsync(SecutiryConstants.EditPortalSettings);
-        await DemandRebrandingPermissionAsync();
+    {
+        await _permissionContext.DemandPermissionsAsync(SecutiryConstants.EditPortalSettings);
+        await DemandRebrandingPermissionAsync();
 
         if (wrapper.Settings == null)
         {
             throw new ArgumentNullException("settings");
-        }
-
-        await _settingsManager.SaveAsync(wrapper.Settings);
-
-        return true;
-    }
-
-    /// <summary>
-    /// Returns the additional white label settings.
-    /// </summary>
-    /// <category>Rebranding</category>
-    /// <short>Get the additional white label settings</short>
-    /// <returns type="ASC.Web.Api.ApiModels.ResponseDto.AdditionalWhiteLabelSettingsDto, ASC.Web.Api">Additional white label settings</returns>
-    /// <path>api/2.0/settings/rebranding/additional</path>
-    /// <httpMethod>GET</httpMethod>
-    ///<visible>false</visible>
+        }
+
+        await _settingsManager.SaveAsync(wrapper.Settings);
+
+        return true;
+    }
+
+    /// <summary>
+    /// Returns the additional white label settings.
+    /// </summary>
+    /// <category>Rebranding</category>
+    /// <short>Get the additional white label settings</short>
+    /// <returns type="ASC.Web.Api.ApiModels.ResponseDto.AdditionalWhiteLabelSettingsDto, ASC.Web.Api">Additional white label settings</returns>
+    /// <path>api/2.0/settings/rebranding/additional</path>
+    /// <httpMethod>GET</httpMethod>
+    ///<visible>false</visible>
     [AllowNotPayment]
     [HttpGet("rebranding/additional")]
     public async Task<AdditionalWhiteLabelSettingsDto> GetAdditionalWhiteLabelSettingsAsync()
-    {
-<<<<<<< HEAD
+    {
         return _mapper.Map<AdditionalWhiteLabelSettings, AdditionalWhiteLabelSettingsDto>(await _settingsManager.LoadAsync<AdditionalWhiteLabelSettings>());
     }
 
-=======
-        return _mapper.Map<AdditionalWhiteLabelSettings, AdditionalWhiteLabelSettingsDto>(_settingsManager.Load<AdditionalWhiteLabelSettings>());
-    }
-
-    /// <summary>
-    /// Deletes the additional white label settings.
-    /// </summary>
-    /// <category>Rebranding</category>
-    /// <short>Delete the additional white label settings</short>
-    /// <returns type="ASC.Web.Core.WhiteLabel.AdditionalWhiteLabelSettings, ASC.Web.Core">Default additional white label settings</returns>
-    /// <path>api/2.0/settings/rebranding/additional</path>
-    /// <httpMethod>DELETE</httpMethod>
->>>>>>> df20e9e6
+    /// <summary>
+    /// Deletes the additional white label settings.
+    /// </summary>
+    /// <category>Rebranding</category>
+    /// <short>Delete the additional white label settings</short>
+    /// <returns type="ASC.Web.Core.WhiteLabel.AdditionalWhiteLabelSettings, ASC.Web.Core">Default additional white label settings</returns>
+    /// <path>api/2.0/settings/rebranding/additional</path>
+    /// <httpMethod>DELETE</httpMethod>
     ///<visible>false</visible>
     [HttpDelete("rebranding/additional")]
     public async Task<AdditionalWhiteLabelSettings> DeleteAdditionalWhiteLabelSettingsAsync()
-    {
-        await _permissionContext.DemandPermissionsAsync(SecutiryConstants.EditPortalSettings);
-        await DemandRebrandingPermissionAsync();
-
-        var defaultSettings = _settingsManager.GetDefault<AdditionalWhiteLabelSettings>();
-
-        await _settingsManager.SaveAsync(defaultSettings);
+    {
+        await _permissionContext.DemandPermissionsAsync(SecutiryConstants.EditPortalSettings);
+        await DemandRebrandingPermissionAsync();
+
+        var defaultSettings = _settingsManager.GetDefault<AdditionalWhiteLabelSettings>();
+
+        await _settingsManager.SaveAsync(defaultSettings);
 
         return defaultSettings;
     }
 
-    /// <summary>
-    /// Saves the mail white label settings specified in the request.
-    /// </summary>
-    /// <category>Rebranding</category>
-    /// <short>Save the mail white label settings</short>
-    /// <param type="ASC.Web.Core.WhiteLabel.MailWhiteLabelSettings, ASC.Web.Core" name="settings">Mail white label settings</param>
-    /// <returns type="System.Boolean, System">Boolean value: true if the operation is successful</returns>
-    /// <path>api/2.0/settings/rebranding/mail</path>
-    /// <httpMethod>POST</httpMethod>
+    /// <summary>
+    /// Saves the mail white label settings specified in the request.
+    /// </summary>
+    /// <category>Rebranding</category>
+    /// <short>Save the mail white label settings</short>
+    /// <param type="ASC.Web.Core.WhiteLabel.MailWhiteLabelSettings, ASC.Web.Core" name="settings">Mail white label settings</param>
+    /// <returns type="System.Boolean, System">Boolean value: true if the operation is successful</returns>
+    /// <path>api/2.0/settings/rebranding/mail</path>
+    /// <httpMethod>POST</httpMethod>
     ///<visible>false</visible>
     [HttpPost("rebranding/mail")]
     public async Task<bool> SaveMailWhiteLabelSettingsAsync(MailWhiteLabelSettings settings)
-    {
+    {
         await _permissionContext.DemandPermissionsAsync(SecutiryConstants.EditPortalSettings);
-        await DemandRebrandingPermissionAsync();
-
+        await DemandRebrandingPermissionAsync();
+
         ArgumentNullException.ThrowIfNull(settings);
 
         await _settingsManager.SaveAsync(settings);
         return true;
     }
 
-    /// <summary>
-    /// Updates the mail white label settings with a paramater specified in the request.
-    /// </summary>
-    /// <category>Rebranding</category>
-    /// <short>Update the mail white label settings</short>
-    /// <param type="ASC.Web.Api.ApiModel.RequestsDto.MailWhiteLabelSettingsRequestsDto, ASC.Web.Api" name="inDto">Request parameters for mail white label settings</param>
-    /// <returns type="System.Boolean, System">Boolean value: true if the operation is successful</returns>
-    /// <path>api/2.0/settings/rebranding/mail</path>
-    /// <httpMethod>PUT</httpMethod>
+    /// <summary>
+    /// Updates the mail white label settings with a paramater specified in the request.
+    /// </summary>
+    /// <category>Rebranding</category>
+    /// <short>Update the mail white label settings</short>
+    /// <param type="ASC.Web.Api.ApiModel.RequestsDto.MailWhiteLabelSettingsRequestsDto, ASC.Web.Api" name="inDto">Request parameters for mail white label settings</param>
+    /// <returns type="System.Boolean, System">Boolean value: true if the operation is successful</returns>
+    /// <path>api/2.0/settings/rebranding/mail</path>
+    /// <httpMethod>PUT</httpMethod>
     ///<visible>false</visible>
     [HttpPut("rebranding/mail")]
     public async Task<bool> UpdateMailWhiteLabelSettings(MailWhiteLabelSettingsRequestsDto inDto)
-    {
-<<<<<<< HEAD
-        await _permissionContext.DemandPermissionsAsync(SecutiryConstants.EditPortalSettings);
+    {
+        await _permissionContext.DemandPermissionsAsync(SecutiryConstants.EditPortalSettings);
         await DemandRebrandingPermissionAsync();
-
-        await _settingsManager.ManageAsync<MailWhiteLabelSettings>(settings =>
-=======
-        _permissionContext.DemandPermissions(SecutiryConstants.EditPortalSettings);
-        DemandWhiteLabelPermission();
-
-        _settingsManager.Manage<MailWhiteLabelSettings>(settings =>
->>>>>>> df20e9e6
-        {
+
+        await _settingsManager.ManageAsync<MailWhiteLabelSettings>(settings =>
+        {
         settings.FooterEnabled = inDto.FooterEnabled;
         });
 
         return true;
     }
 
-    /// <summary>
-    /// Returns the mail white label settings.
-    /// </summary>
-    /// <category>Rebranding</category>
-    /// <short>Get the mail white label settings</short>
-    /// <returns type="ASC.Web.Core.WhiteLabel.MailWhiteLabelSettings, ASC.Web.Core">Mail white label settings</returns>
-    /// <path>api/2.0/settings/rebranding/mail</path>
-    /// <httpMethod>GET</httpMethod>
+    /// <summary>
+    /// Returns the mail white label settings.
+    /// </summary>
+    /// <category>Rebranding</category>
+    /// <short>Get the mail white label settings</short>
+    /// <returns type="ASC.Web.Core.WhiteLabel.MailWhiteLabelSettings, ASC.Web.Core">Mail white label settings</returns>
+    /// <path>api/2.0/settings/rebranding/mail</path>
+    /// <httpMethod>GET</httpMethod>
     ///<visible>false</visible>
     [HttpGet("rebranding/mail")]
     public async Task<MailWhiteLabelSettings> GetMailWhiteLabelSettingsAsync()
     {
-<<<<<<< HEAD
         return await _settingsManager.LoadAsync<MailWhiteLabelSettings>();
     }
 
-=======
-        return _settingsManager.Load<MailWhiteLabelSettings>();
-    }
-
-    /// <summary>
-    /// Deletes the mail white label settings.
-    /// </summary>
-    /// <category>Rebranding</category>
-    /// <short>Delete the mail white label settings</short>
-    /// <returns type="ASC.Web.Core.WhiteLabel.MailWhiteLabelSettings, ASC.Web.Core">Default mail white label settings</returns>
-    /// <path>api/2.0/settings/rebranding/mail</path>
-    /// <httpMethod>DELETE</httpMethod>
->>>>>>> df20e9e6
+    /// <summary>
+    /// Deletes the mail white label settings.
+    /// </summary>
+    /// <category>Rebranding</category>
+    /// <short>Delete the mail white label settings</short>
+    /// <returns type="ASC.Web.Core.WhiteLabel.MailWhiteLabelSettings, ASC.Web.Core">Default mail white label settings</returns>
+    /// <path>api/2.0/settings/rebranding/mail</path>
+    /// <httpMethod>DELETE</httpMethod>
     ///<visible>false</visible>
     [HttpDelete("rebranding/mail")]
     public async Task<MailWhiteLabelSettings> DeleteMailWhiteLabelSettingsAsync()
-    {
-        await _permissionContext.DemandPermissionsAsync(SecutiryConstants.EditPortalSettings);
+    {
+        await _permissionContext.DemandPermissionsAsync(SecutiryConstants.EditPortalSettings);
         await DemandRebrandingPermissionAsync();
 
         var defaultSettings = _settingsManager.GetDefault<MailWhiteLabelSettings>();
@@ -564,39 +538,39 @@
         await _settingsManager.SaveAsync(defaultSettings);
 
         return defaultSettings;
-    }
-
-    /// <summary>
-    /// Checks if the white label is enabled or not.
-    /// </summary>
-    /// <category>Rebranding</category>
-    /// <short>Check the white label availability</short>
-    /// <returns type="System.Boolean, System">Boolean value: true if the white label is enabled</returns>
-    /// <path>api/2.0/settings/enableWhitelabel</path>
-    /// <httpMethod>GET</httpMethod>
-    ///<visible>false</visible>
-    [HttpGet("enableWhitelabel")]
-    public async Task<bool> GetEnableWhitelabelAsync()
-    {
-        await _permissionContext.DemandPermissionsAsync(SecutiryConstants.EditPortalSettings);
-
-        return _coreBaseSettings.Standalone || _tenantLogoManager.WhiteLabelEnabled && await _tenantLogoManager.GetWhiteLabelPaidAsync();
-    }
-
-    private async Task DemandWhiteLabelPermissionAsync()
-    {
-        if (!_coreBaseSettings.Standalone && (!_tenantLogoManager.WhiteLabelEnabled || !await _tenantLogoManager.GetWhiteLabelPaidAsync()))
-        {
-            throw new BillingException(Resource.ErrorNotAllowedOption, "WhiteLabel");
-        }
-    }
-
-    private async Task DemandRebrandingPermissionAsync()
-    {
-        if (!_coreBaseSettings.Standalone || _coreBaseSettings.CustomMode)
-        {
-            throw new SecurityException(Resource.ErrorAccessDenied);
-        }
-        await DemandWhiteLabelPermissionAsync();
-    }
+    }
+
+    /// <summary>
+    /// Checks if the white label is enabled or not.
+    /// </summary>
+    /// <category>Rebranding</category>
+    /// <short>Check the white label availability</short>
+    /// <returns type="System.Boolean, System">Boolean value: true if the white label is enabled</returns>
+    /// <path>api/2.0/settings/enableWhitelabel</path>
+    /// <httpMethod>GET</httpMethod>
+    ///<visible>false</visible>
+    [HttpGet("enableWhitelabel")]
+    public async Task<bool> GetEnableWhitelabelAsync()
+    {
+        await _permissionContext.DemandPermissionsAsync(SecutiryConstants.EditPortalSettings);
+
+        return _coreBaseSettings.Standalone || _tenantLogoManager.WhiteLabelEnabled && await _tenantLogoManager.GetWhiteLabelPaidAsync();
+    }
+
+    private async Task DemandWhiteLabelPermissionAsync()
+    {
+        if (!_coreBaseSettings.Standalone && (!_tenantLogoManager.WhiteLabelEnabled || !await _tenantLogoManager.GetWhiteLabelPaidAsync()))
+        {
+            throw new BillingException(Resource.ErrorNotAllowedOption, "WhiteLabel");
+        }
+    }
+
+    private async Task DemandRebrandingPermissionAsync()
+    {
+        if (!_coreBaseSettings.Standalone || _coreBaseSettings.CustomMode)
+        {
+            throw new SecurityException(Resource.ErrorAccessDenied);
+        }
+        await DemandWhiteLabelPermissionAsync();
+    }
 }