--- conflicted
+++ resolved
@@ -28,15 +28,9 @@
   onChangeFile?: (e: React.ChangeEvent<HTMLInputElement>) => void;
   isEmptyIcon?: boolean;
   dropDownManualX?: string;
-<<<<<<< HEAD
-  model?: Model;
-  currentColorScheme?: TColorScheme;
-  logo?: TLogo;
-  isTemplate?: boolean;
-=======
   model?: TModel[];
   logo?: TLogo | string;
->>>>>>> da09434e
+  isTemplate?: boolean;
 };
 
 type RoomIconColor = {
