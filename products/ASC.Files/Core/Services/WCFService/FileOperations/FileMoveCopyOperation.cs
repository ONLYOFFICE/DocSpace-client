// (c) Copyright Ascensio System SIA 2010-2022
//
// This program is a free software product.
// You can redistribute it and/or modify it under the terms
// of the GNU Affero General Public License (AGPL) version 3 as published by the Free Software
// Foundation. In accordance with Section 7(a) of the GNU AGPL its Section 15 shall be amended
// to the effect that Ascensio System SIA expressly excludes the warranty of non-infringement of
// any third-party rights.
//
// This program is distributed WITHOUT ANY WARRANTY, without even the implied warranty
// of MERCHANTABILITY or FITNESS FOR A PARTICULAR  PURPOSE. For details, see
// the GNU AGPL at: http://www.gnu.org/licenses/agpl-3.0.html
//
// You can contact Ascensio System SIA at Lubanas st. 125a-25, Riga, Latvia, EU, LV-1021.
//
// The  interactive user interfaces in modified source and object code versions of the Program must
// display Appropriate Legal Notices, as required under Section 5 of the GNU AGPL version 3.
//
// Pursuant to Section 7(b) of the License you must retain the original Product logo when
// distributing the program. Pursuant to Section 7(e) we decline to grant you any rights under
// trademark law for use of our trademarks.
//
// All the Product's GUI elements, including illustrations and icon sets, as well as technical writing
// content are licensed under the terms of the Creative Commons Attribution-ShareAlike 4.0
// International. See the License terms at http://creativecommons.org/licenses/by-sa/4.0/legalcode

namespace ASC.Web.Files.Services.WCFService.FileOperations;

[Transient]
class FileMoveCopyOperation : ComposeFileOperation<FileMoveCopyOperationData<string>, FileMoveCopyOperationData<int>>
{
    public FileMoveCopyOperation(IServiceProvider serviceProvider,
        FileOperation<FileMoveCopyOperationData<string>, string> thirdPartyOperation,
        FileOperation<FileMoveCopyOperationData<int>, int> daoOperation)
        : base(serviceProvider, thirdPartyOperation, daoOperation)
    {

    }

    public override FileOperationType OperationType => ThirdPartyOperation.OperationType;
}

internal class FileMoveCopyOperationData<T> : FileOperationData<T>
{
    public string ThirdPartyFolderId { get; }
    public int DaoFolderId { get; }
    public bool Copy { get; }
    public FileConflictResolveType ResolveType { get; }
    public IDictionary<string, StringValues> Headers { get; }

    public FileMoveCopyOperationData(IEnumerable<T> folders, IEnumerable<T> files, Tenant tenant, JsonElement toFolderId, bool copy, FileConflictResolveType resolveType, bool holdResult = true, IDictionary<string, StringValues> headers = null)
        : base(folders, files, tenant, holdResult)
    {
        if (toFolderId.ValueKind == JsonValueKind.String)
        {
            if (!int.TryParse(toFolderId.GetString(), out var i))
            {
                ThirdPartyFolderId = toFolderId.GetString();
            }
            else
            {
                DaoFolderId = i;
            }
        }
        else if (toFolderId.ValueKind == JsonValueKind.Number)
        {
            DaoFolderId = toFolderId.GetInt32();
        }

        Copy = copy;
        ResolveType = resolveType;
        Headers = headers;
    }
}

class FileMoveCopyOperation<T> : FileOperation<FileMoveCopyOperationData<T>, T>
{
    private readonly int _daoFolderId;
    private readonly string _thirdpartyFolderId;
    private readonly bool _copy;
    private readonly FileConflictResolveType _resolveType;
    private readonly IDictionary<string, StringValues> _headers;
    private readonly ThumbnailSettings _thumbnailSettings;
<<<<<<< HEAD
    private readonly Dictionary<T, Folder<T>> _parentRooms = new Dictionary<T, Folder<T>>();
=======
>>>>>>> 26128f0b

    public override FileOperationType OperationType => _copy ? FileOperationType.Copy : FileOperationType.Move;

    public FileMoveCopyOperation(IServiceProvider serviceProvider, FileMoveCopyOperationData<T> data, ThumbnailSettings thumbnailSettings)
<<<<<<< HEAD
        : base(serviceProvider, data)
=======
    : base(serviceProvider, data)
>>>>>>> 26128f0b
    {
        _daoFolderId = data.DaoFolderId;
        _thirdpartyFolderId = data.ThirdPartyFolderId;
        _copy = data.Copy;
        _resolveType = data.ResolveType;

        _headers = data.Headers;
        _thumbnailSettings = thumbnailSettings;
    }

    protected override async Task DoAsync(IServiceScope scope)
    {
        if (_daoFolderId != 0)
        {
            await DoAsync(scope, _daoFolderId);
        }

        if (!string.IsNullOrEmpty(_thirdpartyFolderId))
        {
            await DoAsync(scope, _thirdpartyFolderId);
        }
    }

    private async Task DoAsync<TTo>(IServiceScope scope, TTo tto)
    {
        var fileMarker = scope.ServiceProvider.GetService<FileMarker>();
        var folderDao = scope.ServiceProvider.GetService<IFolderDao<TTo>>();

        Result += string.Format("folder_{0}{1}", _daoFolderId, SplitChar);

        //TODO: check on each iteration?
        var toFolder = await folderDao.GetFolderAsync(tto);
        if (toFolder == null)
        {
            return;
        }

        if (toFolder.FolderType != FolderType.VirtualRooms && toFolder.FolderType != FolderType.Archive)
        {
            if (!await FilesSecurity.CanCreateAsync(toFolder))
            {
                throw new SecurityException(FilesCommonResource.ErrorMassage_SecurityException_Create);
            }
        }

        var parentFolders = await folderDao.GetParentFoldersAsync(toFolder.Id).ToListAsync();
        if (parentFolders.Any(parent => Folders.Any(r => r.ToString() == parent.Id.ToString())))
        {
            Error = FilesCommonResource.ErrorMassage_FolderCopyError;

            return;
        }

        if (_copy)
        {
            Folder<T> rootFrom = null;
            if (0 < Folders.Count)
            {
                rootFrom = await FolderDao.GetRootFolderAsync(Folders[0]);
            }

            if (0 < Files.Count)
            {
                rootFrom = await FolderDao.GetRootFolderByFileAsync(Files[0]);
            }

            if (rootFrom != null)
            {
                if (rootFrom.FolderType == FolderType.TRASH)
                {
                    throw new InvalidOperationException("Can not copy from Trash.");
                }

                if (rootFrom.FolderType == FolderType.Archive)
                {
                    throw new InvalidOperationException("Can not copy from Archive.");
                }
            }

            if (toFolder.RootFolderType == FolderType.TRASH)
            {
                throw new InvalidOperationException("Can not copy to Trash.");
            }

            if (toFolder.RootFolderType == FolderType.Archive)
            {
                throw new InvalidOperationException("Can not copy to Archive");
            }
        }

        var needToMark = new List<FileEntry<TTo>>();

<<<<<<< HEAD
        var moveOrCopyFoldersTask = await MoveOrCopyFoldersAsync(scope, Folders, toFolder, _copy, parentFolders);
        var moveOrCopyFilesTask = await MoveOrCopyFilesAsync(scope, Files, toFolder, _copy, parentFolders);

        needToMark.AddRange(moveOrCopyFoldersTask);
        needToMark.AddRange(moveOrCopyFilesTask);
=======
        var moveOrCopyFoldersTask = await MoveOrCopyFoldersAsync(scope, Folders, toFolder, _copy);
        var moveOrCopyFilesTask = await MoveOrCopyFilesAsync(scope, Files, toFolder, _copy);

        needToMark.AddRange(moveOrCopyFoldersTask);
        needToMark.AddRange(moveOrCopyFilesTask);
>>>>>>> 26128f0b

        var ntm = needToMark.Distinct();
        foreach (var n in ntm)
        {
            await fileMarker.MarkAsNewAsync(n);
        }
    }

    private async Task<List<FileEntry<TTo>>> MoveOrCopyFoldersAsync<TTo>(IServiceScope scope, List<T> folderIds, Folder<TTo> toFolder, bool copy, IEnumerable<Folder<TTo>> toFolderParents)
    {
        var needToMark = new List<FileEntry<TTo>>();

        if (folderIds.Count == 0)
        {
            return needToMark;
        }

        var scopeClass = scope.ServiceProvider.GetService<FileMoveCopyOperationScope>();
        var (filesMessageService, fileMarker, _, _, _) = scopeClass;
        var folderDao = scope.ServiceProvider.GetService<IFolderDao<TTo>>();

        var toFolderId = toFolder.Id;
        var isToFolder = Equals(toFolderId, _daoFolderId);

        var sb = new StringBuilder();
        sb.Append(Result);
        foreach (var folderId in folderIds)
        {
            CancellationToken.ThrowIfCancellationRequested();

            var folder = await FolderDao.GetFolderAsync(folderId);
            var (isError, message) = await WithErrorAsync(scope, await FileDao.GetFilesAsync(folder.Id, new OrderBy(SortedByType.AZ, true), FilterType.FilesOnly, false, Guid.Empty, string.Empty, false, true).ToListAsync());

            var isRoom = DocSpaceHelper.IsRoom(folder.FolderType);

            var canEditRoom = await FilesSecurity.CanEditRoomAsync(folder);

            if (folder == null)
            {
                Error = FilesCommonResource.ErrorMassage_FolderNotFound;
            }
            else if (!await FilesSecurity.CanReadAsync(folder))
            {
                Error = FilesCommonResource.ErrorMassage_SecurityException_ReadFolder;
            }
            else if (isRoom && !canEditRoom)
            {
                Error = FilesCommonResource.ErrorMassage_SecurityException;
            }
            else if (!isRoom && (toFolder.FolderType == FolderType.VirtualRooms || toFolder.RootFolderType == FolderType.Archive))
            {
                Error = FilesCommonResource.ErrorMassage_SecurityException_MoveFolder;
            }
            else if (isRoom && toFolder.FolderType != FolderType.VirtualRooms && toFolder.FolderType != FolderType.Archive)
            {
                Error = FilesCommonResource.ErrorMessage_UnarchiveRoom;
            }
            else if (!isRoom && folder.Private && !await CompliesPrivateRoomRulesAsync(folder, toFolderParents))
            {
                Error = FilesCommonResource.ErrorMassage_SecurityException_MoveFolder;
            }
            else if (!await FilesSecurity.CanDownloadAsync(folder))
            {
                Error = FilesCommonResource.ErrorMassage_SecurityException;
            }
            else if (folder.RootFolderType == FolderType.Privacy
                && (copy || toFolder.RootFolderType != FolderType.Privacy))
            {
                Error = FilesCommonResource.ErrorMassage_SecurityException_MoveFolder;
            }
            else if (!Equals(folder.ParentId ?? default, toFolderId) || _resolveType == FileConflictResolveType.Duplicate)
            {
                try
                {
                    //if destination folder contains folder with same name then merge folders
                    var conflictFolder = (folder.RootFolderType == FolderType.Privacy || isRoom)
                        ? null
                        : await folderDao.GetFolderAsync(folder.Title, toFolderId);
                    Folder<TTo> newFolder;

                    if (copy || conflictFolder != null)
                    {
                        if (conflictFolder != null)
                        {
                            newFolder = conflictFolder;

                            if (isToFolder)
                            {
                                needToMark.Add(conflictFolder);
                            }
                        }
                        else
                        {
                            newFolder = await FolderDao.CopyFolderAsync(folder.Id, toFolderId, CancellationToken);
                            filesMessageService.Send(newFolder, toFolder, _headers, MessageAction.FolderCopied, newFolder.Title, toFolder.Title);

                            if (isToFolder)
                            {
                                needToMark.Add(newFolder);
                            }

                            if (ProcessedFolder(folderId))
                            {
                                sb.Append($"folder_{newFolder.Id}{SplitChar}");
                            }
                        }

                        if (toFolder.ProviderId == folder.ProviderId // crossDao operation is always recursive
                            && FolderDao.UseRecursiveOperation(folder.Id, toFolderId))
                        {
<<<<<<< HEAD
                            await MoveOrCopyFilesAsync(scope, await FileDao.GetFilesAsync(folder.Id), newFolder, copy, toFolderParents);
                            await MoveOrCopyFoldersAsync(scope, await FolderDao.GetFoldersAsync(folder.Id).Select(f => f.Id).ToListAsync(), newFolder, copy, toFolderParents);
=======
                            await MoveOrCopyFilesAsync(scope, await FileDao.GetFilesAsync(folder.Id).ToListAsync(), newFolder, copy);
                            await MoveOrCopyFoldersAsync(scope, await FolderDao.GetFoldersAsync(folder.Id).Select(f => f.Id).ToListAsync(), newFolder, copy);
>>>>>>> 26128f0b

                            if (!copy)
                            {
                                if (!await FilesSecurity.CanDeleteAsync(folder))
                                {
                                    Error = FilesCommonResource.ErrorMassage_SecurityException_MoveFolder;
                                }
                                else if (await FolderDao.IsEmptyAsync(folder.Id))
                                {
                                    await FolderDao.DeleteFolderAsync(folder.Id);

                                    if (ProcessedFolder(folderId))
                                    {
                                        sb.Append($"folder_{newFolder.Id}{SplitChar}");
                                    }
                                }
                            }
                        }
                        else
                        {
                            if (conflictFolder != null)
                            {
                                TTo newFolderId;
                                if (copy)
                                {
                                    newFolder = await FolderDao.CopyFolderAsync(folder.Id, toFolderId, CancellationToken);
                                    newFolderId = newFolder.Id;
                                    filesMessageService.Send(newFolder, toFolder, _headers, MessageAction.FolderCopiedWithOverwriting, newFolder.Title, toFolder.Title);

                                    if (isToFolder)
                                    {
                                        needToMark.Add(newFolder);
                                    }

                                    if (ProcessedFolder(folderId))
                                    {
                                        sb.Append($"folder_{newFolderId}{SplitChar}");
                                    }
                                }
                                else if (!await FilesSecurity.CanDeleteAsync(folder))
                                {
                                    Error = FilesCommonResource.ErrorMassage_SecurityException_MoveFolder;
                                }
                                else if (isError)
                                {
                                    Error = message;
                                }
                                else
                                {
                                    await fileMarker.RemoveMarkAsNewForAllAsync(folder);

                                    newFolderId = await FolderDao.MoveFolderAsync(folder.Id, toFolderId, CancellationToken);
                                    newFolder = await folderDao.GetFolderAsync(newFolderId);
                                    filesMessageService.Send(folder, toFolder, _headers, MessageAction.FolderMovedWithOverwriting, folder.Title, toFolder.Title);

                                    if (isToFolder)
                                    {
                                        needToMark.Add(newFolder);
                                    }

                                    if (ProcessedFolder(folderId))
                                    {
                                        sb.Append($"folder_{newFolderId}{SplitChar}");
                                    }
                                }
                            }
                        }
                    }
                    else
                    {
                        if (!isRoom && !await FilesSecurity.CanDeleteAsync(folder))
                        {
                            Error = FilesCommonResource.ErrorMassage_SecurityException_MoveFolder;
                        }
                        else if (isRoom && !await FilesSecurity.CanEditRoomAsync(folder))
                        {
                            Error = FilesCommonResource.ErrorMassage_SecurityException_MoveFolder;
                        }
                        else if (isError)
                        {
                            Error = message;
                        }
                        else
                        {
                            await fileMarker.RemoveMarkAsNewForAllAsync(folder);
                            var parentFolder = await FolderDao.GetFolderAsync(folder.RootId);

                            TTo newFolderId = default;

                            if (isRoom && folder.ProviderEntry)
                            {
                                await ProviderDao.UpdateProviderInfoAsync(folder.ProviderId, toFolder.FolderType);
                                newFolderId = (TTo)Convert.ChangeType(folder, typeof(TTo));
                            }
                            else
                            {
                                newFolderId = await FolderDao.MoveFolderAsync(folder.Id, toFolderId, CancellationToken);
                            }

                            newFolder = await folderDao.GetFolderAsync(newFolderId);

                            if (isRoom)
                            {
                                if (toFolder.FolderType == FolderType.Archive)
                                {
                                    filesMessageService.Send(folder, _headers, MessageAction.RoomArchived, folder.Title);
                                }
                                else
                                {
                                    filesMessageService.Send(folder, _headers, MessageAction.RoomUnarchived, folder.Title);
                                }
                            }
                            else
                            {
                                filesMessageService.Send(folder, toFolder, _headers, MessageAction.FolderMovedFrom, folder.Title, parentFolder.Title, toFolder.Title);
                            }


                            if (isToFolder)
                            {
                                needToMark.Add(newFolder);
                            }

                            if (ProcessedFolder(folderId))
                            {
                                sb.Append($"folder_{newFolderId}{SplitChar}");
                            }
                        }
                    }
                    Result = sb.ToString();
                }
                catch (Exception ex)
                {
                    Error = ex.Message;

                    Logger.ErrorWithException(ex);
                }
            }

            ProgressStep(FolderDao.CanCalculateSubitems(folderId) ? default : folderId);
        }

        return needToMark;
    }

    private async Task<List<FileEntry<TTo>>> MoveOrCopyFilesAsync<TTo>(IServiceScope scope, List<T> fileIds, Folder<TTo> toFolder, bool copy, IEnumerable<Folder<TTo>> toParentFolders)
    {
        var needToMark = new List<FileEntry<TTo>>();

        if (fileIds.Count == 0)
        {
            return needToMark;
        }

        var scopeClass = scope.ServiceProvider.GetService<FileMoveCopyOperationScope>();
        var (filesMessageService, fileMarker, fileUtility, global, entryManager) = scopeClass;
        var fileDao = scope.ServiceProvider.GetService<IFileDao<TTo>>();
        var fileTracker = scope.ServiceProvider.GetService<FileTrackerHelper>();
        var socketManager = scope.ServiceProvider.GetService<SocketManager>();

        var toFolderId = toFolder.Id;
        var sb = new StringBuilder();
        foreach (var fileId in fileIds)
        {
            CancellationToken.ThrowIfCancellationRequested();

            var file = await FileDao.GetFileAsync(fileId);
            var (isError, message) = await WithErrorAsync(scope, new[] { file });

            if (file == null)
            {
                Error = FilesCommonResource.ErrorMassage_FileNotFound;
            }
            else if (toFolder.FolderType == FolderType.VirtualRooms || toFolder.RootFolderType == FolderType.Archive)
            {
                Error = FilesCommonResource.ErrorMassage_SecurityException_MoveFile;
            }
            else if (!await FilesSecurity.CanReadAsync(file))
            {
                Error = FilesCommonResource.ErrorMassage_SecurityException_ReadFile;
            }
            else if (!await FilesSecurity.CanDownloadAsync(file))
            {
                Error = FilesCommonResource.ErrorMassage_SecurityException;
            }
            else if (!await CompliesPrivateRoomRulesAsync(file, toParentFolders))
            {
                Error = FilesCommonResource.ErrorMassage_SecurityException_MoveFile;
            }
            else if (file.RootFolderType == FolderType.Privacy
                && (copy || toFolder.RootFolderType != FolderType.Privacy))
            {
                Error = FilesCommonResource.ErrorMassage_SecurityException_MoveFile;
            }
            else if (global.EnableUploadFilter
                     && !fileUtility.ExtsUploadable.Contains(FileUtility.GetFileExtension(file.Title)))
            {
                Error = FilesCommonResource.ErrorMassage_NotSupportedFormat;
            }
            else
            {
                var parentFolder = await FolderDao.GetFolderAsync(file.ParentId);
                try
                {
                    var conflict = _resolveType == FileConflictResolveType.Duplicate
                        || file.RootFolderType == FolderType.Privacy || file.Encrypted
                                       ? null
                                       : await fileDao.GetFileAsync(toFolderId, file.Title);
                    if (conflict == null)
                    {
                        File<TTo> newFile = null;
                        if (copy)
                        {
                            try
                            {
                                newFile = await FileDao.CopyFileAsync(file.Id, toFolderId); //Stream copy will occur inside dao
                                filesMessageService.Send(newFile, toFolder, _headers, MessageAction.FileCopied, newFile.Title, parentFolder.Title, toFolder.Title);

                                if (Equals(newFile.ParentId.ToString(), _daoFolderId))
                                {
                                    needToMark.Add(newFile);
                                }

                                await socketManager.CreateFileAsync(newFile);

                                if (ProcessedFile(fileId))
                                {
                                    sb.Append($"file_{newFile.Id}{SplitChar}");
                                }
                            }
                            catch
                            {
                                if (newFile != null)
                                {
                                    await fileDao.DeleteFileAsync(newFile.Id);
                                }

                                throw;
                            }
                        }
                        else
                        {
                            if (isError)
                            {
                                Error = message;
                            }
                            else
                            {
                                await fileMarker.RemoveMarkAsNewForAllAsync(file);

                                var newFileId = await FileDao.MoveFileAsync(file.Id, toFolderId);
                                newFile = await fileDao.GetFileAsync(newFileId);

                                filesMessageService.Send(file, toFolder, _headers, MessageAction.FileMoved, file.Title, parentFolder.Title, toFolder.Title);

                                if (file.RootFolderType == FolderType.TRASH && newFile.ThumbnailStatus == Thumbnail.NotRequired)
                                {
                                    newFile.ThumbnailStatus = Thumbnail.Waiting;
<<<<<<< HEAD
                                        foreach (var size in _thumbnailSettings.Sizes)
                                        {
                                            await fileDao.SaveThumbnailAsync(newFile, null, size.Width, size.Height);
                                        }
=======
                                    foreach (var size in _thumbnailSettings.Sizes)
                                    {
                                        await fileDao.SaveThumbnailAsync(newFile, null, size.Width, size.Height);
>>>>>>> 26128f0b
                                    }
                                }

                                if (newFile.ProviderEntry)
                                {
                                    await LinkDao.DeleteAllLinkAsync(file.Id.ToString());
                                }

                                if (Equals(toFolderId.ToString(), _daoFolderId))
                                {
                                    needToMark.Add(newFile);
                                }

                                socketManager.DeleteFile(file);

                                await socketManager.CreateFileAsync(newFile);

                                if (ProcessedFile(fileId))
                                {
                                    sb.Append($"file_{newFileId}{SplitChar}");
                                }
                            }
                        }
                    }
                    else
                    {
                        if (_resolveType == FileConflictResolveType.Overwrite)
                        {
                            if (!await FilesSecurity.CanEditAsync(conflict))
                            {
                                Error = FilesCommonResource.ErrorMassage_SecurityException;
                            }
                            else if (await entryManager.FileLockedForMeAsync(conflict.Id))
                            {
                                Error = FilesCommonResource.ErrorMassage_LockedFile;
                            }
                            else if (fileTracker.IsEditing(conflict.Id))
                            {
                                Error = FilesCommonResource.ErrorMassage_SecurityException_UpdateEditingFile;
                            }
                            else
                            {
                                var newFile = conflict;
                                newFile.Version++;
                                newFile.VersionGroup++;
                                newFile.PureTitle = file.PureTitle;
                                newFile.ConvertedType = file.ConvertedType;
                                newFile.Comment = FilesCommonResource.CommentOverwrite;
                                newFile.Encrypted = file.Encrypted;
                                newFile.ThumbnailStatus = Thumbnail.Waiting;

                                using (var stream = await FileDao.GetFileStreamAsync(file))
                                {
                                    newFile.ContentLength = stream.CanSeek ? stream.Length : file.ContentLength;

                                    newFile = await fileDao.SaveFileAsync(newFile, stream);
                                }

                                if (file.ThumbnailStatus == Thumbnail.Created)
                                {
                                    foreach (var size in _thumbnailSettings.Sizes)
                                    {
<<<<<<< HEAD
                                            using (var thumbnail = await FileDao.GetThumbnailAsync(file, size.Width, size.Height))
                                            {
                                                await fileDao.SaveThumbnailAsync(newFile, thumbnail, size.Width, size.Height);
                                            }
=======
                                        using (var thumbnail = await FileDao.GetThumbnailAsync(file, size.Width, size.Height))
                                        {
                                            await fileDao.SaveThumbnailAsync(newFile, thumbnail, size.Width, size.Height);
>>>>>>> 26128f0b
                                        }
                                    }

                                    newFile.ThumbnailStatus = Thumbnail.Created;
                                }

                                await LinkDao.DeleteAllLinkAsync(newFile.Id.ToString());

                                needToMark.Add(newFile);

                                await socketManager.CreateFileAsync(newFile);

                                if (copy)
                                {
                                    filesMessageService.Send(newFile, toFolder, _headers, MessageAction.FileCopiedWithOverwriting, newFile.Title, parentFolder.Title, toFolder.Title);
                                    if (ProcessedFile(fileId))
                                    {
                                        sb.Append($"file_{newFile.Id}{SplitChar}");
                                    }
                                }
                                else
                                {
                                    if (Equals(file.ParentId.ToString(), toFolderId.ToString()))
                                    {
                                        if (ProcessedFile(fileId))
                                        {
                                            sb.Append($"file_{newFile.Id}{SplitChar}");
                                        }
                                    }
                                    else
                                    {
                                        if (isError)
                                        {
                                            Error = message;
                                        }
                                        else
                                        {
                                            await FileDao.DeleteFileAsync(file.Id);

                                            await LinkDao.DeleteAllLinkAsync(file.Id.ToString());

                                            filesMessageService.Send(file, toFolder, _headers, MessageAction.FileMovedWithOverwriting, file.Title, parentFolder.Title, toFolder.Title);

                                            socketManager.DeleteFile(file);

                                            if (ProcessedFile(fileId))
                                            {
                                                sb.Append($"file_{newFile.Id}{SplitChar}");
                                            }
                                        }
                                    }
                                }
                            }
                        }
                        else if (_resolveType == FileConflictResolveType.Skip)
                        {
                            //nothing
                        }
                    }
                }
                catch (Exception ex)
                {
                    Error = ex.Message;

                    Logger.ErrorWithException(ex);
                }
            }

            ProgressStep(fileId: FolderDao.CanCalculateSubitems(fileId) ? default : fileId);
        }

        Result = sb.ToString();

        return needToMark;
    }

    private async Task<(bool isError, string message)> WithErrorAsync(IServiceScope scope, IEnumerable<File<T>> files)
    {
        var entryManager = scope.ServiceProvider.GetService<EntryManager>();
        var fileTracker = scope.ServiceProvider.GetService<FileTrackerHelper>();
        string error = null;
        foreach (var file in files)
        {
            if (!await FilesSecurity.CanDeleteAsync(file))
            {
                error = FilesCommonResource.ErrorMassage_SecurityException_MoveFile;

                return (true, error);
            }
            if (await entryManager.FileLockedForMeAsync(file.Id))
            {
                error = FilesCommonResource.ErrorMassage_LockedFile;

                return (true, error);
            }
            if (fileTracker.IsEditing(file.Id))
            {
                error = FilesCommonResource.ErrorMassage_SecurityException_UpdateEditingFile;

                return (true, error);
            }
        }
        return (false, error);
    }

    private async Task<bool> CompliesPrivateRoomRulesAsync<TTo>(FileEntry<T> entry, IEnumerable<Folder<TTo>> toFolderParents)
    {
        Folder<T> entryParentRoom;

        if (_parentRooms.ContainsKey(entry.ParentId))
        {
            entryParentRoom = _parentRooms.Get(entry.ParentId);
        }
        else
        {
            entryParentRoom = (await FolderDao.GetParentFoldersAsync(entry.ParentId)).FirstOrDefault(f => f.Private && DocSpaceHelper.IsRoom(f.FolderType));
            _parentRooms.Add(entry.ParentId, entryParentRoom);
        }

        var toFolderParentRoom = toFolderParents.FirstOrDefault(f => f.Private && DocSpaceHelper.IsRoom(f.FolderType));

        if (entryParentRoom == null && toFolderParentRoom == null)
        {
            return true;
        }

        if (entryParentRoom != null && toFolderParentRoom == null
            || entryParentRoom == null && toFolderParentRoom != null)
        {
            return false;
        }

        return entryParentRoom.Id.Equals(toFolderParentRoom.Id) && !_copy;
    }
}

[Scope]
public class FileMoveCopyOperationScope
{
    private readonly FilesMessageService _filesMessageService;
    private readonly FileMarker _fileMarker;
    private readonly FileUtility _fileUtility;
    private readonly Global _global;
    private readonly EntryManager _entryManager;

    public FileMoveCopyOperationScope(FilesMessageService filesMessageService, FileMarker fileMarker, FileUtility fileUtility, Global global, EntryManager entryManager)
    {
        _filesMessageService = filesMessageService;
        _fileMarker = fileMarker;
        _fileUtility = fileUtility;
        _global = global;
        _entryManager = entryManager;
    }

    public void Deconstruct(out FilesMessageService filesMessageService, out FileMarker fileMarker, out FileUtility fileUtility, out Global global, out EntryManager entryManager)
    {
        filesMessageService = _filesMessageService;
        fileMarker = _fileMarker;
        fileUtility = _fileUtility;
        global = _global;
        entryManager = _entryManager;
    }
}
<|MERGE_RESOLUTION|>--- conflicted
+++ resolved
@@ -1,821 +1,787 @@
-// (c) Copyright Ascensio System SIA 2010-2022
-//
-// This program is a free software product.
-// You can redistribute it and/or modify it under the terms
-// of the GNU Affero General Public License (AGPL) version 3 as published by the Free Software
-// Foundation. In accordance with Section 7(a) of the GNU AGPL its Section 15 shall be amended
-// to the effect that Ascensio System SIA expressly excludes the warranty of non-infringement of
-// any third-party rights.
-//
-// This program is distributed WITHOUT ANY WARRANTY, without even the implied warranty
-// of MERCHANTABILITY or FITNESS FOR A PARTICULAR  PURPOSE. For details, see
-// the GNU AGPL at: http://www.gnu.org/licenses/agpl-3.0.html
-//
-// You can contact Ascensio System SIA at Lubanas st. 125a-25, Riga, Latvia, EU, LV-1021.
-//
-// The  interactive user interfaces in modified source and object code versions of the Program must
-// display Appropriate Legal Notices, as required under Section 5 of the GNU AGPL version 3.
-//
-// Pursuant to Section 7(b) of the License you must retain the original Product logo when
-// distributing the program. Pursuant to Section 7(e) we decline to grant you any rights under
-// trademark law for use of our trademarks.
-//
-// All the Product's GUI elements, including illustrations and icon sets, as well as technical writing
-// content are licensed under the terms of the Creative Commons Attribution-ShareAlike 4.0
-// International. See the License terms at http://creativecommons.org/licenses/by-sa/4.0/legalcode
-
-namespace ASC.Web.Files.Services.WCFService.FileOperations;
-
-[Transient]
-class FileMoveCopyOperation : ComposeFileOperation<FileMoveCopyOperationData<string>, FileMoveCopyOperationData<int>>
-{
-    public FileMoveCopyOperation(IServiceProvider serviceProvider,
-        FileOperation<FileMoveCopyOperationData<string>, string> thirdPartyOperation,
-        FileOperation<FileMoveCopyOperationData<int>, int> daoOperation)
-        : base(serviceProvider, thirdPartyOperation, daoOperation)
-    {
-
-    }
-
-    public override FileOperationType OperationType => ThirdPartyOperation.OperationType;
-}
-
-internal class FileMoveCopyOperationData<T> : FileOperationData<T>
-{
-    public string ThirdPartyFolderId { get; }
-    public int DaoFolderId { get; }
-    public bool Copy { get; }
-    public FileConflictResolveType ResolveType { get; }
-    public IDictionary<string, StringValues> Headers { get; }
-
-    public FileMoveCopyOperationData(IEnumerable<T> folders, IEnumerable<T> files, Tenant tenant, JsonElement toFolderId, bool copy, FileConflictResolveType resolveType, bool holdResult = true, IDictionary<string, StringValues> headers = null)
-        : base(folders, files, tenant, holdResult)
-    {
-        if (toFolderId.ValueKind == JsonValueKind.String)
-        {
-            if (!int.TryParse(toFolderId.GetString(), out var i))
-            {
-                ThirdPartyFolderId = toFolderId.GetString();
-            }
-            else
-            {
-                DaoFolderId = i;
-            }
-        }
-        else if (toFolderId.ValueKind == JsonValueKind.Number)
-        {
-            DaoFolderId = toFolderId.GetInt32();
-        }
-
-        Copy = copy;
-        ResolveType = resolveType;
-        Headers = headers;
-    }
-}
-
-class FileMoveCopyOperation<T> : FileOperation<FileMoveCopyOperationData<T>, T>
-{
-    private readonly int _daoFolderId;
-    private readonly string _thirdpartyFolderId;
-    private readonly bool _copy;
-    private readonly FileConflictResolveType _resolveType;
-    private readonly IDictionary<string, StringValues> _headers;
-    private readonly ThumbnailSettings _thumbnailSettings;
-<<<<<<< HEAD
-    private readonly Dictionary<T, Folder<T>> _parentRooms = new Dictionary<T, Folder<T>>();
-=======
->>>>>>> 26128f0b
-
-    public override FileOperationType OperationType => _copy ? FileOperationType.Copy : FileOperationType.Move;
-
-    public FileMoveCopyOperation(IServiceProvider serviceProvider, FileMoveCopyOperationData<T> data, ThumbnailSettings thumbnailSettings)
-<<<<<<< HEAD
-        : base(serviceProvider, data)
-=======
-    : base(serviceProvider, data)
->>>>>>> 26128f0b
-    {
-        _daoFolderId = data.DaoFolderId;
-        _thirdpartyFolderId = data.ThirdPartyFolderId;
-        _copy = data.Copy;
-        _resolveType = data.ResolveType;
-
-        _headers = data.Headers;
-        _thumbnailSettings = thumbnailSettings;
-    }
-
-    protected override async Task DoAsync(IServiceScope scope)
-    {
-        if (_daoFolderId != 0)
-        {
-            await DoAsync(scope, _daoFolderId);
-        }
-
-        if (!string.IsNullOrEmpty(_thirdpartyFolderId))
-        {
-            await DoAsync(scope, _thirdpartyFolderId);
-        }
-    }
-
-    private async Task DoAsync<TTo>(IServiceScope scope, TTo tto)
-    {
-        var fileMarker = scope.ServiceProvider.GetService<FileMarker>();
-        var folderDao = scope.ServiceProvider.GetService<IFolderDao<TTo>>();
-
-        Result += string.Format("folder_{0}{1}", _daoFolderId, SplitChar);
-
-        //TODO: check on each iteration?
-        var toFolder = await folderDao.GetFolderAsync(tto);
-        if (toFolder == null)
-        {
-            return;
-        }
-
-        if (toFolder.FolderType != FolderType.VirtualRooms && toFolder.FolderType != FolderType.Archive)
-        {
-            if (!await FilesSecurity.CanCreateAsync(toFolder))
-            {
-                throw new SecurityException(FilesCommonResource.ErrorMassage_SecurityException_Create);
-            }
-        }
-
-        var parentFolders = await folderDao.GetParentFoldersAsync(toFolder.Id).ToListAsync();
-        if (parentFolders.Any(parent => Folders.Any(r => r.ToString() == parent.Id.ToString())))
-        {
-            Error = FilesCommonResource.ErrorMassage_FolderCopyError;
-
-            return;
-        }
-
-        if (_copy)
-        {
-            Folder<T> rootFrom = null;
-            if (0 < Folders.Count)
-            {
-                rootFrom = await FolderDao.GetRootFolderAsync(Folders[0]);
-            }
-
-            if (0 < Files.Count)
-            {
-                rootFrom = await FolderDao.GetRootFolderByFileAsync(Files[0]);
-            }
-
-            if (rootFrom != null)
-            {
-                if (rootFrom.FolderType == FolderType.TRASH)
-                {
-                    throw new InvalidOperationException("Can not copy from Trash.");
-                }
-
-                if (rootFrom.FolderType == FolderType.Archive)
-                {
-                    throw new InvalidOperationException("Can not copy from Archive.");
-                }
-            }
-
-            if (toFolder.RootFolderType == FolderType.TRASH)
-            {
-                throw new InvalidOperationException("Can not copy to Trash.");
-            }
-
-            if (toFolder.RootFolderType == FolderType.Archive)
-            {
-                throw new InvalidOperationException("Can not copy to Archive");
-            }
-        }
-
-        var needToMark = new List<FileEntry<TTo>>();
-
-<<<<<<< HEAD
-        var moveOrCopyFoldersTask = await MoveOrCopyFoldersAsync(scope, Folders, toFolder, _copy, parentFolders);
-        var moveOrCopyFilesTask = await MoveOrCopyFilesAsync(scope, Files, toFolder, _copy, parentFolders);
-
-        needToMark.AddRange(moveOrCopyFoldersTask);
+// (c) Copyright Ascensio System SIA 2010-2022
+//
+// This program is a free software product.
+// You can redistribute it and/or modify it under the terms
+// of the GNU Affero General Public License (AGPL) version 3 as published by the Free Software
+// Foundation. In accordance with Section 7(a) of the GNU AGPL its Section 15 shall be amended
+// to the effect that Ascensio System SIA expressly excludes the warranty of non-infringement of
+// any third-party rights.
+//
+// This program is distributed WITHOUT ANY WARRANTY, without even the implied warranty
+// of MERCHANTABILITY or FITNESS FOR A PARTICULAR  PURPOSE. For details, see
+// the GNU AGPL at: http://www.gnu.org/licenses/agpl-3.0.html
+//
+// You can contact Ascensio System SIA at Lubanas st. 125a-25, Riga, Latvia, EU, LV-1021.
+//
+// The  interactive user interfaces in modified source and object code versions of the Program must
+// display Appropriate Legal Notices, as required under Section 5 of the GNU AGPL version 3.
+//
+// Pursuant to Section 7(b) of the License you must retain the original Product logo when
+// distributing the program. Pursuant to Section 7(e) we decline to grant you any rights under
+// trademark law for use of our trademarks.
+//
+// All the Product's GUI elements, including illustrations and icon sets, as well as technical writing
+// content are licensed under the terms of the Creative Commons Attribution-ShareAlike 4.0
+// International. See the License terms at http://creativecommons.org/licenses/by-sa/4.0/legalcode
+
+namespace ASC.Web.Files.Services.WCFService.FileOperations;
+
+[Transient]
+class FileMoveCopyOperation : ComposeFileOperation<FileMoveCopyOperationData<string>, FileMoveCopyOperationData<int>>
+{
+    public FileMoveCopyOperation(IServiceProvider serviceProvider,
+        FileOperation<FileMoveCopyOperationData<string>, string> thirdPartyOperation,
+        FileOperation<FileMoveCopyOperationData<int>, int> daoOperation)
+        : base(serviceProvider, thirdPartyOperation, daoOperation)
+    {
+
+    }
+
+    public override FileOperationType OperationType => ThirdPartyOperation.OperationType;
+}
+
+internal class FileMoveCopyOperationData<T> : FileOperationData<T>
+{
+    public string ThirdPartyFolderId { get; }
+    public int DaoFolderId { get; }
+    public bool Copy { get; }
+    public FileConflictResolveType ResolveType { get; }
+    public IDictionary<string, StringValues> Headers { get; }
+
+    public FileMoveCopyOperationData(IEnumerable<T> folders, IEnumerable<T> files, Tenant tenant, JsonElement toFolderId, bool copy, FileConflictResolveType resolveType, bool holdResult = true, IDictionary<string, StringValues> headers = null)
+        : base(folders, files, tenant, holdResult)
+    {
+        if (toFolderId.ValueKind == JsonValueKind.String)
+        {
+            if (!int.TryParse(toFolderId.GetString(), out var i))
+            {
+                ThirdPartyFolderId = toFolderId.GetString();
+            }
+            else
+            {
+                DaoFolderId = i;
+            }
+        }
+        else if (toFolderId.ValueKind == JsonValueKind.Number)
+        {
+            DaoFolderId = toFolderId.GetInt32();
+        }
+
+        Copy = copy;
+        ResolveType = resolveType;
+        Headers = headers;
+    }
+}
+
+class FileMoveCopyOperation<T> : FileOperation<FileMoveCopyOperationData<T>, T>
+{
+    private readonly int _daoFolderId;
+    private readonly string _thirdpartyFolderId;
+    private readonly bool _copy;
+    private readonly FileConflictResolveType _resolveType;
+    private readonly IDictionary<string, StringValues> _headers;
+    private readonly ThumbnailSettings _thumbnailSettings;
+    private readonly Dictionary<T, Folder<T>> _parentRooms = new Dictionary<T, Folder<T>>();
+
+    public override FileOperationType OperationType => _copy ? FileOperationType.Copy : FileOperationType.Move;
+
+    public FileMoveCopyOperation(IServiceProvider serviceProvider, FileMoveCopyOperationData<T> data, ThumbnailSettings thumbnailSettings)
+        : base(serviceProvider, data)
+    {
+        _daoFolderId = data.DaoFolderId;
+        _thirdpartyFolderId = data.ThirdPartyFolderId;
+        _copy = data.Copy;
+        _resolveType = data.ResolveType;
+
+        _headers = data.Headers;
+        _thumbnailSettings = thumbnailSettings;
+    }
+
+    protected override async Task DoAsync(IServiceScope scope)
+    {
+        if (_daoFolderId != 0)
+        {
+            await DoAsync(scope, _daoFolderId);
+        }
+
+        if (!string.IsNullOrEmpty(_thirdpartyFolderId))
+        {
+            await DoAsync(scope, _thirdpartyFolderId);
+        }
+    }
+
+    private async Task DoAsync<TTo>(IServiceScope scope, TTo tto)
+    {
+        var fileMarker = scope.ServiceProvider.GetService<FileMarker>();
+        var folderDao = scope.ServiceProvider.GetService<IFolderDao<TTo>>();
+
+        Result += string.Format("folder_{0}{1}", _daoFolderId, SplitChar);
+
+        //TODO: check on each iteration?
+        var toFolder = await folderDao.GetFolderAsync(tto);
+        if (toFolder == null)
+        {
+            return;
+        }
+
+        if (toFolder.FolderType != FolderType.VirtualRooms && toFolder.FolderType != FolderType.Archive)
+        {
+            if (!await FilesSecurity.CanCreateAsync(toFolder))
+            {
+                throw new SecurityException(FilesCommonResource.ErrorMassage_SecurityException_Create);
+            }
+        }
+
+        var parentFolders = await folderDao.GetParentFoldersAsync(toFolder.Id).ToListAsync();
+        if (parentFolders.Any(parent => Folders.Any(r => r.ToString() == parent.Id.ToString())))
+        {
+            Error = FilesCommonResource.ErrorMassage_FolderCopyError;
+
+            return;
+        }
+
+        if (_copy)
+        {
+            Folder<T> rootFrom = null;
+            if (0 < Folders.Count)
+            {
+                rootFrom = await FolderDao.GetRootFolderAsync(Folders[0]);
+            }
+
+            if (0 < Files.Count)
+            {
+                rootFrom = await FolderDao.GetRootFolderByFileAsync(Files[0]);
+            }
+
+            if (rootFrom != null)
+            {
+                if (rootFrom.FolderType == FolderType.TRASH)
+                {
+                    throw new InvalidOperationException("Can not copy from Trash.");
+                }
+
+                if (rootFrom.FolderType == FolderType.Archive)
+                {
+                    throw new InvalidOperationException("Can not copy from Archive.");
+                }
+            }
+
+            if (toFolder.RootFolderType == FolderType.TRASH)
+            {
+                throw new InvalidOperationException("Can not copy to Trash.");
+            }
+
+            if (toFolder.RootFolderType == FolderType.Archive)
+            {
+                throw new InvalidOperationException("Can not copy to Archive");
+            }
+        }
+
+        var needToMark = new List<FileEntry<TTo>>();
+
+            var moveOrCopyFoldersTask = await MoveOrCopyFoldersAsync(scope, Folders, toFolder, _copy, parentFolders);
+            var moveOrCopyFilesTask = await MoveOrCopyFilesAsync(scope, Files, toFolder, _copy, parentFolders);
+
+        needToMark.AddRange(moveOrCopyFoldersTask);
         needToMark.AddRange(moveOrCopyFilesTask);
-=======
-        var moveOrCopyFoldersTask = await MoveOrCopyFoldersAsync(scope, Folders, toFolder, _copy);
-        var moveOrCopyFilesTask = await MoveOrCopyFilesAsync(scope, Files, toFolder, _copy);
-
-        needToMark.AddRange(moveOrCopyFoldersTask);
-        needToMark.AddRange(moveOrCopyFilesTask);
->>>>>>> 26128f0b
-
-        var ntm = needToMark.Distinct();
-        foreach (var n in ntm)
-        {
-            await fileMarker.MarkAsNewAsync(n);
-        }
-    }
-
-    private async Task<List<FileEntry<TTo>>> MoveOrCopyFoldersAsync<TTo>(IServiceScope scope, List<T> folderIds, Folder<TTo> toFolder, bool copy, IEnumerable<Folder<TTo>> toFolderParents)
-    {
-        var needToMark = new List<FileEntry<TTo>>();
-
-        if (folderIds.Count == 0)
-        {
-            return needToMark;
-        }
-
-        var scopeClass = scope.ServiceProvider.GetService<FileMoveCopyOperationScope>();
-        var (filesMessageService, fileMarker, _, _, _) = scopeClass;
-        var folderDao = scope.ServiceProvider.GetService<IFolderDao<TTo>>();
-
-        var toFolderId = toFolder.Id;
-        var isToFolder = Equals(toFolderId, _daoFolderId);
-
-        var sb = new StringBuilder();
-        sb.Append(Result);
-        foreach (var folderId in folderIds)
-        {
-            CancellationToken.ThrowIfCancellationRequested();
-
-            var folder = await FolderDao.GetFolderAsync(folderId);
+
+        var ntm = needToMark.Distinct();
+        foreach (var n in ntm)
+        {
+            await fileMarker.MarkAsNewAsync(n);
+        }
+    }
+
+    private async Task<List<FileEntry<TTo>>> MoveOrCopyFoldersAsync<TTo>(IServiceScope scope, List<T> folderIds, Folder<TTo> toFolder, bool copy, IEnumerable<Folder<TTo>> toFolderParents)
+    {
+        var needToMark = new List<FileEntry<TTo>>();
+
+        if (folderIds.Count == 0)
+        {
+            return needToMark;
+        }
+
+        var scopeClass = scope.ServiceProvider.GetService<FileMoveCopyOperationScope>();
+        var (filesMessageService, fileMarker, _, _, _) = scopeClass;
+        var folderDao = scope.ServiceProvider.GetService<IFolderDao<TTo>>();
+
+        var toFolderId = toFolder.Id;
+        var isToFolder = Equals(toFolderId, _daoFolderId);
+
+        var sb = new StringBuilder();
+        sb.Append(Result);
+        foreach (var folderId in folderIds)
+        {
+            CancellationToken.ThrowIfCancellationRequested();
+
+            var folder = await FolderDao.GetFolderAsync(folderId);
             var (isError, message) = await WithErrorAsync(scope, await FileDao.GetFilesAsync(folder.Id, new OrderBy(SortedByType.AZ, true), FilterType.FilesOnly, false, Guid.Empty, string.Empty, false, true).ToListAsync());
-
-            var isRoom = DocSpaceHelper.IsRoom(folder.FolderType);
-
-            var canEditRoom = await FilesSecurity.CanEditRoomAsync(folder);
-
-            if (folder == null)
-            {
-                Error = FilesCommonResource.ErrorMassage_FolderNotFound;
-            }
-            else if (!await FilesSecurity.CanReadAsync(folder))
-            {
-                Error = FilesCommonResource.ErrorMassage_SecurityException_ReadFolder;
-            }
-            else if (isRoom && !canEditRoom)
-            {
-                Error = FilesCommonResource.ErrorMassage_SecurityException;
-            }
-            else if (!isRoom && (toFolder.FolderType == FolderType.VirtualRooms || toFolder.RootFolderType == FolderType.Archive))
-            {
-                Error = FilesCommonResource.ErrorMassage_SecurityException_MoveFolder;
-            }
-            else if (isRoom && toFolder.FolderType != FolderType.VirtualRooms && toFolder.FolderType != FolderType.Archive)
-            {
-                Error = FilesCommonResource.ErrorMessage_UnarchiveRoom;
-            }
-            else if (!isRoom && folder.Private && !await CompliesPrivateRoomRulesAsync(folder, toFolderParents))
-            {
-                Error = FilesCommonResource.ErrorMassage_SecurityException_MoveFolder;
-            }
-            else if (!await FilesSecurity.CanDownloadAsync(folder))
-            {
-                Error = FilesCommonResource.ErrorMassage_SecurityException;
-            }
-            else if (folder.RootFolderType == FolderType.Privacy
-                && (copy || toFolder.RootFolderType != FolderType.Privacy))
-            {
-                Error = FilesCommonResource.ErrorMassage_SecurityException_MoveFolder;
-            }
-            else if (!Equals(folder.ParentId ?? default, toFolderId) || _resolveType == FileConflictResolveType.Duplicate)
-            {
-                try
-                {
-                    //if destination folder contains folder with same name then merge folders
-                    var conflictFolder = (folder.RootFolderType == FolderType.Privacy || isRoom)
-                        ? null
-                        : await folderDao.GetFolderAsync(folder.Title, toFolderId);
-                    Folder<TTo> newFolder;
-
-                    if (copy || conflictFolder != null)
-                    {
-                        if (conflictFolder != null)
-                        {
-                            newFolder = conflictFolder;
-
-                            if (isToFolder)
-                            {
-                                needToMark.Add(conflictFolder);
-                            }
-                        }
-                        else
-                        {
-                            newFolder = await FolderDao.CopyFolderAsync(folder.Id, toFolderId, CancellationToken);
-                            filesMessageService.Send(newFolder, toFolder, _headers, MessageAction.FolderCopied, newFolder.Title, toFolder.Title);
-
-                            if (isToFolder)
-                            {
-                                needToMark.Add(newFolder);
-                            }
-
-                            if (ProcessedFolder(folderId))
-                            {
-                                sb.Append($"folder_{newFolder.Id}{SplitChar}");
-                            }
-                        }
-
-                        if (toFolder.ProviderId == folder.ProviderId // crossDao operation is always recursive
-                            && FolderDao.UseRecursiveOperation(folder.Id, toFolderId))
-                        {
-<<<<<<< HEAD
-                            await MoveOrCopyFilesAsync(scope, await FileDao.GetFilesAsync(folder.Id), newFolder, copy, toFolderParents);
-                            await MoveOrCopyFoldersAsync(scope, await FolderDao.GetFoldersAsync(folder.Id).Select(f => f.Id).ToListAsync(), newFolder, copy, toFolderParents);
-=======
-                            await MoveOrCopyFilesAsync(scope, await FileDao.GetFilesAsync(folder.Id).ToListAsync(), newFolder, copy);
-                            await MoveOrCopyFoldersAsync(scope, await FolderDao.GetFoldersAsync(folder.Id).Select(f => f.Id).ToListAsync(), newFolder, copy);
->>>>>>> 26128f0b
-
-                            if (!copy)
-                            {
-                                if (!await FilesSecurity.CanDeleteAsync(folder))
-                                {
-                                    Error = FilesCommonResource.ErrorMassage_SecurityException_MoveFolder;
-                                }
-                                else if (await FolderDao.IsEmptyAsync(folder.Id))
-                                {
-                                    await FolderDao.DeleteFolderAsync(folder.Id);
-
-                                    if (ProcessedFolder(folderId))
-                                    {
-                                        sb.Append($"folder_{newFolder.Id}{SplitChar}");
-                                    }
-                                }
-                            }
-                        }
-                        else
-                        {
-                            if (conflictFolder != null)
-                            {
-                                TTo newFolderId;
-                                if (copy)
-                                {
-                                    newFolder = await FolderDao.CopyFolderAsync(folder.Id, toFolderId, CancellationToken);
-                                    newFolderId = newFolder.Id;
-                                    filesMessageService.Send(newFolder, toFolder, _headers, MessageAction.FolderCopiedWithOverwriting, newFolder.Title, toFolder.Title);
-
-                                    if (isToFolder)
-                                    {
-                                        needToMark.Add(newFolder);
-                                    }
-
-                                    if (ProcessedFolder(folderId))
-                                    {
-                                        sb.Append($"folder_{newFolderId}{SplitChar}");
-                                    }
-                                }
-                                else if (!await FilesSecurity.CanDeleteAsync(folder))
-                                {
-                                    Error = FilesCommonResource.ErrorMassage_SecurityException_MoveFolder;
-                                }
+
+            var isRoom = DocSpaceHelper.IsRoom(folder.FolderType);
+
+            var canEditRoom = await FilesSecurity.CanEditRoomAsync(folder);
+
+            if (folder == null)
+            {
+                Error = FilesCommonResource.ErrorMassage_FolderNotFound;
+            }
+            else if (!await FilesSecurity.CanReadAsync(folder))
+            {
+                Error = FilesCommonResource.ErrorMassage_SecurityException_ReadFolder;
+            }
+            else if (isRoom && !canEditRoom)
+            {
+                Error = FilesCommonResource.ErrorMassage_SecurityException;
+            }
+            else if (!isRoom && (toFolder.FolderType == FolderType.VirtualRooms || toFolder.RootFolderType == FolderType.Archive))
+            {
+                Error = FilesCommonResource.ErrorMassage_SecurityException_MoveFolder;
+            }
+            else if (isRoom && toFolder.FolderType != FolderType.VirtualRooms && toFolder.FolderType != FolderType.Archive)
+            {
+                Error = FilesCommonResource.ErrorMessage_UnarchiveRoom;
+            }
+            else if (!isRoom && folder.Private && !await CompliesPrivateRoomRulesAsync(folder, toFolderParents))
+            {
+                Error = FilesCommonResource.ErrorMassage_SecurityException_MoveFolder;
+            }
+            else if (!await FilesSecurity.CanDownloadAsync(folder))
+            {
+                Error = FilesCommonResource.ErrorMassage_SecurityException;
+            }
+            else if (folder.RootFolderType == FolderType.Privacy
+                && (copy || toFolder.RootFolderType != FolderType.Privacy))
+            {
+                Error = FilesCommonResource.ErrorMassage_SecurityException_MoveFolder;
+            }
+            else if (!Equals(folder.ParentId ?? default, toFolderId) || _resolveType == FileConflictResolveType.Duplicate)
+            {
+                try
+                {
+                    //if destination folder contains folder with same name then merge folders
+                    var conflictFolder = (folder.RootFolderType == FolderType.Privacy || isRoom)
+                        ? null
+                        : await folderDao.GetFolderAsync(folder.Title, toFolderId);
+                    Folder<TTo> newFolder;
+
+                    if (copy || conflictFolder != null)
+                    {
+                        if (conflictFolder != null)
+                        {
+                            newFolder = conflictFolder;
+
+                            if (isToFolder)
+                            {
+                                needToMark.Add(conflictFolder);
+                            }
+                        }
+                        else
+                        {
+                            newFolder = await FolderDao.CopyFolderAsync(folder.Id, toFolderId, CancellationToken);
+                            filesMessageService.Send(newFolder, toFolder, _headers, MessageAction.FolderCopied, newFolder.Title, toFolder.Title);
+
+                            if (isToFolder)
+                            {
+                                needToMark.Add(newFolder);
+                            }
+
+                            if (ProcessedFolder(folderId))
+                            {
+                                sb.Append($"folder_{newFolder.Id}{SplitChar}");
+                            }
+                        }
+
+                        if (toFolder.ProviderId == folder.ProviderId // crossDao operation is always recursive
+                            && FolderDao.UseRecursiveOperation(folder.Id, toFolderId))
+                        {
+                            await MoveOrCopyFilesAsync(scope, await FileDao.GetFilesAsync(folder.Id).ToListAsync(), newFolder, copy, toFolderParents);
+                            await MoveOrCopyFoldersAsync(scope, await FolderDao.GetFoldersAsync(folder.Id).Select(f => f.Id).ToListAsync(), newFolder, copy, toFolderParents);
+
+                            if (!copy)
+                            {
+                                if (!await FilesSecurity.CanDeleteAsync(folder))
+                                {
+                                    Error = FilesCommonResource.ErrorMassage_SecurityException_MoveFolder;
+                                }
+                                else if (await FolderDao.IsEmptyAsync(folder.Id))
+                                {
+                                    await FolderDao.DeleteFolderAsync(folder.Id);
+
+                                    if (ProcessedFolder(folderId))
+                                    {
+                                        sb.Append($"folder_{newFolder.Id}{SplitChar}");
+                                    }
+                                }
+                            }
+                        }
+                        else
+                        {
+                            if (conflictFolder != null)
+                            {
+                                TTo newFolderId;
+                                if (copy)
+                                {
+                                    newFolder = await FolderDao.CopyFolderAsync(folder.Id, toFolderId, CancellationToken);
+                                    newFolderId = newFolder.Id;
+                                    filesMessageService.Send(newFolder, toFolder, _headers, MessageAction.FolderCopiedWithOverwriting, newFolder.Title, toFolder.Title);
+
+                                    if (isToFolder)
+                                    {
+                                        needToMark.Add(newFolder);
+                                    }
+
+                                    if (ProcessedFolder(folderId))
+                                    {
+                                        sb.Append($"folder_{newFolderId}{SplitChar}");
+                                    }
+                                }
+                                else if (!await FilesSecurity.CanDeleteAsync(folder))
+                                {
+                                    Error = FilesCommonResource.ErrorMassage_SecurityException_MoveFolder;
+                                }
                                 else if (isError)
-                                {
+                                {
                                     Error = message;
-                                }
-                                else
-                                {
-                                    await fileMarker.RemoveMarkAsNewForAllAsync(folder);
-
-                                    newFolderId = await FolderDao.MoveFolderAsync(folder.Id, toFolderId, CancellationToken);
-                                    newFolder = await folderDao.GetFolderAsync(newFolderId);
-                                    filesMessageService.Send(folder, toFolder, _headers, MessageAction.FolderMovedWithOverwriting, folder.Title, toFolder.Title);
-
-                                    if (isToFolder)
-                                    {
-                                        needToMark.Add(newFolder);
-                                    }
-
-                                    if (ProcessedFolder(folderId))
-                                    {
-                                        sb.Append($"folder_{newFolderId}{SplitChar}");
-                                    }
-                                }
-                            }
-                        }
-                    }
-                    else
-                    {
-                        if (!isRoom && !await FilesSecurity.CanDeleteAsync(folder))
-                        {
-                            Error = FilesCommonResource.ErrorMassage_SecurityException_MoveFolder;
-                        }
-                        else if (isRoom && !await FilesSecurity.CanEditRoomAsync(folder))
-                        {
-                            Error = FilesCommonResource.ErrorMassage_SecurityException_MoveFolder;
-                        }
+                                }
+                                else
+                                {
+                                    await fileMarker.RemoveMarkAsNewForAllAsync(folder);
+
+                                    newFolderId = await FolderDao.MoveFolderAsync(folder.Id, toFolderId, CancellationToken);
+                                    newFolder = await folderDao.GetFolderAsync(newFolderId);
+                                    filesMessageService.Send(folder, toFolder, _headers, MessageAction.FolderMovedWithOverwriting, folder.Title, toFolder.Title);
+
+                                    if (isToFolder)
+                                    {
+                                        needToMark.Add(newFolder);
+                                    }
+
+                                    if (ProcessedFolder(folderId))
+                                    {
+                                        sb.Append($"folder_{newFolderId}{SplitChar}");
+                                    }
+                                }
+                            }
+                        }
+                    }
+                    else
+                    {
+                        if (!isRoom && !await FilesSecurity.CanDeleteAsync(folder))
+                        {
+                            Error = FilesCommonResource.ErrorMassage_SecurityException_MoveFolder;
+                        }
+                        else if (isRoom && !await FilesSecurity.CanEditRoomAsync(folder))
+                        {
+                            Error = FilesCommonResource.ErrorMassage_SecurityException_MoveFolder;
+                        }
                         else if (isError)
-                        {
+                        {
                             Error = message;
-                        }
-                        else
-                        {
-                            await fileMarker.RemoveMarkAsNewForAllAsync(folder);
-                            var parentFolder = await FolderDao.GetFolderAsync(folder.RootId);
-
-                            TTo newFolderId = default;
-
-                            if (isRoom && folder.ProviderEntry)
-                            {
-                                await ProviderDao.UpdateProviderInfoAsync(folder.ProviderId, toFolder.FolderType);
-                                newFolderId = (TTo)Convert.ChangeType(folder, typeof(TTo));
-                            }
-                            else
-                            {
-                                newFolderId = await FolderDao.MoveFolderAsync(folder.Id, toFolderId, CancellationToken);
-                            }
-
-                            newFolder = await folderDao.GetFolderAsync(newFolderId);
-
-                            if (isRoom)
-                            {
-                                if (toFolder.FolderType == FolderType.Archive)
-                                {
-                                    filesMessageService.Send(folder, _headers, MessageAction.RoomArchived, folder.Title);
-                                }
-                                else
-                                {
-                                    filesMessageService.Send(folder, _headers, MessageAction.RoomUnarchived, folder.Title);
-                                }
-                            }
-                            else
-                            {
-                                filesMessageService.Send(folder, toFolder, _headers, MessageAction.FolderMovedFrom, folder.Title, parentFolder.Title, toFolder.Title);
-                            }
-
-
-                            if (isToFolder)
-                            {
-                                needToMark.Add(newFolder);
-                            }
-
-                            if (ProcessedFolder(folderId))
-                            {
-                                sb.Append($"folder_{newFolderId}{SplitChar}");
-                            }
-                        }
-                    }
-                    Result = sb.ToString();
-                }
-                catch (Exception ex)
-                {
-                    Error = ex.Message;
-
-                    Logger.ErrorWithException(ex);
-                }
-            }
-
-            ProgressStep(FolderDao.CanCalculateSubitems(folderId) ? default : folderId);
-        }
-
-        return needToMark;
-    }
-
-    private async Task<List<FileEntry<TTo>>> MoveOrCopyFilesAsync<TTo>(IServiceScope scope, List<T> fileIds, Folder<TTo> toFolder, bool copy, IEnumerable<Folder<TTo>> toParentFolders)
-    {
-        var needToMark = new List<FileEntry<TTo>>();
-
-        if (fileIds.Count == 0)
-        {
-            return needToMark;
-        }
-
-        var scopeClass = scope.ServiceProvider.GetService<FileMoveCopyOperationScope>();
-        var (filesMessageService, fileMarker, fileUtility, global, entryManager) = scopeClass;
-        var fileDao = scope.ServiceProvider.GetService<IFileDao<TTo>>();
-        var fileTracker = scope.ServiceProvider.GetService<FileTrackerHelper>();
-        var socketManager = scope.ServiceProvider.GetService<SocketManager>();
-
-        var toFolderId = toFolder.Id;
-        var sb = new StringBuilder();
-        foreach (var fileId in fileIds)
-        {
-            CancellationToken.ThrowIfCancellationRequested();
-
-            var file = await FileDao.GetFileAsync(fileId);
-            var (isError, message) = await WithErrorAsync(scope, new[] { file });
-
-            if (file == null)
-            {
-                Error = FilesCommonResource.ErrorMassage_FileNotFound;
-            }
-            else if (toFolder.FolderType == FolderType.VirtualRooms || toFolder.RootFolderType == FolderType.Archive)
-            {
-                Error = FilesCommonResource.ErrorMassage_SecurityException_MoveFile;
-            }
-            else if (!await FilesSecurity.CanReadAsync(file))
-            {
-                Error = FilesCommonResource.ErrorMassage_SecurityException_ReadFile;
-            }
-            else if (!await FilesSecurity.CanDownloadAsync(file))
-            {
-                Error = FilesCommonResource.ErrorMassage_SecurityException;
-            }
-            else if (!await CompliesPrivateRoomRulesAsync(file, toParentFolders))
-            {
-                Error = FilesCommonResource.ErrorMassage_SecurityException_MoveFile;
-            }
-            else if (file.RootFolderType == FolderType.Privacy
-                && (copy || toFolder.RootFolderType != FolderType.Privacy))
-            {
-                Error = FilesCommonResource.ErrorMassage_SecurityException_MoveFile;
-            }
-            else if (global.EnableUploadFilter
-                     && !fileUtility.ExtsUploadable.Contains(FileUtility.GetFileExtension(file.Title)))
-            {
-                Error = FilesCommonResource.ErrorMassage_NotSupportedFormat;
-            }
-            else
-            {
-                var parentFolder = await FolderDao.GetFolderAsync(file.ParentId);
-                try
-                {
-                    var conflict = _resolveType == FileConflictResolveType.Duplicate
-                        || file.RootFolderType == FolderType.Privacy || file.Encrypted
-                                       ? null
-                                       : await fileDao.GetFileAsync(toFolderId, file.Title);
-                    if (conflict == null)
-                    {
-                        File<TTo> newFile = null;
-                        if (copy)
-                        {
-                            try
-                            {
-                                newFile = await FileDao.CopyFileAsync(file.Id, toFolderId); //Stream copy will occur inside dao
-                                filesMessageService.Send(newFile, toFolder, _headers, MessageAction.FileCopied, newFile.Title, parentFolder.Title, toFolder.Title);
-
-                                if (Equals(newFile.ParentId.ToString(), _daoFolderId))
-                                {
-                                    needToMark.Add(newFile);
-                                }
-
-                                await socketManager.CreateFileAsync(newFile);
-
-                                if (ProcessedFile(fileId))
-                                {
-                                    sb.Append($"file_{newFile.Id}{SplitChar}");
-                                }
-                            }
-                            catch
-                            {
-                                if (newFile != null)
-                                {
-                                    await fileDao.DeleteFileAsync(newFile.Id);
-                                }
-
-                                throw;
-                            }
-                        }
-                        else
-                        {
+                        }
+                        else
+                        {
+                            await fileMarker.RemoveMarkAsNewForAllAsync(folder);
+                            var parentFolder = await FolderDao.GetFolderAsync(folder.RootId);
+
+                            TTo newFolderId = default;
+
+                            if (isRoom && folder.ProviderEntry)
+                            {
+                                await ProviderDao.UpdateProviderInfoAsync(folder.ProviderId, toFolder.FolderType);
+                                newFolderId = (TTo)Convert.ChangeType(folder, typeof(TTo));
+                            }
+                            else
+                            {
+                                newFolderId = await FolderDao.MoveFolderAsync(folder.Id, toFolderId, CancellationToken);
+                            }
+
+                            newFolder = await folderDao.GetFolderAsync(newFolderId);
+
+                            if (isRoom)
+                            {
+                                if (toFolder.FolderType == FolderType.Archive)
+                                {
+                                    filesMessageService.Send(folder, _headers, MessageAction.RoomArchived, folder.Title);
+                                }
+                                else
+                                {
+                                    filesMessageService.Send(folder, _headers, MessageAction.RoomUnarchived, folder.Title);
+                                }
+                            }
+                            else
+                            {
+                                filesMessageService.Send(folder, toFolder, _headers, MessageAction.FolderMovedFrom, folder.Title, parentFolder.Title, toFolder.Title);
+                            }
+
+
+                            if (isToFolder)
+                            {
+                                needToMark.Add(newFolder);
+                            }
+
+                            if (ProcessedFolder(folderId))
+                            {
+                                sb.Append($"folder_{newFolderId}{SplitChar}");
+                            }
+                        }
+                    }
+                    Result = sb.ToString();
+                }
+                catch (Exception ex)
+                {
+                    Error = ex.Message;
+
+                    Logger.ErrorWithException(ex);
+                }
+            }
+
+            ProgressStep(FolderDao.CanCalculateSubitems(folderId) ? default : folderId);
+        }
+
+        return needToMark;
+    }
+
+    private async Task<List<FileEntry<TTo>>> MoveOrCopyFilesAsync<TTo>(IServiceScope scope, List<T> fileIds, Folder<TTo> toFolder, bool copy, IEnumerable<Folder<TTo>> toParentFolders)
+    {
+        var needToMark = new List<FileEntry<TTo>>();
+
+        if (fileIds.Count == 0)
+        {
+            return needToMark;
+        }
+
+        var scopeClass = scope.ServiceProvider.GetService<FileMoveCopyOperationScope>();
+        var (filesMessageService, fileMarker, fileUtility, global, entryManager) = scopeClass;
+        var fileDao = scope.ServiceProvider.GetService<IFileDao<TTo>>();
+        var fileTracker = scope.ServiceProvider.GetService<FileTrackerHelper>();
+        var socketManager = scope.ServiceProvider.GetService<SocketManager>();
+
+        var toFolderId = toFolder.Id;
+        var sb = new StringBuilder();
+        foreach (var fileId in fileIds)
+        {
+            CancellationToken.ThrowIfCancellationRequested();
+
+            var file = await FileDao.GetFileAsync(fileId);
+            var (isError, message) = await WithErrorAsync(scope, new[] { file });
+
+            if (file == null)
+            {
+                Error = FilesCommonResource.ErrorMassage_FileNotFound;
+            }
+            else if (toFolder.FolderType == FolderType.VirtualRooms || toFolder.RootFolderType == FolderType.Archive)
+            {
+                Error = FilesCommonResource.ErrorMassage_SecurityException_MoveFile;
+            }
+            else if (!await FilesSecurity.CanReadAsync(file))
+            {
+                Error = FilesCommonResource.ErrorMassage_SecurityException_ReadFile;
+            }
+            else if (!await FilesSecurity.CanDownloadAsync(file))
+            {
+                Error = FilesCommonResource.ErrorMassage_SecurityException;
+            }
+            else if (!await CompliesPrivateRoomRulesAsync(file, toParentFolders))
+            {
+                Error = FilesCommonResource.ErrorMassage_SecurityException_MoveFile;
+            }
+            else if (file.RootFolderType == FolderType.Privacy
+                && (copy || toFolder.RootFolderType != FolderType.Privacy))
+            {
+                Error = FilesCommonResource.ErrorMassage_SecurityException_MoveFile;
+            }
+            else if (global.EnableUploadFilter
+                     && !fileUtility.ExtsUploadable.Contains(FileUtility.GetFileExtension(file.Title)))
+            {
+                Error = FilesCommonResource.ErrorMassage_NotSupportedFormat;
+            }
+            else
+            {
+                var parentFolder = await FolderDao.GetFolderAsync(file.ParentId);
+                try
+                {
+                    var conflict = _resolveType == FileConflictResolveType.Duplicate
+                        || file.RootFolderType == FolderType.Privacy || file.Encrypted
+                                       ? null
+                                       : await fileDao.GetFileAsync(toFolderId, file.Title);
+                    if (conflict == null)
+                    {
+                        File<TTo> newFile = null;
+                        if (copy)
+                        {
+                            try
+                            {
+                                newFile = await FileDao.CopyFileAsync(file.Id, toFolderId); //Stream copy will occur inside dao
+                                filesMessageService.Send(newFile, toFolder, _headers, MessageAction.FileCopied, newFile.Title, parentFolder.Title, toFolder.Title);
+
+                                if (Equals(newFile.ParentId.ToString(), _daoFolderId))
+                                {
+                                    needToMark.Add(newFile);
+                                }
+
+                                await socketManager.CreateFileAsync(newFile);
+
+                                if (ProcessedFile(fileId))
+                                {
+                                    sb.Append($"file_{newFile.Id}{SplitChar}");
+                                }
+                            }
+                            catch
+                            {
+                                if (newFile != null)
+                                {
+                                    await fileDao.DeleteFileAsync(newFile.Id);
+                                }
+
+                                throw;
+                            }
+                        }
+                        else
+                        {
                             if (isError)
-                            {
+                            {
                                 Error = message;
-                            }
-                            else
-                            {
-                                await fileMarker.RemoveMarkAsNewForAllAsync(file);
-
-                                var newFileId = await FileDao.MoveFileAsync(file.Id, toFolderId);
-                                newFile = await fileDao.GetFileAsync(newFileId);
-
-                                filesMessageService.Send(file, toFolder, _headers, MessageAction.FileMoved, file.Title, parentFolder.Title, toFolder.Title);
-
-                                if (file.RootFolderType == FolderType.TRASH && newFile.ThumbnailStatus == Thumbnail.NotRequired)
-                                {
-                                    newFile.ThumbnailStatus = Thumbnail.Waiting;
-<<<<<<< HEAD
-                                        foreach (var size in _thumbnailSettings.Sizes)
-                                        {
-                                            await fileDao.SaveThumbnailAsync(newFile, null, size.Width, size.Height);
-                                        }
-=======
-                                    foreach (var size in _thumbnailSettings.Sizes)
-                                    {
-                                        await fileDao.SaveThumbnailAsync(newFile, null, size.Width, size.Height);
->>>>>>> 26128f0b
-                                    }
-                                }
-
-                                if (newFile.ProviderEntry)
-                                {
-                                    await LinkDao.DeleteAllLinkAsync(file.Id.ToString());
-                                }
-
-                                if (Equals(toFolderId.ToString(), _daoFolderId))
-                                {
-                                    needToMark.Add(newFile);
-                                }
-
-                                socketManager.DeleteFile(file);
-
-                                await socketManager.CreateFileAsync(newFile);
-
-                                if (ProcessedFile(fileId))
-                                {
-                                    sb.Append($"file_{newFileId}{SplitChar}");
-                                }
-                            }
-                        }
-                    }
-                    else
-                    {
-                        if (_resolveType == FileConflictResolveType.Overwrite)
-                        {
-                            if (!await FilesSecurity.CanEditAsync(conflict))
-                            {
-                                Error = FilesCommonResource.ErrorMassage_SecurityException;
-                            }
-                            else if (await entryManager.FileLockedForMeAsync(conflict.Id))
-                            {
-                                Error = FilesCommonResource.ErrorMassage_LockedFile;
-                            }
-                            else if (fileTracker.IsEditing(conflict.Id))
-                            {
-                                Error = FilesCommonResource.ErrorMassage_SecurityException_UpdateEditingFile;
-                            }
-                            else
-                            {
-                                var newFile = conflict;
-                                newFile.Version++;
-                                newFile.VersionGroup++;
-                                newFile.PureTitle = file.PureTitle;
-                                newFile.ConvertedType = file.ConvertedType;
-                                newFile.Comment = FilesCommonResource.CommentOverwrite;
-                                newFile.Encrypted = file.Encrypted;
-                                newFile.ThumbnailStatus = Thumbnail.Waiting;
-
-                                using (var stream = await FileDao.GetFileStreamAsync(file))
-                                {
-                                    newFile.ContentLength = stream.CanSeek ? stream.Length : file.ContentLength;
-
-                                    newFile = await fileDao.SaveFileAsync(newFile, stream);
-                                }
-
-                                if (file.ThumbnailStatus == Thumbnail.Created)
-                                {
-                                    foreach (var size in _thumbnailSettings.Sizes)
-                                    {
-<<<<<<< HEAD
-                                            using (var thumbnail = await FileDao.GetThumbnailAsync(file, size.Width, size.Height))
-                                            {
-                                                await fileDao.SaveThumbnailAsync(newFile, thumbnail, size.Width, size.Height);
-                                            }
-=======
-                                        using (var thumbnail = await FileDao.GetThumbnailAsync(file, size.Width, size.Height))
-                                        {
-                                            await fileDao.SaveThumbnailAsync(newFile, thumbnail, size.Width, size.Height);
->>>>>>> 26128f0b
-                                        }
-                                    }
-
-                                    newFile.ThumbnailStatus = Thumbnail.Created;
-                                }
-
-                                await LinkDao.DeleteAllLinkAsync(newFile.Id.ToString());
-
-                                needToMark.Add(newFile);
-
-                                await socketManager.CreateFileAsync(newFile);
-
-                                if (copy)
-                                {
-                                    filesMessageService.Send(newFile, toFolder, _headers, MessageAction.FileCopiedWithOverwriting, newFile.Title, parentFolder.Title, toFolder.Title);
-                                    if (ProcessedFile(fileId))
-                                    {
-                                        sb.Append($"file_{newFile.Id}{SplitChar}");
-                                    }
-                                }
-                                else
-                                {
-                                    if (Equals(file.ParentId.ToString(), toFolderId.ToString()))
-                                    {
-                                        if (ProcessedFile(fileId))
-                                        {
-                                            sb.Append($"file_{newFile.Id}{SplitChar}");
-                                        }
-                                    }
-                                    else
-                                    {
+                            }
+                            else
+                            {
+                                await fileMarker.RemoveMarkAsNewForAllAsync(file);
+
+                                var newFileId = await FileDao.MoveFileAsync(file.Id, toFolderId);
+                                newFile = await fileDao.GetFileAsync(newFileId);
+
+                                filesMessageService.Send(file, toFolder, _headers, MessageAction.FileMoved, file.Title, parentFolder.Title, toFolder.Title);
+
+                                if (file.RootFolderType == FolderType.TRASH && newFile.ThumbnailStatus == Thumbnail.NotRequired)
+                                {
+                                    newFile.ThumbnailStatus = Thumbnail.Waiting;
+                                    foreach (var size in _thumbnailSettings.Sizes)
+                                    {
+                                        await fileDao.SaveThumbnailAsync(newFile, null, size.Width, size.Height);
+                                    }
+                                }
+
+                                if (newFile.ProviderEntry)
+                                {
+                                    await LinkDao.DeleteAllLinkAsync(file.Id.ToString());
+                                }
+
+                                if (Equals(toFolderId.ToString(), _daoFolderId))
+                                {
+                                    needToMark.Add(newFile);
+                                }
+
+                                socketManager.DeleteFile(file);
+
+                                await socketManager.CreateFileAsync(newFile);
+
+                                if (ProcessedFile(fileId))
+                                {
+                                    sb.Append($"file_{newFileId}{SplitChar}");
+                                }
+                            }
+                        }
+                    }
+                    else
+                    {
+                        if (_resolveType == FileConflictResolveType.Overwrite)
+                        {
+                            if (!await FilesSecurity.CanEditAsync(conflict))
+                            {
+                                Error = FilesCommonResource.ErrorMassage_SecurityException;
+                            }
+                            else if (await entryManager.FileLockedForMeAsync(conflict.Id))
+                            {
+                                Error = FilesCommonResource.ErrorMassage_LockedFile;
+                            }
+                            else if (fileTracker.IsEditing(conflict.Id))
+                            {
+                                Error = FilesCommonResource.ErrorMassage_SecurityException_UpdateEditingFile;
+                            }
+                            else
+                            {
+                                var newFile = conflict;
+                                newFile.Version++;
+                                newFile.VersionGroup++;
+                                newFile.PureTitle = file.PureTitle;
+                                newFile.ConvertedType = file.ConvertedType;
+                                newFile.Comment = FilesCommonResource.CommentOverwrite;
+                                newFile.Encrypted = file.Encrypted;
+                                newFile.ThumbnailStatus = Thumbnail.Waiting;
+
+                                using (var stream = await FileDao.GetFileStreamAsync(file))
+                                {
+                                    newFile.ContentLength = stream.CanSeek ? stream.Length : file.ContentLength;
+
+                                    newFile = await fileDao.SaveFileAsync(newFile, stream);
+                                }
+
+                                if (file.ThumbnailStatus == Thumbnail.Created)
+                                {
+                                    foreach (var size in _thumbnailSettings.Sizes)
+                                    {
+                                        using (var thumbnail = await FileDao.GetThumbnailAsync(file, size.Width, size.Height))
+                                        {
+                                            await fileDao.SaveThumbnailAsync(newFile, thumbnail, size.Width, size.Height);
+                                        }
+                                    }
+
+                                    newFile.ThumbnailStatus = Thumbnail.Created;
+                                }
+
+                                await LinkDao.DeleteAllLinkAsync(newFile.Id.ToString());
+
+                                needToMark.Add(newFile);
+
+                                await socketManager.CreateFileAsync(newFile);
+
+                                if (copy)
+                                {
+                                    filesMessageService.Send(newFile, toFolder, _headers, MessageAction.FileCopiedWithOverwriting, newFile.Title, parentFolder.Title, toFolder.Title);
+                                    if (ProcessedFile(fileId))
+                                    {
+                                        sb.Append($"file_{newFile.Id}{SplitChar}");
+                                    }
+                                }
+                                else
+                                {
+                                    if (Equals(file.ParentId.ToString(), toFolderId.ToString()))
+                                    {
+                                        if (ProcessedFile(fileId))
+                                        {
+                                            sb.Append($"file_{newFile.Id}{SplitChar}");
+                                        }
+                                    }
+                                    else
+                                    {
                                         if (isError)
-                                        {
+                                        {
                                             Error = message;
-                                        }
-                                        else
-                                        {
-                                            await FileDao.DeleteFileAsync(file.Id);
-
-                                            await LinkDao.DeleteAllLinkAsync(file.Id.ToString());
-
-                                            filesMessageService.Send(file, toFolder, _headers, MessageAction.FileMovedWithOverwriting, file.Title, parentFolder.Title, toFolder.Title);
-
-                                            socketManager.DeleteFile(file);
-
-                                            if (ProcessedFile(fileId))
-                                            {
-                                                sb.Append($"file_{newFile.Id}{SplitChar}");
-                                            }
-                                        }
-                                    }
-                                }
-                            }
-                        }
-                        else if (_resolveType == FileConflictResolveType.Skip)
-                        {
-                            //nothing
-                        }
-                    }
-                }
-                catch (Exception ex)
-                {
-                    Error = ex.Message;
-
-                    Logger.ErrorWithException(ex);
-                }
-            }
-
-            ProgressStep(fileId: FolderDao.CanCalculateSubitems(fileId) ? default : fileId);
-        }
-
-        Result = sb.ToString();
-
-        return needToMark;
-    }
-
-    private async Task<(bool isError, string message)> WithErrorAsync(IServiceScope scope, IEnumerable<File<T>> files)
-    {
-        var entryManager = scope.ServiceProvider.GetService<EntryManager>();
-        var fileTracker = scope.ServiceProvider.GetService<FileTrackerHelper>();
-        string error = null;
-        foreach (var file in files)
-        {
-            if (!await FilesSecurity.CanDeleteAsync(file))
-            {
-                error = FilesCommonResource.ErrorMassage_SecurityException_MoveFile;
-
-                return (true, error);
-            }
-            if (await entryManager.FileLockedForMeAsync(file.Id))
-            {
-                error = FilesCommonResource.ErrorMassage_LockedFile;
-
-                return (true, error);
-            }
-            if (fileTracker.IsEditing(file.Id))
-            {
-                error = FilesCommonResource.ErrorMassage_SecurityException_UpdateEditingFile;
-
-                return (true, error);
-            }
-        }
-        return (false, error);
-    }
-
-    private async Task<bool> CompliesPrivateRoomRulesAsync<TTo>(FileEntry<T> entry, IEnumerable<Folder<TTo>> toFolderParents)
-    {
-        Folder<T> entryParentRoom;
-
-        if (_parentRooms.ContainsKey(entry.ParentId))
-        {
-            entryParentRoom = _parentRooms.Get(entry.ParentId);
-        }
-        else
-        {
-            entryParentRoom = (await FolderDao.GetParentFoldersAsync(entry.ParentId)).FirstOrDefault(f => f.Private && DocSpaceHelper.IsRoom(f.FolderType));
-            _parentRooms.Add(entry.ParentId, entryParentRoom);
-        }
-
-        var toFolderParentRoom = toFolderParents.FirstOrDefault(f => f.Private && DocSpaceHelper.IsRoom(f.FolderType));
-
-        if (entryParentRoom == null && toFolderParentRoom == null)
-        {
-            return true;
-        }
-
-        if (entryParentRoom != null && toFolderParentRoom == null
-            || entryParentRoom == null && toFolderParentRoom != null)
-        {
-            return false;
-        }
-
-        return entryParentRoom.Id.Equals(toFolderParentRoom.Id) && !_copy;
-    }
-}
-
-[Scope]
-public class FileMoveCopyOperationScope
-{
-    private readonly FilesMessageService _filesMessageService;
-    private readonly FileMarker _fileMarker;
-    private readonly FileUtility _fileUtility;
-    private readonly Global _global;
-    private readonly EntryManager _entryManager;
-
-    public FileMoveCopyOperationScope(FilesMessageService filesMessageService, FileMarker fileMarker, FileUtility fileUtility, Global global, EntryManager entryManager)
-    {
-        _filesMessageService = filesMessageService;
-        _fileMarker = fileMarker;
-        _fileUtility = fileUtility;
-        _global = global;
-        _entryManager = entryManager;
-    }
-
-    public void Deconstruct(out FilesMessageService filesMessageService, out FileMarker fileMarker, out FileUtility fileUtility, out Global global, out EntryManager entryManager)
-    {
-        filesMessageService = _filesMessageService;
-        fileMarker = _fileMarker;
-        fileUtility = _fileUtility;
-        global = _global;
-        entryManager = _entryManager;
-    }
-}
+                                        }
+                                        else
+                                        {
+                                            await FileDao.DeleteFileAsync(file.Id);
+
+                                            await LinkDao.DeleteAllLinkAsync(file.Id.ToString());
+
+                                            filesMessageService.Send(file, toFolder, _headers, MessageAction.FileMovedWithOverwriting, file.Title, parentFolder.Title, toFolder.Title);
+
+                                            socketManager.DeleteFile(file);
+
+                                            if (ProcessedFile(fileId))
+                                            {
+                                                sb.Append($"file_{newFile.Id}{SplitChar}");
+                                            }
+                                        }
+                                    }
+                                }
+                            }
+                        }
+                        else if (_resolveType == FileConflictResolveType.Skip)
+                        {
+                            //nothing
+                        }
+                    }
+                }
+                catch (Exception ex)
+                {
+                    Error = ex.Message;
+
+                    Logger.ErrorWithException(ex);
+                }
+            }
+
+            ProgressStep(fileId: FolderDao.CanCalculateSubitems(fileId) ? default : fileId);
+        }
+
+        Result = sb.ToString();
+
+        return needToMark;
+    }
+
+    private async Task<(bool isError, string message)> WithErrorAsync(IServiceScope scope, IEnumerable<File<T>> files)
+    {
+        var entryManager = scope.ServiceProvider.GetService<EntryManager>();
+        var fileTracker = scope.ServiceProvider.GetService<FileTrackerHelper>();
+        string error = null;
+        foreach (var file in files)
+        {
+            if (!await FilesSecurity.CanDeleteAsync(file))
+            {
+                error = FilesCommonResource.ErrorMassage_SecurityException_MoveFile;
+
+                return (true, error);
+            }
+            if (await entryManager.FileLockedForMeAsync(file.Id))
+            {
+                error = FilesCommonResource.ErrorMassage_LockedFile;
+
+                return (true, error);
+            }
+            if (fileTracker.IsEditing(file.Id))
+            {
+                error = FilesCommonResource.ErrorMassage_SecurityException_UpdateEditingFile;
+
+                return (true, error);
+            }
+        }
+        return (false, error);
+    }
+
+    private async Task<bool> CompliesPrivateRoomRulesAsync<TTo>(FileEntry<T> entry, IEnumerable<Folder<TTo>> toFolderParents)
+    {
+        Folder<T> entryParentRoom;
+
+        if (_parentRooms.ContainsKey(entry.ParentId))
+        {
+            entryParentRoom = _parentRooms.Get(entry.ParentId);
+        }
+        else
+        {
+            entryParentRoom = (await FolderDao.GetParentFoldersAsync(entry.ParentId)).FirstOrDefault(f => f.Private && DocSpaceHelper.IsRoom(f.FolderType));
+            _parentRooms.Add(entry.ParentId, entryParentRoom);
+        }
+
+        var toFolderParentRoom = toFolderParents.FirstOrDefault(f => f.Private && DocSpaceHelper.IsRoom(f.FolderType));
+
+        if (entryParentRoom == null && toFolderParentRoom == null)
+        {
+            return true;
+        }
+
+        if (entryParentRoom != null && toFolderParentRoom == null
+            || entryParentRoom == null && toFolderParentRoom != null)
+        {
+            return false;
+        }
+
+        return entryParentRoom.Id.Equals(toFolderParentRoom.Id) && !_copy;
+    }
+}
+
+[Scope]
+public class FileMoveCopyOperationScope
+{
+    private readonly FilesMessageService _filesMessageService;
+    private readonly FileMarker _fileMarker;
+    private readonly FileUtility _fileUtility;
+    private readonly Global _global;
+    private readonly EntryManager _entryManager;
+
+    public FileMoveCopyOperationScope(FilesMessageService filesMessageService, FileMarker fileMarker, FileUtility fileUtility, Global global, EntryManager entryManager)
+    {
+        _filesMessageService = filesMessageService;
+        _fileMarker = fileMarker;
+        _fileUtility = fileUtility;
+        _global = global;
+        _entryManager = entryManager;
+    }
+
+    public void Deconstruct(out FilesMessageService filesMessageService, out FileMarker fileMarker, out FileUtility fileUtility, out Global global, out EntryManager entryManager)
+    {
+        filesMessageService = _filesMessageService;
+        fileMarker = _fileMarker;
+        fileUtility = _fileUtility;
+        global = _global;
+        entryManager = _entryManager;
+    }
+}