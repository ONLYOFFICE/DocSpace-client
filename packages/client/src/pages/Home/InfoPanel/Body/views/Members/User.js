--- conflicted
+++ resolved
@@ -162,12 +162,9 @@
               manualWidth={"fit-content"}
               isLoading={isLoading}
               isMobileView={isMobileOnly}
-<<<<<<< HEAD
               directionY="both"
               toggleAction={onToggle}
-=======
               displaySelectedOption
->>>>>>> e2136ca4
             />
           ) : (
             <div className="disabled-role-combobox" title={t("Common:Role")}>
