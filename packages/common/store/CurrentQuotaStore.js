--- conflicted
+++ resolved
@@ -3,11 +3,7 @@
 
 import api from "../api";
 import { PortalFeaturesLimitations } from "../constants";
-<<<<<<< HEAD
-import authStore from "./AuthStore";
 import { setDefaultUserQuota, setDefaultRoomQuota } from "../api/settings";
-=======
->>>>>>> 67ea7412
 
 const MANAGER = "manager";
 const TOTAL_SIZE = "total_size";
