import React from "react";

import ComboBox from "./";
import RadioButton from "../radio-button";
import DropDownItem from "../drop-down-item";
import NavLogoIcon from "PUBLIC_DIR/images/nav.logo.opened.react.svg";
import CatalogEmployeeReactSvgUrl from "PUBLIC_DIR/images/catalog.employee.react.svg?url";
import CatalogGuestReactSvgUrl from "PUBLIC_DIR/images/catalog.guest.react.svg?url";
import CopyReactSvgUrl from "PUBLIC_DIR/images/copy.react.svg?url";

export default {
  title: "Components/ComboBox",
  component: ComboBox,
<<<<<<< HEAD
=======
  parameters: {
    docs: {
      description: {
        component: "ComboBox is used for a action on a page.",
      },
    },
  },
>>>>>>> c0f1eff1
};

const comboOptions = [
  {
    key: 1,
    icon: CatalogEmployeeReactSvgUrl,
    label: "Option 1",
  },
  {
    key: 2,
    icon: CatalogGuestReactSvgUrl,
    label: "Option 2",
  },
  {
    key: 3,
    disabled: true,
    label: "Option 3",
  },
  {
    key: 4,
    label: "Option 4",
  },
  {
    key: 5,
    icon: CopyReactSvgUrl,
    label: "Option 5",
  },
  {
    key: 6,
    label: "Option 6",
  },
  {
    key: 7,
    label: "Option 7",
  },
];

let children = [];

const advancedOptions = (
  <>
    <DropDownItem key="1" noHover>
      <RadioButton value="asc" name="first" label="A-Z" isChecked={true} />
    </DropDownItem>
    <DropDownItem key="2" noHover>
      <RadioButton value="desc" name="first" label="Z-A" />
    </DropDownItem>
    <DropDownItem key="3" isSeparator />
    <DropDownItem key="4" noHover>
      <RadioButton value="first" name="second" label="First name" />
    </DropDownItem>
    <DropDownItem key="5" noHover>
      <RadioButton
        value="last"
        name="second"
        label="Last name"
        isChecked={true}
      />
    </DropDownItem>
  </>
);

const Wrapper = (props) => (
  <div style={{ height: "220px" }}>{props.children}</div>
);

const childrenItems = children.length > 0 ? children : null;

const BadgeTypeTemplate = (args) => (
  <Wrapper>
    <ComboBox
      {...args}
      options={[
        { key: 1, label: "Open", backgroundColor: "#4781D1", color: "#FFFFFF" },
        { key: 2, label: "Done", backgroundColor: "#444", color: "#FFFFFF" },
        {
          key: 3,
          label: "2nd turn",
          backgroundColor: "#FFFFFF",
          color: "#555F65",
          border: "#4781D1",
        },
        {
          key: 4,
          label: "3rd turn",
          backgroundColor: "#FFFFFF",
          color: "#555F65",
          border: "#4781D1",
        },
      ]}
      selectedOption={{
        key: 0,
        label: "Select",
      }}
    />
  </Wrapper>
);
const Template = (args) => (
  <Wrapper>
    <ComboBox
      {...args}
      options={[
        { key: 1, label: "Option 1" },
        { key: 2, label: "Option 2" },
      ]}
      selectedOption={{
        key: 0,
        label: "Select",
      }}
    />
  </Wrapper>
);

const BaseOptionsTemplate = (args) => (
  <Wrapper>
    <ComboBox
      {...args}
      options={comboOptions}
      onSelect={(option) => args.onSelect(option)}
      selectedOption={{
        key: 0,
        label: "Select",
        default: true,
      }}
    >
      {childrenItems}
    </ComboBox>
  </Wrapper>
);

const AdvancedOptionsTemplate = (args) => (
  <Wrapper>
    <ComboBox
      {...args}
      options={[]}
      advancedOptions={advancedOptions}
      onSelect={(option) => args.onSelect(option)}
      selectedOption={{
        key: 0,
        label: "Select",
        default: true,
      }}
    >
      <NavLogoIcon size="medium" key="comboIcon" />
    </ComboBox>
  </Wrapper>
);

export const basic = Template.bind({});
basic.args = {
  opened: true,
  scaled: false,
};
export const baseOption = BaseOptionsTemplate.bind({});
baseOption.args = {
  scaledOptions: false,
  scaled: false,
  noBorder: false,
  isDisabled: false,
  opened: true,
};
export const advancedOption = AdvancedOptionsTemplate.bind({});
advancedOption.args = {
  opened: true,
  isDisabled: false,
  scaled: false,
  size: "content",
  directionX: "right",
  directionY: "bottom",
};

export const badgeType = BadgeTypeTemplate.bind({});
badgeType.args = {
  scaled: false,
  type: "badge",
  size: "content",
  scaledOptions: true,
};<|MERGE_RESOLUTION|>--- conflicted
+++ resolved
@@ -11,8 +11,6 @@
 export default {
   title: "Components/ComboBox",
   component: ComboBox,
-<<<<<<< HEAD
-=======
   parameters: {
     docs: {
       description: {
@@ -20,7 +18,6 @@
       },
     },
   },
->>>>>>> c0f1eff1
 };
 
 const comboOptions = [
