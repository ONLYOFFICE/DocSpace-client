// (c) Copyright Ascensio System SIA 2010-2022
//
// This program is a free software product.
// You can redistribute it and/or modify it under the terms
// of the GNU Affero General Public License (AGPL) version 3 as published by the Free Software
// Foundation. In accordance with Section 7(a) of the GNU AGPL its Section 15 shall be amended
// to the effect that Ascensio System SIA expressly excludes the warranty of non-infringement of
// any third-party rights.
//
// This program is distributed WITHOUT ANY WARRANTY, without even the implied warranty
// of MERCHANTABILITY or FITNESS FOR A PARTICULAR  PURPOSE. For details, see
// the GNU AGPL at: http://www.gnu.org/licenses/agpl-3.0.html
//
// You can contact Ascensio System SIA at Lubanas st. 125a-25, Riga, Latvia, EU, LV-1021.
//
// The  interactive user interfaces in modified source and object code versions of the Program must
// display Appropriate Legal Notices, as required under Section 5 of the GNU AGPL version 3.
//
// Pursuant to Section 7(b) of the License you must retain the original Product logo when
// distributing the program. Pursuant to Section 7(e) we decline to grant you any rights under
// trademark law for use of our trademarks.
//
// All the Product's GUI elements, including illustrations and icon sets, as well as technical writing
// content are licensed under the terms of the Creative Commons Attribution-ShareAlike 4.0
// International. See the License terms at http://creativecommons.org/licenses/by-sa/4.0/legalcode

using ASC.Feed.Context;

namespace ASC.Feed.Data;

[Scope]
public class FeedAggregateDataProvider
{
    private readonly AuthContext _authContext;
    private readonly TenantManager _tenantManager;
    private readonly IMapper _mapper;
    private readonly IDbContextFactory<FeedDbContext> _dbContextFactory;

    public FeedAggregateDataProvider(
        AuthContext authContext,
        TenantManager tenantManager,
        IDbContextFactory<FeedDbContext> dbContextFactory,
        IMapper mapper)
        : this(authContext, tenantManager, mapper)
    {
        _dbContextFactory = dbContextFactory;
    }

    public FeedAggregateDataProvider(
        AuthContext authContext,
        TenantManager tenantManager,
        IMapper mapper)
    {
        _authContext = authContext;
        _tenantManager = tenantManager;
        _mapper = mapper;
    }

    public async Task<DateTime> GetLastTimeAggregateAsync(string key)
    {
        await using var feedDbContext = _dbContextFactory.CreateDbContext();
        var value = await Queries.LastTimeAsync(feedDbContext, key);

        return value != default ? value.AddSeconds(1) : value;
    }

    public async Task SaveFeedsAsync(IEnumerable<FeedRow> feeds, string key, DateTime value, int portionSize)
    {
        var feedLast = new FeedLast
        {
            LastKey = key,
            LastDate = value
        };

        await using var feedDbContext = _dbContextFactory.CreateDbContext();
        await feedDbContext.AddOrUpdateAsync(q => q.FeedLast, feedLast);
        await feedDbContext.SaveChangesAsync();

        var aggregatedDate = DateTime.UtcNow;

        var feedsPortion = new List<FeedRow>();
        foreach (var feed in feeds)
        {
            feedsPortion.Add(feed);
            if (feedsPortion.Sum(f => f.Users.Count) <= portionSize)
            {
                continue;
            }

            await SaveFeedsPortionAsync(feedsPortion, aggregatedDate);
            feedsPortion.Clear();
        }

        if (feedsPortion.Count > 0)
        {
            await SaveFeedsPortionAsync(feedsPortion, aggregatedDate);
        }
    }

    private async Task SaveFeedsPortionAsync(IEnumerable<FeedRow> feeds, DateTime aggregatedDate)
    {
        await using var feedDbContext = _dbContextFactory.CreateDbContext();

            foreach (var f in feeds)
            {
                if (0 >= f.Users.Count)
                {
                    continue;
                }

                var feedAggregate = _mapper.Map<FeedRow, FeedAggregate>(f);
                feedAggregate.AggregateDate = aggregatedDate;

<<<<<<< HEAD
            if (f.ClearRightsBeforeInsert)
            {
                var fu = await Queries.FeedUsersAsync(feedDbContext, f.Id);
                if (fu != null)
=======
                if (f.ClearRightsBeforeInsert)
>>>>>>> 09bc9909
                {
                var fu = feedDbContext.FeedUsers.Where(r => r.FeedId == f.Id).FirstOrDefault();
                    if (fu != null)
                    {
                        feedDbContext.FeedUsers.Remove(fu);
                    }
                }

            await feedDbContext.AddOrUpdateAsync(q => q.FeedAggregates, feedAggregate);

                foreach (var u in f.Users)
                {
                    var feedUser = new FeedUsers
                    {
                        FeedId = f.Id,
                        UserId = u
                    };

                await feedDbContext.AddOrUpdateAsync(q => q.FeedUsers, feedUser);
                }
            }

            await feedDbContext.SaveChangesAsync();
    }

    public async Task RemoveFeedAggregateAsync(DateTime fromTime)
    {
        await using var feedDbContext = _dbContextFactory.CreateDbContext();

<<<<<<< HEAD
        var aggregates = await Queries.FeedAggregatesByFromTimeAsync(feedDbContext, fromTime).ToListAsync();
        var users = await Queries.FeedsUsersByFromTimeAsync(feedDbContext, fromTime).ToListAsync();
=======
        var aggregates = feedDbContext.FeedAggregates.Where(r => r.AggregateDate <= fromTime);
>>>>>>> 09bc9909

        feedDbContext.FeedAggregates.RemoveRange(aggregates);

        await feedDbContext.SaveChangesAsync();
    }

    public async Task<List<FeedResultItem>> GetFeedsAsync(FeedApiFilter filter)
    {
        var filterOffset = filter.Offset;
        var filterLimit = filter.Max > 0 && filter.Max < 1000 ? filter.Max : 1000;

        var feeds = new Dictionary<string, List<FeedResultItem>>();

        var tryCount = 0;
        List<FeedResultItem> feedsIteration;
        do
        {
            feedsIteration = await GetFeedsInternalAsync(filter);
            foreach (var feed in feedsIteration)
            {
                if (feeds.TryGetValue(feed.GroupId, out var value))
                {
                    value.Add(feed);
                }
                else
                {
                    feeds[feed.GroupId] = new List<FeedResultItem> { feed };
                }
            }
            filter.Offset += feedsIteration.Count;
        } while (feeds.Count < filterLimit
                 && feedsIteration.Count == filterLimit
                 && tryCount++ < 5);

        filter.Offset = filterOffset;

        return feeds.Take(filterLimit).SelectMany(group => group.Value).ToList();
    }

    private async Task<List<FeedResultItem>> GetFeedsInternalAsync(FeedApiFilter filter)
    {
        await using var feedDbContext = _dbContextFactory.CreateDbContext();
        var tenant = await _tenantManager.GetCurrentTenantAsync();
        var q = feedDbContext.FeedAggregates.AsNoTracking()
            .Where(r => r.TenantId == tenant.Id);

        var feeds = filter.History ? GetFeedsAsHistoryQuery(q, filter) : GetFeedsDefaultQuery(feedDbContext, q, filter);

        return _mapper.Map<IEnumerable<FeedAggregate>, List<FeedResultItem>>(feeds);
    }

    private static IQueryable<FeedAggregate> GetFeedsAsHistoryQuery(IQueryable<FeedAggregate> query, FeedApiFilter filter)
    {
        Expression<Func<FeedAggregate, bool>> exp = null;

        ArgumentNullOrEmptyException.ThrowIfNullOrEmpty(filter.Id);
        ArgumentNullOrEmptyException.ThrowIfNullOrEmpty(filter.Module);

        switch (filter.Module)
        {
            case Constants.RoomsModule:
                {
                    var roomId = $"{Constants.RoomItem}_{filter.Id}";

                    exp = f => f.Id == roomId || (f.Id.StartsWith(Constants.SharedRoomItem) && f.ContextId == roomId);

                    if (filter.History)
                    {
                        exp = f => f.Id == roomId || f.ContextId == roomId;
                    }

                    break;
                }
            case Constants.FilesModule:
                exp = f => f.Id.StartsWith($"{Constants.FileItem}_{filter.Id}") || f.Id.StartsWith($"{Constants.SharedFileItem}_{filter.Id}");
                break;
            case Constants.FoldersModule:
                exp = f => f.Id == $"{Constants.FolderItem}_{filter.Id}" || f.Id.StartsWith($"{Constants.SharedFolderItem}_{filter.Id}");
                break;
        }

        if (exp == null)
        {
            throw new InvalidOperationException();
        }

        return query.Where(exp);
    }

    private IQueryable<FeedAggregate> GetFeedsDefaultQuery(FeedDbContext feedDbContext, IQueryable<FeedAggregate> query, FeedApiFilter filter)
    {
        var q1 = query.Join(feedDbContext.FeedUsers, a => a.Id, b => b.FeedId, (aggregates, users) => new { aggregates, users })
            .OrderByDescending(r => r.aggregates.ModifiedDate)
            .Skip(filter.Offset)
            .Take(filter.Max);

        q1 = q1.Where(r => r.aggregates.ModifiedBy != _authContext.CurrentAccount.ID).
            Where(r => r.users.UserId == _authContext.CurrentAccount.ID);

        if (filter.OnlyNew)
        {
            q1 = q1.Where(r => r.aggregates.AggregateDate >= filter.From);
        }
        else
        {
            if (1 < filter.From.Year)
            {
                q1 = q1.Where(r => r.aggregates.ModifiedDate >= filter.From);
            }
            if (filter.To.Year < 9999)
            {
                q1 = q1.Where(r => r.aggregates.ModifiedDate <= filter.To);
            }
        }

        if (!string.IsNullOrEmpty(filter.Product))
        {
            q1 = q1.Where(r => r.aggregates.Product == filter.Product);
        }

        if (filter.Author != Guid.Empty)
        {
            q1 = q1.Where(r => r.aggregates.ModifiedBy == filter.Author);
        }

        if (filter.SearchKeys != null && filter.SearchKeys.Length > 0)
        {
            var keys = filter.SearchKeys
                .Where(s => !string.IsNullOrEmpty(s))
                .Select(s => s.Replace("\\", "\\\\").Replace("%", "\\%").Replace("_", "\\_"))
                .ToList();

            q1 = q1.Where(r => keys.Any(k => r.aggregates.Keywords.StartsWith(k)));
        }

        return q1.Select(r => r.aggregates).Distinct();
    }

    public async Task<int> GetNewFeedsCountAsync(DateTime lastReadedTime)
    {
        await using var feedDbContext = _dbContextFactory.CreateDbContext();
        var tenant = await _tenantManager.GetCurrentTenantAsync();
<<<<<<< HEAD
=======
        var query = feedDbContext.FeedAggregates
            .Where(r => r.TenantId == tenant.Id)
            .Where(r => r.ModifiedBy != _authContext.CurrentAccount.ID)
            .Join(feedDbContext.FeedUsers, r => r.Id, u => u.FeedId, (agg, user) => new { agg, user })
            .Where(r => r.user.UserId == _authContext.CurrentAccount.ID);
>>>>>>> 09bc9909

        return await Queries.CountFeedAggregatesAsync(feedDbContext, tenant.Id, _authContext.CurrentAccount.ID, lastReadedTime);
    }

    public async Task<IEnumerable<int>> GetTenantsAsync(TimeInterval interval)
    {
<<<<<<< HEAD
        await using var feedDbContext = _dbContextFactory.CreateDbContext();
        return await Queries.KeysAsync(feedDbContext, interval.From, interval.To).ToListAsync();
=======
        using var feedDbContext = _dbContextFactory.CreateDbContext();
        return await feedDbContext.FeedAggregates
            .Where(r => r.AggregateDate >= interval.From && r.AggregateDate <= interval.To)
            .GroupBy(r => r.TenantId)
            .Select(r => r.Key)
            .ToListAsync();
>>>>>>> 09bc9909
    }

    public async Task<FeedResultItem> GetFeedItemAsync(string id)
    {
        await using var feedDbContext = _dbContextFactory.CreateDbContext();
        var news = await Queries.FeedAggregateAsync(feedDbContext, id);

        return _mapper.Map<FeedAggregate, FeedResultItem>(news);
    }

    public async Task RemoveFeedItemAsync(string id)
    {
<<<<<<< HEAD
        await using var feedDbContext = _dbContextFactory.CreateDbContext();
        var aggregates = await Queries.FeedAggregatesAsync(feedDbContext, id).ToListAsync();
        var users = await Queries.FeedsUsersAsync(feedDbContext, id).ToListAsync();
=======
        using var feedDbContext = _dbContextFactory.CreateDbContext();
        var aggregates = feedDbContext.FeedAggregates.Where(r => r.Id == id);
>>>>>>> 09bc9909

        feedDbContext.FeedAggregates.RemoveRange(aggregates);
        await feedDbContext.SaveChangesAsync();
    }
}

public class FeedResultItem : IMapFrom<FeedAggregate>
{
    public string Json { get; set; }
    public string Module { get; set; }
    public Guid AuthorId { get; set; }
    public Guid ModifiedBy { get; set; }
    public object TargetId { get; set; }
    public string GroupId { get; set; }
    public bool IsToday { get; set; }
    public bool IsYesterday { get; set; }
    public bool IsTomorrow { get; set; }
    public DateTime CreatedDate { get; set; }
    public DateTime ModifiedDate { get; set; }
    public DateTime AggregatedDate { get; set; }

    public void Mapping(Profile profile)
    {
        profile.CreateMap<FeedAggregate, FeedResultItem>()
            .AfterMap<FeedMappingAction>();
    }
}

static file class Queries
{
    public static readonly Func<FeedDbContext, string, Task<DateTime>> LastTimeAsync =
        Microsoft.EntityFrameworkCore.EF.CompileAsyncQuery(
            (FeedDbContext ctx, string key) =>
                ctx.FeedLast
                    .Where(r => r.LastKey == key)
                    .Select(r => r.LastDate)
                    .FirstOrDefault());

    public static readonly Func<FeedDbContext, string, Task<FeedUsers>> FeedUsersAsync =
        Microsoft.EntityFrameworkCore.EF.CompileAsyncQuery(
            (FeedDbContext ctx, string id) =>
                ctx.FeedUsers
                    .FirstOrDefault(r => r.FeedId == id));

    public static readonly Func<FeedDbContext, DateTime, IAsyncEnumerable<FeedAggregate>>
        FeedAggregatesByFromTimeAsync = Microsoft.EntityFrameworkCore.EF.CompileAsyncQuery(
            (FeedDbContext ctx, DateTime fromTime) =>
                ctx.FeedAggregates
                    .Where(r => r.AggregateDate <= fromTime));

    public static readonly Func<FeedDbContext, DateTime, IAsyncEnumerable<FeedUsers>> FeedsUsersByFromTimeAsync =
        Microsoft.EntityFrameworkCore.EF.CompileAsyncQuery(
            (FeedDbContext ctx, DateTime fromTime) =>
                ctx.FeedUsers
                    .Where(r => ctx.FeedAggregates.Where(f => f.AggregateDate <= fromTime).Any(a => a.Id == r.FeedId)));

    public static readonly Func<FeedDbContext, int, Guid, DateTime, Task<int>> CountFeedAggregatesAsync =
        Microsoft.EntityFrameworkCore.EF.CompileAsyncQuery(
            (FeedDbContext ctx, int tenantId, Guid id, DateTime lastReadedTime) =>
                ctx.FeedAggregates
                    .Where(r => r.Tenant == tenantId)
                    .Where(r => r.ModifiedBy != id)
                    .Join(ctx.FeedUsers, r => r.Id, u => u.FeedId, (agg, user) => new { agg, user })
                    .Where(r => r.user.UserId == id)
                    .Where(r => 1 < lastReadedTime.Year && r.agg.AggregateDate >= lastReadedTime)
                    .Take(1001)
                    .Select(r => r.agg.Id)
                    .Count());

    public static readonly Func<FeedDbContext, DateTime, DateTime, IAsyncEnumerable<int>> KeysAsync =
        Microsoft.EntityFrameworkCore.EF.CompileAsyncQuery(
            (FeedDbContext ctx, DateTime from, DateTime to) =>
                ctx.FeedAggregates
                    .Where(r => r.AggregateDate >= from && r.AggregateDate <= to)
                    .GroupBy(r => r.Tenant)
                    .Select(r => r.Key));

    public static readonly Func<FeedDbContext, string, Task<FeedAggregate>> FeedAggregateAsync =
        Microsoft.EntityFrameworkCore.EF.CompileAsyncQuery(
            (FeedDbContext ctx, string id) =>
                ctx.FeedAggregates
                    .FirstOrDefault(r => r.Id == id));

    public static readonly Func<FeedDbContext, string, IAsyncEnumerable<FeedAggregate>> FeedAggregatesAsync =
        Microsoft.EntityFrameworkCore.EF.CompileAsyncQuery(
            (FeedDbContext ctx, string id) =>
                ctx.FeedAggregates
                    .Where(r => r.Id == id));

    public static readonly Func<FeedDbContext, string, IAsyncEnumerable<FeedUsers>> FeedsUsersAsync =
        Microsoft.EntityFrameworkCore.EF.CompileAsyncQuery(
            (FeedDbContext ctx, string id) =>
                ctx.FeedUsers
                    .Where(r => r.FeedId == id));
}<|MERGE_RESOLUTION|>--- conflicted
+++ resolved
@@ -1,438 +1,403 @@
-// (c) Copyright Ascensio System SIA 2010-2022
-//
-// This program is a free software product.
-// You can redistribute it and/or modify it under the terms
-// of the GNU Affero General Public License (AGPL) version 3 as published by the Free Software
-// Foundation. In accordance with Section 7(a) of the GNU AGPL its Section 15 shall be amended
-// to the effect that Ascensio System SIA expressly excludes the warranty of non-infringement of
-// any third-party rights.
-//
-// This program is distributed WITHOUT ANY WARRANTY, without even the implied warranty
-// of MERCHANTABILITY or FITNESS FOR A PARTICULAR  PURPOSE. For details, see
-// the GNU AGPL at: http://www.gnu.org/licenses/agpl-3.0.html
-//
-// You can contact Ascensio System SIA at Lubanas st. 125a-25, Riga, Latvia, EU, LV-1021.
-//
-// The  interactive user interfaces in modified source and object code versions of the Program must
-// display Appropriate Legal Notices, as required under Section 5 of the GNU AGPL version 3.
-//
-// Pursuant to Section 7(b) of the License you must retain the original Product logo when
-// distributing the program. Pursuant to Section 7(e) we decline to grant you any rights under
-// trademark law for use of our trademarks.
-//
-// All the Product's GUI elements, including illustrations and icon sets, as well as technical writing
-// content are licensed under the terms of the Creative Commons Attribution-ShareAlike 4.0
-// International. See the License terms at http://creativecommons.org/licenses/by-sa/4.0/legalcode
-
-using ASC.Feed.Context;
-
-namespace ASC.Feed.Data;
-
-[Scope]
-public class FeedAggregateDataProvider
-{
-    private readonly AuthContext _authContext;
-    private readonly TenantManager _tenantManager;
-    private readonly IMapper _mapper;
-    private readonly IDbContextFactory<FeedDbContext> _dbContextFactory;
-
-    public FeedAggregateDataProvider(
-        AuthContext authContext,
-        TenantManager tenantManager,
-        IDbContextFactory<FeedDbContext> dbContextFactory,
-        IMapper mapper)
-        : this(authContext, tenantManager, mapper)
-    {
-        _dbContextFactory = dbContextFactory;
-    }
-
-    public FeedAggregateDataProvider(
-        AuthContext authContext,
-        TenantManager tenantManager,
-        IMapper mapper)
-    {
-        _authContext = authContext;
-        _tenantManager = tenantManager;
-        _mapper = mapper;
-    }
-
-    public async Task<DateTime> GetLastTimeAggregateAsync(string key)
-    {
-        await using var feedDbContext = _dbContextFactory.CreateDbContext();
-        var value = await Queries.LastTimeAsync(feedDbContext, key);
-
-        return value != default ? value.AddSeconds(1) : value;
-    }
-
-    public async Task SaveFeedsAsync(IEnumerable<FeedRow> feeds, string key, DateTime value, int portionSize)
-    {
-        var feedLast = new FeedLast
-        {
-            LastKey = key,
-            LastDate = value
-        };
-
-        await using var feedDbContext = _dbContextFactory.CreateDbContext();
-        await feedDbContext.AddOrUpdateAsync(q => q.FeedLast, feedLast);
-        await feedDbContext.SaveChangesAsync();
-
-        var aggregatedDate = DateTime.UtcNow;
-
-        var feedsPortion = new List<FeedRow>();
-        foreach (var feed in feeds)
-        {
-            feedsPortion.Add(feed);
-            if (feedsPortion.Sum(f => f.Users.Count) <= portionSize)
-            {
-                continue;
-            }
-
-            await SaveFeedsPortionAsync(feedsPortion, aggregatedDate);
-            feedsPortion.Clear();
-        }
-
-        if (feedsPortion.Count > 0)
-        {
-            await SaveFeedsPortionAsync(feedsPortion, aggregatedDate);
-        }
-    }
-
-    private async Task SaveFeedsPortionAsync(IEnumerable<FeedRow> feeds, DateTime aggregatedDate)
-    {
-        await using var feedDbContext = _dbContextFactory.CreateDbContext();
-
-            foreach (var f in feeds)
-            {
-                if (0 >= f.Users.Count)
-                {
-                    continue;
-                }
-
-                var feedAggregate = _mapper.Map<FeedRow, FeedAggregate>(f);
-                feedAggregate.AggregateDate = aggregatedDate;
-
-<<<<<<< HEAD
-            if (f.ClearRightsBeforeInsert)
-            {
-                var fu = await Queries.FeedUsersAsync(feedDbContext, f.Id);
-                if (fu != null)
-=======
-                if (f.ClearRightsBeforeInsert)
->>>>>>> 09bc9909
-                {
-                var fu = feedDbContext.FeedUsers.Where(r => r.FeedId == f.Id).FirstOrDefault();
-                    if (fu != null)
-                    {
-                        feedDbContext.FeedUsers.Remove(fu);
-                    }
-                }
-
-            await feedDbContext.AddOrUpdateAsync(q => q.FeedAggregates, feedAggregate);
-
-                foreach (var u in f.Users)
-                {
-                    var feedUser = new FeedUsers
-                    {
-                        FeedId = f.Id,
-                        UserId = u
-                    };
-
-                await feedDbContext.AddOrUpdateAsync(q => q.FeedUsers, feedUser);
-                }
-            }
-
-            await feedDbContext.SaveChangesAsync();
-    }
-
-    public async Task RemoveFeedAggregateAsync(DateTime fromTime)
-    {
-        await using var feedDbContext = _dbContextFactory.CreateDbContext();
-
-<<<<<<< HEAD
-        var aggregates = await Queries.FeedAggregatesByFromTimeAsync(feedDbContext, fromTime).ToListAsync();
-        var users = await Queries.FeedsUsersByFromTimeAsync(feedDbContext, fromTime).ToListAsync();
-=======
-        var aggregates = feedDbContext.FeedAggregates.Where(r => r.AggregateDate <= fromTime);
->>>>>>> 09bc9909
-
-        feedDbContext.FeedAggregates.RemoveRange(aggregates);
-
-        await feedDbContext.SaveChangesAsync();
-    }
-
-    public async Task<List<FeedResultItem>> GetFeedsAsync(FeedApiFilter filter)
-    {
-        var filterOffset = filter.Offset;
-        var filterLimit = filter.Max > 0 && filter.Max < 1000 ? filter.Max : 1000;
-
-        var feeds = new Dictionary<string, List<FeedResultItem>>();
-
-        var tryCount = 0;
-        List<FeedResultItem> feedsIteration;
-        do
-        {
-            feedsIteration = await GetFeedsInternalAsync(filter);
-            foreach (var feed in feedsIteration)
-            {
-                if (feeds.TryGetValue(feed.GroupId, out var value))
-                {
-                    value.Add(feed);
-                }
-                else
-                {
-                    feeds[feed.GroupId] = new List<FeedResultItem> { feed };
-                }
-            }
-            filter.Offset += feedsIteration.Count;
-        } while (feeds.Count < filterLimit
-                 && feedsIteration.Count == filterLimit
-                 && tryCount++ < 5);
-
-        filter.Offset = filterOffset;
-
-        return feeds.Take(filterLimit).SelectMany(group => group.Value).ToList();
-    }
-
-    private async Task<List<FeedResultItem>> GetFeedsInternalAsync(FeedApiFilter filter)
-    {
-        await using var feedDbContext = _dbContextFactory.CreateDbContext();
-        var tenant = await _tenantManager.GetCurrentTenantAsync();
-        var q = feedDbContext.FeedAggregates.AsNoTracking()
-            .Where(r => r.TenantId == tenant.Id);
-
-        var feeds = filter.History ? GetFeedsAsHistoryQuery(q, filter) : GetFeedsDefaultQuery(feedDbContext, q, filter);
-
-        return _mapper.Map<IEnumerable<FeedAggregate>, List<FeedResultItem>>(feeds);
-    }
-
-    private static IQueryable<FeedAggregate> GetFeedsAsHistoryQuery(IQueryable<FeedAggregate> query, FeedApiFilter filter)
-    {
-        Expression<Func<FeedAggregate, bool>> exp = null;
-
-        ArgumentNullOrEmptyException.ThrowIfNullOrEmpty(filter.Id);
-        ArgumentNullOrEmptyException.ThrowIfNullOrEmpty(filter.Module);
-
-        switch (filter.Module)
-        {
-            case Constants.RoomsModule:
-                {
-                    var roomId = $"{Constants.RoomItem}_{filter.Id}";
-
-                    exp = f => f.Id == roomId || (f.Id.StartsWith(Constants.SharedRoomItem) && f.ContextId == roomId);
-
-                    if (filter.History)
-                    {
-                        exp = f => f.Id == roomId || f.ContextId == roomId;
-                    }
-
-                    break;
-                }
-            case Constants.FilesModule:
-                exp = f => f.Id.StartsWith($"{Constants.FileItem}_{filter.Id}") || f.Id.StartsWith($"{Constants.SharedFileItem}_{filter.Id}");
-                break;
-            case Constants.FoldersModule:
-                exp = f => f.Id == $"{Constants.FolderItem}_{filter.Id}" || f.Id.StartsWith($"{Constants.SharedFolderItem}_{filter.Id}");
-                break;
-        }
-
-        if (exp == null)
-        {
-            throw new InvalidOperationException();
-        }
-
-        return query.Where(exp);
-    }
-
-    private IQueryable<FeedAggregate> GetFeedsDefaultQuery(FeedDbContext feedDbContext, IQueryable<FeedAggregate> query, FeedApiFilter filter)
-    {
-        var q1 = query.Join(feedDbContext.FeedUsers, a => a.Id, b => b.FeedId, (aggregates, users) => new { aggregates, users })
-            .OrderByDescending(r => r.aggregates.ModifiedDate)
-            .Skip(filter.Offset)
-            .Take(filter.Max);
-
-        q1 = q1.Where(r => r.aggregates.ModifiedBy != _authContext.CurrentAccount.ID).
-            Where(r => r.users.UserId == _authContext.CurrentAccount.ID);
-
-        if (filter.OnlyNew)
-        {
-            q1 = q1.Where(r => r.aggregates.AggregateDate >= filter.From);
-        }
-        else
-        {
-            if (1 < filter.From.Year)
-            {
-                q1 = q1.Where(r => r.aggregates.ModifiedDate >= filter.From);
-            }
-            if (filter.To.Year < 9999)
-            {
-                q1 = q1.Where(r => r.aggregates.ModifiedDate <= filter.To);
-            }
-        }
-
-        if (!string.IsNullOrEmpty(filter.Product))
-        {
-            q1 = q1.Where(r => r.aggregates.Product == filter.Product);
-        }
-
-        if (filter.Author != Guid.Empty)
-        {
-            q1 = q1.Where(r => r.aggregates.ModifiedBy == filter.Author);
-        }
-
-        if (filter.SearchKeys != null && filter.SearchKeys.Length > 0)
-        {
-            var keys = filter.SearchKeys
-                .Where(s => !string.IsNullOrEmpty(s))
-                .Select(s => s.Replace("\\", "\\\\").Replace("%", "\\%").Replace("_", "\\_"))
-                .ToList();
-
-            q1 = q1.Where(r => keys.Any(k => r.aggregates.Keywords.StartsWith(k)));
-        }
-
-        return q1.Select(r => r.aggregates).Distinct();
-    }
-
-    public async Task<int> GetNewFeedsCountAsync(DateTime lastReadedTime)
-    {
-        await using var feedDbContext = _dbContextFactory.CreateDbContext();
-        var tenant = await _tenantManager.GetCurrentTenantAsync();
-<<<<<<< HEAD
-=======
-        var query = feedDbContext.FeedAggregates
-            .Where(r => r.TenantId == tenant.Id)
-            .Where(r => r.ModifiedBy != _authContext.CurrentAccount.ID)
-            .Join(feedDbContext.FeedUsers, r => r.Id, u => u.FeedId, (agg, user) => new { agg, user })
-            .Where(r => r.user.UserId == _authContext.CurrentAccount.ID);
->>>>>>> 09bc9909
-
-        return await Queries.CountFeedAggregatesAsync(feedDbContext, tenant.Id, _authContext.CurrentAccount.ID, lastReadedTime);
-    }
-
-    public async Task<IEnumerable<int>> GetTenantsAsync(TimeInterval interval)
-    {
-<<<<<<< HEAD
-        await using var feedDbContext = _dbContextFactory.CreateDbContext();
-        return await Queries.KeysAsync(feedDbContext, interval.From, interval.To).ToListAsync();
-=======
-        using var feedDbContext = _dbContextFactory.CreateDbContext();
-        return await feedDbContext.FeedAggregates
-            .Where(r => r.AggregateDate >= interval.From && r.AggregateDate <= interval.To)
-            .GroupBy(r => r.TenantId)
-            .Select(r => r.Key)
-            .ToListAsync();
->>>>>>> 09bc9909
-    }
-
-    public async Task<FeedResultItem> GetFeedItemAsync(string id)
-    {
-        await using var feedDbContext = _dbContextFactory.CreateDbContext();
-        var news = await Queries.FeedAggregateAsync(feedDbContext, id);
-
-        return _mapper.Map<FeedAggregate, FeedResultItem>(news);
-    }
-
-    public async Task RemoveFeedItemAsync(string id)
-    {
-<<<<<<< HEAD
-        await using var feedDbContext = _dbContextFactory.CreateDbContext();
-        var aggregates = await Queries.FeedAggregatesAsync(feedDbContext, id).ToListAsync();
-        var users = await Queries.FeedsUsersAsync(feedDbContext, id).ToListAsync();
-=======
-        using var feedDbContext = _dbContextFactory.CreateDbContext();
-        var aggregates = feedDbContext.FeedAggregates.Where(r => r.Id == id);
->>>>>>> 09bc9909
-
-        feedDbContext.FeedAggregates.RemoveRange(aggregates);
-        await feedDbContext.SaveChangesAsync();
-    }
-}
-
-public class FeedResultItem : IMapFrom<FeedAggregate>
-{
-    public string Json { get; set; }
-    public string Module { get; set; }
-    public Guid AuthorId { get; set; }
-    public Guid ModifiedBy { get; set; }
-    public object TargetId { get; set; }
-    public string GroupId { get; set; }
-    public bool IsToday { get; set; }
-    public bool IsYesterday { get; set; }
-    public bool IsTomorrow { get; set; }
-    public DateTime CreatedDate { get; set; }
-    public DateTime ModifiedDate { get; set; }
-    public DateTime AggregatedDate { get; set; }
-
-    public void Mapping(Profile profile)
-    {
-        profile.CreateMap<FeedAggregate, FeedResultItem>()
-            .AfterMap<FeedMappingAction>();
-    }
-}
-
-static file class Queries
-{
-    public static readonly Func<FeedDbContext, string, Task<DateTime>> LastTimeAsync =
-        Microsoft.EntityFrameworkCore.EF.CompileAsyncQuery(
-            (FeedDbContext ctx, string key) =>
-                ctx.FeedLast
-                    .Where(r => r.LastKey == key)
-                    .Select(r => r.LastDate)
-                    .FirstOrDefault());
-
-    public static readonly Func<FeedDbContext, string, Task<FeedUsers>> FeedUsersAsync =
-        Microsoft.EntityFrameworkCore.EF.CompileAsyncQuery(
-            (FeedDbContext ctx, string id) =>
-                ctx.FeedUsers
-                    .FirstOrDefault(r => r.FeedId == id));
-
-    public static readonly Func<FeedDbContext, DateTime, IAsyncEnumerable<FeedAggregate>>
-        FeedAggregatesByFromTimeAsync = Microsoft.EntityFrameworkCore.EF.CompileAsyncQuery(
-            (FeedDbContext ctx, DateTime fromTime) =>
-                ctx.FeedAggregates
-                    .Where(r => r.AggregateDate <= fromTime));
-
-    public static readonly Func<FeedDbContext, DateTime, IAsyncEnumerable<FeedUsers>> FeedsUsersByFromTimeAsync =
-        Microsoft.EntityFrameworkCore.EF.CompileAsyncQuery(
-            (FeedDbContext ctx, DateTime fromTime) =>
-                ctx.FeedUsers
-                    .Where(r => ctx.FeedAggregates.Where(f => f.AggregateDate <= fromTime).Any(a => a.Id == r.FeedId)));
-
-    public static readonly Func<FeedDbContext, int, Guid, DateTime, Task<int>> CountFeedAggregatesAsync =
-        Microsoft.EntityFrameworkCore.EF.CompileAsyncQuery(
-            (FeedDbContext ctx, int tenantId, Guid id, DateTime lastReadedTime) =>
-                ctx.FeedAggregates
-                    .Where(r => r.Tenant == tenantId)
-                    .Where(r => r.ModifiedBy != id)
-                    .Join(ctx.FeedUsers, r => r.Id, u => u.FeedId, (agg, user) => new { agg, user })
-                    .Where(r => r.user.UserId == id)
-                    .Where(r => 1 < lastReadedTime.Year && r.agg.AggregateDate >= lastReadedTime)
-                    .Take(1001)
-                    .Select(r => r.agg.Id)
-                    .Count());
-
-    public static readonly Func<FeedDbContext, DateTime, DateTime, IAsyncEnumerable<int>> KeysAsync =
-        Microsoft.EntityFrameworkCore.EF.CompileAsyncQuery(
-            (FeedDbContext ctx, DateTime from, DateTime to) =>
-                ctx.FeedAggregates
-                    .Where(r => r.AggregateDate >= from && r.AggregateDate <= to)
-                    .GroupBy(r => r.Tenant)
-                    .Select(r => r.Key));
-
-    public static readonly Func<FeedDbContext, string, Task<FeedAggregate>> FeedAggregateAsync =
-        Microsoft.EntityFrameworkCore.EF.CompileAsyncQuery(
-            (FeedDbContext ctx, string id) =>
-                ctx.FeedAggregates
-                    .FirstOrDefault(r => r.Id == id));
-
-    public static readonly Func<FeedDbContext, string, IAsyncEnumerable<FeedAggregate>> FeedAggregatesAsync =
-        Microsoft.EntityFrameworkCore.EF.CompileAsyncQuery(
-            (FeedDbContext ctx, string id) =>
-                ctx.FeedAggregates
-                    .Where(r => r.Id == id));
-
-    public static readonly Func<FeedDbContext, string, IAsyncEnumerable<FeedUsers>> FeedsUsersAsync =
-        Microsoft.EntityFrameworkCore.EF.CompileAsyncQuery(
-            (FeedDbContext ctx, string id) =>
-                ctx.FeedUsers
-                    .Where(r => r.FeedId == id));
+// (c) Copyright Ascensio System SIA 2010-2022
+//
+// This program is a free software product.
+// You can redistribute it and/or modify it under the terms
+// of the GNU Affero General Public License (AGPL) version 3 as published by the Free Software
+// Foundation. In accordance with Section 7(a) of the GNU AGPL its Section 15 shall be amended
+// to the effect that Ascensio System SIA expressly excludes the warranty of non-infringement of
+// any third-party rights.
+//
+// This program is distributed WITHOUT ANY WARRANTY, without even the implied warranty
+// of MERCHANTABILITY or FITNESS FOR A PARTICULAR  PURPOSE. For details, see
+// the GNU AGPL at: http://www.gnu.org/licenses/agpl-3.0.html
+//
+// You can contact Ascensio System SIA at Lubanas st. 125a-25, Riga, Latvia, EU, LV-1021.
+//
+// The  interactive user interfaces in modified source and object code versions of the Program must
+// display Appropriate Legal Notices, as required under Section 5 of the GNU AGPL version 3.
+//
+// Pursuant to Section 7(b) of the License you must retain the original Product logo when
+// distributing the program. Pursuant to Section 7(e) we decline to grant you any rights under
+// trademark law for use of our trademarks.
+//
+// All the Product's GUI elements, including illustrations and icon sets, as well as technical writing
+// content are licensed under the terms of the Creative Commons Attribution-ShareAlike 4.0
+// International. See the License terms at http://creativecommons.org/licenses/by-sa/4.0/legalcode
+
+using ASC.Feed.Context;
+
+namespace ASC.Feed.Data;
+
+[Scope]
+public class FeedAggregateDataProvider
+{
+    private readonly AuthContext _authContext;
+    private readonly TenantManager _tenantManager;
+    private readonly IMapper _mapper;
+    private readonly IDbContextFactory<FeedDbContext> _dbContextFactory;
+
+    public FeedAggregateDataProvider(
+        AuthContext authContext,
+        TenantManager tenantManager,
+        IDbContextFactory<FeedDbContext> dbContextFactory,
+        IMapper mapper)
+        : this(authContext, tenantManager, mapper)
+    {
+        _dbContextFactory = dbContextFactory;
+    }
+
+    public FeedAggregateDataProvider(
+        AuthContext authContext,
+        TenantManager tenantManager,
+        IMapper mapper)
+    {
+        _authContext = authContext;
+        _tenantManager = tenantManager;
+        _mapper = mapper;
+    }
+
+    public async Task<DateTime> GetLastTimeAggregateAsync(string key)
+    {
+        await using var feedDbContext = _dbContextFactory.CreateDbContext();
+        var value = await Queries.LastTimeAsync(feedDbContext, key);
+
+        return value != default ? value.AddSeconds(1) : value;
+    }
+
+    public async Task SaveFeedsAsync(IEnumerable<FeedRow> feeds, string key, DateTime value, int portionSize)
+    {
+        var feedLast = new FeedLast
+        {
+            LastKey = key,
+            LastDate = value
+        };
+
+        await using var feedDbContext = _dbContextFactory.CreateDbContext();
+        await feedDbContext.AddOrUpdateAsync(q => q.FeedLast, feedLast);
+        await feedDbContext.SaveChangesAsync();
+
+        var aggregatedDate = DateTime.UtcNow;
+
+        var feedsPortion = new List<FeedRow>();
+        foreach (var feed in feeds)
+        {
+            feedsPortion.Add(feed);
+            if (feedsPortion.Sum(f => f.Users.Count) <= portionSize)
+            {
+                continue;
+            }
+
+            await SaveFeedsPortionAsync(feedsPortion, aggregatedDate);
+            feedsPortion.Clear();
+        }
+
+        if (feedsPortion.Count > 0)
+        {
+            await SaveFeedsPortionAsync(feedsPortion, aggregatedDate);
+        }
+    }
+
+    private async Task SaveFeedsPortionAsync(IEnumerable<FeedRow> feeds, DateTime aggregatedDate)
+    {
+        await using var feedDbContext = _dbContextFactory.CreateDbContext();
+
+        foreach (var f in feeds)
+        {
+            if (0 >= f.Users.Count)
+            {
+                continue;
+            }
+
+            var feedAggregate = _mapper.Map<FeedRow, FeedAggregate>(f);
+            feedAggregate.AggregateDate = aggregatedDate;
+
+            if (f.ClearRightsBeforeInsert)
+            {
+                var fu = await Queries.FeedUsersAsync(feedDbContext, f.Id);
+                if (fu != null)
+                {
+                    feedDbContext.FeedUsers.Remove(fu);
+                }
+            }
+
+            await feedDbContext.AddOrUpdateAsync(q => q.FeedAggregates, feedAggregate);
+
+            foreach (var u in f.Users)
+            {
+                var feedUser = new FeedUsers
+                {
+                    FeedId = f.Id,
+                    UserId = u
+                };
+
+                await feedDbContext.AddOrUpdateAsync(q => q.FeedUsers, feedUser);
+            }
+        }
+
+        await feedDbContext.SaveChangesAsync();
+    }
+
+    public async Task RemoveFeedAggregateAsync(DateTime fromTime)
+    {
+        await using var feedDbContext = _dbContextFactory.CreateDbContext();
+
+        var aggregates = await Queries.FeedAggregatesByFromTimeAsync(feedDbContext, fromTime).ToListAsync();
+
+        feedDbContext.FeedAggregates.RemoveRange(aggregates);
+
+        await feedDbContext.SaveChangesAsync();
+    }
+
+    public async Task<List<FeedResultItem>> GetFeedsAsync(FeedApiFilter filter)
+    {
+        var filterOffset = filter.Offset;
+        var filterLimit = filter.Max > 0 && filter.Max < 1000 ? filter.Max : 1000;
+
+        var feeds = new Dictionary<string, List<FeedResultItem>>();
+
+        var tryCount = 0;
+        List<FeedResultItem> feedsIteration;
+        do
+        {
+            feedsIteration = await GetFeedsInternalAsync(filter);
+            foreach (var feed in feedsIteration)
+            {
+                if (feeds.TryGetValue(feed.GroupId, out var value))
+                {
+                    value.Add(feed);
+                }
+                else
+                {
+                    feeds[feed.GroupId] = new List<FeedResultItem> { feed };
+                }
+            }
+            filter.Offset += feedsIteration.Count;
+        } while (feeds.Count < filterLimit
+                 && feedsIteration.Count == filterLimit
+                 && tryCount++ < 5);
+
+        filter.Offset = filterOffset;
+
+        return feeds.Take(filterLimit).SelectMany(group => group.Value).ToList();
+    }
+
+    private async Task<List<FeedResultItem>> GetFeedsInternalAsync(FeedApiFilter filter)
+    {
+        await using var feedDbContext = _dbContextFactory.CreateDbContext();
+        var tenant = await _tenantManager.GetCurrentTenantAsync();
+        var q = feedDbContext.FeedAggregates.AsNoTracking()
+            .Where(r => r.TenantId == tenant.Id);
+
+        var feeds = filter.History ? GetFeedsAsHistoryQuery(q, filter) : GetFeedsDefaultQuery(feedDbContext, q, filter);
+
+        return _mapper.Map<IEnumerable<FeedAggregate>, List<FeedResultItem>>(feeds);
+    }
+
+    private static IQueryable<FeedAggregate> GetFeedsAsHistoryQuery(IQueryable<FeedAggregate> query, FeedApiFilter filter)
+    {
+        Expression<Func<FeedAggregate, bool>> exp = null;
+
+        ArgumentNullOrEmptyException.ThrowIfNullOrEmpty(filter.Id);
+        ArgumentNullOrEmptyException.ThrowIfNullOrEmpty(filter.Module);
+
+        switch (filter.Module)
+        {
+            case Constants.RoomsModule:
+                {
+                    var roomId = $"{Constants.RoomItem}_{filter.Id}";
+
+                    exp = f => f.Id == roomId || (f.Id.StartsWith(Constants.SharedRoomItem) && f.ContextId == roomId);
+
+                    if (filter.History)
+                    {
+                        exp = f => f.Id == roomId || f.ContextId == roomId;
+                    }
+
+                    break;
+                }
+            case Constants.FilesModule:
+                exp = f => f.Id.StartsWith($"{Constants.FileItem}_{filter.Id}") || f.Id.StartsWith($"{Constants.SharedFileItem}_{filter.Id}");
+                break;
+            case Constants.FoldersModule:
+                exp = f => f.Id == $"{Constants.FolderItem}_{filter.Id}" || f.Id.StartsWith($"{Constants.SharedFolderItem}_{filter.Id}");
+                break;
+        }
+
+        if (exp == null)
+        {
+            throw new InvalidOperationException();
+        }
+
+        return query.Where(exp);
+    }
+
+    private IQueryable<FeedAggregate> GetFeedsDefaultQuery(FeedDbContext feedDbContext, IQueryable<FeedAggregate> query, FeedApiFilter filter)
+    {
+        var q1 = query.Join(feedDbContext.FeedUsers, a => a.Id, b => b.FeedId, (aggregates, users) => new { aggregates, users })
+            .OrderByDescending(r => r.aggregates.ModifiedDate)
+            .Skip(filter.Offset)
+            .Take(filter.Max);
+
+        q1 = q1.Where(r => r.aggregates.ModifiedBy != _authContext.CurrentAccount.ID).
+            Where(r => r.users.UserId == _authContext.CurrentAccount.ID);
+
+        if (filter.OnlyNew)
+        {
+            q1 = q1.Where(r => r.aggregates.AggregateDate >= filter.From);
+        }
+        else
+        {
+            if (1 < filter.From.Year)
+            {
+                q1 = q1.Where(r => r.aggregates.ModifiedDate >= filter.From);
+            }
+            if (filter.To.Year < 9999)
+            {
+                q1 = q1.Where(r => r.aggregates.ModifiedDate <= filter.To);
+            }
+        }
+
+        if (!string.IsNullOrEmpty(filter.Product))
+        {
+            q1 = q1.Where(r => r.aggregates.Product == filter.Product);
+        }
+
+        if (filter.Author != Guid.Empty)
+        {
+            q1 = q1.Where(r => r.aggregates.ModifiedBy == filter.Author);
+        }
+
+        if (filter.SearchKeys != null && filter.SearchKeys.Length > 0)
+        {
+            var keys = filter.SearchKeys
+                .Where(s => !string.IsNullOrEmpty(s))
+                .Select(s => s.Replace("\\", "\\\\").Replace("%", "\\%").Replace("_", "\\_"))
+                .ToList();
+
+            q1 = q1.Where(r => keys.Any(k => r.aggregates.Keywords.StartsWith(k)));
+        }
+
+        return q1.Select(r => r.aggregates).Distinct();
+    }
+
+    public async Task<int> GetNewFeedsCountAsync(DateTime lastReadedTime)
+    {
+        await using var feedDbContext = _dbContextFactory.CreateDbContext();
+        var tenant = await _tenantManager.GetCurrentTenantAsync();
+
+        return await Queries.CountFeedAggregatesAsync(feedDbContext, tenant.Id, _authContext.CurrentAccount.ID, lastReadedTime);
+    }
+
+    public async Task<IEnumerable<int>> GetTenantsAsync(TimeInterval interval)
+    {
+        await using var feedDbContext = _dbContextFactory.CreateDbContext();
+        return await Queries.KeysAsync(feedDbContext, interval.From, interval.To).ToListAsync();
+    }
+
+    public async Task<FeedResultItem> GetFeedItemAsync(string id)
+    {
+        await using var feedDbContext = _dbContextFactory.CreateDbContext();
+        var news = await Queries.FeedAggregateAsync(feedDbContext, id);
+
+        return _mapper.Map<FeedAggregate, FeedResultItem>(news);
+    }
+
+    public async Task RemoveFeedItemAsync(string id)
+    {
+        await using var feedDbContext = _dbContextFactory.CreateDbContext();
+        var aggregates = await Queries.FeedAggregatesAsync(feedDbContext, id).ToListAsync();
+
+        feedDbContext.FeedAggregates.RemoveRange(aggregates);
+        await feedDbContext.SaveChangesAsync();
+    }
+}
+
+public class FeedResultItem : IMapFrom<FeedAggregate>
+{
+    public string Json { get; set; }
+    public string Module { get; set; }
+    public Guid AuthorId { get; set; }
+    public Guid ModifiedBy { get; set; }
+    public object TargetId { get; set; }
+    public string GroupId { get; set; }
+    public bool IsToday { get; set; }
+    public bool IsYesterday { get; set; }
+    public bool IsTomorrow { get; set; }
+    public DateTime CreatedDate { get; set; }
+    public DateTime ModifiedDate { get; set; }
+    public DateTime AggregatedDate { get; set; }
+
+    public void Mapping(Profile profile)
+    {
+        profile.CreateMap<FeedAggregate, FeedResultItem>()
+            .AfterMap<FeedMappingAction>();
+    }
+}
+
+static file class Queries
+{
+    public static readonly Func<FeedDbContext, string, Task<DateTime>> LastTimeAsync =
+        EF.CompileAsyncQuery(
+            (FeedDbContext ctx, string key) =>
+                ctx.FeedLast
+                    .Where(r => r.LastKey == key)
+                    .Select(r => r.LastDate)
+                    .FirstOrDefault());
+
+    public static readonly Func<FeedDbContext, string, Task<FeedUsers>> FeedUsersAsync =
+        EF.CompileAsyncQuery(
+            (FeedDbContext ctx, string id) =>
+                ctx.FeedUsers
+                    .FirstOrDefault(r => r.FeedId == id));
+
+    public static readonly Func<FeedDbContext, DateTime, IAsyncEnumerable<FeedAggregate>>
+        FeedAggregatesByFromTimeAsync = EF.CompileAsyncQuery(
+            (FeedDbContext ctx, DateTime fromTime) =>
+                ctx.FeedAggregates
+                    .Where(r => r.AggregateDate <= fromTime));
+
+    public static readonly Func<FeedDbContext, DateTime, IAsyncEnumerable<FeedUsers>> FeedsUsersByFromTimeAsync =
+        EF.CompileAsyncQuery(
+            (FeedDbContext ctx, DateTime fromTime) =>
+                ctx.FeedUsers
+                    .Where(r => ctx.FeedAggregates.Where(f => f.AggregateDate <= fromTime).Any(a => a.Id == r.FeedId)));
+
+    public static readonly Func<FeedDbContext, int, Guid, DateTime, Task<int>> CountFeedAggregatesAsync =
+        EF.CompileAsyncQuery(
+            (FeedDbContext ctx, int tenantId, Guid id, DateTime lastReadedTime) =>
+                ctx.FeedAggregates
+                    .Where(r => r.TenantId == tenantId)
+                    .Where(r => r.ModifiedBy != id)
+                    .Join(ctx.FeedUsers, r => r.Id, u => u.FeedId, (agg, user) => new { agg, user })
+                    .Where(r => r.user.UserId == id)
+                    .Where(r => 1 < lastReadedTime.Year && r.agg.AggregateDate >= lastReadedTime)
+                    .Take(1001)
+                    .Select(r => r.agg.Id)
+                    .Count());
+
+    public static readonly Func<FeedDbContext, DateTime, DateTime, IAsyncEnumerable<int>> KeysAsync =
+        EF.CompileAsyncQuery(
+            (FeedDbContext ctx, DateTime from, DateTime to) =>
+                ctx.FeedAggregates
+                    .Where(r => r.AggregateDate >= from && r.AggregateDate <= to)
+                    .GroupBy(r => r.TenantId)
+                    .Select(r => r.Key));
+
+    public static readonly Func<FeedDbContext, string, Task<FeedAggregate>> FeedAggregateAsync =
+        EF.CompileAsyncQuery(
+            (FeedDbContext ctx, string id) =>
+                ctx.FeedAggregates
+                    .FirstOrDefault(r => r.Id == id));
+
+    public static readonly Func<FeedDbContext, string, IAsyncEnumerable<FeedAggregate>> FeedAggregatesAsync =
+        EF.CompileAsyncQuery(
+            (FeedDbContext ctx, string id) =>
+                ctx.FeedAggregates
+                    .Where(r => r.Id == id));
+
+    public static readonly Func<FeedDbContext, string, IAsyncEnumerable<FeedUsers>> FeedsUsersAsync =
+        EF.CompileAsyncQuery(
+            (FeedDbContext ctx, string id) =>
+                ctx.FeedUsers
+                    .Where(r => r.FeedId == id));
 }