<<<<<<< HEAD
import React from 'react';
import { ReactSVG } from 'react-svg';
import PropTypes from 'prop-types';
import styled, { css } from 'styled-components';

import Badge from '@appserver/components/badge';
import Link from '@appserver/components/link';
import Text from '@appserver/components/text';
import commonIconsStyles from '@appserver/components/utils/common-icons-style';
import { tablet } from '@appserver/components/utils/device';
import MenuIcon from '../../../../../../public/images/menu.react.svg';

const baseColor = '#7A95B0',
  activeColor = '#FFFFFF',
  separatorColor = '#3E668D';

const NavItemSeparator = styled.div`
  border-bottom: 1px ${(props) => (props.dashed ? 'dashed' : 'solid')} ${separatorColor};
=======
import React from "react";
import { ReactSVG } from "react-svg";
import PropTypes from "prop-types";
import styled, { css } from "styled-components";

import Badge from "@appserver/components/badge";
import Link from "@appserver/components/link";
import Text from "@appserver/components/text";
import commonIconsStyles from "@appserver/components/utils/common-icons-style";
import { tablet } from "@appserver/components/utils/device";
import MenuIcon from "../../../../../../public/images/menu.react.svg";
import { Base } from "@appserver/components/themes";

const NavItemSeparator = styled.div`
  border-bottom: 1px ${(props) => (props.dashed ? "dashed" : "solid")}
    ${(props) => props.theme.navItem.separatorColor};
>>>>>>> 21cd73a6
  margin: 0 16px;
`;

NavItemSeparator.defaultProps = { theme: Base };

const NavItemWrapper = styled(Link)`
  display: flex;
  min-width: 48px;
  min-height: 50px;
  align-items: center;
  padding: 0 16px 0 20px;
  cursor: pointer;
  position: relative;
  box-sizing: border-box;

  ${(props) =>
    !props.noHover &&
    css`
      &:hover {
        background: ${(props) => props.theme.navItem.wrapper.hoverBackground};
        text-decoration: none;
      }
    `}

  .injected-svg {
    path {
      fill: ${(props) =>
        props.active
          ? props.theme.navItem.activeColor
          : props.theme.navItem.baseColor};
    }
  }

  ${(props) =>
    props.iconUrl &&
    css`
      svg {
        path {
          fill: ${(props) =>
            props.active
              ? props.theme.navItem.activeColor
              : props.theme.navItem.baseColor};
        }
      }
    `}

  @media ${tablet} {
    padding: 0 16px 0 16px;
  }
`;

NavItemWrapper.defaultProps = { theme: Base };

const NavItemLabel = styled(Text)`
  margin: 0 auto 0 16px;
<<<<<<< HEAD
  display: ${(props) => (props.opened ? 'block' : 'none')};
=======
  display: ${(props) => (props.opened ? "block" : "none")};
  color: ${(props) =>
    props.active
      ? props.theme.navItem.activeColor
      : props.theme.navItem.baseColor};
>>>>>>> 21cd73a6
`;

NavItemLabel.defaultProps = { theme: Base };

const badgeCss = css`
  position: absolute;
  top: 2px;
  right: 4px;
  overflow: inherit;
`;

const NavItemBadge = styled(Badge)`
  ${(props) => (props.opened ? '' : badgeCss)}
`;

const VersionBadge = styled.div`
  background-color: #3cb55b;
  border-radius: 5px;
  color: #ffffff;
  display: inline-block;
  font-size: 10px;
  line-height: 8px;
  padding: 3px 6px;
  position: absolute;
  top: -5px;
  left: 10px;
`;

const StyledMenuIcon = styled(MenuIcon)`
  ${commonIconsStyles}
  path {
    fill: ${(props) =>
      props.active
        ? props.theme.navItem.activeColor
        : props.theme.navItem.baseColor};
  }
`;

StyledMenuIcon.defaultProps = { theme: Base };
const NavItem = React.memo((props) => {
  //console.log("NavItem render");
  const {
    separator,
    opened,
    active,
    iconName,
    iconUrl,
    children,
    badgeNumber,
    onClick,
    onBadgeClick,
    url,
    noHover,
    ...rest
  } = props;

  return separator ? (
    <NavItemSeparator {...rest} />
  ) : (
<<<<<<< HEAD
    <NavItemWrapper noHover={noHover} href={url} onClick={onClick} iconColor={color} {...rest}>
=======
    <NavItemWrapper
      noHover={noHover}
      iconUrl={iconUrl}
      href={url}
      onClick={onClick}
      active={active}
      {...rest}
    >
>>>>>>> 21cd73a6
      {iconUrl ? (
        <ReactSVG
          src={iconUrl}
          beforeInjection={(svg) => {
<<<<<<< HEAD
            svg.setAttribute('style', `width: 24px; height: 24px;`);
            svg.setAttribute('fill', color);
          }}
        />
      ) : (
        <>
          {iconName === 'MenuIcon' && <VersionBadge>BETA</VersionBadge>}
          <StyledMenuIcon color={color} size="big" />
        </>
      )}
      {children && (
        <NavItemLabel opened={opened} color={color} fontSize="16px" fontWeight="bold" truncate>
=======
            svg.setAttribute("style", `width: 24px; height: 24px;`);
          }}
        />
      ) : (
        <>
          {iconName === "MenuIcon" && <VersionBadge>BETA</VersionBadge>}
          <StyledMenuIcon active={active} size="big" />
        </>
      )}
      {children && (
        <NavItemLabel
          opened={opened}
          active={active}
          fontSize="16px"
          fontWeight="bold"
          truncate
        >
>>>>>>> 21cd73a6
          {children}
        </NavItemLabel>
      )}
      <NavItemBadge opened={opened} label={badgeNumber} onClick={onBadgeClick} />
    </NavItemWrapper>
  );
});

NavItem.displayName = 'NavItem';

NavItem.propTypes = {
  active: PropTypes.bool,
  badgeNumber: PropTypes.number,
  children: PropTypes.oneOfType([PropTypes.arrayOf(PropTypes.node), PropTypes.node]),
  url: PropTypes.string,
  iconName: PropTypes.string,
  iconUrl: PropTypes.string,
  onBadgeClick: PropTypes.func,
  onClick: PropTypes.func,
  opened: PropTypes.bool,
  separator: PropTypes.bool,
  noHover: PropTypes.bool,
  dashed: PropTypes.bool,
};

export default NavItem;<|MERGE_RESOLUTION|>--- conflicted
+++ resolved
@@ -1,23 +1,3 @@
-<<<<<<< HEAD
-import React from 'react';
-import { ReactSVG } from 'react-svg';
-import PropTypes from 'prop-types';
-import styled, { css } from 'styled-components';
-
-import Badge from '@appserver/components/badge';
-import Link from '@appserver/components/link';
-import Text from '@appserver/components/text';
-import commonIconsStyles from '@appserver/components/utils/common-icons-style';
-import { tablet } from '@appserver/components/utils/device';
-import MenuIcon from '../../../../../../public/images/menu.react.svg';
-
-const baseColor = '#7A95B0',
-  activeColor = '#FFFFFF',
-  separatorColor = '#3E668D';
-
-const NavItemSeparator = styled.div`
-  border-bottom: 1px ${(props) => (props.dashed ? 'dashed' : 'solid')} ${separatorColor};
-=======
 import React from "react";
 import { ReactSVG } from "react-svg";
 import PropTypes from "prop-types";
@@ -34,7 +14,6 @@
 const NavItemSeparator = styled.div`
   border-bottom: 1px ${(props) => (props.dashed ? "dashed" : "solid")}
     ${(props) => props.theme.navItem.separatorColor};
->>>>>>> 21cd73a6
   margin: 0 16px;
 `;
 
@@ -90,15 +69,11 @@
 
 const NavItemLabel = styled(Text)`
   margin: 0 auto 0 16px;
-<<<<<<< HEAD
-  display: ${(props) => (props.opened ? 'block' : 'none')};
-=======
   display: ${(props) => (props.opened ? "block" : "none")};
   color: ${(props) =>
     props.active
       ? props.theme.navItem.activeColor
       : props.theme.navItem.baseColor};
->>>>>>> 21cd73a6
 `;
 
 NavItemLabel.defaultProps = { theme: Base };
@@ -111,7 +86,7 @@
 `;
 
 const NavItemBadge = styled(Badge)`
-  ${(props) => (props.opened ? '' : badgeCss)}
+  ${(props) => (props.opened ? "" : badgeCss)}
 `;
 
 const VersionBadge = styled.div`
@@ -158,9 +133,6 @@
   return separator ? (
     <NavItemSeparator {...rest} />
   ) : (
-<<<<<<< HEAD
-    <NavItemWrapper noHover={noHover} href={url} onClick={onClick} iconColor={color} {...rest}>
-=======
     <NavItemWrapper
       noHover={noHover}
       iconUrl={iconUrl}
@@ -169,25 +141,10 @@
       active={active}
       {...rest}
     >
->>>>>>> 21cd73a6
       {iconUrl ? (
         <ReactSVG
           src={iconUrl}
           beforeInjection={(svg) => {
-<<<<<<< HEAD
-            svg.setAttribute('style', `width: 24px; height: 24px;`);
-            svg.setAttribute('fill', color);
-          }}
-        />
-      ) : (
-        <>
-          {iconName === 'MenuIcon' && <VersionBadge>BETA</VersionBadge>}
-          <StyledMenuIcon color={color} size="big" />
-        </>
-      )}
-      {children && (
-        <NavItemLabel opened={opened} color={color} fontSize="16px" fontWeight="bold" truncate>
-=======
             svg.setAttribute("style", `width: 24px; height: 24px;`);
           }}
         />
@@ -205,21 +162,27 @@
           fontWeight="bold"
           truncate
         >
->>>>>>> 21cd73a6
           {children}
         </NavItemLabel>
       )}
-      <NavItemBadge opened={opened} label={badgeNumber} onClick={onBadgeClick} />
+      <NavItemBadge
+        opened={opened}
+        label={badgeNumber}
+        onClick={onBadgeClick}
+      />
     </NavItemWrapper>
   );
 });
 
-NavItem.displayName = 'NavItem';
+NavItem.displayName = "NavItem";
 
 NavItem.propTypes = {
   active: PropTypes.bool,
   badgeNumber: PropTypes.number,
-  children: PropTypes.oneOfType([PropTypes.arrayOf(PropTypes.node), PropTypes.node]),
+  children: PropTypes.oneOfType([
+    PropTypes.arrayOf(PropTypes.node),
+    PropTypes.node,
+  ]),
   url: PropTypes.string,
   iconName: PropTypes.string,
   iconUrl: PropTypes.string,
