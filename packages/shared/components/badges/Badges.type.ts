/*
 * (c) Copyright Ascensio System SIA 2009-2025
 *
 * This program is a free software product.
 * You can redistribute it and/or modify it under the terms
 * of the GNU Affero General Public License (AGPL) version 3 as published by the Free Software
 * Foundation. In accordance with Section 7(a) of the GNU AGPL its Section 15 shall be amended
 * to the effect that Ascensio System SIA expressly excludes the warranty of non-infringement of
 * any third-party rights.
 *
 * This program is distributed WITHOUT ANY WARRANTY, without even the implied warranty
 * of MERCHANTABILITY or FITNESS FOR A PARTICULAR  PURPOSE. For details, see
 * the GNU AGPL at: http://www.gnu.org/licenses/agpl-3.0.html
 *
 * You can contact Ascensio System SIA at Lubanas st. 125a-25, Riga, Latvia, EU, LV-1021.
 *
 * The  interactive user interfaces in modified source and object code versions of the Program must
 * display Appropriate Legal Notices, as required under Section 5 of the GNU AGPL version 3.
 *
 * Pursuant to Section 7(b) of the License you must retain the original Product logo when
 * distributing the program. Pursuant to Section 7(e) we decline to grant you any rights under
 * trademark law for use of our trademarks.
 *
 * All the Product's GUI elements, including illustrations and icon sets, as well as technical writing
 * content are licensed under the terms of the Creative Commons Attribution-ShareAlike 4.0
 * International. See the License terms at http://creativecommons.org/licenses/by-sa/4.0/legalcode
 */

import type { TTranslation, TViewAs } from "../../types";
import type { TTheme } from "../../themes";
import {
  FileFillingFormStatus,
  type RoomsType,
  ShareAccessRights,
} from "../../enums";
import { TRoomSecurity } from "../../api/rooms/types";
import type {
  TFile,
  TFileSecurity,
  TFileViewAccessibility,
  TFolderSecurity,
} from "../../api/files/types";

type ItemData = {
  id: number;
  versionGroup?: number;
  fileExst?: string;
  isEditing?: boolean;
  isRoom?: boolean;
  pinned?: boolean;
  isFolder: boolean;
  mute: boolean;
  rootFolderId: number;
  new?: number;
  hasDraft?: boolean;
  roomType?: RoomsType;
  access?: ShareAccessRights;
  security?: TRoomSecurity | TFileSecurity | TFolderSecurity;
  shared?: boolean;
  viewAccessibility?: TFileViewAccessibility;
  formFillingStatus?: FileFillingFormStatus;
  customFilterEnabled?: boolean;
  vectorizationStatus?: TFile["vectorizationStatus"];
  lockedBy?: string;
  locked?: boolean;
  isFavorite?: boolean;
  isAIAgent?: boolean;
};

export type BadgesProps = {
  t: TTranslation;
  item: ItemData;
  viewAs: TViewAs;
  showNew: boolean;
  onFilesClick?: () => void;
  onShowVersionHistory?: () => void;
  onBadgeClick?: () => void;
  openLocationFile?: () => void;
  setConvertDialogVisible?: () => void;
  onUnpinClick?: () => void;
  onUnmuteClick?: () => void;
  onClickLock?: () => void;
  isMutedBadge?: boolean;
  isTrashFolder?: boolean;
  isArchiveFolderRoot?: boolean;
  onCopyPrimaryLink?: () => void;
  isArchiveFolder?: boolean;
  isRecentFolder?: boolean;
  canEditing?: boolean;
  isTemplatesFolder?: boolean;
  onCreateRoom?: () => void;
  newFilesBadge?: React.ReactElement;
  className?: string;
  isExtsCustomFilter?: boolean;
  customFilterExternalLink?: string;
  onRetryVectorization?: () => void;
  onClickFavorite?: () => void;
  isPublicRoom?: boolean;
<<<<<<< HEAD
  editingUsersTooltip?: string;
=======
  themeIsBase?: boolean;
>>>>>>> d69174ea
};

export type BadgeWrapperProps = {
  onClick?: () => void;
  isTile?: boolean;
  children: React.ReactElement;
};<|MERGE_RESOLUTION|>--- conflicted
+++ resolved
@@ -96,11 +96,8 @@
   onRetryVectorization?: () => void;
   onClickFavorite?: () => void;
   isPublicRoom?: boolean;
-<<<<<<< HEAD
+  themeIsBase?: boolean;
   editingUsersTooltip?: string;
-=======
-  themeIsBase?: boolean;
->>>>>>> d69174ea
 };
 
 export type BadgeWrapperProps = {
