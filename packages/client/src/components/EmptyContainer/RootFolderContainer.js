import React from "react";
import { FolderType } from "@docspace/common/constants";
import { inject, observer } from "mobx-react";
import { withTranslation, Trans } from "react-i18next";
import EmptyContainer from "./EmptyContainer";
import Link from "@docspace/components/link";
import Text from "@docspace/components/text";
import Box from "@docspace/components/box";
import Loaders from "@docspace/common/components/Loaders";
import RoomsFilter from "@docspace/common/api/rooms/filter";
import { combineUrl } from "@docspace/common/utils";
import { getCategoryUrl } from "SRC_DIR/helpers/utils";
import { AppServerConfig } from "@docspace/common/constants";
import history from "@docspace/common/history";
import config from "PACKAGE_FILE";

const RootFolderContainer = (props) => {
  const {
    t,
    theme,
    isPrivacyFolder,
    isRecycleBinFolder,
    isRoomsFolder,
    isArchiveFolder,
    isDesktop,
    isEncryptionSupport,
    organizationName,
    privacyInstructions,
    title,
    onCreate,
    onCreateRoom,
    myFolderId,
    filter,
    fetchFiles,
    setIsLoading,
    rootFolderType,
    linkStyles,
    isLoading,
    viewAs,
    fetchRooms,
    setAlreadyFetchingRooms,
    categoryType,
    isRecentFolder,
  } = props;
  const subheadingText = t("SubheadingEmptyText");
  const myDescription = t("MyEmptyContainerDescription");
  const shareDescription = t("SharedEmptyContainerDescription");
  const commonDescription = t("CommonEmptyContainerDescription");
  const trashHeader = t("EmptyScreenFolder");
  const archiveHeader = t("ArchiveEmptyScreenHeader");
  const recentHeader = t("NoFilesHereYet");
  const trashDescription = t("TrashEmptyDescription");
  const favoritesDescription = t("FavoritesEmptyContainerDescription");
  const recentDescription = t("RecentEmptyContainerDescription");
  const roomsDescription = t("RoomEmptyContainerDescription");
  const archiveRoomsDescription = t("ArchiveEmptyScreen");

  const privateRoomHeader = t("PrivateRoomHeader");
  const privacyIcon = <img alt="" src="images/privacy.svg" />;
  const privateRoomDescTranslations = [
    t("PrivateRoomDescriptionSafest"),
    t("PrivateRoomDescriptionSecure"),
    t("PrivateRoomDescriptionEncrypted"),
    t("PrivateRoomDescriptionUnbreakable"),
  ];

  const [showLoader, setShowLoader] = React.useState(false);
  const [isEmptyPage, setIsEmptyPage] = React.useState(false);

  React.useEffect(() => {
    if (
      rootFolderType !== FolderType.USER &&
      rootFolderType !== FolderType.COMMON
    ) {
      setIsEmptyPage(true);
    } else {
      setIsEmptyPage(false);
    }
  }, [isEmptyPage, setIsEmptyPage, rootFolderType]);

  const onGoToPersonal = () => {
    const newFilter = filter.clone();
    setIsLoading(true);
    fetchFiles(myFolderId, newFilter).finally(() => setIsLoading(false));
  };

  const onGoToShared = () => {
    setIsLoading(true);

    setAlreadyFetchingRooms(true);
    fetchRooms(null, null)
      .then(() => {
        const filter = RoomsFilter.getDefault();

        const filterParamsStr = filter.toUrlParams();

        const url = getCategoryUrl(categoryType, filter.folder);

        const pathname = `${url}?${filterParamsStr}`;

        history.push(
          combineUrl(AppServerConfig.proxyURL, config.homepage, pathname)
        );
      })
      .finally(() => {
        setIsLoading(false);
      });
  };

  const getEmptyFolderProps = () => {
    switch (rootFolderType) {
      case FolderType.USER:
        return {
          descriptionText: myDescription,
          imageSrc: "/static/images/empty_screen.png",
          buttons: commonButtons,
        };
      case FolderType.SHARE:
        return {
          descriptionText: shareDescription,
          imageSrc: "images/empty_screen_forme.png",
        };
      case FolderType.COMMON:
        return {
          descriptionText: commonDescription,
          imageSrc: "images/empty_screen_corporate.png",
          buttons: commonButtons,
        };
      case FolderType.Favorites:
        return {
          descriptionText: favoritesDescription,
          imageStyle: { margin: "0px 0 0 auto" },
          imageSrc: "images/empty_screen_favorites.png",
        };
      case FolderType.Recent:
        return {
          headerText: recentHeader,
          descriptionText: recentDescription,
          imageSrc: "images/empty_screen_recent.svg",
          buttons: recentButtons,
        };
      case FolderType.Privacy:
        return {
          descriptionText: privateRoomDescription,
          imageSrc: "images/empty_screen_privacy.png",
          buttons: isDesktop && isEncryptionSupport && commonButtons,
        };
      case FolderType.TRASH:
        return {
          headerText: trashHeader,
          descriptionText: trashDescription,
          style: { gridColumnGap: "39px", gridTemplateColumns: "150px" },
          imageSrc: theme.isBase
            ? "images/empty_screen_trash_alt.png"
            : "images/empty_screen_trash_alt.png",
          buttons: trashButtons,
        };
      case FolderType.Rooms:
        return {
          headerText: "Welcome to DocSpace!",
          descriptionText: roomsDescription,
          imageSrc: "images/empty_screen_corporate.png",
          buttons: roomsButtons,
        };
      case FolderType.Archive:
        return {
          headerText: archiveHeader,
          descriptionText: archiveRoomsDescription,
          imageSrc: "images/empty_screen_archive.svg",
          buttons: archiveButtons,
        };
      default:
        break;
    }
  };

  const privateRoomDescription = (
    <>
      <Text fontSize="15px" as="div">
        {privateRoomDescTranslations.map((el) => (
          <Box
            displayProp="flex"
            alignItems="center"
            paddingProp="0 0 13px 0"
            key={el}
          >
            <Box paddingProp="0 7px 0 0">{privacyIcon}</Box>
            <Box>{el}</Box>
          </Box>
        ))}
      </Text>
      {!isDesktop && (
        <Text fontSize="12px">
          <Trans t={t} i18nKey="PrivateRoomSupport" ns="Files">
            Work in Private Room is available via {{ organizationName }} desktop
            app.
            <Link
              isBold
              isHovered
              color={theme.filesEmptyContainer.privateRoom.linkColor}
              href={privacyInstructions}
            >
              Instructions
            </Link>
          </Trans>
        </Text>
      )}
    </>
  );

  const commonButtons = (
    <span>
      <div className="empty-folder_container-links">
        <img
          className="empty-folder_container_plus-image"
          src="images/plus.svg"
          data-format="docx"
          onClick={onCreate}
          alt="plus_icon"
        />
        <Box className="flex-wrapper_container">
          <Link data-format="docx" onClick={onCreate} {...linkStyles}>
            {t("Document")},
          </Link>
          <Link data-format="xlsx" onClick={onCreate} {...linkStyles}>
            {t("Spreadsheet")},
          </Link>
          <Link data-format="pptx" onClick={onCreate} {...linkStyles}>
            {t("Presentation")}
          </Link>
          <Link data-format="docxf" onClick={onCreate} {...linkStyles}>
            {t("Translations:NewForm")}
          </Link>
        </Box>
      </div>

      <div className="empty-folder_container-links">
        <img
          className="empty-folder_container_plus-image"
          src="images/plus.svg"
          onClick={onCreate}
          alt="plus_icon"
        />
        <Link {...linkStyles} onClick={onCreate}>
          {t("Folder")}
        </Link>
      </div>
    </span>
  );

  const trashButtons = (
    <div className="empty-folder_container-links">
      <img
        className="empty-folder_container_up-image"
        src="images/empty_screen_people.svg"
        width="12px"
        alt=""
        onClick={onGoToPersonal}
      />
<<<<<<< HEAD
      <Link onClick={onGoToMyDocuments} {...linkStyles}>
=======
      <Link onClick={onGoToPersonal} {...linkStyles}>
>>>>>>> 8e8e7564
        {t("GoToPersonal")}
      </Link>
    </div>
  );

  const roomsButtons = (
    <div className="empty-folder_container-links">
      <img
        className="empty-folder_container_plus-image"
        src="images/plus.svg"
        onClick={onCreateRoom}
        alt="plus_icon"
      />
      <Link onClick={onCreateRoom} {...linkStyles}>
        Create room
      </Link>
    </div>
  );

  const archiveButtons = (
    <div className="empty-folder_container-links">
      <img
        className="empty-folder_container-image"
        src="images/empty-folder-image.svg"
        onClick={onGoToShared}
        alt="folder_icon"
      />
      <Link onClick={onGoToShared} {...linkStyles}>
        {t("GoToShared")}
      </Link>
    </div>
  );

  const recentButtons = (
    <div className="empty-folder_container-links">
      <img
        className="empty-folder_container-image"
        src="images/person.svg"
        alt="person_icon"
        onClick={onGoToPersonal}
      />
      <Link onClick={onGoToPersonal} {...linkStyles}>
        {t("GoToPersonal")}
      </Link>
    </div>
  );

  const headerText = isPrivacyFolder ? privateRoomHeader : title;
  const subheadingTextProp =
    isPrivacyFolder ||
    isRecycleBinFolder ||
    isRoomsFolder ||
    isArchiveFolder ||
    isRecentFolder
      ? {}
      : { subheadingText };
  const emptyFolderProps = getEmptyFolderProps();

  React.useEffect(() => {
    let timeout;

    if (isLoading) {
      setShowLoader(isLoading);
    } else {
      timeout = setTimeout(() => setShowLoader(isLoading), 300);
    }

    return () => clearTimeout(timeout);
  }, [isLoading]);

  return (
    <>
      {showLoader ? (
        viewAs === "tile" ? (
          <Loaders.Tiles />
        ) : (
          <Loaders.Rows />
        )
      ) : (
        <EmptyContainer
          headerText={headerText}
          isEmptyPage={isEmptyPage}
          {...subheadingTextProp}
          {...emptyFolderProps}
        />
      )}
    </>
  );
};

export default inject(
  ({ auth, filesStore, treeFoldersStore, selectedFolderStore }) => {
    const {
      isDesktopClient,
      isEncryptionSupport,
      organizationName,
      theme,
    } = auth.settingsStore;

    const {
      filter,
      fetchFiles,
      privacyInstructions,
      isLoading,
      setIsLoading,
      viewAs,
      fetchRooms,
      categoryType,
      setAlreadyFetchingRooms,
    } = filesStore;
    const { title, rootFolderType } = selectedFolderStore;
    const {
      isPrivacyFolder,
      myFolderId,
      isRecycleBinFolder,
      isRoomsFolder,
      isArchiveFolder,
      isRecentFolder,
    } = treeFoldersStore;

    return {
      theme,
      isPrivacyFolder,
      isRecycleBinFolder,
      isRoomsFolder,
      isArchiveFolder,
      isDesktop: isDesktopClient,
      isEncryptionSupport,
      isRecentFolder,
      organizationName,
      privacyInstructions,
      title,
      myFolderId,
      filter,
      fetchFiles,
      isLoading,
      setIsLoading,
      rootFolderType,
      viewAs,
      fetchRooms,
      categoryType,
      setAlreadyFetchingRooms,
    };
  }
)(withTranslation("Files")(observer(RootFolderContainer)));<|MERGE_RESOLUTION|>--- conflicted
+++ resolved
@@ -257,11 +257,7 @@
         alt=""
         onClick={onGoToPersonal}
       />
-<<<<<<< HEAD
-      <Link onClick={onGoToMyDocuments} {...linkStyles}>
-=======
       <Link onClick={onGoToPersonal} {...linkStyles}>
->>>>>>> 8e8e7564
         {t("GoToPersonal")}
       </Link>
     </div>
