--- conflicted
+++ resolved
@@ -3,11 +3,7 @@
   "content": "Don't ask file name again on creation",
   "content_en_sha1_hash": "8e94add6c6b263663fe317dddfd29004f6cc223b",
   "created_at": "2025-05-19T21:30:44.617Z",
-<<<<<<< HEAD
-  "updated_at": "2025-08-29T14:33:37.959Z",
-=======
   "updated_at": "2025-09-01T11:05:24.113Z",
->>>>>>> b75318d3
   "comment": {
     "text": "This translation key is used to display a message reminding users not to ask for file name changes on creation. It appears in two UI elements: a checkbox in a dialog and a toggle button in a file management section. Translators should provide a message that conveys this reminder in an friendly and non-intrusive tone.",
     "is_auto": true,
