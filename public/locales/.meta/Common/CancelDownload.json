{
  "key_path": "CancelDownload",
  "content": "Cancel download",
  "content_en_sha1_hash": "67bb11d08df2746a9b7502a605c948be8daed3bb",
  "created_at": "2025-05-19T21:30:43.379Z",
<<<<<<< HEAD
  "updated_at": "2025-05-26T07:57:32.940Z",
=======
  "updated_at": "2025-05-28T09:30:02.967Z",
>>>>>>> 398dda3c
  "comment": {
    "text": "The \"CancelDownload\" translation key is used to display a button label in the OnePassword download dialog that cancels the current download operation. This text appears on a button within the download dialog and should convey a clear action to cancel any ongoing file transfer.",
    "is_auto": true,
    "updated_at": "2025-05-20T09:37:10.051Z"
  },
  "usage": [
    {
      "file_path": "/packages/shared/dialogs/download-dialog/sub-components/OnePasswordRow.tsx",
      "line_number": 137,
      "context": "disabled: false,\n icon: DownloadAsReactSvgUrl,\n },\n {\n key: \"cancel-action\",\n label: t(\"Common:CancelDownload\"),\n onClick: onRemoveFromDownload,\n disabled: false,\n icon: RemoveIcon,\n },\n ];",
      "module": "/packages/shared"
    }
  ],
  "languages": {
    "en": {
      "ai_translated": false,
      "ai_model": null,
      "ai_spell_check_issues": [],
      "approved_at": null
    },
    "ar-SA": {
      "ai_translated": false,
      "ai_model": null,
      "ai_spell_check_issues": [],
      "approved_at": null
    },
    "az": {
      "ai_translated": false,
      "ai_model": null,
      "ai_spell_check_issues": [],
      "approved_at": null
    },
    "bg": {
      "ai_translated": false,
      "ai_model": null,
      "ai_spell_check_issues": [],
      "approved_at": null
    },
    "cs": {
      "ai_translated": false,
      "ai_model": null,
      "ai_spell_check_issues": [],
      "approved_at": null
    },
    "de": {
      "ai_translated": false,
      "ai_model": null,
      "ai_spell_check_issues": [],
      "approved_at": null
    },
    "el-GR": {
      "ai_translated": false,
      "ai_model": null,
      "ai_spell_check_issues": [],
      "approved_at": null
    },
    "es": {
      "ai_translated": false,
      "ai_model": null,
      "ai_spell_check_issues": [],
      "approved_at": null
    },
    "fi": {
      "ai_translated": false,
      "ai_model": null,
      "ai_spell_check_issues": [],
      "approved_at": null
    },
    "fr": {
      "ai_translated": false,
      "ai_model": null,
      "ai_spell_check_issues": [],
      "approved_at": null
    },
    "hy-AM": {
      "ai_translated": false,
      "ai_model": null,
      "ai_spell_check_issues": [],
      "approved_at": null
    },
    "it": {
      "ai_translated": false,
      "ai_model": null,
      "ai_spell_check_issues": [],
      "approved_at": null
    },
    "ja-JP": {
      "ai_translated": false,
      "ai_model": null,
      "ai_spell_check_issues": [],
      "approved_at": null
    },
    "ko-KR": {
      "ai_translated": false,
      "ai_model": null,
      "ai_spell_check_issues": [],
      "approved_at": null
    },
    "lo-LA": {
      "ai_translated": false,
      "ai_model": null,
      "ai_spell_check_issues": [],
      "approved_at": null
    },
    "lv": {
      "ai_translated": false,
      "ai_model": null,
      "ai_spell_check_issues": [],
      "approved_at": null
    },
    "nl": {
      "ai_translated": false,
      "ai_model": null,
      "ai_spell_check_issues": [],
      "approved_at": null
    },
    "pl": {
      "ai_translated": false,
      "ai_model": null,
      "ai_spell_check_issues": [],
      "approved_at": null
    },
    "pt": {
      "ai_translated": false,
      "ai_model": null,
      "ai_spell_check_issues": [],
      "approved_at": null
    },
    "pt-BR": {
      "ai_translated": false,
      "ai_model": null,
      "ai_spell_check_issues": [],
      "approved_at": null
    },
    "ro": {
      "ai_translated": false,
      "ai_model": null,
      "ai_spell_check_issues": [],
      "approved_at": null
    },
    "ru": {
      "ai_translated": false,
      "ai_model": null,
      "ai_spell_check_issues": [],
      "approved_at": null
    },
    "si": {
      "ai_translated": false,
      "ai_model": null,
      "ai_spell_check_issues": [],
      "approved_at": null
    },
    "sk": {
      "ai_translated": false,
      "ai_model": null,
      "ai_spell_check_issues": [],
      "approved_at": null
    },
    "sl": {
      "ai_translated": false,
      "ai_model": null,
      "ai_spell_check_issues": [],
      "approved_at": null
    },
    "sr-Cyrl-RS": {
      "ai_translated": false,
      "ai_model": null,
      "ai_spell_check_issues": [],
      "approved_at": null
    },
    "sr-Latn-RS": {
      "ai_translated": false,
      "ai_model": null,
      "ai_spell_check_issues": [],
      "approved_at": null
    },
    "tr": {
      "ai_translated": false,
      "ai_model": null,
      "ai_spell_check_issues": [],
      "approved_at": null
    },
    "uk-UA": {
      "ai_translated": false,
      "ai_model": null,
      "ai_spell_check_issues": [],
      "approved_at": null
    },
    "vi": {
      "ai_translated": false,
      "ai_model": null,
      "ai_spell_check_issues": [],
      "approved_at": null
    },
    "zh-CN": {
      "ai_translated": false,
      "ai_model": null,
      "ai_spell_check_issues": [],
      "approved_at": null
    }
  }
}<|MERGE_RESOLUTION|>--- conflicted
+++ resolved
@@ -3,11 +3,7 @@
   "content": "Cancel download",
   "content_en_sha1_hash": "67bb11d08df2746a9b7502a605c948be8daed3bb",
   "created_at": "2025-05-19T21:30:43.379Z",
-<<<<<<< HEAD
-  "updated_at": "2025-05-26T07:57:32.940Z",
-=======
   "updated_at": "2025-05-28T09:30:02.967Z",
->>>>>>> 398dda3c
   "comment": {
     "text": "The \"CancelDownload\" translation key is used to display a button label in the OnePassword download dialog that cancels the current download operation. This text appears on a button within the download dialog and should convey a clear action to cancel any ongoing file transfer.",
     "is_auto": true,
