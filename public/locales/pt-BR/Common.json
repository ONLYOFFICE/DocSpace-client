{
  "About": "Sobre",
  "AboutCompanyTitle": "Sobre este programa",
  "AccessRights": "Direitos de Acesso.",
  "Accounts": "Contas",
  "Action": "Ação",
  "Actions": "Ações",
  "Activate": "Ativar",
  "ActivatePremiumFeatures": "Ativar recursos premium?",
  "Active": "Ativar",
  "AddButton": "Salvar",
  "AddFilter": "Adicionar filtro",
  "Address": "Endereço",
  "AddUsers": "Adicionar Usuários",
  "AdvancedFilter": "Opções de pesquisa",
  "Alert": "Alerta",
  "ApplyButton": "Aplicar",
  "Archive": "Arquivo",
  "Attention": "Atenção",
  "Audio": "Áudio",
  "Authorization": "Autorização",
  "BarMaintenanceDescription": "Pedimos desculpas por quaisquer problemas técnicos de curto prazo no funcionamento do serviço, que podem aparecer em {{targetDate}} durante a atualização do {{productName}}.",
  "BarMaintenanceDisclaimer": "Certifique-se de que todas as alterações tenham sido salvas com sucesso durante este dia.",
  "Bonus": "Bônus",
  "BookNow": "Agende agora",
  "BookTeamTraining": "Marque uma sessão de treino de equipa com os nossos melhores especialistas",
  "BookTraining": "Agende um treinamento",
  "ByFirstNameSorting": "Pelo primeiro nome",
  "ByLastNameSorting": "Pelo sobrenome",
  "Bytes": "bytes",
  "CancelButton": "Cancelar",
  "ChangeButton": "Trocar",
  "ChangesSavedSuccessfully": "Mudanças salvas com sucesso",
  "ClearAll": "Limpar tudo",
  "ClearFilter": "Filtro limpo",
  "CloseButton": "Fechar",
  "Color": "Cor",
  "ComingSoon": "Em breve",
  "Comments": "Comentários",
  "Common": "Comum",
  "CompanyName": "Nome da empresa",
  "Confirmation": "Confirmação",
  "Connect": "Conectar",
  "Content": "Conteúdo",
  "Context": "Contexto",
  "ContinueButton": "Continue",
  "Copy": "Copiar",
  "CopyOperation": "Copiando",
  "CountPerPage": "{{count}} por página",
  "Create": "Criar",
  "CreateCopy": "Criar uma cópia",
  "CreateFileCopy": "Criar cópia do arquivo",
  "Culture_az": "Azərbaycan (Latın, Azərbaycan)",
  "Culture_bg": "Български (България)",
  "Culture_cs": "Český (Česká republika)",
  "Culture_de": "Deutsch (Deutschland)",
  "Culture_de-CH": "Deutsch (Schweiz)",
  "Culture_el-GR": "Ελληνικά (Ελλάδα)",
  "Culture_en-GB": "English (United Kingdom)",
  "Culture_en-US": "English (United States)",
  "Culture_es": "Español (España)",
  "Culture_es-MX": "Español (México)",
  "Culture_fi": "Suomi (Suomi)",
  "Culture_fr": "Français (France)",
  "Culture_hy-AM": "Հայերեն (Հայաստան)",
  "Culture_it": "Italiano (Italia)",
  "Culture_ja-JP": "日本語（日本）",
  "Culture_ko-KR": "한국어(대한민국)",
  "Culture_lo-LA": "ພາສາລາວ",
  "Culture_lv": "Latviešu (Latvija)",
  "Culture_nl": "Nederlands (Nederland)",
  "Culture_pl": "Polski (Polska)",
  "Culture_pt": "Português (Portugal)",
  "Culture_pt-BR": "Português (Brasil)",
  "Culture_ro": "Română (România)",
  "Culture_ru": "Русский (Россия)",
  "Culture_sk": "Slovenčina (Slovensko)",
  "Culture_sl": "Slovensko (Slovenija)",
  "Culture_tr": "Türkçe (Türkiye)",
  "Culture_uk-UA": "Українська (Україна)",
  "Culture_vi": "Tiếng Việt (Việt Nam)",
  "Culture_zh-CN": "中文（简体，中国）",
  "Date": "Data",
  "Delete": "Excluir",
  "Disconnect": "Desconectar",
  "DocSpaceAdmin": "Administrador do DocSpace",
  "DocSpaceOwner": "Proprietário do DocSpace",
  "Documents": "Documentos",
  "DomainIpAddress": "Os domínios como endereço IP não são suportados",
  "Done": "Concluído",
  "DontAskAgain": "Não pergunte o nome do arquivo novamente na criação",
  "Download": "Baixar",
  "DropzoneTitleExsts": "(JPG ou PNG)",
  "DropzoneTitleLink": "Selecione nova imagem",
  "DropzoneTitleSecondary": "ou solte o arquivo aqui",
  "Duplicate": "Duplicado",
  "EditButton": "Editar",
  "Email": "Email",
  "EmptyEmail": "Ninguém analisou o e-mail",
  "EmptyFieldError": "Campo vazio",
  "Enable": "Habilitar",
  "EncryptingFile": "Criptografar arquivo",
  "EncryptionFilePreparing": "Preparando o arquivo para a criptografia",
  "EncryptionKeysReload": "As chaves de criptografia devem ser inseridas novamente",
  "EnterName": "Inserir nome",
  "Error": "Erro",
  "ErrorInternalServer": "Erro do servidor interno. Tente novamente depois.",
  "ErrorReport": "Relatório de erro",
  "ErrorReportDescription": "Abra o relatório abaixo para ver quais dados estão incluídos. Os relatórios de erros não contêm nenhum dado pessoal dos usuários. Para ajudar nossa equipe a entender melhor o problema, descreva-o no formulário gratuito usando o campo de comentários.",
  "ErrorReportSuccess": "O relatório de erro foi enviado com sucesso",
  "Exabyte": "EB",
  "FeedbackAndSupport": "Feedback e Suporte",
  "FillFormButton": "Preencher o formulário",
  "FirstName": "Primeiro nome",
  "FreeProFeatures": "Acesso gratuito a recursos profissionais",
  "FreeStartupPlan": "Plano gratuito {{planName}}",
  "FullAccess": "Acesso total",
  "GetMoreOptions": "Obtenha mais segurança e opções de branding",
  "Gigabyte": "GB",
  "GracePeriodActivated": "Período de tolerância ativado",
  "HasFullAccess": "Ele tem acesso total ao quarto",
  "HelpCenter": "Central de Ajuda",
  "HideArticleMenu": "Ocultar menu",
  "Hotkeys": "Teclas de acesso",
  "Image": "Imagem",
  "IncorrectDomain": "Domínio incorreto",
  "IncorrectEmail": "E-mail inválido",
  "IncorrectLocalPart": "Parte local incorreta",
  "Info": "Informações",
  "Invite": "Convidar",
  "InviteUsers": "Convidar usuários",
  "IpAddress": "Endereço IP",
  "Kilobyte": "KB",
  "Language": "Idioma",
  "LastModifiedDate": "Data da última modificação",
  "LastName": "Sobrenome",
  "LatePayment": "Atraso no pagamento",
  "LearnMore": "Saiba mais",
  "LiveChat": "Bate-papo ao vivo",
  "LiveChatOff": "O bate-papo ao vivo foi desconectado com sucesso",
  "LiveChatOn": "O bate-papo ao vivo foi conectado com sucesso",
  "Load": "Carregar",
  "LoadingDescription": "Por favor, aguarde ...",
  "LoadingProcessing": "Carregando...",
  "LocalDomain": "Domínios locais não são suportados",
  "Location": "Localização",
  "LoginButton": "Inscreva-se",
  "LogoutButton": "Sair",
  "MainHeaderSelectAll": "Selecionar todos",
  "MakeForm": "Salvar como oform",
  "ManyEmails": "Muitos e-mails analisados",
  "MaxLengthExceeded": "O comprimento máximo de um nome de usuário ou outra parte local é de 64 caracteres.",
  "MediaError": "A URL da mídia não pôde ser carregada",
  "Megabyte": "MB",
  "MeLabel": "Eu",
  "Member": "Membro",
  "Members": "Membros",
  "MoveTo": "Mover para",
  "Name": "Imagem",
  "NewDocument": "Novo Documento",
  "NewFolder": "Nova pasta",
  "NewMasterForm": "Novo modelo de formulário",
  "NewPresentation": "Nova apresentação",
  "NewSpreadsheet": "Nova planilha",
  "NewVersionAvailable": "Uma nova versão do site está disponível",
  "Next": "Próximo",
  "NotFoundLanguage": "Não consegue encontrar seu idioma? Entre em contato conosco em <1>{{supportEmail}}</1> para participar da tradução e receber recompensas.",
  "NotFoundTitle": "Nada encontrado",
  "NotSupportedFormat": "Lamentamos, este tipo arquivo não é suportado",
  "OFORMsGallery": "Galeria OFORMs",
  "OKButton": "OK",
  "Or": "ou",
  "OtherLabel": "Outro",
  "OtherOperations": "Outras operações",
  "Owner": "Proprietário",
  "PageOfTotalPage": "{{page}} de {{totalPage}}",
  "Pages": "Páginas",
  "Paid": "Pago",
  "Password": "Senha",
  "PasswordLimitDigits": "dígitos",
  "PasswordLimitMessage": "Senha deve conter",
  "PasswordLimitSpecialSymbols": "caracteres especiais",
  "PasswordLimitUpperCase": "letras maiúsculas",
  "PasswordMinimumLength": "Comprimento mínimo",
  "PayBeforeTheEndGracePeriod": "Certifique-se de fazer o pagamento antes do vencimento do período de carência.",
  "PaymentsTitle": "Pagamentos",
  "People": "Pessoas",
  "PerUserMonth": "<1>{{currencySymbol}}</1><1>{{price}}</1> por administrador/usuário avançado/mês",
  "Petabyte": "PB",
  "Phone": "Telefone",
  "Plugin": "Plugin",
  "PowerUser": "Usuário avançado",
  "PreparationPortalTitle": "Restauração do portal está em andamento.",
  "Preview": "Pré-visualizar",
  "Previous": "Anterior",
  "Profile": "Perfil",
  "ProviderLoginError": "Erro de autorização",
  "ProviderNotConnected": "O provedor não está conectado à sua conta",
  "PunycodeDomain": "Os domínios Punycode não são suportados",
  "PunycodeLocalPart": "A peça local Punycode não é suportada",
  "ReconnectStorage": "Reconectar o armazenamento",
  "RecoverDescribeYourProblemPlaceholder": "Descreva seu problema",
  "RecoverTitle": "Recuperação de acesso",
  "RegistrationEmail": "Seu email de registro",
<<<<<<< HEAD
  "Remember": "Lembre-se de mim",
=======
  "ReloadPage": "Recarregar página",
>>>>>>> 3958e9f1
  "Rename": "Renomear",
  "RenewSubscription": "Renovar inscrição?",
  "RepeatInvitation": "Repetir convite",
  "RequiredField": "Campo obrigatório",
  "ResetApplication": "Redefinir aplicativo",
  "Restore": "Restaurar",
  "RestoreHere": "Restaurar aqui",
  "Review": "Revisão",
  "Role": "Função",
  "Room": "Sala",
  "RoomAdmin": "Administrador da sala",
  "Rooms": "Salas",
  "SameEmail": "Você não pode usar o mesmo e-mail",
  "SaveButton": "Salvar",
  "SaveHereButton": "Salvar aqui",
  "Search": "Pesquisar",
  "SearchEmptyRoomsDescription": "Nenhum quarto corresponde a este filtro. Tente um diferente ou limpe o filtro para ver todos os quartos.",
  "SelectAction": "Selecionar",
  "SelectAll": "Selecionar todos",
  "SelectDOCXFormat": "Selecione o arquivo no formato .DOCX",
  "SelectFile": "Selecionar arquivo",
  "SendButton": "Enviar",
  "Sending": "Enviando...",
  "SendReport": "Enviar relatório",
  "SendRequest": "Enviar solicitação",
  "Sessions": "Sessão",
  "Settings": "Configurações",
  "SettingsDocSpace": "Configurações do DocSpace",
  "SettingsGeneral": "Geral",
  "SettingsPersonal": "Pessoal",
  "ShowMore": "Exibir mais",
  "SignInWithFacebook": "Entrar com Facebook",
  "SignInWithGoogle": "Entrar com Google",
  "SignInWithLinkedIn": "Entrar com LinkedIn",
  "SignInWithSso": "Fazer login com SSO",
  "SignInWithTwitter": "Entrar com Twitter",
  "Size": "Tamanho",
  "SizeImageLarge": "O tamanho da imagem é muito grande, selecione outra imagem.",
  "SomethingWentWrong": "Algo deu errado.",
  "SomethingWentWrongDescription": "Clique em Enviar relatório para gerar automaticamente um relatório e nos ajudar a corrigir o erro. Nenhum dos seus dados pessoais será usado no relatório.",
  "SortBy": "Ordenar por",
  "SpacesInLocalPart": "A parte local não pode conter espaços",
  "Standard": "Padrão",
  "SubscriptionExpired": "Sua assinatura de suporte e atualizações expirou",
  "SubscriptionIsExpiring": "Sua assinatura expira em {{date}}",
  "Support": "Suporte",
  "SwitchToThumbnails": "Mudar para a visualização em miniaturas",
  "SwitchViewToCompact": "Alternar para visualização compacta",
  "Tags": "Etiquetas",
  "TariffEnterprise": "Enterprise Edition",
  "Terabyte": "TB",
  "ThirdPartyStorage": "Armazenamento de terceiros",
  "Title": "Título",
  "TitleSelectFile": "Selecionar",
  "Today": "Hoje",
  "TrialDaysLeft": "Teste {{count}} dias",
  "TrialExpired": "Trial expired",
  "Type": "Tipo",
  "UnexpectedError": "Um erro inesperado ocorreu. Tente novamente mais tarde ou entre em contato com o suporte.",
  "Unknown": "Desconhecido",
  "UnknownError": "Erro desconhecido",
  "UseLikePro": "Use o ONLYOFFICE como um profissional",
  "User": "Usuário",
  "UsersInvited": "Usuários convidados",
  "Version": "Versão",
  "Video": "Vídeo",
  "View": "Ver",
  "WantToContinue": "Você tem certeza de que deseja continuar?",
  "Warning": "Aviso",
  "Website": "Site",
  "Yesterday": "Ontem"
}<|MERGE_RESOLUTION|>--- conflicted
+++ resolved
@@ -202,11 +202,8 @@
   "RecoverDescribeYourProblemPlaceholder": "Descreva seu problema",
   "RecoverTitle": "Recuperação de acesso",
   "RegistrationEmail": "Seu email de registro",
-<<<<<<< HEAD
   "Remember": "Lembre-se de mim",
-=======
   "ReloadPage": "Recarregar página",
->>>>>>> 3958e9f1
   "Rename": "Renomear",
   "RenewSubscription": "Renovar inscrição?",
   "RepeatInvitation": "Repetir convite",
