--- conflicted
+++ resolved
@@ -38,22 +38,22 @@
 // import {
 //   getUserAccess,
 //   getWebEditSelected,
-//   getIsRecycleBinFolder,
+  //getIsRecycleBinFolder,
 //   canCreate,
-//   getSelectedFolderTitle,
-//   getFilter,
-//   getSelectedFolderId,
-//   getSelection,
-//   getSelectedFolderParentId,
-//   getIsRootFolder,
+  //getSelectedFolderTitle,
+  //getFilter,
+  //getSelectedFolderId,
+  //getSelection,
+  //getSelectedFolderParentId,
+  //getIsRootFolder,
 //   getHeaderVisible,
 //   getHeaderIndeterminate,
 //   getHeaderChecked,
 //   getAccessedSelected,
 //   getSelectionLength,
-//   getSharePanelVisible,
+  //getSharePanelVisible,
 //   getIsThirdPartySelection,
-//   getIsPrivacyFolder,
+  //getIsPrivacyFolder,
 //   getOnlyFoldersSelected,
 // } from "../../../../../store/files/selectors";
 import { inject, observer } from "mobx-react";
@@ -695,17 +695,17 @@
 
 // const mapStateToProps = (state) => {
 //   return {
-//     isRootFolder: getIsRootFolder(state),
-//     isAdmin: isAdmin(state),
-//     isRecycleBin: getIsRecycleBinFolder(state),
-//     isPrivacy: getIsPrivacyFolder(state),
-//     isDesktop: isDesktopClient(state),
-//     parentId: getSelectedFolderParentId(state),
-//     selection: getSelection(state),
-//     title: getSelectedFolderTitle(state),
-//     filter: getFilter(state),
+    //isRootFolder: getIsRootFolder(state),
+    //isAdmin: isAdmin(state),
+    //isRecycleBin: getIsRecycleBinFolder(state),
+    //isPrivacy: getIsPrivacyFolder(state),
+    //isDesktop: isDesktopClient(state),
+    //parentId: getSelectedFolderParentId(state),
+    //selection: getSelection(state),
+    //title: getSelectedFolderTitle(state),
+    //filter: getFilter(state),
 //     deleteDialogVisible: getUserAccess(state),
-//     currentFolderId: getSelectedFolderId(state),
+    //currentFolderId: getSelectedFolderId(state),
 //     canCreate: canCreate(state),
 //     isWebEditSelected: getWebEditSelected(state),
 //     isHeaderVisible: getHeaderVisible(state),
@@ -713,7 +713,7 @@
 //     isHeaderChecked: getHeaderChecked(state),
 //     isAccessedSelected: getAccessedSelected(state),
 //     isItemsSelected: getSelectionLength(state),
-//     sharingPanelVisible: getSharePanelVisible(state),
+    //sharingPanelVisible: getSharePanelVisible(state),
 //     isThirdPartySelection: getIsThirdPartySelection(state),
 //     isOnlyFoldersSelected: getOnlyFoldersSelected(state),
 //   };
@@ -729,9 +729,7 @@
 //   setSharingPanelVisible,
 // })(withTranslation()(withRouter(SectionHeaderContent)));
 
-<<<<<<< HEAD
-export default connect(mapStateToProps)(
-  inject(({ auth, mainFilesStore }) => {
+export default inject(({ auth, mainFilesStore }) => {
     const { filesStore, setIsLoading } = mainFilesStore;
     const {
       setSelected,
@@ -743,6 +741,15 @@
       filter,
       secondaryProgressDataStore,
       dialogsStore,
+    canCreate,
+    isHeaderVisible,
+    isHeaderIndeterminate,
+    isHeaderChecked,
+    userAccess,
+    isAccessedSelected,
+    isOnlyFoldersSelected,
+    isThirdPartySelection,
+    isWebEditSelected,
     } = filesStore;
     const { isRecycleBinFolder, isPrivacyFolder } = treeFoldersStore;
     const { setAction } = fileActionStore;
@@ -764,60 +771,6 @@
       isPrivacy: isPrivacyFolder,
       filter,
       sharingPanelVisible,
-
-      setSelected,
-      setAction,
-      setIsLoading,
-      fetchFiles,
-      setSecondaryProgressBarData,
-      setSharingPanelVisible,
-      clearSecondaryProgressData,
-    };
-  })(withTranslation()(withRouter(observer(SectionHeaderContent))))
-);
-=======
-export default inject(({ store, mainFilesStore }) => {
-  const { filesStore, setIsLoading } = mainFilesStore;
-  const {
-    setSelected,
-    fileActionStore,
-    fetchFiles,
-    selection,
-    selectedFolderStore,
-    treeFoldersStore,
-    filter,
-    secondaryProgressDataStore,
-    dialogsStore,
-    canCreate,
-    isHeaderVisible,
-    isHeaderIndeterminate,
-    isHeaderChecked,
-    userAccess,
-    isAccessedSelected,
-    isOnlyFoldersSelected,
-    isThirdPartySelection,
-    isWebEditSelected,
-  } = filesStore;
-  const { isRecycleBinFolder, isPrivacyFolder } = treeFoldersStore;
-  const { setAction } = fileActionStore;
-  const {
-    setSecondaryProgressBarData,
-    clearSecondaryProgressData,
-  } = secondaryProgressDataStore;
-  const { sharingPanelVisible, setSharingPanelVisible } = dialogsStore;
-
-  return {
-    isAdmin: store.isAdmin,
-    isDesktop: store.settingsStore.isDesktopClient,
-    isRootFolder: selectedFolderStore.parentId === 0,
-    title: selectedFolderStore.title,
-    parentId: selectedFolderStore.parentId,
-    currentFolderId: selectedFolderStore.id,
-    selection,
-    isRecycleBin: isRecycleBinFolder,
-    isPrivacy: isPrivacyFolder,
-    filter,
-    sharingPanelVisible,
     canCreate,
     isItemsSelected: selection.length,
     isHeaderVisible,
@@ -829,13 +782,12 @@
     isThirdPartySelection,
     isWebEditSelected,
 
-    setSelected,
-    setAction,
-    setIsLoading,
-    fetchFiles,
-    setSecondaryProgressBarData,
-    setSharingPanelVisible,
-    clearSecondaryProgressData,
-  };
-})(withTranslation()(withRouter(observer(SectionHeaderContent))));
->>>>>>> b37ee479
+      setSelected,
+      setAction,
+      setIsLoading,
+      fetchFiles,
+      setSecondaryProgressBarData,
+      setSharingPanelVisible,
+      clearSecondaryProgressData,
+    };
+})(withTranslation()(withRouter(observer(SectionHeaderContent))));