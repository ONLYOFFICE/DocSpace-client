import {
  Button,
  ComboBox,
  FieldContainer,
  Icons,
  SearchInput,
  SelectedItem,
  TextInput,
  utils,
<<<<<<< HEAD
} from "@appserver/components";
import {
  PeopleSelector,
  store as initStore,
  toastr,
  Loaders,
} from "@appserver/common";
import {
  createGroup,
  resetGroup,
  updateGroup,
} from "../../../../../store/group/actions";
import { selectGroup, setFilter } from "../../../../../store/people/actions";

=======
} from "asc-web-components";
import { PeopleSelector, toastr, Loaders } from "asc-web-common";
>>>>>>> a586f8fe
import { GUID_EMPTY } from "../../../../../helpers/constants";
import PropTypes from "prop-types";
import React from "react";
import styled from "styled-components";
import { withRouter } from "react-router";
import { withTranslation } from "react-i18next";
import { ID_NO_GROUP_MANAGER } from "../../../../../helpers/constants";
import { inject, observer } from "mobx-react";

const MainContainer = styled.div`
  display: flex;
  flex-direction: column;
  max-width: 1024px;

  .group-name_container {
    max-width: 320px;
  }

  .head_container {
    position: relative;
    max-width: 320px;
  }

  .members_container {
    position: relative;
    max-width: 320px;
    margin: 0;
  }

  .search_container {
    margin-top: 32px;
    display: none;
  }

  .selected-members_container {
    margin-top: 32px;
    display: grid;
    grid-template-columns: repeat(3, 1fr);
    grid-row-gap: 8px;
    grid-column-gap: 16px;
  }

  .buttons_container {
    margin-top: 40px;

    .cancel-button {
      margin-left: 8px;
    }
  }

  @media ${utils.device.tablet} {
    max-width: 320px;

    .selected-members_container {
      grid-template-columns: repeat(1, 1fr);
    }
  }
`;

class SectionBodyContent extends React.Component {
  constructor(props) {
    super(props);
    this.state = this.mapPropsToState();
  }

  componentDidMount() {
    const { selectedGroup, group, setSelectGroup } = this.props;
    if (group) {
      const { id } = group;
      if (id && (!selectedGroup || selectedGroup !== id)) {
        setSelectGroup(id);
      }
    }
  }

  mapPropsToState = () => {
    const { group, users, groups, t } = this.props;
    const buttonLabel = group ? t("SaveButton") : t("AddButton");

    const newState = {
      id: group ? group.id : "",
      groupName: group ? group.name : "",
      searchValue: "",
      error: null,
      buttonLabel,
      inLoading: false,
      isHeadSelectorOpen: false,
      isUsersSelectorOpen: false,
      users: users,
      groups: groups,
      header: group
        ? {
            key: 0,
            label: "{SELECTED HEADER NAME}", //group.head
          }
        : {
            key: 0,
            label: t("LblSelect"),
          },
      groupMembers:
        group && group.members
          ? group.members.map((m) => {
              return {
                key: m.id,
                label: m.displayName,
              };
            })
          : [],
      groupManager:
        group && group.manager
          ? {
              key: group.manager.id,
              label:
                group.manager.displayName === "profile removed" ||
                group.manager.id === ID_NO_GROUP_MANAGER
                  ? t("LblSelect")
                  : group.manager.displayName,
            }
          : {
              key: GUID_EMPTY,
              label: t("LblSelect"),
              default: true,
            },
      nameError: null,
      updateGroup: false,
    };

    return newState;
  };

  onGroupChange = (e) => {
    this.setState({
      groupName: e.target.value,
    });
  };

  onSearchChange = (value) => {
    this.setState({
      searchValue: value,
    });
  };

  onHeadSelectorSelect = (options) => {
    if (!options || !options.length) return;

    const option = options[0];
    this.setState({
      groupManager: {
        key: option.key,
        label: option.label,
      },
      isHeadSelectorOpen: !this.state.isHeadSelectorOpen,
    });
  };

  onHeadSelectorClick = () => {
    this.setState({
      isHeadSelectorOpen: !this.state.isHeadSelectorOpen,
    });
  };

  onUsersSelectorSelect = (selectedOptions) => {
    //console.log("onSelect", selectedOptions);
    //this.onUsersSelectorClick();
    this.setState({
      groupMembers: selectedOptions.map((option) => {
        return {
          key: option.key,
          label: option.label,
        };
      }),
      isUsersSelectorOpen: !this.state.isUsersSelectorOpen,
    });
  };

  onUsersSelectorClick = () => {
    this.setState({
      isUsersSelectorOpen: !this.state.isUsersSelectorOpen,
    });
  };

  save = (group) => {
    const { createGroup, updateGroup } = this.props;
    if (group.id) this.setState({ updateGroup: true });
    return group.id
      ? updateGroup(group.id, group.name, group.managerKey, group.members)
      : createGroup(group.name, group.managerKey, group.members);
  };

  onSave = () => {
    const {
      group,
      t,
      groupCaption,
      history,
      settings,
      selectGroup,
    } = this.props;
    const { groupName, groupManager, groupMembers } = this.state;

    if (!groupName || !groupName.trim().length) {
      this.setState({ nameError: t("EmptyFieldError") });
      return false;
    }

    this.setState({ inLoading: true });

    const newGroup = {
      name: groupName,
      managerKey: groupManager.key,
      members: groupMembers.map((u) => u.key),
    };

    if (group && group.id) newGroup.id = group.id;
    this.save(newGroup)
      .then((group) => {
        toastr.success(
          t("SuccessSaveGroup", { groupCaption, groupName: group.name })
        );
      })
      .then(() => {
        if (this.state.updateGroup) selectGroup(group.id);
        else history.push(`${settings.homepage}/`);
      })
      .catch((error) => {
        toastr.error(error);
        this.setState({ inLoading: false });
      });
  };

  onCancel = () => {
    const { resetGroup, filter, setFilter } = this.props;

    resetGroup();
    setFilter(filter);
  };

  onSelectedItemClose = (member) => {
    this.setState({
      groupMembers: this.state.groupMembers.filter((g) => g.key !== member.key),
    });
  };

  onCancelSelector = (e) => {
    if (
      (this.state.isHeadSelectorOpen &&
        (e.target.id === "head-selector_button" ||
          e.target.closest("#head-selector_button"))) ||
      (this.state.isUsersSelectorOpen &&
        (e.target.id === "users-selector_button" ||
          e.target.closest("#users-selector_button")))
    ) {
      // Skip double set of isOpen property
      return;
    }

    this.setState({
      isHeadSelectorOpen: false,
      isUsersSelectorOpen: false,
    });
  };

  onKeyPress = (event) => {
    if (event.key === "Enter") {
      this.onSave();
    }
  };

  onFocusName = () => {
    if (this.state.nameError) this.setState({ nameError: null });
  };

  render() {
    const {
      t,
      groupHeadCaption,
      groupsCaption,
      me,
      isLoaded,
      groups,
    } = this.props;
    const {
      groupName,
      groupMembers,
      isHeadSelectorOpen,
      isUsersSelectorOpen,
      inLoading,
      error,
      searchValue,
      groupManager,
      buttonLabel,
      nameError,
    } = this.state;

    return (
      <MainContainer>
        {isLoaded ? (
          <>
            <FieldContainer
              className="group-name_container"
              isRequired={true}
              hasError={!!nameError}
              errorMessage={nameError}
              isVertical={true}
              labelText={t("Name")}
            >
              <TextInput
                id="group-name"
                name="group-name"
                scale={true}
                isAutoFocussed={true}
                isBold={true}
                tabIndex={1}
                value={groupName}
                hasError={!!nameError}
                onChange={this.onGroupChange}
                isDisabled={inLoading}
                onKeyUp={this.onKeyPress}
                onFocus={this.onFocusName}
              />
            </FieldContainer>
            <FieldContainer
              className="head_container"
              isRequired={false}
              hasError={false}
              isVertical={true}
              labelText={groupHeadCaption}
            >
              <ComboBox
                id="head-selector_button"
                tabIndex={2}
                options={[]}
                opened={isHeadSelectorOpen}
                selectedOption={groupManager}
                scaled={true}
                isDisabled={inLoading}
                size="content"
                toggleAction={this.onHeadSelectorClick}
                displayType="toggle"
              >
                <Icons.CatalogGuestIcon size="medium" />
              </ComboBox>
              <PeopleSelector
                isOpen={isHeadSelectorOpen}
                onSelect={this.onHeadSelectorSelect}
                onCancel={this.onCancelSelector}
                groupsCaption={groupsCaption}
                defaultOption={me}
                defaultOptionLabel={t("MeLabel")}
                employeeStatus={1}
                groupList={groups}
              />
            </FieldContainer>
            <FieldContainer
              className="members_container"
              isRequired={false}
              hasError={false}
              isVertical={true}
              labelText={t("Members")}
            >
              <ComboBox
                id="users-selector_button"
                tabIndex={3}
                options={[]}
                opened={isUsersSelectorOpen}
                isDisabled={inLoading}
                selectedOption={{
                  key: 0,
                  label: t("AddMembers"),
                  default: true,
                }}
                scaled={true}
                size="content"
                toggleAction={this.onUsersSelectorClick}
                displayType="toggle"
              >
                <Icons.CatalogGuestIcon size="medium" />
              </ComboBox>
              <PeopleSelector
                isOpen={isUsersSelectorOpen}
                isMultiSelect={true}
                onSelect={this.onUsersSelectorSelect}
                onCancel={this.onCancelSelector}
                searchPlaceHolderLabel={t("SearchAddedMembers")}
                groupsCaption={groupsCaption}
                defaultOption={me}
                defaultOptionLabel={t("MeLabel")}
                selectedOptions={groupMembers}
                employeeStatus={1}
                groupList={groups}
              />
            </FieldContainer>
            {groupMembers && groupMembers.length > 0 && (
              <>
                <div className="search_container">
                  <SearchInput
                    id="member-search"
                    isDisabled={inLoading}
                    scale={true}
                    placeholder={t("SearchAddedMembers")}
                    value={searchValue}
                    onChange={this.onSearchChange}
                  />
                </div>
                <div className="selected-members_container">
                  {groupMembers.map((member) => (
                    <SelectedItem
                      key={member.key}
                      text={member.label}
                      onClose={this.onSelectedItemClose.bind(this, member)}
                      isInline={false}
                      className="selected-item"
                      isDisabled={inLoading}
                    />
                  ))}
                </div>
              </>
            )}
            {error && (
              <div>
                <strong>{error}</strong>
              </div>
            )}
            <div className="buttons_container">
              <Button
                label={buttonLabel}
                primary
                type="submit"
                isLoading={inLoading}
                size="big"
                tabIndex={4}
                onClick={this.onSave}
              />
              <Button
                label={t("CancelButton")}
                className="cancel-button"
                size="big"
                isDisabled={inLoading}
                onClick={this.onCancel}
                tabIndex={5}
              />
            </div>
          </>
        ) : (
          <Loaders.Group />
        )}
      </MainContainer>
    );
  }
}

SectionBodyContent.propTypes = {
  group: PropTypes.object,
};

SectionBodyContent.defaultProps = {
  group: null,
};

// const convertUsers = (users) => {
//   return users
//     ? users.map((u) => {
//         return {
//           key: u.id,
//           groups: u.groups || [],
//           label: u.displayName,
//         };
//       })
//     : [];
// };

const convertGroups = (groups) => {
  return groups
    ? groups.map((g) => {
        return {
          key: g.id,
          label: g.name,
          total: 0,
        };
      })
    : [];
};

export default inject(({ auth, peopleStore }) => {
  const groups = convertGroups(peopleStore.groupsStore.groups);
  return {
    settings: auth.settingsStore,
    groupCaption: auth.settingsStore.customNames.groupCaption,
    groupsCaption: auth.settingsStore.customNames.groupsCaption,
    groupHeadCaption: auth.settingsStore.customNames.groupHeadCaption,
    isLoaded: auth.isLoaded,
    currentModuleName: auth.product.title,
    me: auth.userStore.user,
    groups,
    filter: peopleStore.filterStore.filter,
    setFilter: peopleStore.filterStore.setFilterParams,
    selectGroup: peopleStore.selectedGroupStore.selectGroup,
    updateGroup: peopleStore.groupsStore.updateGroup,
    createGroup: peopleStore.groupsStore.createGroup,
    group: peopleStore.selectedGroupStore.targetedGroup,
    resetGroup: peopleStore.selectedGroupStore.resetGroup,
    selectedGroup: peopleStore.selectedGroupStore.selectedGroup,
    setSelectGroup: peopleStore.selectedGroupStore.setSelectedGroup
  };
})(observer(withRouter(withTranslation("GroupAction")(SectionBodyContent))));<|MERGE_RESOLUTION|>--- conflicted
+++ resolved
@@ -7,25 +7,12 @@
   SelectedItem,
   TextInput,
   utils,
-<<<<<<< HEAD
 } from "@appserver/components";
 import {
   PeopleSelector,
-  store as initStore,
   toastr,
   Loaders,
 } from "@appserver/common";
-import {
-  createGroup,
-  resetGroup,
-  updateGroup,
-} from "../../../../../store/group/actions";
-import { selectGroup, setFilter } from "../../../../../store/people/actions";
-
-=======
-} from "asc-web-components";
-import { PeopleSelector, toastr, Loaders } from "asc-web-common";
->>>>>>> a586f8fe
 import { GUID_EMPTY } from "../../../../../helpers/constants";
 import PropTypes from "prop-types";
 import React from "react";
