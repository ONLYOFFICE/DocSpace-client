import React from "react";
import { withRouter } from "react-router";

import Avatar from "@appserver/components/avatar";
import Button from "@appserver/components/button";
import Textarea from "@appserver/components/textarea";
import Text from "@appserver/components/text";
import AvatarEditor from "@appserver/components/avatar-editor";
import Link from "@appserver/components/link";
import { isTablet } from "@appserver/components/utils/device";

import { withTranslation, Trans } from "react-i18next";

import {
  MainContainer,
  AvatarContainer,
  MainFieldsContainer,
} from "./FormFields/Form";
import TextField from "./FormFields/TextField";
import TextChangeField from "./FormFields/TextChangeField";
import DateField from "./FormFields/DateField";
import RadioField from "./FormFields/RadioField";
import DepartmentField from "./FormFields/DepartmentField";
import ContactsField from "./FormFields/ContactsField";
import InfoFieldContainer from "./FormFields/InfoFieldContainer";
import styled from "styled-components";
import { DataLossWarningDialog } from "../../../../components/dialogs";
import {
  createThumbnailsAvatar,
  loadAvatar,
  deleteAvatar,
} from "@appserver/common/api/people";
import toastr from "studio/toastr";
import {
  ChangeEmailDialog,
  ChangePasswordDialog,
  ChangePhoneDialog,
} from "../../../../components/dialogs";
import { isMobile } from "react-device-detect";
import { inject, observer } from "mobx-react";
import {
  filterGroupSelectorOptions,
  getUserContacts,
  getUserContactsPattern,
  getUserRole,
  mapGroupSelectorOptionsToGroups,
  mapGroupsToGroupSelectorOptions,
  toEmployeeWrapper,
} from "../../../../helpers/people-helpers";
<<<<<<< HEAD
import { getUserList } from "@appserver/common/api/people/fake";
=======
import config from "../../../../../package.json";
>>>>>>> cfdcd5bd

const dialogsDataset = {
  changeEmail: "changeEmail",
  changePassword: "changePassword",
  changePhone: "changePhone",
};

const Table = styled.table`
  width: 100%;
  margin-bottom: 23px;
`;

const Th = styled.th`
  padding: 11px 0 10px 0px;
  border-top: 1px solid #eceef1;
`;

const Td = styled.td``;

class UpdateUserForm extends React.Component {
  constructor(props) {
    super(props);

    this.state = this.mapPropsToState(props);

    this.validate = this.validate.bind(this);
    this.handleSubmit = this.handleSubmit.bind(this);
    this.onInputChange = this.onInputChange.bind(this);
    this.onUserTypeChange = this.onUserTypeChange.bind(this);
    this.onBirthdayDateChange = this.onBirthdayDateChange.bind(this);
    this.onWorkFromDateChange = this.onWorkFromDateChange.bind(this);
    this.onCancel = this.onCancel.bind(this);
    this.onCancelHandler = this.onCancelHandler.bind(this);

    this.onContactsItemAdd = this.onContactsItemAdd.bind(this);
    this.onContactsItemTypeChange = this.onContactsItemTypeChange.bind(this);
    this.onContactsItemTextChange = this.onContactsItemTextChange.bind(this);
    this.onContactsItemRemove = this.onContactsItemRemove.bind(this);

    this.openAvatarEditor = this.openAvatarEditor.bind(this);
    this.openAvatarEditorPage = this.openAvatarEditorPage.bind(this);
    this.onSaveAvatar = this.onSaveAvatar.bind(this);
    this.onCloseAvatarEditor = this.onCloseAvatarEditor.bind(this);
    this.onLoadFileAvatar = this.onLoadFileAvatar.bind(this);

    this.onShowGroupSelector = this.onShowGroupSelector.bind(this);
    this.onCloseGroupSelector = this.onCloseGroupSelector.bind(this);
    this.onSearchGroups = this.onSearchGroups.bind(this);
    this.onSelectGroups = this.onSelectGroups.bind(this);
    this.onRemoveGroup = this.onRemoveGroup.bind(this);

    this.mainFieldsContainerRef = React.createRef();
  }

  componentDidUpdate(prevProps, prevState) {
    if (this.props.match.params.userId !== prevProps.match.params.userId) {
      this.setState(this.mapPropsToState(this.props));
    }

    const isMobileDevice = isMobile || isTablet();

    if (prevState.isMobile !== isMobileDevice) {
      this.setState({ isMobile: isMobileDevice });
    }
  }

  updateUserPhotoInState = () => {
    var profile = toEmployeeWrapper(this.props.profile);
    this.props.getUserPhoto(profile.id).then((userPhotoData) => {
      if (userPhotoData.original) {
        let avatarDefaultSizes = /_(\d*)-(\d*)./g.exec(userPhotoData.original);
        if (avatarDefaultSizes !== null && avatarDefaultSizes.length > 2) {
          this.setState({
            avatar: {
              tmpFile: this.state.avatar.tmpFile,
              defaultWidth: avatarDefaultSizes[1],
              defaultHeight: avatarDefaultSizes[2],
              image: userPhotoData.original
                ? userPhotoData.original.indexOf("default_user_photo") !== -1
                  ? null
                  : userPhotoData.original
                : null,
            },
          });
        }
      }
    });
  };

  mapPropsToState = (props) => {
    var profile = toEmployeeWrapper(props.profile);
    var allOptions = mapGroupsToGroupSelectorOptions(props.groups);
    var selected = mapGroupsToGroupSelectorOptions(profile.groups);

    this.props.getUserPhoto(profile.id).then((userPhotoData) => {
      if (userPhotoData.original) {
        let avatarDefaultSizes = /_(\d*)-(\d*)./g.exec(userPhotoData.original);
        if (avatarDefaultSizes !== null && avatarDefaultSizes.length > 2) {
          this.setState({
            avatar: {
              tmpFile: this.state.avatar.tmpFile,
              defaultWidth: avatarDefaultSizes[1],
              defaultHeight: avatarDefaultSizes[2],
              image: userPhotoData.original
                ? userPhotoData.original.indexOf("default_user_photo") !== -1
                  ? null
                  : userPhotoData.original
                : null,
            },
          });
        }
      }
    });

    const newState = {
      isLoading: false,
      errors: {
        firstName: false,
        lastName: false,
      },
      profile: profile,
      visibleAvatarEditor: false,
      selector: {
        visible: false,
        allOptions: allOptions,
        options: [...allOptions],
        selected: selected,
      },
      avatar: {
        tmpFile: "",
        image: null,
        defaultWidth: 0,
        defaultHeight: 0,
      },
      dialogsVisible: {
        [dialogsDataset.changePassword]: false,
        [dialogsDataset.changePhone]: false,
        [dialogsDataset.changeEmail]: false,
        currentDialog: "",
      },
      isMobile: isMobile || isTablet,
    };

    //Set unique contacts id
    const now = new Date().getTime();

    newState.profile.contacts.forEach((contact, index) => {
      contact.id = (now + index).toString();
    });

    return newState;
  };

  setIsEdit() {
    const { isEdit, setIsEditingForm } = this.props;
    if (!isEdit) setIsEditingForm(true);
  }

  onInputChange(event) {
    var stateCopy = Object.assign({}, this.state);
    stateCopy.profile[event.target.name] = event.target.value;
    this.setState(stateCopy);
    this.setIsEdit();
  }

  toggleDialogsVisible = (e) => {
    const stateCopy = Object.assign({}, {}, this.state.dialogsVisible);
    const selectedDialog = e ? e.target.dataset.dialog : e;
    if (selectedDialog) {
      stateCopy[selectedDialog] = true;
      stateCopy.currentDialog = selectedDialog;
    } else {
      stateCopy[stateCopy.currentDialog] = false;
      stateCopy.currentDialog = "";
    }
    this.setState({ dialogsVisible: stateCopy });
  };

  onUserTypeChange(event) {
    var stateCopy = Object.assign({}, this.state);
    stateCopy.profile.isVisitor = event.target.value === "true";
    this.setState(stateCopy);
    this.setIsEdit();
  }

  onBirthdayDateChange(value) {
    var stateCopy = Object.assign({}, this.state);
    stateCopy.profile.birthday = value ? value.toJSON() : null;
    this.setState(stateCopy);
    this.setIsEdit();
  }

  onWorkFromDateChange(value) {
    var stateCopy = Object.assign({}, this.state);
    stateCopy.profile.workFrom = value ? value.toJSON() : null;
    this.setState(stateCopy);
    this.setIsEdit();
  }

  validate() {
    const { profile } = this.state;
    const errors = {
      firstName: !profile.firstName.trim(),
      lastName: !profile.lastName.trim(),
    };
    const hasError = errors.firstName || errors.lastName;

    if (hasError) {
      const element = this.mainFieldsContainerRef.current;
      const parent = element.closest(".scroll-body");
      (parent || window).scrollTo(0, element.offsetTop);
    }

    this.setState({ errors: errors });
    return !hasError;
  }

  handleSubmit() {
    const { getUsersList, filter } = this.props;
    if (!this.validate()) return false;

    const {
      setIsEditingForm,
      updateProfile,
      updateProfileInUsers,
      history,
      t,
    } = this.props;

    this.setState({ isLoading: true });

    updateProfile(this.state.profile)
      .then((profile) => {
        updateProfileInUsers(profile);
        toastr.success(t("ChangesSavedSuccessfully"));
        setIsEditingForm(false);
        history.goBack();
      })
      .catch((error) => {
        toastr.error(error);
        this.setState({ isLoading: false });
      });
  }
  onCancelHandler() {
    const { isEdit, setIsVisibleDataLossDialog } = this.props;

    if (isEdit) {
      setIsVisibleDataLossDialog(true);
    } else {
      this.onCancel();
    }
  }

  onCancel() {
    const { filter, setFilter, history } = this.props;

    if (document.referrer) {
      history.goBack();
    } else {
      history.push(config.homepage);
      setFilter(filter);
    }
  }

  onContactsItemAdd(item) {
    var stateCopy = Object.assign({}, this.state);
    stateCopy.profile.contacts.push({
      id: new Date().getTime().toString(),
      type: item.value,
      value: "",
    });
    this.setState(stateCopy);
    this.setIsEdit();
  }

  onContactsItemTypeChange(item) {
    const id = item.key.split("_")[0];
    var stateCopy = Object.assign({}, this.state);
    stateCopy.profile.contacts.forEach((element) => {
      if (element.id === id) element.type = item.value;
    });
    this.setState(stateCopy);
    this.setIsEdit();
  }

  onContactsItemTextChange(event) {
    const id = event.target.name.split("_")[0];
    var stateCopy = Object.assign({}, this.state);
    stateCopy.profile.contacts.forEach((element) => {
      if (element.id === id) element.value = event.target.value;
    });
    this.setState(stateCopy);
    this.setIsEdit();
  }

  onContactsItemRemove(event) {
    const id = event.target.closest(".remove_icon").dataset.for.split("_")[0];
    var stateCopy = Object.assign({}, this.state);
    const filteredArray = stateCopy.profile.contacts.filter((element) => {
      return element.id !== id;
    });
    stateCopy.profile.contacts = filteredArray;
    this.setState(stateCopy);
    this.setIsEdit();
  }

  openAvatarEditor() {
    let avatarDefault = this.state.avatar.image;
    let avatarDefaultSizes = /_orig_(\d*)-(\d*)./g.exec(
      this.state.avatar.image
    );
    if (
      avatarDefault !== null &&
      avatarDefaultSizes !== null &&
      avatarDefaultSizes.length > 2
    ) {
      this.setState({
        avatar: {
          tmpFile: this.state.avatar.tmpFile,
          image: this.state.avatar.image,
          defaultWidth: avatarDefaultSizes[1],
          defaultHeight: avatarDefaultSizes[2],
        },
      });
    }
    this.setState({
      visibleAvatarEditor: true,
    });
  }

  openAvatarEditorPage() {
    const { toggleAvatarEditor } = this.props;

    toggleAvatarEditor(true);
  }

  onLoadFileAvatar = (file, fileData) => {
    let data = new FormData();
    let _this = this;

    if (!file) {
      _this.onSaveAvatar(false);
      return;
    }

    data.append("file", file);
    data.append("Autosave", false);
    loadAvatar(this.state.profile.id, data)
      .then((response) => {
        var img = new Image();
        img.onload = function () {
          _this.setState({ isLoading: false });
          if (fileData) {
            fileData.avatar = {
              tmpFile: response.data,
              image: response.data,
              defaultWidth: img.width,
              defaultHeight: img.height,
            };
            if (!fileData.existImage) {
              _this.onSaveAvatar(fileData.existImage); // saving empty avatar
            } else {
              _this.onSaveAvatar(
                fileData.existImage,
                fileData.position,
                fileData.avatar
              );
            }
          }
        };
        img.src = response.data;
      })
      .catch((error) => {
        toastr.error(error);
        this.setState({ isLoading: false });
      });
  };

  onSaveAvatar = (isUpdate, result, avatar) => {
    this.setState({ isLoading: true });
    const { profile, setAvatarMax } = this.props;
    if (isUpdate) {
      createThumbnailsAvatar(profile.id, {
        x: Math.round(result.x * avatar.defaultWidth - result.width / 2),
        y: Math.round(result.y * avatar.defaultHeight - result.height / 2),
        width: result.width,
        height: result.height,
        tmpFile: avatar.tmpFile,
      })
        .then((response) => {
          let stateCopy = Object.assign({}, this.state);
          const avatarMax =
            response.max +
            "?_=" +
            Math.floor(Math.random() * Math.floor(10000));

          stateCopy.visibleAvatarEditor = false;
          stateCopy.isLoading = false;
          stateCopy.avatar.tmpFile = "";
          this.setState(stateCopy);

          setAvatarMax(avatarMax);
          this.setIsEdit();
          toastr.success(this.props.t("ChangesSavedSuccessfully"));
        })
        .catch((error) => {
          toastr.error(error);
          this.setState({ isLoading: false });
        })
        .then(() => {
          this.props.updateProfile(this.props.profile);
        })
        .then(() => {
          this.updateUserPhotoInState();
        })
        .then(() => this.props.fetchProfile(profile.id));
    } else {
      deleteAvatar(profile.id)
        .then((response) => {
          let stateCopy = Object.assign({}, this.state);
          stateCopy.visibleAvatarEditor = false;
          toastr.success(this.props.t("ChangesSavedSuccessfully"));
          this.setState(stateCopy);

          setAvatarMax(response.big);
          this.setIsEdit();
        })
        .catch((error) => toastr.error(error))
        .then(() => this.props.updateProfile(this.props.profile))
        .then(() => {
          this.setState(this.mapPropsToState(this.props));
        })
        .then(() => this.props.fetchProfile(profile.id));
    }
  };

  onCloseAvatarEditor() {
    this.setState({
      visibleAvatarEditor: false,
    });
  }

  onShowGroupSelector() {
    var stateCopy = Object.assign({}, this.state);
    stateCopy.selector.visible = true;
    this.setState(stateCopy);
  }

  onCloseGroupSelector() {
    var stateCopy = Object.assign({}, this.state);
    stateCopy.selector.visible = false;
    this.setState(stateCopy);
  }

  onSearchGroups(template) {
    var stateCopy = Object.assign({}, this.state);
    stateCopy.selector.options = filterGroupSelectorOptions(
      stateCopy.selector.allOptions,
      template
    );
    this.setState(stateCopy);
  }

  onSelectGroups(selected) {
    var stateCopy = Object.assign({}, this.state);
    stateCopy.profile.groups = mapGroupSelectorOptionsToGroups(selected);
    stateCopy.selector.selected = selected;
    stateCopy.selector.visible = false;
    this.setState(stateCopy);
    this.setIsEdit();
  }

  onRemoveGroup(id) {
    var stateCopy = Object.assign({}, this.state);
    stateCopy.profile.groups = stateCopy.profile.groups.filter(
      (group) => group.id !== id
    );
    stateCopy.selector.selected = stateCopy.selector.selected.filter(
      (option) => option.key !== id
    );
    this.setState(stateCopy);
    this.setIsEdit();
  }

  render() {
    const {
      isLoading,
      errors,
      profile,
      selector,
      dialogsVisible,
      isMobile,
    } = this.state;
    const {
      t,
      customNames,
      //avatarMax,
      disableProfileType,
      isAdmin,
    } = this.props;
    const {
      guestCaption,
      userCaption,
      regDateCaption,
      userPostCaption,
      groupCaption,
    } = customNames;

    const pattern = getUserContactsPattern();
    const contacts = getUserContacts(profile.contacts);
    //TODO: inject guestsCaption in 'ProfileTypePopupHelper' key instead of hardcoded 'Guests'
    const tooltipTypeContent = (
      <>
        <Text style={{ paddingBottom: 17 }} fontSize="13px">
          {t("ProfileTypePopupHelper")}
        </Text>

        <Text fontSize="12px" as="div">
          <Table>
            <tbody>
              <tr>
                <Th>
                  <Text isBold fontSize="13px">
                    {t("ProductsAndInstruments_Products")}
                  </Text>
                </Th>
                <Th>
                  <Text isBold fontSize="13px">
                    {userCaption}
                  </Text>
                </Th>
                <Th>
                  <Text isBold fontSize="13px">
                    {guestCaption}
                  </Text>
                </Th>
              </tr>
              <tr>
                <Td>{t("Mail")}</Td>
                <Td>{t("ReviewingCustomMode")}</Td>
                <Td>-</Td>
              </tr>
              <tr>
                <Td>{t("DocumentsProduct")}</Td>
                <Td>{t("AccessRightsFullAccess")}</Td>
                <Td>{t("ViewAccess")}</Td>
              </tr>
              <tr>
                <Td>{t("ProjectsProduct")}</Td>
                <Td>{t("ReviewingCustomMode")}</Td>
                <Td>-</Td>
              </tr>
              <tr>
                <Td>{t("CommunityProduct")}</Td>
                <Td>{t("AccessRightsFullAccess")}</Td>
                <Td>{t("ViewAccess")}</Td>
              </tr>
              <tr>
                <Td>{t("People")}</Td>
                <Td>{t("ReviewingCustomMode")}</Td>
                <Td>-</Td>
              </tr>
              <tr>
                <Td>{t("Message")}</Td>
                <Td>{t("ReviewingCustomMode")}</Td>
                <Td>{t("ReviewingCustomMode")}</Td>
              </tr>
              <tr>
                <Td>{t("Calendar")}</Td>
                <Td>{t("ReviewingCustomMode")}</Td>
                <Td>{t("ReviewingCustomMode")}</Td>
              </tr>
            </tbody>
          </Table>
        </Text>
        <Link
          color="#316DAA"
          isHovered={true}
          href="https://helpcenter.onlyoffice.com/ru/gettingstarted/people.aspx#ManagingAccessRights_block"
          style={{ marginTop: 23 }}
        >
          {t("TermsOfUsePopupHelperLink")}
        </Link>
      </>
    );

    return (
      <>
        <MainContainer>
          <DataLossWarningDialog onContinue={this.onCancel} />
          <AvatarContainer>
            <Avatar
              size="max"
              role={getUserRole(profile)}
              source={this.props.avatarMax || profile.avatarMax}
              userName={profile.displayName}
              editing={true}
              editLabel={t("editAvatar")}
              editAction={
                isMobile ? this.openAvatarEditorPage : this.openAvatarEditor
              }
            />
            <AvatarEditor
              image={this.state.avatar.image}
              visible={this.state.visibleAvatarEditor}
              onClose={this.onCloseAvatarEditor}
              onSave={this.onSaveAvatar}
              onLoadFile={this.onLoadFileAvatar}
              headerLabel={t("EditPhoto")}
              selectNewPhotoLabel={t("selectNewPhotoLabel")}
              orDropFileHereLabel={t("orDropFileHereLabel")}
              unknownTypeError={t("ErrorUnknownFileImageType")}
              maxSizeFileError={t("maxSizeFileError")}
              unknownError={t("Error")}
              saveButtonLabel={
                this.state.isLoading ? t("UpdatingProcess") : t("SaveButton")
              }
              saveButtonLoading={this.state.isLoading}
            />
          </AvatarContainer>
          <MainFieldsContainer ref={this.mainFieldsContainerRef}>
            <TextChangeField
              labelText={`${t("Email")}:`}
              inputName="email"
              inputValue={profile.email}
              buttonText={t("ChangeButton")}
              buttonIsDisabled={isLoading}
              buttonOnClick={this.toggleDialogsVisible}
              buttonTabIndex={1}
              helpButtonHeaderContent={t("Mail")}
              tooltipContent={
                <Text fontSize="13px" as="div">
                  <Trans i18nKey="EmailPopupHelper" ns="ProfileAction">
                    The main e-mail is needed to restore access to the portal in
                    case of loss of the password and send notifications.
                    <p
                      style={{
                        margin:
                          "1rem 0" /*, height: "0", visibility: "hidden"*/,
                      }}
                    >
                      You can create a new mail on the domain as the primary. In
                      this case, you must set a one-time password so that the
                      user can log in to the portal for the first time.
                    </p>
                    The main e-mail can be used as a login when logging in to
                    the portal.
                  </Trans>
                </Text>
              }
              dataDialog={dialogsDataset.changeEmail}
            />
            <TextChangeField
              labelText={`${t("Password")}:`}
              inputName="password"
              inputValue={"********"}
              buttonText={t("ChangeButton")}
              buttonIsDisabled={isLoading}
              buttonOnClick={this.toggleDialogsVisible}
              buttonTabIndex={2}
              dataDialog={dialogsDataset.changePassword}
            />
            <TextChangeField
              labelText={`${t("Phone")}:`}
              inputName="phone"
              inputValue={profile.mobilePhone}
              buttonText={t("ChangeButton")}
              buttonIsDisabled={isLoading}
              buttonOnClick={this.toggleDialogsVisible}
              buttonTabIndex={3}
              dataDialog={dialogsDataset.changePhone}
            />
            <TextField
              isRequired={true}
              hasError={errors.firstName}
              labelText={`${t("FirstName")}:`}
              inputName="firstName"
              inputValue={profile.firstName}
              inputIsDisabled={isLoading}
              inputOnChange={this.onInputChange}
              inputAutoFocussed={!isMobile}
              inputTabIndex={4}
              maxLength={50}
            />
            <TextField
              isRequired={true}
              hasError={errors.lastName}
              labelText={`${t("LastName")}:`}
              inputName="lastName"
              inputValue={profile.lastName}
              inputIsDisabled={isLoading}
              inputOnChange={this.onInputChange}
              inputTabIndex={5}
              maxLength={50}
            />
            <DateField
              calendarHeaderContent={`${t("CalendarSelectDate")}:`}
              labelText={`${t("Birthdate")}:`}
              inputName="birthday"
              inputValue={
                profile.birthday ? new Date(profile.birthday) : undefined
              }
              inputIsDisabled={isLoading}
              inputOnChange={this.onBirthdayDateChange}
              inputTabIndex={6}
            />
            <RadioField
              labelText={`${t("Sex")}:`}
              radioName="sex"
              radioValue={profile.sex}
              radioOptions={[
                { value: "male", label: t("MaleSexStatus") },
                { value: "female", label: t("FemaleSexStatus") },
              ]}
              radioIsDisabled={isLoading}
              radioOnChange={this.onInputChange}
            />
            <RadioField
              labelText={`${t("UserType")}:`}
              radioName="isVisitor"
              radioValue={profile.isVisitor.toString()}
              radioOptions={[
                { value: "true", label: guestCaption },
                { value: "false", label: userCaption },
              ]}
              radioIsDisabled={isLoading || disableProfileType}
              radioOnChange={this.onUserTypeChange}
              tooltipContent={tooltipTypeContent}
              helpButtonHeaderContent={t("UserType")}
            />
            <DateField
              calendarHeaderContent={`${t("CalendarSelectDate")}:`}
              labelText={`${regDateCaption}:`}
              inputName="workFrom"
              inputValue={
                profile.workFrom ? new Date(profile.workFrom) : undefined
              }
              inputIsDisabled={isLoading || !isAdmin}
              inputOnChange={this.onWorkFromDateChange}
              inputTabIndex={7}
              calendarMinDate={
                profile.birthday ? new Date(profile.birthday) : new Date()
              }
            />
            <TextField
              labelText={`${t("Location")}:`}
              inputName="location"
              inputValue={profile.location}
              inputIsDisabled={isLoading}
              inputOnChange={this.onInputChange}
              inputTabIndex={8}
            />
            <TextField
              labelText={`${userPostCaption}:`}
              inputName="title"
              inputValue={profile.title}
              inputIsDisabled={isLoading || !isAdmin}
              inputOnChange={this.onInputChange}
              inputTabIndex={9}
            />
            <DepartmentField
              labelText={`${groupCaption}:`}
              isDisabled={isLoading || !isAdmin}
              showGroupSelectorButtonTitle={t("AddButton")}
              onShowGroupSelector={this.onShowGroupSelector}
              onCloseGroupSelector={this.onCloseGroupSelector}
              onRemoveGroup={this.onRemoveGroup}
              selectorIsVisible={selector.visible}
              selectorOptions={selector.options}
              selectorSelectedOptions={selector.selected}
              selectorSelectAllText={t("SelectAll")}
              selectorOnSearchGroups={this.onSearchGroups}
              selectorOnSelectGroups={this.onSelectGroups}
            />
          </MainFieldsContainer>
        </MainContainer>
        <InfoFieldContainer headerText={t("Comments")}>
          <Textarea
            placeholder={t("WriteComment")}
            name="notes"
            value={profile.notes}
            isDisabled={isLoading}
            onChange={this.onInputChange}
            tabIndex={10}
          />
        </InfoFieldContainer>
        <InfoFieldContainer headerText={t("ContactInformation")}>
          <ContactsField
            pattern={pattern.contact}
            contacts={contacts.contact}
            isDisabled={isLoading}
            addItemText={t("AddContact")}
            onItemAdd={this.onContactsItemAdd}
            onItemTypeChange={this.onContactsItemTypeChange}
            onItemTextChange={this.onContactsItemTextChange}
            onItemRemove={this.onContactsItemRemove}
          />
        </InfoFieldContainer>
        <InfoFieldContainer headerText={t("SocialProfiles")}>
          <ContactsField
            pattern={pattern.social}
            contacts={contacts.social}
            isDisabled={isLoading}
            addItemText={t("AddContact")}
            onItemAdd={this.onContactsItemAdd}
            onItemTypeChange={this.onContactsItemTypeChange}
            onItemTextChange={this.onContactsItemTextChange}
            onItemRemove={this.onContactsItemRemove}
          />
        </InfoFieldContainer>
        <div>
          <Button
            label={t("SaveButton")}
            onClick={this.handleSubmit}
            primary
            isDisabled={isLoading}
            size="big"
            tabIndex={11}
          />
          <Button
            label={t("CancelButton")}
            onClick={this.onCancelHandler}
            isDisabled={isLoading}
            size="big"
            style={{ marginLeft: "8px" }}
            tabIndex={12}
          />
        </div>

        {dialogsVisible.changeEmail && (
          <ChangeEmailDialog
            visible={dialogsVisible.changeEmail}
            onClose={this.toggleDialogsVisible}
            user={profile}
          />
        )}

        {dialogsVisible.changePassword && (
          <ChangePasswordDialog
            visible={dialogsVisible.changePassword}
            onClose={this.toggleDialogsVisible}
            email={profile.email}
          />
        )}

        {dialogsVisible.changePhone && (
          <ChangePhoneDialog
            visible={dialogsVisible.changePhone}
            onClose={this.toggleDialogsVisible}
            user={profile}
          />
        )}
      </>
    );
  }
}

export default withRouter(
  inject(({ auth, peopleStore }) => ({
    customNames: auth.settingsStore.customNames,
    isAdmin: auth.isAdmin,
    groups: peopleStore.groupsStore.groups,
    isEdit: peopleStore.editingFormStore.isEdit,
    setIsVisibleDataLossDialog:
      peopleStore.editingFormStore.setIsVisibleDataLossDialog,
    setIsEditingForm: peopleStore.editingFormStore.setIsEditingForm,
    filter: peopleStore.filterStore.filter,
    setFilter: peopleStore.filterStore.setFilterParams,
    toggleAvatarEditor: peopleStore.avatarEditorStore.toggleAvatarEditor,
    profile: peopleStore.targetUserStore.targetUser,
    fetchProfile: peopleStore.targetUserStore.getTargetUser,
    avatarMax: peopleStore.avatarEditorStore.avatarMax,
    setAvatarMax: peopleStore.avatarEditorStore.setAvatarMax,
    updateProfileInUsers: peopleStore.usersStore.updateProfileInUsers,
    updateProfile: peopleStore.targetUserStore.updateProfile,
    getUserPhoto: peopleStore.targetUserStore.getUserPhoto,
    disableProfileType: peopleStore.targetUserStore.getDisableProfileType,
    getUsersList: peopleStore.usersStore.getUsersList,
  }))(observer(withTranslation("ProfileAction")(UpdateUserForm)))
);<|MERGE_RESOLUTION|>--- conflicted
+++ resolved
@@ -47,11 +47,7 @@
   mapGroupsToGroupSelectorOptions,
   toEmployeeWrapper,
 } from "../../../../helpers/people-helpers";
-<<<<<<< HEAD
-import { getUserList } from "@appserver/common/api/people/fake";
-=======
 import config from "../../../../../package.json";
->>>>>>> cfdcd5bd
 
 const dialogsDataset = {
   changeEmail: "changeEmail",
@@ -270,7 +266,7 @@
   }
 
   handleSubmit() {
-    const { getUsersList, filter } = this.props;
+ 
     if (!this.validate()) return false;
 
     const {
@@ -929,6 +925,5 @@
     updateProfile: peopleStore.targetUserStore.updateProfile,
     getUserPhoto: peopleStore.targetUserStore.getUserPhoto,
     disableProfileType: peopleStore.targetUserStore.getDisableProfileType,
-    getUsersList: peopleStore.usersStore.getUsersList,
   }))(observer(withTranslation("ProfileAction")(UpdateUserForm)))
 );