--- conflicted
+++ resolved
@@ -27,14 +27,9 @@
 import React, { useEffect, useState } from "react";
 import { useTranslation } from "react-i18next";
 import { isMobile } from "react-device-detect";
-<<<<<<< HEAD
-
-import { Nullable } from "../../../types";
-=======
 import { useTheme } from "styled-components";
 import { globalColors } from "@docspace/shared/themes";
 import { Nullable } from "types";
->>>>>>> e7245b50
 import { SaveCancelButtons } from "../../../components/save-cancel-buttons";
 import { Text } from "../../../components/text";
 import { Badge } from "../../../components/badge";
