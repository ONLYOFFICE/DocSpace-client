--- conflicted
+++ resolved
@@ -350,21 +350,13 @@
     [AllowNotPayment]
     [HttpPut("wizard/complete")]
     [Authorize(AuthenticationSchemes = "confirm", Roles = "Wizard")]
-<<<<<<< HEAD
     public async Task<WizardSettings> CompleteWizardAsync(WizardRequestsDto inDto)
-=======
-    public async Task<WizardSettings> CompleteWizard(WizardRequestsDto inDto)
->>>>>>> df62b386
     {
         await ApiContext.AuthByClaimAsync();
 
         await _permissionContext.DemandPermissionsAsync(SecutiryConstants.EditPortalSettings);
 
-<<<<<<< HEAD
         return await _firstTimeTenantSettings.SaveDataAsync(inDto);
-=======
-        return await _firstTimeTenantSettings.SaveData(inDto);
->>>>>>> df62b386
     }
 
     ///<visible>false</visible>
