{
  "key_path": "ThirdPartyStorage",
  "content": "Third-party storage",
  "content_en_sha1_hash": "f9863ef0415f207037f70275c921c5f88e760b2e",
  "created_at": "2025-05-19T21:30:49.279Z",
<<<<<<< HEAD
  "updated_at": "2025-05-26T07:57:32.268Z",
=======
  "updated_at": "2025-05-28T09:30:02.241Z",
>>>>>>> 398dda3c
  "comment": {
    "text": "This translation key is used to display a label for \"Third-party storage\" in various UI components, such as radio buttons and toggle parameters, indicating a storage option for files. It appears in dialog windows and page settings for data management and backup features.",
    "is_auto": true,
    "updated_at": "2025-05-20T08:37:41.925Z"
  },
  "usage": [
    {
      "file_path": "/packages/client/src/components/dialogs/CreateEditRoomDialog/sub-components/ThirdPartyStorage/index.js",
      "line_number": 147,
<<<<<<< HEAD
      "context": "return (\n <StyledThirdPartyStorage>\n <ToggleParam\n id=\"shared_third-party-storage-toggle\"\n title={t(\"Common:ThirdPartyStorage\")}\n description={t(\"Common:ThirdPartyStorageDescription\")}\n isChecked={storageLocation.isThirdparty}\n onCheckedChange={onChangeIsThirdparty}\n />",
      "module": "/packages/client"
    },
    {
      "file_path": "/packages/shared/pages/auto-backup/index.tsx",
      "line_number": 577,
      "context": "</StyledModules>\n <StyledModules>\n <RadioButton\n {...commonRadioButtonProps}\n id=\"third-party-storage\"\n label={t(\"Common:ThirdPartyStorage\")}\n name={`${BackupStorageType.StorageModuleType}`}\n isChecked={isCheckedThirdPartyStorage}\n isDisabled={isLoadingData}\n />\n <Text className=\"backup-description\">",
      "module": "/packages/shared"
    },
    {
      "file_path": "/packages/shared/pages/manual-backup/index.tsx",
      "line_number": 423,
      "context": ") : null}\n </StyledModules>\n <StyledModules isDisabled={isNotPaidPeriod}>\n <RadioButton\n id=\"third-party-storage\"\n label={t(\"Common:ThirdPartyStorage\")}\n name={THIRD_PARTY_STORAGE}\n key={3}\n isChecked={isCheckedThirdPartyStorage}\n isDisabled={!isMaxProgress || isNotPaidPeriod || pageIsDisabled}\n {...commonRadioButtonProps}",
      "module": "/packages/shared"
    },
    {
      "file_path": "/packages/shared/pages/restore-backup/index.tsx",
      "line_number": 228,
      "context": "label: t(\"Common:ThirdPartyResource\"),\n },\n {\n id: \"third-party-storage\",\n value: STORAGE_SPACE,\n label: t(\"Common:ThirdPartyStorage\"),\n },\n ]}\n onClick={onChangeRadioButton}\n selected={radioButtonState}\n spacing=\"16px\"",
      "module": "/packages/shared"
=======
      "context": "return (\n <StyledThirdPartyStorage>\n <ToggleParam\n id=\"shared_third-party-storage-toggle\"\n title={t(\"Common:ThirdPartyStorage\")}\n description={t(\"ThirdPartyStorageDescription\")}\n isChecked={storageLocation.isThirdparty}\n onCheckedChange={onChangeIsThirdparty}\n />",
      "module": "/packages/client"
    },
    {
      "file_path": "/packages/client/src/pages/PortalSettings/categories/data-management/backup/auto-backup/index.js",
      "line_number": 628,
      "context": "</StyledModules>\n <StyledModules>\n <RadioButton\n {...commonRadioButtonProps}\n id=\"third-party-storage\"\n label={t(\"Common:ThirdPartyStorage\")}\n name={`${StorageModuleType}`}\n isChecked={isCheckedThirdPartyStorage}\n isDisabled={isLoadingData}\n />\n <Text className=\"backup-description\">",
      "module": "/packages/client"
    },
    {
      "file_path": "/packages/client/src/pages/PortalSettings/categories/data-management/backup/manual-backup/index.js",
      "line_number": 449,
      "context": ") : null}\n </StyledModules>\n <StyledModules isDisabled={isNotPaidPeriod || pageIsDisabled}>\n <RadioButton\n id=\"third-party-storage\"\n label={t(\"Common:ThirdPartyStorage\")}\n name=\"isCheckedThirdPartyStorage\"\n key={3}\n isChecked={isCheckedThirdPartyStorage}\n isDisabled={!isMaxProgress || isNotPaidPeriod || pageIsDisabled}\n {...commonRadioButtonProps}",
      "module": "/packages/client"
    },
    {
      "file_path": "/packages/client/src/pages/PortalSettings/categories/data-management/backup/restore-backup/index.js",
      "line_number": 210,
      "context": "label: t(\"ThirdPartyResource\"),\n },\n {\n id: \"third-party-storage\",\n value: STORAGE_SPACE,\n label: t(\"Common:ThirdPartyStorage\"),\n },\n ]}\n onClick={onChangeRadioButton}\n selected={radioButtonState}\n spacing=\"16px\"",
      "module": "/packages/client"
>>>>>>> 398dda3c
    }
  ],
  "languages": {
    "en": {
      "ai_translated": false,
      "ai_model": null,
      "ai_spell_check_issues": [],
      "approved_at": null
    },
    "ar-SA": {
      "ai_translated": false,
      "ai_model": null,
      "ai_spell_check_issues": [],
      "approved_at": null
    },
    "az": {
      "ai_translated": false,
      "ai_model": null,
      "ai_spell_check_issues": [
        {
          "type": "incorrect_translation",
          "description": "While 'Üçüncü Tərəf Yaddaşı' is technically correct, it's a very literal translation and might not be the most natural phrasing in Azerbaijani. 'Third-party storage' often refers to a service, and a more idiomatic translation might be something like 'Xarici Yaddaş Xidməti' or 'Tərəfdaş Yaddaş Sistemi'.",
          "suggestion": "Consider 'Xarici Yaddaş Xidməti' or 'Tərəfdaş Yaddaş Sistemi' for a more natural and commonly understood translation."
        }
      ],
      "approved_at": null
    },
    "bg": {
      "ai_translated": false,
      "ai_model": null,
      "ai_spell_check_issues": [
        {
          "type": "incorrect_translation",
          "description": "While \"Памет за трети страни\" is a literal translation, it doesn't fully capture the nuance of \"Third-party storage.\" It implies memory rather than the service or infrastructure itself. A more accurate translation would convey the concept of storage provided by an external provider.",
          "suggestion": "Consider alternatives like \"Съхранение от трети страни\" or \"Услуга за съхранение от трети страни\" depending on the context."
        }
      ],
      "approved_at": null
    },
    "cs": {
      "ai_translated": false,
      "ai_model": null,
      "ai_spell_check_issues": [],
      "approved_at": null
    },
    "de": {
      "ai_translated": false,
      "ai_model": null,
      "ai_spell_check_issues": [
        {
          "type": "incorrect_translation",
          "description": "The German translation 'Drittanbieter' translates to 'Third-party provider', not 'Third-party storage'. It's a related but not equivalent term. 'Third-party storage' implies a place for data, while 'Drittanbieter' refers to a company or service.",
          "suggestion": "Consider 'Drittanbieter-Speicher' or 'Externer Speicher' or 'Speicher von Drittanbietern' depending on the specific context."
        }
      ],
      "approved_at": null
    },
    "el-GR": {
      "ai_translated": false,
      "ai_model": null,
      "ai_spell_check_issues": [
        {
          "type": "incorrect_translation",
          "description": "While \"Αποθήκευση τρίτων\" is technically correct, it's not the most natural or idiomatic translation of \"Third-party storage\" in Greek. It sounds a bit literal and formal.",
          "suggestion": "Consider \"Αποθήκευση από τρίτους\" or \"Αποθηκευτικός χώρος τρίτων\" for a more natural and common phrasing. Alternatively, depending on the context, a more specific translation might be appropriate (e.g., \"Υπηρεσίες αποθήκευσης τρίτων\")."
        }
      ],
      "approved_at": null
    },
    "es": {
      "ai_translated": false,
      "ai_model": null,
      "ai_spell_check_issues": [],
      "approved_at": null
    },
    "fi": {
      "ai_translated": false,
      "ai_model": null,
      "ai_spell_check_issues": [],
      "approved_at": null
    },
    "fr": {
      "ai_translated": false,
      "ai_model": null,
      "ai_spell_check_issues": [
        {
          "type": "incorrect_translation",
          "description": "The translation 'Moteur de stockage tiers' is not an accurate translation of 'Third-party storage'. 'Moteur' means 'engine' and isn't appropriate for describing storage. 'Stockage tiers' is more accurate, but 'Stockage de tiers' would be even better and more common.",
          "suggestion": "Stockage de tiers"
        }
      ],
      "approved_at": null
    },
    "hy-AM": {
      "ai_translated": false,
      "ai_model": null,
      "ai_spell_check_issues": [],
      "approved_at": null
    },
    "it": {
      "ai_translated": false,
      "ai_model": null,
      "ai_spell_check_issues": [],
      "approved_at": null
    },
    "ja-JP": {
      "ai_translated": false,
      "ai_model": null,
      "ai_spell_check_issues": [],
      "approved_at": null
    },
    "ko-KR": {
      "ai_translated": false,
      "ai_model": null,
      "ai_spell_check_issues": [],
      "approved_at": null
    },
    "lo-LA": {
      "ai_translated": false,
      "ai_model": null,
      "ai_spell_check_issues": [
        {
          "type": "incorrect_translation",
          "description": "The Lao translation \"ພາກສ່ວນທີສາມ ການ​ເກັບ​ຮັກ​ສາ \" is a literal translation of \"third party storage\" but might not be the most natural or idiomatic way to express the concept in Lao. It's more a word-for-word translation. A more suitable translation might depend on the specific context.",
          "suggestion": "Consider a more contextual translation like \"ການ​ເກັບ​ຮັກສາ​ຂອງ​ຝ່າຍ​ທີສາມ\" or \"ບ່ອນ​ເກັບ​ຮັກສາ​ຂອງ​ຝ່າຍ​ທີສາມ\" if applicable, to improve readability and natural flow.  Further context would be needed to suggest the best alternative."
        }
      ],
      "approved_at": null
    },
    "lv": {
      "ai_translated": false,
      "ai_model": null,
      "ai_spell_check_issues": [],
      "approved_at": null
    },
    "nl": {
      "ai_translated": false,
      "ai_model": null,
      "ai_spell_check_issues": [],
      "approved_at": null
    },
    "pl": {
      "ai_translated": false,
      "ai_model": null,
      "ai_spell_check_issues": [],
      "approved_at": null
    },
    "pt": {
      "ai_translated": false,
      "ai_model": null,
      "ai_spell_check_issues": [
        {
          "type": "incorrect_translation",
          "description": "While 'Armazenamento Proveniente de Terceiros' is understandable, it's a rather literal and clunky translation of 'Third-party storage'. A more natural and commonly used translation would be 'Armazenamento de Terceiros'.",
          "suggestion": "Armazenamento de Terceiros"
        }
      ],
      "approved_at": null
    },
    "pt-BR": {
      "ai_translated": false,
      "ai_model": null,
      "ai_spell_check_issues": [],
      "approved_at": null
    },
    "ro": {
      "ai_translated": false,
      "ai_model": null,
      "ai_spell_check_issues": [
        {
          "type": "incorrect_translation",
          "description": "The Romanian translation \"Aplicație de stocare de la terțe\" doesn't accurately convey the meaning of \"Third-party storage.\" \"Aplicație\" means \"application\", implying a software application, whereas \"Third-party storage\" refers to storage provided by a third party, not an application for storage.",
          "suggestion": "Stocare de la terți"
        }
      ],
      "approved_at": null
    },
    "ru": {
      "ai_translated": false,
      "ai_model": null,
      "ai_spell_check_issues": [],
      "approved_at": null
    },
    "si": {
      "ai_translated": false,
      "ai_model": null,
      "ai_spell_check_issues": [
        {
          "type": "incorrect_translation",
          "description": "The translation \"තෙවන පාර්ශ්ව ආචයනය\" is not the most natural or accurate translation of \"Third-party storage\". \"ආචයනය\" typically refers to a gesture or action, not storage.  A more appropriate translation would focus on the concept of 'external storage' or 'storage by a third party'.",
          "suggestion": "Consider alternatives such as \"තෙවන පාර්ශ්ව ගබඩාව\" (Third-party storage/warehouse) or \"තෙවන පාර්ශ්වන්ත තැන්පත් කිරීම\" (Third-party placement/storage)."
        }
      ],
      "approved_at": null
    },
    "sk": {
      "ai_translated": false,
      "ai_model": null,
      "ai_spell_check_issues": [],
      "approved_at": null
    },
    "sl": {
      "ai_translated": false,
      "ai_model": null,
      "ai_spell_check_issues": [],
      "approved_at": null
    },
    "sr-Cyrl-RS": {
      "ai_translated": false,
      "ai_model": null,
      "ai_spell_check_issues": [],
      "approved_at": null
    },
    "sr-Latn-RS": {
      "ai_translated": false,
      "ai_model": null,
      "ai_spell_check_issues": [],
      "approved_at": null
    },
    "tr": {
      "ai_translated": false,
      "ai_model": null,
      "ai_spell_check_issues": [],
      "approved_at": null
    },
    "uk-UA": {
      "ai_translated": false,
      "ai_model": null,
      "ai_spell_check_issues": [],
      "approved_at": null
    },
    "vi": {
      "ai_translated": false,
      "ai_model": null,
      "ai_spell_check_issues": [],
      "approved_at": null
    },
    "zh-CN": {
      "ai_translated": false,
      "ai_model": null,
      "ai_spell_check_issues": [],
      "approved_at": null
    }
  }
}<|MERGE_RESOLUTION|>--- conflicted
+++ resolved
@@ -3,11 +3,7 @@
   "content": "Third-party storage",
   "content_en_sha1_hash": "f9863ef0415f207037f70275c921c5f88e760b2e",
   "created_at": "2025-05-19T21:30:49.279Z",
-<<<<<<< HEAD
-  "updated_at": "2025-05-26T07:57:32.268Z",
-=======
   "updated_at": "2025-05-28T09:30:02.241Z",
->>>>>>> 398dda3c
   "comment": {
     "text": "This translation key is used to display a label for \"Third-party storage\" in various UI components, such as radio buttons and toggle parameters, indicating a storage option for files. It appears in dialog windows and page settings for data management and backup features.",
     "is_auto": true,
@@ -17,28 +13,6 @@
     {
       "file_path": "/packages/client/src/components/dialogs/CreateEditRoomDialog/sub-components/ThirdPartyStorage/index.js",
       "line_number": 147,
-<<<<<<< HEAD
-      "context": "return (\n <StyledThirdPartyStorage>\n <ToggleParam\n id=\"shared_third-party-storage-toggle\"\n title={t(\"Common:ThirdPartyStorage\")}\n description={t(\"Common:ThirdPartyStorageDescription\")}\n isChecked={storageLocation.isThirdparty}\n onCheckedChange={onChangeIsThirdparty}\n />",
-      "module": "/packages/client"
-    },
-    {
-      "file_path": "/packages/shared/pages/auto-backup/index.tsx",
-      "line_number": 577,
-      "context": "</StyledModules>\n <StyledModules>\n <RadioButton\n {...commonRadioButtonProps}\n id=\"third-party-storage\"\n label={t(\"Common:ThirdPartyStorage\")}\n name={`${BackupStorageType.StorageModuleType}`}\n isChecked={isCheckedThirdPartyStorage}\n isDisabled={isLoadingData}\n />\n <Text className=\"backup-description\">",
-      "module": "/packages/shared"
-    },
-    {
-      "file_path": "/packages/shared/pages/manual-backup/index.tsx",
-      "line_number": 423,
-      "context": ") : null}\n </StyledModules>\n <StyledModules isDisabled={isNotPaidPeriod}>\n <RadioButton\n id=\"third-party-storage\"\n label={t(\"Common:ThirdPartyStorage\")}\n name={THIRD_PARTY_STORAGE}\n key={3}\n isChecked={isCheckedThirdPartyStorage}\n isDisabled={!isMaxProgress || isNotPaidPeriod || pageIsDisabled}\n {...commonRadioButtonProps}",
-      "module": "/packages/shared"
-    },
-    {
-      "file_path": "/packages/shared/pages/restore-backup/index.tsx",
-      "line_number": 228,
-      "context": "label: t(\"Common:ThirdPartyResource\"),\n },\n {\n id: \"third-party-storage\",\n value: STORAGE_SPACE,\n label: t(\"Common:ThirdPartyStorage\"),\n },\n ]}\n onClick={onChangeRadioButton}\n selected={radioButtonState}\n spacing=\"16px\"",
-      "module": "/packages/shared"
-=======
       "context": "return (\n <StyledThirdPartyStorage>\n <ToggleParam\n id=\"shared_third-party-storage-toggle\"\n title={t(\"Common:ThirdPartyStorage\")}\n description={t(\"ThirdPartyStorageDescription\")}\n isChecked={storageLocation.isThirdparty}\n onCheckedChange={onChangeIsThirdparty}\n />",
       "module": "/packages/client"
     },
@@ -59,7 +33,6 @@
       "line_number": 210,
       "context": "label: t(\"ThirdPartyResource\"),\n },\n {\n id: \"third-party-storage\",\n value: STORAGE_SPACE,\n label: t(\"Common:ThirdPartyStorage\"),\n },\n ]}\n onClick={onChangeRadioButton}\n selected={radioButtonState}\n spacing=\"16px\"",
       "module": "/packages/client"
->>>>>>> 398dda3c
     }
   ],
   "languages": {
@@ -81,8 +54,8 @@
       "ai_spell_check_issues": [
         {
           "type": "incorrect_translation",
-          "description": "While 'Üçüncü Tərəf Yaddaşı' is technically correct, it's a very literal translation and might not be the most natural phrasing in Azerbaijani. 'Third-party storage' often refers to a service, and a more idiomatic translation might be something like 'Xarici Yaddaş Xidməti' or 'Tərəfdaş Yaddaş Sistemi'.",
-          "suggestion": "Consider 'Xarici Yaddaş Xidməti' or 'Tərəfdaş Yaddaş Sistemi' for a more natural and commonly understood translation."
+          "description": "While \"Üçüncü Tərəf Yaddaşı\" is a literal translation, \"Third-party storage\" often refers to services or platforms, not just memory. A more accurate translation would convey this.",
+          "suggestion": "Üçüncü Tərəf Saxlanma (Third-party storage/hosting)"
         }
       ],
       "approved_at": null
@@ -93,8 +66,8 @@
       "ai_spell_check_issues": [
         {
           "type": "incorrect_translation",
-          "description": "While \"Памет за трети страни\" is a literal translation, it doesn't fully capture the nuance of \"Third-party storage.\" It implies memory rather than the service or infrastructure itself. A more accurate translation would convey the concept of storage provided by an external provider.",
-          "suggestion": "Consider alternatives like \"Съхранение от трети страни\" or \"Услуга за съхранение от трети страни\" depending on the context."
+          "description": "While \"Памет за трети страни\" is technically a literal translation of \"Third-party storage,\" it doesn't convey the same meaning in a natural or idiomatic way in Bulgarian. It sounds overly formal and awkward.",
+          "suggestion": "A more natural and common translation would be something like \"Съхранение от трети страни\" or \"Съхранение при трети страни\"."
         }
       ],
       "approved_at": null
@@ -111,8 +84,8 @@
       "ai_spell_check_issues": [
         {
           "type": "incorrect_translation",
-          "description": "The German translation 'Drittanbieter' translates to 'Third-party provider', not 'Third-party storage'. It's a related but not equivalent term. 'Third-party storage' implies a place for data, while 'Drittanbieter' refers to a company or service.",
-          "suggestion": "Consider 'Drittanbieter-Speicher' or 'Externer Speicher' or 'Speicher von Drittanbietern' depending on the specific context."
+          "description": "The German translation \"Drittanbieter\" translates to \"Third-party provider\" or \"Third-party supplier\", not \"Third-party storage\". It doesn't accurately convey the meaning of the English term \"Third-party storage\".",
+          "suggestion": "A more accurate translation would be something like \"Externer Datenspeicher\" (External Data Storage) or \"Speicher von Drittanbietern\" (Storage from Third Parties)."
         }
       ],
       "approved_at": null
@@ -120,13 +93,7 @@
     "el-GR": {
       "ai_translated": false,
       "ai_model": null,
-      "ai_spell_check_issues": [
-        {
-          "type": "incorrect_translation",
-          "description": "While \"Αποθήκευση τρίτων\" is technically correct, it's not the most natural or idiomatic translation of \"Third-party storage\" in Greek. It sounds a bit literal and formal.",
-          "suggestion": "Consider \"Αποθήκευση από τρίτους\" or \"Αποθηκευτικός χώρος τρίτων\" for a more natural and common phrasing. Alternatively, depending on the context, a more specific translation might be appropriate (e.g., \"Υπηρεσίες αποθήκευσης τρίτων\")."
-        }
-      ],
+      "ai_spell_check_issues": [],
       "approved_at": null
     },
     "es": {
@@ -147,8 +114,8 @@
       "ai_spell_check_issues": [
         {
           "type": "incorrect_translation",
-          "description": "The translation 'Moteur de stockage tiers' is not an accurate translation of 'Third-party storage'. 'Moteur' means 'engine' and isn't appropriate for describing storage. 'Stockage tiers' is more accurate, but 'Stockage de tiers' would be even better and more common.",
-          "suggestion": "Stockage de tiers"
+          "description": "The translation \"Moteur de stockage tiers\" doesn't accurately convey the meaning of \"Third-party storage.\" \"Moteur\" translates to \"engine\" which is not the intended meaning. \"Stockage tiers\" is more appropriate, but a more precise term would be needed based on the context.",
+          "suggestion": "Consider alternatives such as \"Stockage tiers\", \"Solutions de stockage tiers\", or a more context-specific translation like \"Services de stockage tiers\"."
         }
       ],
       "approved_at": null
@@ -156,7 +123,13 @@
     "hy-AM": {
       "ai_translated": false,
       "ai_model": null,
-      "ai_spell_check_issues": [],
+      "ai_spell_check_issues": [
+        {
+          "type": "incorrect_translation",
+          "description": "While technically correct, \"Երրորդ կողմի պահեստավորում\" is a very literal translation and may sound overly formal or technical in Armenian. A more natural phrasing might be considered depending on the context.",
+          "suggestion": "Consider alternatives like \"Երրորդ կողմի ծառայություններ\" (Third-party services) or a more context-specific phrasing if available. Without further context, it's hard to provide a definitive better option."
+        }
+      ],
       "approved_at": null
     },
     "it": {
@@ -183,8 +156,8 @@
       "ai_spell_check_issues": [
         {
           "type": "incorrect_translation",
-          "description": "The Lao translation \"ພາກສ່ວນທີສາມ ການ​ເກັບ​ຮັກ​ສາ \" is a literal translation of \"third party storage\" but might not be the most natural or idiomatic way to express the concept in Lao. It's more a word-for-word translation. A more suitable translation might depend on the specific context.",
-          "suggestion": "Consider a more contextual translation like \"ການ​ເກັບ​ຮັກສາ​ຂອງ​ຝ່າຍ​ທີສາມ\" or \"ບ່ອນ​ເກັບ​ຮັກສາ​ຂອງ​ຝ່າຍ​ທີສາມ\" if applicable, to improve readability and natural flow.  Further context would be needed to suggest the best alternative."
+          "description": "While \"ພາກສ່ວນທີສາມ\" correctly translates to \"Third-party\", \"ການ​ເກັບ​ຮັກ​ສາ\" is a more literal translation of 'storage' (meaning the act of storing) rather than the noun 'storage'. A more accurate translation for 'storage' would be something like 'ເກັບຮັກສາຂໍ້ມູນ' (data storage) or just 'ເກັບຮັກສາ'.",
+          "suggestion": "Consider revising the Lao translation to 'ພາກສ່ວນທີສາມ ເກັບຮັກສາຂໍ້ມູນ' or 'ພາກສ່ວນທີສາມ ເກັບຮັກສາ'."
         }
       ],
       "approved_at": null
@@ -204,7 +177,13 @@
     "pl": {
       "ai_translated": false,
       "ai_model": null,
-      "ai_spell_check_issues": [],
+      "ai_spell_check_issues": [
+        {
+          "type": "incorrect_translation",
+          "description": "While \"Przechowywanie przez strony trzecie\" is a literal translation, it sounds somewhat clunky and formal in Polish. A more natural translation would be \"Przechowywanie danych przez osoby trzecie\" or simply \"Przechowywanie danych przez strony trzecie\".",
+          "suggestion": "Przechowywanie danych przez osoby trzecie"
+        }
+      ],
       "approved_at": null
     },
     "pt": {
@@ -213,8 +192,8 @@
       "ai_spell_check_issues": [
         {
           "type": "incorrect_translation",
-          "description": "While 'Armazenamento Proveniente de Terceiros' is understandable, it's a rather literal and clunky translation of 'Third-party storage'. A more natural and commonly used translation would be 'Armazenamento de Terceiros'.",
-          "suggestion": "Armazenamento de Terceiros"
+          "description": "While \"Armazenamento Proveniente de Terceiros\" is understandable, it's a bit literal and clunky. A more natural and concise translation would be better.",
+          "suggestion": "Consider alternatives like \"Armazenamento de Terceiros\" or \"Serviços de Armazenamento de Terceiros\" depending on the context."
         }
       ],
       "approved_at": null
@@ -231,8 +210,8 @@
       "ai_spell_check_issues": [
         {
           "type": "incorrect_translation",
-          "description": "The Romanian translation \"Aplicație de stocare de la terțe\" doesn't accurately convey the meaning of \"Third-party storage.\" \"Aplicație\" means \"application\", implying a software application, whereas \"Third-party storage\" refers to storage provided by a third party, not an application for storage.",
-          "suggestion": "Stocare de la terți"
+          "description": "The Romanian translation \"Aplicație de stocare de la terțe\" doesn't accurately reflect the meaning of \"Third-party storage.\"  \"Aplicație\" means 'application,' and the phrase implies an application provides storage, rather than storage being provided by a third party.",
+          "suggestion": "A more accurate translation would be something like \"Stocare de la terți\" or \"Servicii de stocare de la terți\"."
         }
       ],
       "approved_at": null
@@ -249,8 +228,8 @@
       "ai_spell_check_issues": [
         {
           "type": "incorrect_translation",
-          "description": "The translation \"තෙවන පාර්ශ්ව ආචයනය\" is not the most natural or accurate translation of \"Third-party storage\". \"ආචයනය\" typically refers to a gesture or action, not storage.  A more appropriate translation would focus on the concept of 'external storage' or 'storage by a third party'.",
-          "suggestion": "Consider alternatives such as \"තෙවන පාර්ශ්ව ගබඩාව\" (Third-party storage/warehouse) or \"තෙවන පාර්ශ්වන්ත තැන්පත් කිරීම\" (Third-party placement/storage)."
+          "description": "The Sinhala translation \"තෙවන පාර්ශ්ව ආචයනය\" is not an accurate translation of \"Third-party storage\". \"ආචයනය\" generally refers to respect or deference, not storage.",
+          "suggestion": "A more accurate translation would depend on the context. Possible alternatives include: \"තෙවන පාර්ශ්ව ගබඩා\" (Third-party storage), \"තෙවන පාර්ශ්වයේ నిల్వ\" (Third-party storage - using a more technical term), or a more descriptive phrase depending on the specific type of storage."
         }
       ],
       "approved_at": null
@@ -264,13 +243,25 @@
     "sl": {
       "ai_translated": false,
       "ai_model": null,
-      "ai_spell_check_issues": [],
+      "ai_spell_check_issues": [
+        {
+          "type": "incorrect_translation",
+          "description": "While \"Shranjevanje pri zunanjem ponudniku\" is a possible translation, it's a bit verbose and formal for 'Third-party storage'. A more concise and common translation would be 'Zunanje shranjevanje'.",
+          "suggestion": "Zunanje shranjevanje"
+        }
+      ],
       "approved_at": null
     },
     "sr-Cyrl-RS": {
       "ai_translated": false,
       "ai_model": null,
-      "ai_spell_check_issues": [],
+      "ai_spell_check_issues": [
+        {
+          "type": "incorrect_translation",
+          "description": "While \"Складиште треће стране\" is a literal translation of \"Third-party storage\", it sounds somewhat unnatural and overly formal in Serbian. A more common and natural phrasing would be \"Складиште трећих страна\" or \"Складиште спољашњег добављача\".",
+          "suggestion": "Consider using \"Складиште трећих страна\" or \"Складиште спољашњег добављача\"."
+        }
+      ],
       "approved_at": null
     },
     "sr-Latn-RS": {
