--- conflicted
+++ resolved
@@ -442,7 +442,6 @@
     max-width: 100vw !important;
     box-sizing: border-box;
   }
-<<<<<<< HEAD
 }
 
 .progressBarContainer {
@@ -755,6 +754,4 @@
     gap: 16px;
     flex-direction: row;
   }
-=======
->>>>>>> 79adf569
 }