--- conflicted
+++ resolved
@@ -1,434 +1,430 @@
-// (c) Copyright Ascensio System SIA 2010-2022
-//
-// This program is a free software product.
-// You can redistribute it and/or modify it under the terms
-// of the GNU Affero General Public License (AGPL) version 3 as published by the Free Software
-// Foundation. In accordance with Section 7(a) of the GNU AGPL its Section 15 shall be amended
-// to the effect that Ascensio System SIA expressly excludes the warranty of non-infringement of
-// any third-party rights.
-//
-// This program is distributed WITHOUT ANY WARRANTY, without even the implied warranty
-// of MERCHANTABILITY or FITNESS FOR A PARTICULAR  PURPOSE. For details, see
-// the GNU AGPL at: http://www.gnu.org/licenses/agpl-3.0.html
-//
-// You can contact Ascensio System SIA at Lubanas st. 125a-25, Riga, Latvia, EU, LV-1021.
-//
-// The  interactive user interfaces in modified source and object code versions of the Program must
-// display Appropriate Legal Notices, as required under Section 5 of the GNU AGPL version 3.
-//
-// Pursuant to Section 7(b) of the License you must retain the original Product logo when
-// distributing the program. Pursuant to Section 7(e) we decline to grant you any rights under
-// trademark law for use of our trademarks.
-//
-// All the Product's GUI elements, including illustrations and icon sets, as well as technical writing
-// content are licensed under the terms of the Creative Commons Attribution-ShareAlike 4.0
-// International. See the License terms at http://creativecommons.org/licenses/by-sa/4.0/legalcode
-
-namespace ASC.Web.Files.Services.DocumentService;
-
-[Scope]
-public class DocumentServiceConnector
-{
-    private readonly ILogger<DocumentServiceConnector> _logger;
-    private readonly FilesLinkUtility _filesLinkUtility;
-    private readonly FileUtility _fileUtility;
-    private readonly IHttpClientFactory _clientFactory;
-    private readonly GlobalStore _globalStore;
-    private readonly BaseCommonLinkUtility _baseCommonLinkUtility;
-    private readonly TenantManager _tenantManager;
-    private readonly TenantExtra _tenantExtra;
-    private readonly CoreSettings _coreSettings;
-    private readonly PathProvider _pathProvider;
-
-    public DocumentServiceConnector(
-        ILogger<DocumentServiceConnector> logger,
-        FilesLinkUtility filesLinkUtility,
-        FileUtility fileUtility,
-        PathProvider pathProvider,
-        GlobalStore globalStore,
-        BaseCommonLinkUtility baseCommonLinkUtility,
-        TenantManager tenantManager,
-        TenantExtra tenantExtra,
-        CoreSettings coreSettings,
-        IHttpClientFactory clientFactory)
-    {
-        _logger = logger;
-        _filesLinkUtility = filesLinkUtility;
-        _fileUtility = fileUtility;
-        _globalStore = globalStore;
-        _baseCommonLinkUtility = baseCommonLinkUtility;
-        _tenantManager = tenantManager;
-        _tenantExtra = tenantExtra;
-        _coreSettings = coreSettings;
-        _pathProvider = pathProvider;
-        _clientFactory = clientFactory;
-    }
-
-    public static string GenerateRevisionId(string expectedKey)
-    {
-        return ASC.Files.Core.Helpers.DocumentService.GenerateRevisionId(expectedKey);
-    }
-
-<<<<<<< HEAD
-    public async Task<(int ResultPercent, string ConvertedDocumentUri)> GetConvertedUriAsync(string documentUri,
-=======
-    public Task<(int ResultPercent, string ConvertedDocumentUri, string convertedFileType)> GetConvertedUriAsync(string documentUri,
->>>>>>> 0b31d564
-                                      string fromExtension,
-                                      string toExtension,
-                                      string documentRevisionId,
-                                      string password,
-                                      string region,
-                                      ThumbnailData thumbnail,
-                                      SpreadsheetLayout spreadsheetLayout,
-                                      bool isAsync)
-    {
-        _logger.DebugDocServiceConvert(fromExtension, toExtension, documentUri, _filesLinkUtility.DocServiceConverterUrl);
-        try
-        {
-            return await ASC.Files.Core.Helpers.DocumentService.GetConvertedUriAsync(
-                _fileUtility,
-                _filesLinkUtility.DocServiceConverterUrl,
-                documentUri,
-                fromExtension,
-                toExtension,
-                GenerateRevisionId(documentRevisionId),
-                password,
-                region,
-                thumbnail,
-                spreadsheetLayout,
-                isAsync,
-                _fileUtility.SignatureSecret,
-                _clientFactory);
-        }
-        catch (Exception ex)
-        {
-            throw CustomizeError(ex);
-        }
-    }
-
-    public async Task<bool> CommandAsync(CommandMethod method,
-                               string docKeyForTrack,
-                               object fileId = null,
-                               string callbackUrl = null,
-                               string[] users = null,
-                               MetaData meta = null)
-    {
-        _logger.DebugDocServiceCommand(method, fileId.ToString(), docKeyForTrack, callbackUrl, users != null ? string.Join(", ", users) : null, JsonConvert.SerializeObject(meta));
-        try
-        {
-            var commandResponse = await CommandRequestAsync(
-                _fileUtility,
-                _filesLinkUtility.DocServiceCommandUrl,
-                method,
-                GenerateRevisionId(docKeyForTrack),
-                callbackUrl,
-                users,
-                meta,
-                _fileUtility.SignatureSecret,
-                _clientFactory);
-
-            if (commandResponse.Error == ErrorTypes.NoError)
-            {
-                return true;
-            }
-
-            _logger.ErrorDocServiceCommandResponse(commandResponse.Error, commandResponse.ErrorString);
-        }
-        catch (Exception e)
-        {
-            _logger.ErrorDocServiceCommandError(e);
-        }
-
-        return false;
-    }
-
-    public async Task<(string BuilderKey, Dictionary<string, string> Urls)> DocbuilderRequestAsync(string requestKey,
-                                           string inputScript,
-                                           bool isAsync)
-    {
-        var urls = new Dictionary<string, string>();
-        string scriptUrl = null;
-        if (!string.IsNullOrEmpty(inputScript))
-        {
-            using (var stream = new MemoryStream())
-            using (var writer = new StreamWriter(stream))
-            {
-                await writer.WriteAsync(inputScript);
-                await writer.FlushAsync();
-                stream.Position = 0;
-                scriptUrl = await _pathProvider.GetTempUrlAsync(stream, ".docbuilder");
-            }
-            scriptUrl = await ReplaceCommunityAdressAsync(scriptUrl);
-            requestKey = null;
-        }
-
-        _logger.DebugDocServiceBuilderRequestKey(requestKey, isAsync);
-        try
-        {
-            return await ASC.Files.Core.Helpers.DocumentService.DocbuilderRequestAsync(
-                _fileUtility,
-                _filesLinkUtility.DocServiceDocbuilderUrl,
-                GenerateRevisionId(requestKey),
-                scriptUrl,
-                isAsync,
-                _fileUtility.SignatureSecret,
-                _clientFactory);
-        }
-        catch (Exception ex)
-        {
-            throw CustomizeError(ex);
-        }
-    }
-
-    public async Task<string> GetVersionAsync()
-    {
-        _logger.DebugDocServiceRequestVersion();
-        try
-        {
-            var commandResponse = await CommandRequestAsync(
-                _fileUtility,
-                _filesLinkUtility.DocServiceCommandUrl,
-                CommandMethod.Version,
-                GenerateRevisionId(null),
-                null,
-                null,
-                null,
-                _fileUtility.SignatureSecret,
-                _clientFactory);
-
-            var version = commandResponse.Version;
-            if (string.IsNullOrEmpty(version))
-            {
-                version = "0";
-            }
-
-            if (commandResponse.Error == ErrorTypes.NoError)
-            {
-                return version;
-            }
-
-            _logger.ErrorDocServiceCommandResponse(commandResponse.Error, commandResponse.ErrorString);
-        }
-        catch (Exception e)
-        {
-            _logger.ErrorDocServiceCommandError(e);
-        }
-
-        return "4.1.5.1";
-    }
-
-    public async Task CheckDocServiceUrlAsync()
-    {
-        if (!string.IsNullOrEmpty(_filesLinkUtility.DocServiceHealthcheckUrl))
-        {
-            try
-            {
-                if (!await HealthcheckRequestAsync(_filesLinkUtility.DocServiceHealthcheckUrl, _clientFactory))
-                {
-                    throw new Exception("bad status");
-                }
-            }
-            catch (Exception ex)
-            {
-                _logger.ErrorDocServiceHealthcheck(ex);
-
-                throw new Exception("Healthcheck url: " + ex.Message);
-            }
-        }
-
-        if (!string.IsNullOrEmpty(_filesLinkUtility.DocServiceConverterUrl))
-        {
-            string convertedFileUri = null;
-            try
-            {
-                const string fileExtension = ".docx";
-                var toExtension = _fileUtility.GetInternalExtension(fileExtension);
-                var url = _pathProvider.GetEmptyFileUrl(fileExtension);
-
-                var fileUri = await ReplaceCommunityAdressAsync(url);
-
-                var key = GenerateRevisionId(Guid.NewGuid().ToString());
-                var uriTuple = await ASC.Files.Core.Helpers.DocumentService.GetConvertedUriAsync(_fileUtility, _filesLinkUtility.DocServiceConverterUrl, fileUri, fileExtension, toExtension, key, null, null, null, null, false, _fileUtility.SignatureSecret, _clientFactory);
-                convertedFileUri = uriTuple.ConvertedDocumentUri;
-            }
-            catch (Exception ex)
-            {
-                _logger.ErrorConverterDocServiceCheckError(ex);
-
-                throw new Exception("Converter url: " + ex.Message);
-            }
-
-            try
-            {
-                var request1 = new HttpRequestMessage
-                {
-                    RequestUri = new Uri(convertedFileUri)
-                };
-
-                using var httpClient = _clientFactory.CreateClient();
-                using var response = await httpClient.SendAsync(request1);
-
-                if (response.StatusCode != HttpStatusCode.OK)
-                {
-                    throw new Exception("Converted url is not available");
-                }
-            }
-            catch (Exception ex)
-            {
-                _logger.ErrorDocumentDocServiceCheckError(ex);
-
-                throw new Exception("Document server: " + ex.Message);
-            }
-        }
-
-        if (!string.IsNullOrEmpty(_filesLinkUtility.DocServiceCommandUrl))
-        {
-            try
-            {
-                var key = GenerateRevisionId(Guid.NewGuid().ToString());
-                await CommandRequestAsync(_fileUtility, _filesLinkUtility.DocServiceCommandUrl, CommandMethod.Version, key, null, null, null, _fileUtility.SignatureSecret, _clientFactory);
-            }
-            catch (Exception ex)
-            {
-                _logger.ErrorCommandDocServiceCheckError(ex);
-
-                throw new Exception("Command url: " + ex.Message);
-            }
-        }
-
-        if (!string.IsNullOrEmpty(_filesLinkUtility.DocServiceDocbuilderUrl))
-        {
-            try
-            {
-                var storeTemplate = await _globalStore.GetStoreTemplateAsync();
-                var scriptUri = await storeTemplate.GetUriAsync("", "test.docbuilder");
-                var scriptUrl = _baseCommonLinkUtility.GetFullAbsolutePath(scriptUri.ToString());
-                scriptUrl = await ReplaceCommunityAdressAsync(scriptUrl);
-
-                await ASC.Files.Core.Helpers.DocumentService.DocbuilderRequestAsync(_fileUtility, _filesLinkUtility.DocServiceDocbuilderUrl, null, scriptUrl, false, _fileUtility.SignatureSecret, _clientFactory);
-            }
-            catch (Exception ex)
-            {
-                _logger.ErrorDocServiceCheck(ex);
-
-                throw new Exception("Docbuilder url: " + ex.Message);
-            }
-        }
-    }
-
-    public string ReplaceCommunityAdress(string url)
-    {
-        var docServicePortalUrl = _filesLinkUtility.DocServicePortalUrl;
-
-        if (string.IsNullOrEmpty(url))
-        {
-            return url;
-        }
-
-        if (string.IsNullOrEmpty(docServicePortalUrl))
-        {
-            var tenant = _tenantManager.GetCurrentTenant();
-            if (!_tenantExtra.Saas
-                || string.IsNullOrEmpty(tenant.MappedDomain)
-                || !url.StartsWith("https://" + tenant.MappedDomain))
-            {
-                return url;
-            }
-
-            docServicePortalUrl = "https://" + tenant.GetTenantDomain(_coreSettings, false);
-        }
-
-        var uri = new UriBuilder(url);
-        if (new UriBuilder(_baseCommonLinkUtility.ServerRootPath).Host != uri.Host)
-        {
-            return url;
-        }
-
-        var urlRewriterQuery = uri.Scheme + Uri.SchemeDelimiter + uri.Host + ":" + uri.Port;
-        var query = HttpUtility.ParseQueryString(uri.Query);
-        query[HttpRequestExtensions.UrlRewriterHeader] = urlRewriterQuery;
-        uri.Query = query.ToString();
-
-        var communityUrl = new UriBuilder(docServicePortalUrl);
-        uri.Scheme = communityUrl.Scheme;
-        uri.Host = communityUrl.Host;
-        uri.Port = communityUrl.Port;
-
-        return uri.ToString();
-    }
-
-    public async Task<string> ReplaceCommunityAdressAsync(string url)
-    {
-        var docServicePortalUrl = _filesLinkUtility.DocServicePortalUrl;
-
-        if (string.IsNullOrEmpty(url))
-        {
-            return url;
-        }
-
-        if (string.IsNullOrEmpty(docServicePortalUrl))
-        {
-            var tenant = await _tenantManager.GetCurrentTenantAsync();
-            if (!_tenantExtra.Saas
-                || string.IsNullOrEmpty(tenant.MappedDomain)
-                || !url.StartsWith("https://" + tenant.MappedDomain))
-            {
-                return url;
-            }
-
-            docServicePortalUrl = "https://" + tenant.GetTenantDomain(_coreSettings, false);
-        }
-
-        var uri = new UriBuilder(url);
-        if (new UriBuilder(_baseCommonLinkUtility.ServerRootPath).Host != uri.Host)
-        {
-            return url;
-        }
-
-        var urlRewriterQuery = uri.Scheme + Uri.SchemeDelimiter + uri.Host + ":" + uri.Port;
-        var query = HttpUtility.ParseQueryString(uri.Query);
-        query[HttpRequestExtensions.UrlRewriterHeader] = urlRewriterQuery;
-        uri.Query = query.ToString();
-
-        var communityUrl = new UriBuilder(docServicePortalUrl);
-        uri.Scheme = communityUrl.Scheme;
-        uri.Host = communityUrl.Host;
-        uri.Port = communityUrl.Port;
-
-        return uri.ToString();
-    }
-
-    public string ReplaceDocumentAdress(string url)
-    {
-        if (string.IsNullOrEmpty(url))
-        {
-            return url;
-        }
-
-        var uri = new UriBuilder(url).ToString();
-        var externalUri = new UriBuilder(_baseCommonLinkUtility.GetFullAbsolutePath(_filesLinkUtility.DocServiceUrl)).ToString();
-        var internalUri = new UriBuilder(_baseCommonLinkUtility.GetFullAbsolutePath(_filesLinkUtility.DocServiceUrlInternal)).ToString();
-        if (uri.StartsWith(internalUri, true, CultureInfo.InvariantCulture) || !uri.StartsWith(externalUri, true, CultureInfo.InvariantCulture))
-        {
-            return url;
-        }
-
-        uri = uri.Replace(externalUri, _filesLinkUtility.DocServiceUrlInternal);
-
-        return uri;
-    }
-
-    private Exception CustomizeError(Exception ex)
-    {
-        var error = FilesCommonResource.ErrorMassage_DocServiceException;
-        if (!string.IsNullOrEmpty(ex.Message))
-        {
-            error += $" ({ex.Message})";
-        }
-
-        _logger.ErrorDocServiceError(ex);
-
-        return new Exception(error, ex);
-    }
-}+// (c) Copyright Ascensio System SIA 2010-2022
+//
+// This program is a free software product.
+// You can redistribute it and/or modify it under the terms
+// of the GNU Affero General Public License (AGPL) version 3 as published by the Free Software
+// Foundation. In accordance with Section 7(a) of the GNU AGPL its Section 15 shall be amended
+// to the effect that Ascensio System SIA expressly excludes the warranty of non-infringement of
+// any third-party rights.
+//
+// This program is distributed WITHOUT ANY WARRANTY, without even the implied warranty
+// of MERCHANTABILITY or FITNESS FOR A PARTICULAR  PURPOSE. For details, see
+// the GNU AGPL at: http://www.gnu.org/licenses/agpl-3.0.html
+//
+// You can contact Ascensio System SIA at Lubanas st. 125a-25, Riga, Latvia, EU, LV-1021.
+//
+// The  interactive user interfaces in modified source and object code versions of the Program must
+// display Appropriate Legal Notices, as required under Section 5 of the GNU AGPL version 3.
+//
+// Pursuant to Section 7(b) of the License you must retain the original Product logo when
+// distributing the program. Pursuant to Section 7(e) we decline to grant you any rights under
+// trademark law for use of our trademarks.
+//
+// All the Product's GUI elements, including illustrations and icon sets, as well as technical writing
+// content are licensed under the terms of the Creative Commons Attribution-ShareAlike 4.0
+// International. See the License terms at http://creativecommons.org/licenses/by-sa/4.0/legalcode
+
+namespace ASC.Web.Files.Services.DocumentService;
+
+[Scope]
+public class DocumentServiceConnector
+{
+    private readonly ILogger<DocumentServiceConnector> _logger;
+    private readonly FilesLinkUtility _filesLinkUtility;
+    private readonly FileUtility _fileUtility;
+    private readonly IHttpClientFactory _clientFactory;
+    private readonly GlobalStore _globalStore;
+    private readonly BaseCommonLinkUtility _baseCommonLinkUtility;
+    private readonly TenantManager _tenantManager;
+    private readonly TenantExtra _tenantExtra;
+    private readonly CoreSettings _coreSettings;
+    private readonly PathProvider _pathProvider;
+
+    public DocumentServiceConnector(
+        ILogger<DocumentServiceConnector> logger,
+        FilesLinkUtility filesLinkUtility,
+        FileUtility fileUtility,
+        PathProvider pathProvider,
+        GlobalStore globalStore,
+        BaseCommonLinkUtility baseCommonLinkUtility,
+        TenantManager tenantManager,
+        TenantExtra tenantExtra,
+        CoreSettings coreSettings,
+        IHttpClientFactory clientFactory)
+    {
+        _logger = logger;
+        _filesLinkUtility = filesLinkUtility;
+        _fileUtility = fileUtility;
+        _globalStore = globalStore;
+        _baseCommonLinkUtility = baseCommonLinkUtility;
+        _tenantManager = tenantManager;
+        _tenantExtra = tenantExtra;
+        _coreSettings = coreSettings;
+        _pathProvider = pathProvider;
+        _clientFactory = clientFactory;
+    }
+
+    public static string GenerateRevisionId(string expectedKey)
+    {
+        return ASC.Files.Core.Helpers.DocumentService.GenerateRevisionId(expectedKey);
+    }
+
+    public async Task<(int ResultPercent, string ConvertedDocumentUri, string convertedFileType)> GetConvertedUriAsync(string documentUri,
+                                      string fromExtension,
+                                      string toExtension,
+                                      string documentRevisionId,
+                                      string password,
+                                      string region,
+                                      ThumbnailData thumbnail,
+                                      SpreadsheetLayout spreadsheetLayout,
+                                      bool isAsync)
+    {
+        _logger.DebugDocServiceConvert(fromExtension, toExtension, documentUri, _filesLinkUtility.DocServiceConverterUrl);
+        try
+        {
+            return await ASC.Files.Core.Helpers.DocumentService.GetConvertedUriAsync(
+                _fileUtility,
+                _filesLinkUtility.DocServiceConverterUrl,
+                documentUri,
+                fromExtension,
+                toExtension,
+                GenerateRevisionId(documentRevisionId),
+                password,
+                region,
+                thumbnail,
+                spreadsheetLayout,
+                isAsync,
+                _fileUtility.SignatureSecret,
+                _clientFactory);
+        }
+        catch (Exception ex)
+        {
+            throw CustomizeError(ex);
+        }
+    }
+
+    public async Task<bool> CommandAsync(CommandMethod method,
+                               string docKeyForTrack,
+                               object fileId = null,
+                               string callbackUrl = null,
+                               string[] users = null,
+                               MetaData meta = null)
+    {
+        _logger.DebugDocServiceCommand(method, fileId.ToString(), docKeyForTrack, callbackUrl, users != null ? string.Join(", ", users) : null, JsonConvert.SerializeObject(meta));
+        try
+        {
+            var commandResponse = await CommandRequestAsync(
+                _fileUtility,
+                _filesLinkUtility.DocServiceCommandUrl,
+                method,
+                GenerateRevisionId(docKeyForTrack),
+                callbackUrl,
+                users,
+                meta,
+                _fileUtility.SignatureSecret,
+                _clientFactory);
+
+            if (commandResponse.Error == ErrorTypes.NoError)
+            {
+                return true;
+            }
+
+            _logger.ErrorDocServiceCommandResponse(commandResponse.Error, commandResponse.ErrorString);
+        }
+        catch (Exception e)
+        {
+            _logger.ErrorDocServiceCommandError(e);
+        }
+
+        return false;
+    }
+
+    public async Task<(string BuilderKey, Dictionary<string, string> Urls)> DocbuilderRequestAsync(string requestKey,
+                                           string inputScript,
+                                           bool isAsync)
+    {
+        var urls = new Dictionary<string, string>();
+        string scriptUrl = null;
+        if (!string.IsNullOrEmpty(inputScript))
+        {
+            using (var stream = new MemoryStream())
+            using (var writer = new StreamWriter(stream))
+            {
+                await writer.WriteAsync(inputScript);
+                await writer.FlushAsync();
+                stream.Position = 0;
+                scriptUrl = await _pathProvider.GetTempUrlAsync(stream, ".docbuilder");
+            }
+            scriptUrl = await ReplaceCommunityAdressAsync(scriptUrl);
+            requestKey = null;
+        }
+
+        _logger.DebugDocServiceBuilderRequestKey(requestKey, isAsync);
+        try
+        {
+            return await ASC.Files.Core.Helpers.DocumentService.DocbuilderRequestAsync(
+                _fileUtility,
+                _filesLinkUtility.DocServiceDocbuilderUrl,
+                GenerateRevisionId(requestKey),
+                scriptUrl,
+                isAsync,
+                _fileUtility.SignatureSecret,
+                _clientFactory);
+        }
+        catch (Exception ex)
+        {
+            throw CustomizeError(ex);
+        }
+    }
+
+    public async Task<string> GetVersionAsync()
+    {
+        _logger.DebugDocServiceRequestVersion();
+        try
+        {
+            var commandResponse = await CommandRequestAsync(
+                _fileUtility,
+                _filesLinkUtility.DocServiceCommandUrl,
+                CommandMethod.Version,
+                GenerateRevisionId(null),
+                null,
+                null,
+                null,
+                _fileUtility.SignatureSecret,
+                _clientFactory);
+
+            var version = commandResponse.Version;
+            if (string.IsNullOrEmpty(version))
+            {
+                version = "0";
+            }
+
+            if (commandResponse.Error == ErrorTypes.NoError)
+            {
+                return version;
+            }
+
+            _logger.ErrorDocServiceCommandResponse(commandResponse.Error, commandResponse.ErrorString);
+        }
+        catch (Exception e)
+        {
+            _logger.ErrorDocServiceCommandError(e);
+        }
+
+        return "4.1.5.1";
+    }
+
+    public async Task CheckDocServiceUrlAsync()
+    {
+        if (!string.IsNullOrEmpty(_filesLinkUtility.DocServiceHealthcheckUrl))
+        {
+            try
+            {
+                if (!await HealthcheckRequestAsync(_filesLinkUtility.DocServiceHealthcheckUrl, _clientFactory))
+                {
+                    throw new Exception("bad status");
+                }
+            }
+            catch (Exception ex)
+            {
+                _logger.ErrorDocServiceHealthcheck(ex);
+
+                throw new Exception("Healthcheck url: " + ex.Message);
+            }
+        }
+
+        if (!string.IsNullOrEmpty(_filesLinkUtility.DocServiceConverterUrl))
+        {
+            string convertedFileUri = null;
+            try
+            {
+                const string fileExtension = ".docx";
+                var toExtension = _fileUtility.GetInternalExtension(fileExtension);
+                var url = _pathProvider.GetEmptyFileUrl(fileExtension);
+
+                var fileUri = await ReplaceCommunityAdressAsync(url);
+
+                var key = GenerateRevisionId(Guid.NewGuid().ToString());
+                var uriTuple = await ASC.Files.Core.Helpers.DocumentService.GetConvertedUriAsync(_fileUtility, _filesLinkUtility.DocServiceConverterUrl, fileUri, fileExtension, toExtension, key, null, null, null, null, false, _fileUtility.SignatureSecret, _clientFactory);
+                convertedFileUri = uriTuple.ConvertedDocumentUri;
+            }
+            catch (Exception ex)
+            {
+                _logger.ErrorConverterDocServiceCheckError(ex);
+
+                throw new Exception("Converter url: " + ex.Message);
+            }
+
+            try
+            {
+                var request1 = new HttpRequestMessage
+                {
+                    RequestUri = new Uri(convertedFileUri)
+                };
+
+                using var httpClient = _clientFactory.CreateClient();
+                using var response = await httpClient.SendAsync(request1);
+
+                if (response.StatusCode != HttpStatusCode.OK)
+                {
+                    throw new Exception("Converted url is not available");
+                }
+            }
+            catch (Exception ex)
+            {
+                _logger.ErrorDocumentDocServiceCheckError(ex);
+
+                throw new Exception("Document server: " + ex.Message);
+            }
+        }
+
+        if (!string.IsNullOrEmpty(_filesLinkUtility.DocServiceCommandUrl))
+        {
+            try
+            {
+                var key = GenerateRevisionId(Guid.NewGuid().ToString());
+                await CommandRequestAsync(_fileUtility, _filesLinkUtility.DocServiceCommandUrl, CommandMethod.Version, key, null, null, null, _fileUtility.SignatureSecret, _clientFactory);
+            }
+            catch (Exception ex)
+            {
+                _logger.ErrorCommandDocServiceCheckError(ex);
+
+                throw new Exception("Command url: " + ex.Message);
+            }
+        }
+
+        if (!string.IsNullOrEmpty(_filesLinkUtility.DocServiceDocbuilderUrl))
+        {
+            try
+            {
+                var storeTemplate = await _globalStore.GetStoreTemplateAsync();
+                var scriptUri = await storeTemplate.GetUriAsync("", "test.docbuilder");
+                var scriptUrl = _baseCommonLinkUtility.GetFullAbsolutePath(scriptUri.ToString());
+                scriptUrl = await ReplaceCommunityAdressAsync(scriptUrl);
+
+                await ASC.Files.Core.Helpers.DocumentService.DocbuilderRequestAsync(_fileUtility, _filesLinkUtility.DocServiceDocbuilderUrl, null, scriptUrl, false, _fileUtility.SignatureSecret, _clientFactory);
+            }
+            catch (Exception ex)
+            {
+                _logger.ErrorDocServiceCheck(ex);
+
+                throw new Exception("Docbuilder url: " + ex.Message);
+            }
+        }
+    }
+
+    public string ReplaceCommunityAdress(string url)
+    {
+        var docServicePortalUrl = _filesLinkUtility.DocServicePortalUrl;
+
+        if (string.IsNullOrEmpty(url))
+        {
+            return url;
+        }
+
+        if (string.IsNullOrEmpty(docServicePortalUrl))
+        {
+            var tenant = _tenantManager.GetCurrentTenant();
+            if (!_tenantExtra.Saas
+                || string.IsNullOrEmpty(tenant.MappedDomain)
+                || !url.StartsWith("https://" + tenant.MappedDomain))
+            {
+                return url;
+            }
+
+            docServicePortalUrl = "https://" + tenant.GetTenantDomain(_coreSettings, false);
+        }
+
+        var uri = new UriBuilder(url);
+        if (new UriBuilder(_baseCommonLinkUtility.ServerRootPath).Host != uri.Host)
+        {
+            return url;
+        }
+
+        var urlRewriterQuery = uri.Scheme + Uri.SchemeDelimiter + uri.Host + ":" + uri.Port;
+        var query = HttpUtility.ParseQueryString(uri.Query);
+        query[HttpRequestExtensions.UrlRewriterHeader] = urlRewriterQuery;
+        uri.Query = query.ToString();
+
+        var communityUrl = new UriBuilder(docServicePortalUrl);
+        uri.Scheme = communityUrl.Scheme;
+        uri.Host = communityUrl.Host;
+        uri.Port = communityUrl.Port;
+
+        return uri.ToString();
+    }
+
+    public async Task<string> ReplaceCommunityAdressAsync(string url)
+    {
+        var docServicePortalUrl = _filesLinkUtility.DocServicePortalUrl;
+
+        if (string.IsNullOrEmpty(url))
+        {
+            return url;
+        }
+
+        if (string.IsNullOrEmpty(docServicePortalUrl))
+        {
+            var tenant = await _tenantManager.GetCurrentTenantAsync();
+            if (!_tenantExtra.Saas
+                || string.IsNullOrEmpty(tenant.MappedDomain)
+                || !url.StartsWith("https://" + tenant.MappedDomain))
+            {
+                return url;
+            }
+
+            docServicePortalUrl = "https://" + tenant.GetTenantDomain(_coreSettings, false);
+        }
+
+        var uri = new UriBuilder(url);
+        if (new UriBuilder(_baseCommonLinkUtility.ServerRootPath).Host != uri.Host)
+        {
+            return url;
+        }
+
+        var urlRewriterQuery = uri.Scheme + Uri.SchemeDelimiter + uri.Host + ":" + uri.Port;
+        var query = HttpUtility.ParseQueryString(uri.Query);
+        query[HttpRequestExtensions.UrlRewriterHeader] = urlRewriterQuery;
+        uri.Query = query.ToString();
+
+        var communityUrl = new UriBuilder(docServicePortalUrl);
+        uri.Scheme = communityUrl.Scheme;
+        uri.Host = communityUrl.Host;
+        uri.Port = communityUrl.Port;
+
+        return uri.ToString();
+    }
+
+    public string ReplaceDocumentAdress(string url)
+    {
+        if (string.IsNullOrEmpty(url))
+        {
+            return url;
+        }
+
+        var uri = new UriBuilder(url).ToString();
+        var externalUri = new UriBuilder(_baseCommonLinkUtility.GetFullAbsolutePath(_filesLinkUtility.DocServiceUrl)).ToString();
+        var internalUri = new UriBuilder(_baseCommonLinkUtility.GetFullAbsolutePath(_filesLinkUtility.DocServiceUrlInternal)).ToString();
+        if (uri.StartsWith(internalUri, true, CultureInfo.InvariantCulture) || !uri.StartsWith(externalUri, true, CultureInfo.InvariantCulture))
+        {
+            return url;
+        }
+
+        uri = uri.Replace(externalUri, _filesLinkUtility.DocServiceUrlInternal);
+
+        return uri;
+    }
+
+    private Exception CustomizeError(Exception ex)
+    {
+        var error = FilesCommonResource.ErrorMassage_DocServiceException;
+        if (!string.IsNullOrEmpty(ex.Message))
+        {
+            error += $" ({ex.Message})";
+        }
+
+        _logger.ErrorDocServiceError(ex);
+
+        return new Exception(error, ex);
+    }
+}