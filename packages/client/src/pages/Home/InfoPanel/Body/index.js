import { useState, useEffect } from "react";
import { inject, observer } from "mobx-react";

import ViewHelper from "./helpers/ViewHelper";
import ItemTitle from "./sub-components/ItemTitle";
import Search from "./sub-components/Search";

import { StyledInfoPanelBody } from "./styles/common";
<<<<<<< HEAD
import { useParams } from "react-router-dom";
import { getRoomInfo } from "@docspace/shared/api/rooms";
=======
>>>>>>> c164d0cc

const InfoPanelBodyContent = ({
  infoPanelSelection,
  setNewInfoPanelSelection,
  isItemChanged,
  roomsView,
  fileView,
  getIsFiles,
  getIsRooms,
  getIsAccounts,
  getIsPeople,
  getIsGroups,
  getIsGallery,
  gallerySelected,
  isRootFolder,
  ...props
}) => {
  const { groupId } = useParams();

  const [selectedItems, setSelectedItems] = useState(props.selectedItems);
  const [selectedFolder, setSelectedFolder] = useState(props.selectedFolder);
  const [showSearchBlock, setShowSearchBlock] = useState(false);
  const [searchValue, setSearchValue] = useState("");

  const isFiles = getIsFiles();
  const isRooms = getIsRooms();
  const isGallery = getIsGallery();
  const isInsideGroup = getIsGroups() && groupId;
  console.log("isInsideGroup", isInsideGroup);
  const isGroups =
    getIsGroups() ||
    (isInsideGroup && (!selectedItems.length || !!selectedItems[0].manager));
  const isPeople =
    getIsPeople() ||
    (isInsideGroup && selectedItems.length && !selectedItems[0].manager);
  console.log("isPeople", isPeople);

  const isSeveralItems = props.selectedItems?.length > 1;

  console.log("selection", selection);

  const isNoItemGallery = isGallery && !gallerySelected;
<<<<<<< HEAD
  const isNoItemPeople = isPeople && !isInsideGroup && !selectedItems.length;
  const isNoItemGroups = isGroups && !isInsideGroup && !selectedItems.length;
  const itemIsRoot =
    selection?.isSelectedFolder && selection?.id === selection?.rootFolderId;
  const isNoItem =
    isNoItemPeople ||
    isNoItemGallery ||
    isNoItemGroups ||
    (itemIsRoot && !isGallery);
=======
  const isRoot =
    infoPanelSelection?.isFolder &&
    infoPanelSelection?.id === infoPanelSelection?.rootFolderId;
  const isNoItem =
    !infoPanelSelection ||
    (!isSeveralItems && (isNoItemGallery || (isRoot && !isGallery)));
>>>>>>> c164d0cc

  const defaultProps = {
    infoPanelSelection,
    isFiles,
    isRooms,
    isPeople,
    isGroups,
    isGallery,
    isRootFolder: selectedFolder.id === selectedFolder.rootFolderId,
    isSeveralItems,
  };

  const viewHelper = new ViewHelper({
    defaultProps: defaultProps,
    detailsProps: {},
    membersProps: {},
    historyProps: { selectedFolder },
    accountsProps: {},
    groupsProps: {},
    galleryProps: {},
    pluginProps: { isRooms, roomsView, fileView },
  });

  const openSearchBlock = () => setShowSearchBlock(true);
  const closeSearchBlock = () => {
    setSearchValue("");
    setShowSearchBlock(false);
  };
  const onSearchChange = (value) => setSearchValue(value);

  const getView = () => {
    const currentView = isRooms ? roomsView : fileView;

    console.log(isNoItem, isSeveralItems, isGallery, isPeople, isGroups);

    if (isNoItem) return viewHelper.NoItemView();
    if (isSeveralItems) return viewHelper.SeveralItemsView();

    if (isGallery) return viewHelper.GalleryView();
    if (isPeople) return viewHelper.AccountsView();
    if (isGroups) return viewHelper.GroupsView();

    switch (currentView) {
      case "info_members":
        return viewHelper.MembersView();
      case "info_history":
        return viewHelper.HistoryView();
      case "info_details":
        return viewHelper.DetailsView();
      case "info_share":
        return viewHelper.ShareView();
    }

    if (currentView.indexOf("info_plugin") > -1) return viewHelper.PluginView();
  };

  //////////////////////////////////////////////////////////

  // Updating SelectedItems only if
  // a) Length of an array changed
  // b) Single chosen item changed
  useEffect(() => {
    const selectedItemsLengthChanged =
      selectedItems.length !== props.selectedItems.length;

    const singleSelectedItemChanged =
      selectedItems[0] &&
      props.selectedItems[0] &&
      isItemChanged(selectedItems[0], props.selectedItems[0]);

    if (selectedItemsLengthChanged || singleSelectedItemChanged)
      setSelectedItems(props.selectedItems);
  }, [props.selectedItems]);

  // Updating SelectedFolder only if
  //   a) Selected folder changed
  useEffect(() => {
    const selectedFolderChanged = isItemChanged(
      selectedFolder,
      props.selectedFolder,
    );
    if (selectedFolderChanged) setSelectedFolder(props.selectedFolder);
  }, [props.selectedFolder]);

  // Updating infoPanelSelection after selectFolder change
  // if it is located in another room

  // Setting infoPanelSelection after selectedItems or selectedFolder update
  useEffect(() => {
<<<<<<< HEAD
    updateSelectionParentRoomAction();
  }, [selectedFolder, updateSelectionParentRoomAction]);

  // Setting selection after selectedItems or selectedFolder update
  useEffect(() => {
    setSelection(calculateSelection());
  }, [selectedItems, selectedFolder, groupId]);

  // * DEV-ONLY - Logs selection change
  useEffect(() => {
    console.log("\nfor-dev  Selected items: ", selectedItems);
    console.log("\nfor-dev  Selected folder: ", selectedFolder);
  }, [selectedItems, selectedFolder]);

  if (!selection && !isGallery) return null;

=======
    setNewInfoPanelSelection();
  }, [selectedItems, selectedFolder]);

>>>>>>> c164d0cc
  return (
    <StyledInfoPanelBody>
      {showSearchBlock && (
        <Search
          value={searchValue}
          onChange={onSearchChange}
          onClose={closeSearchBlock}
        />
      )}

      {!isNoItem && (
        <ItemTitle
          {...defaultProps}
          selectionLength={selectedItems.length}
          isNoItem={isNoItem}
          onSearchClick={openSearchBlock}
        />
      )}
      {getView()}
    </StyledInfoPanelBody>
  );
};

<<<<<<< HEAD
export default inject(({ auth, selectedFolderStore, oformsStore }) => {
  const {
    selection,
    setSelection,
    calculateSelection,
    normalizeSelection,
    isItemChanged,
    selectionParentRoom,
    setSelectionParentRoom,
    roomsView,
    fileView,
    getIsFiles,
    getIsRooms,
    getIsAccounts,
    getIsPeople,
    getIsGroups,
    getIsGallery,
  } = auth.infoPanelStore;

  const { gallerySelected } = oformsStore;

  const { isRootFolder } = selectedFolderStore;

  const selectedItems = auth.infoPanelStore.getSelectedItems();

  const selectedFolder = auth.infoPanelStore.getSelectedFolder();

  return {
    selection,
    setSelection,
    calculateSelection,
    normalizeSelection,
    isItemChanged,

    selectionParentRoom,
    setSelectionParentRoom,
    roomsView,
    fileView,
    getIsFiles,
    getIsRooms,
    getIsAccounts,
    getIsPeople,
    getIsGroups,
    getIsGallery,

    selectedItems,
    selectedFolder,

    isRootFolder,
    gallerySelected,
  };
})(observer(InfoPanelBodyContent));
=======
export default inject(
  ({ selectedFolderStore, oformsStore, infoPanelStore }) => {
    const {
      infoPanelSelection,
      setNewInfoPanelSelection,
      isItemChanged,
      roomsView,
      fileView,
      getIsFiles,
      getIsRooms,
      getIsAccounts,
      getIsGallery,
      infoPanelSelectedItems,
      getInfoPanelSelectedFolder,
    } = infoPanelStore;

    const { gallerySelected } = oformsStore;
    const { isRootFolder } = selectedFolderStore;

    return {
      infoPanelSelection,
      setNewInfoPanelSelection,
      isItemChanged,

      roomsView,
      fileView,
      getIsFiles,
      getIsRooms,
      getIsAccounts,
      getIsGallery,

      selectedItems: infoPanelSelectedItems,
      selectedFolder: getInfoPanelSelectedFolder(),

      isRootFolder,
      gallerySelected,
    };
  }
)(observer(InfoPanelBodyContent));
>>>>>>> c164d0cc
<|MERGE_RESOLUTION|>--- conflicted
+++ resolved
@@ -6,11 +6,7 @@
 import Search from "./sub-components/Search";
 
 import { StyledInfoPanelBody } from "./styles/common";
-<<<<<<< HEAD
 import { useParams } from "react-router-dom";
-import { getRoomInfo } from "@docspace/shared/api/rooms";
-=======
->>>>>>> c164d0cc
 
 const InfoPanelBodyContent = ({
   infoPanelSelection,
@@ -53,24 +49,17 @@
   console.log("selection", selection);
 
   const isNoItemGallery = isGallery && !gallerySelected;
-<<<<<<< HEAD
   const isNoItemPeople = isPeople && !isInsideGroup && !selectedItems.length;
   const isNoItemGroups = isGroups && !isInsideGroup && !selectedItems.length;
-  const itemIsRoot =
-    selection?.isSelectedFolder && selection?.id === selection?.rootFolderId;
-  const isNoItem =
-    isNoItemPeople ||
-    isNoItemGallery ||
-    isNoItemGroups ||
-    (itemIsRoot && !isGallery);
-=======
   const isRoot =
     infoPanelSelection?.isFolder &&
     infoPanelSelection?.id === infoPanelSelection?.rootFolderId;
   const isNoItem =
     !infoPanelSelection ||
-    (!isSeveralItems && (isNoItemGallery || (isRoot && !isGallery)));
->>>>>>> c164d0cc
+    isNoItemPeople ||
+    isNoItemGallery ||
+    isNoItemGroups ||
+    (isRoot && !isGallery);
 
   const defaultProps = {
     infoPanelSelection,
@@ -160,13 +149,7 @@
 
   // Setting infoPanelSelection after selectedItems or selectedFolder update
   useEffect(() => {
-<<<<<<< HEAD
-    updateSelectionParentRoomAction();
-  }, [selectedFolder, updateSelectionParentRoomAction]);
-
-  // Setting selection after selectedItems or selectedFolder update
-  useEffect(() => {
-    setSelection(calculateSelection());
+    setNewInfoPanelSelection();
   }, [selectedItems, selectedFolder, groupId]);
 
   // * DEV-ONLY - Logs selection change
@@ -175,13 +158,6 @@
     console.log("\nfor-dev  Selected folder: ", selectedFolder);
   }, [selectedItems, selectedFolder]);
 
-  if (!selection && !isGallery) return null;
-
-=======
-    setNewInfoPanelSelection();
-  }, [selectedItems, selectedFolder]);
-
->>>>>>> c164d0cc
   return (
     <StyledInfoPanelBody>
       {showSearchBlock && (
@@ -205,60 +181,6 @@
   );
 };
 
-<<<<<<< HEAD
-export default inject(({ auth, selectedFolderStore, oformsStore }) => {
-  const {
-    selection,
-    setSelection,
-    calculateSelection,
-    normalizeSelection,
-    isItemChanged,
-    selectionParentRoom,
-    setSelectionParentRoom,
-    roomsView,
-    fileView,
-    getIsFiles,
-    getIsRooms,
-    getIsAccounts,
-    getIsPeople,
-    getIsGroups,
-    getIsGallery,
-  } = auth.infoPanelStore;
-
-  const { gallerySelected } = oformsStore;
-
-  const { isRootFolder } = selectedFolderStore;
-
-  const selectedItems = auth.infoPanelStore.getSelectedItems();
-
-  const selectedFolder = auth.infoPanelStore.getSelectedFolder();
-
-  return {
-    selection,
-    setSelection,
-    calculateSelection,
-    normalizeSelection,
-    isItemChanged,
-
-    selectionParentRoom,
-    setSelectionParentRoom,
-    roomsView,
-    fileView,
-    getIsFiles,
-    getIsRooms,
-    getIsAccounts,
-    getIsPeople,
-    getIsGroups,
-    getIsGallery,
-
-    selectedItems,
-    selectedFolder,
-
-    isRootFolder,
-    gallerySelected,
-  };
-})(observer(InfoPanelBodyContent));
-=======
 export default inject(
   ({ selectedFolderStore, oformsStore, infoPanelStore }) => {
     const {
@@ -273,6 +195,8 @@
       getIsGallery,
       infoPanelSelectedItems,
       getInfoPanelSelectedFolder,
+      getIsPeople,
+      getIsGroups,
     } = infoPanelStore;
 
     const { gallerySelected } = oformsStore;
@@ -288,6 +212,8 @@
       getIsFiles,
       getIsRooms,
       getIsAccounts,
+      getIsPeople,
+      getIsGroups,
       getIsGallery,
 
       selectedItems: infoPanelSelectedItems,
@@ -297,5 +223,4 @@
       gallerySelected,
     };
   }
-)(observer(InfoPanelBodyContent));
->>>>>>> c164d0cc
+)(observer(InfoPanelBodyContent));