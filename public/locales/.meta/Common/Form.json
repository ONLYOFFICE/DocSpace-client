{
  "key_path": "Form",
  "content": "Form",
  "content_en_sha1_hash": "80446347ede53cf9ce56b3d59fda4b5c96dc25c4",
  "created_at": "2025-05-19T21:30:45.461Z",
<<<<<<< HEAD
  "updated_at": "2025-05-26T07:57:32.994Z",
=======
  "updated_at": "2025-05-28T09:30:03.005Z",
>>>>>>> 398dda3c
  "comment": {
    "text": "This translation key is used for the title of a form or document in a PDF file. It appears as the label on a button or input field to indicate its purpose.",
    "is_auto": true,
    "updated_at": "2025-05-20T09:36:07.398Z"
  },
  "usage": [
    {
      "file_path": "/packages/shared/utils/getPDFTite.ts",
      "line_number": 30,
      "context": "// International. See the License terms at http://creativecommons.org/licenses/by-sa/4.0/legalcode\n \n import { TTranslation } from \"../types\";\n \n export const getSinglePDFTitle = (t: TTranslation, isForm: boolean) => {\n return isForm ? t(\"Common:Form\") : t(\"Common:Document\");\n };\n \n export const getManyPDFTitle = (t: TTranslation, isForms: boolean) => {\n return `PDF-${(isForms ? t(\"Common:Forms\") : t(\"Common:Documents\")).toLowerCase()}`;\n };",
      "module": "/packages/shared"
    }
  ],
  "languages": {
    "en": {
      "ai_translated": false,
      "ai_model": null,
      "ai_spell_check_issues": [],
      "approved_at": null
    },
    "ar-SA": {
      "ai_translated": false,
      "ai_model": null,
      "ai_spell_check_issues": [],
      "approved_at": null
    },
    "az": {
      "ai_translated": false,
      "ai_model": null,
      "ai_spell_check_issues": [],
      "approved_at": null
    },
    "bg": {
      "ai_translated": false,
      "ai_model": null,
      "ai_spell_check_issues": [],
      "approved_at": null
    },
    "cs": {
      "ai_translated": false,
      "ai_model": null,
      "ai_spell_check_issues": [],
      "approved_at": null
    },
    "de": {
      "ai_translated": false,
      "ai_model": null,
      "ai_spell_check_issues": [],
      "approved_at": null
    },
    "el-GR": {
      "ai_translated": false,
      "ai_model": null,
      "ai_spell_check_issues": [],
      "approved_at": null
    },
    "es": {
      "ai_translated": false,
      "ai_model": null,
      "ai_spell_check_issues": [],
      "approved_at": null
    },
    "fi": {
      "ai_translated": false,
      "ai_model": null,
      "ai_spell_check_issues": [],
      "approved_at": null
    },
    "fr": {
      "ai_translated": false,
      "ai_model": null,
      "ai_spell_check_issues": [],
      "approved_at": null
    },
    "hy-AM": {
      "ai_translated": false,
      "ai_model": null,
      "ai_spell_check_issues": [],
      "approved_at": null
    },
    "it": {
      "ai_translated": false,
      "ai_model": null,
      "ai_spell_check_issues": [],
      "approved_at": null
    },
    "ja-JP": {
      "ai_translated": false,
      "ai_model": null,
      "ai_spell_check_issues": [],
      "approved_at": null
    },
    "ko-KR": {
      "ai_translated": false,
      "ai_model": null,
      "ai_spell_check_issues": [],
      "approved_at": null
    },
    "lo-LA": {
      "ai_translated": false,
      "ai_model": null,
      "ai_spell_check_issues": [],
      "approved_at": null
    },
    "lv": {
      "ai_translated": false,
      "ai_model": null,
      "ai_spell_check_issues": [],
      "approved_at": null
    },
    "nl": {
      "ai_translated": false,
      "ai_model": null,
      "ai_spell_check_issues": [],
      "approved_at": null
    },
    "pl": {
      "ai_translated": false,
      "ai_model": null,
      "ai_spell_check_issues": [],
      "approved_at": null
    },
    "pt": {
      "ai_translated": false,
      "ai_model": null,
      "ai_spell_check_issues": [],
      "approved_at": null
    },
    "pt-BR": {
      "ai_translated": false,
      "ai_model": null,
      "ai_spell_check_issues": [],
      "approved_at": null
    },
    "ro": {
      "ai_translated": false,
      "ai_model": null,
      "ai_spell_check_issues": [],
      "approved_at": null
    },
    "ru": {
      "ai_translated": false,
      "ai_model": null,
      "ai_spell_check_issues": [],
      "approved_at": null
    },
    "si": {
      "ai_translated": false,
      "ai_model": null,
      "ai_spell_check_issues": [],
      "approved_at": null
    },
    "sk": {
      "ai_translated": false,
      "ai_model": null,
      "ai_spell_check_issues": [],
      "approved_at": null
    },
    "sl": {
      "ai_translated": false,
      "ai_model": null,
      "ai_spell_check_issues": [],
      "approved_at": null
    },
    "sr-Cyrl-RS": {
      "ai_translated": false,
      "ai_model": null,
      "ai_spell_check_issues": [
        {
          "type": "incorrect_translation",
          "description": "The Serbian (Cyrillic) translation \"Образац\" typically means \"paragraph\" or \"template\", not \"form\" in the sense of a document with fields to fill out.  It's a semantic mismatch.",
          "suggestion": "Consider using \"Образац\" if the context is specifically referring to a paragraph or template. If it means a form, more suitable translations could include: 'Формулар', 'Образац' (in some contexts, depending on the type of form), or 'Пријава' (application)."
        }
      ],
      "approved_at": null
    },
    "sr-Latn-RS": {
      "ai_translated": false,
      "ai_model": null,
      "ai_spell_check_issues": [
        {
          "type": "spelling",
          "description": "The Serbian translation 'Obrazac' is spelled correctly but might be an Cyrillic word when Latin is requested.  It is critical to confirm the context requires Latin script.",
          "suggestion": "Verify if the target language is explicitly Latin script. If so, 'Obrazac' is acceptable.  If Cyrillic is desired, a Cyrillic equivalent would be required."
        }
      ],
      "approved_at": null
    },
    "tr": {
      "ai_translated": false,
      "ai_model": null,
      "ai_spell_check_issues": [],
      "approved_at": null
    },
    "uk-UA": {
      "ai_translated": false,
      "ai_model": null,
      "ai_spell_check_issues": [],
      "approved_at": null
    },
    "vi": {
      "ai_translated": false,
      "ai_model": null,
      "ai_spell_check_issues": [],
      "approved_at": null
    },
    "zh-CN": {
      "ai_translated": false,
      "ai_model": null,
      "ai_spell_check_issues": [],
      "approved_at": null
    }
  }
}<|MERGE_RESOLUTION|>--- conflicted
+++ resolved
@@ -3,11 +3,7 @@
   "content": "Form",
   "content_en_sha1_hash": "80446347ede53cf9ce56b3d59fda4b5c96dc25c4",
   "created_at": "2025-05-19T21:30:45.461Z",
-<<<<<<< HEAD
-  "updated_at": "2025-05-26T07:57:32.994Z",
-=======
   "updated_at": "2025-05-28T09:30:03.005Z",
->>>>>>> 398dda3c
   "comment": {
     "text": "This translation key is used for the title of a form or document in a PDF file. It appears as the label on a button or input field to indicate its purpose.",
     "is_auto": true,
@@ -178,8 +174,8 @@
       "ai_spell_check_issues": [
         {
           "type": "incorrect_translation",
-          "description": "The Serbian (Cyrillic) translation \"Образац\" typically means \"paragraph\" or \"template\", not \"form\" in the sense of a document with fields to fill out.  It's a semantic mismatch.",
-          "suggestion": "Consider using \"Образац\" if the context is specifically referring to a paragraph or template. If it means a form, more suitable translations could include: 'Формулар', 'Образац' (in some contexts, depending on the type of form), or 'Пријава' (application)."
+          "description": "The Serbian (Cyrillic) translation 'Образац' translates to 'Paragraph' or 'Form (as in a document)' but not simply 'Form' as in the English key. This is a semantic mismatch.",
+          "suggestion": "Consider using 'Форма' which is a more direct translation of 'Form' in Serbian (Cyrillic)."
         }
       ],
       "approved_at": null
@@ -190,8 +186,8 @@
       "ai_spell_check_issues": [
         {
           "type": "spelling",
-          "description": "The Serbian translation 'Obrazac' is spelled correctly but might be an Cyrillic word when Latin is requested.  It is critical to confirm the context requires Latin script.",
-          "suggestion": "Verify if the target language is explicitly Latin script. If so, 'Obrazac' is acceptable.  If Cyrillic is desired, a Cyrillic equivalent would be required."
+          "description": "The Serbian translation \"Obrazac\" uses Cyrillic script instead of the requested Latin script.",
+          "suggestion": "Obrazac (Latin script)"
         }
       ],
       "approved_at": null
