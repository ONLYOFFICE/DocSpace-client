--- conflicted
+++ resolved
@@ -111,8 +111,6 @@
   .table-container_element-wrapper,
   .table-container_row-loader {
     min-width: ${(props) => (props.isRoom ? "40px" : "36px")};
-<<<<<<< HEAD
-=======
   }
 
   .table-container_element-container {
@@ -122,7 +120,6 @@
     display: flex;
     justify-content: center;
     align-items: center;
->>>>>>> 55505a43
   }
 
   .table-container_row-loader {
@@ -132,11 +129,7 @@
   }
 
   .table-container_row-checkbox {
-<<<<<<< HEAD
-    padding-left: ${(props) => (props.isRoom ? "20px" : "16px")};
-=======
     padding-left: 20px;
->>>>>>> 55505a43
     width: 16px;
   }
 
@@ -302,10 +295,7 @@
     tableColumns,
     id,
     tagRef,
-<<<<<<< HEAD
-=======
     isRooms,
->>>>>>> 55505a43
   } = props;
   const { acceptBackground, background } = theme.dragAndDrop;
 
@@ -439,11 +429,7 @@
           />
           <StyledBadgesContainer>{badgesComponent}</StyledBadgesContainer>
         </TableCell>
-<<<<<<< HEAD
-        {item.isRoom && (
-=======
         {(item.isRoom || isRooms) && (
->>>>>>> 55505a43
           <TableCell
             style={
               !typeAvailableDrag
@@ -459,8 +445,6 @@
           </TableCell>
         )}
 
-<<<<<<< HEAD
-=======
         {!item.isRoom && isRooms && (
           <TableCell
             style={
@@ -472,7 +456,6 @@
           ></TableCell>
         )}
 
->>>>>>> 55505a43
         {item.isRoom && (
           <TableCell
             style={
@@ -503,11 +486,7 @@
           </TableCell>
         )}
 
-<<<<<<< HEAD
-        {!item.isRoom && (
-=======
         {!item.isRoom && !isRooms && (
->>>>>>> 55505a43
           <TableCell
             style={
               !createdAvailableDrag
@@ -536,11 +515,7 @@
           />
         </TableCell>
 
-<<<<<<< HEAD
-        {!item.isRoom && (
-=======
         {!item.isRoom && !isRooms && (
->>>>>>> 55505a43
           <TableCell
             style={
               !sizeAvailableDrag ? { background: "none" } : dragStyles.style
@@ -554,11 +529,7 @@
           </TableCell>
         )}
 
-<<<<<<< HEAD
-        {!item.isRoom && (
-=======
         {!item.isRoom && !isRooms && (
->>>>>>> 55505a43
           <TableCell
             style={
               !typeAvailableDrag
@@ -573,11 +544,7 @@
             />
           </TableCell>
         )}
-<<<<<<< HEAD
-        {!item.isRoom && (
-=======
         {!item.isRoom && !isRooms && (
->>>>>>> 55505a43
           <TableCell
             style={
               !buttonsAvailableDrag ? { background: "none" } : dragStyles.style
