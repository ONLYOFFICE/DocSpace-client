import React, { useState } from "react";
import { Row } from "@docspace/shared/components/row";
import { RoomContent } from "./RoomContent";
import { observer } from "mobx-react";
import styled from "styled-components";
import CatalogSettingsReactSvgUrl from "PUBLIC_DIR/images/catalog.settings.react.svg?url";
import DeleteReactSvgUrl from "PUBLIC_DIR/images/delete.react.svg?url";
import ExternalLinkIcon from "PUBLIC_DIR/images/external.link.react.svg?url";
import DefaultLogoUrl from "PUBLIC_DIR/images/logo/leftmenu.svg?url";
import ChangQuotaReactSvgUrl from "PUBLIC_DIR/images/change.quota.react.svg?url";
import DisableQuotaReactSvgUrl from "PUBLIC_DIR/images/disable.quota.react.svg?url";
import ChangeStorageQuotaDialog from "client/ChangeStorageQuotaDialog";

import { useTranslation } from "react-i18next";
import { TPortals } from "SRC_DIR/types/spaces";

import { ReactSVG } from "react-svg";
import { useStore } from "SRC_DIR/store";

const StyledRoomRow = styled(Row)`
  padding: 4px 0;

  .styled-element {
    width: 32px;
    ${({ theme }) =>
      theme.interfaceDirection === "rtl"
        ? `margin-right: 20px;`
        : `margin-left: 20px`}
  }

  .row_context-menu-wrapper {
    ${({ theme }) =>
      theme.interfaceDirection === "rtl"
        ? `margin-left: 18px;`
        : `margin-right: 18px;`}
  }
`;

type TRow = {
  item: TPortals;
};
const SpacesRoomRow = ({ item }: TRow) => {
  const { spacesStore, settingsStore } = useStore();
  const { setDeletePortalDialogVisible, setCurrentPortal } = spacesStore;
<<<<<<< HEAD
  const { tenantAlias, getAllPortals } = authStore.settingsStore;

  const [isVisibleDialog, setIsVisibleDialog] = useState(false);
  const [isDisableQuota, setIsDisableQuota] = useState(false);
=======
  const { tenantAlias } = settingsStore;
>>>>>>> cef218c4

  const onDelete = () => {
    setCurrentPortal(item);
    setDeletePortalDialogVisible(true);
  };

  const { t } = useTranslation(["Common", "Files", "Settings"]);

  const logoElement = <ReactSVG id={item.key} src={DefaultLogoUrl} />;

  const protocol = window?.location?.protocol;

  const contextOptionsProps = [
    {
      label: t("Files:Open"),
      key: "space_open",
      icon: ExternalLinkIcon,
      onClick: () => window.open(`${protocol}//${item.domain}/`, "_blank"),
    },
    {
      label: t("Common:Settings"),
      key: "space_settings",
      icon: CatalogSettingsReactSvgUrl,
      onClick: () =>
        window.open(`${protocol}//${item.domain}/portal-settings/`, "_blank"),
    },
    {
      label: t("Common:ManageStorageQuota"),
      key: "change_quota",
      icon: ChangQuotaReactSvgUrl,
      onClick: () => {
        setIsVisibleDialog(true);
        isDisableQuota && setIsDisableQuota(false);
      },
    },
    {
      key: "disable_quota",
      label: t("Common:DisableQuota"),
      icon: DisableQuotaReactSvgUrl,
      onClick: () => {
        setIsVisibleDialog(true);
        setIsDisableQuota(true);
      },
    },
    {
      key: "separator",
      isSeparator: true,
    },
    {
      label: t("Common:Delete"),
      key: "space_delete",
      icon: DeleteReactSvgUrl,
      onClick: onDelete,
    },
  ];

  const updateFunction = async () => {
    await getAllPortals();
  };

  const onCloseClick = () => {
    setIsVisibleDialog(false);
  };

  const isCurrentPortal = tenantAlias === item.portalName;

  return (
    <>
      <ChangeStorageQuotaDialog
        isVisible={isVisibleDialog}
        updateFunction={updateFunction}
        onClose={onCloseClick}
        portalInfo={item}
        isDisableQuota={isDisableQuota}
      />
      <StyledRoomRow
        contextOptions={contextOptionsProps}
        element={logoElement}
        key={item.id}
        data={item}
      >
        <RoomContent item={item} isCurrentPortal={isCurrentPortal} />
      </StyledRoomRow>
    </>
  );
};

export default observer(SpacesRoomRow);<|MERGE_RESOLUTION|>--- conflicted
+++ resolved
@@ -42,14 +42,10 @@
 const SpacesRoomRow = ({ item }: TRow) => {
   const { spacesStore, settingsStore } = useStore();
   const { setDeletePortalDialogVisible, setCurrentPortal } = spacesStore;
-<<<<<<< HEAD
-  const { tenantAlias, getAllPortals } = authStore.settingsStore;
+  const { tenantAlias, getAllPortals } = settingsStore;
 
   const [isVisibleDialog, setIsVisibleDialog] = useState(false);
   const [isDisableQuota, setIsDisableQuota] = useState(false);
-=======
-  const { tenantAlias } = settingsStore;
->>>>>>> cef218c4
 
   const onDelete = () => {
     setCurrentPortal(item);
