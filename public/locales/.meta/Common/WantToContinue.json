--- conflicted
+++ resolved
@@ -3,11 +3,7 @@
   "content": "Are you sure you want to continue?",
   "content_en_sha1_hash": "8de6e73ba7b7e7a2c5f18e2bc38d0a44a17be1d3",
   "created_at": "2025-05-19T21:30:49.566Z",
-<<<<<<< HEAD
-  "updated_at": "2025-06-18T17:11:42.319Z",
-=======
   "updated_at": "2025-06-26T19:00:18.136Z",
->>>>>>> 0de93b01
   "comment": {
     "text": "This translation key is used to display a confirmation message when the user wants to delete or archive rooms. It asks the user to confirm their intention and appears in dialog boxes (e.g., ArchiveDialog and DeleteDialog) where room deletion or archiving decisions are made.",
     "is_auto": true,
@@ -28,68 +24,68 @@
     },
     {
       "file_path": "/packages/client/src/components/dialogs/DeleteDialog/index.js",
-      "line_number": 193,
-      "context": ");\n }\n \n if (isRoomDelete) {\n return isSingle\n ? `${t(\"DeleteRoom\")} ${t(\"Common:WantToContinue\")}`\n : `${t(\"DeleteRooms\")} ${t(\"Common:WantToContinue\")}`;\n }\n \n if (isRecycleBinFolder) {\n return isSingle ? (",
-      "module": "/packages/client"
-    },
-    {
-      "file_path": "/packages/client/src/components/dialogs/DeleteDialog/index.js",
-      "line_number": 193,
-      "context": ");\n }\n \n if (isRoomDelete) {\n return isSingle\n ? `${t(\"DeleteRoom\")} ${t(\"Common:WantToContinue\")}`\n : `${t(\"DeleteRooms\")} ${t(\"Common:WantToContinue\")}`;\n }\n \n if (isRecycleBinFolder) {\n return isSingle ? (",
-      "module": "/packages/client"
-    },
-    {
-      "file_path": "/packages/client/src/components/dialogs/DeleteDialog/index.js",
-      "line_number": 193,
-      "context": ");\n }\n \n if (isRoomDelete) {\n return isSingle\n ? `${t(\"DeleteRoom\")} ${t(\"Common:WantToContinue\")}`\n : `${t(\"DeleteRooms\")} ${t(\"Common:WantToContinue\")}`;\n }\n \n if (isRecycleBinFolder) {\n return isSingle ? (",
-      "module": "/packages/client"
-    },
-    {
-      "file_path": "/packages/client/src/components/dialogs/DeleteDialog/index.js",
-      "line_number": 193,
-      "context": ");\n }\n \n if (isRoomDelete) {\n return isSingle\n ? `${t(\"DeleteRoom\")} ${t(\"Common:WantToContinue\")}`\n : `${t(\"DeleteRooms\")} ${t(\"Common:WantToContinue\")}`;\n }\n \n if (isRecycleBinFolder) {\n return isSingle ? (",
-      "module": "/packages/client"
-    },
-    {
-      "file_path": "/packages/client/src/components/dialogs/DeleteDialog/index.js",
-      "line_number": 193,
-      "context": ");\n }\n \n if (isRoomDelete) {\n return isSingle\n ? `${t(\"DeleteRoom\")} ${t(\"Common:WantToContinue\")}`\n : `${t(\"DeleteRooms\")} ${t(\"Common:WantToContinue\")}`;\n }\n \n if (isRecycleBinFolder) {\n return isSingle ? (",
-      "module": "/packages/client"
-    },
-    {
-      "file_path": "/packages/client/src/components/dialogs/DeleteDialog/index.js",
-      "line_number": 193,
-      "context": ");\n }\n \n if (isRoomDelete) {\n return isSingle\n ? `${t(\"DeleteRoom\")} ${t(\"Common:WantToContinue\")}`\n : `${t(\"DeleteRooms\")} ${t(\"Common:WantToContinue\")}`;\n }\n \n if (isRecycleBinFolder) {\n return isSingle ? (",
-      "module": "/packages/client"
-    },
-    {
-      "file_path": "/packages/client/src/components/dialogs/DeleteDialog/index.js",
-      "line_number": 193,
-      "context": ");\n }\n \n if (isRoomDelete) {\n return isSingle\n ? `${t(\"DeleteRoom\")} ${t(\"Common:WantToContinue\")}`\n : `${t(\"DeleteRooms\")} ${t(\"Common:WantToContinue\")}`;\n }\n \n if (isRecycleBinFolder) {\n return isSingle ? (",
-      "module": "/packages/client"
-    },
-    {
-      "file_path": "/packages/client/src/components/dialogs/DeleteDialog/index.js",
-      "line_number": 193,
-      "context": ");\n }\n \n if (isRoomDelete) {\n return isSingle\n ? `${t(\"DeleteRoom\")} ${t(\"Common:WantToContinue\")}`\n : `${t(\"DeleteRooms\")} ${t(\"Common:WantToContinue\")}`;\n }\n \n if (isRecycleBinFolder) {\n return isSingle ? (",
-      "module": "/packages/client"
-    },
-    {
-      "file_path": "/packages/client/src/components/dialogs/DeleteDialog/index.js",
-      "line_number": 193,
-      "context": ");\n }\n \n if (isRoomDelete) {\n return isSingle\n ? `${t(\"DeleteRoom\")} ${t(\"Common:WantToContinue\")}`\n : `${t(\"DeleteRooms\")} ${t(\"Common:WantToContinue\")}`;\n }\n \n if (isRecycleBinFolder) {\n return isSingle ? (",
-      "module": "/packages/client"
-    },
-    {
-      "file_path": "/packages/client/src/components/dialogs/DeleteDialog/index.js",
-      "line_number": 193,
+      "line_number": 189,
+      "context": ");\n }\n \n if (isRoomDelete) {\n return isSingle\n ? `${t(\"DeleteRoom\")} ${t(\"Common:WantToContinue\")}`\n : `${t(\"DeleteRooms\")} ${t(\"Common:WantToContinue\")}`;\n }\n \n if (isRecycleBinFolder) {\n return isSingle ? (",
+      "module": "/packages/client"
+    },
+    {
+      "file_path": "/packages/client/src/components/dialogs/DeleteDialog/index.js",
+      "line_number": 189,
+      "context": ");\n }\n \n if (isRoomDelete) {\n return isSingle\n ? `${t(\"DeleteRoom\")} ${t(\"Common:WantToContinue\")}`\n : `${t(\"DeleteRooms\")} ${t(\"Common:WantToContinue\")}`;\n }\n \n if (isRecycleBinFolder) {\n return isSingle ? (",
+      "module": "/packages/client"
+    },
+    {
+      "file_path": "/packages/client/src/components/dialogs/DeleteDialog/index.js",
+      "line_number": 189,
+      "context": ");\n }\n \n if (isRoomDelete) {\n return isSingle\n ? `${t(\"DeleteRoom\")} ${t(\"Common:WantToContinue\")}`\n : `${t(\"DeleteRooms\")} ${t(\"Common:WantToContinue\")}`;\n }\n \n if (isRecycleBinFolder) {\n return isSingle ? (",
+      "module": "/packages/client"
+    },
+    {
+      "file_path": "/packages/client/src/components/dialogs/DeleteDialog/index.js",
+      "line_number": 189,
+      "context": ");\n }\n \n if (isRoomDelete) {\n return isSingle\n ? `${t(\"DeleteRoom\")} ${t(\"Common:WantToContinue\")}`\n : `${t(\"DeleteRooms\")} ${t(\"Common:WantToContinue\")}`;\n }\n \n if (isRecycleBinFolder) {\n return isSingle ? (",
+      "module": "/packages/client"
+    },
+    {
+      "file_path": "/packages/client/src/components/dialogs/DeleteDialog/index.js",
+      "line_number": 189,
+      "context": ");\n }\n \n if (isRoomDelete) {\n return isSingle\n ? `${t(\"DeleteRoom\")} ${t(\"Common:WantToContinue\")}`\n : `${t(\"DeleteRooms\")} ${t(\"Common:WantToContinue\")}`;\n }\n \n if (isRecycleBinFolder) {\n return isSingle ? (",
+      "module": "/packages/client"
+    },
+    {
+      "file_path": "/packages/client/src/components/dialogs/DeleteDialog/index.js",
+      "line_number": 189,
+      "context": ");\n }\n \n if (isRoomDelete) {\n return isSingle\n ? `${t(\"DeleteRoom\")} ${t(\"Common:WantToContinue\")}`\n : `${t(\"DeleteRooms\")} ${t(\"Common:WantToContinue\")}`;\n }\n \n if (isRecycleBinFolder) {\n return isSingle ? (",
+      "module": "/packages/client"
+    },
+    {
+      "file_path": "/packages/client/src/components/dialogs/DeleteDialog/index.js",
+      "line_number": 189,
+      "context": ");\n }\n \n if (isRoomDelete) {\n return isSingle\n ? `${t(\"DeleteRoom\")} ${t(\"Common:WantToContinue\")}`\n : `${t(\"DeleteRooms\")} ${t(\"Common:WantToContinue\")}`;\n }\n \n if (isRecycleBinFolder) {\n return isSingle ? (",
+      "module": "/packages/client"
+    },
+    {
+      "file_path": "/packages/client/src/components/dialogs/DeleteDialog/index.js",
+      "line_number": 189,
+      "context": ");\n }\n \n if (isRoomDelete) {\n return isSingle\n ? `${t(\"DeleteRoom\")} ${t(\"Common:WantToContinue\")}`\n : `${t(\"DeleteRooms\")} ${t(\"Common:WantToContinue\")}`;\n }\n \n if (isRecycleBinFolder) {\n return isSingle ? (",
+      "module": "/packages/client"
+    },
+    {
+      "file_path": "/packages/client/src/components/dialogs/DeleteDialog/index.js",
+      "line_number": 189,
+      "context": ");\n }\n \n if (isRoomDelete) {\n return isSingle\n ? `${t(\"DeleteRoom\")} ${t(\"Common:WantToContinue\")}`\n : `${t(\"DeleteRooms\")} ${t(\"Common:WantToContinue\")}`;\n }\n \n if (isRecycleBinFolder) {\n return isSingle ? (",
+      "module": "/packages/client"
+    },
+    {
+      "file_path": "/packages/client/src/components/dialogs/DeleteDialog/index.js",
+      "line_number": 189,
       "context": ");\n }\n \n if (isRoomDelete) {\n return isSingle\n ? `${t(\"DeleteRoom\")} ${t(\"Common:WantToContinue\")}`\n : `${t(\"DeleteRooms\")} ${t(\"Common:WantToContinue\")}`;\n }\n \n if (isRecycleBinFolder) {\n return isSingle ? (",
       "module": "/packages/client"
     },
     {
       "file_path": "/packages/doceditor/src/components/DeleteFileDialog.tsx",
-      "line_number": 53,
-      "context": "</ModalDialog.Header>\n <ModalDialog.Body>\n <span>\n <>{t(\"Common:DeleteFile\")} </>\n <>{t(\"Common:FilePermanentlyDeleted\")} </>\n <>{t(\"Common:WantToContinue\")}</>\n </span>\n </ModalDialog.Body>\n <ModalDialog.Footer>\n <Button\n id=\"delete-file-button_submit\"",
+      "line_number": 49,
+      "context": "<ModalDialog.Header>{t(\"Common:MoveToTrashTitle\")}</ModalDialog.Header>\n <ModalDialog.Body>\n <span>\n <>{t(\"Common:DeleteFile\")} </>\n <>{t(\"Common:FilePermanentlyDeleted\")} </>\n <>{t(\"Common:WantToContinue\")}</>\n </span>\n </ModalDialog.Body>\n <ModalDialog.Footer>\n <Button\n id=\"delete-file-button_submit\"",
       "module": "/packages/doceditor"
     }
   ],
@@ -172,8 +168,8 @@
       "ai_spell_check_issues": [
         {
           "type": "incorrect_translation",
-          "description": "The translation 'このまま続けますか?' while understandable, is a somewhat formal and direct translation of 'Are you sure you want to continue?'. A more natural and user-friendly phrasing might be preferred depending on the context.",
-          "suggestion": "Consider alternative translations like: 'よろしいですか？' (Yoroshii desu ka?) - 'Is that okay?', or '続行しますか？' (Sukigou shimasu ka?) - 'Will you proceed?'"
+          "description": "The translation \"このまま続けますか?\" is a generally acceptable translation of 'Are you sure you want to continue?', but a more natural and slightly more emphatic translation might be \"本当に続けますか?\" (Hontōni tsudukemasu ka?). The nuance of 'really' or 'truly' reinforces the certainty aspect.",
+          "suggestion": "本当に続けますか?"
         }
       ],
       "approved_at": null
@@ -238,8 +234,8 @@
       "ai_spell_check_issues": [
         {
           "type": "incorrect_translation",
-          "description": "The translation \"ඔබට ඉදිරියට යාමට වුවමනාද?\" while understandable, isn't the most natural way to express \"Are you sure you want to continue?\" in Sinhala. It literally translates to 'Do you want to go forward?' A more natural phrasing would better convey the confirmation/certainty aspect of the original English.",
-          "suggestion": "Consider alternatives like \"ඔබට මෙය කරගෙන යාමට කැමතියි?\" (Obata emata karaganeyamata kamitiya?) which translates to 'Do you want to proceed with this?' or \"ඔබට මෙය තවදුරටත් කරගෙන යන්න කැමතියි?\" (Obata emata thavadurata karaganeynata kamitiya?) which translates to 'Do you want to continue this?'"
+          "description": "The translation 'ඔබට ඉදිරියට යාමට වුවමනාද?' is a literal translation and sounds awkward in Sinhala. A more natural phrasing would be closer to 'ඔබ ඉදිරියට යාමට කැමතියිද?' or 'ඔබට යන්න අවශ්‍යද?'",
+          "suggestion": "ඔබ ඉදිරියට යාමට කැමතියිද?"
         }
       ],
       "approved_at": null
