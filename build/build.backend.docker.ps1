--- conflicted
+++ resolved
@@ -14,11 +14,7 @@
 $Login = ($LocalIp + ":5011")
 $Client = ($LocalIp + ":5001")
 $PortalUrl = ("http://" + $LocalIp + ":8092")
-<<<<<<< HEAD
-$DotnetVersion="v1.0.0"
-=======
 $ProxyVersion="v1.0.0"
->>>>>>> 432caec0
 
 # Stop all backend services"
 & "$PSScriptRoot\start\stop.backend.docker.ps1"
@@ -49,22 +45,6 @@
 
 Set-Location -Path $RootDir
 
-<<<<<<< HEAD
-if ($args[0] -eq "--build_dotnet") {
-  $DotnetVersion="v9.9.9"
-
-  $Exists= docker images --format "{{.Repository}}:{{.Tag}}" | findstr "onlyoffice/4testing-docspace-dotnet-runtime:$DotnetVersion"
-
-  if (!$Exists) {
-    Write-Host "Build dotnet base image from source (apply new configs)" -ForegroundColor Green
-    docker build -t "onlyoffice/4testing-docspace-dotnet-runtime:$DotnetVersion"  -f "$DockerDir\Dockerfile.runtime" --target dotnetrun .
-  } else { 
-    Write-Host "SKIP build dotnet base image (already exists)" -ForegroundColor Green
-  }
-}
-
-# Set-Location -Path $DockerDir
-=======
 $DotnetVersion = "dev"
 $NodeVersion = "dev"
 $ProxyVersion = "dev"
@@ -93,18 +73,12 @@
 } else { 
     Write-Host "SKIP build proxy base image (already exists)" -ForegroundColor Blue
 }
->>>>>>> 432caec0
 
 Write-Host "Run migration and services" -ForegroundColor Green
 $Env:ENV_EXTENSION="dev"
 $Env:Baseimage_Dotnet_Run="onlyoffice/4testing-docspace-dotnet-runtime:$DotnetVersion"
-<<<<<<< HEAD
-$Env:Baseimage_Nodejs_Run="onlyoffice/4testing-docspace-nodejs-runtime:v1.0.0"
-$Env:Baseimage_Proxy_Run="onlyoffice/4testing-docspace-proxy-runtime:v1.0.0"
-=======
 $Env:Baseimage_Nodejs_Run="onlyoffice/4testing-docspace-nodejs-runtime:$NodeVersion"
 $Env:Baseimage_Proxy_Run="onlyoffice/4testing-docspace-proxy-runtime:$ProxyVersion"
->>>>>>> 432caec0
 $Env:SERVICE_DOCEDITOR=$Doceditor
 $Env:SERVICE_LOGIN=$Login
 $Env:SERVICE_CLIENT=$Client
