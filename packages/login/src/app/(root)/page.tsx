--- conflicted
+++ resolved
@@ -71,7 +71,6 @@
           .some((item) => !!item);
 
   return (
-<<<<<<< HEAD
     <FormWrapper id="login-form">
       <Login>
         {settings && typeof settings !== "string" && (
@@ -84,7 +83,7 @@
               reCaptchaPublicKey={settings?.recaptchaPublicKey}
               reCaptchaType={settings?.recaptchaType}
               ldapDomain={capabilities?.ldapDomain}
-              ldapEnabled={capabilities?.ldapEnabled}
+              ldapEnabled={capabilities?.ldapEnabled || false}
             />
             <ThirdParty
               thirdParty={thirdParty}
@@ -93,35 +92,6 @@
               ssoUrl={ssoUrl}
               hideAuthPage={hideAuthPage}
               oauthDataExists={oauthDataExists}
-=======
-    <Login>
-      {settings && typeof settings !== "string" && (
-        <>
-          <LoginForm
-            hashSettings={settings?.passwordHash}
-            cookieSettingsEnabled={settings?.cookieSettingsEnabled}
-            reCaptchaPublicKey={settings?.recaptchaPublicKey}
-            reCaptchaType={settings?.recaptchaType}
-            ldapDomain={capabilities?.ldapDomain}
-            ldapEnabled={capabilities?.ldapEnabled || false}
-          />
-          <ThirdParty
-            thirdParty={thirdParty}
-            capabilities={capabilities}
-            ssoExists={ssoExists}
-            ssoUrl={ssoUrl}
-            hideAuthPage={hideAuthPage}
-            oauthDataExists={oauthDataExists}
-          />
-          {settings.enableAdmMess && <RecoverAccess />}
-          {settings.enabledJoin && (
-            <Register
-              id="login_register"
-              enabledJoin
-              trustedDomains={settings.trustedDomains}
-              trustedDomainsType={settings.trustedDomainsType}
-              isAuthenticated={false}
->>>>>>> b614938b
             />
             {settings.enableAdmMess && <RecoverAccess />}
             {settings.enabledJoin && (
