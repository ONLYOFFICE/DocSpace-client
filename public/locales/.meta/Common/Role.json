{
  "key_path": "Role",
  "content": "Role",
  "content_en_sha1_hash": "c3f104d1365744b538bfde9f4adb6a6df4b80355",
  "created_at": "2025-05-19T21:30:47.956Z",
<<<<<<< HEAD
  "updated_at": "2025-05-26T07:57:32.306Z",
=======
  "updated_at": "2025-05-28T09:30:02.269Z",
>>>>>>> 398dda3c
  "comment": {
    "text": "This translation key is used for the title of a dropdown menu or select field, typically appearing as \"Role\". It is displayed in various contexts within the application, including dialogs and info panels, to identify the user's role.",
    "is_auto": true,
    "updated_at": "2025-05-20T09:34:40.026Z"
  },
  "usage": [
    {
      "file_path": "/packages/client/src/components/dialogs/EditGroupMembersDialog/sub-components/GroupMember/index.tsx",
      "line_number": 187,
      "context": "options={userRoleOptions}\n scaled={false}\n withBackdrop={isMobile}\n size={ComboBoxSize.content}\n modernView\n title={t(\"Common:Role\")}\n manualWidth=\"auto\"\n isMobileView={isMobileOnly}\n directionY=\"both\"\n displaySelectedOption\n onSelect={onChangeRole}",
      "module": "/packages/client"
    },
    {
      "file_path": "/packages/client/src/components/dialogs/EditGroupMembersDialog/sub-components/GroupMember/index.tsx",
      "line_number": 187,
      "context": "options={userRoleOptions}\n scaled={false}\n withBackdrop={isMobile}\n size={ComboBoxSize.content}\n modernView\n title={t(\"Common:Role\")}\n manualWidth=\"auto\"\n isMobileView={isMobileOnly}\n directionY=\"both\"\n displaySelectedOption\n onSelect={onChangeRole}",
      "module": "/packages/client"
    },
    {
      "file_path": "/packages/client/src/pages/Home/InfoPanel/Body/views/Members/User.js",
      "line_number": 345,
      "context": "onSelect={onOptionClick}\n scaled={false}\n withBackdrop={isMobile}\n size=\"content\"\n modernView\n title={t(\"Common:Role\")}\n manualWidth=\"auto\"\n isLoading={isLoading}\n isMobileView={isMobileOnly}\n directionY=\"both\"\n displaySelectedOption",
      "module": "/packages/client"
    },
    {
      "file_path": "/packages/client/src/pages/Home/InfoPanel/Body/views/Members/User.js",
      "line_number": 345,
      "context": "onSelect={onOptionClick}\n scaled={false}\n withBackdrop={isMobile}\n size=\"content\"\n modernView\n title={t(\"Common:Role\")}\n manualWidth=\"auto\"\n isLoading={isLoading}\n isMobileView={isMobileOnly}\n directionY=\"both\"\n displaySelectedOption",
      "module": "/packages/client"
    }
  ],
  "languages": {
    "en": {
      "ai_translated": false,
      "ai_model": null,
      "ai_spell_check_issues": [],
      "approved_at": null
    },
    "ar-SA": {
      "ai_translated": false,
      "ai_model": null,
      "ai_spell_check_issues": [],
      "approved_at": null
    },
    "az": {
      "ai_translated": false,
      "ai_model": null,
      "ai_spell_check_issues": [],
      "approved_at": null
    },
    "bg": {
      "ai_translated": false,
      "ai_model": null,
      "ai_spell_check_issues": [],
      "approved_at": null
    },
    "cs": {
      "ai_translated": false,
      "ai_model": null,
      "ai_spell_check_issues": [],
      "approved_at": null
    },
    "de": {
      "ai_translated": false,
      "ai_model": null,
      "ai_spell_check_issues": [],
      "approved_at": null
    },
    "el-GR": {
      "ai_translated": false,
      "ai_model": null,
      "ai_spell_check_issues": [],
      "approved_at": null
    },
    "es": {
      "ai_translated": false,
      "ai_model": null,
      "ai_spell_check_issues": [],
      "approved_at": null
    },
    "fi": {
      "ai_translated": false,
      "ai_model": null,
      "ai_spell_check_issues": [],
      "approved_at": null
    },
    "fr": {
      "ai_translated": false,
      "ai_model": null,
      "ai_spell_check_issues": [],
      "approved_at": null
    },
    "hy-AM": {
      "ai_translated": false,
      "ai_model": null,
      "ai_spell_check_issues": [],
      "approved_at": null
    },
    "it": {
      "ai_translated": false,
      "ai_model": null,
      "ai_spell_check_issues": [],
      "approved_at": null
    },
    "ja-JP": {
      "ai_translated": false,
      "ai_model": null,
      "ai_spell_check_issues": [],
      "approved_at": null
    },
    "ko-KR": {
      "ai_translated": false,
      "ai_model": null,
      "ai_spell_check_issues": [],
      "approved_at": null
    },
    "lo-LA": {
      "ai_translated": false,
      "ai_model": null,
      "ai_spell_check_issues": [],
      "approved_at": null
    },
    "lv": {
      "ai_translated": false,
      "ai_model": null,
      "ai_spell_check_issues": [],
      "approved_at": null
    },
    "nl": {
      "ai_translated": false,
      "ai_model": null,
      "ai_spell_check_issues": [],
      "approved_at": null
    },
    "pl": {
      "ai_translated": false,
      "ai_model": null,
      "ai_spell_check_issues": [],
      "approved_at": null
    },
    "pt": {
      "ai_translated": false,
      "ai_model": null,
      "ai_spell_check_issues": [],
      "approved_at": null
    },
    "pt-BR": {
      "ai_translated": false,
      "ai_model": null,
      "ai_spell_check_issues": [],
      "approved_at": null
    },
    "ro": {
      "ai_translated": false,
      "ai_model": null,
      "ai_spell_check_issues": [],
      "approved_at": null
    },
    "ru": {
      "ai_translated": false,
      "ai_model": null,
      "ai_spell_check_issues": [
        {
          "type": "incorrect_translation",
          "description": "'Role' can have multiple Russian translations depending on the context. 'Позиция' is a valid translation, but might not be the most accurate depending on the specific meaning of 'Role'. Other possible translations include 'роль', 'должность', or 'функция'.",
          "suggestion": "Consider context to determine the most appropriate translation. If referring to a character in a play or movie, 'роль' is more suitable. For a job title, 'должность' is better. 'Функция' might be appropriate for a broader role or responsibility."
        }
      ],
      "approved_at": null
    },
    "si": {
      "ai_translated": false,
      "ai_model": null,
      "ai_spell_check_issues": [],
      "approved_at": null
    },
    "sk": {
      "ai_translated": false,
      "ai_model": null,
      "ai_spell_check_issues": [],
      "approved_at": null
    },
    "sl": {
      "ai_translated": false,
      "ai_model": null,
      "ai_spell_check_issues": [],
      "approved_at": null
    },
    "sr-Cyrl-RS": {
      "ai_translated": false,
      "ai_model": null,
      "ai_spell_check_issues": [],
      "approved_at": null
    },
    "sr-Latn-RS": {
      "ai_translated": false,
      "ai_model": null,
      "ai_spell_check_issues": [],
      "approved_at": null
    },
    "tr": {
      "ai_translated": false,
      "ai_model": null,
      "ai_spell_check_issues": [],
      "approved_at": null
    },
    "uk-UA": {
      "ai_translated": false,
      "ai_model": null,
      "ai_spell_check_issues": [],
      "approved_at": null
    },
    "vi": {
      "ai_translated": false,
      "ai_model": null,
      "ai_spell_check_issues": [],
      "approved_at": null
    },
    "zh-CN": {
      "ai_translated": false,
      "ai_model": null,
      "ai_spell_check_issues": [],
      "approved_at": null
    }
  }
}<|MERGE_RESOLUTION|>--- conflicted
+++ resolved
@@ -3,11 +3,7 @@
   "content": "Role",
   "content_en_sha1_hash": "c3f104d1365744b538bfde9f4adb6a6df4b80355",
   "created_at": "2025-05-19T21:30:47.956Z",
-<<<<<<< HEAD
-  "updated_at": "2025-05-26T07:57:32.306Z",
-=======
   "updated_at": "2025-05-28T09:30:02.269Z",
->>>>>>> 398dda3c
   "comment": {
     "text": "This translation key is used for the title of a dropdown menu or select field, typically appearing as \"Role\". It is displayed in various contexts within the application, including dialogs and info panels, to identify the user's role.",
     "is_auto": true,
@@ -172,8 +168,8 @@
       "ai_spell_check_issues": [
         {
           "type": "incorrect_translation",
-          "description": "'Role' can have multiple Russian translations depending on the context. 'Позиция' is a valid translation, but might not be the most accurate depending on the specific meaning of 'Role'. Other possible translations include 'роль', 'должность', or 'функция'.",
-          "suggestion": "Consider context to determine the most appropriate translation. If referring to a character in a play or movie, 'роль' is more suitable. For a job title, 'должность' is better. 'Функция' might be appropriate for a broader role or responsibility."
+          "description": "While \"Позиция\" can sometimes be a valid translation for \"Role,\" it’s more accurately translated as \"Должность\" or potentially \"Роль\" if referring to a theatrical role or a specific function within a system. \"Позиция\" typically refers to a stance or opinion, not a role in a team or organization.",
+          "suggestion": "Consider using \"Должность\" or \"Роль\" instead."
         }
       ],
       "approved_at": null
@@ -205,7 +201,13 @@
     "sr-Latn-RS": {
       "ai_translated": false,
       "ai_model": null,
-      "ai_spell_check_issues": [],
+      "ai_spell_check_issues": [
+        {
+          "type": "incorrect_translation",
+          "description": "While 'Uloga' can be a valid translation for 'Role,' it doesn't perfectly capture the common usage of 'Role' in a technical or organizational context. It leans more towards 'role' in the sense of 'stage' or 'act' rather than a position or function.",
+          "suggestion": "Consider 'Funkcija' or 'Pozicija' as potential alternatives, depending on the specific context of 'Role'."
+        }
+      ],
       "approved_at": null
     },
     "tr": {
