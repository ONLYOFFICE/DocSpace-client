import React, { useState, useCallback, useEffect, useRef } from "react";
import debounce from "lodash.debounce";
import { inject, observer } from "mobx-react";

import Avatar from "@docspace/components/avatar";
import TextInput from "@docspace/components/text-input";
import DropDownItem from "@docspace/components/drop-down-item";
import toastr from "@docspace/components/toast/toastr";
import { ShareAccessRights } from "@docspace/common/constants";
import { parseAddresses } from "@docspace/components/utils/email";

import { AddUsersPanel } from "../../index";
import { getAccessOptions } from "../utils";

import AccessSelector from "./AccessSelector";

import {
  StyledSubHeader,
  StyledLink,
  StyledInviteInput,
  StyledInviteInputContainer,
  StyledDropDown,
  SearchItemText,
  StyledDescription,
} from "../StyledInvitePanel";

<<<<<<< HEAD
import Filter from "@docspace/common/api/people/filter";
import { getMembersList } from "@docspace/common/api/people";
=======
const searchUsersThreshold = 2;
>>>>>>> 13020c81

const InviteInput = ({
  defaultAccess,
  hideSelector,
  inviteItems,
  onClose,
  roomId,
  roomType,
  setInviteItems,
  roomUsers,
  t,
  isOwner,
  inputsRef,
  addUsersPanelVisible,
  setAddUsersPanelVisible,
  isMobileView,
}) => {
  const [inputValue, setInputValue] = useState("");
  const [usersList, setUsersList] = useState([]);
  const [searchPanelVisible, setSearchPanelVisible] = useState(false);
  const [isAddEmailPanelBlocked, setIsAddEmailPanelBlocked] = useState(true);

  const [selectedAccess, setSelectedAccess] = useState(defaultAccess);

  const searchRef = useRef();

  const inRoom = (id) => {
    return roomUsers.some((user) => user.sharedTo.id === id);
  };

  const toUserItems = (query) => {
    const addresses = parseAddresses(query);
    const uid = () => Math.random().toString(36).slice(-6);

    if (addresses.length > 1) {
      return addresses.map((address) => {
        return {
          email: address.email,
          id: uid(),
          access: selectedAccess,
          displayName: address.email,
          errors: address.parseErrors,
        };
      });
    }

    return {
      email: addresses[0].email,
      id: uid(),
      access: selectedAccess,
      displayName: addresses[0].email,
      errors: addresses[0].parseErrors,
    };
  };

  const searchByQuery = async (value) => {
    const query = value.trim();

<<<<<<< HEAD
    if (!!query.length) {
      const filter = Filter.getFilterWithOutDisabledUser();
      filter.search = query;

      const users = await getMembersList(roomId, filter);

      setUsersList(users.items);
    } else {
=======
    if (query.length >= searchUsersThreshold) {
      const users = await getUsersByQuery(query);
      setUsersList(users);
      setIsAddEmailPanelBlocked(false);
    }

    if (!query) {
>>>>>>> 13020c81
      closeInviteInputPanel();
      setInputValue("");
      setUsersList([]);
    }
  };

  const debouncedSearch = useCallback(
    debounce((value) => searchByQuery(value), 300),
    []
  );

  const onChange = (e) => {
    const value = e.target.value;
    const clearValue = value.trim();

    setInputValue(value);

    if (clearValue.length < searchUsersThreshold) {
      setUsersList([]);
      setIsAddEmailPanelBlocked(true);
      return;
    }

    if (
      (!!usersList.length || clearValue.length >= searchUsersThreshold) &&
      !searchPanelVisible
    ) {
      openInviteInputPanel();
    }

    if (roomId !== -1) {
      debouncedSearch(clearValue);
    }
  };

  const removeExist = (items) => {
    const filtered = items.reduce((unique, o) => {
      !unique.some((obj) => obj.email === o.email) && unique.push(o);
      return unique;
    }, []);

    if (items.length > filtered.length)
      toastr.warning("Some users have already been added");

    return filtered;
  };

  const getItemContent = (item) => {
    const { avatar, displayName, email, id, shared } = item;

    item.access = selectedAccess;

    const addUser = () => {
      if (item.isOwner || item.isAdmin)
        item.access = ShareAccessRights.RoomManager;

      const items = removeExist([item, ...inviteItems]);

      setInviteItems(items);
      closeInviteInputPanel();
      setInputValue("");
      setUsersList([]);
    };

    return (
      <DropDownItem
        key={id}
        onClick={addUser}
        disabled={shared}
        height={48}
        className="list-item"
      >
        <Avatar size="min" role="user" source={avatar} />
        <div>
          <SearchItemText primary disabled={shared}>
            {displayName}
          </SearchItemText>
          <SearchItemText>{email}</SearchItemText>
        </div>
        {shared && <SearchItemText info>{t("Invited")}</SearchItemText>}
      </DropDownItem>
    );
  };

  const addEmail = () => {
    const items = toUserItems(inputValue);

    const newItems =
      items.length > 1 ? [...items, ...inviteItems] : [items, ...inviteItems];

    const filtered = removeExist(newItems);

    setInviteItems(filtered);
    closeInviteInputPanel();
    setInputValue("");
    setUsersList([]);
  };

  const addItems = (users) => {
    const items = [...users, ...inviteItems];

    const filtered = removeExist(items);

    setInviteItems(filtered);
    closeInviteInputPanel();
    setInputValue("");
    setUsersList([]);
  };

  const dropDownMaxHeight = usersList.length > 5 ? { maxHeight: 240 } : {};

  const openUsersPanel = () => {
    setInputValue("");
    setAddUsersPanelVisible(true);
  };

  const closeUsersPanel = () => {
    setAddUsersPanelVisible(false);
  };

  const openInviteInputPanel = (e) => {
    setSearchPanelVisible(true);
  };

  const closeInviteInputPanel = (e) => {
    if (e?.target.tagName.toUpperCase() === "INPUT") return;

    setSearchPanelVisible(false);
  };

  const foundUsers = usersList.map((user) => getItemContent(user));

  const addEmailPanel = isAddEmailPanelBlocked ? (
    <></>
  ) : (
    <DropDownItem
      className="add-item"
      style={{ width: "inherit" }}
      textOverflow
      onClick={addEmail}
      height={48}
    >
      {t("Common:AddButton")} «{inputValue}»
    </DropDownItem>
  );

  const accessOptions = getAccessOptions(t, roomType);

  const onSelectAccess = (item) => {
    setSelectedAccess(item.access);
  };

  const onKeyPress = (e) => {
    if (e.key === "Enter" && !!!usersList.length && inputValue.length > 2) {
      addEmail();
    }
  };

  const onKeyDown = (event) => {
    const keyCode = event.code;

    const isAcceptableEvents =
      keyCode === "ArrowUp" || keyCode === "ArrowDown" || keyCode === "Enter";

    if (isAcceptableEvents && inputValue.length > 2) return;

    event.stopPropagation();
  };

  useEffect(() => {
    document.addEventListener("keyup", onKeyPress);
    return () => document.removeEventListener("keyup", onKeyPress);
  });

  return (
    <>
      <StyledSubHeader>
        {t("AddManually")}
        {!hideSelector && (
          <StyledLink
            className="link-list"
            fontWeight="600"
            type="action"
            isHovered
            onClick={openUsersPanel}
          >
            {t("Translations:ChooseFromList")}
          </StyledLink>
        )}
      </StyledSubHeader>
      <StyledDescription>
        {roomId === -1
          ? t("AddManuallyDescriptionAccounts")
          : t("AddManuallyDescriptionRoom")}
      </StyledDescription>

      <StyledInviteInputContainer ref={inputsRef}>
        <StyledInviteInput ref={searchRef}>
          <TextInput
            className="invite-input"
            scale
            onChange={onChange}
            placeholder={
              roomId === -1
                ? t("InviteAccountSearchPlaceholder")
                : t("InviteRoomSearchPlaceholder")
            }
            value={inputValue}
            onFocus={openInviteInputPanel}
            isAutoFocussed={true}
            onKeyDown={onKeyDown}
          />
        </StyledInviteInput>
        {inputValue.length >= searchUsersThreshold && (
          <StyledDropDown
            width={searchRef?.current?.offsetWidth}
            isDefaultMode={false}
            open={searchPanelVisible}
            manualX="16px"
            showDisabledItems
            clickOutsideAction={closeInviteInputPanel}
            eventTypes="click"
            {...dropDownMaxHeight}
          >
            {!!usersList.length ? foundUsers : addEmailPanel}
          </StyledDropDown>
        )}

        <AccessSelector
          className="add-manually-access"
          t={t}
          roomType={roomType}
          defaultAccess={selectedAccess}
          onSelectAccess={onSelectAccess}
          containerRef={inputsRef}
          isOwner={isOwner}
          isMobileView={isMobileView}
        />

        {!hideSelector && addUsersPanelVisible && (
          <AddUsersPanel
            onParentPanelClose={onClose}
            onClose={closeUsersPanel}
            visible={addUsersPanelVisible}
            shareDataItems={roomUsers}
            tempDataItems={inviteItems}
            setDataItems={addItems}
            accessOptions={accessOptions}
            isMultiSelect
            isEncrypted={true}
            defaultAccess={selectedAccess}
            withoutBackground={isMobileView}
            withBlur={!isMobileView}
            roomId={roomId}
          />
        )}
      </StyledInviteInputContainer>
    </>
  );
};

export default inject(({ auth, dialogsStore }) => {
  const { theme } = auth.settingsStore;
  const { isOwner } = auth.userStore.user;
  const { invitePanelOptions, setInviteItems, inviteItems } = dialogsStore;

  return {
    setInviteItems,
    inviteItems,
    roomId: invitePanelOptions.roomId,
    hideSelector: invitePanelOptions.hideSelector,
    defaultAccess: invitePanelOptions.defaultAccess,
    isOwner,
  };
})(observer(InviteInput));<|MERGE_RESOLUTION|>--- conflicted
+++ resolved
@@ -24,12 +24,10 @@
   StyledDescription,
 } from "../StyledInvitePanel";
 
-<<<<<<< HEAD
 import Filter from "@docspace/common/api/people/filter";
 import { getMembersList } from "@docspace/common/api/people";
-=======
+
 const searchUsersThreshold = 2;
->>>>>>> 13020c81
 
 const InviteInput = ({
   defaultAccess,
@@ -88,24 +86,17 @@
   const searchByQuery = async (value) => {
     const query = value.trim();
 
-<<<<<<< HEAD
-    if (!!query.length) {
+    if (query.length >= searchUsersThreshold) {
       const filter = Filter.getFilterWithOutDisabledUser();
       filter.search = query;
 
       const users = await getMembersList(roomId, filter);
 
       setUsersList(users.items);
-    } else {
-=======
-    if (query.length >= searchUsersThreshold) {
-      const users = await getUsersByQuery(query);
-      setUsersList(users);
       setIsAddEmailPanelBlocked(false);
     }
 
     if (!query) {
->>>>>>> 13020c81
       closeInviteInputPanel();
       setInputValue("");
       setUsersList([]);
