--- conflicted
+++ resolved
@@ -43,11 +43,8 @@
   getPaymentLink,
   getAutoTopUpSettings,
   updateAutoTopUpSettings,
-<<<<<<< HEAD
+  getServicesQuotas,
   getLicenseQuota,
-=======
-  getServicesQuotas,
->>>>>>> f04fbba8
 } from "@docspace/shared/api/portal";
 import api from "@docspace/shared/api";
 import { toastr } from "@docspace/shared/components/toast";
@@ -65,13 +62,10 @@
   TCustomerInfo,
   TAutoTopUpSettings,
   TTransactionCollection,
-<<<<<<< HEAD
-  TLicenseQuota,
-=======
   TPaymentFeature,
   TPaymentQuota,
   TNumericPaymentFeature,
->>>>>>> f04fbba8
+  TLicenseQuota,
 } from "@docspace/shared/api/portal/types";
 import { PaymentMethodStatus } from "@docspace/shared/enums";
 import { formatCurrencyValue } from "@docspace/shared/utils/common";
