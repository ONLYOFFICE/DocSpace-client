// (c) Copyright Ascensio System SIA 2009-2025
//
// This program is a free software product.
// You can redistribute it and/or modify it under the terms
// of the GNU Affero General Public License (AGPL) version 3 as published by the Free Software
// Foundation. In accordance with Section 7(a) of the GNU AGPL its Section 15 shall be amended
// to the effect that Ascensio System SIA expressly excludes the warranty of non-infringement of
// any third-party rights.
//
// This program is distributed WITHOUT ANY WARRANTY, without even the implied warranty
// of MERCHANTABILITY or FITNESS FOR A PARTICULAR  PURPOSE. For details, see
// the GNU AGPL at: http://www.gnu.org/licenses/agpl-3.0.html
//
// You can contact Ascensio System SIA at Lubanas st. 125a-25, Riga, Latvia, EU, LV-1021.
//
// The  interactive user interfaces in modified source and object code versions of the Program must
// display Appropriate Legal Notices, as required under Section 5 of the GNU AGPL version 3.
//
// Pursuant to Section 7(b) of the License you must retain the original Product logo when
// distributing the program. Pursuant to Section 7(e) we decline to grant you any rights under
// trademark law for use of our trademarks.
//
// All the Product's GUI elements, including illustrations and icon sets, as well as technical writing
// content are licensed under the terms of the Creative Commons Attribution-ShareAlike 4.0
// International. See the License terms at http://creativecommons.org/licenses/by-sa/4.0/legalcode

import React, { use } from "react";
import { useTranslation } from "react-i18next";
import classNames from "classnames";

import Planet12ReactSvg from "PUBLIC_DIR/images/icons/12/planet.react.svg";
import LifetimeRoomIcon from "PUBLIC_DIR/images/lifetime-room.react.svg";
import EveryoneIconUrl from "PUBLIC_DIR/images/icons/16/departments.react.svg?url";

import { SettingsContext } from "../../../selectors/utils/contexts/Settings";
import { getUserTypeTranslation } from "../../../utils/common";
import { Avatar, AvatarRole, AvatarSize } from "../../avatar";
import { Text } from "../../text";
import { Checkbox } from "../../checkbox";
import { RoomIcon } from "../../room-icon";
import { Tooltip } from "../../tooltip";

import { ItemProps, Data, TSelectorItem } from "../Selector.types";
import { EmployeeType, RoomsType } from "../../../enums";
import NewItem from "./NewItem";
import InputItem from "./InputItem";
import styles from "../Selector.module.scss";
import { useTheme } from "../../../hooks/useTheme";
import { globalColors } from "../../../themes";

const compareFunction = (prevProps: ItemProps, nextProps: ItemProps) => {
  const prevData = prevProps.data;
  const prevItems = prevData.items;
  const prevIndex = prevProps.index;

  const nextData = nextProps.data;
  const nextItems = nextData.items;
  const nextIndex = nextProps.index;

  const prevItem = prevItems[prevIndex];
  const nextItem = nextItems[nextIndex];

  return (
    prevItem?.id === nextItem?.id &&
    prevItem?.label === nextItem?.label &&
    prevItem?.isSelected === nextItem?.isSelected &&
    nextData?.inputItemVisible === prevData?.inputItemVisible &&
    nextData?.listHeight === prevData?.listHeight
  );
};

const Item = React.memo(({ index, style, data }: ItemProps) => {
  const {
    items,
    onSelect,
    isMultiSelect,
    isItemLoaded,
    rowLoader,
    renderCustomItem,
    setInputItemVisible,
    inputItemVisible,
    savedInputValue,
    setSavedInputValue,
    listHeight,
  }: Data = data;
  const { t } = useTranslation(["Common"]);

  const { displayFileExtension } = use(SettingsContext);
  const { isBase } = useTheme();

  const isLoaded = isItemLoaded(index);

  const renderItem = () => {
    const item: TSelectorItem = items[index];

    if (!item || (item && !item.id))
      return (
        <div key="row-loader" style={style}>
          {rowLoader}
        </div>
      );

    const {
      label,
      isCreateNewItem,
      onCreateClick,
      hotkey,

      isInputItem,
      defaultInputValue,
      onAcceptInput,
      onCancelInput,
      avatar,
      icon,
      roomType,
      placeholder,
      role,
      isSelected,
      isDisabled,
      status,
      color,
      email,
      isGroup,
      disabledText,
      dropDownItems,
      lifetimeTooltip,
      cover,
      userType,
      fileExst: ext,
      isTemplate,
<<<<<<< HEAD
      disableMultiSelect,
=======
      isSeparator,
      isSystem,
>>>>>>> d1584f2a
    } = item;

    if (isSeparator) {
      return (
        <div style={style}>
          <div
            style={{
              backgroundColor: isBase
                ? globalColors.grayLightMid
                : globalColors.grayDarkStrong,
            }}
            className={styles.selectorSeparator}
          >
            {"\u00A0"}
          </div>
        </div>
      );
    }

    if (isInputItem) {
      return (
        <InputItem
          defaultInputValue={savedInputValue ?? defaultInputValue}
          onAcceptInput={onAcceptInput}
          onCancelInput={onCancelInput}
          style={style}
          color={color}
          roomType={roomType}
          cover={cover}
          icon={icon}
          setInputItemVisible={setInputItemVisible}
          setSavedInputValue={setSavedInputValue}
          placeholder={placeholder}
        />
      );
    }

    if (
      isCreateNewItem &&
      (items.length > 2 || (items.length === 2 && !items[1].isInputItem))
    ) {
      return (
        <NewItem
          label={label}
          onCreateClick={onCreateClick}
          dropDownItems={dropDownItems}
          listHeight={listHeight}
          style={style}
          hotkey={hotkey}
          inputItemVisible={inputItemVisible}
        />
      );
    }
    if (isCreateNewItem) {
      return null;
    }

    const showPlanetIcon =
      (item.roomType === RoomsType.PublicRoom ||
        item.roomType === RoomsType.FormRoom ||
        item.roomType === RoomsType.CustomRoom) &&
      item.shared;

    const badgeIconNode = showPlanetIcon ? <Planet12ReactSvg /> : null;

    const currentRole = role || AvatarRole.user;

    const typeLabel = getUserTypeTranslation(
      userType as unknown as EmployeeType,
      t,
    );

    const onChangeAction = () => {
      onSelect?.(item, false);
    };

    const onClick = (e: React.MouseEvent<HTMLDivElement>) => {
      if (
        ((e.target instanceof HTMLElement || e.target instanceof SVGElement) &&
          !!e.target.closest(".checkbox")) ||
        isDisabled
      )
        return;

      const isDoubleClick = e.detail === 2;

      onSelect?.(item, isDoubleClick);
    };

    const getContent = () => (
      <Text fontSize="12px" fontWeight={400} noSelect>
        {lifetimeTooltip}
      </Text>
    );

    const itemAvatar = avatar ?? (isGroup && isSystem ? EveryoneIconUrl : "");

    return (
      <div
        key={`${label}-${avatar}-${role}`}
        style={style}
        onClick={onClick}
        className={classNames(styles.selectorItem, {
          [styles.disabled]: isDisabled,
          [styles.selectedSingle]: isSelected && !isMultiSelect,
          [styles.hoverable]: !isDisabled,
          [styles.isSystem]: isSystem,
        })}
        data-testid={`selector-item-${index}`}
      >
        {avatar || isGroup ? (
          <Avatar
            className={styles.userAvatar}
            source={itemAvatar}
            role={currentRole}
            size={AvatarSize.min}
            isGroup={isGroup}
            userName={isGroup ? label : ""}
          />
        ) : cover ? (
          <RoomIcon
            color={color}
            title={label}
            logo={{ cover, large: "", original: "", small: "", medium: "" }}
            showDefault={false}
            badgeIconNode={badgeIconNode ?? undefined}
            className={styles.itemLogo}
            isTemplate={isTemplate}
          />
        ) : color ? (
          <RoomIcon
            color={color}
            title={label}
            showDefault
            badgeIconNode={badgeIconNode ?? undefined}
            className={styles.itemLogo}
            isTemplate={isTemplate}
          />
        ) : icon ? (
          <RoomIcon
            title={label}
            className={styles.itemLogo}
            imgClassName={styles.roomLogo}
            logo={icon}
            showDefault={false}
            badgeIconNode={badgeIconNode ?? undefined}
            isTemplate={isTemplate}
          />
        ) : null}
        {renderCustomItem ? (
          renderCustomItem(label, typeLabel, email, isGroup, status)
        ) : (
          <div className={styles.selectorItemName}>
            <Text
              className={classNames(styles.selectorItemLabel, "label-disabled")}
              fontWeight={600}
              fontSize="14px"
              noSelect
              truncate
              dir="auto"
            >
              {label}
              {displayFileExtension && ext ? (
                <span className={styles.itemFileExst}>{ext}</span>
              ) : null}
            </Text>

            {lifetimeTooltip ? (
              <>
                <div
                  data-tooltip-id={`${item.id}_iconTooltip`}
                  className={styles.titleIcon}
                >
                  <LifetimeRoomIcon />
                </div>
                <Tooltip
                  id={`${item.id}_iconTooltip`}
                  place="bottom"
                  getContent={getContent}
                  maxWidth="300px"
                />
              </>
            ) : null}
          </div>
        )}

        {isDisabled && disabledText ? (
          <Text
            className={classNames(
              styles.selectorItemLabel,
              styles.disabledText,
            )}
            fontWeight={600}
            fontSize="13px"
            lineHeight="20px"
            noSelect
          >
            {disabledText}
          </Text>
        ) : disableMultiSelect ? null : isMultiSelect ? (
          <Checkbox
            className={classNames(styles.checkbox, "checkbox")}
            isChecked={isSelected}
            isDisabled={isDisabled}
            onChange={onChangeAction}
          />
        ) : null}
      </div>
    );
  };

  return isLoaded ? renderItem() : <div style={style}>{rowLoader}</div>;
}, compareFunction);

Item.displayName = "Item";
export { Item };<|MERGE_RESOLUTION|>--- conflicted
+++ resolved
@@ -128,12 +128,9 @@
       userType,
       fileExst: ext,
       isTemplate,
-<<<<<<< HEAD
       disableMultiSelect,
-=======
       isSeparator,
       isSystem,
->>>>>>> d1584f2a
     } = item;
 
     if (isSeparator) {
