--- conflicted
+++ resolved
@@ -58,18 +58,11 @@
 
       <HistoryMainText feed={feed} />
 
-<<<<<<< HEAD
       {(((targetType === "file" || targetType === "folder") &&
         actionType !== "delete") ||
         actionType === "reorderIndex") && (
-        <HistoryMainTextFolderInfo feed={feed} />
+        <HistoryMainTextFolderInfo feed={feed} actionType={actionType} />
       )}
-=======
-      {(targetType === "file" || targetType === "folder") &&
-        actionType !== "delete" && (
-          <HistoryMainTextFolderInfo feed={feed} actionType={actionType} />
-        )}
->>>>>>> f8b86a60
 
       {(targetType === "file" || targetType === "folder") &&
         (actionType === "rename" ||
