{
  "AddMoreHeaders": "Adicionar mais cabeçalhos",
  "AIProviderSettingDescription": "Conecte seu próprio serviço de IA para desbloquear recursos avançados no {{productName}}. Depois de adicionado, ele estará acessível a todos os usuários nos chats de IA.",
  "APIKey": "Chave API",
  "ConnectProductToYourDataAndTools": "Conecte {{productName}} aos seus dados e ferramentas.",
  "CustomMCPListTitle": "Personalizado",
  "DeleteImage": "Excluir imagem",
  "DeleteProviderDescription": "A exclusão deste provedor revogará o acesso de todos os usuários, e suas configurações serão permanentemente apagadas. Para usar o provedor novamente, será necessário configurá-lo do zero.",
  "DeleteServer": "Excluir servidor",
  "DeleteServerDescription": "A exclusão deste servidor revogará o acesso de todos os usuários, e suas configurações serão permanentemente apagadas.\n Para usar o servidor novamente, você precisará configurá-lo do zero.",
  "DisableMCPServer": "Desativar servidor",
  "DisableServerDescription": "Se você bloquear este servidor, ele não estará mais disponível para os usuários, mas suas configurações permanecerão intactas. \nDesbloqueá-lo posteriormente pode exigir que os usuários reautorizem, dependendo dos requisitos do provedor.",
  "EnterKey": "Insira a chave",
  "EnterLabel": "Insira o nome",
  "EnterValue": "Insira o valor",
  "HeaderName": "Nome do cabeçalho",
  "HeaderValue": "Valor do cabeçalho",
  "IntegrationName": "Nome da integração",
  "IntegrationURL": "URL de integração",
<<<<<<< HEAD
=======
  "KnowledgeDisabledSuccess": "Base de conhecimento desativada com sucesso",
  "KnowledgeEnabledSuccess": "Base de conhecimento ativada com sucesso",
  "KnowledgeKeyDescription": "Insira a chave de API obtida do seu provedor de base de conhecimento",
  "KnowledgeSettingsDescription": "Habilite uma base de conhecimento para agentes de IA. O sistema irá indexar seus documentos usando o modelo {{modelName}} para suportar a busca baseada em perguntas através de seus dados. Este recurso se concentra em encontrar informações relevantes, mas não gera resumos nem realiza análises globais.",
  "MCPProductDescription": "O {{organizationName}} {{productName}} MCP Server otimiza fluxos de trabalho orientados por IA, integrando LLMs com sistemas externos para um gerenciamento de documentos eficiente e seguro.",
  "MCPServer": "Servidor MCP",
  "MCPServerAdvancedSettingsHint": "Use esta seção para passar cabeçalhos HTTP adicionais, como tokens de autorização.",
  "MCPServerDescriptionHint": "Escreva uma breve explicação do propósito da integração.",
  "MCPServerIntegrationURLHint": "Insira o endereço do servidor MCP fornecido pelo seu serviço.",
  "MCPSettingsDescription": "Esta seção permite que você gerencie servidores MCP para chats de IA dentro de salas. Você pode habilitar servidores MCP do sistema ou adicionar servidores personalizados para atender às necessidades da sua empresa. Uma vez habilitados, esses servidores estarão acessíveis a outros usuários para suas tarefas.",
  "MCPSettingTitle": "Servidores MCP",
>>>>>>> e3d98a5e
  "Provider": "Provedor",
  "ProviderKey": "Chave",
<<<<<<< HEAD
=======
  "ProviderKeyInputHint": "Insira a chave da API gerada no painel do seu provedor de IA",
  "ProviderNameInputHint": "Use qualquer nome que seja conveniente para você identificar esta conexão.",
  "ProviderRemovedSuccess": "Provedor removido com sucesso",
  "ProviderUnavailableError": "O provedor de IA está indisponível.",
  "ProviderUpdatedSuccess": "Provedor atualizado com sucesso",
>>>>>>> e3d98a5e
  "ProviderURL": "URL",
  "ProviderURLInputHint": "Insira o URL do endpoint da API fornecido pelo seu serviço de IA",
  "ResetKnowledgeDescription": "Esta ação removerá a chave de API configurada e desativará a indexação de documentos para a base de conhecimento. Adicionar novos documentos à base de conhecimento e trabalhar com eles ficará indisponível até que uma nova chave seja fornecida.",
  "ResetProviderKeyDescription": "A chave API é exibida apenas uma vez ao salvar e, em seguida, é ocultada por motivos de segurança. Se for redefinida, uma nova chave deverá ser fornecida; caso contrário, os recursos de IA, incluindo o chat, ficarão indisponíveis.",
<<<<<<< HEAD
=======
  "ResetWebSearchDescription": "Esta ação removerá a chave da API configurada e desconectará a integração de pesquisa na web. As conversas com IA não poderão mais acessar informações em tempo real da internet até que uma nova chave seja adicionada.",
  "Search": "Pesquisa na Web",
  "SearchDescription": "Conecte um mecanismo de pesquisa na web para aprimorar os chats de IA com informações em tempo real da internet. Depois de configurado, ele estará disponível para todos os usuários no {{productName}}.",
  "SearchEngine": "Mecanismo de Pesquisa na Web",
>>>>>>> e3d98a5e
  "ServerAddedSuccess": "Servidor adicionado com sucesso",
  "ServerDisabledSuccess": "Servidor desativado com sucesso",
  "ServerEnabledSuccess": "Servidor ativado com sucesso",
  "ServerRemovedSuccess": "Servidor removido com sucesso",
  "ServerUpdatedSuccess": "Servidor atualizado com sucesso",
  "ServiceIcon": "Ícone de serviço",
  "SystemMCPListTitle": "Sistema",
<<<<<<< HEAD
=======
  "ToUseAddProvider": "Para usar {{value}}, certifique-se de conectar pelo menos um provedor primeiro.",
  "WebSearchDisabledSuccess": "Pesquisa na web desativada com sucesso",
  "WebSearchEnabledSuccess": "Pesquisa na web ativada com sucesso",
  "WebSearchKeyDescription": "Introduza a chave API obtida do seu provedor de pesquisa web",
>>>>>>> e3d98a5e
  "WebSearchKeyHiddenDescription": "A chave API é exibida apenas uma vez ao salvar e, em seguida, é ocultada por motivos de segurança."
}<|MERGE_RESOLUTION|>--- conflicted
+++ resolved
@@ -17,41 +17,20 @@
   "HeaderValue": "Valor do cabeçalho",
   "IntegrationName": "Nome da integração",
   "IntegrationURL": "URL de integração",
-<<<<<<< HEAD
-=======
   "KnowledgeDisabledSuccess": "Base de conhecimento desativada com sucesso",
   "KnowledgeEnabledSuccess": "Base de conhecimento ativada com sucesso",
   "KnowledgeKeyDescription": "Insira a chave de API obtida do seu provedor de base de conhecimento",
   "KnowledgeSettingsDescription": "Habilite uma base de conhecimento para agentes de IA. O sistema irá indexar seus documentos usando o modelo {{modelName}} para suportar a busca baseada em perguntas através de seus dados. Este recurso se concentra em encontrar informações relevantes, mas não gera resumos nem realiza análises globais.",
-  "MCPProductDescription": "O {{organizationName}} {{productName}} MCP Server otimiza fluxos de trabalho orientados por IA, integrando LLMs com sistemas externos para um gerenciamento de documentos eficiente e seguro.",
-  "MCPServer": "Servidor MCP",
   "MCPServerAdvancedSettingsHint": "Use esta seção para passar cabeçalhos HTTP adicionais, como tokens de autorização.",
   "MCPServerDescriptionHint": "Escreva uma breve explicação do propósito da integração.",
-  "MCPServerIntegrationURLHint": "Insira o endereço do servidor MCP fornecido pelo seu serviço.",
-  "MCPSettingsDescription": "Esta seção permite que você gerencie servidores MCP para chats de IA dentro de salas. Você pode habilitar servidores MCP do sistema ou adicionar servidores personalizados para atender às necessidades da sua empresa. Uma vez habilitados, esses servidores estarão acessíveis a outros usuários para suas tarefas.",
-  "MCPSettingTitle": "Servidores MCP",
->>>>>>> e3d98a5e
   "Provider": "Provedor",
   "ProviderKey": "Chave",
-<<<<<<< HEAD
-=======
   "ProviderKeyInputHint": "Insira a chave da API gerada no painel do seu provedor de IA",
   "ProviderNameInputHint": "Use qualquer nome que seja conveniente para você identificar esta conexão.",
-  "ProviderRemovedSuccess": "Provedor removido com sucesso",
-  "ProviderUnavailableError": "O provedor de IA está indisponível.",
-  "ProviderUpdatedSuccess": "Provedor atualizado com sucesso",
->>>>>>> e3d98a5e
   "ProviderURL": "URL",
   "ProviderURLInputHint": "Insira o URL do endpoint da API fornecido pelo seu serviço de IA",
   "ResetKnowledgeDescription": "Esta ação removerá a chave de API configurada e desativará a indexação de documentos para a base de conhecimento. Adicionar novos documentos à base de conhecimento e trabalhar com eles ficará indisponível até que uma nova chave seja fornecida.",
   "ResetProviderKeyDescription": "A chave API é exibida apenas uma vez ao salvar e, em seguida, é ocultada por motivos de segurança. Se for redefinida, uma nova chave deverá ser fornecida; caso contrário, os recursos de IA, incluindo o chat, ficarão indisponíveis.",
-<<<<<<< HEAD
-=======
-  "ResetWebSearchDescription": "Esta ação removerá a chave da API configurada e desconectará a integração de pesquisa na web. As conversas com IA não poderão mais acessar informações em tempo real da internet até que uma nova chave seja adicionada.",
-  "Search": "Pesquisa na Web",
-  "SearchDescription": "Conecte um mecanismo de pesquisa na web para aprimorar os chats de IA com informações em tempo real da internet. Depois de configurado, ele estará disponível para todos os usuários no {{productName}}.",
-  "SearchEngine": "Mecanismo de Pesquisa na Web",
->>>>>>> e3d98a5e
   "ServerAddedSuccess": "Servidor adicionado com sucesso",
   "ServerDisabledSuccess": "Servidor desativado com sucesso",
   "ServerEnabledSuccess": "Servidor ativado com sucesso",
@@ -59,12 +38,8 @@
   "ServerUpdatedSuccess": "Servidor atualizado com sucesso",
   "ServiceIcon": "Ícone de serviço",
   "SystemMCPListTitle": "Sistema",
-<<<<<<< HEAD
-=======
-  "ToUseAddProvider": "Para usar {{value}}, certifique-se de conectar pelo menos um provedor primeiro.",
   "WebSearchDisabledSuccess": "Pesquisa na web desativada com sucesso",
   "WebSearchEnabledSuccess": "Pesquisa na web ativada com sucesso",
   "WebSearchKeyDescription": "Introduza a chave API obtida do seu provedor de pesquisa web",
->>>>>>> e3d98a5e
   "WebSearchKeyHiddenDescription": "A chave API é exibida apenas uma vez ao salvar e, em seguida, é ocultada por motivos de segurança."
 }