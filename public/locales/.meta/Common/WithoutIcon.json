--- conflicted
+++ resolved
@@ -3,11 +3,7 @@
   "content": "Without icon",
   "content_en_sha1_hash": "e4be945bce935b4bef2b29cc800b01af24c69cf1",
   "created_at": "2025-05-19T21:30:49.603Z",
-<<<<<<< HEAD
-  "updated_at": "2025-05-26T07:57:32.329Z",
-=======
   "updated_at": "2025-05-28T09:30:02.293Z",
->>>>>>> 398dda3c
   "comment": {
     "text": "The translation key \"WithoutIcon\" is used to display the text \"Without icon\" when an icon is not available in a UI component. This text typically appears on a button or dialog related to logos, and it provides context for users about the absence of a visual element.",
     "is_auto": true,
@@ -187,7 +183,13 @@
     "tr": {
       "ai_translated": false,
       "ai_model": null,
-      "ai_spell_check_issues": [],
+      "ai_spell_check_issues": [
+        {
+          "type": "incorrect_translation",
+          "description": "While \"Simge olmadan\" is a literal translation, it sounds somewhat unnatural in Turkish. A more common and natural phrasing would be \"İkon olmadan\".",
+          "suggestion": "İkon olmadan"
+        }
+      ],
       "approved_at": null
     },
     "uk-UA": {
