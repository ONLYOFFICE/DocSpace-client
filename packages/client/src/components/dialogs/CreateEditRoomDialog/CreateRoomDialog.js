--- conflicted
+++ resolved
@@ -39,8 +39,7 @@
 import TemplateBody from "./sub-components/TemplateBody";
 import { RoomsType } from "@docspace/shared/enums";
 
-<<<<<<< HEAD
-const StyledModalDialog = styled(ModalDialog)`
+/* const StyledModalDialog = styled(ModalDialog)` // TODO: Templates rewrite with new logic
   .header-with-button {
     display: flex;
     align-items: center;
@@ -73,10 +72,8 @@
         height: 100%;
       }
     `}
-`;
-
-=======
->>>>>>> 811d6e73
+`; */
+
 const CreateRoomDialog = ({
   t,
   visible,
@@ -229,13 +226,8 @@
       visible={visible}
       onClose={onCloseAndDisconnectThirdparty}
       isScrollLocked={isScrollLocked}
-<<<<<<< HEAD
-      withFooterBorder
-      isOauthWindowOpen={isOauthWindowOpen}
+      hideContent={isOauthWindowOpen}
       isTemplate={isTemplate}
-=======
-      hideContent={isOauthWindowOpen}
->>>>>>> 811d6e73
       isBackButton={roomParams.type}
       onBackClick={goBack}
       onSubmit={handleSubmit}
@@ -245,19 +237,16 @@
 
       <ModalDialog.Body>
         {!roomParams.type ? (
-<<<<<<< HEAD
-          <RoomTypeList t={t} setRoomType={setRoomType} />
+          <RoomTypeList
+            t={t}
+            setRoomType={setRoomType}
+            disabledFormRoom={disabledFormRoom}
+          />
         ) : isTemplate ? (
           <TemplateBody
             t={t}
             setIsTemplateSelected={setIsTemplateSelected}
             setRoomParams={setRoomParams}
-=======
-          <RoomTypeList
-            t={t}
-            setRoomType={setRoomType}
-            disabledFormRoom={disabledFormRoom}
->>>>>>> 811d6e73
           />
         ) : (
           <SetRoomParams
