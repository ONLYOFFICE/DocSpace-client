import React from "react";
import styled from "styled-components";

import Text from "@docspace/components/text";
import Link from "@docspace/components/link";
import { Base } from "@docspace/components/themes";
import { combineUrl } from "@docspace/common/utils";
import commonIconsStyles from "@docspace/components/utils/common-icons-style";

import ArrowRightIcon from "PUBLIC_DIR/images/arrow.right.react.svg";

const StyledArrowRightIcon = styled(ArrowRightIcon)`
  ${commonIconsStyles}
  path {
    fill: ${(props) => props.theme.client.settings.security.arrowFill};
  }
`;

const StyledMobileCategoryWrapper = styled.div`
  margin-bottom: 20px;

  .category-item-heading {
    display: flex;
    align-items: center;
    margin-bottom: 5px;
  }

  .category-item-subheader {
    font-size: 13px;
    font-weight: 600;
    margin-bottom: 5px;
  }

  .category-item-description {
    color: ${(props) =>
      props.isDisabled
        ? props.theme.text.disableColor
        : props.theme.client.settings.security.descriptionColor};
    font-size: 12px;
    max-width: 1024px;
  }

  .inherit-title-link {
    margin-right: 7px;
    font-size: 16px;
    font-weight: 600;
    ${(props) => props.isDisabled && `color: ${props.theme.text.disableColor}`};
  }

  .link-text {
    margin: 0;
  }
`;

const MobileCategoryWrapper = (props) => {
  const { title, url, subtitle, onClickLink, isDisabled } = props;

  const onClickProp = isDisabled ? {} : onClickLink;
  const onHrefProp = isDisabled
    ? {}
    : { href: combineUrl(window.DocSpaceConfig?.proxy?.url, url) };

  return (
    <StyledMobileCategoryWrapper isDisabled={isDisabled}>
      <div className="category-item-heading">
        <Link
          className="inherit-title-link header"
          {...onClickProp}
          {...onHrefProp}
          truncate
        >
          {title}
        </Link>
<<<<<<< HEAD
        {!isDisabled && <StyledArrowRightIcon size="small" />}
=======
        {withPaidBadge && (
          <Badge
            backgroundColor="#EDC409"
            label={badgeLabel}
            isPaidBadge={true}
            className="paid-badge"
            fontWeight="700"
          />
        )}
        <StyledArrowRightIcon className="settings_unavailable" size="small" />
>>>>>>> 67ea7412
      </div>
      <Text className="category-item-description">{subtitle}</Text>
    </StyledMobileCategoryWrapper>
  );
};

MobileCategoryWrapper.defaultProps = {
  theme: Base,
};

export default MobileCategoryWrapper;<|MERGE_RESOLUTION|>--- conflicted
+++ resolved
@@ -71,9 +71,6 @@
         >
           {title}
         </Link>
-<<<<<<< HEAD
-        {!isDisabled && <StyledArrowRightIcon size="small" />}
-=======
         {withPaidBadge && (
           <Badge
             backgroundColor="#EDC409"
@@ -84,7 +81,6 @@
           />
         )}
         <StyledArrowRightIcon className="settings_unavailable" size="small" />
->>>>>>> 67ea7412
       </div>
       <Text className="category-item-description">{subtitle}</Text>
     </StyledMobileCategoryWrapper>
