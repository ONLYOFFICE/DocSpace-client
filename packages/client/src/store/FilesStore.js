--- conflicted
+++ resolved
@@ -2055,13 +2055,13 @@
             const pluginFilesKeys = this.pluginStore.getContextMenuKeysByType(
               PluginFileType.Files,
               item.fileExst
-            );
+        );
 
             pluginAllKeys &&
               pluginAllKeys.forEach((key) => fileOptions.push(key));
-            pluginFilesKeys &&
-              pluginFilesKeys.forEach((key) => fileOptions.push(key));
-          }
+        pluginFilesKeys &&
+          pluginFilesKeys.forEach((key) => fileOptions.push(key));
+      }
 
           if (
             !item.viewAccessability.MediaView &&
@@ -2503,7 +2503,7 @@
       newFilter = this.getDefaultMembersFilter();
     } else {
       newFilter.page += 1;
-    }
+  }
     this.setRoomMembersFilter(newFilter);
 
     const membersFilters = {
@@ -2980,12 +2980,9 @@
         security,
         viewAccessability,
         mute,
-<<<<<<< HEAD
+        inRoom = true,
         quotaLimit,
         usedSpace,
-=======
-        inRoom = true,
->>>>>>> bb43dc82
       } = item;
 
       const thirdPartyIcon = this.thirdPartyStore.getThirdPartyIcon(
@@ -3130,13 +3127,10 @@
         providerType,
         security,
         viewAccessability,
-<<<<<<< HEAD
+        fileTypeName,
+        inRoom,
         quotaLimit,
         usedSpace,
-=======
-        fileTypeName,
-        inRoom,
->>>>>>> bb43dc82
       };
     });
 
