import PlusIcon from "PUBLIC_DIR/images/plus.react.svg?url";
import UniverseIcon from "PUBLIC_DIR/images/universe.react.svg?url";
import PeopleIcon from "PUBLIC_DIR/images/people.react.svg?url";
import CopyIcon from "PUBLIC_DIR/images/copy.react.svg?url";

import { useTranslation } from "react-i18next";
import copy from "copy-to-clipboard";

import { Avatar } from "@docspace/shared/components/avatar";
import { Link } from "@docspace/shared/components/link";
import { ComboBox } from "@docspace/shared/components/combobox";
import { IconButton } from "@docspace/shared/components/icon-button";
import { toastr } from "@docspace/shared/components/toast";
import { Loader } from "@docspace/shared/components/loader";

import { StyledLinkRow, StyledSquare } from "./StyledShare";
import { getShareOptions, getAccessOptions } from "./optionsHelper";
import ExpiredComboBox from "./ExpiredComboBox";
import { RowLoader } from "./ShareLoader";

const LinkRow = ({
  onAddClick,
  links,
  changeShareOption,
  changeAccessOption,
  changeExpirationOption,
  availableExternalRights,
  loadingLinks,
}) => {
  const { t } = useTranslation([
    "SharingPanel",
    "Files",
    "Translations",
    "Common",
  ]);

  const shareOptions = getShareOptions(t);
  const accessOptions = getAccessOptions(t, availableExternalRights);

  const onCopyLink = (link) => {
    copy(link.sharedTo.shareLink);
    toastr.success(t("Common:LinkSuccessfullyCopied"));
  };

  return (
    <>
      {!links?.length ? (
        <StyledLinkRow>
          <StyledSquare>
            <IconButton size={12} iconName={PlusIcon} isDisabled />
          </StyledSquare>
          <Link
            type="action"
            isHovered={true}
            fontWeight={600}
            onClick={onAddClick}
          >
            {t("Common:CreateAndCopy")}
          </Link>
        </StyledLinkRow>
      ) : (
        links.map((link, index) => {
          if (link.isLoaded) return <RowLoader />;

          const shareOption = shareOptions.find(
<<<<<<< HEAD
            (option) => option.internal === link.sharedTo.internal,
=======
            (option) => option.internal === link.sharedTo?.internal,
>>>>>>> 85b0f5ae
          );
          const accessOption = accessOptions.find(
            (option) => option.access === link.access,
          );
          const avatar =
            shareOption?.key === "anyone" ? UniverseIcon : PeopleIcon;

          const isExpiredLink = link.sharedTo.isExpired;

          const isLoaded = loadingLinks.includes(link.sharedTo.id);

          return (
            <StyledLinkRow key={`share-link-row-${index}`}>
              {isLoaded ? (
                <Loader className="loader" size="20px" type="track" />
              ) : (
                <Avatar size="min" source={avatar} />
              )}
              <div className="link-options">
                <ComboBox
                  className="internal-combobox"
                  directionY={"both"}
                  options={shareOptions}
                  selectedOption={shareOption}
                  onSelect={(item) => changeShareOption(item, link)}
                  scaled={false}
                  scaledOptions={false}
                  showDisabledItems={true}
                  size="content"
                  fillIcon={false}
                  modernView={true}
                  isDisabled={isExpiredLink || isLoaded}
                />
                <ExpiredComboBox
                  link={link}
                  changeExpirationOption={changeExpirationOption}
                  isDisabled={isLoaded}
                />
              </div>
              <div className="link-actions">
                <IconButton
                  size={16}
                  iconName={CopyIcon}
                  onClick={() => onCopyLink(link)}
                  title={t("Common:CreateAndCopy")}
                  isDisabled={isExpiredLink || isLoaded}
                />
                <ComboBox
                  directionY={"both"}
                  options={accessOptions}
                  selectedOption={accessOption}
                  onSelect={(item) => changeAccessOption(item, link)}
                  scaled={false}
                  scaledOptions={false}
                  showDisabledItems={true}
                  size="content"
                  fillIcon={true}
                  modernView={true}
                  type="onlyIcon"
                  isDisabled={isExpiredLink || isLoaded}
                />
              </div>
            </StyledLinkRow>
          );
        })
      )}
    </>
  );
};

export default LinkRow;<|MERGE_RESOLUTION|>--- conflicted
+++ resolved
@@ -63,11 +63,7 @@
           if (link.isLoaded) return <RowLoader />;
 
           const shareOption = shareOptions.find(
-<<<<<<< HEAD
-            (option) => option.internal === link.sharedTo.internal,
-=======
             (option) => option.internal === link.sharedTo?.internal,
->>>>>>> 85b0f5ae
           );
           const accessOption = accessOptions.find(
             (option) => option.access === link.access,
