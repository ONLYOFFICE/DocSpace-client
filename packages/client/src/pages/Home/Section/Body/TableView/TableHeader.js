// (c) Copyright Ascensio System SIA 2009-2024
//
// This program is a free software product.
// You can redistribute it and/or modify it under the terms
// of the GNU Affero General Public License (AGPL) version 3 as published by the Free Software
// Foundation. In accordance with Section 7(a) of the GNU AGPL its Section 15 shall be amended
// to the effect that Ascensio System SIA expressly excludes the warranty of non-infringement of
// any third-party rights.
//
// This program is distributed WITHOUT ANY WARRANTY, without even the implied warranty
// of MERCHANTABILITY or FITNESS FOR A PARTICULAR  PURPOSE. For details, see
// the GNU AGPL at: http://www.gnu.org/licenses/agpl-3.0.html
//
// You can contact Ascensio System SIA at Lubanas st. 125a-25, Riga, Latvia, EU, LV-1021.
//
// The  interactive user interfaces in modified source and object code versions of the Program must
// display Appropriate Legal Notices, as required under Section 5 of the GNU AGPL version 3.
//
// Pursuant to Section 7(b) of the License you must retain the original Product logo when
// distributing the program. Pursuant to Section 7(e) we decline to grant you any rights under
// trademark law for use of our trademarks.
//
// All the Product's GUI elements, including illustrations and icon sets, as well as technical writing
// content are licensed under the terms of the Creative Commons Attribution-ShareAlike 4.0
// International. See the License terms at http://creativecommons.org/licenses/by-sa/4.0/legalcode

import React from "react";
import { TableHeader } from "@docspace/shared/components/table";
import { inject, observer } from "mobx-react";
import { withTranslation } from "react-i18next";
import { Events } from "@docspace/shared/enums";
import { SortByFieldName } from "SRC_DIR/helpers/constants";

class FilesTableHeader extends React.Component {
  constructor(props) {
    super(props);

    this.getTableColumns();

    this.isBeginScrolling = false;
  }

<<<<<<< HEAD
  getTemplatesColumns = () => {
    const { t, isDefaultRoomsQuotaSet, showStorageInfo, isArchiveFolder } =
      this.props;
=======
  getTableColumns = (fromUpdate = false) => {
    const {
      t,
      isRooms,
      isTrashFolder,
      getColumns,
      columnStorageName,
      columnInfoPanelStorageName,
      isPublicRoom,
      isRecentTab,
      isDefaultRoomsQuotaSet,
      showStorageInfo,
      isArchiveFolder,
      tableStorageName,
    } = this.props;
>>>>>>> 746c7b34

    const columns = [
      {
        key: "Name",
        title: t("Common:Name"),
        resizable: true,
        enable: this.props.roomColumnNameIsEnabled,
        default: true,
        sortBy: SortByFieldName.Name,
        minWidth: 210,
        onClick: this.onRoomsFilter,
      },
      {
        key: "Type",
        title: t("Common:Type"),
        enable: this.props.roomColumnTypeIsEnabled,
        resizable: true,
        sortBy: SortByFieldName.RoomType,
        onChange: this.onColumnChange,
        onClick: this.onRoomsFilter,
      },
      {
        key: "Content",
        title: t("Common:Content"),
        enable: this.props.contentColumnsIsEnabled,
        resizable: true,
        // sortBy: SortByFieldName.Author,
        onChange: this.onColumnChange,
        // onClick: this.onRoomsFilter,
      },
      {
        key: "Owner",
        title: t("Common:Owner"),
        enable: this.props.roomColumnOwnerIsEnabled,
        resizable: true,
        sortBy: SortByFieldName.Author,
        onChange: this.onColumnChange,
        onClick: this.onRoomsFilter,
      },

      {
        key: "QuickButtons",
        title: "",
        enable: this.props.roomColumnQuickButtonsIsEnabled,
        defaultSize: 75,
        resizable: false,
      },
    ];

    showStorageInfo &&
      columns.splice(columns.length - 1, 0, {
        key: "Storage",
        title:
          isDefaultRoomsQuotaSet && !isArchiveFolder
            ? t("Common:StorageAndQuota")
            : t("Common:Storage"),
        enable: this.props.roomQuotaColumnIsEnable,
        sortBy: SortByFieldName.UsedSpace,
        resizable: true,
        onChange: this.onColumnChange,
        onClick: this.onRoomsFilter,
      });

    return [...columns];
  };

  getRoomsColumns = () => {
    const { t, isDefaultRoomsQuotaSet, showStorageInfo, isArchiveFolder } =
      this.props;

    const columns = [
      {
        key: "Name",
        title: t("Common:Name"),
        resizable: true,
        enable: this.props.roomColumnNameIsEnabled,
        default: true,
        sortBy: SortByFieldName.Name,
        minWidth: 210,
        onClick: this.onRoomsFilter,
      },
      {
        key: "Type",
        title: t("Common:Type"),
        enable: this.props.roomColumnTypeIsEnabled,
        resizable: true,
        sortBy: SortByFieldName.RoomType,
        onChange: this.onColumnChange,
        onClick: this.onRoomsFilter,
      },
      {
        key: "Tags",
        title: t("Common:Tags"),
        enable: this.props.roomColumnTagsIsEnabled,
        resizable: true,
        sortBy: SortByFieldName.Tags,
        withTagRef: true,
        onChange: this.onColumnChange,
        onClick: this.onRoomsFilter,
      },
      {
        key: "Owner",
        title: t("Common:Owner"),
        enable: this.props.roomColumnOwnerIsEnabled,
        resizable: true,
        sortBy: SortByFieldName.Author,
        onChange: this.onColumnChange,
        onClick: this.onRoomsFilter,
      },
      {
        key: "Activity",
        title: t("ByLastModified"),
        enable: this.props.roomColumnActivityIsEnabled,
        resizable: true,
        sortBy: SortByFieldName.ModifiedDate,
        onChange: this.onColumnChange,
        onClick: this.onRoomsFilter,
      },
      {
        key: "QuickButtons",
        title: "",
        enable: this.props.roomColumnQuickButtonsIsEnabled,
        defaultSize: 75,
        resizable: false,
      },
    ];

    showStorageInfo &&
      columns.splice(columns.length - 1, 0, {
        key: "Storage",
        title:
          isDefaultRoomsQuotaSet && !isArchiveFolder
            ? t("Common:StorageAndQuota")
            : t("Common:Storage"),
        enable: this.props.roomQuotaColumnIsEnable,
        sortBy: SortByFieldName.UsedSpace,
        resizable: true,
        onChange: this.onColumnChange,
        onClick: this.onRoomsFilter,
      });

    return [...columns];
  };

  getTrashFolderColumns = () => {
    const { t } = this.props;

    const columns = [
      {
        key: "Name",
        title: t("Common:Name"),
        resizable: true,
        enable: this.props.nameColumnIsEnabled,
        default: true,
        sortBy: SortByFieldName.Name,
        minWidth: 210,
        onClick: this.onFilter,
      },
      {
        key: "Room",
        title: t("Common:Room"),
        enable: this.props.roomColumnIsEnabled,
        resizable: true,
        sortBy: SortByFieldName.Room,
        // onClick: this.onFilter,
        onChange: this.onColumnChange,
      },
      {
        key: "AuthorTrash",
        title: t("ByAuthor"),
        enable: this.props.authorTrashColumnIsEnabled,
        resizable: true,
        sortBy: SortByFieldName.Author,
        // onClick: this.onFilter,
        onChange: this.onColumnChange,
      },
      {
        key: "CreatedTrash",
        title: t("ByCreation"),
        enable: this.props.createdTrashColumnIsEnabled,
        resizable: true,
        sortBy: SortByFieldName.CreationDate,
        // onClick: this.onFilter,
        onChange: this.onColumnChange,
      },
      {
        key: "Erasure",
        title: t("ByErasure"),
        enable: this.props.erasureColumnIsEnabled,
        resizable: true,
        sortBy: SortByFieldName.ModifiedDate,
        onClick: this.onFilter,
        onChange: this.onColumnChange,
      },
      {
        key: "SizeTrash",
        title: t("Common:Size"),
        enable: this.props.sizeTrashColumnIsEnabled,
        resizable: true,
        sortBy: SortByFieldName.Size,
        onClick: this.onFilter,
        onChange: this.onColumnChange,
      },
      {
        key: "TypeTrash",
        title: t("Common:Type"),
        enable: this.props.typeTrashColumnIsEnabled,
        resizable: true,
        sortBy: SortByFieldName.Type,
        // onClick: this.onFilter,
        onChange: this.onColumnChange,
      },
      {
        key: "QuickButtons",
        title: "",
        enable: this.props.quickButtonsColumnIsEnabled,
        defaultSize: 75,
        resizable: false,
      },
    ];

    return [...columns];
  };

  getRecentTabColumns = () => {
    const { t, isPublicRoom } = this.props;

    const authorBlock = !isPublicRoom
      ? {
          key: "Author",
          title: t("ByAuthor"),
          enable: this.props.authorColumnIsEnabled,
          resizable: true,
          sortBy: SortByFieldName.Author,
<<<<<<< HEAD
=======
          onChange: this.onColumnChange,
          onClick: this.onRoomsFilter,
        },
        {
          key: "Activity",
          title: t("ByLastModified"),
          enable: this.props.roomColumnActivityIsEnabled,
          resizable: true,
          sortBy: SortByFieldName.ModifiedDate,
          onChange: this.onColumnChange,
          onClick: this.onRoomsFilter,
        },
        {
          key: "QuickButtons",
          title: "",
          enable: this.props.roomColumnQuickButtonsIsEnabled,
          defaultSize: 52,
          resizable: false,
        },
      ];

      showStorageInfo &&
        columns.splice(columns.length - 1, 0, {
          key: "Storage",
          title:
            isDefaultRoomsQuotaSet && !isArchiveFolder
              ? t("Common:StorageAndQuota")
              : t("Common:Storage"),
          enable: this.props.roomQuotaColumnIsEnable,
          sortBy: SortByFieldName.UsedSpace,
          resizable: true,
          onChange: this.onColumnChange,
          onClick: this.onRoomsFilter,
        });

      defaultColumns.push(...columns);
    } else if (isTrashFolder) {
      const columns = [
        {
          key: "Name",
          title: t("Common:Name"),
          resizable: true,
          enable: this.props.nameColumnIsEnabled,
          default: true,
          sortBy: SortByFieldName.Name,
          minWidth: 210,
          onClick: this.onFilter,
        },
        {
          key: "Room",
          title: t("Common:Room"),
          enable: this.props.roomColumnIsEnabled,
          resizable: true,
          sortBy: SortByFieldName.Room,
>>>>>>> 746c7b34
          // onClick: this.onFilter,
          onChange: this.onColumnChange,
        }
      : {};

    const columns = [
      {
        key: "Name",
        title: t("Common:Name"),
        resizable: true,
        enable: this.props.nameColumnIsEnabled,
        default: true,
        sortBy: SortByFieldName.Name,
        minWidth: 210,
        onClick: this.onFilter,
      },
      { ...authorBlock },
      {
        key: "Created",
        title: t("ByCreation"),
        enable: this.props.createdColumnIsEnabled,
        resizable: true,
        sortBy: SortByFieldName.CreationDate,
        // onClick: this.onFilter,
        onChange: this.onColumnChange,
      },
      {
        key: "LastOpened",
        title: t("DateLastOpened"),
        enable: this.props.lastOpenedColumnIsEnabled,
        resizable: true,
        sortBy: SortByFieldName.LastOpened,
        onClick: this.onFilter,
        onChange: this.onColumnChange,
      },
      {
        key: "Modified",
        title: t("ByLastModified"),
        enable: this.props.modifiedColumnIsEnabled,
        resizable: true,
        sortBy: SortByFieldName.ModifiedDate,
        // onClick: this.onFilter,
        onChange: this.onColumnChange,
      },
      {
        key: "Size",
        title: t("Common:Size"),
        enable: this.props.sizeColumnIsEnabled,
        resizable: true,
        sortBy: SortByFieldName.Size,
        onClick: this.onFilter,
        onChange: this.onColumnChange,
      },
      {
        key: "Type",
        title: t("Common:Type"),
        enable: this.props.typeColumnIsEnabled,
        resizable: true,
        sortBy: SortByFieldName.Type,
        // onClick: this.onFilter,
        onChange: this.onColumnChange,
      },
      {
        key: "QuickButtons",
        title: "",
        enable: this.props.quickButtonsColumnIsEnabled,
        defaultSize: 75,
        resizable: false,
      },
    ];

    return [...columns];
  };

  getFilesColumns = () => {
    const { t, isPublicRoom } = this.props;

    const authorBlock = !isPublicRoom
      ? {
          key: "Author",
          title: t("ByAuthor"),
          enable: this.props.authorColumnIsEnabled,
          resizable: true,
          sortBy: SortByFieldName.Author,
          // onClick: this.onFilter,
          onChange: this.onColumnChange,
<<<<<<< HEAD
        }
      : {};

    const columns = [
      {
        key: "Name",
        title: t("Common:Name"),
        resizable: true,
        enable: this.props.nameColumnIsEnabled,
        default: true,
        sortBy: SortByFieldName.Name,
        minWidth: 210,
        onClick: this.onFilter,
      },
      { ...authorBlock },
      {
        key: "Created",
        title: t("ByCreation"),
        enable: this.props.createdColumnIsEnabled,
        resizable: true,
        sortBy: SortByFieldName.CreationDate,
        // onClick: this.onFilter,
        onChange: this.onColumnChange,
      },
      {
        key: "Modified",
        title: t("ByLastModified"),
        enable: this.props.modifiedColumnIsEnabled,
        resizable: true,
        sortBy: SortByFieldName.ModifiedDate,
        onClick: this.onFilter,
        onChange: this.onColumnChange,
      },
      {
        key: "Size",
        title: t("Common:Size"),
        enable: this.props.sizeColumnIsEnabled,
        resizable: true,
        sortBy: SortByFieldName.Size,
        onClick: this.onFilter,
        onChange: this.onColumnChange,
      },
      {
        key: "Type",
        title: t("Common:Type"),
        enable: this.props.typeColumnIsEnabled,
        resizable: true,
        sortBy: SortByFieldName.Type,
        // onClick: this.onFilter,
        onChange: this.onColumnChange,
      },
      {
        key: "QuickButtons",
        title: "",
        enable: this.props.quickButtonsColumnIsEnabled,
        defaultSize: 75,
        resizable: false,
      },
    ];

    return [...columns];
  };

  getDefaultColumns = () => {
    const { isRooms, isTrashFolder, isRecentTab, isTemplatesFolder } =
      this.props;

    if (isTemplatesFolder) return this.getTemplatesColumns();
    else if (isRooms) return this.getRoomsColumns();
    else if (isTrashFolder) return this.getTrashFolderColumns();
    else if (isRecentTab) return this.getRecentTabColumns();
    else return this.getFilesColumns();
  };

  getTableColumns = (fromUpdate = false) => {
    const { getColumns, columnStorageName, columnInfoPanelStorageName } =
      this.props;

    const defaultColumns = this.getDefaultColumns();
=======
        },
        {
          key: "CreatedTrash",
          title: t("ByCreation"),
          enable: this.props.createdTrashColumnIsEnabled,
          resizable: true,
          sortBy: SortByFieldName.CreationDate,
          // onClick: this.onFilter,
          onChange: this.onColumnChange,
        },
        {
          key: "Erasure",
          title: t("ByErasure"),
          enable: this.props.erasureColumnIsEnabled,
          resizable: true,
          sortBy: SortByFieldName.ModifiedDate,
          onClick: this.onFilter,
          onChange: this.onColumnChange,
        },
        {
          key: "SizeTrash",
          title: t("Common:Size"),
          enable: this.props.sizeTrashColumnIsEnabled,
          resizable: true,
          sortBy: SortByFieldName.Size,
          onClick: this.onFilter,
          onChange: this.onColumnChange,
        },
        {
          key: "TypeTrash",
          title: t("Common:Type"),
          enable: this.props.typeTrashColumnIsEnabled,
          resizable: true,
          sortBy: SortByFieldName.Type,
          // onClick: this.onFilter,
          onChange: this.onColumnChange,
        },
        {
          key: "QuickButtons",
          title: "",
          enable: this.props.quickButtonsColumnIsEnabled,
          defaultSize: 52,
          resizable: false,
        },
      ];
      defaultColumns.push(...columns);
    } else if (isRecentTab) {
      const authorBlock = !isPublicRoom
        ? {
            key: "Author",
            title: t("ByAuthor"),
            enable: this.props.authorColumnIsEnabled,
            resizable: true,
            sortBy: SortByFieldName.Author,
            // onClick: this.onFilter,
            onChange: this.onColumnChange,
          }
        : {};

      const columns = [
        {
          key: "Name",
          title: t("Common:Name"),
          resizable: true,
          enable: this.props.nameColumnIsEnabled,
          default: true,
          sortBy: SortByFieldName.Name,
          minWidth: 210,
          onClick: this.onFilter,
        },
        { ...authorBlock },
        {
          key: "Created",
          title: t("ByCreation"),
          enable: this.props.createdColumnIsEnabled,
          resizable: true,
          sortBy: SortByFieldName.CreationDate,
          // onClick: this.onFilter,
          onChange: this.onColumnChange,
        },
        {
          key: "LastOpened",
          title: t("DateLastOpened"),
          enable: this.props.lastOpenedColumnIsEnabled,
          resizable: true,
          sortBy: SortByFieldName.LastOpened,
          onClick: this.onFilter,
          onChange: this.onColumnChange,
        },
        {
          key: "Modified",
          title: t("ByLastModified"),
          enable: this.props.modifiedColumnIsEnabled,
          resizable: true,
          sortBy: SortByFieldName.ModifiedDate,
          // onClick: this.onFilter,
          onChange: this.onColumnChange,
        },
        {
          key: "Size",
          title: t("Common:Size"),
          enable: this.props.sizeColumnIsEnabled,
          resizable: true,
          sortBy: SortByFieldName.Size,
          onClick: this.onFilter,
          onChange: this.onColumnChange,
        },
        {
          key: "Type",
          title: t("Common:Type"),
          enable: this.props.typeColumnIsEnabled,
          resizable: true,
          sortBy: SortByFieldName.Type,
          // onClick: this.onFilter,
          onChange: this.onColumnChange,
        },
        {
          key: "QuickButtons",
          title: "",
          enable: this.props.quickButtonsColumnIsEnabled,
          defaultSize: 52,
          resizable: false,
        },
      ];
      defaultColumns.push(...columns);
    } else {
      const authorBlock = !isPublicRoom
        ? {
            key: "Author",
            title: t("ByAuthor"),
            enable: this.props.authorColumnIsEnabled,
            resizable: true,
            sortBy: SortByFieldName.Author,
            // onClick: this.onFilter,
            onChange: this.onColumnChange,
          }
        : {};

      const columns = [
        {
          key: "Name",
          title: t("Common:Name"),
          resizable: true,
          enable: this.props.nameColumnIsEnabled,
          default: true,
          sortBy: SortByFieldName.Name,
          minWidth: 210,
          onClick: this.onFilter,
        },
        { ...authorBlock },
        {
          key: "Created",
          title: t("ByCreation"),
          enable: this.props.createdColumnIsEnabled,
          resizable: true,
          sortBy: SortByFieldName.CreationDate,
          // onClick: this.onFilter,
          onChange: this.onColumnChange,
        },
        {
          key: "Modified",
          title: t("ByLastModified"),
          enable: this.props.modifiedColumnIsEnabled,
          resizable: true,
          sortBy: SortByFieldName.ModifiedDate,
          onClick: this.onFilter,
          onChange: this.onColumnChange,
        },
        {
          key: "Size",
          title: t("Common:Size"),
          enable: this.props.sizeColumnIsEnabled,
          resizable: true,
          sortBy: SortByFieldName.Size,
          onClick: this.onFilter,
          onChange: this.onColumnChange,
        },
        {
          key: "Type",
          title: t("Common:Type"),
          enable: this.props.typeColumnIsEnabled,
          resizable: true,
          sortBy: SortByFieldName.Type,
          // onClick: this.onFilter,
          onChange: this.onColumnChange,
        },
        {
          key: "QuickButtons",
          title: "",
          enable: this.props.quickButtonsColumnIsEnabled,
          defaultSize: 52,
          resizable: false,
        },
      ];
      defaultColumns.push(...columns);
    }
>>>>>>> 746c7b34

    let columns = getColumns(defaultColumns);
    const storageColumns = localStorage.getItem(tableStorageName);
    const splitColumns = storageColumns && storageColumns.split(",");
    const resetColumnsSize =
      (splitColumns && splitColumns.length !== columns.length) || !splitColumns;

    const tableColumns = columns.map((c) => c.enable && c.key);

    this.setTableColumns(tableColumns);
    if (fromUpdate) {
      this.setState({
        columns,
        resetColumnsSize,
        tableStorageName,
        columnStorageName,
        columnInfoPanelStorageName,
      });
    } else {
      this.state = {
        columns,
        resetColumnsSize,
        tableStorageName,
        columnStorageName,
        columnInfoPanelStorageName,
      };
    }
  };

  setTableColumns = (tableColumns) => {
    localStorage.setItem(this.props.tableStorageName, tableColumns);
  };

  componentDidMount() {
    this.customScrollElm = document.getElementsByClassName("section-scroll")[0];
    this.customScrollElm?.addEventListener("scroll", this.onBeginScroll);
  }

  onBeginScroll = () => {
    const { firstElemChecked } = this.props;

    const currentScrollPosition = this.customScrollElm.scrollTop;
    const elem = document.getElementById("table-container_caption-header");

    if (currentScrollPosition === 0) {
      this.isBeginScrolling = false;

      this.props.headerBorder &&
        elem?.classList?.add("hotkeys-lengthen-header");

      !firstElemChecked && elem?.classList?.remove("lengthen-header");
      return;
    }

    if (!this.isBeginScrolling) {
      elem?.classList?.remove("hotkeys-lengthen-header");
      elem?.classList?.add("lengthen-header");
    }

    this.isBeginScrolling = true;
  };

  componentDidUpdate(prevProps) {
    const {
      isRooms,
      isTrashFolder,
      columnStorageName,
      columnInfoPanelStorageName,
      isRecentTab,
      isArchiveFolder,
      showStorageInfo,
    } = this.props;

    if (
      isArchiveFolder !== prevProps.isArchiveFolder ||
      isRooms !== prevProps.isRooms ||
      isTrashFolder !== prevProps.isTrashFolder ||
      columnStorageName !== prevProps.columnStorageName ||
      columnInfoPanelStorageName !== prevProps.columnInfoPanelStorageName ||
      isRecentTab !== prevProps.isRecentTab ||
      showStorageInfo !== prevProps.showStorageInfo
    ) {
      return this.getTableColumns(true);
    }

    const { columns } = this.state;
    if (this.props.withContent !== prevProps.withContent) {
      const columnIndex = columns.findIndex((c) => c.key === "Share");
      if (columnIndex === -1) return;

      columns[columnIndex].enable = this.props.withContent;
      this.setState({ columns });
    }

    if (this.props.headerBorder) {
      const elem = document.getElementById("table-container_caption-header");
      elem?.classList?.add("hotkeys-lengthen-header");
    } else {
      const elem = document.getElementById("table-container_caption-header");
      elem?.classList?.remove("hotkeys-lengthen-header");
    }
  }

  componentWillUnmount() {
    this.customScrollElm?.removeEventListener("scroll", this.onBeginScroll);
  }

  onColumnChange = (key) => {
    const { columns } = this.state;

    const columnIndex = columns.findIndex((c) => c.key === key);
    if (columnIndex === -1) return;

    this.props.setColumnEnable(key);

    columns[columnIndex].enable = !columns[columnIndex].enable;
    this.setState({ columns });

    const tableColumns = columns.map((c) => c.enable && c.key);
    this.setTableColumns(tableColumns);

    const event = new Event(Events.CHANGE_COLUMN);

    window.dispatchEvent(event);
  };

  onFilter = (sortBy) => {
    const { filter, setIsLoading, isPublicRoom, publicRoomKey } = this.props;
    const newFilter = filter.clone();

    if (newFilter.sortBy !== sortBy) {
      newFilter.sortBy = sortBy;
    } else {
      newFilter.sortOrder =
        newFilter.sortOrder === "ascending" ? "descending" : "ascending";
    }

    setIsLoading(true);

    if (isPublicRoom) {
      window.DocSpace.navigate(
        `${
          window.DocSpace.location.pathname
        }?key=${publicRoomKey}&${newFilter.toUrlParams()}`,
      );
    } else {
      window.DocSpace.navigate(
        `${window.DocSpace.location.pathname}?${newFilter.toUrlParams()}`,
      );
    }
  };

  onRoomsFilter = (sortBy) => {
    const { roomsFilter, setIsLoading, navigate, location, setRoomsFilter } =
      this.props;

    const newFilter = roomsFilter.clone();
    if (newFilter.sortBy !== sortBy) {
      newFilter.sortBy = sortBy;
    } else {
      newFilter.sortOrder =
        newFilter.sortOrder === "ascending" ? "descending" : "ascending";
    }

    setIsLoading(true);
    setRoomsFilter(newFilter);
    navigate(`${location.pathname}?${newFilter.toUrlParams()}`);
  };

  render() {
    const {
      t,
      containerRef,
      isHeaderChecked,
      filter,
      roomsFilter,
      isRooms,
      sectionWidth,
      firstElemChecked,
      sortingVisible,
      infoPanelVisible,

      withPaging,
      tagRef,
      setHideColumns,
      isFrame,
      showSettings,
    } = this.props;

    const {
      columns,
      resetColumnsSize,
      tableStorageName,
      columnStorageName,
      columnInfoPanelStorageName,
    } = this.state;

    const sortBy = isRooms ? roomsFilter.sortBy : filter.sortBy;
    const sortOrder = isRooms ? roomsFilter.sortOrder : filter.sortOrder;

    return (
      <TableHeader
        isLengthenHeader={firstElemChecked || isHeaderChecked}
        checkboxSize="32px"
        sorted={sortOrder === "descending"}
        sortBy={sortBy}
        containerRef={containerRef}
        columns={columns}
        columnStorageName={columnStorageName}
        columnInfoPanelStorageName={columnInfoPanelStorageName}
        sectionWidth={sectionWidth}
        resetColumnsSize={resetColumnsSize}
        sortingVisible={sortingVisible}
        infoPanelVisible={infoPanelVisible}
        useReactWindow={!withPaging}
        tagRef={tagRef}
        setHideColumns={setHideColumns}
        settingsTitle={t("Files:TableSettingsTitle")}
        showSettings={isFrame ? showSettings : true}
        tableStorageName={tableStorageName}
      />
    );
  }
}

export default inject(
  ({
    settingsStore,
    filesStore,
    selectedFolderStore,
    treeFoldersStore,
    tableStore,
    publicRoomStore,
    clientLoadingStore,
    infoPanelStore,
    currentQuotaStore,
  }) => {
    const { isVisible: infoPanelVisible } = infoPanelStore;

    const { isDefaultRoomsQuotaSet, showStorageInfo } = currentQuotaStore;

    const {
      isHeaderChecked,

      filter,

      canShare,
      firstElemChecked,
      headerBorder,
      roomsFilter,
      setRoomsFilter,
    } = filesStore;
    const { isRecentTab, isArchiveFolder, isTrashFolder, isTemplatesFolder } =
      treeFoldersStore;
    const withContent = canShare;
    const sortingVisible = true;
    const { withPaging, isFrame, frameConfig } = settingsStore;

    const {
      tableStorageName,
      columnStorageName,
      columnInfoPanelStorageName,

      nameColumnIsEnabled,
      authorColumnIsEnabled,
      authorTrashColumnIsEnabled,
      createdColumnIsEnabled,
      createdTrashColumnIsEnabled,
      modifiedColumnIsEnabled,
      roomColumnIsEnabled,
      erasureColumnIsEnabled,
      sizeColumnIsEnabled,
      sizeTrashColumnIsEnabled,
      typeColumnIsEnabled,
      typeTrashColumnIsEnabled,
      quickButtonsColumnIsEnabled,
      lastOpenedColumnIsEnabled,
      contentColumnsIsEnabled,
      roomColumnNameIsEnabled,
      roomColumnTypeIsEnabled,
      roomColumnTagsIsEnabled,
      roomColumnOwnerIsEnabled,
      roomColumnQuickButtonsIsEnabled,
      roomColumnActivityIsEnabled,
      roomQuotaColumnIsEnable,

      getColumns,
      setColumnEnable,
    } = tableStore;

    const { isPublicRoom, publicRoomKey } = publicRoomStore;

    return {
      setRoomsFilter,
      isHeaderChecked,
      filter,
      selectedFolderId: selectedFolderStore.id,
      withContent,
      sortingVisible,

      setIsLoading: clientLoadingStore.setIsSectionBodyLoading,

      roomsFilter,

      firstElemChecked,
      headerBorder,

      infoPanelVisible,
      withPaging,

      tableStorageName,
      columnStorageName,
      columnInfoPanelStorageName,

      nameColumnIsEnabled,
      authorColumnIsEnabled,
      authorTrashColumnIsEnabled,
      createdColumnIsEnabled,
      createdTrashColumnIsEnabled,
      modifiedColumnIsEnabled,
      roomColumnIsEnabled,
      erasureColumnIsEnabled,
      sizeColumnIsEnabled,
      sizeTrashColumnIsEnabled,
      typeColumnIsEnabled,
      typeTrashColumnIsEnabled,
      quickButtonsColumnIsEnabled,
      lastOpenedColumnIsEnabled,
      contentColumnsIsEnabled,
      roomColumnNameIsEnabled,
      roomColumnTypeIsEnabled,
      roomColumnTagsIsEnabled,
      roomColumnOwnerIsEnabled,
      roomColumnQuickButtonsIsEnabled,
      roomColumnActivityIsEnabled,
      roomQuotaColumnIsEnable,

      getColumns,
      setColumnEnable,
      isTrashFolder,
      isPublicRoom,
      publicRoomKey,

      isFrame,
      isRecentTab,
      showSettings: frameConfig?.showSettings,
      isDefaultRoomsQuotaSet,
      showStorageInfo,
      isArchiveFolder,
      isTemplatesFolder,
    };
  },
)(
  withTranslation(["Files", "Common", "Translations", "Notifications"])(
    observer(FilesTableHeader),
  ),
);<|MERGE_RESOLUTION|>--- conflicted
+++ resolved
@@ -40,27 +40,9 @@
     this.isBeginScrolling = false;
   }
 
-<<<<<<< HEAD
   getTemplatesColumns = () => {
     const { t, isDefaultRoomsQuotaSet, showStorageInfo, isArchiveFolder } =
       this.props;
-=======
-  getTableColumns = (fromUpdate = false) => {
-    const {
-      t,
-      isRooms,
-      isTrashFolder,
-      getColumns,
-      columnStorageName,
-      columnInfoPanelStorageName,
-      isPublicRoom,
-      isRecentTab,
-      isDefaultRoomsQuotaSet,
-      showStorageInfo,
-      isArchiveFolder,
-      tableStorageName,
-    } = this.props;
->>>>>>> 746c7b34
 
     const columns = [
       {
@@ -105,7 +87,7 @@
         key: "QuickButtons",
         title: "",
         enable: this.props.roomColumnQuickButtonsIsEnabled,
-        defaultSize: 75,
+        defaultSize: 52,
         resizable: false,
       },
     ];
@@ -183,7 +165,7 @@
         key: "QuickButtons",
         title: "",
         enable: this.props.roomColumnQuickButtonsIsEnabled,
-        defaultSize: 75,
+        defaultSize: 52,
         resizable: false,
       },
     ];
@@ -277,7 +259,7 @@
         key: "QuickButtons",
         title: "",
         enable: this.props.quickButtonsColumnIsEnabled,
-        defaultSize: 75,
+        defaultSize: 52,
         resizable: false,
       },
     ];
@@ -286,147 +268,6 @@
   };
 
   getRecentTabColumns = () => {
-    const { t, isPublicRoom } = this.props;
-
-    const authorBlock = !isPublicRoom
-      ? {
-          key: "Author",
-          title: t("ByAuthor"),
-          enable: this.props.authorColumnIsEnabled,
-          resizable: true,
-          sortBy: SortByFieldName.Author,
-<<<<<<< HEAD
-=======
-          onChange: this.onColumnChange,
-          onClick: this.onRoomsFilter,
-        },
-        {
-          key: "Activity",
-          title: t("ByLastModified"),
-          enable: this.props.roomColumnActivityIsEnabled,
-          resizable: true,
-          sortBy: SortByFieldName.ModifiedDate,
-          onChange: this.onColumnChange,
-          onClick: this.onRoomsFilter,
-        },
-        {
-          key: "QuickButtons",
-          title: "",
-          enable: this.props.roomColumnQuickButtonsIsEnabled,
-          defaultSize: 52,
-          resizable: false,
-        },
-      ];
-
-      showStorageInfo &&
-        columns.splice(columns.length - 1, 0, {
-          key: "Storage",
-          title:
-            isDefaultRoomsQuotaSet && !isArchiveFolder
-              ? t("Common:StorageAndQuota")
-              : t("Common:Storage"),
-          enable: this.props.roomQuotaColumnIsEnable,
-          sortBy: SortByFieldName.UsedSpace,
-          resizable: true,
-          onChange: this.onColumnChange,
-          onClick: this.onRoomsFilter,
-        });
-
-      defaultColumns.push(...columns);
-    } else if (isTrashFolder) {
-      const columns = [
-        {
-          key: "Name",
-          title: t("Common:Name"),
-          resizable: true,
-          enable: this.props.nameColumnIsEnabled,
-          default: true,
-          sortBy: SortByFieldName.Name,
-          minWidth: 210,
-          onClick: this.onFilter,
-        },
-        {
-          key: "Room",
-          title: t("Common:Room"),
-          enable: this.props.roomColumnIsEnabled,
-          resizable: true,
-          sortBy: SortByFieldName.Room,
->>>>>>> 746c7b34
-          // onClick: this.onFilter,
-          onChange: this.onColumnChange,
-        }
-      : {};
-
-    const columns = [
-      {
-        key: "Name",
-        title: t("Common:Name"),
-        resizable: true,
-        enable: this.props.nameColumnIsEnabled,
-        default: true,
-        sortBy: SortByFieldName.Name,
-        minWidth: 210,
-        onClick: this.onFilter,
-      },
-      { ...authorBlock },
-      {
-        key: "Created",
-        title: t("ByCreation"),
-        enable: this.props.createdColumnIsEnabled,
-        resizable: true,
-        sortBy: SortByFieldName.CreationDate,
-        // onClick: this.onFilter,
-        onChange: this.onColumnChange,
-      },
-      {
-        key: "LastOpened",
-        title: t("DateLastOpened"),
-        enable: this.props.lastOpenedColumnIsEnabled,
-        resizable: true,
-        sortBy: SortByFieldName.LastOpened,
-        onClick: this.onFilter,
-        onChange: this.onColumnChange,
-      },
-      {
-        key: "Modified",
-        title: t("ByLastModified"),
-        enable: this.props.modifiedColumnIsEnabled,
-        resizable: true,
-        sortBy: SortByFieldName.ModifiedDate,
-        // onClick: this.onFilter,
-        onChange: this.onColumnChange,
-      },
-      {
-        key: "Size",
-        title: t("Common:Size"),
-        enable: this.props.sizeColumnIsEnabled,
-        resizable: true,
-        sortBy: SortByFieldName.Size,
-        onClick: this.onFilter,
-        onChange: this.onColumnChange,
-      },
-      {
-        key: "Type",
-        title: t("Common:Type"),
-        enable: this.props.typeColumnIsEnabled,
-        resizable: true,
-        sortBy: SortByFieldName.Type,
-        // onClick: this.onFilter,
-        onChange: this.onColumnChange,
-      },
-      {
-        key: "QuickButtons",
-        title: "",
-        enable: this.props.quickButtonsColumnIsEnabled,
-        defaultSize: 75,
-        resizable: false,
-      },
-    ];
-
-    return [...columns];
-  };
-
-  getFilesColumns = () => {
     const { t, isPublicRoom } = this.props;
 
     const authorBlock = !isPublicRoom
@@ -438,7 +279,6 @@
           sortBy: SortByFieldName.Author,
           // onClick: this.onFilter,
           onChange: this.onColumnChange,
-<<<<<<< HEAD
         }
       : {};
 
@@ -464,12 +304,21 @@
         onChange: this.onColumnChange,
       },
       {
+        key: "LastOpened",
+        title: t("DateLastOpened"),
+        enable: this.props.lastOpenedColumnIsEnabled,
+        resizable: true,
+        sortBy: SortByFieldName.LastOpened,
+        onClick: this.onFilter,
+        onChange: this.onColumnChange,
+      },
+      {
         key: "Modified",
         title: t("ByLastModified"),
         enable: this.props.modifiedColumnIsEnabled,
         resizable: true,
         sortBy: SortByFieldName.ModifiedDate,
-        onClick: this.onFilter,
+        // onClick: this.onFilter,
         onChange: this.onColumnChange,
       },
       {
@@ -494,7 +343,82 @@
         key: "QuickButtons",
         title: "",
         enable: this.props.quickButtonsColumnIsEnabled,
-        defaultSize: 75,
+        defaultSize: 52,
+        resizable: false,
+      },
+    ];
+
+    return [...columns];
+  };
+
+  getFilesColumns = () => {
+    const { t, isPublicRoom } = this.props;
+
+    const authorBlock = !isPublicRoom
+      ? {
+          key: "Author",
+          title: t("ByAuthor"),
+          enable: this.props.authorColumnIsEnabled,
+          resizable: true,
+          sortBy: SortByFieldName.Author,
+          // onClick: this.onFilter,
+          onChange: this.onColumnChange,
+        }
+      : {};
+
+    const columns = [
+      {
+        key: "Name",
+        title: t("Common:Name"),
+        resizable: true,
+        enable: this.props.nameColumnIsEnabled,
+        default: true,
+        sortBy: SortByFieldName.Name,
+        minWidth: 210,
+        onClick: this.onFilter,
+      },
+      { ...authorBlock },
+      {
+        key: "Created",
+        title: t("ByCreation"),
+        enable: this.props.createdColumnIsEnabled,
+        resizable: true,
+        sortBy: SortByFieldName.CreationDate,
+        // onClick: this.onFilter,
+        onChange: this.onColumnChange,
+      },
+      {
+        key: "Modified",
+        title: t("ByLastModified"),
+        enable: this.props.modifiedColumnIsEnabled,
+        resizable: true,
+        sortBy: SortByFieldName.ModifiedDate,
+        onClick: this.onFilter,
+        onChange: this.onColumnChange,
+      },
+      {
+        key: "Size",
+        title: t("Common:Size"),
+        enable: this.props.sizeColumnIsEnabled,
+        resizable: true,
+        sortBy: SortByFieldName.Size,
+        onClick: this.onFilter,
+        onChange: this.onColumnChange,
+      },
+      {
+        key: "Type",
+        title: t("Common:Type"),
+        enable: this.props.typeColumnIsEnabled,
+        resizable: true,
+        sortBy: SortByFieldName.Type,
+        // onClick: this.onFilter,
+        onChange: this.onColumnChange,
+      },
+      {
+        key: "QuickButtons",
+        title: "",
+        enable: this.props.quickButtonsColumnIsEnabled,
+        defaultSize: 52,
         resizable: false,
       },
     ];
@@ -514,208 +438,14 @@
   };
 
   getTableColumns = (fromUpdate = false) => {
-    const { getColumns, columnStorageName, columnInfoPanelStorageName } =
-      this.props;
+    const {
+      getColumns,
+      columnStorageName,
+      columnInfoPanelStorageName,
+      tableStorageName,
+    } = this.props;
 
     const defaultColumns = this.getDefaultColumns();
-=======
-        },
-        {
-          key: "CreatedTrash",
-          title: t("ByCreation"),
-          enable: this.props.createdTrashColumnIsEnabled,
-          resizable: true,
-          sortBy: SortByFieldName.CreationDate,
-          // onClick: this.onFilter,
-          onChange: this.onColumnChange,
-        },
-        {
-          key: "Erasure",
-          title: t("ByErasure"),
-          enable: this.props.erasureColumnIsEnabled,
-          resizable: true,
-          sortBy: SortByFieldName.ModifiedDate,
-          onClick: this.onFilter,
-          onChange: this.onColumnChange,
-        },
-        {
-          key: "SizeTrash",
-          title: t("Common:Size"),
-          enable: this.props.sizeTrashColumnIsEnabled,
-          resizable: true,
-          sortBy: SortByFieldName.Size,
-          onClick: this.onFilter,
-          onChange: this.onColumnChange,
-        },
-        {
-          key: "TypeTrash",
-          title: t("Common:Type"),
-          enable: this.props.typeTrashColumnIsEnabled,
-          resizable: true,
-          sortBy: SortByFieldName.Type,
-          // onClick: this.onFilter,
-          onChange: this.onColumnChange,
-        },
-        {
-          key: "QuickButtons",
-          title: "",
-          enable: this.props.quickButtonsColumnIsEnabled,
-          defaultSize: 52,
-          resizable: false,
-        },
-      ];
-      defaultColumns.push(...columns);
-    } else if (isRecentTab) {
-      const authorBlock = !isPublicRoom
-        ? {
-            key: "Author",
-            title: t("ByAuthor"),
-            enable: this.props.authorColumnIsEnabled,
-            resizable: true,
-            sortBy: SortByFieldName.Author,
-            // onClick: this.onFilter,
-            onChange: this.onColumnChange,
-          }
-        : {};
-
-      const columns = [
-        {
-          key: "Name",
-          title: t("Common:Name"),
-          resizable: true,
-          enable: this.props.nameColumnIsEnabled,
-          default: true,
-          sortBy: SortByFieldName.Name,
-          minWidth: 210,
-          onClick: this.onFilter,
-        },
-        { ...authorBlock },
-        {
-          key: "Created",
-          title: t("ByCreation"),
-          enable: this.props.createdColumnIsEnabled,
-          resizable: true,
-          sortBy: SortByFieldName.CreationDate,
-          // onClick: this.onFilter,
-          onChange: this.onColumnChange,
-        },
-        {
-          key: "LastOpened",
-          title: t("DateLastOpened"),
-          enable: this.props.lastOpenedColumnIsEnabled,
-          resizable: true,
-          sortBy: SortByFieldName.LastOpened,
-          onClick: this.onFilter,
-          onChange: this.onColumnChange,
-        },
-        {
-          key: "Modified",
-          title: t("ByLastModified"),
-          enable: this.props.modifiedColumnIsEnabled,
-          resizable: true,
-          sortBy: SortByFieldName.ModifiedDate,
-          // onClick: this.onFilter,
-          onChange: this.onColumnChange,
-        },
-        {
-          key: "Size",
-          title: t("Common:Size"),
-          enable: this.props.sizeColumnIsEnabled,
-          resizable: true,
-          sortBy: SortByFieldName.Size,
-          onClick: this.onFilter,
-          onChange: this.onColumnChange,
-        },
-        {
-          key: "Type",
-          title: t("Common:Type"),
-          enable: this.props.typeColumnIsEnabled,
-          resizable: true,
-          sortBy: SortByFieldName.Type,
-          // onClick: this.onFilter,
-          onChange: this.onColumnChange,
-        },
-        {
-          key: "QuickButtons",
-          title: "",
-          enable: this.props.quickButtonsColumnIsEnabled,
-          defaultSize: 52,
-          resizable: false,
-        },
-      ];
-      defaultColumns.push(...columns);
-    } else {
-      const authorBlock = !isPublicRoom
-        ? {
-            key: "Author",
-            title: t("ByAuthor"),
-            enable: this.props.authorColumnIsEnabled,
-            resizable: true,
-            sortBy: SortByFieldName.Author,
-            // onClick: this.onFilter,
-            onChange: this.onColumnChange,
-          }
-        : {};
-
-      const columns = [
-        {
-          key: "Name",
-          title: t("Common:Name"),
-          resizable: true,
-          enable: this.props.nameColumnIsEnabled,
-          default: true,
-          sortBy: SortByFieldName.Name,
-          minWidth: 210,
-          onClick: this.onFilter,
-        },
-        { ...authorBlock },
-        {
-          key: "Created",
-          title: t("ByCreation"),
-          enable: this.props.createdColumnIsEnabled,
-          resizable: true,
-          sortBy: SortByFieldName.CreationDate,
-          // onClick: this.onFilter,
-          onChange: this.onColumnChange,
-        },
-        {
-          key: "Modified",
-          title: t("ByLastModified"),
-          enable: this.props.modifiedColumnIsEnabled,
-          resizable: true,
-          sortBy: SortByFieldName.ModifiedDate,
-          onClick: this.onFilter,
-          onChange: this.onColumnChange,
-        },
-        {
-          key: "Size",
-          title: t("Common:Size"),
-          enable: this.props.sizeColumnIsEnabled,
-          resizable: true,
-          sortBy: SortByFieldName.Size,
-          onClick: this.onFilter,
-          onChange: this.onColumnChange,
-        },
-        {
-          key: "Type",
-          title: t("Common:Type"),
-          enable: this.props.typeColumnIsEnabled,
-          resizable: true,
-          sortBy: SortByFieldName.Type,
-          // onClick: this.onFilter,
-          onChange: this.onColumnChange,
-        },
-        {
-          key: "QuickButtons",
-          title: "",
-          enable: this.props.quickButtonsColumnIsEnabled,
-          defaultSize: 52,
-          resizable: false,
-        },
-      ];
-      defaultColumns.push(...columns);
-    }
->>>>>>> 746c7b34
 
     let columns = getColumns(defaultColumns);
     const storageColumns = localStorage.getItem(tableStorageName);
@@ -744,7 +474,6 @@
       };
     }
   };
-
   setTableColumns = (tableColumns) => {
     localStorage.setItem(this.props.tableStorageName, tableColumns);
   };
@@ -968,8 +697,7 @@
       roomsFilter,
       setRoomsFilter,
     } = filesStore;
-    const { isRecentTab, isArchiveFolder, isTrashFolder, isTemplatesFolder } =
-      treeFoldersStore;
+    const { isRecentTab, isArchiveFolder, isTrashFolder } = treeFoldersStore;
     const withContent = canShare;
     const sortingVisible = true;
     const { withPaging, isFrame, frameConfig } = settingsStore;
@@ -993,7 +721,7 @@
       typeTrashColumnIsEnabled,
       quickButtonsColumnIsEnabled,
       lastOpenedColumnIsEnabled,
-      contentColumnsIsEnabled,
+
       roomColumnNameIsEnabled,
       roomColumnTypeIsEnabled,
       roomColumnTagsIsEnabled,
@@ -1044,7 +772,7 @@
       typeTrashColumnIsEnabled,
       quickButtonsColumnIsEnabled,
       lastOpenedColumnIsEnabled,
-      contentColumnsIsEnabled,
+
       roomColumnNameIsEnabled,
       roomColumnTypeIsEnabled,
       roomColumnTagsIsEnabled,
@@ -1065,7 +793,6 @@
       isDefaultRoomsQuotaSet,
       showStorageInfo,
       isArchiveFolder,
-      isTemplatesFolder,
     };
   },
 )(
