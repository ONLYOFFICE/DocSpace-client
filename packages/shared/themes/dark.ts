--- conflicted
+++ resolved
@@ -992,37 +992,6 @@
     },
   },
 
-<<<<<<< HEAD
-  tabsContainer: {
-    scrollbar: {
-      width: "100%",
-      height: "44px",
-    },
-
-    label: {
-      height: " 32px",
-      borderRadius: "16px",
-      minWidth: "fit-content",
-      marginRight: "8px",
-      width: "fit-content",
-
-      backgroundColor: "#d6d6d6",
-      hoverBackgroundColor: "#3D3D3D",
-      disableBackgroundColor: "#292929",
-      border: "1px solid #242424",
-
-      title: {
-        margin: "7px 15px 7px 15px",
-        overflow: "hidden",
-        color: black,
-        hoverColor: "#a4a4a4",
-        disableColor: "#474747",
-      },
-    },
-  },
-
-=======
->>>>>>> 33145f2a
   fieldContainer: {
     horizontal: {
       margin: "0 0 16px 0",
@@ -1410,7 +1379,7 @@
     color: {
       error: darkErrorStatus,
       status: grayMaxLight,
-    },
+  },
   },
 
   dropDown: {
@@ -3234,15 +3203,15 @@
     notifications: {
       textDescriptionColor: "#858585",
     },
-    activeSessions: {
-      color: "#eeeeee",
-      borderColor: "#474747",
-      tickIconColor: "#3BA420",
-      removeIconColor: "#A3A9AE",
-      sortHeaderColor: "#474747",
+  activeSessions: {
+    color: "#eeeeee",
+    borderColor: "#474747",
+    tickIconColor: "#3BA420",
+    removeIconColor: "#A3A9AE",
+    sortHeaderColor: "#474747",
       tableCellColor: "#858585",
       dividerColor: "#474747",
-    },
+  },
   },
 
   formWrapper: {
