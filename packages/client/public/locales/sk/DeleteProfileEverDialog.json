{
<<<<<<< HEAD
  "DeleteMyDocumentsUser": "Všetky osobné súbory a priečinky v časti Moje dokumenty tohto používateľa budú natrvalo vymazané.",
  "DeleteReassignDescriptionUser": "{{warningMessageMyDocuments}} Miestnosti vytvorené týmto používateľom a dokumenty uložené v týchto miestnostiach budú automaticky preradené administrátorovi, ktorý realizuje vymazávanie: <strong>{{userPerformedDeletion}} ({{userYou}})</strong>. Ak chcete vybrať iného cieľového používateľa na opätovné priradenie, priraďte údaje ručne .",
=======
  "DeleteGroupUsersSuccessMessage": "Používatelia boli úspešne odstránení.",
>>>>>>> 7657988e
  "DeleteUser": "Odstrániť používateľa",
  "DeleteUserMessage": "{{userCaption}} <strong>{{user}}</strong> bude vymazaný. Tento úkon sa nedá odvolať.",
  "ReassignDataToAnotherUser": "Opätovné priradenie údajov inému používateľovi",
  "SuccessfullyDeleteUserInfoMessage": "Používateľ bol úspešne odstránený"
}<|MERGE_RESOLUTION|>--- conflicted
+++ resolved
@@ -1,10 +1,7 @@
 {
-<<<<<<< HEAD
+  "DeleteGroupUsersSuccessMessage": "Používatelia boli úspešne odstránení.",
   "DeleteMyDocumentsUser": "Všetky osobné súbory a priečinky v časti Moje dokumenty tohto používateľa budú natrvalo vymazané.",
   "DeleteReassignDescriptionUser": "{{warningMessageMyDocuments}} Miestnosti vytvorené týmto používateľom a dokumenty uložené v týchto miestnostiach budú automaticky preradené administrátorovi, ktorý realizuje vymazávanie: <strong>{{userPerformedDeletion}} ({{userYou}})</strong>. Ak chcete vybrať iného cieľového používateľa na opätovné priradenie, priraďte údaje ručne .",
-=======
-  "DeleteGroupUsersSuccessMessage": "Používatelia boli úspešne odstránení.",
->>>>>>> 7657988e
   "DeleteUser": "Odstrániť používateľa",
   "DeleteUserMessage": "{{userCaption}} <strong>{{user}}</strong> bude vymazaný. Tento úkon sa nedá odvolať.",
   "ReassignDataToAnotherUser": "Opätovné priradenie údajov inému používateľovi",
