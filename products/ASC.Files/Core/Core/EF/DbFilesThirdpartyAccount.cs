--- conflicted
+++ resolved
@@ -63,14 +63,10 @@
     {
         modelBuilder.Entity<DbFilesThirdpartyAccount>(entity =>
         {
-<<<<<<< HEAD
             entity.ToTable("files_thirdparty_account")
                 .HasCharSet("utf8");
-=======
-            entity.ToTable("files_thirdparty_account");
 
             entity.HasIndex(e => e.TenantId).HasDatabaseName("tenant_id");
->>>>>>> a9e94046
 
             entity.Property(e => e.Id).HasColumnName("id");
 
@@ -85,14 +81,10 @@
                 .HasCharSet("utf8")
                 .UseCollation("utf8_general_ci");
 
-<<<<<<< HEAD
             entity.Property(e => e.FolderType)
                 .HasColumnName("folder_type")
                 .HasDefaultValueSql("'0'");
-=======
-            entity.Property(e => e.FolderType).HasColumnName("folder_type");
             entity.Property(e => e.RoomType).HasColumnName("room_type");
->>>>>>> a9e94046
 
             entity.Property(e => e.Password)
                 .IsRequired()
