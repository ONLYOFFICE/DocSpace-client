import { request } from "../client";
import axios from "axios";
import FilesFilter from "./filter";

export function openEdit(fileId) {
  const options = {
    method: "get",
    url: `/files/file/${fileId}/openedit`,
  };

  return request(options);
}

export function getFolderInfo(folderId) {
  const options = {
    method: "get",
    url: `/files/folder/${folderId}`,
  };

  return request(options);
}

export function getFolderPath(folderId) {
  const options = {
    method: "get",
    url: `/files/folder/${folderId}/path`,
  };

  return request(options);
}

export function getFolder(folderId, filter) {
  const params =
    filter && filter instanceof FilesFilter
      ? `${folderId}?${filter.toUrlParams()}`
      : folderId;

  const options = {
    method: "get",
    url: `/files/${params}`,
  };

  return request(options);
}

export function getFoldersTree() {
  const rootFoldersPaths = [
    "@my",
    "@share",
    "@common",
<<<<<<< HEAD
    /*'@projects',*/ "@trash",
    "@recent"
=======
    /*'@projects',*/
    "@favorites",
    "@trash",
>>>>>>> b9cb483d
  ]; //TODO: need get from settings
  const requestsArray = rootFoldersPaths.map((path) =>
    request({ method: "get", url: `/files/${path}?filterType=2` })
  );

  return axios.all(requestsArray).then(
    axios.spread((...responses) =>
      responses.map((data, index) => {
        const isRecycleBinFolder = rootFoldersPaths[index] === "@trash";
        return {
          id: data.current.id,
          key: `0-${index}`,
          title: data.current.title,
          rootFolderType: data.current.rootFolderType,
          rootFolderName: rootFoldersPaths[index],
          folders: !isRecycleBinFolder
            ? data.folders.map((folder) => {
                return {
                  id: folder.id,
                  title: folder.title,
                  access: folder.access,
                  foldersCount: folder.foldersCount,
                  rootFolderType: folder.rootFolderType,
                  newItems: folder.new,
                };
              })
            : null,
          pathParts: data.pathParts,
          foldersCount: !isRecycleBinFolder ? data.current.foldersCount : null,
          newItems: data.new,
        };
      })
    )
  );
}

export function getMyFolderList(filter = FilesFilter.getDefault()) {
  const options = {
    method: "get",
    url: `/files/@my`,
  };

  return request(options);
}

export function getCommonFolderList(filter = FilesFilter.getDefault()) {
  const options = {
    method: "get",
    url: `/files/@common`,
  };

  return request(options);
}

export function getFavoritesFolderList(filter = FilesFilter.getDefault()) {
  const options = {
    method: "get",
    url: `/files/@favorites`
  };

  return request(options);
}

export function getProjectsFolderList(filter = FilesFilter.getDefault()) {
  const options = {
    method: "get",
    url: `/files/@projects`,
  };

  return request(options);
}

export function getTrashFolderList(filter = FilesFilter.getDefault()) {
  const options = {
    method: "get",
    url: `/files/@trash`,
  };

  return request(options);
}

export function getSharedFolderList(filter = FilesFilter.getDefault()) {
  const options = {
    method: "get",
    url: `/files/@share`,
  };

  return request(options);
}

export function getRecentFolderList(filter = FilesFilter.getDefault()) {
  const options = {
    method: "get",
    url: `/files/@recent`
  };

  return request(options);
}

export function createFolder(parentFolderId, title) {
  const data = { title };
  const options = {
    method: "post",
    url: `/files/folder/${parentFolderId}`,
    data,
  };

  return request(options);
}

export function renameFolder(folderId, title) {
  const data = { title };
  const options = {
    method: "put",
    url: `/files/folder/${folderId}`,
    data,
  };

  return request(options);
}

export function deleteFolder(folderId, deleteAfter, immediately) {
  const data = { deleteAfter, immediately };
  const options = {
    method: "delete",
    url: `/files/folder/${folderId}`,
    data,
  };

  return request(options);
}

export function createFile(folderId, title) {
  const data = { title };
  const options = {
    method: "post",
    url: `/files/${folderId}/file`,
    data,
  };

  return request(options);
}

export function createTextFile(folderId, title, content) {
  const data = { title, content };
  const options = {
    method: "post",
    url: `/files/${folderId}/text`,
    data,
  };

  return request(options);
}

export function createTextFileInMy(title) {
  const data = { title };
  const options = {
    method: "post",
    url: "/files/@my/file",
    data,
  };

  return request(options);
}

export function createTextFileInCommon(title) {
  const data = { title };
  const options = {
    method: "post",
    url: "/files/@common/file",
    data,
  };

  return request(options);
}

export function createHtmlFile(folderId, title, content) {
  const data = { title, content };
  const options = {
    method: "post",
    url: `/files/${folderId}/html`,
    data,
  };

  return request(options);
}

export function createHtmlFileInMy(title, content) {
  const data = { title, content };
  const options = {
    method: "post",
    url: "/files/@my/html",
    data,
  };

  return request(options);
}

export function createHtmlFileInCommon(title, content) {
  const data = { title, content };
  const options = {
    method: "post",
    url: "/files/@common/html",
    data,
  };

  return request(options);
}

export function getFileInfo(fileId) {
  const options = {
    method: "get",
    url: `/files/file/${fileId}`,
  };

  return request(options);
}

export function updateFile(fileId, title, lastVersion) {
  const data = { title, lastVersion };
  const options = {
    method: "put",
    url: `/files/file/${fileId}`,
    data,
  };

  return request(options);
}

export function addFileToRecentlyViewed(fileId) {
  const data = { fileId };
  const options = {
    method: "post",
    url: `/files/file/${fileId}/recent`,
    data
  };

  return request(options);
}

export function deleteFile(fileId, deleteAfter, immediately) {
  const data = { deleteAfter, immediately };
  const options = {
    method: "delete",
    url: `/files/file/${fileId}`,
    data,
  };

  return request(options);
}

export function emptyTrash() {
  return request({ method: "put", url: "/files/fileops/emptytrash" });
}

export function removeFiles(folderIds, fileIds, deleteAfter, immediately) {
  const data = { folderIds, fileIds, deleteAfter, immediately };
  return request({ method: "put", url: "/files/fileops/delete", data });
}

export function getShareFolders(folderId) {
  return request({
    method: "get",
    url: `/files/folder/${folderId}/share`,
  });
}

export function getShareFiles(fileId) {
  return request({
    method: "get",
    url: `/files/file/${fileId}/share`,
  });
}

export function setShareFolder(folderId, share, notify, sharingMessage) {
  const data = { share, notify, sharingMessage };
  return request({
    method: "put",
    url: `/files/folder/${folderId}/share`,
    data,
  });
}

export function setShareFiles(fileId, share, notify, sharingMessage) {
  const data = { share, notify, sharingMessage };
  return request({ method: "put", url: `/files/file/${fileId}/share`, data });
}

export function startUploadSession(folderId, fileName, fileSize, relativePath) {
  const data = { fileName, fileSize, relativePath };
  return request({
    method: "post",
    url: `/files/${folderId}/upload/create_session.json`,
    data,
  });
}

export function uploadFile(url, data) {
  return axios.post(url, data);
}

export function downloadFiles(fileIds, folderIds) {
  const data = { fileIds, folderIds };
  return request({ method: "put", url: "/files/fileops/bulkdownload", data });
}

export function downloadFormatFiles(fileConvertIds, folderIds) {
  const data = { folderIds, fileConvertIds };
  return request({ method: "put", url: "/files/fileops/bulkdownload", data });
}

export function getProgress() {
  return request({ method: "get", url: "/files/fileops" });
}

export function copyToFolder(
  destFolderId,
  folderIds,
  fileIds,
  conflictResolveType,
  deleteAfter
) {
  const data = {
    destFolderId,
    folderIds,
    fileIds,
    conflictResolveType,
    deleteAfter,
  };
  return request({ method: "put", url: "/files/fileops/copy", data });
}

export function moveToFolder(
  destFolderId,
  folderIds,
  fileIds,
  conflictResolveType,
  deleteAfter
) {
  const data = {
    destFolderId,
    folderIds,
    fileIds,
    conflictResolveType,
    deleteAfter,
  };
  return request({ method: "put", url: "/files/fileops/move", data });
}

export function getFileVersionInfo(fileId) {
  return request({
    method: "get",
    url: `/files/file/${fileId}/history`,
  });
}

export function markAsRead(folderIds, fileIds) {
  const data = { folderIds, fileIds };
  return request({ method: "put", url: "/files/fileops/markasread", data });
}

export function getNewFiles(folderId) {
  return request({
    method: "get",
    url: `/files/${folderId}/news`,
  });
}

export function convertFile(fileId) {
  return request({
    method: "put",
    url: `/files/file/${fileId}/checkconversion`,
  });
}

export function getConvertFile(fileId) {
  return request({
    method: "get",
    url: `/files/file/${fileId}/checkconversion`,
  });
}

export function finalizeVersion(fileId, version, continueVersion) {
  const data = { fileId, version, continueVersion };
  return request({
    method: "put",
    url: `/files/file/${fileId}/history`,
    data,
  });
}

export function markAsVersion(fileId, continueVersion, version) {
  const data = { continueVersion, version };
  return request({ method: "put", url: `/files/file/${fileId}/history`, data });
}

export function versionEditComment(fileId, comment, version) {
  const data = { comment, version };
  return request({ method: "put", url: `/files/file/${fileId}/comment`, data });
}

export function versionRestore(fileId, lastversion) {
  const data = { lastversion };
  return request({ method: "put", url: `/files/file/${fileId}`, data });
}

export function lockFile(fileId, lockFile) {
  const data = { lockFile };
  return request({ method: "put", url: `/files/file/${fileId}/lock`, data });
}

export function updateIfExist(val) {
  const data = { set: val };
  return request({ method: "put", url: "files/updateifexist", data });
}

export function storeOriginal(val) {
  const data = { set: val };
  return request({ method: "put", url: "files/storeoriginal", data });
}

export function changeDeleteConfirm(val) {
  const data = { set: val };
  return request({ method: "put", url: "files/changedeleteconfrim", data });
}

export function storeForceSave(val) {
  const data = { set: val };
  return request({ method: "put", url: "files/storeforcesave", data });
}

export function forceSave(val) {
  const data = { set: val };
  return request({ method: "put", url: "files/forcesave", data });
}

export function thirdParty(val) {
  const data = { set: val };
  return request({ method: "put", url: "files/thirdparty", data });
}

export function getSettingsFiles() {
  return request({ method: "get", url: `/files/settings` }); 
}

export function markAsFavorite(ids) {
  let items = ids.map(id => +id)
  const data = { fileIds: items };
  const options = {
    method: "post",
    url: "/files/favorites",
    data
  };

  return request(options);
}

export function removeFromFavorite(ids) {
  let items = ids.map(id => +id)
  const data = { fileIds: items };
  const options = {
    method: "delete",
    url: "/files/favorites",
    data
  };

  return request(options);
}

export function getDocServiceUrl() {
  return request({ method: "get", url: `/files/docservice` });
}<|MERGE_RESOLUTION|>--- conflicted
+++ resolved
@@ -48,14 +48,10 @@
     "@my",
     "@share",
     "@common",
-<<<<<<< HEAD
-    /*'@projects',*/ "@trash",
-    "@recent"
-=======
     /*'@projects',*/
     "@favorites",
-    "@trash",
->>>>>>> b9cb483d
+    "@recent",
+    "@trash"
   ]; //TODO: need get from settings
   const requestsArray = rootFoldersPaths.map((path) =>
     request({ method: "get", url: `/files/${path}?filterType=2` })
