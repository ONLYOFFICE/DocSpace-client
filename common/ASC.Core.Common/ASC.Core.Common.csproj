--- conflicted
+++ resolved
@@ -44,15 +44,6 @@
     <None Remove="protos\UserPhotoCacheItem.proto" />
   </ItemGroup>
   <ItemGroup>
-<<<<<<< HEAD
-    <PackageReference Include="AWSSDK.CloudFront" Version="3.3.101.42" />
-    <PackageReference Include="AWSSDK.Core" Version="3.3.103.39" />
-    <PackageReference Include="AWSSDK.S3" Version="3.3.104.27" />
-    <PackageReference Include="AWSSDK.SimpleEmail" Version="3.3.101.46" />
-    <PackageReference Include="Grpc.Tools" Version="2.24.0-pre1">
-      <PrivateAssets>all</PrivateAssets>
-      <IncludeAssets>runtime; build; native; contentfiles; analyzers; buildtransitive</IncludeAssets>
-=======
     <PackageReference Include="AWSSDK.CloudFront" Version="3.3.101.46" />
     <PackageReference Include="AWSSDK.Core" Version="3.3.103.43" />
     <PackageReference Include="AWSSDK.S3" Version="3.3.104.31" />
@@ -60,7 +51,6 @@
     <PackageReference Include="Grpc.Tools" Version="2.24.0-pre1">
       <PrivateAssets>all</PrivateAssets>
       <IncludeAssets>runtime; build; native; contentfiles; analyzers; buildtransitive</IncludeAssets>
->>>>>>> adc6dc80
     </PackageReference>
     <PackageReference Include="MailKit" Version="2.3.1.6" />
   </ItemGroup>
