// (c) Copyright Ascensio System SIA 2009-2024
//
// This program is a free software product.
// You can redistribute it and/or modify it under the terms
// of the GNU Affero General Public License (AGPL) version 3 as published by the Free Software
// Foundation. In accordance with Section 7(a) of the GNU AGPL its Section 15 shall be amended
// to the effect that Ascensio System SIA expressly excludes the warranty of non-infringement of
// any third-party rights.
//
// This program is distributed WITHOUT ANY WARRANTY, without even the implied warranty
// of MERCHANTABILITY or FITNESS FOR A PARTICULAR  PURPOSE. For details, see
// the GNU AGPL at: http://www.gnu.org/licenses/agpl-3.0.html
//
// You can contact Ascensio System SIA at Lubanas st. 125a-25, Riga, Latvia, EU, LV-1021.
//
// The  interactive user interfaces in modified source and object code versions of the Program must
// display Appropriate Legal Notices, as required under Section 5 of the GNU AGPL version 3.
//
// Pursuant to Section 7(b) of the License you must retain the original Product logo when
// distributing the program. Pursuant to Section 7(e) we decline to grant you any rights under
// trademark law for use of our trademarks.
//
// All the Product's GUI elements, including illustrations and icon sets, as well as technical writing
// content are licensed under the terms of the Creative Commons Attribution-ShareAlike 4.0
// International. See the License terms at http://creativecommons.org/licenses/by-sa/4.0/legalcode

import React, { useState, useEffect, useCallback } from "react";
import { useNavigate } from "react-router-dom";
import { inject } from "mobx-react";
import { withTranslation } from "react-i18next";

import SharedLinkIconURL from "PUBLIC_DIR/images/icons/24/shared.svg?url";

import { isMobile } from "@docspace/shared/utils";

import { FileType, FolderType } from "@docspace/shared/enums";
import { Text } from "@docspace/shared/components/text";

import DetailsHelper from "../../helpers/DetailsHelper.js";
import { StyledNoThumbnail, StyledThumbnail } from "../../styles/details";
import { StyledProperties, StyledSubtitle } from "../../styles/common";

import { RoomIcon } from "@docspace/shared/components/room-icon";
const Details = ({
  t,
  selection,
  culture,
  createThumbnail,
  getInfoPanelItemIcon,
  openUser,
  isVisitor,
  isCollaborator,
  selectTag,
  isArchive,
  isDefaultRoomsQuotaSet,
  setNewInfoPanelSelection,
  getLogoCoverModel,
  onChangeFile,
}) => {
  const [itemProperties, setItemProperties] = useState([]);

  const [isThumbnailError, setIsThumbmailError] = useState(false);
  const onThumbnailError = () => setIsThumbmailError(true);

  const navigate = useNavigate();

  const detailsHelper = new DetailsHelper({
    isCollaborator,
    isVisitor,
    t,
    item: selection,
    openUser,
    navigate,
    culture,
    selectTag,
    isDefaultRoomsQuotaSet,
    setNewInfoPanelSelection,
  });

  const createThumbnailAction = useCallback(async () => {
    setItemProperties(detailsHelper.getPropertyList());

    if (
      !selection.isFolder &&
      selection.thumbnailStatus === 0 &&
      (selection.fileType === FileType.Image ||
        selection.fileType === FileType.Spreadsheet ||
        selection.fileType === FileType.Presentation ||
        selection.fileType === FileType.Document)
    ) {
      await createThumbnail(selection.id);
    }
  }, [selection]);

  const onChangeFileContext = (e) => {
    onChangeFile(e, t);
  };

  useEffect(() => {
    createThumbnailAction();
  }, [selection, createThumbnailAction]);

  const currentIcon = selection?.logo?.large
    ? selection?.logo?.large
    : selection?.logo?.cover
      ? selection?.logo
      : getInfoPanelItemIcon(selection, 96);

  const isExternal = Boolean(selection?.external);

  const badgeUrl = isExternal ? SharedLinkIconURL : "";

  //console.log("InfoPanel->Details render", { selection });

  const isLoadedRoomIcon = !!selection.logo?.cover || !!selection.logo?.large;
  const showDefaultRoomIcon = !isLoadedRoomIcon && selection.isRoom;

  const hasImage = selection?.logo?.original;
  const model = getLogoCoverModel(t, hasImage);

  return (
    <>
      {selection.thumbnailUrl && !isThumbnailError ? (
        <StyledThumbnail
          isImageOrMedia={
            selection?.viewAccessibility?.ImageView ||
            selection?.viewAccessibility?.MediaView
          }
        >
          <img
            src={`${selection.thumbnailUrl}&size=1280x720`}
            alt="thumbnail-image"
            //height={260}
            //width={360}
            onError={onThumbnailError}
          />
        </StyledThumbnail>
      ) : (
        <StyledNoThumbnail>
          <RoomIcon
            color={selection.logo?.color}
            title={selection.title}
            isArchive={isArchive}
            size="96px"
            radius="16px"
            isRoom={selection.isRoom}
            showDefault={showDefaultRoomIcon}
            imgClassName={`no-thumbnail-img ${selection.isRoom && "is-room"} ${
              selection.isRoom &&
              !isArchive &&
              selection.logo?.large &&
              "custom-logo"
            }`}
            logo={currentIcon}
            model={model}
<<<<<<< HEAD
            withEditing={selection.isRoom && selection.security?.EditRoom}
=======
            withEditing={
              (selection.isRoom && selection?.security?.EditRoom) || false
            }
>>>>>>> aee1559a
            dropDownManualX={isMobile() ? "-30px" : "-10px"}
            onChangeFile={onChangeFileContext}
            badgeUrl={badgeUrl}
          />
        </StyledNoThumbnail>
      )}

      <StyledSubtitle>
        <Text fontWeight="600" fontSize="14px">
          {t("Properties")}
        </Text>
      </StyledSubtitle>

      <StyledProperties>
        {itemProperties.map((property) => {
          return (
            <div
              id={property.id}
              key={property.title}
              className={`property ${property.className}`}
            >
              <Text className="property-title">{property.title}</Text>
              {property.content}
            </div>
          );
        })}
      </StyledProperties>
    </>
  );
};

export default inject(
  ({
    settingsStore,
    filesStore,
    filesActionsStore,
    infoPanelStore,
    userStore,
    currentQuotaStore,
    dialogsStore,
    avatarEditorDialogStore,
  }) => {
    const {
      infoPanelSelection,
      getInfoPanelItemIcon,
      openUser,
      setNewInfoPanelSelection,
    } = infoPanelStore;
    const { createThumbnail } = filesStore;
    const { culture } = settingsStore;
    const { user } = userStore;

    const { selectTag } = filesActionsStore;

    const isVisitor = user.isVisitor;
    const isCollaborator = user.isCollaborator;

    const isArchive = infoPanelSelection?.rootFolderType === FolderType.Archive;
    const { isDefaultRoomsQuotaSet } = currentQuotaStore;

    return {
      culture,
      selection: infoPanelSelection,
      createThumbnail,
      getInfoPanelItemIcon,
      openUser,
      isVisitor,
      isCollaborator,
      selectTag,
      isArchive,
      isDefaultRoomsQuotaSet,
      setNewInfoPanelSelection,
      getLogoCoverModel: dialogsStore.getLogoCoverModel,
      onChangeFile: avatarEditorDialogStore.onChangeFile,
    };
  },
)(
  withTranslation([
    "InfoPanel",
    "Common",
    "Translations",
    "Files",
    "RoomLogoCover",
  ])(Details),
);<|MERGE_RESOLUTION|>--- conflicted
+++ resolved
@@ -153,13 +153,9 @@
             }`}
             logo={currentIcon}
             model={model}
-<<<<<<< HEAD
-            withEditing={selection.isRoom && selection.security?.EditRoom}
-=======
             withEditing={
-              (selection.isRoom && selection?.security?.EditRoom) || false
+              (selection.isRoom && selection.security?.EditRoom) || false
             }
->>>>>>> aee1559a
             dropDownManualX={isMobile() ? "-30px" : "-10px"}
             onChangeFile={onChangeFileContext}
             badgeUrl={badgeUrl}
