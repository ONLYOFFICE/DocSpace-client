--- conflicted
+++ resolved
@@ -1,16 +1,10 @@
-﻿{
-  "ConversionFileMessage": "Le fichier sera converti en OOXML (docx, xlsx ou pptx) pour une visualisation et une édition plus rapides.",
-  "ConversionMessage": "Tous les documents transférés seront convertis au format Office Open XML (docx, xlsx or pptx) pour garantir une édition rapide.",
-  "ConversionTitle": "Téléversement du document",
-  "ConvertAndOpenTitle": "Convertir et ouvrir le document",
-  "HideMessage": "Ne plus afficher ce message",
-<<<<<<< HEAD
-  "SaveOriginalFormatMessage": "Enregistrer la copie du fichier dans le format original"
-}
-=======
-  "SaveOriginalFormatMessage": "Enregistrer la copie du fichier dans le format original",
-  "ConvertedFileDestination": "La copie du fichier sera créée dans le dossier <strong>{{folderTitle}}</strong>",
-  "InfoCreateFileIn": "Le nouveau fichier '{{fileTitle}}' est créé dans '{{folderTitle}}'"
-}
-
->>>>>>> dadf439c
+{
+  "ConversionFileMessage": "Le fichier sera converti en OOXML (docx, xlsx ou pptx) pour une visualisation et une édition plus rapides.",
+  "ConversionMessage": "Tous les documents transférés seront convertis au format Office Open XML (docx, xlsx or pptx) pour garantir une édition rapide.",
+  "ConversionTitle": "Téléversement du document",
+  "ConvertAndOpenTitle": "Convertir et ouvrir le document",
+  "HideMessage": "Ne plus afficher ce message",
+  "SaveOriginalFormatMessage": "Enregistrer la copie du fichier dans le format original",
+  "ConvertedFileDestination": "La copie du fichier sera créée dans le dossier <strong>{{folderTitle}}</strong>",
+  "InfoCreateFileIn": "Le nouveau fichier '{{fileTitle}}' est créé dans '{{folderTitle}}'"
+}