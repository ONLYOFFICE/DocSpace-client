import React, { useState, useEffect } from "react";
import Badge from "@docspace/components/badge";
import Loaders from "@docspace/common/components/Loaders";
import MainButton from "@docspace/components/main-button";
import ContextMenuButton from "@docspace/components/context-menu-button";
import { isTablet } from "react-device-detect";
import {
  StyledComponent,
  StyledFloatingButton,
  IconBox,
} from "./StyledPreview";
import { withTranslation } from "react-i18next";

import ButtonPlusIcon from "../../../../../../../../public/images/actions.button.plus.react.svg";

const Preview = (props) => {
<<<<<<< HEAD
  const {
    selectAccentColor,
    themePreview,
    selectThemeId,
    withBorder,
    withTileActions,
  } = props;
=======
  const { t, selectAccentColor, themePreview, selectThemeId } = props;
>>>>>>> 355982e1

  const [colorPreview, setColorPreview] = useState(selectAccentColor);
  const [isViewTablet, setIsViewTablet] = useState(false);

  const onCheckView = () => {
    const tablet =
      isTablet || (window.innerWidth > 600 && window.innerWidth <= 1024);
    setIsViewTablet(tablet);
  };

  useEffect(() => {
    setColorPreview(selectAccentColor);
  }, [selectAccentColor]);

  useEffect(() => {
    onCheckView();
    window.addEventListener("resize", onCheckView);

    return () => {
      window.removeEventListener("resize", onCheckView);
    };
  });

  return (
    <StyledComponent
      colorPreview={colorPreview}
      themePreview={themePreview}
      selectThemeId={selectThemeId}
      isViewTablet={isViewTablet}
      withBorder={withBorder}
    >
      <div className="menu border-color">
        {!isViewTablet ? (
          <>
            <div className="header">
              <Loaders.Rectangle
                width="211"
                height="24"
                className="loaders-theme"
              />
            </div>

            <div className="main-button-container">
<<<<<<< HEAD
              <Loaders.Rectangle height="32" className="main-button-preview" />
=======
              <MainButton
                className="main-button-preview"
                text={t("Common:Actions")}
                isDisabled={true}
              />
>>>>>>> 355982e1
            </div>

            <div className="menu-section">
              <div className="title-section">
                <Loaders.Rectangle
                  width="37"
                  height="12"
                  className="loaders-theme"
                />
              </div>

              <div className="flex">
                <div className="padding-right">
                  <Loaders.Rectangle
                    width="16"
                    height="16"
                    className="loaders-theme"
                  />
                </div>

                <Loaders.Rectangle
                  width="48"
                  height="8"
                  className="loaders-theme"
                />
              </div>
              <div className="flex select">
                <div className="padding-right">
                  <Loaders.Rectangle
                    width="16"
                    height="16"
                    className="color-loaders"
                  />
                </div>

                <Loaders.Rectangle
                  width="48"
                  height="8"
                  className="color-loaders"
                />
                <Badge
                  className="menu-badge color-badge"
                  color={
                    themePreview === "Dark" && props.selectThemeId === 7
                      ? "#444444"
                      : "#FFFFFF"
                  }
                  label={21}
                  fontSize="11px"
                  fontWeight={800}
                  borderRadius="11px"
                  padding="0 5px"
                  lineHeight="1.46"
                />
              </div>
              <div className="flex">
                <div className="padding-right">
                  <Loaders.Rectangle
                    width="16"
                    height="16"
                    className="loaders-theme"
                  />
                </div>
                <Loaders.Rectangle
                  width="48"
                  height="8"
                  className="loaders-theme"
                />
              </div>
            </div>

            <div className="menu-section">
              <div className="title-section">
                <Loaders.Rectangle
                  width="37"
                  height="12"
                  className="loaders-theme"
                />
              </div>

              <div className="flex">
                <div className="padding-right">
                  <Loaders.Rectangle
                    width="16"
                    height="16"
                    className="loaders-theme"
                  />
                </div>

                <Loaders.Rectangle
                  width="48"
                  height="8"
                  className="loaders-theme"
                />
              </div>
            </div>
          </>
        ) : (
          <>
            <Loaders.Rectangle
              width="28"
              height="28"
              className="tablet-header"
            />
            <div className="line"></div>
            <Loaders.Rectangle
              width="20"
              height="20"
              className="tablet-category"
            />
            <svg
              className="tablet-category-notice color-loaders"
              width="30"
              height="30"
              viewBox="0 0 30 30"
              fill="none"
              xmlns="http://www.w3.org/2000/svg"
            >
              <rect x="4" y="6" width="20" height="20" rx="2" fill="#11A3D4" />
              <circle cx="24" cy="6" r="5" fill="#11A3D4" stroke="#F8F9F9" />
            </svg>
            <Loaders.Rectangle
              width="20"
              height="20"
              className="tablet-category bottom"
            />
            <div className="line"></div>
            <Loaders.Rectangle
              width="20"
              height="20"
              className="tablet-category"
            />
            <Loaders.Rectangle className="tablet-category tablet-half" />
          </>
        )}
      </div>

      <div className="section border-color">
        <div className="section-header">
          <div className="section-header-loader">
            <Loaders.Rectangle
              width="60"
              height="16"
              className="loaders-theme"
            />
          </div>

          <img src="/static/images/plus.preview.svg" />
        </div>
        <div className="section-search background border-color">
          <div className="section-search-loader">
            <Loaders.Rectangle
              width="48"
              height="12"
              className="loaders-theme loader-search"
            />
          </div>
        </div>
        <div className="section-tile">
          <div className="section-flex-tablet">
            <div className="tile background border-color">
              <div className="tile-name">
                <div className="tile-container">
                  <div className="tile-icon">
                    <Loaders.Rectangle
                      width="32"
                      height="32"
                      className="loaders-theme"
                    />
                  </div>

                  <div className="tile-title">
                    <Loaders.Rectangle
                      width="48"
                      height="10"
                      className="loaders-theme"
                    />
                  </div>
                </div>

                {withTileActions && (
                  <div className="action-button">
                    <Badge
                      className="section-badge color-badge"
                      color={
                        themePreview === "Dark" && props.selectThemeId === 7
                          ? "#444444"
                          : "#FFFFFF"
                      }
                      label={3}
                      fontSize="11px"
                      fontWeight={800}
                      borderRadius="11px"
                      padding="0 5px"
                      lineHeight="1.46"
                    />
                    <svg
                      className="pin"
                      width="12"
                      height="16"
                      viewBox="0 0 12 16"
                      fill="none"
                      xmlns="http://www.w3.org/2000/svg"
                    >
                      <path d="M9.5783 -0.000242493L2.41936 -0.000241966C2.1608 -0.000374392 1.95098 0.209442 1.95111 0.468004L1.95111 0.498338C1.95105 0.937244 2.12199 1.35006 2.43234 1.66041C2.63229 1.86036 2.87496 2.00143 3.13948 2.07719L2.60851 7.27556C2.06569 7.30602 1.55963 7.53167 1.17212 7.91918C0.754536 8.33676 0.524586 8.8919 0.524652 9.48234L0.524652 9.52725C0.524586 9.78587 0.73427 9.99556 0.992898 9.99549L4.99937 9.99549L4.9993 13.5101C5.0005 13.5949 5.17017 15.0259 5.19137 15.2188C5.21258 15.4118 5.36324 15.5487 5.36417 15.5624C5.38013 15.8082 5.75521 15.9992 6.00178 15.9998C6.13093 16 6.41664 15.9478 6.50187 15.8625C6.57956 15.7848 6.63029 15.6798 6.63818 15.5624C6.6389 15.5521 6.79437 15.3697 6.81097 15.2188C6.82757 15.068 7.00165 13.595 7.00284 13.5036V9.99562L11.0049 9.99562C11.1342 9.99569 11.2513 9.94324 11.336 9.85853C11.4207 9.77382 11.4733 9.65666 11.4731 9.52738V9.48247C11.4732 8.89203 11.2432 8.33683 10.8257 7.91931C10.4382 7.5318 9.93203 7.30622 9.38928 7.27569L8.85831 2.07733C9.12283 2.00156 9.3655 1.86049 9.56545 1.66054C9.87587 1.35012 10.0468 0.937442 10.0467 0.49847L10.0467 0.468136C10.0466 0.209376 9.83692 -0.000308579 9.5783 -0.000242493Z" />
                    </svg>
                    <ContextMenuButton
                      getData={() => {}}
                      directionX="right"
                      className="menu-button"
                    />
                  </div>
                )}
              </div>
              <div className="tile-tag border-color">
                <Loaders.Rectangle
                  width="63"
                  height="24"
                  className="loaders-theme"
                />
              </div>
            </div>

            {isViewTablet && (
              <div className="tile background border-color tile-half">
                <div className="tile-name">
                  <div className="tile-container">
                    <div className="tile-icon">
                      <Loaders.Rectangle
                        width="32"
                        height="32"
                        className="loaders-theme"
                      />
                    </div>

                    <div className="tile-title">
                      <Loaders.Rectangle
                        width="48"
                        height="10"
                        className="loaders-theme"
                      />
                    </div>
                  </div>
                </div>
                <div className="tile-tag border-color">
                  <Loaders.Rectangle
                    width="63"
                    height="24"
                    className="loaders-theme"
                  />
                </div>
              </div>
            )}
          </div>

          <div className="section-flex-tablet">
            <div className="tile-name half background border-color">
              <div className="tile-container">
                <div className="tile-icon">
                  <Loaders.Rectangle
                    width="32"
                    height="32"
                    className="loaders-theme"
                  />
                </div>

                <div className="tile-title">
                  <Loaders.Rectangle
                    width="48"
                    height="10"
                    className="loaders-theme"
                  />
                </div>
              </div>

              <div className="action-button">
                {!isViewTablet && (
                  <svg
                    className="pin"
                    width="12"
                    height="16"
                    viewBox="0 0 12 16"
                    fill="none"
                    xmlns="http://www.w3.org/2000/svg"
                  >
                    <path d="M9.5783 -0.000242493L2.41936 -0.000241966C2.1608 -0.000374392 1.95098 0.209442 1.95111 0.468004L1.95111 0.498338C1.95105 0.937244 2.12199 1.35006 2.43234 1.66041C2.63229 1.86036 2.87496 2.00143 3.13948 2.07719L2.60851 7.27556C2.06569 7.30602 1.55963 7.53167 1.17212 7.91918C0.754536 8.33676 0.524586 8.8919 0.524652 9.48234L0.524652 9.52725C0.524586 9.78587 0.73427 9.99556 0.992898 9.99549L4.99937 9.99549L4.9993 13.5101C5.0005 13.5949 5.17017 15.0259 5.19137 15.2188C5.21258 15.4118 5.36324 15.5487 5.36417 15.5624C5.38013 15.8082 5.75521 15.9992 6.00178 15.9998C6.13093 16 6.41664 15.9478 6.50187 15.8625C6.57956 15.7848 6.63029 15.6798 6.63818 15.5624C6.6389 15.5521 6.79437 15.3697 6.81097 15.2188C6.82757 15.068 7.00165 13.595 7.00284 13.5036V9.99562L11.0049 9.99562C11.1342 9.99569 11.2513 9.94324 11.336 9.85853C11.4207 9.77382 11.4733 9.65666 11.4731 9.52738V9.48247C11.4732 8.89203 11.2432 8.33683 10.8257 7.91931C10.4382 7.5318 9.93203 7.30622 9.38928 7.27569L8.85831 2.07733C9.12283 2.00156 9.3655 1.86049 9.56545 1.66054C9.87587 1.35012 10.0468 0.937442 10.0467 0.49847L10.0467 0.468136C10.0466 0.209376 9.83692 -0.000308579 9.5783 -0.000242493Z" />
                  </svg>
                )}
                <ContextMenuButton
                  getData={() => {}}
                  directionX="right"
                  className="menu-button"
                />
              </div>
            </div>

            {isViewTablet && (
              <div className="tile-name half background border-color tablet-tile-name">
                <div className="tile-container">
                  <div className="tile-icon">
                    <Loaders.Rectangle
                      width="32"
                      height="32"
                      className="loaders-theme"
                    />
                  </div>

                  <div className="tile-title">
                    <Loaders.Rectangle
                      width="48"
                      height="10"
                      className="loaders-theme"
                    />
                  </div>
                </div>
              </div>
            )}
          </div>
        </div>

        {isViewTablet && (
          <StyledFloatingButton
            colorPreview={colorPreview}
            themePreview={themePreview}
            selectThemeId={selectThemeId}
          >
            <IconBox
              colorPreview={colorPreview}
              themePreview={themePreview}
              selectThemeId={selectThemeId}
            >
              <ButtonPlusIcon />
            </IconBox>
          </StyledFloatingButton>
        )}
      </div>
    </StyledComponent>
  );
};

<<<<<<< HEAD
Preview.defaultProps = {
  withBorder: true,
  withTileActions: true,
};

export default Preview;
=======
export default withTranslation("Common")(Preview);
>>>>>>> 355982e1
<|MERGE_RESOLUTION|>--- conflicted
+++ resolved
@@ -14,17 +14,14 @@
 import ButtonPlusIcon from "../../../../../../../../public/images/actions.button.plus.react.svg";
 
 const Preview = (props) => {
-<<<<<<< HEAD
   const {
+t,
     selectAccentColor,
     themePreview,
     selectThemeId,
     withBorder,
     withTileActions,
   } = props;
-=======
-  const { t, selectAccentColor, themePreview, selectThemeId } = props;
->>>>>>> 355982e1
 
   const [colorPreview, setColorPreview] = useState(selectAccentColor);
   const [isViewTablet, setIsViewTablet] = useState(false);
@@ -68,15 +65,7 @@
             </div>
 
             <div className="main-button-container">
-<<<<<<< HEAD
               <Loaders.Rectangle height="32" className="main-button-preview" />
-=======
-              <MainButton
-                className="main-button-preview"
-                text={t("Common:Actions")}
-                isDisabled={true}
-              />
->>>>>>> 355982e1
             </div>
 
             <div className="menu-section">
@@ -417,13 +406,9 @@
   );
 };
 
-<<<<<<< HEAD
 Preview.defaultProps = {
   withBorder: true,
   withTileActions: true,
 };
 
-export default Preview;
-=======
-export default withTranslation("Common")(Preview);
->>>>>>> 355982e1
+export default Preview;