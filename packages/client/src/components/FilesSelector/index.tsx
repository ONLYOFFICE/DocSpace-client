--- conflicted
+++ resolved
@@ -1,9 +1,5 @@
-<<<<<<< HEAD
 /* eslint-disable no-restricted-syntax */
 import React from "react";
-=======
-import React, { useEffect } from "react";
->>>>>>> 8c290e42
 import { inject, observer } from "mobx-react";
 import { useTranslation } from "react-i18next";
 
@@ -72,12 +68,8 @@
 
   onSelectFolder,
   onSetBaseFolderPath,
-<<<<<<< HEAD
   // onSetNewFolderPath,
-=======
-  //onSetNewFolderPath,
   setIsDataReady,
->>>>>>> 8c290e42
   onSelectTreeNode,
   onSave,
   onSelectFile,
@@ -113,220 +105,6 @@
   const [isRequestRunning, setIsRequestRunning] =
     React.useState<boolean>(false);
 
-<<<<<<< HEAD
-=======
-  const { subscribe, unsubscribe } = useSocketHelper({
-    socketHelper,
-    socketSubscribers,
-    setItems,
-    setBreadCrumbs,
-    setTotal,
-    disabledItems,
-    filterParam,
-    getIcon,
-  });
-
-  const {
-    setIsBreadCrumbsLoading,
-    isNextPageLoading,
-    setIsNextPageLoading,
-    isFirstLoad,
-    setIsFirstLoad,
-    showBreadCrumbsLoader,
-    showLoader,
-  } = useLoadersHelper({ items });
-
-  useEffect(() => {
-    setIsDataReady && setIsDataReady(!showLoader);
-  }, [showLoader]);
-
-  const { isRoot, setIsRoot, getRootData } = useRootHelper({
-    setIsBreadCrumbsLoading,
-    setBreadCrumbs,
-    setTotal,
-    setItems,
-    treeFolders,
-    setHasNextPage,
-    setIsNextPageLoading,
-    onSetBaseFolderPath,
-    isUserOnly,
-  });
-
-  const { getRoomList } = useRoomsHelper({
-    setIsBreadCrumbsLoading,
-    setBreadCrumbs,
-    setIsNextPageLoading,
-    setHasNextPage,
-    setTotal,
-    setItems,
-    isFirstLoad,
-    setIsRoot,
-    searchValue,
-    isRoomsOnly,
-    onSetBaseFolderPath,
-  });
-
-  const { getFileList } = useFilesHelper({
-    setIsBreadCrumbsLoading,
-    setBreadCrumbs,
-    setIsNextPageLoading,
-    setHasNextPage,
-    setTotal,
-    setItems,
-    selectedItemId,
-    isFirstLoad,
-    setIsRoot,
-    searchValue,
-    disabledItems,
-    setSelectedItemSecurity,
-    isThirdParty,
-    onSelectTreeNode,
-    setSelectedTreeNode,
-    filterParam,
-    getRootData,
-    onSetBaseFolderPath,
-    isRoomsOnly,
-    rootThirdPartyId,
-    getRoomList,
-    getIcon,
-    t,
-    setIsSelectedParentFolder,
-    roomsFolderId,
-  });
-
-  const onSelectAction = (item: Item) => {
-    const inPublic =
-      breadCrumbs.findIndex((f: any) => f.roomType === RoomsType.PublicRoom) >
-      -1;
-    if (item.isFolder) {
-      setIsFirstLoad(true);
-      setItems(null);
-      setBreadCrumbs((value) => [
-        ...value,
-        {
-          label: item.label,
-          id: item.id,
-          isRoom:
-            item.parentId === 0 && item.rootFolderType === FolderType.Rooms,
-          roomType: item.roomType,
-          shared: item.shared,
-        },
-      ]);
-      setSelectedItemId(item.id);
-      setSearchValue("");
-
-      if (item.parentId === 0 && item.rootFolderType === FolderType.Rooms) {
-        setSelectedItemType("rooms");
-        getRoomList(0, false, null);
-      } else {
-        setSelectedItemType("files");
-        getFileList(0, item.id, false, null);
-      }
-    } else {
-      setSelectedFileInfo({
-        id: item.id,
-        title: item.title,
-        fileExst: item.fileExst,
-        inPublic: inPublic,
-      });
-    }
-  };
-
-  React.useEffect(() => {
-    if (!selectedItemId) return;
-    if (selectedItemId && isRoot) return unsubscribe(+selectedItemId);
-
-    subscribe(+selectedItemId);
-  }, [selectedItemId, isRoot]);
-
-  React.useEffect(() => {
-    const getRoomSettings = () => {
-      setSelectedItemType("rooms");
-      getRoomList(0, true);
-    };
-
-    const needRoomList = isRoomsOnly && !currentFolderId;
-
-    if (needRoomList) {
-      getRoomSettings();
-      return;
-    }
-
-    if (!currentFolderId) {
-      getRootData();
-      return;
-    }
-
-    setSelectedItemId(currentFolderId);
-
-    if (
-      needRoomList ||
-      (!isThirdParty &&
-        parentId === roomsFolderId &&
-        rootFolderType === FolderType.Rooms)
-    ) {
-      getRoomSettings();
-
-      return;
-    }
-
-    setSelectedItemType("files");
-    getFileList(0, currentFolderId, true);
-  }, []);
-
-  const onClickBreadCrumb = (item: BreadCrumb) => {
-    if (!isFirstLoad) {
-      setSearchValue("");
-      setIsFirstLoad(true);
-
-      if (+item.id === 0) {
-        setSelectedItemSecurity(undefined);
-        setSelectedItemType(undefined);
-        getRootData();
-      } else {
-        setItems(null);
-
-        const idx = breadCrumbs.findIndex(
-          (value) => value.id.toString() === item.id.toString()
-        );
-
-        const maxLength = breadCrumbs.length - 1;
-        let foundParentId = false,
-          currentFolderIndex = -1;
-        const newBreadCrumbs = breadCrumbs.map((item, index) => {
-          if (!foundParentId) {
-            currentFolderIndex = disabledItems.findIndex(
-              (id) => id === item?.id
-            );
-          }
-
-          if (index !== maxLength && currentFolderIndex !== -1) {
-            foundParentId = true;
-            !isSelectedParentFolder && setIsSelectedParentFolder(true);
-          }
-
-          if (index === maxLength && !foundParentId && isSelectedParentFolder)
-            setIsSelectedParentFolder(false);
-
-          return { ...item };
-        });
-
-        newBreadCrumbs.splice(idx + 1, newBreadCrumbs.length - idx - 1);
-
-        setBreadCrumbs(newBreadCrumbs);
-        setSelectedItemId(item.id);
-        if (item.isRoom) {
-          setSelectedItemType("rooms");
-          getRoomList(0, false, null);
-        } else {
-          setSelectedItemType("files");
-          getFileList(0, item.id, false, null);
-        }
-      }
-    }
-  };
-
->>>>>>> 8c290e42
   const onCloseAction = () => {
     setInfoPanelIsMobileHidden(false);
 
@@ -436,14 +214,9 @@
       if (onSelectFolder) onSelectFolder(selectedItemId, breadCrumbs);
       if (onSave && selectedItemId)
         onSave(null, selectedItemId, fileName, isChecked);
-<<<<<<< HEAD
       if (onSelectTreeNode) onSelectTreeNode(selectedTreeNode);
       if (onSelectFile && selectedFileInfo)
         onSelectFile(selectedFileInfo, breadCrumbs);
-=======
-      onSelectTreeNode && onSelectTreeNode(selectedTreeNode);
-      onSelectFile && onSelectFile(selectedFileInfo!, breadCrumbs);
->>>>>>> 8c290e42
       onCloseAndDeselectAction();
     }
   };
@@ -506,6 +279,7 @@
       disabledItems={disabledItems}
       filterParam={filterParam}
       getIcon={getIcon}
+      setIsDataReady={setIsDataReady}
       t={t}
       treeFolders={treeFolders}
       onSetBaseFolderPath={onSetBaseFolderPath}
