--- conflicted
+++ resolved
@@ -5,11 +5,8 @@
 
 import styled, { css } from "styled-components";
 import DropDownItem from "@appserver/components/drop-down-item";
-<<<<<<< HEAD
+import { isDesktop, isTablet } from "react-device-detect";
 import { Base } from "@appserver/components/themes";
-=======
-import { isDesktop, isTablet } from "react-device-detect";
->>>>>>> b7b59072
 
 const commonStyle = css`
   font-family: "Open Sans", sans-serif, Arial;
