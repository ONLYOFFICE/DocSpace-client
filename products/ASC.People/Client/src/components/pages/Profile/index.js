import React, { useEffect } from "react";
import { connect } from "react-redux";
import PropTypes from "prop-types";
import { Loader } from "asc-web-components";
import { PageLayout, utils, store, toastr } from "asc-web-common";
import {
  ArticleHeaderContent,
  ArticleMainButtonContent,
  ArticleBodyContent,
} from "../../Article";
import { SectionHeaderContent, SectionBodyContent } from "./Section";
import { fetchProfile, resetProfile } from "../../../store/profile/actions";
import { I18nextProvider, withTranslation } from "react-i18next";
import { createI18N } from "../../../helpers/i18n";
import { setDocumentTitle } from "../../../helpers/utils";
import { withRouter } from "react-router";

const i18n = createI18N({
  page: "Profile",
  localesPath: "pages/Profile",
});
const { changeLanguage } = utils;
const { isAdmin } = store.auth.selectors;

class PureProfile extends React.Component {
<<<<<<< HEAD
=======
  constructor(props) {
    super(props);

    this.state = {
      queryString: `${props.location.search.slice(1)}`,
    };
  }

>>>>>>> 90246bb6
  componentDidMount() {
    const { match, fetchProfile, t, location } = this.props;
    const { userId } = match.params;

    setDocumentTitle(t("Profile"));
<<<<<<< HEAD
    const queryString = ((location && location.search) || "").slice(1);
    const queryParams = queryString.split("&");
=======

    const queryParams = this.state.queryString.split("&");
>>>>>>> 90246bb6
    const arrayOfQueryParams = queryParams.map((queryParam) =>
      queryParam.split("=")
    );
    const linkParams = Object.fromEntries(arrayOfQueryParams);

    if (linkParams.email_change && linkParams.email_change === "success") {
      toastr.success(t("ChangeEmailSuccess"));
    }

    fetchProfile(userId);
  }

  componentDidUpdate(prevProps) {
    const { match, fetchProfile } = this.props;
    const { userId } = match.params;
    const prevUserId = prevProps.match.params.userId;

    if (userId !== undefined && userId !== prevUserId) {
      fetchProfile(userId);
    }
  }

  componentWillUnmount() {
    this.props.resetProfile();
  }

  render() {
    //console.log("Profile render")
    const { profile, isVisitor, isAdmin } = this.props;

    return (
      <PageLayout withBodyAutoFocus={true}>
        {!isVisitor && (
          <PageLayout.ArticleHeader>
            <ArticleHeaderContent />
          </PageLayout.ArticleHeader>
        )}
        {!isVisitor && isAdmin && (
          <PageLayout.ArticleMainButton>
            <ArticleMainButtonContent />
          </PageLayout.ArticleMainButton>
        )}
        {!isVisitor && (
          <PageLayout.ArticleBody>
            <ArticleBodyContent />
          </PageLayout.ArticleBody>
        )}

        {profile && (
          <PageLayout.SectionHeader>
            <SectionHeaderContent />
          </PageLayout.SectionHeader>
        )}

        <PageLayout.SectionBody>
          {profile ? (
            <SectionBodyContent />
          ) : (
            <Loader className="pageLoader" type="rombs" size="40px" />
          )}
        </PageLayout.SectionBody>
      </PageLayout>
    );
  }
}

const ProfileContainer = withTranslation()(withRouter(PureProfile));

<<<<<<< HEAD
const Profile = (props) => {
=======
const Profile = ({ language, ...rest }) => {
>>>>>>> 90246bb6
  useEffect(() => {
    changeLanguage(i18n, language);
  }, [language]);

  return (
    <I18nextProvider i18n={i18n}>
      <ProfileContainer {...rest} />
    </I18nextProvider>
  );
};

Profile.propTypes = {
  fetchProfile: PropTypes.func.isRequired,
  history: PropTypes.object.isRequired,
  isLoaded: PropTypes.bool,
  match: PropTypes.object.isRequired,
  profile: PropTypes.object,
  isAdmin: PropTypes.bool,
<<<<<<< HEAD
};

function mapStateToProps(state) {
  const { user, isLoaded } = state.auth;
  const { targetUser } = state.profile;
  return {
    profile: targetUser,
    isVisitor: user.isVisitor,
    isAdmin: isAdmin(user),
    isLoaded,
=======
  language: PropTypes.string,
};

function mapStateToProps(state) {
  const { cultureName } = state.auth.user;
  const { culture } = state.auth.settings;
  return {
    isVisitor: state.auth.user.isVisitor,
    profile: state.profile.targetUser,
    isAdmin: isAdmin(state.auth.user),
    language: cultureName || culture || "en-US",
>>>>>>> 90246bb6
  };
}

export default connect(mapStateToProps, {
  fetchProfile,
  resetProfile,
})(Profile);<|MERGE_RESOLUTION|>--- conflicted
+++ resolved
@@ -23,29 +23,13 @@
 const { isAdmin } = store.auth.selectors;
 
 class PureProfile extends React.Component {
-<<<<<<< HEAD
-=======
-  constructor(props) {
-    super(props);
-
-    this.state = {
-      queryString: `${props.location.search.slice(1)}`,
-    };
-  }
-
->>>>>>> 90246bb6
   componentDidMount() {
     const { match, fetchProfile, t, location } = this.props;
     const { userId } = match.params;
 
     setDocumentTitle(t("Profile"));
-<<<<<<< HEAD
     const queryString = ((location && location.search) || "").slice(1);
     const queryParams = queryString.split("&");
-=======
-
-    const queryParams = this.state.queryString.split("&");
->>>>>>> 90246bb6
     const arrayOfQueryParams = queryParams.map((queryParam) =>
       queryParam.split("=")
     );
@@ -114,11 +98,7 @@
 
 const ProfileContainer = withTranslation()(withRouter(PureProfile));
 
-<<<<<<< HEAD
-const Profile = (props) => {
-=======
 const Profile = ({ language, ...rest }) => {
->>>>>>> 90246bb6
   useEffect(() => {
     changeLanguage(i18n, language);
   }, [language]);
@@ -137,10 +117,12 @@
   match: PropTypes.object.isRequired,
   profile: PropTypes.object,
   isAdmin: PropTypes.bool,
-<<<<<<< HEAD
+  language: PropTypes.string,
 };
 
 function mapStateToProps(state) {
+  const { cultureName } = state.auth.user;
+  const { culture } = state.auth.settings;
   const { user, isLoaded } = state.auth;
   const { targetUser } = state.profile;
   return {
@@ -148,19 +130,7 @@
     isVisitor: user.isVisitor,
     isAdmin: isAdmin(user),
     isLoaded,
-=======
-  language: PropTypes.string,
-};
-
-function mapStateToProps(state) {
-  const { cultureName } = state.auth.user;
-  const { culture } = state.auth.settings;
-  return {
-    isVisitor: state.auth.user.isVisitor,
-    profile: state.profile.targetUser,
-    isAdmin: isAdmin(state.auth.user),
     language: cultureName || culture || "en-US",
->>>>>>> 90246bb6
   };
 }
 
