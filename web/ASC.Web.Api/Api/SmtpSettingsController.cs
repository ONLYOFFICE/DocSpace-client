--- conflicted
+++ resolved
@@ -122,7 +122,26 @@
         return settings;
     }
 
-<<<<<<< HEAD
+    private SmtpSettings ToSmtpSettingsConfig(SmtpSettingsDto inDto)
+    {
+        var settingsConfig = new SmtpSettings(
+            inDto.Host,
+            inDto.Port ?? SmtpSettings.DefaultSmtpPort,
+            inDto.SenderAddress,
+            inDto.SenderDisplayName)
+        {
+            EnableSSL = inDto.EnableSSL,
+            EnableAuth = inDto.EnableAuth
+        };
+
+        if (inDto.EnableAuth)
+        {
+            settingsConfig.SetCredentials(inDto.CredentialsUserName, inDto.CredentialsUserPassword);
+        }
+
+        return settingsConfig;
+    }
+
     /// <summary>
     /// Resets the SMTP settings of the current portal.
     /// </summary>
@@ -133,28 +152,6 @@
     /// <returns type="ASC.Web.Api.ApiModel.ResponseDto.SmtpSettingsDto, ASC.Web.Api">Default SMTP settings</returns>
     /// <path>api/2.0/smtpsettings/smtp</path>
     /// <httpMethod>DELETE</httpMethod>
-=======
-    private SmtpSettings ToSmtpSettingsConfig(SmtpSettingsDto inDto)
-    {
-        var settingsConfig = new SmtpSettings(
-            inDto.Host,
-            inDto.Port ?? SmtpSettings.DefaultSmtpPort,
-            inDto.SenderAddress,
-            inDto.SenderDisplayName)
-        {
-            EnableSSL = inDto.EnableSSL,
-            EnableAuth = inDto.EnableAuth
-        };
-
-        if (inDto.EnableAuth)
-        {
-            settingsConfig.SetCredentials(inDto.CredentialsUserName, inDto.CredentialsUserPassword);
-        }
-
-        return settingsConfig;
-    }
-
->>>>>>> e4ea5a46
     [HttpDelete("smtp")]
     public SmtpSettingsDto ResetSmtpSettings()
     {
@@ -179,7 +176,6 @@
         return settings;
     }
 
-<<<<<<< HEAD
     // <summary>
     // Tests the SMTP settings for the current portal (sends test message to the user email).
     // </summary>
@@ -187,23 +183,22 @@
     // Test the SMTP settings
     // </short>
     // <category>SMTP settings</category>
-    // <returns type="ASC.Api.Settings.Smtp.SmtpOperationStatus, ASC.Api.Settings.Smtp">SMTP operation status</returns>
+    // <returns type="ASC.Api.Settings.Smtp.SmtpOperationStatusRequestsDto, ASC.Api.Settings.Smtp">SMTP operation status</returns>
     // <path>api/2.0/smtpsettings/smtp/test</path>
     // <httpMethod>GET</httpMethod>
-    //[HttpGet("smtp/test")]
-    //public SmtpOperationStatus TestSmtpSettings()
-    //{
-    //    CheckSmtpPermissions();
-
-    //    var settings = ToSmtpSettings(CoreConfiguration.SmtpSettings);
-
-    //    //add resolve
-    //    var smtpTestOp = new SmtpOperation(settings, Tenant.Id, SecurityContext.CurrentAccount.ID, UserManager, SecurityContext, TenantManager, Configuration);
-
-    //    SMTPTasks.QueueTask(smtpTestOp.RunJob, smtpTestOp.GetDistributedTask());
-
-    //    return ToSmtpOperationStatus();
-    //}
+    [HttpGet("smtp/test")]
+    public SmtpOperationStatusRequestsDto TestSmtpSettings()
+    {
+        CheckSmtpPermissions();
+
+        var settings = _mapper.Map<SmtpSettings, SmtpSettingsDto>(_coreConfiguration.SmtpSettings);
+
+        var tenant = _tenantManager.GetCurrentTenant();
+
+        _smtpOperation.StartSmtpJob(settings, tenant, _securityContext.CurrentAccount.ID);
+
+        return _smtpOperation.GetStatus(tenant);
+    }
 
     // <summary>
     // Returns the SMTP test process status.
@@ -212,50 +207,9 @@
     // Get the SMTP test process status
     // </short>
     // <category>SMTP settings</category>
-    // <returns type="ASC.Api.Settings.Smtp.SmtpOperationStatus, ASC.Api.Settings.Smtp">SMTP operation status</returns>
+    // <returns type="ASC.Api.Settings.Smtp.SmtpOperationStatusRequestsDto, ASC.Api.Settings.Smtp">SMTP operation status</returns>
     // <path>api/2.0/smtpsettings/smtp/test/status</path>
     // <httpMethod>GET</httpMethod>
-    //[HttpGet("smtp/test/status")]
-    //public SmtpOperationStatus GetSmtpOperationStatus()
-    //{
-    //    CheckSmtpPermissions();
-
-    //    return ToSmtpOperationStatus();
-    //}
-
-    //private SmtpOperationStatus ToSmtpOperationStatus()
-    //{
-    //    var operations = SMTPTasks.GetTasks().ToList();
-
-    //    foreach (var o in operations)
-    //    {
-    //        if (!string.IsNullOrEmpty(o.InstanseId) &&
-    //            Process.GetProcesses().Any(p => p.Id == int.Parse(o.InstanseId)))
-    //            continue;
-
-    //        o.SetProperty(SmtpOperation.PROGRESS, 100);
-    //        SMTPTasks.RemoveTask(o.Id);
-    //    }
-
-    //    var operation =
-    //        operations
-    //            .FirstOrDefault(t => t.GetProperty<int>(SmtpOperation.OWNER) == Tenant.Id);
-=======
-    [HttpGet("smtp/test")]
-    public SmtpOperationStatusRequestsDto TestSmtpSettings()
-    {
-        CheckSmtpPermissions();
->>>>>>> e4ea5a46
-
-        var settings = _mapper.Map<SmtpSettings, SmtpSettingsDto>(_coreConfiguration.SmtpSettings);
-
-        var tenant = _tenantManager.GetCurrentTenant();
-
-        _smtpOperation.StartSmtpJob(settings, tenant, _securityContext.CurrentAccount.ID);
-
-        return _smtpOperation.GetStatus(tenant);
-    }
-
     [HttpGet("smtp/test/status")]
     public SmtpOperationStatusRequestsDto GetSmtpOperationStatus()
     {
