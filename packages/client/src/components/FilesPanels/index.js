import React from "react";
import { useTranslation } from "react-i18next";
import { inject, observer } from "mobx-react";
import {
  SharingPanel,
  UploadPanel,
  VersionHistoryPanel,
  ChangeOwnerPanel,
  NewFilesPanel,
  HotkeyPanel,
  InvitePanel,
  EditLinkPanel,
  EmbeddingPanel,
} from "../panels";
import {
  ConnectDialog,
  DeleteThirdPartyDialog,
  EmptyTrashDialog,
  DeleteDialog,
  DownloadDialog,
  ConflictResolveDialog,
  ConvertDialog,
  CreateRoomDialog,
  InviteUsersWarningDialog,
  CreateRoomConfirmDialog,
  ChangeUserTypeDialog,
<<<<<<< HEAD
  SubmitToFormGallery,
=======
  UnsavedChangesDialog,
  DeleteLinkDialog,
  RoomSharingDialog,
  MoveToPublicRoom,
>>>>>>> e435a1ba
} from "../dialogs";
import ConvertPasswordDialog from "../dialogs/ConvertPasswordDialog";
import ArchiveDialog from "../dialogs/ArchiveDialog";
import RestoreRoomDialog from "../dialogs/RestoreRoomDialog";
import PreparationPortalDialog from "../dialogs/PreparationPortalDialog";
import FilesSelector from "../FilesSelector";
import { FilesSelectorFilterTypes } from "@docspace/common/constants";

const Panels = (props) => {
  const {
    uploadPanelVisible,
    sharingPanelVisible,
    ownerPanelVisible,
    copyPanelVisible,
    moveToPanelVisible,
    thirdPartyMoveDialogVisible,
    connectDialogVisible,
    deleteThirdPartyDialogVisible,
    versionHistoryPanelVisible,
    deleteDialogVisible,
    downloadDialogVisible,
    emptyTrashDialogVisible,
    newFilesPanelVisible,
    conflictResolveDialogVisible,
    convertDialogVisible,
    createMasterForm,
    selectFileDialogVisible,
    setSelectFileDialogVisible,
    hotkeyPanelVisible,
    invitePanelVisible,
    convertPasswordDialogVisible,
    createRoomDialogVisible,
    createRoomConfirmDialogVisible,
    confirmDialogIsLoading,
    restoreAllPanelVisible,
    archiveDialogVisible,
    inviteUsersWarningDialogVisible,
    preparationPortalDialogVisible,
    changeUserTypeDialogVisible,
    restoreRoomDialogVisible,
<<<<<<< HEAD
    submitToGalleryDialogVisible,
=======
    editLinkPanelIsVisible,
    unsavedChangesDialogVisible,
    deleteLinkDialogVisible,
    embeddingPanelIsVisible,
    roomSharingPanelVisible,
    moveToPublicRoomVisible,
>>>>>>> e435a1ba
  } = props;

  const { t } = useTranslation(["Translations", "Common"]);

  const onClose = () => {
    setSelectFileDialogVisible(false);
  };

  return [
    uploadPanelVisible && <UploadPanel key="upload-panel" />,
    sharingPanelVisible && (
      <SharingPanel
        key="sharing-panel"
        uploadPanelVisible={uploadPanelVisible}
      />
    ),
    ownerPanelVisible && <ChangeOwnerPanel key="change-owner-panel" />,
    (moveToPanelVisible || copyPanelVisible || restoreAllPanelVisible) && (
      <FilesSelector
        key="files-selector"
        isMove={moveToPanelVisible}
        isCopy={copyPanelVisible}
        isRestoreAll={restoreAllPanelVisible}
      />
    ),
    connectDialogVisible && <ConnectDialog key="connect-dialog" />,
    deleteThirdPartyDialogVisible && (
      <DeleteThirdPartyDialog key="thirdparty-delete-dialog" />
    ),
    versionHistoryPanelVisible && (
      <VersionHistoryPanel key="version-history-panel" />
    ),
    deleteDialogVisible && <DeleteDialog key="delete-dialog" />,
    emptyTrashDialogVisible && <EmptyTrashDialog key="empty-trash-dialog" />,
    downloadDialogVisible && <DownloadDialog key="download-dialog" />,

    newFilesPanelVisible && <NewFilesPanel key="new-files-panel" />,
    conflictResolveDialogVisible && (
      <ConflictResolveDialog key="conflict-resolve-dialog" />
    ),
    convertDialogVisible && <ConvertDialog key="convert-dialog" />,
    changeUserTypeDialogVisible && (
      <ChangeUserTypeDialog key="change-user-type-dialog" />
    ),
    createRoomDialogVisible && <CreateRoomDialog key="create-room-dialog" />,
    (createRoomConfirmDialogVisible || confirmDialogIsLoading) && (
      <CreateRoomConfirmDialog key="create-room-confirm-dialog" />
    ),
    selectFileDialogVisible && (
      <FilesSelector
        key="select-file-dialog"
        filterParam={FilesSelectorFilterTypes.DOCX}
        isPanelVisible={selectFileDialogVisible}
        onSelectFile={createMasterForm}
        onClose={onClose}
      />
    ),

    hotkeyPanelVisible && <HotkeyPanel key="hotkey-panel" />,
    invitePanelVisible && <InvitePanel key="invite-panel" />,
    convertPasswordDialogVisible && (
      <ConvertPasswordDialog key="convert-password-dialog" />
    ),
    archiveDialogVisible && <ArchiveDialog key="archive-dialog" />,
    restoreRoomDialogVisible && <RestoreRoomDialog key="archive-dialog" />,
    inviteUsersWarningDialogVisible && (
      <InviteUsersWarningDialog key="invite-users-warning-dialog" />
    ),
    preparationPortalDialogVisible && (
      <PreparationPortalDialog key="preparation-portal-dialog" />
    ),
<<<<<<< HEAD
    submitToGalleryDialogVisible && (
      <SubmitToFormGallery key="submit-to-form-gallery-dialog" />
=======
    editLinkPanelIsVisible && <EditLinkPanel key="edit-link-panel" />,
    unsavedChangesDialogVisible && (
      <UnsavedChangesDialog key="unsaved-dialog" />
    ),
    deleteLinkDialogVisible && <DeleteLinkDialog key="delete-link-dialog" />,
    embeddingPanelIsVisible && <EmbeddingPanel key="embedding-panel" />,
    roomSharingPanelVisible && <RoomSharingDialog key="room-sharing-dialog" />,
    moveToPublicRoomVisible && (
      <MoveToPublicRoom key="move-to-public-room-panel" />
>>>>>>> e435a1ba
    ),
  ];
};

export default inject(
  ({
    auth,
    dialogsStore,
    uploadDataStore,
    versionHistoryStore,
    backup,
    createEditRoomStore,
  }) => {
    const {
      sharingPanelVisible,
      ownerPanelVisible,
      copyPanelVisible,
      moveToPanelVisible,
      thirdPartyMoveDialogVisible,
      connectDialogVisible,
      deleteThirdPartyDialogVisible,
      deleteDialogVisible,
      downloadDialogVisible,
      emptyTrashDialogVisible,
      newFilesPanelVisible,
      conflictResolveDialogVisible,
      convertDialogVisible,
      createRoomDialogVisible,
      createRoomConfirmDialogVisible,
      convertPasswordDialogVisible,
      connectItem, //TODO:
      restoreAllPanelVisible,
      archiveDialogVisible,
      restoreRoomDialogVisible,

      unsavedChangesDialogVisible,
      createMasterForm,
      selectFileDialogVisible,
      setSelectFileDialogVisible,
      invitePanelOptions,
      inviteUsersWarningDialogVisible,
      changeUserTypeDialogVisible,
<<<<<<< HEAD

      submitToGalleryDialogVisible,
=======
      editLinkPanelIsVisible,
      deleteLinkDialogVisible,
      embeddingPanelIsVisible,
      roomSharingPanelVisible,
      moveToPublicRoomVisible,
>>>>>>> e435a1ba
    } = dialogsStore;

    const { preparationPortalDialogVisible } = backup;

    const { uploadPanelVisible } = uploadDataStore;
    const { isVisible: versionHistoryPanelVisible } = versionHistoryStore;
    const { hotkeyPanelVisible } = auth.settingsStore;
    const { confirmDialogIsLoading } = createEditRoomStore;

    return {
      preparationPortalDialogVisible,
      sharingPanelVisible,
      uploadPanelVisible,
      ownerPanelVisible,
      copyPanelVisible,
      moveToPanelVisible,
      thirdPartyMoveDialogVisible,
      connectDialogVisible: connectDialogVisible || !!connectItem, //TODO:
      deleteThirdPartyDialogVisible,
      versionHistoryPanelVisible,
      deleteDialogVisible,
      downloadDialogVisible,
      emptyTrashDialogVisible,
      newFilesPanelVisible,
      conflictResolveDialogVisible,
      convertDialogVisible,
      createRoomDialogVisible,
      createRoomConfirmDialogVisible,
      convertPasswordDialogVisible,
      selectFileDialogVisible,
      createMasterForm,
      setSelectFileDialogVisible,
      hotkeyPanelVisible,
      restoreAllPanelVisible,
      invitePanelVisible: invitePanelOptions.visible,
      archiveDialogVisible,
      inviteUsersWarningDialogVisible,
      confirmDialogIsLoading,
      changeUserTypeDialogVisible,
      restoreRoomDialogVisible,
<<<<<<< HEAD
      submitToGalleryDialogVisible,
=======
      editLinkPanelIsVisible,
      unsavedChangesDialogVisible,
      deleteLinkDialogVisible,
      embeddingPanelIsVisible,
      roomSharingPanelVisible,
      moveToPublicRoomVisible,
>>>>>>> e435a1ba
    };
  }
)(observer(Panels));<|MERGE_RESOLUTION|>--- conflicted
+++ resolved
@@ -24,14 +24,11 @@
   InviteUsersWarningDialog,
   CreateRoomConfirmDialog,
   ChangeUserTypeDialog,
-<<<<<<< HEAD
   SubmitToFormGallery,
-=======
   UnsavedChangesDialog,
   DeleteLinkDialog,
   RoomSharingDialog,
   MoveToPublicRoom,
->>>>>>> e435a1ba
 } from "../dialogs";
 import ConvertPasswordDialog from "../dialogs/ConvertPasswordDialog";
 import ArchiveDialog from "../dialogs/ArchiveDialog";
@@ -72,16 +69,13 @@
     preparationPortalDialogVisible,
     changeUserTypeDialogVisible,
     restoreRoomDialogVisible,
-<<<<<<< HEAD
     submitToGalleryDialogVisible,
-=======
     editLinkPanelIsVisible,
     unsavedChangesDialogVisible,
     deleteLinkDialogVisible,
     embeddingPanelIsVisible,
     roomSharingPanelVisible,
     moveToPublicRoomVisible,
->>>>>>> e435a1ba
   } = props;
 
   const { t } = useTranslation(["Translations", "Common"]);
@@ -153,10 +147,9 @@
     preparationPortalDialogVisible && (
       <PreparationPortalDialog key="preparation-portal-dialog" />
     ),
-<<<<<<< HEAD
     submitToGalleryDialogVisible && (
       <SubmitToFormGallery key="submit-to-form-gallery-dialog" />
-=======
+    ),
     editLinkPanelIsVisible && <EditLinkPanel key="edit-link-panel" />,
     unsavedChangesDialogVisible && (
       <UnsavedChangesDialog key="unsaved-dialog" />
@@ -166,7 +159,6 @@
     roomSharingPanelVisible && <RoomSharingDialog key="room-sharing-dialog" />,
     moveToPublicRoomVisible && (
       <MoveToPublicRoom key="move-to-public-room-panel" />
->>>>>>> e435a1ba
     ),
   ];
 };
@@ -209,16 +201,13 @@
       invitePanelOptions,
       inviteUsersWarningDialogVisible,
       changeUserTypeDialogVisible,
-<<<<<<< HEAD
 
       submitToGalleryDialogVisible,
-=======
       editLinkPanelIsVisible,
       deleteLinkDialogVisible,
       embeddingPanelIsVisible,
       roomSharingPanelVisible,
       moveToPublicRoomVisible,
->>>>>>> e435a1ba
     } = dialogsStore;
 
     const { preparationPortalDialogVisible } = backup;
@@ -259,16 +248,13 @@
       confirmDialogIsLoading,
       changeUserTypeDialogVisible,
       restoreRoomDialogVisible,
-<<<<<<< HEAD
       submitToGalleryDialogVisible,
-=======
       editLinkPanelIsVisible,
       unsavedChangesDialogVisible,
       deleteLinkDialogVisible,
       embeddingPanelIsVisible,
       roomSharingPanelVisible,
       moveToPublicRoomVisible,
->>>>>>> e435a1ba
     };
   }
 )(observer(Panels));