﻿import PencilReactSvgUrl from "PUBLIC_DIR/images/pencil.react.svg?url";
import React, { useState, useEffect } from "react";
import { inject } from "mobx-react";
import { ReactSVG } from "react-svg";

import { toastr } from "@docspace/shared/components/toast";
import { Textarea } from "@docspace/shared/components/textarea";
import { Button } from "@docspace/shared/components/button";
import { Text } from "@docspace/shared/components/text";

import { MAX_FILE_COMMENT_LENGTH } from "@docspace/shared/constants";
// import infoPanel from "@docspace/shared/components/section/sub-components/info-panel";

const CommentEditor = ({
  t,
  item,
  editing,
  setInfoPanelSelection,
  fetchFileVersions,
  updateCommentVersion,

  setVerHistoryFileId,
  setVerHistoryFileSecurity,
}) => {
  const { id, comment, version, security } = item;

  const changeVersionHistoryAbility = !editing && security?.EditHistory;

  useEffect(() => {
    setVerHistoryFileId(id);
    setVerHistoryFileSecurity(security);
  }, []);

  const [isEdit, setIsEdit] = useState(false);
  const [isLoading, setIsLoading] = useState(false);

  const [inputValue, setInputValue] = useState(comment || "");

  const onChangeInputValue = (e) => {
    const value = e.target.value;
    if (value.length > MAX_FILE_COMMENT_LENGTH) return;

    setInputValue(value);
  };

  const onOpenEditor = async () => {
    setInputValue(comment);
    setIsEdit(true);
  };

  const onSave = async () => {
    setIsLoading(true);

    await fetchFileVersions(id, security).catch((err) => {
      toastr.error(err);
      setIsLoading(false);
    });

    updateCommentVersion(id, inputValue, version).catch((err) => {
      toastr.error(err);
      setIsLoading(false);
    });

    setInfoPanelSelection({ ...item, comment: inputValue });
    setIsEdit(false);
    setIsLoading(false);
  };

  const onCancel = () => {
    setIsEdit(false);
    setInputValue(comment);
  };

  return (
    <div className="property-comment_editor property-content">
      {!isEdit ? (
        <div className="property-comment_editor-display">
          {comment && (
            <Text truncate className="property-content">
              {comment}
            </Text>
          )}
          {changeVersionHistoryAbility && (
            <div className="edit_toggle" onClick={onOpenEditor}>
              <ReactSVG className="edit_toggle-icon" src={PencilReactSvgUrl} />
              <div className="property-content edit_toggle-text">
                {comment ? t("Common:EditButton") : t("Common:AddButton")}
              </div>
            </div>
          )}
        </div>
      ) : (
        <div className="property-comment_editor-editor">
          <Textarea
            isDisabled={isLoading}
            value={inputValue}
            onChange={onChangeInputValue}
            autoFocus
            areaSelect
            heightTextArea={54}
            fontSize={13}
          />
          <div className="property-comment_editor-editor-buttons">
            <Button
              isLoading={isLoading}
              label={t("Common:SaveButton")}
              onClick={onSave}
              size="extraSmall"
              primary
            />
            <Button
              label={t("Common:CancelButton")}
              onClick={onCancel}
              size="extraSmall"
            />
          </div>
        </div>
      )}
    </div>
  );
};

<<<<<<< HEAD
export default inject(({ versionHistoryStore, infoPanelStore }) => {
  const { setSelection } = infoPanelStore;
=======
export default inject(({ auth, versionHistoryStore }) => {
  const { setInfoPanelSelection } = auth.infoPanelStore;
>>>>>>> cace139e

  const {
    fetchFileVersions,
    updateCommentVersion,
    isEditingVersion,
    isEditing,
    fileId,
    setVerHistoryFileId,
    setVerHistoryFileSecurity,
  } = versionHistoryStore;

  const editing = isEditingVersion || isEditing;

  return {
    setInfoPanelSelection,
    fetchFileVersions,
    updateCommentVersion,

    editing,
    setVerHistoryFileId,
    setVerHistoryFileSecurity,
  };
})(CommentEditor);<|MERGE_RESOLUTION|>--- conflicted
+++ resolved
@@ -120,13 +120,8 @@
   );
 };
 
-<<<<<<< HEAD
 export default inject(({ versionHistoryStore, infoPanelStore }) => {
-  const { setSelection } = infoPanelStore;
-=======
-export default inject(({ auth, versionHistoryStore }) => {
-  const { setInfoPanelSelection } = auth.infoPanelStore;
->>>>>>> cace139e
+  const { setInfoPanelSelection } = infoPanelStore;
 
   const {
     fetchFileVersions,
