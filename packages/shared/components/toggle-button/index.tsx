// (c) Copyright Ascensio System SIA 2009-2025
//
// This program is a free software product.
// You can redistribute it and/or modify it under the terms
// of the GNU Affero General Public License (AGPL) version 3 as published by the Free Software
// Foundation. In accordance with Section 7(a) of the GNU AGPL its Section 15 shall be amended
// to the effect that Ascensio System SIA expressly excludes the warranty of non-infringement of
// any third-party rights.
//
// This program is distributed WITHOUT ANY WARRANTY, without even the implied warranty
// of MERCHANTABILITY or FITNESS FOR A PARTICULAR  PURPOSE. For details, see
// the GNU AGPL at: http://www.gnu.org/licenses/agpl-3.0.html
//
// You can contact Ascensio System SIA at Lubanas st. 125a-25, Riga, Latvia, EU, LV-1021.
//
// The  interactive user interfaces in modified source and object code versions of the Program must
// display Appropriate Legal Notices, as required under Section 5 of the GNU AGPL version 3.
//
// Pursuant to Section 7(b) of the License you must retain the original Product logo when
// distributing the program. Pursuant to Section 7(e) we decline to grant you any rights under
// trademark law for use of our trademarks.
//
// All the Product's GUI elements, including illustrations and icon sets, as well as technical writing
// content are licensed under the terms of the Creative Commons Attribution-ShareAlike 4.0
// International. See the License terms at http://creativecommons.org/licenses/by-sa/4.0/legalcode

import React from "react";
import classNames from "classnames";
import { motion } from "framer-motion";

import { Text } from "../text";

import type { ToggleButtonProps, ToggleIconProps } from "./ToggleButton.types";
import styles from "./ToggleButton.module.scss";

const ToggleIcon = ({
  isChecked,
  isLoading,
  noAnimation = false,
}: ToggleIconProps) => {
  const transition = noAnimation ? { duration: 0 } : {};

  return (
    <motion.svg
      data-testid="toggle-button-icon"
      animate={[
        isChecked ? "checked" : "notChecked",
        isLoading ? "isLoading" : "",
      ]}
      width="28"
      height="16"
      viewBox="0 0 28 16"
      fill="none"
      xmlns="http://www.w3.org/2000/svg"
    >
      <motion.rect width="28" height="16" rx="8" />
      <motion.circle
        fill-rule="evenodd"
        clip-rule="evenodd"
        cy="8"
        variants={{
          isLoading: {
            r: [5, 6, 6],
            transition: {
              r: {
                repeat: Infinity,
                repeatType: "reverse",
                duration: 0.6,
                ease: "easeOut",
              },
            },
          },
          checked: {
            cx: 20,
            r: 6,
            transition,
          },
          notChecked: {
            cx: 8,
            r: 6,
            transition,
          },
        }}
      />
    </motion.svg>
  );
};

const ToggleButton = ({
  label,
  isChecked,
  isDisabled,
  onChange,
  id,
  className,
  style,
  isLoading,
  noAnimation,
  name,
  fontWeight,
  fontSize,
<<<<<<< HEAD
  testId,
=======
  dataTestId,
>>>>>>> 39b63886
}: ToggleButtonProps) => {
  return (
    <div
      id={id}
      className={classNames(styles.container, className)}
      style={style}
      data-testid={dataTestId ?? "toggle-button"}
    >
      <label
        id={id}
        className={classNames(styles.label, className, {
          [styles.disabled]: isDisabled,
          [styles.checked]: isChecked,
        })}
        style={style}
        data-testid={testId ?? "toggle-button-container"}
      >
        <input
          className={styles.hiddenInput}
          name={name}
          type="checkbox"
          checked={isChecked}
          disabled={isDisabled}
          onChange={onChange}
          data-testid="toggle-button-input"
        />
        <ToggleIcon
          isChecked={isChecked}
          isLoading={isLoading}
          noAnimation={noAnimation || false}
        />
        {label ? (
          <Text
            className={styles.toggleButtonText}
            as="span"
            fontWeight={fontWeight}
            fontSize={fontSize}
            data-testid="toggle-button-label"
          >
            {label}
          </Text>
        ) : null}
      </label>
    </div>
  );
};

export { ToggleButton };<|MERGE_RESOLUTION|>--- conflicted
+++ resolved
@@ -99,11 +99,7 @@
   name,
   fontWeight,
   fontSize,
-<<<<<<< HEAD
-  testId,
-=======
   dataTestId,
->>>>>>> 39b63886
 }: ToggleButtonProps) => {
   return (
     <div
@@ -119,7 +115,7 @@
           [styles.checked]: isChecked,
         })}
         style={style}
-        data-testid={testId ?? "toggle-button-container"}
+        data-testid="toggle-button-container"
       >
         <input
           className={styles.hiddenInput}
