import React from "react";
import { Trans, withTranslation } from "react-i18next";
import Text from "@appserver/components/text";
import IconButton from "@appserver/components/icon-button";
import Link from "@appserver/components/link";
import ComboBox from "@appserver/components/combobox";
import HelpButton from "@appserver/components/help-button";
import styled from "styled-components";
import { resendUserInvites } from "@appserver/common/api/people";
import toastr from "studio/toastr";
import Loaders from "@appserver/common/components/Loaders";
import { inject, observer } from "mobx-react";
import { showLoader, hideLoader } from "@appserver/common/utils";
import { withRouter } from "react-router";
import { AppServerConfig } from "@appserver/common/constants";
import { combineUrl } from "@appserver/common/utils";
import withCultureNames from "@appserver/common/hoc/withCultureNames";
import config from "../../../../../../package.json";

const InfoContainer = styled.div`
  margin-bottom: 24px;
`;

const InfoItem = styled.div`
  font-family: Open Sans;
  font-style: normal;
  font-weight: normal;
  font-size: 13px;
  line-height: 24px;
  display: flex;
  width: 360px;
`;

const InfoItemLabel = styled.div`
  width: 200px;

  @media (max-width: 620px) {
    width: 130px;
  }

  white-space: nowrap;
  color: #83888d;
`;

const InfoItemValue = styled.div`
  width: 260px;
  word-break: break-word;

  .language-combo {
    padding-top: 4px;
    float: left;
    margin-right: 8px;

    & > div:first-child > div:last-child {
      margin-right: 0;
    }

    & > div {
      padding-left: 0px;
    }
  }
  .help-icon {
    display: inline-flex;

    @media (min-width: 1025px) {
      margin-top: 6px;
    }
    @media (max-width: 1024px) {
      padding: 6px 24px 8px 8px;
      margin-left: -8px;
    }
  }

  .email-link {
    vertical-align: 4px;
  }
`;

const IconButtonWrapper = styled.div`
  ${(props) => (props.isBefore ? `margin-right: 8px;` : `margin-left: 8px;`)}

  display: inline-flex;

  :hover {
    & > div > svg > path {
      fill: #3b72a7;
    }
  }
`;

class ProfileInfo extends React.PureComponent {
  constructor(props) {
    super(props);
    this.state = {
      profile: props.profile,
    };
  }

  componentDidUpdate() {
    const { isLoading } = this.props;

    isLoading ? showLoader() : hideLoader();
  }

  onGroupClick = (e) => {
    const group = e.currentTarget.dataset.id;
    const { filter, setIsLoading, fetchPeople, history } = this.props;

    const newFilter = filter.clone();
    newFilter.group = group;

    setIsLoading(true);

    const urlFilter = newFilter.toUrlParams();

    const url = combineUrl(
      AppServerConfig.proxyURL,
      config.homepage,
      `/filter?${urlFilter}`
    );
    history.push(url);

    fetchPeople(newFilter).finally(() => setIsLoading(false));
  };

  getFormattedDepartments = (departments) => {
    const formattedDepartments = departments.map((department, index) => {
      return (
        <span key={index}>
          <Link
            type="page"
            fontSize="13px"
            isHovered={true}
            data-id={department.id}
            onClick={this.onGroupClick}
          >
            {department.name}
          </Link>
          {departments.length - 1 !== index ? ", " : ""}
        </span>
      );
    });

    return formattedDepartments;
  };

  onSentInviteAgain = (id) => {
    const { t } = this.props;
    resendUserInvites(new Array(id))
      .then(() => toastr.success(t("Translations:SuccessSentInvitation")))
      .catch((error) =>
        toastr.error(error && error.message ? error.message : error)
      );
  };

  onEmailClick = (e) => {
    const email = e.currentTarget.dataset.email;
    if (e.target.title) window.open("mailto:" + email);
  };

  onLanguageSelect = (language) => {
    console.log("onLanguageSelect", language);
    const {
      profile,
      updateProfileCulture,
      //i18n,
      setIsLoading,
    } = this.props;

    if (profile.cultureName === language.key) return;

    setIsLoading(true);
    updateProfileCulture(profile.id, language.key)
      // .then(() => {
      //   console.log("changeLanguage to", language.key);
      //   i18n && i18n.changeLanguage(language.key);
      // })
      .then(() => setIsLoading(false))
      .then(() => location.reload())
      .catch((error) => {
        toastr.error(error && error.message ? error.message : error);
        setIsLoading(false);
      });
  };

  getLanguages = () => {
    const { cultureNames } = this.props;

    return cultureNames;
  };

  render() {
    const {
      t,
      userPostCaption,
      regDateCaption,
      groupCaption,
      userCaption,
      guestCaption,
      cultureNames,
      profile,
      isAdmin,
      isSelf,
      culture,
      personal,
    } = this.props;

    const {
      isVisitor,
      email,
      activationStatus,
      department,
      groups,
      title,
      mobilePhone,
      sex,
      workFrom,
      birthday,
      location,
      cultureName,
      currentCulture,
    } = profile;

    const type = isVisitor ? guestCaption : userCaption;
    const language = cultureName || currentCulture || culture;
    //const languages = this.getLanguages();
    const selectedLanguage =
      cultureNames.find((item) => item.key === language) ||
      cultureNames.find((item) => item.key === culture);

    const workFromDate = new Date(workFrom).toLocaleDateString(language);
    const birthDayDate = new Date(birthday).toLocaleDateString(language);

    const formatedSex =
      (sex === "male" && t("Translations:MaleSexStatus")) ||
      t("Translations:FemaleSexStatus");

    const formatedDepartments =
      department && this.getFormattedDepartments(groups);

    const supportEmail = "documentation@onlyoffice.com";

    const tooltipLanguage = (
      <Text fontSize="13px">
        <Trans t={t} i18nKey="NotFoundLanguage" ns="Common">
          "In case you cannot find your language in the list of the available
          ones, feel free to write to us at
          <Link href={`mailto:${supportEmail}`} isHovered={true}>
            {{ supportEmail }}
          </Link>
          to take part in the translation and get up to 1 year free of charge."
        </Trans>
        <Link
          isHovered={true}
          href="https://helpcenter.onlyoffice.com/ru/guides/become-translator.aspx"
          target="_blank"
        >
          {t("Common:LearnMore")}
        </Link>
      </Text>
    );

    return (
      <InfoContainer>
        {!personal && (
          <InfoItem>
            <InfoItemLabel>{t("Common:Type")}:</InfoItemLabel>
            <InfoItemValue>{type}</InfoItemValue>
          </InfoItem>
        )}
        {email && (
          <InfoItem>
            <InfoItemLabel>{t("Common:Email")}:</InfoItemLabel>
            <InfoItemValue>
              <>
                {activationStatus === 2 && (isAdmin || isSelf) && (
                  <IconButtonWrapper
                    isBefore={true}
                    title={t("Translations:PendingTitle")}
                  >
                    <IconButton
                      color="#C96C27"
                      size={16}
                      iconName="images/danger.react.svg"
                      isFill={true}
                    />
                  </IconButtonWrapper>
                )}
                <Link
                  className="email-link"
                  type="page"
                  fontSize="13px"
                  isHovered={true}
                  title={email}
                  data-email={email}
                  onClick={this.onEmailClick}
                >
                  {email}
                </Link>
              </>
            </InfoItemValue>
          </InfoItem>
        )}
        {mobilePhone && (
          <InfoItem>
            <InfoItemLabel>{t("PhoneLbl")}:</InfoItemLabel>
            <InfoItemValue>{mobilePhone}</InfoItemValue>
          </InfoItem>
        )}
        {sex && (
          <InfoItem>
            <InfoItemLabel>{t("Translations:Sex")}:</InfoItemLabel>
            <InfoItemValue>{formatedSex}</InfoItemValue>
          </InfoItem>
        )}
        {birthday && (
          <InfoItem>
            <InfoItemLabel>{t("Translations:Birthdate")}:</InfoItemLabel>
            <InfoItemValue>{birthDayDate}</InfoItemValue>
          </InfoItem>
        )}
        {!personal && title && (
          <InfoItem>
            <InfoItemLabel>{userPostCaption}:</InfoItemLabel>
            <InfoItemValue>{title}</InfoItemValue>
          </InfoItem>
        )}
        {!personal && department && (
          <InfoItem>
            <InfoItemLabel>{groupCaption}:</InfoItemLabel>
            <InfoItemValue>{formatedDepartments}</InfoItemValue>
          </InfoItem>
        )}
        {location && (
          <InfoItem>
            <InfoItemLabel>{t("Translations:Location")}:</InfoItemLabel>
            <InfoItemValue>{location}</InfoItemValue>
          </InfoItem>
        )}
        {!personal && workFrom && (
          <InfoItem>
            <InfoItemLabel>{regDateCaption}:</InfoItemLabel>
            <InfoItemValue>{workFromDate}</InfoItemValue>
          </InfoItem>
        )}
        {isSelf && (
          <InfoItem>
            <InfoItemLabel>{t("Common:Language")}:</InfoItemLabel>
            <InfoItemValue>
              {cultureNames && selectedLanguage ? (
                <>
                  <ComboBox
                    options={cultureNames}
                    selectedOption={selectedLanguage}
                    onSelect={this.onLanguageSelect}
                    isDisabled={false}
                    noBorder={true}
                    scaled={false}
                    scaledOptions={false}
                    size="content"
                    className="language-combo"
                    showDisabledItems={true}
                  />
                  <HelpButton
                    place="bottom"
                    offsetLeft={50}
                    offsetRight={0}
                    tooltipContent={tooltipLanguage}
                    helpButtonHeaderContent={t("Common:Language")}
                    className="help-icon"
                  />
                </>
              ) : (
                <Loaders.Text />
              )}
            </InfoItemValue>
          </InfoItem>
        )}
      </InfoContainer>
    );
  }
}

export default withRouter(
<<<<<<< HEAD
  inject(({ auth, peopleStore }) => ({
    culture: auth.settingsStore.culture,
    groupCaption: auth.settingsStore.customNames.groupCaption,
    regDateCaption: auth.settingsStore.customNames.regDateCaption,
    userPostCaption: auth.settingsStore.customNames.userPostCaption,
    userCaption: auth.settingsStore.customNames.userCaption,
    guestCaption: auth.settingsStore.customNames.guestCaption,
    fetchPeople: peopleStore.usersStore.getUsersList,
    filter: peopleStore.filterStore.filter,
    setIsLoading: peopleStore.setIsLoading,
    isLoading: peopleStore.isLoading,
    updateProfileCulture: peopleStore.targetUserStore.updateProfileCulture,
    personal: auth.settingsStore.personal,
  }))(
=======
  inject(({ auth, peopleStore }) => {
    const { settingsStore } = auth;
    const { culture, customNames } = settingsStore;
    const {
      groupCaption,
      regDateCaption,
      userPostCaption,
      userCaption,
      guestCaption,
    } = customNames;
    const {
      usersStore,
      filterStore,
      loadingStore,
      targetUserStore,
    } = peopleStore;
    const { getUsersList: fetchPeople } = usersStore;
    const { filter } = filterStore;
    const { setIsLoading, isLoading } = loadingStore;
    const { updateProfileCulture } = targetUserStore;
    return {
      culture,
      groupCaption,
      regDateCaption,
      userPostCaption,
      userCaption,
      guestCaption,
      fetchPeople,
      filter,
      setIsLoading,
      isLoading,
      updateProfileCulture,
    };
  })(
>>>>>>> 8305c303
    observer(
      withTranslation(["Profile", "Common", "Translations"])(
        withCultureNames(ProfileInfo)
      )
    )
  )
);<|MERGE_RESOLUTION|>--- conflicted
+++ resolved
@@ -382,22 +382,6 @@
 }
 
 export default withRouter(
-<<<<<<< HEAD
-  inject(({ auth, peopleStore }) => ({
-    culture: auth.settingsStore.culture,
-    groupCaption: auth.settingsStore.customNames.groupCaption,
-    regDateCaption: auth.settingsStore.customNames.regDateCaption,
-    userPostCaption: auth.settingsStore.customNames.userPostCaption,
-    userCaption: auth.settingsStore.customNames.userCaption,
-    guestCaption: auth.settingsStore.customNames.guestCaption,
-    fetchPeople: peopleStore.usersStore.getUsersList,
-    filter: peopleStore.filterStore.filter,
-    setIsLoading: peopleStore.setIsLoading,
-    isLoading: peopleStore.isLoading,
-    updateProfileCulture: peopleStore.targetUserStore.updateProfileCulture,
-    personal: auth.settingsStore.personal,
-  }))(
-=======
   inject(({ auth, peopleStore }) => {
     const { settingsStore } = auth;
     const { culture, customNames } = settingsStore;
@@ -430,9 +414,9 @@
       setIsLoading,
       isLoading,
       updateProfileCulture,
+      personal: auth.settingsStore.personal
     };
   })(
->>>>>>> 8305c303
     observer(
       withTranslation(["Profile", "Common", "Translations"])(
         withCultureNames(ProfileInfo)
