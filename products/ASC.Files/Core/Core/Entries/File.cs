/*
 *
 * (c) Copyright Ascensio System Limited 2010-2018
 *
 * This program is freeware. You can redistribute it and/or modify it under the terms of the GNU 
 * General Public License (GPL) version 3 as published by the Free Software Foundation (https://www.gnu.org/copyleft/gpl.html). 
 * In accordance with Section 7(a) of the GNU GPL its Section 15 shall be amended to the effect that 
 * Ascensio System SIA expressly excludes the warranty of non-infringement of any third-party rights.
 *
 * THIS PROGRAM IS DISTRIBUTED WITHOUT ANY WARRANTY; WITHOUT EVEN THE IMPLIED WARRANTY OF MERCHANTABILITY OR
 * FITNESS FOR A PARTICULAR PURPOSE. For more details, see GNU GPL at https://www.gnu.org/copyleft/gpl.html
 *
 * You can contact Ascensio System SIA by email at sales@onlyoffice.com
 *
 * The interactive user interfaces in modified source and object code versions of ONLYOFFICE must display 
 * Appropriate Legal Notices, as required under Section 5 of the GNU GPL version 3.
 *
 * Pursuant to Section 7 § 3(b) of the GNU GPL you must retain the original ONLYOFFICE logo which contains 
 * relevant author attributions when distributing the software. If the display of the logo in its graphic 
 * form is not reasonably feasible for technical reasons, you must include the words "Powered by ONLYOFFICE" 
 * in every copy of the program you distribute. 
 * Pursuant to Section 7 § 3(e) we decline to grant you any rights under trademark law for use of our trademarks.
 *
*/


using System;
using System.Diagnostics;
using System.Text.Json.Serialization;

using ASC.Common;
using ASC.Web.Core.Files;
using ASC.Web.Files.Classes;
using ASC.Web.Studio.Core;

namespace ASC.Files.Core
{
    [Flags]
    public enum FileStatus
    {
        None = 0x0,

        IsEditing = 0x1,

        IsNew = 0x2,

        IsConverting = 0x4,

        IsOriginal = 0x8,

        IsEditingAlone = 0x10,

        IsFavorite = 0x20,

        IsTemplate = 0x40,

        IsFillFormDraft = 0x80
    }

    [Transient]
    [Serializable]
    [DebuggerDisplay("{Title} ({ID} v{Version})")]
    public class File<T> : FileEntry<T>, IFileEntry<T>
    {
        private FileStatus _status;

        public File()
        {
            Version = 1;
            VersionGroup = 1;
            FileEntryType = FileEntryType.File;
        }

<<<<<<< HEAD
        public File(FileHelper fileHelper, Global global): this()
=======
        public File(FileHelper fileHelper) : this()
>>>>>>> 8428ef73
        {
            FileHelper = fileHelper;
            Global = global;
        }

        public int Version { get; set; }

        public int VersionGroup { get; set; }

        public string Comment { get; set; }

        public string PureTitle
        {
            get { return base.Title; }
            set { base.Title = value; }
        }

        public long ContentLength { get; set; }

        [JsonIgnore]
        public string ContentLengthString
        {
            get { return FileSizeComment.FilesSizeToString(ContentLength); }
        }

        [JsonIgnore]
        public FilterType FilterType
        {
            get
            {
                switch (FileUtility.GetFileTypeByFileName(Title))
                {
                    case FileType.Image:
                        return FilterType.ImagesOnly;
                    case FileType.Document:
                        return FilterType.DocumentsOnly;
                    case FileType.Presentation:
                        return FilterType.PresentationsOnly;
                    case FileType.Spreadsheet:
                        return FilterType.SpreadsheetsOnly;
                    case FileType.Archive:
                        return FilterType.ArchiveOnly;
                    case FileType.Audio:
                    case FileType.Video:
                        return FilterType.MediaOnly;
                }

                return FilterType.None;
            }
        }

        public FileStatus FileStatus
        {
            get => FileHelper.GetFileStatus(this, ref _status);
            set => _status = value;
        }

        public override string UniqID
        {
            get { return $"file_{ID}"; }
        }

        [JsonIgnore]
        public override string Title { get => FileHelper.GetTitle(this); }


        [JsonIgnore]
        public string DownloadUrl { get => FileHelper.GetDownloadUrl(this); }

        public bool Locked { get; set; }

        public string LockedBy { get; set; }

        [JsonIgnore]
        public override bool IsNew
        {
            get { return (_status & FileStatus.IsNew) == FileStatus.IsNew; }
            set
            {
                if (value)
                    _status |= FileStatus.IsNew;
                else
                    _status &= ~FileStatus.IsNew;
            }
        }

        [JsonIgnore]
        public bool IsFavorite
        {
            get { return (_status & FileStatus.IsFavorite) == FileStatus.IsFavorite; }
            set
            {
                if (value)
                    _status |= FileStatus.IsFavorite;
                else
                    _status &= ~FileStatus.IsFavorite;
            }
        }

        [JsonIgnore]
        public bool IsTemplate
        {
            get { return (_status & FileStatus.IsTemplate) == FileStatus.IsTemplate; }
            set
            {
                if (value)
                    _status |= FileStatus.IsTemplate;
                else
                    _status &= ~FileStatus.IsTemplate;
            }
        }

        [JsonIgnore]
        public bool IsFillFormDraft
        {
            get { return (_status & FileStatus.IsFillFormDraft) == FileStatus.IsFillFormDraft; }
            set
            {
                if (value)
                    _status |= FileStatus.IsFillFormDraft;
                else
                    _status &= ~FileStatus.IsFillFormDraft;
            }
        }
        public bool Encrypted { get; set; }

        public Thumbnail ThumbnailStatus { get; set; }

        public ForcesaveType Forcesave { get; set; }

        public string ConvertedType { get; set; }

        [JsonIgnore]
        public string ConvertedExtension
        {
            get
            {
                if (string.IsNullOrEmpty(ConvertedType)) return FileUtility.GetFileExtension(Title);

                var curFileType = FileUtility.GetFileTypeByFileName(Title);
                return curFileType switch
                {
                    FileType.Image => ConvertedType.Trim('.') == "zip" ? ".pptt" : ConvertedType,
                    FileType.Spreadsheet => ConvertedType.Trim('.') != "xlsx" ? ".xlst" : ConvertedType,
                    FileType.Document => ConvertedType.Trim('.') == "zip" ? ".doct" : ConvertedType,
                    _ => ConvertedType,
                };
            }
        }

        public object NativeAccessor { get; set; }

    }
}<|MERGE_RESOLUTION|>--- conflicted
+++ resolved
@@ -71,11 +71,7 @@
             FileEntryType = FileEntryType.File;
         }
 
-<<<<<<< HEAD
         public File(FileHelper fileHelper, Global global): this()
-=======
-        public File(FileHelper fileHelper) : this()
->>>>>>> 8428ef73
         {
             FileHelper = fileHelper;
             Global = global;
