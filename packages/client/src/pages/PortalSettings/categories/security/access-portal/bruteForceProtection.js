import { useState, useEffect } from "react";

import { withTranslation } from "react-i18next";
import { inject, observer } from "mobx-react";
import { StyledBruteForceProtection } from "../StyledSecurity";
import isEqual from "lodash/isEqual";
import { FieldContainer } from "@docspace/shared/components/field-container";
import { toastr } from "@docspace/shared/components/toast";
import { TextInput } from "@docspace/shared/components/text-input";
import { SaveCancelButtons } from "@docspace/shared/components/save-cancel-buttons";
import { Text } from "@docspace/shared/components/text";
import { size } from "@docspace/shared/utils";
import { useNavigate, useLocation } from "react-router-dom";
import { saveToSessionStorage, getFromSessionStorage } from "../../../utils";
import BruteForceProtectionLoader from "../sub-components/loaders/brute-force-protection-loader";
<<<<<<< HEAD
import { Link } from "@docspace/shared/components";
import { DeviceType } from "@docspace/shared/enums";
=======
import { Link } from "@docspace/shared/components/link";
import { DeviceType } from "@docspace/common/constants";
>>>>>>> 4433391c

const BruteForceProtection = (props) => {
  const {
    t,
    numberAttempt,
    blockingTime,
    checkPeriod,
    setBruteForceProtection,
    getBruteForceProtection,
    initSettings,
    isInit,
    bruteForceProtectionUrl,
    currentDeviceType,
    currentColorScheme,
  } = props;

  const defaultNumberAttempt = numberAttempt?.toString();
  const defaultBlockingTime = blockingTime?.toString();
  const defaultCheckPeriod = checkPeriod?.toString();

  const [currentNumberAttempt, setCurrentNumberAttempt] =
    useState(defaultNumberAttempt);

  const [currentBlockingTime, setCurrentBlockingTime] =
    useState(defaultBlockingTime);
  const [currentCheckPeriod, setCurrentCheckPeriod] =
    useState(defaultCheckPeriod);

  const [showReminder, setShowReminder] = useState(false);
  const [isGetSettingsLoaded, setIsGetSettingsLoaded] = useState(false);

  const [isLoadingSave, setIsLoadingSave] = useState(false);

  const [hasErrorNumberAttempt, setHasErrorNumberAttempt] = useState(false);
  const [hasErrorBlockingTime, setHasErrorBlockingTime] = useState(false);
  const [hasErrorCheckPeriod, setHasErrorCheckPeriod] = useState(false);

  const navigate = useNavigate();
  const location = useLocation();

  useEffect(() => {
    if (
      currentNumberAttempt == null ||
      currentCheckPeriod == null ||
      currentBlockingTime == null
    )
      return;

    setHasErrorNumberAttempt(!parseInt(currentNumberAttempt));
    setHasErrorBlockingTime(!parseInt(currentBlockingTime));
    setHasErrorCheckPeriod(!parseInt(currentCheckPeriod));
  }, [currentNumberAttempt, currentBlockingTime, currentCheckPeriod]);

  useEffect(() => {
    isInit && getSettings();
  }, [isInit]);

  useEffect(() => {
    checkWidth();
    window.addEventListener("resize", checkWidth);

    if (!isInit) initSettings("brute-force-protection");

    return () => window.removeEventListener("resize", checkWidth);
  }, []);

  useEffect(() => {
    if (!isGetSettingsLoaded) return;

    const defaultSettings = getFromSessionStorage(
      "defaultBruteForceProtection"
    );

    const checkNullNumberAttempt = !+currentNumberAttempt;
    const checkNullBlockingTime = !+currentBlockingTime;
    const checkNullCheckPeriod = !+currentCheckPeriod;

    const newSettings = {
      numberAttempt: checkNullNumberAttempt
        ? currentNumberAttempt
        : currentNumberAttempt.replace(/^0+/, ""),
      blockingTime: checkNullBlockingTime
        ? currentBlockingTime
        : currentBlockingTime.replace(/^0+/, ""),
      checkPeriod: checkNullCheckPeriod
        ? currentCheckPeriod
        : currentCheckPeriod.replace(/^0+/, ""),
    };

    saveToSessionStorage("currentBruteForceProtection", newSettings);

    if (isEqual(defaultSettings, newSettings)) {
      setShowReminder(false);
      return;
    }

    setShowReminder(true);
  }, [
    currentNumberAttempt,
    currentBlockingTime,
    currentCheckPeriod,
    isGetSettingsLoaded,
  ]);

  const checkWidth = () => {
    window.innerWidth > size.mobile &&
      location.pathname.includes("brute-force-protection") &&
      navigate("/portal-settings/security/access-portal");
  };

  const getSettings = () => {
    const currentSettings = getFromSessionStorage(
      "currentBruteForceProtection"
    );

    const defaultData = {
      numberAttempt: defaultNumberAttempt.replace(/^0+/, ""),
      blockingTime: defaultBlockingTime.replace(/^0+/, ""),
      checkPeriod: defaultCheckPeriod.replace(/^0+/, ""),
    };
    saveToSessionStorage("defaultBruteForceProtection", defaultData);

    if (currentSettings) {
      setCurrentNumberAttempt(currentSettings.numberAttempt);
      setCurrentBlockingTime(currentSettings.blockingTime);
      setCurrentCheckPeriod(currentSettings.checkPeriod);
      setIsGetSettingsLoaded(true);
      return;
    }

    setCurrentNumberAttempt(defaultNumberAttempt);
    setCurrentBlockingTime(defaultBlockingTime);
    setCurrentCheckPeriod(defaultCheckPeriod);
    setIsGetSettingsLoaded(true);
  };

  const onValidation = (inputValue) => {
    const isPositiveOrZeroNumber =
      Math.sign(inputValue) === 1 || Math.sign(inputValue) === 0;

    return !(
      !isPositiveOrZeroNumber ||
      inputValue.indexOf(".") !== -1 ||
      inputValue.indexOf(" ") !== -1 ||
      inputValue.length > 4
    );
  };

  const onChangeNumberAttempt = (e) => {
    const inputValue = e.target.value;

    onValidation(inputValue) &&
      setCurrentNumberAttempt(inputValue) &&
      setShowReminder(true);
  };

  const onChangeBlockingTime = (e) => {
    const inputValue = e.target.value;

    onValidation(inputValue) &&
      setCurrentBlockingTime(inputValue) &&
      setShowReminder(true);
  };

  const onChangeCheckPeriod = (e) => {
    const inputValue = e.target.value;

    onValidation(inputValue) &&
      setCurrentCheckPeriod(inputValue) &&
      setShowReminder(true);
  };

  const onSaveClick = () => {
    if (hasErrorNumberAttempt || hasErrorCheckPeriod) return;
    setIsLoadingSave(true);

    const numberCurrentNumberAttempt = parseInt(currentNumberAttempt);
    const numberCurrentBlockingTime = parseInt(currentBlockingTime);
    const numberCurrentCheckPeriod = parseInt(currentCheckPeriod);

    setBruteForceProtection(
      numberCurrentNumberAttempt,
      numberCurrentBlockingTime,
      numberCurrentCheckPeriod
    )
      .then(() => {
        saveToSessionStorage("defaultBruteForceProtection", {
          numberAttempt: currentNumberAttempt.replace(/^0+/, ""),
          blockingTime: currentBlockingTime.replace(/^0+/, ""),
          checkPeriod: currentCheckPeriod.replace(/^0+/, ""),
        });

        getBruteForceProtection();
        setShowReminder(false);
        setIsLoadingSave(false);
        toastr.success(t("SuccessfullySaveSettingsMessage"));
      })
      .catch((error) => {
        toastr.error(error);
      });
  };

  const onCancelClick = () => {
    const defaultSettings = getFromSessionStorage(
      "defaultBruteForceProtection"
    );
    setCurrentNumberAttempt(defaultSettings.numberAttempt);
    setCurrentBlockingTime(defaultSettings.blockingTime);
    setCurrentCheckPeriod(defaultSettings.checkPeriod);
    setShowReminder(false);
  };

  if (currentDeviceType !== DeviceType.desktop && !isGetSettingsLoaded)
    return <BruteForceProtectionLoader />;

  return (
    <StyledBruteForceProtection>
      <div className="description">
        <Text className="page-subtitle">
          {t("BruteForceProtectionDescription")}
        </Text>

        <Link
          className="link"
          fontSize="13px"
          target="_blank"
          isHovered
          href={bruteForceProtectionUrl}
          color={currentColorScheme.main.accent}
        >
          {t("Common:LearnMore")}
        </Link>
      </div>

      <FieldContainer
        className="input-container"
        labelText={t("NumberOfAttempts")}
        isVertical={true}
        place="top"
        hasError={hasErrorNumberAttempt}
        errorMessage={t("ErrorMessageBruteForceProtection")}
      >
        <TextInput
          className="brute-force-protection-input"
          tabIndex={1}
          value={currentNumberAttempt}
          onChange={onChangeNumberAttempt}
          isDisabled={isLoadingSave}
          placeholder={t("EnterNumber")}
          hasError={hasErrorNumberAttempt}
        />
      </FieldContainer>

      <FieldContainer
        className="input-container"
        labelText={t("BlockingTime")}
        isVertical={true}
        place="top"
        hasError={hasErrorBlockingTime}
        errorMessage={t("ErrorMessageBruteForceProtection")}
      >
        <TextInput
          className="brute-force-protection-input"
          tabIndex={2}
          value={currentBlockingTime}
          onChange={onChangeBlockingTime}
          isDisabled={isLoadingSave}
          placeholder={t("EnterTime")}
          hasError={hasErrorBlockingTime}
        />
      </FieldContainer>

      <FieldContainer
        className="input-container"
        labelText={t("CheckPeriod")}
        isVertical={true}
        place="top"
        hasError={hasErrorCheckPeriod}
        errorMessage={t("ErrorMessageBruteForceProtection")}
      >
        <TextInput
          className="brute-force-protection-input"
          tabIndex={3}
          value={currentCheckPeriod}
          onChange={onChangeCheckPeriod}
          isDisabled={isLoadingSave}
          placeholder={t("EnterTime")}
          hasError={hasErrorCheckPeriod}
        />
      </FieldContainer>
      <SaveCancelButtons
        className="save-cancel-buttons"
        tabIndex={4}
        onSaveClick={onSaveClick}
        onCancelClick={onCancelClick}
        showReminder={showReminder}
        reminderText={t("YouHaveUnsavedChanges")}
        saveButtonLabel={t("Common:SaveButton")}
        cancelButtonLabel={t("Common:CancelButton")}
        displaySettings={true}
        hasScroll={false}
        additionalClassSaveButton="brute-force-protection-save"
        additionalClassCancelButton="brute-force-protection-cancel"
        isSaving={isLoadingSave}
      />
    </StyledBruteForceProtection>
  );
};

export default inject(({ auth, setup }) => {
  const {
    numberAttempt,
    blockingTime,
    checkPeriod,
    setBruteForceProtection,
    getBruteForceProtection,
    bruteForceProtectionUrl,
    currentDeviceType,
    currentColorScheme,
  } = auth.settingsStore;

  const { initSettings, isInit } = setup;

  return {
    numberAttempt,
    blockingTime,
    checkPeriod,
    setBruteForceProtection,
    getBruteForceProtection,
    initSettings,
    isInit,
    bruteForceProtectionUrl,
    currentDeviceType,
    currentColorScheme,
  };
})(withTranslation(["Settings", "Common"])(observer(BruteForceProtection)));<|MERGE_RESOLUTION|>--- conflicted
+++ resolved
@@ -13,13 +13,8 @@
 import { useNavigate, useLocation } from "react-router-dom";
 import { saveToSessionStorage, getFromSessionStorage } from "../../../utils";
 import BruteForceProtectionLoader from "../sub-components/loaders/brute-force-protection-loader";
-<<<<<<< HEAD
-import { Link } from "@docspace/shared/components";
+import { Link } from "@docspace/shared/components/link";
 import { DeviceType } from "@docspace/shared/enums";
-=======
-import { Link } from "@docspace/shared/components/link";
-import { DeviceType } from "@docspace/common/constants";
->>>>>>> 4433391c
 
 const BruteForceProtection = (props) => {
   const {
