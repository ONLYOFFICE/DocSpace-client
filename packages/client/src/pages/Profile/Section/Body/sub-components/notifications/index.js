import { useEffect, useState } from "react";
import { inject, observer } from "mobx-react";
import { useTranslation } from "react-i18next";

<<<<<<< HEAD
import { Text } from "@docspace/shared/components";
import { NotificationsType } from "@docspace/shared/enums";
=======
import { Text } from "@docspace/shared/components/text";
import { NotificationsType } from "@docspace/common/constants";
>>>>>>> 4433391c
import { getNotificationSubscription } from "@docspace/common/api/settings";
import Loaders from "@docspace/common/components/Loaders";
import { RectangleSkeleton } from "@docspace/shared/skeletons";
import { toastr } from "@docspace/shared/components/toast";

import UsefulTipsContainer from "./sub-components/UsefulTipsContainer";
import RoomsActionsContainer from "./sub-components/RoomsActionsContainer";
import DailyFeedContainer from "./sub-components/DailyFeedContainer";
import RoomsActivityContainer from "./sub-components/RoomsActivityContainer";
import { StyledSectionBodyContent, StyledTextContent } from "./StyledComponent";

const { Badges, RoomsActivity, DailyFeed, UsefulTips } = NotificationsType;

const Notifications = ({ setSubscriptions, isFirstSubscriptionsLoad }) => {
  const { t, ready } = useTranslation("Notifications");

  const [isLoading, setIsLoading] = useState(false);
  const [isContentLoaded, setIsContentLoaded] = useState(false);

  const getData = async () => {
    const requests = [
      getNotificationSubscription(Badges),
      getNotificationSubscription(RoomsActivity),
      getNotificationSubscription(DailyFeed),
      getNotificationSubscription(UsefulTips),
    ];

    try {
      const [badges, roomsActivity, dailyFeed, tips] =
        await Promise.all(requests);

      setSubscriptions(
        badges.isEnabled,
        roomsActivity.isEnabled,
        dailyFeed.isEnabled,
        tips.isEnabled
      );

      setIsLoading(false);
      setIsContentLoaded(true);
    } catch (e) {
      toastr.error(e);
    }
  };

  useEffect(() => {
    if (isFirstSubscriptionsLoad) {
      setIsLoading(true);
      getData();
    }
  }, []);

  const isLoadingContent = isLoading || !ready;

  //if (!isLoading && !isContentLoaded) return <></>;

  const textProps = {
    fontSize: "13px",
    fontWeight: "600",
    noSelect: true,
  };
  const textDescriptionsProps = {
    fontSize: "13px",
    fontWeight: "400",
    className: "notification-container_description",
  };

  const badgesContent = (
    <>
      <StyledTextContent>
        {isLoadingContent ? (
          <RectangleSkeleton height={"22px"} width={"57px"} />
        ) : (
          <Text fontSize={"14px"} fontWeight={600}>
            {t("Badges")}
          </Text>
        )}
      </StyledTextContent>
      <div className="badges-container">
        {isLoadingContent ? (
          <Loaders.Notifications />
        ) : (
          <RoomsActionsContainer
            t={t}
            textProps={textProps}
            textDescriptionsProps={textDescriptionsProps}
          />
        )}
      </div>
    </>
  );

  const emailContent = (
    <>
      <StyledTextContent>
        {isLoadingContent ? (
          <RectangleSkeleton height={"22px"} width={"57px"} />
        ) : (
          <Text fontSize={"14px"} fontWeight={600} className="email-title">
            {t("Common:Email")}
          </Text>
        )}
      </StyledTextContent>
      {isLoadingContent ? (
        <Loaders.Notifications count={3} />
      ) : (
        <div className="badges-container">
          <RoomsActivityContainer
            t={t}
            textProps={textProps}
            textDescriptionsProps={textDescriptionsProps}
          />
          <DailyFeedContainer
            t={t}
            textProps={textProps}
            textDescriptionsProps={textDescriptionsProps}
          />
          <UsefulTipsContainer
            t={t}
            textProps={textProps}
            textDescriptionsProps={textDescriptionsProps}
          />
        </div>
      )}
    </>
  );

  return (
    <StyledSectionBodyContent>
      {badgesContent}
      {emailContent}
    </StyledSectionBodyContent>
  );
};

export default inject(({ peopleStore }) => {
  const { targetUserStore } = peopleStore;

  const { setSubscriptions, isFirstSubscriptionsLoad } = targetUserStore;

  return {
    setSubscriptions,
    isFirstSubscriptionsLoad,
  };
})(observer(Notifications));<|MERGE_RESOLUTION|>--- conflicted
+++ resolved
@@ -2,13 +2,8 @@
 import { inject, observer } from "mobx-react";
 import { useTranslation } from "react-i18next";
 
-<<<<<<< HEAD
-import { Text } from "@docspace/shared/components";
+import { Text } from "@docspace/shared/components/text";
 import { NotificationsType } from "@docspace/shared/enums";
-=======
-import { Text } from "@docspace/shared/components/text";
-import { NotificationsType } from "@docspace/common/constants";
->>>>>>> 4433391c
 import { getNotificationSubscription } from "@docspace/common/api/settings";
 import Loaders from "@docspace/common/components/Loaders";
 import { RectangleSkeleton } from "@docspace/shared/skeletons";
@@ -37,8 +32,9 @@
     ];
 
     try {
-      const [badges, roomsActivity, dailyFeed, tips] =
-        await Promise.all(requests);
+      const [badges, roomsActivity, dailyFeed, tips] = await Promise.all(
+        requests
+      );
 
       setSubscriptions(
         badges.isEnabled,
