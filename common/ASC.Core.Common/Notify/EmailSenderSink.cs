/*
 *
 * (c) Copyright Ascensio System Limited 2010-2018
 *
 * This program is freeware. You can redistribute it and/or modify it under the terms of the GNU 
 * General Public License (GPL) version 3 as published by the Free Software Foundation (https://www.gnu.org/copyleft/gpl.html). 
 * In accordance with Section 7(a) of the GNU GPL its Section 15 shall be amended to the effect that 
 * Ascensio System SIA expressly excludes the warranty of non-infringement of any third-party rights.
 *
 * THIS PROGRAM IS DISTRIBUTED WITHOUT ANY WARRANTY; WITHOUT EVEN THE IMPLIED WARRANTY OF MERCHANTABILITY OR
 * FITNESS FOR A PARTICULAR PURPOSE. For more details, see GNU GPL at https://www.gnu.org/copyleft/gpl.html
 *
 * You can contact Ascensio System SIA by email at sales@onlyoffice.com
 *
 * The interactive user interfaces in modified source and object code versions of ONLYOFFICE must display 
 * Appropriate Legal Notices, as required under Section 5 of the GNU GPL version 3.
 *
 * Pursuant to Section 7 § 3(b) of the GNU GPL you must retain the original ONLYOFFICE logo which contains 
 * relevant author attributions when distributing the software. If the display of the logo in its graphic 
 * form is not reasonably feasible for technical reasons, you must include the words "Powered by ONLYOFFICE" 
 * in every copy of the program you distribute. 
 * Pursuant to Section 7 § 3(e) we decline to grant you any rights under trademark law for use of our trademarks.
 *
*/

<<<<<<< HEAD
namespace ASC.Core.Notify;

public class EmailSenderSink : Sink
{
    private static readonly string _senderName = Configuration.Constants.NotifyEMailSenderSysName;
    private readonly INotifySender _sender;


    public EmailSenderSink(INotifySender sender, IServiceProvider serviceProvider, IOptionsMonitor<ILog> options)
    {
        _sender = sender ?? throw new ArgumentNullException(nameof(sender));
        _serviceProvider = serviceProvider;
        _logger = options.Get("ASC.Notify");
    }

    private readonly IServiceProvider _serviceProvider;
    private readonly ILog _logger;

    public override SendResponse ProcessMessage(INoticeMessage message)
    {
        if (message.Recipient.Addresses == null || message.Recipient.Addresses.Length == 0)
        {
            return new SendResponse(message, _senderName, SendResult.IncorrectRecipient);
        }

        var responce = new SendResponse(message, _senderName, default(SendResult));
        try
        {
            var m = CreateNotifyMessage(message);
            var result = _sender.Send(m);

            responce.Result = result switch
            {
                NoticeSendResult.TryOnceAgain => SendResult.Inprogress,
                NoticeSendResult.MessageIncorrect => SendResult.IncorrectRecipient,
                NoticeSendResult.SendingImpossible => SendResult.Impossible,
                _ => SendResult.OK,
            };

            return responce;
        }
        catch (Exception e)
        {
            return new SendResponse(message, _senderName, e);
        }
    }


    private NotifyMessage CreateNotifyMessage(INoticeMessage message)
    {
        var m = new NotifyMessage
        {
            Subject = message.Subject.Trim(' ', '\t', '\n', '\r'),
            ContentType = message.ContentType,
            Content = message.Body,
            Sender = _senderName,
            CreationDate = DateTime.UtcNow.Ticks,
        };

        using var scope = _serviceProvider.CreateScope();

        var scopeClass = scope.ServiceProvider.GetService<EmailSenderSinkScope>();
        var (tenantManager, configuration, options) = scopeClass;

        var tenant = tenantManager.GetCurrentTenant(false);
        m.Tenant = tenant == null ? Tenant.DefaultTenant : tenant.Id;

        var from = MailAddressUtils.Create(configuration.SmtpSettings.SenderAddress, configuration.SmtpSettings.SenderDisplayName);
        var fromTag = message.Arguments.FirstOrDefault(x => x.Tag.Equals("MessageFrom"));
        if ((configuration.SmtpSettings.IsDefaultSettings || string.IsNullOrEmpty(configuration.SmtpSettings.SenderDisplayName)) &&
            fromTag != null && fromTag.Value != null)
        {
            try
            {
                from = MailAddressUtils.Create(from.Address, fromTag.Value.ToString());
=======
namespace ASC.Core.Notify
{
    public class EmailSenderSink : Sink
    {
        private static readonly string senderName = ASC.Core.Configuration.Constants.NotifyEMailSenderSysName;
        private readonly INotifySender sender;


        public EmailSenderSink(INotifySender sender, IServiceProvider serviceProvider, IOptionsMonitor<ILog> options)
        {
            this.sender = sender ?? throw new ArgumentNullException(nameof(sender));
            ServiceProvider = serviceProvider;
            Log = options.Get("ASC.Notify");
        }

        private IServiceProvider ServiceProvider { get; }
        private ILog Log { get; }

        public override SendResponse ProcessMessage(INoticeMessage message)
        {
            if (message.Recipient.Addresses == null || message.Recipient.Addresses.Length == 0)
            {
                return new SendResponse(message, senderName, SendResult.IncorrectRecipient);
            }

            var responce = new SendResponse(message, senderName, default(SendResult));
            try
            {
                var m = CreateNotifyMessage(message);
                var result = sender.Send(m);

                responce.Result = result switch
                {
                    NoticeSendResult.TryOnceAgain => SendResult.Inprogress,
                    NoticeSendResult.MessageIncorrect => SendResult.IncorrectRecipient,
                    NoticeSendResult.SendingImpossible => SendResult.Impossible,
                    _ => SendResult.OK,
                };
                return responce;
            }
            catch (Exception e)
            {
                return new SendResponse(message, senderName, e);
            }
        }


        private NotifyMessage CreateNotifyMessage(INoticeMessage message)
        {
            var m = new NotifyMessage
            {
                Subject = message.Subject.Trim(' ', '\t', '\n', '\r'),
                ContentType = message.ContentType,
                Content = message.Body,
                SenderType = senderName,
                CreationDate = DateTime.UtcNow.Ticks,
            };

            using var scope = ServiceProvider.CreateScope();

            var scopeClass = scope.ServiceProvider.GetService<EmailSenderSinkScope>();
            var (tenantManager, configuration, options) = scopeClass;

            var tenant = tenantManager.GetCurrentTenant(false);
            m.TenantId = tenant == null ? Tenant.DEFAULT_TENANT : tenant.TenantId;

            var from = MailAddressUtils.Create(configuration.SmtpSettings.SenderAddress, configuration.SmtpSettings.SenderDisplayName);
            var fromTag = message.Arguments.FirstOrDefault(x => x.Tag.Equals("MessageFrom"));
            if ((configuration.SmtpSettings.IsDefaultSettings || string.IsNullOrEmpty(configuration.SmtpSettings.SenderDisplayName)) &&
                fromTag != null && fromTag.Value != null)
            {
                try
                {
                    from = MailAddressUtils.Create(from.Address, fromTag.Value.ToString());
                }
                catch { }
            }
            m.Sender = from.ToString();

            var to = new List<string>();
            foreach (var address in message.Recipient.Addresses)
            {
                to.Add(MailAddressUtils.Create(address, message.Recipient.Name).ToString());
            }
            m.Reciever = string.Join("|", to.ToArray());

            var replyTag = message.Arguments.FirstOrDefault(x => x.Tag == "replyto");
            if (replyTag != null && replyTag.Value is string value)
            {
                try
                {
                    m.ReplyTo = MailAddressUtils.Create(value).ToString();
                }
                catch (Exception e)
                {
                    ServiceProvider.GetService<IOptionsMonitor<ILog>>().Get("ASC.Notify").Error("Error creating reply to tag for: " + replyTag.Value, e);
                }
            }

            var priority = message.Arguments.FirstOrDefault(a => a.Tag == "Priority");
            if (priority != null)
            {
                m.Priority = Convert.ToInt32(priority.Value);
            }

            var attachmentTag = message.Arguments.FirstOrDefault(x => x.Tag == "EmbeddedAttachments");
            if (attachmentTag != null && attachmentTag.Value != null)
            {
                m.Attachments.AddRange(attachmentTag.Value as NotifyMessageAttachment[]);
>>>>>>> 0635eea5
            }

            catch { }
        }
        m.From = from.ToString();

        var to = new List<string>();
        foreach (var address in message.Recipient.Addresses)
        {
            to.Add(MailAddressUtils.Create(address, message.Recipient.Name).ToString());
        }
        m.To = string.Join("|", to.ToArray());

        var replyTag = message.Arguments.FirstOrDefault(x => x.Tag == "replyto");
        if (replyTag != null && replyTag.Value is string value)
        {
            try
            {
                m.ReplyTo = MailAddressUtils.Create(value).ToString();
            }
            catch (Exception e)
            {
                _serviceProvider.GetService<IOptionsMonitor<ILog>>().Get("ASC.Notify").Error("Error creating reply to tag for: " + replyTag.Value, e);
            }
        }

        var priority = message.Arguments.FirstOrDefault(a => a.Tag == "Priority");
        if (priority != null)
        {
            m.Priority = Convert.ToInt32(priority.Value);
        }

        var attachmentTag = message.Arguments.FirstOrDefault(x => x.Tag == "EmbeddedAttachments");
        if (attachmentTag != null && attachmentTag.Value != null)
        {
            m.EmbeddedAttachments.AddRange(attachmentTag.Value as NotifyMessageAttachment[]);
        }

        var autoSubmittedTag = message.Arguments.FirstOrDefault(x => x.Tag == "AutoSubmitted");
        if (autoSubmittedTag != null && autoSubmittedTag.Value is string)
        {
            try
            {
                m.AutoSubmitted = autoSubmittedTag.Value.ToString();
            }
            catch (Exception e)
            {
                _logger.Error("Error creating AutoSubmitted tag for: " + autoSubmittedTag.Value, e);
            }
        }

        return m;
    }
}

[Scope]
public class EmailSenderSinkScope
{
    private readonly TenantManager _tenantManager;
    private readonly CoreConfiguration _coreConfiguration;
    private readonly IOptionsMonitor<ILog> _options;

    public EmailSenderSinkScope(TenantManager tenantManager, CoreConfiguration coreConfiguration, IOptionsMonitor<ILog> options)
    {
        _tenantManager = tenantManager;
        _coreConfiguration = coreConfiguration;
        _options = options;
    }

    public void Deconstruct(out TenantManager tenantManager, out CoreConfiguration coreConfiguration, out IOptionsMonitor<ILog> optionsMonitor)
    {
        (tenantManager, coreConfiguration, optionsMonitor) = (_tenantManager, _coreConfiguration, _options);
    }
}<|MERGE_RESOLUTION|>--- conflicted
+++ resolved
@@ -23,264 +23,152 @@
  *
 */
 
-<<<<<<< HEAD
-namespace ASC.Core.Notify;
-
-public class EmailSenderSink : Sink
-{
-    private static readonly string _senderName = Configuration.Constants.NotifyEMailSenderSysName;
-    private readonly INotifySender _sender;
+namespace ASC.Core.Notify;
+
+public class EmailSenderSink : Sink
+{
+    private static readonly string _senderName = Configuration.Constants.NotifyEMailSenderSysName;
+    private readonly INotifySender _sender;
 
 
-    public EmailSenderSink(INotifySender sender, IServiceProvider serviceProvider, IOptionsMonitor<ILog> options)
-    {
-        _sender = sender ?? throw new ArgumentNullException(nameof(sender));
-        _serviceProvider = serviceProvider;
-        _logger = options.Get("ASC.Notify");
-    }
+    public EmailSenderSink(INotifySender sender, IServiceProvider serviceProvider, IOptionsMonitor<ILog> options)
+    {
+        _sender = sender ?? throw new ArgumentNullException(nameof(sender));
+        _serviceProvider = serviceProvider;
+        _logger = options.Get("ASC.Notify");
+    }
 
-    private readonly IServiceProvider _serviceProvider;
-    private readonly ILog _logger;
+    private readonly IServiceProvider _serviceProvider;
+    private readonly ILog _logger;
+
+    public override SendResponse ProcessMessage(INoticeMessage message)
+    {
+        if (message.Recipient.Addresses == null || message.Recipient.Addresses.Length == 0)
+        {
+            return new SendResponse(message, _senderName, SendResult.IncorrectRecipient);
+        }
 
-    public override SendResponse ProcessMessage(INoticeMessage message)
-    {
-        if (message.Recipient.Addresses == null || message.Recipient.Addresses.Length == 0)
-        {
-            return new SendResponse(message, _senderName, SendResult.IncorrectRecipient);
-        }
+        var responce = new SendResponse(message, _senderName, default(SendResult));
+        try
+        {
+            var m = CreateNotifyMessage(message);
+            var result = _sender.Send(m);
 
-        var responce = new SendResponse(message, _senderName, default(SendResult));
-        try
-        {
-            var m = CreateNotifyMessage(message);
-            var result = _sender.Send(m);
-
-            responce.Result = result switch
-            {
-                NoticeSendResult.TryOnceAgain => SendResult.Inprogress,
-                NoticeSendResult.MessageIncorrect => SendResult.IncorrectRecipient,
-                NoticeSendResult.SendingImpossible => SendResult.Impossible,
-                _ => SendResult.OK,
-            };
-
-            return responce;
-        }
-        catch (Exception e)
-        {
-            return new SendResponse(message, _senderName, e);
-        }
-    }
+            responce.Result = result switch
+            {
+                NoticeSendResult.TryOnceAgain => SendResult.Inprogress,
+                NoticeSendResult.MessageIncorrect => SendResult.IncorrectRecipient,
+                NoticeSendResult.SendingImpossible => SendResult.Impossible,
+                _ => SendResult.OK,
+            };
+
+            return responce;
+        }
+        catch (Exception e)
+        {
+            return new SendResponse(message, _senderName, e);
+        }
+    }
 
 
-    private NotifyMessage CreateNotifyMessage(INoticeMessage message)
-    {
-        var m = new NotifyMessage
-        {
-            Subject = message.Subject.Trim(' ', '\t', '\n', '\r'),
-            ContentType = message.ContentType,
-            Content = message.Body,
-            Sender = _senderName,
-            CreationDate = DateTime.UtcNow.Ticks,
-        };
+    private NotifyMessage CreateNotifyMessage(INoticeMessage message)
+    {
+        var m = new NotifyMessage
+        {
+            Subject = message.Subject.Trim(' ', '\t', '\n', '\r'),
+            ContentType = message.ContentType,
+            Content = message.Body,
+            SenderType = _senderName,
+            CreationDate = DateTime.UtcNow.Ticks,
+        };
 
-        using var scope = _serviceProvider.CreateScope();
+        using var scope = _serviceProvider.CreateScope();
+
+        var scopeClass = scope.ServiceProvider.GetService<EmailSenderSinkScope>();
+        var (tenantManager, configuration, options) = scopeClass;
 
-        var scopeClass = scope.ServiceProvider.GetService<EmailSenderSinkScope>();
-        var (tenantManager, configuration, options) = scopeClass;
+        var tenant = tenantManager.GetCurrentTenant(false);
+        m.TenantId = tenant == null ? Tenant.DefaultTenant : tenant.Id;
 
-        var tenant = tenantManager.GetCurrentTenant(false);
-        m.Tenant = tenant == null ? Tenant.DefaultTenant : tenant.Id;
+        var from = MailAddressUtils.Create(configuration.SmtpSettings.SenderAddress, configuration.SmtpSettings.SenderDisplayName);
+        var fromTag = message.Arguments.FirstOrDefault(x => x.Tag.Equals("MessageFrom"));
+        if ((configuration.SmtpSettings.IsDefaultSettings || string.IsNullOrEmpty(configuration.SmtpSettings.SenderDisplayName)) &&
+            fromTag != null && fromTag.Value != null)
+        {
+            try
+            {
+                from = MailAddressUtils.Create(from.Address, fromTag.Value.ToString());
+            }
+
+            catch { }
+        }
+        m.Sender = from.ToString();
 
-        var from = MailAddressUtils.Create(configuration.SmtpSettings.SenderAddress, configuration.SmtpSettings.SenderDisplayName);
-        var fromTag = message.Arguments.FirstOrDefault(x => x.Tag.Equals("MessageFrom"));
-        if ((configuration.SmtpSettings.IsDefaultSettings || string.IsNullOrEmpty(configuration.SmtpSettings.SenderDisplayName)) &&
-            fromTag != null && fromTag.Value != null)
-        {
-            try
-            {
-                from = MailAddressUtils.Create(from.Address, fromTag.Value.ToString());
-=======
-namespace ASC.Core.Notify
-{
-    public class EmailSenderSink : Sink
-    {
-        private static readonly string senderName = ASC.Core.Configuration.Constants.NotifyEMailSenderSysName;
-        private readonly INotifySender sender;
+        var to = new List<string>();
+        foreach (var address in message.Recipient.Addresses)
+        {
+            to.Add(MailAddressUtils.Create(address, message.Recipient.Name).ToString());
+        }
+        m.Reciever = string.Join("|", to.ToArray());
 
+        var replyTag = message.Arguments.FirstOrDefault(x => x.Tag == "replyto");
+        if (replyTag != null && replyTag.Value is string value)
+        {
+            try
+            {
+                m.ReplyTo = MailAddressUtils.Create(value).ToString();
+            }
+            catch (Exception e)
+            {
+                _serviceProvider.GetService<IOptionsMonitor<ILog>>().Get("ASC.Notify").Error("Error creating reply to tag for: " + replyTag.Value, e);
+            }
+        }
 
-        public EmailSenderSink(INotifySender sender, IServiceProvider serviceProvider, IOptionsMonitor<ILog> options)
-        {
-            this.sender = sender ?? throw new ArgumentNullException(nameof(sender));
-            ServiceProvider = serviceProvider;
-            Log = options.Get("ASC.Notify");
-        }
+        var priority = message.Arguments.FirstOrDefault(a => a.Tag == "Priority");
+        if (priority != null)
+        {
+            m.Priority = Convert.ToInt32(priority.Value);
+        }
 
-        private IServiceProvider ServiceProvider { get; }
-        private ILog Log { get; }
+        var attachmentTag = message.Arguments.FirstOrDefault(x => x.Tag == "EmbeddedAttachments");
+        if (attachmentTag != null && attachmentTag.Value != null)
+        {
+            m.Attachments.AddRange(attachmentTag.Value as NotifyMessageAttachment[]);
+        }
+
+        var autoSubmittedTag = message.Arguments.FirstOrDefault(x => x.Tag == "AutoSubmitted");
+        if (autoSubmittedTag != null && autoSubmittedTag.Value is string)
+        {
+            try
+            {
+                m.AutoSubmitted = autoSubmittedTag.Value.ToString();
+            }
+            catch (Exception e)
+            {
+                _logger.Error("Error creating AutoSubmitted tag for: " + autoSubmittedTag.Value, e);
+            }
+        }
 
-        public override SendResponse ProcessMessage(INoticeMessage message)
-        {
-            if (message.Recipient.Addresses == null || message.Recipient.Addresses.Length == 0)
-            {
-                return new SendResponse(message, senderName, SendResult.IncorrectRecipient);
-            }
+        return m;
+    }
+}
+
+[Scope]
+public class EmailSenderSinkScope
+{
+    private readonly TenantManager _tenantManager;
+    private readonly CoreConfiguration _coreConfiguration;
+    private readonly IOptionsMonitor<ILog> _options;
 
-            var responce = new SendResponse(message, senderName, default(SendResult));
-            try
-            {
-                var m = CreateNotifyMessage(message);
-                var result = sender.Send(m);
+    public EmailSenderSinkScope(TenantManager tenantManager, CoreConfiguration coreConfiguration, IOptionsMonitor<ILog> options)
+    {
+        _tenantManager = tenantManager;
+        _coreConfiguration = coreConfiguration;
+        _options = options;
+    }
 
-                responce.Result = result switch
-                {
-                    NoticeSendResult.TryOnceAgain => SendResult.Inprogress,
-                    NoticeSendResult.MessageIncorrect => SendResult.IncorrectRecipient,
-                    NoticeSendResult.SendingImpossible => SendResult.Impossible,
-                    _ => SendResult.OK,
-                };
-                return responce;
-            }
-            catch (Exception e)
-            {
-                return new SendResponse(message, senderName, e);
-            }
-        }
-
-
-        private NotifyMessage CreateNotifyMessage(INoticeMessage message)
-        {
-            var m = new NotifyMessage
-            {
-                Subject = message.Subject.Trim(' ', '\t', '\n', '\r'),
-                ContentType = message.ContentType,
-                Content = message.Body,
-                SenderType = senderName,
-                CreationDate = DateTime.UtcNow.Ticks,
-            };
-
-            using var scope = ServiceProvider.CreateScope();
-
-            var scopeClass = scope.ServiceProvider.GetService<EmailSenderSinkScope>();
-            var (tenantManager, configuration, options) = scopeClass;
-
-            var tenant = tenantManager.GetCurrentTenant(false);
-            m.TenantId = tenant == null ? Tenant.DEFAULT_TENANT : tenant.TenantId;
-
-            var from = MailAddressUtils.Create(configuration.SmtpSettings.SenderAddress, configuration.SmtpSettings.SenderDisplayName);
-            var fromTag = message.Arguments.FirstOrDefault(x => x.Tag.Equals("MessageFrom"));
-            if ((configuration.SmtpSettings.IsDefaultSettings || string.IsNullOrEmpty(configuration.SmtpSettings.SenderDisplayName)) &&
-                fromTag != null && fromTag.Value != null)
-            {
-                try
-                {
-                    from = MailAddressUtils.Create(from.Address, fromTag.Value.ToString());
-                }
-                catch { }
-            }
-            m.Sender = from.ToString();
-
-            var to = new List<string>();
-            foreach (var address in message.Recipient.Addresses)
-            {
-                to.Add(MailAddressUtils.Create(address, message.Recipient.Name).ToString());
-            }
-            m.Reciever = string.Join("|", to.ToArray());
-
-            var replyTag = message.Arguments.FirstOrDefault(x => x.Tag == "replyto");
-            if (replyTag != null && replyTag.Value is string value)
-            {
-                try
-                {
-                    m.ReplyTo = MailAddressUtils.Create(value).ToString();
-                }
-                catch (Exception e)
-                {
-                    ServiceProvider.GetService<IOptionsMonitor<ILog>>().Get("ASC.Notify").Error("Error creating reply to tag for: " + replyTag.Value, e);
-                }
-            }
-
-            var priority = message.Arguments.FirstOrDefault(a => a.Tag == "Priority");
-            if (priority != null)
-            {
-                m.Priority = Convert.ToInt32(priority.Value);
-            }
-
-            var attachmentTag = message.Arguments.FirstOrDefault(x => x.Tag == "EmbeddedAttachments");
-            if (attachmentTag != null && attachmentTag.Value != null)
-            {
-                m.Attachments.AddRange(attachmentTag.Value as NotifyMessageAttachment[]);
->>>>>>> 0635eea5
-            }
-
-            catch { }
-        }
-        m.From = from.ToString();
-
-        var to = new List<string>();
-        foreach (var address in message.Recipient.Addresses)
-        {
-            to.Add(MailAddressUtils.Create(address, message.Recipient.Name).ToString());
-        }
-        m.To = string.Join("|", to.ToArray());
-
-        var replyTag = message.Arguments.FirstOrDefault(x => x.Tag == "replyto");
-        if (replyTag != null && replyTag.Value is string value)
-        {
-            try
-            {
-                m.ReplyTo = MailAddressUtils.Create(value).ToString();
-            }
-            catch (Exception e)
-            {
-                _serviceProvider.GetService<IOptionsMonitor<ILog>>().Get("ASC.Notify").Error("Error creating reply to tag for: " + replyTag.Value, e);
-            }
-        }
-
-        var priority = message.Arguments.FirstOrDefault(a => a.Tag == "Priority");
-        if (priority != null)
-        {
-            m.Priority = Convert.ToInt32(priority.Value);
-        }
-
-        var attachmentTag = message.Arguments.FirstOrDefault(x => x.Tag == "EmbeddedAttachments");
-        if (attachmentTag != null && attachmentTag.Value != null)
-        {
-            m.EmbeddedAttachments.AddRange(attachmentTag.Value as NotifyMessageAttachment[]);
-        }
-
-        var autoSubmittedTag = message.Arguments.FirstOrDefault(x => x.Tag == "AutoSubmitted");
-        if (autoSubmittedTag != null && autoSubmittedTag.Value is string)
-        {
-            try
-            {
-                m.AutoSubmitted = autoSubmittedTag.Value.ToString();
-            }
-            catch (Exception e)
-            {
-                _logger.Error("Error creating AutoSubmitted tag for: " + autoSubmittedTag.Value, e);
-            }
-        }
-
-        return m;
-    }
-}
-
-[Scope]
-public class EmailSenderSinkScope
-{
-    private readonly TenantManager _tenantManager;
-    private readonly CoreConfiguration _coreConfiguration;
-    private readonly IOptionsMonitor<ILog> _options;
-
-    public EmailSenderSinkScope(TenantManager tenantManager, CoreConfiguration coreConfiguration, IOptionsMonitor<ILog> options)
-    {
-        _tenantManager = tenantManager;
-        _coreConfiguration = coreConfiguration;
-        _options = options;
-    }
-
-    public void Deconstruct(out TenantManager tenantManager, out CoreConfiguration coreConfiguration, out IOptionsMonitor<ILog> optionsMonitor)
-    {
-        (tenantManager, coreConfiguration, optionsMonitor) = (_tenantManager, _coreConfiguration, _options);
+    public void Deconstruct(out TenantManager tenantManager, out CoreConfiguration coreConfiguration, out IOptionsMonitor<ILog> optionsMonitor)
+    {
+        (tenantManager, coreConfiguration, optionsMonitor) = (_tenantManager, _coreConfiguration, _options);
     }
 }