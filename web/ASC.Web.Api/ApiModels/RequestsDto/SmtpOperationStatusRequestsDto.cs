// (c) Copyright Ascensio System SIA 2010-2022
//
// This program is a free software product.
// You can redistribute it and/or modify it under the terms
// of the GNU Affero General Public License (AGPL) version 3 as published by the Free Software
// Foundation. In accordance with Section 7(a) of the GNU AGPL its Section 15 shall be amended
// to the effect that Ascensio System SIA expressly excludes the warranty of non-infringement of
// any third-party rights.
//
// This program is distributed WITHOUT ANY WARRANTY, without even the implied warranty
// of MERCHANTABILITY or FITNESS FOR A PARTICULAR  PURPOSE. For details, see
// the GNU AGPL at: http://www.gnu.org/licenses/agpl-3.0.html
//
// You can contact Ascensio System SIA at Lubanas st. 125a-25, Riga, Latvia, EU, LV-1021.
//
// The  interactive user interfaces in modified source and object code versions of the Program must
// display Appropriate Legal Notices, as required under Section 5 of the GNU AGPL version 3.
//
// Pursuant to Section 7(b) of the License you must retain the original Product logo when
// distributing the program. Pursuant to Section 7(e) we decline to grant you any rights under
// trademark law for use of our trademarks.
//
// All the Product's GUI elements, including illustrations and icon sets, as well as technical writing
// content are licensed under the terms of the Creative Commons Attribution-ShareAlike 4.0
// International. See the License terms at http://creativecommons.org/licenses/by-sa/4.0/legalcode

namespace ASC.Api.Settings.Smtp;

/// <summary>
/// </summary>
public class SmtpOperationStatusRequestsDto
{
<<<<<<< HEAD
    /// <summary></summary>
    /// <type>System.Boolean, System</type>
    public bool Completed { get; set; }

    /// <summary></summary>
    /// <type>System.String, System</type>
    public string Id { get; set; }

    /// <summary></summary>
    /// <type>System.String, System</type>
    public string Error { get; set; }

    /// <summary></summary>
    /// <type>System.String, System</type>
    public string Status { get; set; }

    /// <summary></summary>
=======
    /// <summary>Specifies if the SMTP operation is completed or not</summary>
    /// <type>System.Boolean, System</type>
    public bool Completed { get; set; }

    /// <summary>SMTP operation ID</summary>
    /// <type>System.String, System</type>
    public string Id { get; set; }

    /// <summary>SMTP operation error</summary>
    /// <type>System.String, System</type>
    public string Error { get; set; }

    /// <summary>SMTP operation status</summary>
    /// <type>System.String, System</type>
    public string Status { get; set; }

    /// <summary>Percentage of SMTP operation completion</summary>
>>>>>>> e80fd2a7
    /// <type>System.Int32, System</type>
    public int Percents { get; set; }

    public static SmtpOperationStatusRequestsDto GetSample()
    {
        return new SmtpOperationStatusRequestsDto
        {
            Id = "{some-random-guid}",
            Error = "",
            Status = "",
            Percents = 0,
            Completed = true,
        };
    }
}<|MERGE_RESOLUTION|>--- conflicted
+++ resolved
@@ -30,25 +30,6 @@
 /// </summary>
 public class SmtpOperationStatusRequestsDto
 {
-<<<<<<< HEAD
-    /// <summary></summary>
-    /// <type>System.Boolean, System</type>
-    public bool Completed { get; set; }
-
-    /// <summary></summary>
-    /// <type>System.String, System</type>
-    public string Id { get; set; }
-
-    /// <summary></summary>
-    /// <type>System.String, System</type>
-    public string Error { get; set; }
-
-    /// <summary></summary>
-    /// <type>System.String, System</type>
-    public string Status { get; set; }
-
-    /// <summary></summary>
-=======
     /// <summary>Specifies if the SMTP operation is completed or not</summary>
     /// <type>System.Boolean, System</type>
     public bool Completed { get; set; }
@@ -66,7 +47,6 @@
     public string Status { get; set; }
 
     /// <summary>Percentage of SMTP operation completion</summary>
->>>>>>> e80fd2a7
     /// <type>System.Int32, System</type>
     public int Percents { get; set; }
 
