import Rectangle from "./RectangleLoader";
import Circle from "./CircleLoader";
import Header from "./HeaderLoader";
import SectionHeader from "./SectionHeaderLoader";
import ArticleHeader from "./ArticleHeaderLoader";
import ArticleButton from "./ArticleButtonLoader";
import ArticleFolder from "./ArticleFolderLoader";
import ArticleGroup from "./ArticleGroupsLoader";
import TreeFolders from "./TreeFolderLoader";
import NewTreeFolders from "./NewTreeFolderLoader";
import TreeSettingsLoader from "./TreeSettingsLoader";
import Row from "./RowLoader";
import Rows from "./RowsLoader";
import Text from "./TextLoader";
import Filter from "./FilterLoader";
import FilterBlock from "./FilterBlockLoader";
import ProfileView from "./ProfileViewLoader";

import Group from "./GroupLoader";
import HistoryRows from "./HistoryRowsLoader";
import Tile from "./TileLoader";
import Tiles from "./TilesLoader";
import TableLoader from "./TableLoader";
import DialogLoader from "./DialogLoader";
import DialogAsideLoader from "./DialogAsideLoader";
import ListLoader from "./ListLoader";
import SharingPanelLoader from "./SharingPanelLoader";
import SharingPanelLoaderModal from "./SharingPanelLoader/modal";
import InfoPanelBodyLoader from "./InfoPanelBodyLoader";
import InfoPanelHeaderLoader from "./InfoPanelHeaderLoader";
import RoomTypeListLoader from "./CreateEditRoomLoader/RoomTypeListLoader";
import SetRoomParamsLoader from "./CreateEditRoomLoader/SetRoomParamsLoader";
import CreateEditRoomDilogHeaderLoader from "./CreateEditRoomLoader/CreateEditRoomDilogHeaderLoader";
import DataBackupLoader from "./DataBackupLoader";
import AutoBackupLoader from "./AutoBackupLoader";
import RestoreBackupLoader from "./RestoreBackupLoader";
<<<<<<< HEAD
import PaymentsLoader from "./PaymentsLoader";
=======
import SelectorSearchLoader from "./SelectorSearchLoader";
import SelectorRowLoader from "./SelectorRowLoader";

import SettingsHeader from "./SettingsLoader/SettingsHeaderLoader";
import SettingsAdmin from "./SettingsLoader/SettingsAdminLoader";
import SettingsCommon from "./SettingsLoader/SettingsCommonLoader";
>>>>>>> 2a943661

export default {
  Rectangle,
  Circle,
  Header,
  SectionHeader,
  ArticleHeader,
  TreeFolders,
  TreeSettingsLoader,
  Row,
  Rows,
  Text,
  Filter,
  FilterBlock,
  ProfileView,

  Group,
  HistoryRows,
  Tile,
  Tiles,
  TableLoader,
  DialogLoader,
  DialogAsideLoader,
  ArticleButton,
  ArticleFolder,
  ArticleGroup,
  ListLoader,
  NewTreeFolders,
  SharingPanelLoader,
  SharingPanelLoaderModal,
  InfoPanelBodyLoader,
  InfoPanelHeaderLoader,
  RoomTypeListLoader,
  SetRoomParamsLoader,
  CreateEditRoomDilogHeaderLoader,
  DataBackupLoader,
  AutoBackupLoader,
  RestoreBackupLoader,
<<<<<<< HEAD
  PaymentsLoader,
=======
  SelectorSearchLoader,
  SelectorRowLoader,

  SettingsHeader,
  SettingsAdmin,
  SettingsCommon,
>>>>>>> 2a943661
};<|MERGE_RESOLUTION|>--- conflicted
+++ resolved
@@ -34,16 +34,13 @@
 import DataBackupLoader from "./DataBackupLoader";
 import AutoBackupLoader from "./AutoBackupLoader";
 import RestoreBackupLoader from "./RestoreBackupLoader";
-<<<<<<< HEAD
 import PaymentsLoader from "./PaymentsLoader";
-=======
 import SelectorSearchLoader from "./SelectorSearchLoader";
 import SelectorRowLoader from "./SelectorRowLoader";
 
 import SettingsHeader from "./SettingsLoader/SettingsHeaderLoader";
 import SettingsAdmin from "./SettingsLoader/SettingsAdminLoader";
 import SettingsCommon from "./SettingsLoader/SettingsCommonLoader";
->>>>>>> 2a943661
 
 export default {
   Rectangle,
@@ -82,14 +79,11 @@
   DataBackupLoader,
   AutoBackupLoader,
   RestoreBackupLoader,
-<<<<<<< HEAD
   PaymentsLoader,
-=======
   SelectorSearchLoader,
   SelectorRowLoader,
 
   SettingsHeader,
   SettingsAdmin,
   SettingsCommon,
->>>>>>> 2a943661
 };