// (c) Copyright Ascensio System SIA 2009-2024
//
// This program is a free software product.
// You can redistribute it and/or modify it under the terms
// of the GNU Affero General Public License (AGPL) version 3 as published by the Free Software
// Foundation. In accordance with Section 7(a) of the GNU AGPL its Section 15 shall be amended
// to the effect that Ascensio System SIA expressly excludes the warranty of non-infringement of
// any third-party rights.
//
// This program is distributed WITHOUT ANY WARRANTY, without even the implied warranty
// of MERCHANTABILITY or FITNESS FOR A PARTICULAR  PURPOSE. For details, see
// the GNU AGPL at: http://www.gnu.org/licenses/agpl-3.0.html
//
// You can contact Ascensio System SIA at Lubanas st. 125a-25, Riga, Latvia, EU, LV-1021.
//
// The  interactive user interfaces in modified source and object code versions of the Program must
// display Appropriate Legal Notices, as required under Section 5 of the GNU AGPL version 3.
//
// Pursuant to Section 7(b) of the License you must retain the original Product logo when
// distributing the program. Pursuant to Section 7(e) we decline to grant you any rights under
// trademark law for use of our trademarks.
//
// All the Product's GUI elements, including illustrations and icon sets, as well as technical writing
// content are licensed under the terms of the Creative Commons Attribution-ShareAlike 4.0
// International. See the License terms at http://creativecommons.org/licenses/by-sa/4.0/legalcode

import { makeAutoObservable } from "mobx";
import { TableVersions } from "SRC_DIR/helpers/constants";
import { RoomsType } from "@docspace/shared/enums";

const TABLE_COLUMNS = `filesTableColumns_ver-${TableVersions.Files}`;
const TABLE_ACCOUNTS_PEOPLE_COLUMNS = `peopleTableColumns_ver-${TableVersions.People}`;
const TABLE_ACCOUNTS_GROUPS_COLUMNS = `groupsTableColumns_ver-${TableVersions.Groups}`;
const TABLE_ACCOUNTS_INSIDE_GROUP_COLUMNS = `insideGroupTableColumns_ver-${TableVersions.InsideGroup}`;
const TABLE_ROOMS_COLUMNS = `roomsTableColumns_ver-${TableVersions.Rooms}`;
const TABLE_TRASH_COLUMNS = `trashTableColumns_ver-${TableVersions.Trash}`;
const TABLE_RECENT_COLUMNS = `recentTableColumns_ver-${TableVersions.Recent}`;
const TABLE_VDR_INDEXING_COLUMNS = `vdrIndexingColumns_ver-${TableVersions.Rooms}`;

const COLUMNS_SIZE = `filesColumnsSize_ver-${TableVersions.Files}`;
const COLUMNS_ROOMS_SIZE = `roomsColumnsSize_ver-${TableVersions.Rooms}`;
const COLUMNS_TRASH_SIZE = `trashColumnsSize_ver-${TableVersions.Trash}`;
const COLUMNS_RECENT_SIZE = `recentColumnsSize_ver-${TableVersions.Recent}`;
const COLUMNS_VDR_INDEXING_SIZE = `vdrIndexingColumnsSize_ver-${TableVersions.Rooms}`;

const COLUMNS_SIZE_INFO_PANEL = `filesColumnsSizeInfoPanel_ver-${TableVersions.Files}`;
const COLUMNS_ROOMS_SIZE_INFO_PANEL = `roomsColumnsSizeInfoPanel_ver-${TableVersions.Rooms}`;
const COLUMNS_TRASH_SIZE_INFO_PANEL = `trashColumnsSizeInfoPanel_ver-${TableVersions.Trash}`;
const COLUMNS_RECENT_SIZE_INFO_PANEL = `recentColumnsSizeInfoPanel_ver-${TableVersions.Recent}`;

class TableStore {
  authStore;
  treeFoldersStore;
  userStore;
  settingsStore;
  selectedFolderStore;

  roomColumnNameIsEnabled = true; // always true
  roomColumnTypeIsEnabled = false;
  roomColumnTagsIsEnabled = true;
  roomColumnOwnerIsEnabled = false;
  roomColumnActivityIsEnabled = true;
  roomQuotaColumnIsEnable = false;

  nameColumnIsEnabled = true; // always true
  authorColumnIsEnabled = false;
  roomColumnIsEnabled = true;
  erasureColumnIsEnabled = true;
  createdColumnIsEnabled = false;
  modifiedColumnIsEnabled = true;
  sizeColumnIsEnabled = true;
<<<<<<< HEAD
  indexColumnIsEnabled = true;
  typeColumnIsEnabled = true;
=======
  typeColumnIsEnabled = false;
>>>>>>> 94e07e5b
  quickButtonsColumnIsEnabled = true;

  authorRecentColumnIsEnabled = true;
  modifiedRecentColumnIsEnabled = false;
  createdRecentColumnIsEnabled = false;
  sizeRecentColumnIsEnabled = true;
  typeRecentColumnIsEnabled = false;
  lastOpenedColumnIsEnabled = true;

  authorTrashColumnIsEnabled = true;
  createdTrashColumnIsEnabled = false;
  sizeTrashColumnIsEnabled = true;
  typeTrashColumnIsEnabled = false;

  typeAccountsColumnIsEnabled = true;
  groupAccountsColumnIsEnabled = true;
  emailAccountsColumnIsEnabled = true;
  storageAccountsColumnIsEnabled = true;

  peopleAccountsGroupsColumnIsEnabled = true;
  managerAccountsGroupsColumnIsEnabled = true;

  typeAccountsInsideGroupColumnIsEnabled = true;
  groupAccountsInsideGroupColumnIsEnabled = true;
  emailAccountsInsideGroupColumnIsEnabled = true;

  constructor(
    authStore,
    treeFoldersStore,
    userStore,
    settingsStore,
    indexingStore,
  ) {
    makeAutoObservable(this);

    this.authStore = authStore;
    this.treeFoldersStore = treeFoldersStore;
    this.userStore = userStore;
    this.settingsStore = settingsStore;
    this.indexingStore = indexingStore;
  }

  setRoomColumnType = (enable) => {
    this.roomColumnTypeIsEnabled = enable;
  };

  setRoomColumnTags = (enable) => {
    this.roomColumnTagsIsEnabled = enable;
  };

  setRoomColumnOwner = (enable) => {
    this.roomColumnOwnerIsEnabled = enable;
  };

  setRoomColumnActivity = (enable) => {
    this.roomColumnActivityIsEnabled = enable;
  };

  setRoomColumnQuota = (enable) => {
    this.roomQuotaColumnIsEnable = enable;
  };

  setAuthorColumn = (enable) => {
    this.authorColumnIsEnabled = enable;
  };

  setAuthorRecentColumn = (enable) => {
    this.authorRecentColumnIsEnabled = enable;
  };

  setCreatedColumn = (enable) => {
    this.createdColumnIsEnabled = enable;
  };

  setCreatedRecentColumn = (enable) => {
    this.createdRecentColumnIsEnabled = enable;
  };

  setModifiedColumn = (enable) => {
    this.modifiedColumnIsEnabled = enable;
  };

  setModifiedRecentColumn = (enable) => {
    this.modifiedRecentColumnIsEnabled = enable;
  };

  setRoomColumn = (enable) => {
    this.roomColumnIsEnabled = enable;
  };

  setErasureColumn = (enable) => {
    this.erasureColumnIsEnabled = enable;
  };

  setSizeColumn = (enable) => {
    this.sizeColumnIsEnabled = enable;
  };

<<<<<<< HEAD
  setIndexColumn = (enable) => {
    this.indexColumnIsEnabled = enable;
=======
  setSizeRecentColumn = (enable) => {
    this.sizeRecentColumnIsEnabled = enable;
>>>>>>> 94e07e5b
  };

  setTypeColumn = (enable) => {
    this.typeColumnIsEnabled = enable;
  };

  setTypeRecentColumn = (enable) => {
    this.typeRecentColumnIsEnabled = enable;
  };

  setQuickButtonsColumn = (enable) => {
    this.quickButtonsColumnIsEnabled = enable;
  };

  setAuthorTrashColumn = (enable) => (this.authorTrashColumnIsEnabled = enable);
  setCreatedTrashColumn = (enable) =>
    (this.createdTrashColumnIsEnabled = enable);
  setSizeTrashColumn = (enable) => (this.sizeTrashColumnIsEnabled = enable);
  setTypeTrashColumn = (enable) => (this.typeTrashColumnIsEnabled = enable);
  setLastOpenedColumn = (enable) => (this.lastOpenedColumnIsEnabled = enable);

  setAccountsColumnType = (enable) =>
    (this.typeAccountsColumnIsEnabled = enable);
  setAccountsColumnEmail = (enable) =>
    (this.emailAccountsColumnIsEnabled = enable);
  setAccountsColumnGroup = (enable) =>
    (this.groupAccountsColumnIsEnabled = enable);
  setAccountsColumnStorage = (enable) =>
    (this.storageAccountsColumnIsEnabled = enable);

  setAccountsGroupsColumnPeople = (enable) =>
    (this.peopleAccountsGroupsColumnIsEnabled = enable);
  setAccountsGroupsColumnManager = (enable) =>
    (this.managerAccountsGroupsColumnIsEnabled = enable);

  setAccountsInsideGroupColumnType = (enable) =>
    (this.typeAccountsInsideGroupColumnIsEnabled = enable);
  setAccountsInsideGroupColumnEmail = (enable) =>
    (this.emailAccountsInsideGroupColumnIsEnabled = enable);
  setAccountsInsideGroupColumnGroup = (enable) =>
    (this.groupAccountsInsideGroupColumnIsEnabled = enable);

  setColumnsEnable = (frameTableColumns, isRecentTab) => {
    const storageColumns = localStorage.getItem(this.tableStorageName);
    const splitColumns = storageColumns
      ? storageColumns.split(",")
      : frameTableColumns
        ? frameTableColumns.split(",")
        : null;

    if (splitColumns) {
      const {
        isRoomsFolder,
        isArchiveFolder,
        isTrashFolder,
        getIsAccountsPeople,
        getIsAccountsGroups,
        getIsAccountsInsideGroup,
      } = this.treeFoldersStore;
      const isRooms = isRoomsFolder || isArchiveFolder;

      if (isRooms) {
        this.setRoomColumnType(splitColumns.includes("Type"));
        this.setRoomColumnTags(splitColumns.includes("Tags"));
        this.setRoomColumnOwner(splitColumns.includes("Owner"));
        this.setRoomColumnActivity(splitColumns.includes("Activity"));
        this.setRoomColumnQuota(splitColumns.includes("Storage"));
        return;
      }

      if (getIsAccountsPeople()) {
        this.setAccountsColumnType(splitColumns.includes("Type"));
        this.setAccountsColumnEmail(splitColumns.includes("Mail"));
        this.setAccountsColumnGroup(splitColumns.includes("Department"));
        this.setAccountsColumnStorage(splitColumns.includes("Storage"));
        return;
      }

      if (getIsAccountsGroups()) {
        this.setAccountsGroupsColumnPeople(splitColumns.includes("People"));
        this.setAccountsGroupsColumnManager(
          splitColumns.includes("Head of Group"),
        );
        return;
      }

      if (getIsAccountsInsideGroup()) {
        this.setAccountsInsideGroupColumnType(splitColumns.includes("Type"));
        this.setAccountsInsideGroupColumnEmail(splitColumns.includes("Mail"));
        this.setAccountsInsideGroupColumnGroup(
          splitColumns.includes("Department"),
        );
        return;
      }

      if (isTrashFolder) {
        this.setRoomColumn(splitColumns.includes("Room"));
        this.setAuthorTrashColumn(splitColumns.includes("AuthorTrash"));
        this.setCreatedTrashColumn(splitColumns.includes("CreatedTrash"));
        this.setErasureColumn(splitColumns.includes("Erasure"));
        this.setSizeTrashColumn(splitColumns.includes("SizeTrash"));
        this.setTypeTrashColumn(splitColumns.includes("TypeTrash"));
        return;
      }

      if (isRecentTab) {
        this.setModifiedRecentColumn(splitColumns.includes("ModifiedRecent"));
        this.setAuthorRecentColumn(splitColumns.includes("AuthorRecent"));
        this.setCreatedRecentColumn(splitColumns.includes("CreatedRecent"));
        this.setLastOpenedColumn(splitColumns.includes("LastOpened"));
        this.setSizeRecentColumn(splitColumns.includes("SizeRecent"));
        this.setTypeRecentColumn(splitColumns.includes("TypeRecent"));
        this.setQuickButtonsColumn(splitColumns.includes("QuickButtons"));
        return;
      }

      this.setModifiedColumn(splitColumns.includes("Modified"));
      this.setAuthorColumn(splitColumns.includes("Author"));
      this.setCreatedColumn(splitColumns.includes("Created"));
      this.setSizeColumn(splitColumns.includes("Size"));
      this.setIndexColumn(splitColumns.includes("Index"));
      this.setTypeColumn(splitColumns.includes("Type"));
      this.setLastOpenedColumn(splitColumns.includes("LastOpened"));
      this.setQuickButtonsColumn(splitColumns.includes("QuickButtons"));
    }
  };

  setColumnEnable = (key) => {
    const {
      isRoomsFolder,
      isArchiveFolder,
      isTrashFolder,
      getIsAccountsPeople,
      getIsAccountsGroups,
      getIsAccountsInsideGroup,
    } = this.treeFoldersStore;
    const isRooms = isRoomsFolder || isArchiveFolder;

    switch (key) {
      case "Room":
        this.setRoomColumn(!this.roomColumnIsEnabled);
        return;

      case "Author":
        this.setAuthorColumn(!this.authorColumnIsEnabled);
        return;
      case "AuthorTrash":
        this.setAuthorTrashColumn(!this.authorTrashColumnIsEnabled);
        return;
      case "AuthorRecent":
        this.setAuthorRecentColumn(!this.authorRecentColumnIsEnabled);
        return;

      case "Created":
        this.setCreatedColumn(!this.createdColumnIsEnabled);
        return;
      case "CreatedTrash":
        this.setCreatedTrashColumn(!this.createdTrashColumnIsEnabled);
        return;
      case "CreatedRecent":
        this.setCreatedRecentColumn(!this.createdRecentColumnIsEnabled);
        return;

      case "Department":
        getIsAccountsPeople()
          ? this.setAccountsColumnGroup(!this.groupAccountsColumnIsEnabled)
          : this.setAccountsInsideGroupColumnGroup(
              !this.groupAccountsInsideGroupColumnIsEnabled,
            );
        return;

      case "Modified":
        this.setModifiedColumn(!this.modifiedColumnIsEnabled);
        return;
      case "ModifiedRecent":
        this.setModifiedRecentColumn(!this.modifiedRecentColumnIsEnabled);
        return;

      case "Erasure":
        this.setErasureColumn(!this.erasureColumnIsEnabled);
        return;

      case "Index":
        this.setIndexColumn(!this.indexColumnIsEnabled);
        return;

      case "Size":
        this.setSizeColumn(!this.sizeColumnIsEnabled);
        return;
      case "SizeTrash":
        this.setSizeTrashColumn(!this.sizeTrashColumnIsEnabled);
        return;
      case "SizeRecent":
        this.setSizeRecentColumn(!this.sizeRecentColumnIsEnabled);
        return;

      case "Type":
        isRooms
          ? this.setRoomColumnType(!this.roomColumnTypeIsEnabled)
          : getIsAccountsPeople()
            ? this.setAccountsColumnType(!this.typeAccountsColumnIsEnabled)
            : getIsAccountsInsideGroup()
              ? this.setAccountsInsideGroupColumnType(
                  !this.typeAccountsInsideGroupColumnIsEnabled,
                )
              : this.setTypeColumn(!this.typeColumnIsEnabled);
        return;

      case "TypeTrash":
        this.setTypeTrashColumn(!this.typeTrashColumnIsEnabled);
        return;

      case "TypeRecent":
        this.setTypeRecentColumn(!this.typeRecentColumnIsEnabled);
        return;

      case "QuickButtons":
        this.setQuickButtonsColumn(!this.quickButtonsColumnIsEnabled);
        return;

      case "Owner":
        this.setRoomColumnOwner(!this.roomColumnOwnerIsEnabled);
        return;

      case "Tags":
        this.setRoomColumnTags(!this.roomColumnTagsIsEnabled);
        return;

      case "Activity":
        this.setRoomColumnActivity(!this.roomColumnActivityIsEnabled);
        return;

      case "LastOpened":
        this.setLastOpenedColumn(!this.lastOpenedColumnIsEnabled);
        return;

      case "Mail":
        getIsAccountsPeople()
          ? this.setAccountsColumnEmail(!this.emailAccountsColumnIsEnabled)
          : this.setAccountsInsideGroupColumnEmail(
              !this.emailAccountsInsideGroupColumnIsEnabled,
            );
        return;

      case "Storage":
        getIsAccountsPeople()
          ? this.setAccountsColumnStorage(!this.storageAccountsColumnIsEnabled)
          : this.setRoomColumnQuota(!this.roomQuotaColumnIsEnable);
        return;

      case "People":
        this.setAccountsGroupsColumnPeople(
          !this.peopleAccountsGroupsColumnIsEnabled,
        );
        return;

      case "Head of Group":
        this.setAccountsGroupsColumnManager(
          !this.managerAccountsGroupsColumnIsEnabled,
        );
        return;

      default:
        return;
    }
  };

  getColumns = (defaultColumns, isRecentTab) => {
    const { isFrame, frameConfig } = this.settingsStore;
    const storageColumns = localStorage.getItem(this.tableStorageName);
    const splitColumns = storageColumns && storageColumns.split(",");
    const frameTableColumns = frameConfig?.viewTableColumns;

    const columns = [];

    if (splitColumns) {
      this.setColumnsEnable(null, isRecentTab);

      for (let col of defaultColumns) {
        const column = splitColumns.find((key) => key === col.key);
        column ? (col.enable = true) : (col.enable = false);

        columns.push(col);
      }
      return columns;
    } else if (isFrame && frameTableColumns) {
      this.setColumnsEnable(frameTableColumns);

      const frameTableArray = frameTableColumns.split(",");
      return defaultColumns.map((col) => {
        col.enable = frameTableArray.includes(col.key) ? true : false;
        return col;
      });
    } else {
      return defaultColumns;
    }
  };

  // Column names
  get tableStorageName() {
    const {
      isRoomsFolder,
      isArchiveFolder,
      isTrashFolder,
      getIsAccountsPeople,
      getIsAccountsGroups,
      isRecentTab,
      getIsAccountsInsideGroup,
    } = this.treeFoldersStore;

    const { isIndexing } = this.indexingStore;
    const isRooms = isRoomsFolder || isArchiveFolder;
    const userId = this.userStore.user?.id;
    const isFrame = this.settingsStore.isFrame;

    const tableStorageName = isRooms
      ? `${TABLE_ROOMS_COLUMNS}=${userId}`
      : getIsAccountsPeople()
        ? `${TABLE_ACCOUNTS_PEOPLE_COLUMNS}=${userId}`
        : getIsAccountsGroups()
          ? `${TABLE_ACCOUNTS_GROUPS_COLUMNS}=${userId}`
          : getIsAccountsInsideGroup()
            ? `${TABLE_ACCOUNTS_INSIDE_GROUP_COLUMNS}=${userId}`
            : isTrashFolder
              ? `${TABLE_TRASH_COLUMNS}=${userId}`
              : isRecentTab
                ? `${TABLE_RECENT_COLUMNS}=${userId}`
                : isIndexing
                  ? `${TABLE_VDR_INDEXING_COLUMNS}=${userId}`
                  : `${TABLE_COLUMNS}=${userId}`;

    return isFrame ? `SDK_${tableStorageName}` : tableStorageName;
  }

  // Table column sizes
  get columnStorageName() {
    const { isRoomsFolder, isArchiveFolder, isTrashFolder, isRecentTab } =
      this.treeFoldersStore;
    const { isIndexing } = this.indexingStore;
    const isRooms = isRoomsFolder || isArchiveFolder;
    const userId = this.userStore.user?.id;
    const isFrame = this.settingsStore.isFrame;

    const columnStorageName = isRooms
      ? `${COLUMNS_ROOMS_SIZE}=${userId}`
      : isTrashFolder
        ? `${COLUMNS_TRASH_SIZE}=${userId}`
        : isRecentTab
          ? `${COLUMNS_RECENT_SIZE}=${userId}`
          : isIndexing
            ? `${COLUMNS_VDR_INDEXING_SIZE}=${userId}`
            : `${COLUMNS_SIZE}=${userId}`;

    return isFrame ? `SDK_${columnStorageName}` : columnStorageName;
  }

  // Column names for info-panel
  get columnInfoPanelStorageName() {
    const { isRoomsFolder, isArchiveFolder, isTrashFolder, isRecentTab } =
      this.treeFoldersStore;
    const isRooms = isRoomsFolder || isArchiveFolder;
    const userId = this.userStore.user?.id;
    const isFrame = this.settingsStore.isFrame;

    const columnInfoPanelStorageName = isRooms
      ? `${COLUMNS_ROOMS_SIZE_INFO_PANEL}=${userId}`
      : isTrashFolder
        ? `${COLUMNS_TRASH_SIZE_INFO_PANEL}=${userId}`
        : isRecentTab
          ? `${COLUMNS_RECENT_SIZE_INFO_PANEL}=${userId}`
          : `${COLUMNS_SIZE_INFO_PANEL}=${userId}`;

    return isFrame
      ? `SDK_${columnInfoPanelStorageName}`
      : columnInfoPanelStorageName;
  }

  get filesColumnStorageName() {
    const userId = this.userStore.user?.id;
    return `${COLUMNS_SIZE}=${userId}`;
  }
  get roomsColumnStorageName() {
    const userId = this.userStore.user?.id;
    return `${COLUMNS_ROOMS_SIZE}=${userId}`;
  }
  get trashColumnStorageName() {
    const userId = this.userStore.user?.id;
    return `${COLUMNS_TRASH_SIZE}=${userId}`;
  }

  get filesColumnInfoPanelStorageName() {
    const userId = this.userStore.user?.id;
    return `${COLUMNS_SIZE_INFO_PANEL}=${userId}`;
  }
  get roomsColumnInfoPanelStorageName() {
    const userId = this.userStore.user?.id;
    return `${COLUMNS_ROOMS_SIZE_INFO_PANEL}=${userId}`;
  }
  get trashColumnInfoPanelStorageName() {
    const userId = this.userStore.user?.id;
    return `${COLUMNS_TRASH_SIZE_INFO_PANEL}=${userId}`;
  }
}

export default TableStore;<|MERGE_RESOLUTION|>--- conflicted
+++ resolved
@@ -69,12 +69,9 @@
   createdColumnIsEnabled = false;
   modifiedColumnIsEnabled = true;
   sizeColumnIsEnabled = true;
-<<<<<<< HEAD
   indexColumnIsEnabled = true;
   typeColumnIsEnabled = true;
-=======
   typeColumnIsEnabled = false;
->>>>>>> 94e07e5b
   quickButtonsColumnIsEnabled = true;
 
   authorRecentColumnIsEnabled = true;
@@ -173,13 +170,12 @@
     this.sizeColumnIsEnabled = enable;
   };
 
-<<<<<<< HEAD
   setIndexColumn = (enable) => {
     this.indexColumnIsEnabled = enable;
-=======
+  };
+
   setSizeRecentColumn = (enable) => {
     this.sizeRecentColumnIsEnabled = enable;
->>>>>>> 94e07e5b
   };
 
   setTypeColumn = (enable) => {
