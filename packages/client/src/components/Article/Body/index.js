import React from "react";
import styled from "styled-components";
import { inject, observer } from "mobx-react";
import { withRouter } from "react-router";
import { setDocumentTitle } from "@docspace/client/src/helpers/filesUtils";
import config from "PACKAGE_FILE";
import { AppServerConfig } from "@docspace/common/constants";
import Items from "./Items";
import { isMobile, tablet } from "@docspace/components/utils/device";
import FilesFilter from "@docspace/common/api/files/filter";
import RoomsFilter from "@docspace/common/api/rooms/filter";
import SettingsItem from "./SettingsItem";
import AccountsItem from "./AccountsItem";
import { combineUrl } from "@docspace/common/utils";
import { isDesktop, isTablet, isMobileOnly } from "react-device-detect";
import ThirdPartyList from "./ThirdPartyList";
import DownloadAppList from "./DownloadAppList";
import Banner from "./Banner";
import { showLoader, hideLoader } from "@docspace/common/utils";
import Loaders from "@docspace/common/components/Loaders";
import withLoader from "../../../HOCs/withLoader";
import { withTranslation } from "react-i18next";
import toastr from "client/toastr";
import { getCategoryUrl } from "SRC_DIR/helpers/utils";
import { CategoryType } from "SRC_DIR/helpers/constants";

const StyledBlock = styled.div`
  padding: 0 20px;

  @media ${tablet} {
    padding: ${(props) => (props.showText ? "0 16px" : 0)};
  }
`;

const ArticleBodyContent = (props) => {
  const {
    personal,
    docSpace,
    firstLoad,
    showText,
    isDesktopClient,
    enableThirdParty,
    isVisitor,
    FirebaseHelper,
    theme,
    toggleArticleOpen,
    categoryType,
<<<<<<< HEAD
    isAdmin,
=======
    filesIsLoading,
>>>>>>> ffed505c
  } = props;

  const campaigns = (localStorage.getItem("campaigns") || "")
    .split(",")
    .filter((campaign) => campaign.length > 0);

  const onClick = React.useCallback(
    (folderId) => {
      const {
        toggleArticleOpen,
        setIsLoading,
        fetchFiles,

        fetchRooms,
        setAlreadyFetchingRooms,

        homepage,
        history,
        roomsFolderId,
        archiveFolderId,
      } = props;

      if (filesIsLoading) return;
      const filesSection = window.location.pathname.indexOf("/filter") > 0;

      if (filesSection) {
        setIsLoading(true);
      } else {
        showLoader();
      }

      if (folderId === roomsFolderId || folderId === archiveFolderId) {
        setAlreadyFetchingRooms(true);
        fetchRooms(folderId, null)
          .then(() => {
            if (filesSection) {
              const filter = RoomsFilter.getDefault();

              const url = getCategoryUrl(
                folderId === archiveFolderId
                  ? CategoryType.Archive
                  : CategoryType.Shared
              );

              const filterParamsStr = filter.toUrlParams();

              history.push(
                combineUrl(
                  AppServerConfig.proxyURL,
                  homepage,
                  `${url}?${filterParamsStr}`
                )
              );
            }
          })
          .finally(() => {
            if (isMobileOnly || isMobile()) {
              toggleArticleOpen();
            }
            if (filesSection) {
              setIsLoading(false);
            } else {
              hideLoader();
            }
          });
      } else {
        fetchFiles(folderId, null, true, false)
          .then(() => {
            if (!filesSection) {
              const filter = FilesFilter.getDefault();

              filter.folder = folderId;

              const filterParamsStr = filter.toUrlParams();

              const url = getCategoryUrl(categoryType, filter.folder);

              const pathname = `${url}?${filterParamsStr}`;

              history.push(
                combineUrl(AppServerConfig.proxyURL, config.homepage, pathname)
              );
            }
          })
          .catch((err) => toastr.error(err))
          .finally(() => {
            if (isMobileOnly || isMobile()) {
              toggleArticleOpen();
            }
            if (filesSection) {
              setIsLoading(false);
            } else {
              hideLoader();
            }
          });
      }
    },
    [categoryType]
  );

  const onShowNewFilesPanel = React.useCallback((folderId) => {
    props.setNewFilesPanelVisible(true, [`${folderId}`]);
  }, []);

  return (
    <>
      <Items
        onClick={onClick}
        onBadgeClick={onShowNewFilesPanel}
        showText={showText}
        onHide={toggleArticleOpen}
      />
      {!personal && isAdmin && <AccountsItem />}
      {!personal && !firstLoad && <SettingsItem />}
      {!isDesktopClient && showText && !docSpace && (
        <StyledBlock showText={showText}>
          {enableThirdParty && !isVisitor && <ThirdPartyList />}
          <DownloadAppList theme={theme} />
          {(isDesktop || isTablet) &&
            personal &&
            !firstLoad &&
            campaigns.length > 0 && <Banner FirebaseHelper={FirebaseHelper} />}
        </StyledBlock>
      )}
    </>
  );
};

export default inject(
  ({
    auth,
    filesStore,
    treeFoldersStore,
    selectedFolderStore,
    dialogsStore,
    settingsStore,
  }) => {
    const {
      fetchFiles,
      fetchRooms,
      setAlreadyFetchingRooms,
      setIsLoading,
      setFirstLoad,
      firstLoad,
      isLoading,
      isLoaded,
      categoryType,
      filesIsLoading,
    } = filesStore;

    const {
      treeFolders,
      setTreeFolders,
      roomsFolderId,
      archiveFolderId,
    } = treeFoldersStore;

    const { setNewFilesPanelVisible } = dialogsStore;
    const isArticleLoading = (!isLoaded || isLoading) && firstLoad;
    const {
      showText,
      articleOpen,

      toggleArticleOpen,

      personal,
      docSpace,

      isDesktopClient,
      FirebaseHelper,
      theme,
    } = auth.settingsStore;

    const selectedFolderTitle = selectedFolderStore.title;

    selectedFolderTitle
      ? setDocumentTitle(selectedFolderTitle)
      : setDocumentTitle();

    return {
      toggleArticleOpen,
      treeFolders,
      showText,
      articleOpen,
      enableThirdParty: settingsStore.enableThirdParty,
      isVisitor: auth.userStore.user.isVisitor,
      isAdmin: auth.userStore.user.isAdmin,
      homepage: config.homepage,

      fetchRooms,
      setAlreadyFetchingRooms,

      personal,
      docSpace,

      isArticleLoading,
      setIsLoading,
      setFirstLoad,
      fetchFiles,

      setTreeFolders,
      setNewFilesPanelVisible,
      firstLoad,
      isDesktopClient,
      FirebaseHelper,
      theme,

      roomsFolderId,
      archiveFolderId,

      categoryType,
      filesIsLoading,
    };
  }
)(
  withRouter(
    withTranslation([])(
      withLoader(observer(ArticleBodyContent))(<Loaders.ArticleFolder />)
    )
  )
);<|MERGE_RESOLUTION|>--- conflicted
+++ resolved
@@ -45,11 +45,8 @@
     theme,
     toggleArticleOpen,
     categoryType,
-<<<<<<< HEAD
     isAdmin,
-=======
     filesIsLoading,
->>>>>>> ffed505c
   } = props;
 
   const campaigns = (localStorage.getItem("campaigns") || "")
