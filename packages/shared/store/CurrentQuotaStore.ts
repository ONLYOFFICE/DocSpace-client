import { makeAutoObservable } from "mobx";

import { toastr } from "../components/toast";
import { TData } from "../components/toast/Toast.type";
import { PortalFeaturesLimitations } from "../enums";
import api from "../api";
import { TPaymentFeature, TPaymentQuota } from "../api/portal/types";
import {
  MANAGER,
  TOTAL_SIZE,
  FILE_SIZE,
  USERS,
  ROOM,
  USERS_IN_ROOM,
  COUNT_FOR_SHOWING_BAR,
  PERCENTAGE_FOR_SHOWING_BAR,
} from "../constants";
<<<<<<< HEAD
import { UserStore } from "./UserStore";
import {
  setDefaultUserQuota,
  setDefaultRoomQuota,
} from "@docspace/shared/api/settings";

class CurrentQuotasStore {
  userStore: UserStore | null = null;

  currentPortalQuota: TPaymentQuota = {} as TPaymentQuota;
=======
import { Nullable } from "../types";

class CurrentQuotasStore {
  currentPortalQuota: Nullable<TPaymentQuota> = null;
>>>>>>> 4836c6a3

  currentPortalQuotaFeatures: TPaymentFeature[] = [];

  isLoaded = false;

  constructor(userStoreConst: UserStore) {
    makeAutoObservable(this);
    this.userStore = userStoreConst;
  }

  setIsLoaded = (isLoaded: boolean) => {
    this.isLoaded = isLoaded;
  };

  get isFreeTariff() {
    return this.currentPortalQuota?.free;
  }

  get isTrial() {
    return this.currentPortalQuota?.trial;
  }

  get currentPlanCost() {
    if (this.currentPortalQuota?.price) return this.currentPortalQuota.price;

    return { value: 0, currencySymbol: "" };
  }

  get maxCountManagersByQuota() {
    const result = this.currentPortalQuotaFeatures.find(
      (obj) => obj.id === MANAGER,
    );

    return result?.value || 0;
  }

  get addedManagersCount() {
    const result = this.currentPortalQuotaFeatures.find(
      (obj) => obj.id === MANAGER,
    );

    return result?.used?.value || 0;
  }

  get maxTotalSizeByQuota() {
    const result = this.currentPortalQuotaFeatures.find(
      (obj) => obj.id === TOTAL_SIZE,
    );

    if (!result?.value) return PortalFeaturesLimitations.Limitless;

    return result?.value;
  }

  get usedTotalStorageSizeCount() {
    const result = this.currentPortalQuotaFeatures.find(
      (obj) => obj.id === TOTAL_SIZE,
    );
    return result?.used?.value || 0;
  }

  get maxFileSizeByQuota() {
    const result = this.currentPortalQuotaFeatures.find(
      (obj) => obj.id === FILE_SIZE,
    );

    return result?.value;
  }

  get maxCountUsersByQuota() {
    const result = this.currentPortalQuotaFeatures.find(
      (obj) => obj.id === USERS,
    );
    if (!result || !result?.value) return PortalFeaturesLimitations.Limitless;
    return result?.value;
  }

  get maxCountRoomsByQuota() {
    const result = this.currentPortalQuotaFeatures.find(
      (obj) => obj.id === ROOM,
    );
    if (!result || !result?.value) return PortalFeaturesLimitations.Limitless;
    return result?.value;
  }

  get usedRoomsCount() {
    const result = this.currentPortalQuotaFeatures.find(
      (obj) => obj.id === ROOM,
    );

    return result?.used?.value || 0;
  }

  get isBrandingAndCustomizationAvailable() {
    const result = this.currentPortalQuotaFeatures.find(
      (obj) => obj.id === "whitelabel",
    );

    return result?.value;
  }

  get isOAuthAvailable() {
    const result = this.currentPortalQuotaFeatures.find(
      (obj) => obj.id === "oauth",
    );

    return result?.value;
  }

  get isThirdPartyAvailable() {
    const result = this.currentPortalQuotaFeatures.find(
      (obj) => obj.id === "thirdparty",
    );

    return result?.value;
  }

  get isSSOAvailable() {
    const result = this.currentPortalQuotaFeatures.find(
      (obj) => obj.id === "sso",
    );

    return result?.value;
  }
  get isStatisticsAvailable() {
    const result = this.currentPortalQuotaFeatures.find(
      (obj) => obj.id === "statistic",
    );

    return result?.value;
  }
  get isRestoreAndAutoBackupAvailable() {
    const result = this.currentPortalQuotaFeatures.find(
      (obj) => obj.id === "restore",
    );

    return result?.value;
  }

  get isAuditAvailable() {
    const result = this.currentPortalQuotaFeatures.find(
      (obj) => obj.id === "audit",
    );

    return result?.value;
  }

  get currentTariffPlanTitle() {
    return this.currentPortalQuota?.title;
  }

  get quotaCharacteristics() {
    const result: TPaymentFeature[] = [];

    this.currentPortalQuotaFeatures.forEach((elem) => {
      if (elem.id === ROOM) result?.splice(0, 0, elem);
      if (elem.id === MANAGER) result?.splice(1, 0, elem);
      if (elem.id === TOTAL_SIZE) result?.splice(2, 0, elem);
    });

    return result;
  }

  get maxUsersCountInRoom() {
    const result = this.currentPortalQuotaFeatures.find(
      (obj) => obj.id === USERS_IN_ROOM,
    );

    if (!result || !result?.value) return PortalFeaturesLimitations.Limitless;

    return result?.value;
  }

  get showRoomQuotaBar() {
    return (
      this.maxCountRoomsByQuota - this.usedRoomsCount <=
        COUNT_FOR_SHOWING_BAR &&
      this.maxCountRoomsByQuota > 0 &&
      this.maxCountRoomsByQuota >= this.usedRoomsCount
    );
  }

  get showStorageQuotaBar() {
    return (
      (this.usedTotalStorageSizeCount / this.maxTotalSizeByQuota) * 100 >=
      PERCENTAGE_FOR_SHOWING_BAR
    );
  }
  get showTenantCustomQuotaBar() {
    if (!this.isTenantCustomQuotaSet) return false;

    return (
      (this.usedTotalStorageSizeCount / this.tenantCustomQuota) * 100 >=
      PERCENTAGE_FOR_SHOWING_BAR
    );
  }
  get showUserQuotaBar() {
    return (
      this.addedManagersCount > 1 &&
      this.maxCountManagersByQuota - this.addedManagersCount <=
        COUNT_FOR_SHOWING_BAR &&
      this.maxCountManagersByQuota >= this.addedManagersCount
    );
  }

  get showUserPersonalQuotaBar() {
    const personalQuotaLimitReached = this.userStore?.personalQuotaLimitReached;

    if (!this.isDefaultUsersQuotaSet) return false;

    return personalQuotaLimitReached;
  }

  get isNonProfit() {
    return this.currentPortalQuota?.nonProfit;
  }

  get isDefaultRoomsQuotaSet() {
    return this.currentPortalQuota?.roomsQuota?.enableQuota;
  }

  get isDefaultUsersQuotaSet() {
    return this.currentPortalQuota?.usersQuota?.enableQuota;
  }
  get isTenantCustomQuotaSet() {
    return this.currentPortalQuota?.tenantCustomQuota?.enableQuota;
  }

  get defaultRoomsQuota() {
    return this.currentPortalQuota?.roomsQuota?.defaultQuota;
  }

  get defaultUsersQuota() {
    return this.currentPortalQuota?.usersQuota?.defaultQuota;
  }

  get tenantCustomQuota() {
    return this.currentPortalQuota?.tenantCustomQuota?.quota;
  }
  get showStorageInfo() {
    const user = this.userStore?.user;

    if (!user) return false;

    return this.isStatisticsAvailable && (user.isOwner || user.isAdmin);
  }

  updateTenantCustomQuota = (obj: {
    [key: string]: string | number | boolean;
  }) => {
    for (let key in obj) {
      // @ts-expect-error is always writable property
      this.currentPortalQuota.tenantCustomQuota[key] = obj[key];
    }
  };

  setPortalQuotaValue = (res: TPaymentQuota) => {
    this.currentPortalQuota = res;
    this.currentPortalQuotaFeatures = res.features;

    this.setIsLoaded(true);
  };

  updateQuotaUsedValue = (featureId: string, value: number) => {
    this.currentPortalQuotaFeatures.forEach((elem) => {
      if (elem.id === featureId && elem.used) elem.used.value = value;
    });
  };

  updateQuotaFeatureValue = (featureId: string, value: number) => {
    this.currentPortalQuotaFeatures.forEach((elem) => {
      if (elem.id === featureId) elem.value = value;
    });
  };

  setPortalQuota = async () => {
    try {
      const res = await api.portal.getPortalQuota();

      if (!res) return;

      this.setPortalQuotaValue(res);

      this.setIsLoaded(true);
    } catch (e) {
      toastr.error(e as TData);
    }
  };

  setUserQuota = async (quota: string | number, t: (key: string) => string) => {
    const isEnable = quota !== -1;

    try {
      await setDefaultUserQuota(isEnable, quota);
      const toastrText = isEnable
        ? t("MemoryQuotaEnabled")
        : t("MemoryQuotaDisabled");

      toastr.success(toastrText);
    } catch (e: any) {
      toastr.error(e);
    }
  };

  setRoomQuota = async (quota: string | number, t: (key: string) => string) => {
    const isEnable = quota !== -1;

    try {
      await setDefaultRoomQuota(isEnable, quota);
      const toastrText = isEnable
        ? t("MemoryQuotaEnabled")
        : t("MemoryQuotaDisabled");

      toastr.success(toastrText);
    } catch (e: any) {
      toastr.error(e);
    }
  };
}

export { CurrentQuotasStore };<|MERGE_RESOLUTION|>--- conflicted
+++ resolved
@@ -15,7 +15,7 @@
   COUNT_FOR_SHOWING_BAR,
   PERCENTAGE_FOR_SHOWING_BAR,
 } from "../constants";
-<<<<<<< HEAD
+import { Nullable } from "../types";
 import { UserStore } from "./UserStore";
 import {
   setDefaultUserQuota,
@@ -23,15 +23,8 @@
 } from "@docspace/shared/api/settings";
 
 class CurrentQuotasStore {
+  currentPortalQuota: Nullable<TPaymentQuota> = null;
   userStore: UserStore | null = null;
-
-  currentPortalQuota: TPaymentQuota = {} as TPaymentQuota;
-=======
-import { Nullable } from "../types";
-
-class CurrentQuotasStore {
-  currentPortalQuota: Nullable<TPaymentQuota> = null;
->>>>>>> 4836c6a3
 
   currentPortalQuotaFeatures: TPaymentFeature[] = [];
 
