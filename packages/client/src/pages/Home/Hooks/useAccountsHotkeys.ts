// (c) Copyright Ascensio System SIA 2009-2024
//
// This program is a free software product.
// You can redistribute it and/or modify it under the terms
// of the GNU Affero General Public License (AGPL) version 3 as published by the Free Software
// Foundation. In accordance with Section 7(a) of the GNU AGPL its Section 15 shall be amended
// to the effect that Ascensio System SIA expressly excludes the warranty of non-infringement of
// any third-party rights.
//
// This program is distributed WITHOUT ANY WARRANTY, without even the implied warranty
// of MERCHANTABILITY or FITNESS FOR A PARTICULAR  PURPOSE. For details, see
// the GNU AGPL at: http://www.gnu.org/licenses/agpl-3.0.html
//
// You can contact Ascensio System SIA at Lubanas st. 125a-25, Riga, Latvia, EU, LV-1021.
//
// The  interactive user interfaces in modified source and object code versions of the Program must
// display Appropriate Legal Notices, as required under Section 5 of the GNU AGPL version 3.
//
// Pursuant to Section 7(b) of the License you must retain the original Product logo when
// distributing the program. Pursuant to Section 7(e) we decline to grant you any rights under
// trademark law for use of our trademarks.
//
// All the Product's GUI elements, including illustrations and icon sets, as well as technical writing
// content are licensed under the terms of the Creative Commons Attribution-ShareAlike 4.0
// International. See the License terms at http://creativecommons.org/licenses/by-sa/4.0/legalcode

import { useEffect, useState, useCallback } from "react";
import { useHotkeys, Options } from "react-hotkeys-hook";
import throttle from "lodash/throttle";
import { checkDialogsOpen } from "@docspace/shared/utils/checkDialogsOpen";

interface AccountsHotkeysProps {
  enabledHotkeys: boolean;
  accountsIsIsLoading: boolean;

  selectBottom: () => void;
  selectUpper: () => void;
  activateHotkeys: (e: KeyboardEvent) => void;
<<<<<<< HEAD
  deselectAll: () => void;
=======
  setSelected: (value: string) => void;
  selectAll: () => void;
>>>>>>> 02fc9583
}

const useAccountsHotkeys = ({
  enabledHotkeys,
  accountsIsIsLoading,
  selectBottom,
  selectUpper,
  activateHotkeys,
<<<<<<< HEAD
  deselectAll,
=======
  setSelected,
  selectAll,
>>>>>>> 02fc9583
}: AccountsHotkeysProps) => {
  const [isEnabled, setIsEnabled] = useState(true);

  const hotkeysFilter = {
    filter: (ev) => {
      const eElement = ev.target as HTMLElement;
      const eInputElement = ev.target as HTMLInputElement;
      return (
        eInputElement?.type === "checkbox" || eElement?.tagName !== "INPUT"
      );
    },
    filterPreventDefault: false,
    enableOnTags: ["INPUT"],
    enabled: enabledHotkeys && !accountsIsIsLoading && isEnabled,
  } as Options;

  const onKeyDown = useCallback(
    (e: KeyboardEvent) => {
      const someDialogIsOpen = checkDialogsOpen();
      setIsEnabled(!someDialogIsOpen);

      activateHotkeys(e);
    },
    [activateHotkeys],
  );

  useEffect(() => {
    const throttledKeyDownEvent = throttle(onKeyDown, 300);

    window.addEventListener("keydown", onKeyDown);

    return () => {
      window.removeEventListener("keypress", throttledKeyDownEvent);
    };
  }, [onKeyDown]);

  useHotkeys(
    "*",
    (e) => {
      const someDialogIsOpen = checkDialogsOpen();

      if (e.shiftKey || e.ctrlKey || someDialogIsOpen) return;

      switch (e.key) {
        case "ArrowDown":
        case "j": {
          return selectBottom();
        }

        case "ArrowUp":
        case "k": {
          return selectUpper();
        }

        default:
          break;
      }
    },
    hotkeysFilter,
  );

  // Select all accounts
  useHotkeys("shift+a, ctrl+a", selectAll, hotkeysFilter);

  // Deselect all accounts
  useHotkeys("shift+n, ESC", deselectAll, hotkeysFilter);
};

export default useAccountsHotkeys;<|MERGE_RESOLUTION|>--- conflicted
+++ resolved
@@ -36,12 +36,8 @@
   selectBottom: () => void;
   selectUpper: () => void;
   activateHotkeys: (e: KeyboardEvent) => void;
-<<<<<<< HEAD
+  selectAll: () => void;
   deselectAll: () => void;
-=======
-  setSelected: (value: string) => void;
-  selectAll: () => void;
->>>>>>> 02fc9583
 }
 
 const useAccountsHotkeys = ({
@@ -50,12 +46,8 @@
   selectBottom,
   selectUpper,
   activateHotkeys,
-<<<<<<< HEAD
+  selectAll,
   deselectAll,
-=======
-  setSelected,
-  selectAll,
->>>>>>> 02fc9583
 }: AccountsHotkeysProps) => {
   const [isEnabled, setIsEnabled] = useState(true);
 
