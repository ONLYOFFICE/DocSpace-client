// (c) Copyright Ascensio System SIA 2010-2022
//
// This program is a free software product.
// You can redistribute it and/or modify it under the terms
// of the GNU Affero General Public License (AGPL) version 3 as published by the Free Software
// Foundation. In accordance with Section 7(a) of the GNU AGPL its Section 15 shall be amended
// to the effect that Ascensio System SIA expressly excludes the warranty of non-infringement of
// any third-party rights.
//
// This program is distributed WITHOUT ANY WARRANTY, without even the implied warranty
// of MERCHANTABILITY or FITNESS FOR A PARTICULAR  PURPOSE. For details, see
// the GNU AGPL at: http://www.gnu.org/licenses/agpl-3.0.html
//
// You can contact Ascensio System SIA at Lubanas st. 125a-25, Riga, Latvia, EU, LV-1021.
//
// The  interactive user interfaces in modified source and object code versions of the Program must
// display Appropriate Legal Notices, as required under Section 5 of the GNU AGPL version 3.
//
// Pursuant to Section 7(b) of the License you must retain the original Product logo when
// distributing the program. Pursuant to Section 7(e) we decline to grant you any rights under
// trademark law for use of our trademarks.
//
// All the Product's GUI elements, including illustrations and icon sets, as well as technical writing
// content are licensed under the terms of the Creative Commons Attribution-ShareAlike 4.0
// International. See the License terms at http://creativecommons.org/licenses/by-sa/4.0/legalcode

namespace ASC.Files.Thirdparty.ProviderDao;

[Scope]
internal class ProviderFolderDao : ProviderDaoBase, IFolderDao<string>
{
    private readonly SetupInfo _setupInfo;
    private readonly GlobalFolderHelper _globalFolderHelper;
    private readonly IProviderDao _providerDao;
    private readonly IDbContextFactory<FilesDbContext> _dbContextFactory;
    private readonly AuthContext _authContext;

    public ProviderFolderDao(
        SetupInfo setupInfo,
        IServiceProvider serviceProvider,
        TenantManager tenantManager,
<<<<<<< HEAD
        ISecurityDao<string> securityDao,
        CrossDao crossDao,
        GlobalFolderHelper globalFolderHelper,
        IProviderDao providerDao,
        IDbContextFactory<FilesDbContext> dbContextFactory,
        AuthContext authContext,
        SelectorFactory selectorFactory)
        : base(serviceProvider, tenantManager, crossDao, selectorFactory, securityDao)
=======
        SecurityDao<string> securityDao,
        TagDao<string> tagDao,
        CrossDao crossDao, 
        GlobalFolderHelper globalFolderHelper, 
        IProviderDao providerDao, 
        IDbContextFactory<FilesDbContext> dbContextFactory, 
        AuthContext authContext)
        : base(serviceProvider, tenantManager, securityDao, tagDao, crossDao)
>>>>>>> a100fdc3
    {
        _setupInfo = setupInfo;
        _globalFolderHelper = globalFolderHelper;
        _providerDao = providerDao;
        _dbContextFactory = dbContextFactory;
        _authContext = authContext;
    }

    public async Task<Folder<string>> GetFolderAsync(string folderId)
    {
        var selector = _selectorFactory.GetSelector(folderId);
        if (selector == null)
        {
            return null;
        }

        var folderDao = selector.GetFolderDao(folderId);
        var result = await folderDao.GetFolderAsync(selector.ConvertId(folderId));

        return result;
    }

    public async Task<Folder<string>> GetFolderAsync(string title, string parentId)
    {
        var selector = _selectorFactory.GetSelector(parentId);

        return await selector.GetFolderDao(parentId).GetFolderAsync(title, selector.ConvertId(parentId));
    }

    public async Task<Folder<string>> GetRootFolderAsync(string folderId)
    {
        var selector = _selectorFactory.GetSelector(folderId);
        var folderDao = selector.GetFolderDao(folderId);

        return await folderDao.GetRootFolderAsync(selector.ConvertId(folderId));
    }

    public async Task<Folder<string>> GetRootFolderByFileAsync(string fileId)
    {
        var selector = _selectorFactory.GetSelector(fileId);
        var folderDao = selector.GetFolderDao(fileId);

        return await folderDao.GetRootFolderByFileAsync(selector.ConvertId(fileId));
    }

    public IAsyncEnumerable<Folder<string>> GetRoomsAsync(IEnumerable<string> roomsIds, FilterType filterType, IEnumerable<string> tags, Guid subjectId, string searchText, bool withSubfolders, bool withoutTags, bool excludeSubject, ProviderFilter provider, SubjectFilter subjectFilter, IEnumerable<string> subjectEntriesIds, IEnumerable<int> parentsIds = null)
    {
        var result = AsyncEnumerable.Empty<Folder<string>>();

       foreach (var group in _selectorFactory.GetSelectors(roomsIds))
        {
            var selectorLocal = group.Key;
            if (selectorLocal == null)
            {
                continue;
            }
            var matchedIds = group.Value;

            result = result.Concat(matchedIds.GroupBy(selectorLocal.GetIdCode)
                .ToAsyncEnumerable()
                .SelectMany(matchedId =>
                {
                    var folderDao = selectorLocal.GetFolderDao(matchedId.FirstOrDefault());

                    return folderDao.GetRoomsAsync(matchedId.Select(selectorLocal.ConvertId).ToList(), filterType, tags, subjectId, searchText, withSubfolders, withoutTags, excludeSubject, provider, subjectFilter, subjectEntriesIds);
                })
                .Where(r => r != null));
        }

        result = FilterByProvider(result, provider);

        return result.Distinct();
    }

    public override async IAsyncEnumerable<Folder<string>> GetFakeRoomsAsync(IEnumerable<string> parentsIds, FilterType filterType, IEnumerable<string> tags, Guid subjectId, 
        string searchText, bool withSubfolders, bool withoutTags, bool excludeSubject, ProviderFilter provider, SubjectFilter subjectFilter, IEnumerable<string> subjectEntriesIds)
    {
        var virtualRoomsFolderId = IdConverter.Convert<string>(await _globalFolderHelper.GetFolderVirtualRooms());
        var archiveFolderId = IdConverter.Convert<string>(await _globalFolderHelper.GetFolderArchive());

        var rooms = GetProvidersAsync(parentsIds, virtualRoomsFolderId, archiveFolderId).Where(p => !string.IsNullOrEmpty(p.FolderId))
            .Select(r => ToFakeRoom(r, virtualRoomsFolderId, archiveFolderId));

        var filesDbContext = _dbContextFactory.CreateDbContext();

        rooms = FilterRoomsAsync(rooms, provider, filterType, subjectId, excludeSubject, subjectFilter, subjectEntriesIds, searchText, withoutTags, tags, filesDbContext);

        await foreach (var room in rooms)
        {
            yield return room;
        }
    }

    public override async IAsyncEnumerable<Folder<string>> GetFakeRoomsAsync(IEnumerable<string> parentsIds, IEnumerable<string> roomsIds, FilterType filterType, IEnumerable<string> tags,
        Guid subjectId, string searchText, bool withSubfolders, bool withoutTags, bool excludeSubject, ProviderFilter provider, SubjectFilter subjectFilter,
        IEnumerable<string> subjectEntriesIds)
    {
        if (!roomsIds.Any())
        {
            yield break;
        }

        var virtualRoomsFolderId = IdConverter.Convert<string>(await _globalFolderHelper.GetFolderVirtualRooms());
        var archiveFolderId = IdConverter.Convert<string>(await _globalFolderHelper.GetFolderArchive());

        var rooms = GetProvidersAsync(parentsIds, virtualRoomsFolderId, archiveFolderId)
            .Where(p => !string.IsNullOrEmpty(p.FolderId) && (p.Owner == _authContext.CurrentAccount.ID || roomsIds.Contains(p.FolderId)))
            .Select(r => ToFakeRoom(r, virtualRoomsFolderId, archiveFolderId));

        var filesDbContext = _dbContextFactory.CreateDbContext();

        rooms = FilterRoomsAsync(rooms, provider, filterType, subjectId, excludeSubject, subjectFilter, subjectEntriesIds, searchText, withoutTags, tags, filesDbContext);

        await foreach (var room in rooms)
        {
            yield return room;
        }
    }

    public IAsyncEnumerable<Folder<string>> GetFoldersAsync(string parentId)
    {
        var selector = _selectorFactory.GetSelector(parentId);
        var folderDao = selector.GetFolderDao(parentId);
        var folders = folderDao.GetFoldersAsync(selector.ConvertId(parentId));

        return folders.Where(r => r != null);
    }

    public async IAsyncEnumerable<Folder<string>> GetFoldersAsync(string parentId, OrderBy orderBy, FilterType filterType, bool subjectGroup, Guid subjectID, string searchText, 
        bool withSubfolders = false, bool excludeSubject = false, int offset = 0, int count = -1)
    {
        var selector = _selectorFactory.GetSelector(parentId);
        var folderDao = selector.GetFolderDao(parentId);
        var folders = folderDao.GetFoldersAsync(selector.ConvertId(parentId), orderBy, filterType, subjectGroup, subjectID, searchText, withSubfolders, excludeSubject);
        var result = await folders.Where(r => r != null).ToListAsync();

        foreach (var r in result)
        {
            yield return r;
        }
    }

    public IAsyncEnumerable<Folder<string>> GetFoldersAsync(IEnumerable<string> folderIds, FilterType filterType = FilterType.None, bool subjectGroup = false, Guid? subjectID = null, string searchText = "", bool searchSubfolders = false, bool checkShare = true, bool excludeSubject = false)
    {
        var result = AsyncEnumerable.Empty<Folder<string>>();

        foreach (var group in _selectorFactory.GetSelectors(folderIds))
        {
            var selectorLocal = group.Key;
            if (selectorLocal == null)
            {
                continue;
            }
            var matchedIds = group.Value;

            result = result.Concat(matchedIds.GroupBy(selectorLocal.GetIdCode)
                .ToAsyncEnumerable()
                .SelectMany(matchedId =>
                {
                    var folderDao = selectorLocal.GetFolderDao(matchedId.FirstOrDefault());

                    return folderDao.GetFoldersAsync(matchedId.Select(selectorLocal.ConvertId).ToList(),
                        filterType, subjectGroup, subjectID, searchText, searchSubfolders, checkShare, excludeSubject);
                })
                .Where(r => r != null));
        }

        return result.Distinct();
    }

    public IAsyncEnumerable<Folder<string>> GetParentFoldersAsync(string folderId)
    {
        var selector = _selectorFactory.GetSelector(folderId);
        var folderDao = selector.GetFolderDao(folderId);

        return folderDao.GetParentFoldersAsync(selector.ConvertId(folderId));
    }


    public async Task<string> SaveFolderAsync(Folder<string> folder)
    {
        ArgumentNullException.ThrowIfNull(folder);

        if (folder.Id != null)
        {
            var folderId = folder.Id;
            var selector = _selectorFactory.GetSelector(folderId);
            folder.Id = selector.ConvertId(folderId);
            var folderDao = selector.GetFolderDao(folderId);
            var newFolderId = await folderDao.SaveFolderAsync(folder);
            folder.Id = folderId;

            return newFolderId;
        }
        if (folder.ParentId != null)
        {
            var folderId = folder.ParentId;
            var selector = _selectorFactory.GetSelector(folderId);
            folder.ParentId = selector.ConvertId(folderId);
            var folderDao = selector.GetFolderDao(folderId);
            var newFolderId = await folderDao.SaveFolderAsync(folder);
            folder.ParentId = folderId;

            return newFolderId;

        }

        throw new ArgumentException("No folder id or parent folder id to determine provider");
    }

    public async Task DeleteFolderAsync(string folderId)
    {
        var selector = _selectorFactory.GetSelector(folderId);
        var folderDao = selector.GetFolderDao(folderId);

        await folderDao.DeleteFolderAsync(selector.ConvertId(folderId));
    }

    public async Task<TTo> MoveFolderAsync<TTo>(string folderId, TTo toFolderId, CancellationToken? cancellationToken)
    {
        if (toFolderId is int tId)
        {
            return (TTo)Convert.ChangeType(await MoveFolderAsync(folderId, tId, cancellationToken), typeof(TTo));
        }

        if (toFolderId is string tsId)
        {
            return (TTo)Convert.ChangeType(await MoveFolderAsync(folderId, tsId, cancellationToken), typeof(TTo));
        }

        throw new NotImplementedException();
    }

    public async Task<string> MoveFolderAsync(string folderId, string toFolderId, CancellationToken? cancellationToken)
    {
        var selector = _selectorFactory.GetSelector(folderId);
        if (IsCrossDao(folderId, toFolderId))
        {
            var newFolder = await PerformCrossDaoFolderCopyAsync(folderId, toFolderId, true, cancellationToken);

            return newFolder?.Id;
        }
        var folderDao = selector.GetFolderDao(folderId);

        return await folderDao.MoveFolderAsync(selector.ConvertId(folderId), selector.ConvertId(toFolderId), null);
    }

    public async Task<int> MoveFolderAsync(string folderId, int toFolderId, CancellationToken? cancellationToken)
    {
        var newFolder = await PerformCrossDaoFolderCopyAsync(folderId, toFolderId, true, cancellationToken);

        return newFolder.Id;
    }

    public async Task<Folder<TTo>> CopyFolderAsync<TTo>(string folderId, TTo toFolderId, CancellationToken? cancellationToken)
    {
        if (toFolderId is int tId)
        {
            return await CopyFolderAsync(folderId, tId, cancellationToken) as Folder<TTo>;
        }

        if (toFolderId is string tsId)
        {
            return await CopyFolderAsync(folderId, tsId, cancellationToken) as Folder<TTo>;
        }

        throw new NotImplementedException();
    }

    public async Task<Folder<int>> CopyFolderAsync(string folderId, int toFolderId, CancellationToken? cancellationToken)
    {
        return await PerformCrossDaoFolderCopyAsync(folderId, toFolderId, false, cancellationToken);
    }

    public async Task<Folder<string>> CopyFolderAsync(string folderId, string toFolderId, CancellationToken? cancellationToken)
    {
        var selector = _selectorFactory.GetSelector(folderId);
        var folderDao = selector.GetFolderDao(folderId);

        return IsCrossDao(folderId, toFolderId)
                ? await PerformCrossDaoFolderCopyAsync(folderId, toFolderId, false, cancellationToken)
                : await folderDao.CopyFolderAsync(selector.ConvertId(folderId), selector.ConvertId(toFolderId), null);
    }

    public Task<IDictionary<string, string>> CanMoveOrCopyAsync<TTo>(string[] folderIds, TTo to)
    {
        if (to is int tId)
        {
            return CanMoveOrCopyAsync(folderIds, tId);
        }

        if (to is string tsId)
        {
            return CanMoveOrCopyAsync(folderIds, tsId);
        }

        throw new NotImplementedException();
    }

    public Task<IDictionary<string, string>> CanMoveOrCopyAsync(string[] folderIds, int to)
    {
        return Task.FromResult((IDictionary<string, string>)new Dictionary<string, string>());
    }

<<<<<<< HEAD
    public async Task<IDictionary<string, TTo>> CanMoveOrCopyAsync<TTo>(string[] folderIds, string to)
    {
        if (folderIds.Length == 0)
        {
            return new Dictionary<string, TTo>();
=======
    public Task<IDictionary<string, string>> CanMoveOrCopyAsync(string[] folderIds, string to)
    {
        if (folderIds.Length == 0)
        {
            return Task.FromResult<IDictionary<string, string>>(new Dictionary<string, string>());
>>>>>>> a100fdc3
        }

        var selector = _selectorFactory.GetSelector(to);
        var matchedIds = folderIds.Where(selector.IsMatch).ToArray();

        if (matchedIds.Length == 0)
        {
<<<<<<< HEAD
            return new Dictionary<string, TTo>();
        }

        var folderDao = selector.GetFolderDao(matchedIds.FirstOrDefault());

        return await folderDao.CanMoveOrCopyAsync<TTo>(matchedIds, to);
=======
            return Task.FromResult<IDictionary<string, string>>(new Dictionary<string, string>());
        }

        return InternalCanMoveOrCopyAsync(to, matchedIds, selector);
    }

    private Task<IDictionary<string, string>> InternalCanMoveOrCopyAsync(string to, string[] matchedIds, IDaoSelector selector)
    {
        var folderDao = selector.GetFolderDao(matchedIds.FirstOrDefault());

        return folderDao.CanMoveOrCopyAsync(matchedIds, to);
>>>>>>> a100fdc3
    }

    public async Task<string> RenameFolderAsync(Folder<string> folder, string newTitle)
    {
        var folderId = folder.Id;
        var selector = _selectorFactory.GetSelector(folderId);
        folder.Id = selector.ConvertId(folderId);
        folder.ParentId = selector.ConvertId(folder.ParentId);
        var folderDao = selector.GetFolderDao(folderId);

        return await folderDao.RenameFolderAsync(folder, newTitle);
    }

    public async Task<int> GetItemsCountAsync(string folderId)
    {
        var selector = _selectorFactory.GetSelector(folderId);
        var folderDao = selector.GetFolderDao(folderId);

        return await folderDao.GetItemsCountAsync(selector.ConvertId(folderId));
    }

    public async Task<bool> IsEmptyAsync(string folderId)
    {
        var selector = _selectorFactory.GetSelector(folderId);
        var folderDao = selector.GetFolderDao(folderId);

        return await folderDao.IsEmptyAsync(selector.ConvertId(folderId));
    }

    public bool UseTrashForRemoveAsync(Folder<string> folder)
    {
        var selector = _selectorFactory.GetSelector(folder.Id);
        var folderDao = selector.GetFolderDao(folder.Id);

        return folderDao.UseTrashForRemoveAsync(folder);
    }

    public bool UseRecursiveOperation<TTo>(string folderId, TTo toRootFolderId)
    {
        return false;
    }

    public bool UseRecursiveOperation(string folderId, int toRootFolderId)
    {
        return false;
    }

    public bool UseRecursiveOperation(string folderId, string toRootFolderId)
    {
        var selector = _selectorFactory.GetSelector(folderId);
        bool useRecursive;

        var folderDao = selector.GetFolderDao(folderId);
        useRecursive = folderDao.UseRecursiveOperation(folderId, null);

        if (toRootFolderId != null)
        {
            var toFolderSelector = _selectorFactory.GetSelector(toRootFolderId);

            var folderDao1 = toFolderSelector.GetFolderDao(toRootFolderId);
            useRecursive = useRecursive && folderDao1.UseRecursiveOperation(folderId, toFolderSelector.ConvertId(toRootFolderId));
        }

        return useRecursive;
    }

    public bool CanCalculateSubitems(string entryId)
    {
        var selector = _selectorFactory.GetSelector(entryId);
        var folderDao = selector.GetFolderDao(entryId);

        return folderDao.CanCalculateSubitems(entryId);
    }

    public async Task<long> GetMaxUploadSizeAsync(string folderId, bool chunkedUpload = false)
    {
        var selector = _selectorFactory.GetSelector(folderId);
        var folderDao = selector.GetFolderDao(folderId);
        var storageMaxUploadSize = await folderDao.GetMaxUploadSizeAsync(selector.ConvertId(folderId), chunkedUpload);

        if (storageMaxUploadSize == -1 || storageMaxUploadSize == long.MaxValue)
        {
            storageMaxUploadSize = _setupInfo.ProviderMaxUploadSize;
        }

        return storageMaxUploadSize;
    }

    public async Task<IDataWriteOperator> CreateDataWriteOperatorAsync(
            string folderId,
            CommonChunkedUploadSession chunkedUploadSession,
            CommonChunkedUploadSessionHolder sessionHolder)
    {
        var selector = _selectorFactory.GetSelector(folderId);
        var folderDao = selector.GetFolderDao(folderId);
        return await folderDao.CreateDataWriteOperatorAsync(folderId, chunkedUploadSession, sessionHolder);
    }

    private IAsyncEnumerable<Folder<string>> FilterByProvider(IAsyncEnumerable<Folder<string>> folders, ProviderFilter provider)
    {
        if (provider != ProviderFilter.kDrive && provider != ProviderFilter.WebDav && provider != ProviderFilter.Yandex)
        {
            return folders;
        }

        var providerKey = provider switch
        {
            ProviderFilter.Yandex => ProviderTypes.Yandex.ToStringFast(),
            ProviderFilter.WebDav => ProviderTypes.WebDav.ToStringFast(),
            ProviderFilter.kDrive => ProviderTypes.kDrive.ToStringFast(),
            _ => throw new NotImplementedException(),
        };

        return folders.Where(x => providerKey == x.ProviderKey);
    }
    
    private async IAsyncEnumerable<IProviderInfo> GetProvidersAsync(IEnumerable<string> parentsIds, string virtualRoomsFolderId, string archiveFolderId)
    {
        IAsyncEnumerable<IProviderInfo> providers;

        if (parentsIds.Count() > 1)
        {
            providers = _providerDao.GetProvidersInfoAsync(FolderType.VirtualRooms);
            providers = providers.Concat(_providerDao.GetProvidersInfoAsync(FolderType.Archive));
        }
        else if (parentsIds.FirstOrDefault() == virtualRoomsFolderId)
        {
            providers = _providerDao.GetProvidersInfoAsync(FolderType.VirtualRooms);
        }
        else
        {
            providers = _providerDao.GetProvidersInfoAsync(FolderType.Archive);
        }

        await foreach (var provider in providers)
        {
            yield return provider;
        }
    }
    
    private Folder<string> ToFakeRoom(IProviderInfo providerInfo, string roomsFolderId, string archiveFolderId)
    {
        var rootId = providerInfo.RootFolderType == FolderType.VirtualRooms ? roomsFolderId : archiveFolderId;
        
        var folder = _serviceProvider.GetRequiredService<Folder<string>>();
        folder.Id = providerInfo.FolderId;
        folder.ParentId = rootId;
        folder.RootCreateBy = providerInfo.Owner;
        folder.CreateBy = providerInfo.Owner;
        folder.ProviderKey = providerInfo.ProviderKey;
        folder.RootId = rootId;
        folder.Title = providerInfo.CustomerTitle;
        folder.CreateOn = providerInfo.CreateOn;
        folder.FileEntryType = FileEntryType.Folder;
        folder.FolderType = providerInfo.FolderType;
        folder.ProviderId = providerInfo.ProviderId;
        folder.RootFolderType = providerInfo.RootFolderType;
        folder.HasLogo = providerInfo.HasLogo;
        folder.ModifiedBy = providerInfo.Owner;
        folder.ModifiedOn = providerInfo.CreateOn;

        return folder;
    }
}<|MERGE_RESOLUTION|>--- conflicted
+++ resolved
@@ -1,568 +1,540 @@
-// (c) Copyright Ascensio System SIA 2010-2022
-//
-// This program is a free software product.
-// You can redistribute it and/or modify it under the terms
-// of the GNU Affero General Public License (AGPL) version 3 as published by the Free Software
-// Foundation. In accordance with Section 7(a) of the GNU AGPL its Section 15 shall be amended
-// to the effect that Ascensio System SIA expressly excludes the warranty of non-infringement of
-// any third-party rights.
-//
-// This program is distributed WITHOUT ANY WARRANTY, without even the implied warranty
-// of MERCHANTABILITY or FITNESS FOR A PARTICULAR  PURPOSE. For details, see
-// the GNU AGPL at: http://www.gnu.org/licenses/agpl-3.0.html
-//
-// You can contact Ascensio System SIA at Lubanas st. 125a-25, Riga, Latvia, EU, LV-1021.
-//
-// The  interactive user interfaces in modified source and object code versions of the Program must
-// display Appropriate Legal Notices, as required under Section 5 of the GNU AGPL version 3.
-//
-// Pursuant to Section 7(b) of the License you must retain the original Product logo when
-// distributing the program. Pursuant to Section 7(e) we decline to grant you any rights under
-// trademark law for use of our trademarks.
-//
-// All the Product's GUI elements, including illustrations and icon sets, as well as technical writing
-// content are licensed under the terms of the Creative Commons Attribution-ShareAlike 4.0
-// International. See the License terms at http://creativecommons.org/licenses/by-sa/4.0/legalcode
-
-namespace ASC.Files.Thirdparty.ProviderDao;
-
-[Scope]
-internal class ProviderFolderDao : ProviderDaoBase, IFolderDao<string>
-{
-    private readonly SetupInfo _setupInfo;
-    private readonly GlobalFolderHelper _globalFolderHelper;
-    private readonly IProviderDao _providerDao;
-    private readonly IDbContextFactory<FilesDbContext> _dbContextFactory;
-    private readonly AuthContext _authContext;
-
-    public ProviderFolderDao(
-        SetupInfo setupInfo,
-        IServiceProvider serviceProvider,
-        TenantManager tenantManager,
-<<<<<<< HEAD
-        ISecurityDao<string> securityDao,
-        CrossDao crossDao,
-        GlobalFolderHelper globalFolderHelper,
-        IProviderDao providerDao,
-        IDbContextFactory<FilesDbContext> dbContextFactory,
-        AuthContext authContext,
-        SelectorFactory selectorFactory)
-        : base(serviceProvider, tenantManager, crossDao, selectorFactory, securityDao)
-=======
-        SecurityDao<string> securityDao,
-        TagDao<string> tagDao,
-        CrossDao crossDao, 
-        GlobalFolderHelper globalFolderHelper, 
-        IProviderDao providerDao, 
-        IDbContextFactory<FilesDbContext> dbContextFactory, 
-        AuthContext authContext)
-        : base(serviceProvider, tenantManager, securityDao, tagDao, crossDao)
->>>>>>> a100fdc3
-    {
-        _setupInfo = setupInfo;
-        _globalFolderHelper = globalFolderHelper;
-        _providerDao = providerDao;
-        _dbContextFactory = dbContextFactory;
-        _authContext = authContext;
-    }
-
-    public async Task<Folder<string>> GetFolderAsync(string folderId)
-    {
-        var selector = _selectorFactory.GetSelector(folderId);
-        if (selector == null)
-        {
-            return null;
-        }
-
-        var folderDao = selector.GetFolderDao(folderId);
-        var result = await folderDao.GetFolderAsync(selector.ConvertId(folderId));
-
-        return result;
-    }
-
-    public async Task<Folder<string>> GetFolderAsync(string title, string parentId)
-    {
-        var selector = _selectorFactory.GetSelector(parentId);
-
-        return await selector.GetFolderDao(parentId).GetFolderAsync(title, selector.ConvertId(parentId));
-    }
-
-    public async Task<Folder<string>> GetRootFolderAsync(string folderId)
-    {
-        var selector = _selectorFactory.GetSelector(folderId);
-        var folderDao = selector.GetFolderDao(folderId);
-
-        return await folderDao.GetRootFolderAsync(selector.ConvertId(folderId));
-    }
-
-    public async Task<Folder<string>> GetRootFolderByFileAsync(string fileId)
-    {
-        var selector = _selectorFactory.GetSelector(fileId);
-        var folderDao = selector.GetFolderDao(fileId);
-
-        return await folderDao.GetRootFolderByFileAsync(selector.ConvertId(fileId));
-    }
-
-    public IAsyncEnumerable<Folder<string>> GetRoomsAsync(IEnumerable<string> roomsIds, FilterType filterType, IEnumerable<string> tags, Guid subjectId, string searchText, bool withSubfolders, bool withoutTags, bool excludeSubject, ProviderFilter provider, SubjectFilter subjectFilter, IEnumerable<string> subjectEntriesIds, IEnumerable<int> parentsIds = null)
-    {
-        var result = AsyncEnumerable.Empty<Folder<string>>();
-
-       foreach (var group in _selectorFactory.GetSelectors(roomsIds))
-        {
-            var selectorLocal = group.Key;
-            if (selectorLocal == null)
-            {
-                continue;
-            }
-            var matchedIds = group.Value;
-
-            result = result.Concat(matchedIds.GroupBy(selectorLocal.GetIdCode)
-                .ToAsyncEnumerable()
-                .SelectMany(matchedId =>
-                {
-                    var folderDao = selectorLocal.GetFolderDao(matchedId.FirstOrDefault());
-
-                    return folderDao.GetRoomsAsync(matchedId.Select(selectorLocal.ConvertId).ToList(), filterType, tags, subjectId, searchText, withSubfolders, withoutTags, excludeSubject, provider, subjectFilter, subjectEntriesIds);
-                })
-                .Where(r => r != null));
-        }
-
-        result = FilterByProvider(result, provider);
-
-        return result.Distinct();
-    }
-
-    public override async IAsyncEnumerable<Folder<string>> GetFakeRoomsAsync(IEnumerable<string> parentsIds, FilterType filterType, IEnumerable<string> tags, Guid subjectId, 
-        string searchText, bool withSubfolders, bool withoutTags, bool excludeSubject, ProviderFilter provider, SubjectFilter subjectFilter, IEnumerable<string> subjectEntriesIds)
-    {
-        var virtualRoomsFolderId = IdConverter.Convert<string>(await _globalFolderHelper.GetFolderVirtualRooms());
-        var archiveFolderId = IdConverter.Convert<string>(await _globalFolderHelper.GetFolderArchive());
-
-        var rooms = GetProvidersAsync(parentsIds, virtualRoomsFolderId, archiveFolderId).Where(p => !string.IsNullOrEmpty(p.FolderId))
-            .Select(r => ToFakeRoom(r, virtualRoomsFolderId, archiveFolderId));
-
-        var filesDbContext = _dbContextFactory.CreateDbContext();
-
-        rooms = FilterRoomsAsync(rooms, provider, filterType, subjectId, excludeSubject, subjectFilter, subjectEntriesIds, searchText, withoutTags, tags, filesDbContext);
-
-        await foreach (var room in rooms)
-        {
-            yield return room;
-        }
-    }
-
-    public override async IAsyncEnumerable<Folder<string>> GetFakeRoomsAsync(IEnumerable<string> parentsIds, IEnumerable<string> roomsIds, FilterType filterType, IEnumerable<string> tags,
-        Guid subjectId, string searchText, bool withSubfolders, bool withoutTags, bool excludeSubject, ProviderFilter provider, SubjectFilter subjectFilter,
-        IEnumerable<string> subjectEntriesIds)
-    {
-        if (!roomsIds.Any())
-        {
-            yield break;
-        }
-
-        var virtualRoomsFolderId = IdConverter.Convert<string>(await _globalFolderHelper.GetFolderVirtualRooms());
-        var archiveFolderId = IdConverter.Convert<string>(await _globalFolderHelper.GetFolderArchive());
-
-        var rooms = GetProvidersAsync(parentsIds, virtualRoomsFolderId, archiveFolderId)
-            .Where(p => !string.IsNullOrEmpty(p.FolderId) && (p.Owner == _authContext.CurrentAccount.ID || roomsIds.Contains(p.FolderId)))
-            .Select(r => ToFakeRoom(r, virtualRoomsFolderId, archiveFolderId));
-
-        var filesDbContext = _dbContextFactory.CreateDbContext();
-
-        rooms = FilterRoomsAsync(rooms, provider, filterType, subjectId, excludeSubject, subjectFilter, subjectEntriesIds, searchText, withoutTags, tags, filesDbContext);
-
-        await foreach (var room in rooms)
-        {
-            yield return room;
-        }
-    }
-
-    public IAsyncEnumerable<Folder<string>> GetFoldersAsync(string parentId)
-    {
-        var selector = _selectorFactory.GetSelector(parentId);
-        var folderDao = selector.GetFolderDao(parentId);
-        var folders = folderDao.GetFoldersAsync(selector.ConvertId(parentId));
-
-        return folders.Where(r => r != null);
-    }
-
-    public async IAsyncEnumerable<Folder<string>> GetFoldersAsync(string parentId, OrderBy orderBy, FilterType filterType, bool subjectGroup, Guid subjectID, string searchText, 
-        bool withSubfolders = false, bool excludeSubject = false, int offset = 0, int count = -1)
-    {
-        var selector = _selectorFactory.GetSelector(parentId);
-        var folderDao = selector.GetFolderDao(parentId);
-        var folders = folderDao.GetFoldersAsync(selector.ConvertId(parentId), orderBy, filterType, subjectGroup, subjectID, searchText, withSubfolders, excludeSubject);
-        var result = await folders.Where(r => r != null).ToListAsync();
-
-        foreach (var r in result)
-        {
-            yield return r;
-        }
-    }
-
-    public IAsyncEnumerable<Folder<string>> GetFoldersAsync(IEnumerable<string> folderIds, FilterType filterType = FilterType.None, bool subjectGroup = false, Guid? subjectID = null, string searchText = "", bool searchSubfolders = false, bool checkShare = true, bool excludeSubject = false)
-    {
-        var result = AsyncEnumerable.Empty<Folder<string>>();
-
-        foreach (var group in _selectorFactory.GetSelectors(folderIds))
-        {
-            var selectorLocal = group.Key;
-            if (selectorLocal == null)
-            {
-                continue;
-            }
-            var matchedIds = group.Value;
-
-            result = result.Concat(matchedIds.GroupBy(selectorLocal.GetIdCode)
-                .ToAsyncEnumerable()
-                .SelectMany(matchedId =>
-                {
-                    var folderDao = selectorLocal.GetFolderDao(matchedId.FirstOrDefault());
-
-                    return folderDao.GetFoldersAsync(matchedId.Select(selectorLocal.ConvertId).ToList(),
-                        filterType, subjectGroup, subjectID, searchText, searchSubfolders, checkShare, excludeSubject);
-                })
-                .Where(r => r != null));
-        }
-
-        return result.Distinct();
-    }
-
-    public IAsyncEnumerable<Folder<string>> GetParentFoldersAsync(string folderId)
-    {
-        var selector = _selectorFactory.GetSelector(folderId);
-        var folderDao = selector.GetFolderDao(folderId);
-
-        return folderDao.GetParentFoldersAsync(selector.ConvertId(folderId));
-    }
-
-
-    public async Task<string> SaveFolderAsync(Folder<string> folder)
-    {
-        ArgumentNullException.ThrowIfNull(folder);
-
-        if (folder.Id != null)
-        {
-            var folderId = folder.Id;
-            var selector = _selectorFactory.GetSelector(folderId);
-            folder.Id = selector.ConvertId(folderId);
-            var folderDao = selector.GetFolderDao(folderId);
-            var newFolderId = await folderDao.SaveFolderAsync(folder);
-            folder.Id = folderId;
-
-            return newFolderId;
-        }
-        if (folder.ParentId != null)
-        {
-            var folderId = folder.ParentId;
-            var selector = _selectorFactory.GetSelector(folderId);
-            folder.ParentId = selector.ConvertId(folderId);
-            var folderDao = selector.GetFolderDao(folderId);
-            var newFolderId = await folderDao.SaveFolderAsync(folder);
-            folder.ParentId = folderId;
-
-            return newFolderId;
-
-        }
-
-        throw new ArgumentException("No folder id or parent folder id to determine provider");
-    }
-
-    public async Task DeleteFolderAsync(string folderId)
-    {
-        var selector = _selectorFactory.GetSelector(folderId);
-        var folderDao = selector.GetFolderDao(folderId);
-
-        await folderDao.DeleteFolderAsync(selector.ConvertId(folderId));
-    }
-
-    public async Task<TTo> MoveFolderAsync<TTo>(string folderId, TTo toFolderId, CancellationToken? cancellationToken)
-    {
-        if (toFolderId is int tId)
-        {
-            return (TTo)Convert.ChangeType(await MoveFolderAsync(folderId, tId, cancellationToken), typeof(TTo));
-        }
-
-        if (toFolderId is string tsId)
-        {
-            return (TTo)Convert.ChangeType(await MoveFolderAsync(folderId, tsId, cancellationToken), typeof(TTo));
-        }
-
-        throw new NotImplementedException();
-    }
-
-    public async Task<string> MoveFolderAsync(string folderId, string toFolderId, CancellationToken? cancellationToken)
-    {
-        var selector = _selectorFactory.GetSelector(folderId);
-        if (IsCrossDao(folderId, toFolderId))
-        {
-            var newFolder = await PerformCrossDaoFolderCopyAsync(folderId, toFolderId, true, cancellationToken);
-
-            return newFolder?.Id;
-        }
-        var folderDao = selector.GetFolderDao(folderId);
-
-        return await folderDao.MoveFolderAsync(selector.ConvertId(folderId), selector.ConvertId(toFolderId), null);
-    }
-
-    public async Task<int> MoveFolderAsync(string folderId, int toFolderId, CancellationToken? cancellationToken)
-    {
-        var newFolder = await PerformCrossDaoFolderCopyAsync(folderId, toFolderId, true, cancellationToken);
-
-        return newFolder.Id;
-    }
-
-    public async Task<Folder<TTo>> CopyFolderAsync<TTo>(string folderId, TTo toFolderId, CancellationToken? cancellationToken)
-    {
-        if (toFolderId is int tId)
-        {
-            return await CopyFolderAsync(folderId, tId, cancellationToken) as Folder<TTo>;
-        }
-
-        if (toFolderId is string tsId)
-        {
-            return await CopyFolderAsync(folderId, tsId, cancellationToken) as Folder<TTo>;
-        }
-
-        throw new NotImplementedException();
-    }
-
-    public async Task<Folder<int>> CopyFolderAsync(string folderId, int toFolderId, CancellationToken? cancellationToken)
-    {
-        return await PerformCrossDaoFolderCopyAsync(folderId, toFolderId, false, cancellationToken);
-    }
-
-    public async Task<Folder<string>> CopyFolderAsync(string folderId, string toFolderId, CancellationToken? cancellationToken)
-    {
-        var selector = _selectorFactory.GetSelector(folderId);
-        var folderDao = selector.GetFolderDao(folderId);
-
-        return IsCrossDao(folderId, toFolderId)
-                ? await PerformCrossDaoFolderCopyAsync(folderId, toFolderId, false, cancellationToken)
-                : await folderDao.CopyFolderAsync(selector.ConvertId(folderId), selector.ConvertId(toFolderId), null);
-    }
-
-    public Task<IDictionary<string, string>> CanMoveOrCopyAsync<TTo>(string[] folderIds, TTo to)
-    {
-        if (to is int tId)
-        {
-            return CanMoveOrCopyAsync(folderIds, tId);
-        }
-
-        if (to is string tsId)
-        {
-            return CanMoveOrCopyAsync(folderIds, tsId);
-        }
-
-        throw new NotImplementedException();
-    }
-
-    public Task<IDictionary<string, string>> CanMoveOrCopyAsync(string[] folderIds, int to)
-    {
-        return Task.FromResult((IDictionary<string, string>)new Dictionary<string, string>());
-    }
-
-<<<<<<< HEAD
-    public async Task<IDictionary<string, TTo>> CanMoveOrCopyAsync<TTo>(string[] folderIds, string to)
-    {
-        if (folderIds.Length == 0)
-        {
-            return new Dictionary<string, TTo>();
-=======
-    public Task<IDictionary<string, string>> CanMoveOrCopyAsync(string[] folderIds, string to)
-    {
-        if (folderIds.Length == 0)
-        {
-            return Task.FromResult<IDictionary<string, string>>(new Dictionary<string, string>());
->>>>>>> a100fdc3
-        }
-
-        var selector = _selectorFactory.GetSelector(to);
-        var matchedIds = folderIds.Where(selector.IsMatch).ToArray();
-
-        if (matchedIds.Length == 0)
-        {
-<<<<<<< HEAD
-            return new Dictionary<string, TTo>();
-        }
-
-        var folderDao = selector.GetFolderDao(matchedIds.FirstOrDefault());
-
-        return await folderDao.CanMoveOrCopyAsync<TTo>(matchedIds, to);
-=======
-            return Task.FromResult<IDictionary<string, string>>(new Dictionary<string, string>());
-        }
-
-        return InternalCanMoveOrCopyAsync(to, matchedIds, selector);
-    }
-
-    private Task<IDictionary<string, string>> InternalCanMoveOrCopyAsync(string to, string[] matchedIds, IDaoSelector selector)
-    {
-        var folderDao = selector.GetFolderDao(matchedIds.FirstOrDefault());
-
-        return folderDao.CanMoveOrCopyAsync(matchedIds, to);
->>>>>>> a100fdc3
-    }
-
-    public async Task<string> RenameFolderAsync(Folder<string> folder, string newTitle)
-    {
-        var folderId = folder.Id;
-        var selector = _selectorFactory.GetSelector(folderId);
-        folder.Id = selector.ConvertId(folderId);
-        folder.ParentId = selector.ConvertId(folder.ParentId);
-        var folderDao = selector.GetFolderDao(folderId);
-
-        return await folderDao.RenameFolderAsync(folder, newTitle);
-    }
-
-    public async Task<int> GetItemsCountAsync(string folderId)
-    {
-        var selector = _selectorFactory.GetSelector(folderId);
-        var folderDao = selector.GetFolderDao(folderId);
-
-        return await folderDao.GetItemsCountAsync(selector.ConvertId(folderId));
-    }
-
-    public async Task<bool> IsEmptyAsync(string folderId)
-    {
-        var selector = _selectorFactory.GetSelector(folderId);
-        var folderDao = selector.GetFolderDao(folderId);
-
-        return await folderDao.IsEmptyAsync(selector.ConvertId(folderId));
-    }
-
-    public bool UseTrashForRemoveAsync(Folder<string> folder)
-    {
-        var selector = _selectorFactory.GetSelector(folder.Id);
-        var folderDao = selector.GetFolderDao(folder.Id);
-
-        return folderDao.UseTrashForRemoveAsync(folder);
-    }
-
-    public bool UseRecursiveOperation<TTo>(string folderId, TTo toRootFolderId)
-    {
-        return false;
-    }
-
-    public bool UseRecursiveOperation(string folderId, int toRootFolderId)
-    {
-        return false;
-    }
-
-    public bool UseRecursiveOperation(string folderId, string toRootFolderId)
-    {
-        var selector = _selectorFactory.GetSelector(folderId);
-        bool useRecursive;
-
-        var folderDao = selector.GetFolderDao(folderId);
-        useRecursive = folderDao.UseRecursiveOperation(folderId, null);
-
-        if (toRootFolderId != null)
-        {
-            var toFolderSelector = _selectorFactory.GetSelector(toRootFolderId);
-
-            var folderDao1 = toFolderSelector.GetFolderDao(toRootFolderId);
-            useRecursive = useRecursive && folderDao1.UseRecursiveOperation(folderId, toFolderSelector.ConvertId(toRootFolderId));
-        }
-
-        return useRecursive;
-    }
-
-    public bool CanCalculateSubitems(string entryId)
-    {
-        var selector = _selectorFactory.GetSelector(entryId);
-        var folderDao = selector.GetFolderDao(entryId);
-
-        return folderDao.CanCalculateSubitems(entryId);
-    }
-
-    public async Task<long> GetMaxUploadSizeAsync(string folderId, bool chunkedUpload = false)
-    {
-        var selector = _selectorFactory.GetSelector(folderId);
-        var folderDao = selector.GetFolderDao(folderId);
-        var storageMaxUploadSize = await folderDao.GetMaxUploadSizeAsync(selector.ConvertId(folderId), chunkedUpload);
-
-        if (storageMaxUploadSize == -1 || storageMaxUploadSize == long.MaxValue)
-        {
-            storageMaxUploadSize = _setupInfo.ProviderMaxUploadSize;
-        }
-
-        return storageMaxUploadSize;
-    }
-
-    public async Task<IDataWriteOperator> CreateDataWriteOperatorAsync(
-            string folderId,
-            CommonChunkedUploadSession chunkedUploadSession,
-            CommonChunkedUploadSessionHolder sessionHolder)
-    {
-        var selector = _selectorFactory.GetSelector(folderId);
-        var folderDao = selector.GetFolderDao(folderId);
-        return await folderDao.CreateDataWriteOperatorAsync(folderId, chunkedUploadSession, sessionHolder);
-    }
-
-    private IAsyncEnumerable<Folder<string>> FilterByProvider(IAsyncEnumerable<Folder<string>> folders, ProviderFilter provider)
-    {
-        if (provider != ProviderFilter.kDrive && provider != ProviderFilter.WebDav && provider != ProviderFilter.Yandex)
-        {
-            return folders;
-        }
-
-        var providerKey = provider switch
-        {
-            ProviderFilter.Yandex => ProviderTypes.Yandex.ToStringFast(),
-            ProviderFilter.WebDav => ProviderTypes.WebDav.ToStringFast(),
-            ProviderFilter.kDrive => ProviderTypes.kDrive.ToStringFast(),
-            _ => throw new NotImplementedException(),
-        };
-
-        return folders.Where(x => providerKey == x.ProviderKey);
-    }
-    
-    private async IAsyncEnumerable<IProviderInfo> GetProvidersAsync(IEnumerable<string> parentsIds, string virtualRoomsFolderId, string archiveFolderId)
-    {
-        IAsyncEnumerable<IProviderInfo> providers;
-
-        if (parentsIds.Count() > 1)
-        {
-            providers = _providerDao.GetProvidersInfoAsync(FolderType.VirtualRooms);
-            providers = providers.Concat(_providerDao.GetProvidersInfoAsync(FolderType.Archive));
-        }
-        else if (parentsIds.FirstOrDefault() == virtualRoomsFolderId)
-        {
-            providers = _providerDao.GetProvidersInfoAsync(FolderType.VirtualRooms);
-        }
-        else
-        {
-            providers = _providerDao.GetProvidersInfoAsync(FolderType.Archive);
-        }
-
-        await foreach (var provider in providers)
-        {
-            yield return provider;
-        }
-    }
-    
-    private Folder<string> ToFakeRoom(IProviderInfo providerInfo, string roomsFolderId, string archiveFolderId)
-    {
-        var rootId = providerInfo.RootFolderType == FolderType.VirtualRooms ? roomsFolderId : archiveFolderId;
-        
-        var folder = _serviceProvider.GetRequiredService<Folder<string>>();
-        folder.Id = providerInfo.FolderId;
-        folder.ParentId = rootId;
-        folder.RootCreateBy = providerInfo.Owner;
-        folder.CreateBy = providerInfo.Owner;
-        folder.ProviderKey = providerInfo.ProviderKey;
-        folder.RootId = rootId;
-        folder.Title = providerInfo.CustomerTitle;
-        folder.CreateOn = providerInfo.CreateOn;
-        folder.FileEntryType = FileEntryType.Folder;
-        folder.FolderType = providerInfo.FolderType;
-        folder.ProviderId = providerInfo.ProviderId;
-        folder.RootFolderType = providerInfo.RootFolderType;
-        folder.HasLogo = providerInfo.HasLogo;
-        folder.ModifiedBy = providerInfo.Owner;
-        folder.ModifiedOn = providerInfo.CreateOn;
-
-        return folder;
-    }
+// (c) Copyright Ascensio System SIA 2010-2022
+//
+// This program is a free software product.
+// You can redistribute it and/or modify it under the terms
+// of the GNU Affero General Public License (AGPL) version 3 as published by the Free Software
+// Foundation. In accordance with Section 7(a) of the GNU AGPL its Section 15 shall be amended
+// to the effect that Ascensio System SIA expressly excludes the warranty of non-infringement of
+// any third-party rights.
+//
+// This program is distributed WITHOUT ANY WARRANTY, without even the implied warranty
+// of MERCHANTABILITY or FITNESS FOR A PARTICULAR  PURPOSE. For details, see
+// the GNU AGPL at: http://www.gnu.org/licenses/agpl-3.0.html
+//
+// You can contact Ascensio System SIA at Lubanas st. 125a-25, Riga, Latvia, EU, LV-1021.
+//
+// The  interactive user interfaces in modified source and object code versions of the Program must
+// display Appropriate Legal Notices, as required under Section 5 of the GNU AGPL version 3.
+//
+// Pursuant to Section 7(b) of the License you must retain the original Product logo when
+// distributing the program. Pursuant to Section 7(e) we decline to grant you any rights under
+// trademark law for use of our trademarks.
+//
+// All the Product's GUI elements, including illustrations and icon sets, as well as technical writing
+// content are licensed under the terms of the Creative Commons Attribution-ShareAlike 4.0
+// International. See the License terms at http://creativecommons.org/licenses/by-sa/4.0/legalcode
+
+namespace ASC.Files.Thirdparty.ProviderDao;
+
+[Scope]
+internal class ProviderFolderDao : ProviderDaoBase, IFolderDao<string>
+{
+    private readonly SetupInfo _setupInfo;
+    private readonly GlobalFolderHelper _globalFolderHelper;
+    private readonly IProviderDao _providerDao;
+    private readonly IDbContextFactory<FilesDbContext> _dbContextFactory;
+    private readonly AuthContext _authContext;
+
+    public ProviderFolderDao(
+        SetupInfo setupInfo,
+        IServiceProvider serviceProvider,
+        TenantManager tenantManager,
+        ISecurityDao<string> securityDao,
+        CrossDao crossDao, 
+        GlobalFolderHelper globalFolderHelper, 
+        IProviderDao providerDao, 
+        IDbContextFactory<FilesDbContext> dbContextFactory, 
+        AuthContext authContext,
+        SelectorFactory selectorFactory)
+        : base(serviceProvider, tenantManager, crossDao, selectorFactory, securityDao)
+    {
+        _setupInfo = setupInfo;
+        _globalFolderHelper = globalFolderHelper;
+        _providerDao = providerDao;
+        _dbContextFactory = dbContextFactory;
+        _authContext = authContext;
+    }
+
+    public async Task<Folder<string>> GetFolderAsync(string folderId)
+    {
+        var selector = _selectorFactory.GetSelector(folderId);
+        if (selector == null)
+        {
+            return null;
+        }
+
+        var folderDao = selector.GetFolderDao(folderId);
+        var result = await folderDao.GetFolderAsync(selector.ConvertId(folderId));
+
+        return result;
+    }
+
+    public async Task<Folder<string>> GetFolderAsync(string title, string parentId)
+    {
+        var selector = _selectorFactory.GetSelector(parentId);
+
+        return await selector.GetFolderDao(parentId).GetFolderAsync(title, selector.ConvertId(parentId));
+    }
+
+    public async Task<Folder<string>> GetRootFolderAsync(string folderId)
+    {
+        var selector = _selectorFactory.GetSelector(folderId);
+        var folderDao = selector.GetFolderDao(folderId);
+
+        return await folderDao.GetRootFolderAsync(selector.ConvertId(folderId));
+    }
+
+    public async Task<Folder<string>> GetRootFolderByFileAsync(string fileId)
+    {
+        var selector = _selectorFactory.GetSelector(fileId);
+        var folderDao = selector.GetFolderDao(fileId);
+
+        return await folderDao.GetRootFolderByFileAsync(selector.ConvertId(fileId));
+    }
+
+    public IAsyncEnumerable<Folder<string>> GetRoomsAsync(IEnumerable<string> roomsIds, FilterType filterType, IEnumerable<string> tags, Guid subjectId, string searchText, bool withSubfolders, bool withoutTags, bool excludeSubject, ProviderFilter provider, SubjectFilter subjectFilter, IEnumerable<string> subjectEntriesIds, IEnumerable<int> parentsIds = null)
+    {
+        var result = AsyncEnumerable.Empty<Folder<string>>();
+
+       foreach (var group in _selectorFactory.GetSelectors(roomsIds))
+        {
+            var selectorLocal = group.Key;
+            if (selectorLocal == null)
+            {
+                continue;
+            }
+            var matchedIds = group.Value;
+
+            result = result.Concat(matchedIds.GroupBy(selectorLocal.GetIdCode)
+                .ToAsyncEnumerable()
+                .SelectMany(matchedId =>
+                {
+                    var folderDao = selectorLocal.GetFolderDao(matchedId.FirstOrDefault());
+
+                    return folderDao.GetRoomsAsync(matchedId.Select(selectorLocal.ConvertId).ToList(), filterType, tags, subjectId, searchText, withSubfolders, withoutTags, excludeSubject, provider, subjectFilter, subjectEntriesIds);
+                })
+                .Where(r => r != null));
+        }
+
+        result = FilterByProvider(result, provider);
+
+        return result.Distinct();
+    }
+
+    public override async IAsyncEnumerable<Folder<string>> GetFakeRoomsAsync(IEnumerable<string> parentsIds, FilterType filterType, IEnumerable<string> tags, Guid subjectId, 
+        string searchText, bool withSubfolders, bool withoutTags, bool excludeSubject, ProviderFilter provider, SubjectFilter subjectFilter, IEnumerable<string> subjectEntriesIds)
+    {
+        var virtualRoomsFolderId = IdConverter.Convert<string>(await _globalFolderHelper.GetFolderVirtualRooms());
+        var archiveFolderId = IdConverter.Convert<string>(await _globalFolderHelper.GetFolderArchive());
+
+        var rooms = GetProvidersAsync(parentsIds, virtualRoomsFolderId, archiveFolderId).Where(p => !string.IsNullOrEmpty(p.FolderId))
+            .Select(r => ToFakeRoom(r, virtualRoomsFolderId, archiveFolderId));
+
+        var filesDbContext = _dbContextFactory.CreateDbContext();
+
+        rooms = FilterRoomsAsync(rooms, provider, filterType, subjectId, excludeSubject, subjectFilter, subjectEntriesIds, searchText, withoutTags, tags, filesDbContext);
+
+        await foreach (var room in rooms)
+        {
+            yield return room;
+        }
+    }
+
+    public override async IAsyncEnumerable<Folder<string>> GetFakeRoomsAsync(IEnumerable<string> parentsIds, IEnumerable<string> roomsIds, FilterType filterType, IEnumerable<string> tags,
+        Guid subjectId, string searchText, bool withSubfolders, bool withoutTags, bool excludeSubject, ProviderFilter provider, SubjectFilter subjectFilter,
+        IEnumerable<string> subjectEntriesIds)
+    {
+        if (!roomsIds.Any())
+        {
+            yield break;
+        }
+
+        var virtualRoomsFolderId = IdConverter.Convert<string>(await _globalFolderHelper.GetFolderVirtualRooms());
+        var archiveFolderId = IdConverter.Convert<string>(await _globalFolderHelper.GetFolderArchive());
+
+        var rooms = GetProvidersAsync(parentsIds, virtualRoomsFolderId, archiveFolderId)
+            .Where(p => !string.IsNullOrEmpty(p.FolderId) && (p.Owner == _authContext.CurrentAccount.ID || roomsIds.Contains(p.FolderId)))
+            .Select(r => ToFakeRoom(r, virtualRoomsFolderId, archiveFolderId));
+
+        var filesDbContext = _dbContextFactory.CreateDbContext();
+
+        rooms = FilterRoomsAsync(rooms, provider, filterType, subjectId, excludeSubject, subjectFilter, subjectEntriesIds, searchText, withoutTags, tags, filesDbContext);
+
+        await foreach (var room in rooms)
+        {
+            yield return room;
+        }
+    }
+
+    public IAsyncEnumerable<Folder<string>> GetFoldersAsync(string parentId)
+    {
+        var selector = _selectorFactory.GetSelector(parentId);
+        var folderDao = selector.GetFolderDao(parentId);
+        var folders = folderDao.GetFoldersAsync(selector.ConvertId(parentId));
+
+        return folders.Where(r => r != null);
+    }
+
+    public async IAsyncEnumerable<Folder<string>> GetFoldersAsync(string parentId, OrderBy orderBy, FilterType filterType, bool subjectGroup, Guid subjectID, string searchText, 
+        bool withSubfolders = false, bool excludeSubject = false, int offset = 0, int count = -1)
+    {
+        var selector = _selectorFactory.GetSelector(parentId);
+        var folderDao = selector.GetFolderDao(parentId);
+        var folders = folderDao.GetFoldersAsync(selector.ConvertId(parentId), orderBy, filterType, subjectGroup, subjectID, searchText, withSubfolders, excludeSubject);
+        var result = await folders.Where(r => r != null).ToListAsync();
+
+        foreach (var r in result)
+        {
+            yield return r;
+        }
+    }
+
+    public IAsyncEnumerable<Folder<string>> GetFoldersAsync(IEnumerable<string> folderIds, FilterType filterType = FilterType.None, bool subjectGroup = false, Guid? subjectID = null, string searchText = "", bool searchSubfolders = false, bool checkShare = true, bool excludeSubject = false)
+    {
+        var result = AsyncEnumerable.Empty<Folder<string>>();
+
+        foreach (var group in _selectorFactory.GetSelectors(folderIds))
+        {
+            var selectorLocal = group.Key;
+            if (selectorLocal == null)
+            {
+                continue;
+            }
+            var matchedIds = group.Value;
+
+            result = result.Concat(matchedIds.GroupBy(selectorLocal.GetIdCode)
+                .ToAsyncEnumerable()
+                .SelectMany(matchedId =>
+                {
+                    var folderDao = selectorLocal.GetFolderDao(matchedId.FirstOrDefault());
+
+                    return folderDao.GetFoldersAsync(matchedId.Select(selectorLocal.ConvertId).ToList(),
+                        filterType, subjectGroup, subjectID, searchText, searchSubfolders, checkShare, excludeSubject);
+                })
+                .Where(r => r != null));
+        }
+
+        return result.Distinct();
+    }
+
+    public IAsyncEnumerable<Folder<string>> GetParentFoldersAsync(string folderId)
+    {
+        var selector = _selectorFactory.GetSelector(folderId);
+        var folderDao = selector.GetFolderDao(folderId);
+
+        return folderDao.GetParentFoldersAsync(selector.ConvertId(folderId));
+    }
+
+
+    public async Task<string> SaveFolderAsync(Folder<string> folder)
+    {
+        ArgumentNullException.ThrowIfNull(folder);
+
+        if (folder.Id != null)
+        {
+            var folderId = folder.Id;
+            var selector = _selectorFactory.GetSelector(folderId);
+            folder.Id = selector.ConvertId(folderId);
+            var folderDao = selector.GetFolderDao(folderId);
+            var newFolderId = await folderDao.SaveFolderAsync(folder);
+            folder.Id = folderId;
+
+            return newFolderId;
+        }
+        if (folder.ParentId != null)
+        {
+            var folderId = folder.ParentId;
+            var selector = _selectorFactory.GetSelector(folderId);
+            folder.ParentId = selector.ConvertId(folderId);
+            var folderDao = selector.GetFolderDao(folderId);
+            var newFolderId = await folderDao.SaveFolderAsync(folder);
+            folder.ParentId = folderId;
+
+            return newFolderId;
+
+        }
+
+        throw new ArgumentException("No folder id or parent folder id to determine provider");
+    }
+
+    public async Task DeleteFolderAsync(string folderId)
+    {
+        var selector = _selectorFactory.GetSelector(folderId);
+        var folderDao = selector.GetFolderDao(folderId);
+
+        await folderDao.DeleteFolderAsync(selector.ConvertId(folderId));
+    }
+
+    public async Task<TTo> MoveFolderAsync<TTo>(string folderId, TTo toFolderId, CancellationToken? cancellationToken)
+    {
+        if (toFolderId is int tId)
+        {
+            return (TTo)Convert.ChangeType(await MoveFolderAsync(folderId, tId, cancellationToken), typeof(TTo));
+        }
+
+        if (toFolderId is string tsId)
+        {
+            return (TTo)Convert.ChangeType(await MoveFolderAsync(folderId, tsId, cancellationToken), typeof(TTo));
+        }
+
+        throw new NotImplementedException();
+    }
+
+    public async Task<string> MoveFolderAsync(string folderId, string toFolderId, CancellationToken? cancellationToken)
+    {
+        var selector = _selectorFactory.GetSelector(folderId);
+        if (IsCrossDao(folderId, toFolderId))
+        {
+            var newFolder = await PerformCrossDaoFolderCopyAsync(folderId, toFolderId, true, cancellationToken);
+
+            return newFolder?.Id;
+        }
+        var folderDao = selector.GetFolderDao(folderId);
+
+        return await folderDao.MoveFolderAsync(selector.ConvertId(folderId), selector.ConvertId(toFolderId), null);
+    }
+
+    public async Task<int> MoveFolderAsync(string folderId, int toFolderId, CancellationToken? cancellationToken)
+    {
+        var newFolder = await PerformCrossDaoFolderCopyAsync(folderId, toFolderId, true, cancellationToken);
+
+        return newFolder.Id;
+    }
+
+    public async Task<Folder<TTo>> CopyFolderAsync<TTo>(string folderId, TTo toFolderId, CancellationToken? cancellationToken)
+    {
+        if (toFolderId is int tId)
+        {
+            return await CopyFolderAsync(folderId, tId, cancellationToken) as Folder<TTo>;
+        }
+
+        if (toFolderId is string tsId)
+        {
+            return await CopyFolderAsync(folderId, tsId, cancellationToken) as Folder<TTo>;
+        }
+
+        throw new NotImplementedException();
+    }
+
+    public async Task<Folder<int>> CopyFolderAsync(string folderId, int toFolderId, CancellationToken? cancellationToken)
+    {
+        return await PerformCrossDaoFolderCopyAsync(folderId, toFolderId, false, cancellationToken);
+    }
+
+    public async Task<Folder<string>> CopyFolderAsync(string folderId, string toFolderId, CancellationToken? cancellationToken)
+    {
+        var selector = _selectorFactory.GetSelector(folderId);
+        var folderDao = selector.GetFolderDao(folderId);
+
+        return IsCrossDao(folderId, toFolderId)
+                ? await PerformCrossDaoFolderCopyAsync(folderId, toFolderId, false, cancellationToken)
+                : await folderDao.CopyFolderAsync(selector.ConvertId(folderId), selector.ConvertId(toFolderId), null);
+    }
+
+    public Task<IDictionary<string, string>> CanMoveOrCopyAsync<TTo>(string[] folderIds, TTo to)
+    {
+        if (to is int tId)
+        {
+            return CanMoveOrCopyAsync(folderIds, tId);
+        }
+
+        if (to is string tsId)
+        {
+            return CanMoveOrCopyAsync(folderIds, tsId);
+        }
+
+        throw new NotImplementedException();
+    }
+
+    public Task<IDictionary<string, string>> CanMoveOrCopyAsync(string[] folderIds, int to)
+    {
+        return Task.FromResult((IDictionary<string, string>)new Dictionary<string, string>());
+    }
+
+    public Task<IDictionary<string, string>> CanMoveOrCopyAsync(string[] folderIds, string to)
+    {
+        if (folderIds.Length == 0)
+        {
+            return Task.FromResult<IDictionary<string, string>>(new Dictionary<string, string>());
+        }
+
+        var selector = _selectorFactory.GetSelector(to);
+        var matchedIds = folderIds.Where(selector.IsMatch).ToArray();
+
+        if (matchedIds.Length == 0)
+        {
+            return Task.FromResult<IDictionary<string, string>>(new Dictionary<string, string>());
+        }
+
+        return InternalCanMoveOrCopyAsync(to, matchedIds, selector);
+    }
+
+    private Task<IDictionary<string, string>> InternalCanMoveOrCopyAsync(string to, string[] matchedIds, IDaoSelector selector)
+    {
+        var folderDao = selector.GetFolderDao(matchedIds.FirstOrDefault());
+
+        return folderDao.CanMoveOrCopyAsync(matchedIds, to);
+    }
+
+    public async Task<string> RenameFolderAsync(Folder<string> folder, string newTitle)
+    {
+        var folderId = folder.Id;
+        var selector = _selectorFactory.GetSelector(folderId);
+        folder.Id = selector.ConvertId(folderId);
+        folder.ParentId = selector.ConvertId(folder.ParentId);
+        var folderDao = selector.GetFolderDao(folderId);
+
+        return await folderDao.RenameFolderAsync(folder, newTitle);
+    }
+
+    public async Task<int> GetItemsCountAsync(string folderId)
+    {
+        var selector = _selectorFactory.GetSelector(folderId);
+        var folderDao = selector.GetFolderDao(folderId);
+
+        return await folderDao.GetItemsCountAsync(selector.ConvertId(folderId));
+    }
+
+    public async Task<bool> IsEmptyAsync(string folderId)
+    {
+        var selector = _selectorFactory.GetSelector(folderId);
+        var folderDao = selector.GetFolderDao(folderId);
+
+        return await folderDao.IsEmptyAsync(selector.ConvertId(folderId));
+    }
+
+    public bool UseTrashForRemoveAsync(Folder<string> folder)
+    {
+        var selector = _selectorFactory.GetSelector(folder.Id);
+        var folderDao = selector.GetFolderDao(folder.Id);
+
+        return folderDao.UseTrashForRemoveAsync(folder);
+    }
+
+    public bool UseRecursiveOperation<TTo>(string folderId, TTo toRootFolderId)
+    {
+        return false;
+    }
+
+    public bool UseRecursiveOperation(string folderId, int toRootFolderId)
+    {
+        return false;
+    }
+
+    public bool UseRecursiveOperation(string folderId, string toRootFolderId)
+    {
+        var selector = _selectorFactory.GetSelector(folderId);
+        bool useRecursive;
+
+        var folderDao = selector.GetFolderDao(folderId);
+        useRecursive = folderDao.UseRecursiveOperation(folderId, null);
+
+        if (toRootFolderId != null)
+        {
+            var toFolderSelector = _selectorFactory.GetSelector(toRootFolderId);
+
+            var folderDao1 = toFolderSelector.GetFolderDao(toRootFolderId);
+            useRecursive = useRecursive && folderDao1.UseRecursiveOperation(folderId, toFolderSelector.ConvertId(toRootFolderId));
+        }
+
+        return useRecursive;
+    }
+
+    public bool CanCalculateSubitems(string entryId)
+    {
+        var selector = _selectorFactory.GetSelector(entryId);
+        var folderDao = selector.GetFolderDao(entryId);
+
+        return folderDao.CanCalculateSubitems(entryId);
+    }
+
+    public async Task<long> GetMaxUploadSizeAsync(string folderId, bool chunkedUpload = false)
+    {
+        var selector = _selectorFactory.GetSelector(folderId);
+        var folderDao = selector.GetFolderDao(folderId);
+        var storageMaxUploadSize = await folderDao.GetMaxUploadSizeAsync(selector.ConvertId(folderId), chunkedUpload);
+
+        if (storageMaxUploadSize == -1 || storageMaxUploadSize == long.MaxValue)
+        {
+            storageMaxUploadSize = _setupInfo.ProviderMaxUploadSize;
+        }
+
+        return storageMaxUploadSize;
+    }
+
+    public async Task<IDataWriteOperator> CreateDataWriteOperatorAsync(
+            string folderId,
+            CommonChunkedUploadSession chunkedUploadSession,
+            CommonChunkedUploadSessionHolder sessionHolder)
+    {
+        var selector = _selectorFactory.GetSelector(folderId);
+        var folderDao = selector.GetFolderDao(folderId);
+        return await folderDao.CreateDataWriteOperatorAsync(folderId, chunkedUploadSession, sessionHolder);
+    }
+
+    private IAsyncEnumerable<Folder<string>> FilterByProvider(IAsyncEnumerable<Folder<string>> folders, ProviderFilter provider)
+    {
+        if (provider != ProviderFilter.kDrive && provider != ProviderFilter.WebDav && provider != ProviderFilter.Yandex)
+        {
+            return folders;
+        }
+
+        var providerKey = provider switch
+        {
+            ProviderFilter.Yandex => ProviderTypes.Yandex.ToStringFast(),
+            ProviderFilter.WebDav => ProviderTypes.WebDav.ToStringFast(),
+            ProviderFilter.kDrive => ProviderTypes.kDrive.ToStringFast(),
+            _ => throw new NotImplementedException(),
+        };
+
+        return folders.Where(x => providerKey == x.ProviderKey);
+    }
+    
+    private async IAsyncEnumerable<IProviderInfo> GetProvidersAsync(IEnumerable<string> parentsIds, string virtualRoomsFolderId, string archiveFolderId)
+    {
+        IAsyncEnumerable<IProviderInfo> providers;
+
+        if (parentsIds.Count() > 1)
+        {
+            providers = _providerDao.GetProvidersInfoAsync(FolderType.VirtualRooms);
+            providers = providers.Concat(_providerDao.GetProvidersInfoAsync(FolderType.Archive));
+        }
+        else if (parentsIds.FirstOrDefault() == virtualRoomsFolderId)
+        {
+            providers = _providerDao.GetProvidersInfoAsync(FolderType.VirtualRooms);
+        }
+        else
+        {
+            providers = _providerDao.GetProvidersInfoAsync(FolderType.Archive);
+        }
+
+        await foreach (var provider in providers)
+        {
+            yield return provider;
+        }
+    }
+    
+    private Folder<string> ToFakeRoom(IProviderInfo providerInfo, string roomsFolderId, string archiveFolderId)
+    {
+        var rootId = providerInfo.RootFolderType == FolderType.VirtualRooms ? roomsFolderId : archiveFolderId;
+        
+        var folder = _serviceProvider.GetRequiredService<Folder<string>>();
+        folder.Id = providerInfo.FolderId;
+        folder.ParentId = rootId;
+        folder.RootCreateBy = providerInfo.Owner;
+        folder.CreateBy = providerInfo.Owner;
+        folder.ProviderKey = providerInfo.ProviderKey;
+        folder.RootId = rootId;
+        folder.Title = providerInfo.CustomerTitle;
+        folder.CreateOn = providerInfo.CreateOn;
+        folder.FileEntryType = FileEntryType.Folder;
+        folder.FolderType = providerInfo.FolderType;
+        folder.ProviderId = providerInfo.ProviderId;
+        folder.RootFolderType = providerInfo.RootFolderType;
+        folder.HasLogo = providerInfo.HasLogo;
+        folder.ModifiedBy = providerInfo.Owner;
+        folder.ModifiedOn = providerInfo.CreateOn;
+
+        return folder;
+    }
 }