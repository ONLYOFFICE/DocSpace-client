--- conflicted
+++ resolved
@@ -3,11 +3,7 @@
   "content": "Move to",
   "content_en_sha1_hash": "349f807a5e5497d0e5f0e5eb83dd8a59d2dd2c7d",
   "created_at": "2025-05-19T21:30:46.631Z",
-<<<<<<< HEAD
-  "updated_at": "2025-06-30T12:20:31.134Z",
-=======
   "updated_at": "2025-07-10T11:11:06.764Z",
->>>>>>> 4378f47c
   "comment": {
     "text": "The translation key \"MoveTo\" is used to display the label for a button that allows users to move files or items to a new location. It appears in various UI elements, such as file management dialogs and context menus, providing an intuitive way for users to select a destination. This text should be translated to provide a clear and consistent experience across different languages.",
     "is_auto": true,
@@ -22,19 +18,19 @@
     },
     {
       "file_path": "/packages/client/src/store/ContextOptionsStore.js",
-      "line_number": 1617,
+      "line_number": 1614,
       "context": "icon: CopyReactSvgUrl,\n items: [\n {\n id: \"option_move-to\",\n key: \"move-to\",\n label: t(\"Common:MoveTo\"),\n icon: MoveReactSvgUrl,\n onClick: isEditing\n ? () => this.onShowEditingToast(t)\n : () => this.onMoveAction(item),\n disabled: false,",
       "module": "/packages/client"
     },
     {
       "file_path": "/packages/client/src/store/ContextOptionsStore.js",
-      "line_number": 1617,
+      "line_number": 1614,
       "context": "icon: CopyReactSvgUrl,\n items: [\n {\n id: \"option_move-to\",\n key: \"move-to\",\n label: t(\"Common:MoveTo\"),\n icon: MoveReactSvgUrl,\n onClick: isEditing\n ? () => this.onShowEditingToast(t)\n : () => this.onMoveAction(item),\n disabled: false,",
       "module": "/packages/client"
     },
     {
       "file_path": "/packages/client/src/store/ContextOptionsStore.js",
-      "line_number": 1617,
+      "line_number": 1614,
       "context": "icon: CopyReactSvgUrl,\n items: [\n {\n id: \"option_move-to\",\n key: \"move-to\",\n label: t(\"Common:MoveTo\"),\n icon: MoveReactSvgUrl,\n onClick: isEditing\n ? () => this.onShowEditingToast(t)\n : () => this.onMoveAction(item),\n disabled: false,",
       "module": "/packages/client"
     },
